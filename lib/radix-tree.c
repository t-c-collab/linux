--- conflicted
+++ resolved
@@ -1495,30 +1495,6 @@
 }
 EXPORT_SYMBOL(idr_preload);
 
-<<<<<<< HEAD
-int ida_pre_get(struct ida *ida, gfp_t gfp)
-{
-	/*
-	 * The IDA API has no preload_end() equivalent.  Instead,
-	 * ida_get_new() can return -EAGAIN, prompting the caller
-	 * to return to the ida_pre_get() step.
-	 */
-	if (!__radix_tree_preload(gfp, IDA_PRELOAD_SIZE))
-		preempt_enable();
-
-	if (!this_cpu_read(ida_bitmap)) {
-		struct ida_bitmap *bitmap = kzalloc(sizeof(*bitmap), gfp);
-		if (!bitmap)
-			return 0;
-		if (this_cpu_cmpxchg(ida_bitmap, NULL, bitmap))
-			kfree(bitmap);
-	}
-
-	return 1;
-}
-
-=======
->>>>>>> 0fd79184
 void __rcu **idr_get_free(struct radix_tree_root *root,
 			      struct radix_tree_iter *iter, gfp_t gfp,
 			      unsigned long max)
