--- conflicted
+++ resolved
@@ -2745,13 +2745,7 @@
 		grp = ext4_get_group_info(sb, group);
 
 		if (grp && gdp && EXT4_MB_GRP_NEED_INIT(grp) &&
-<<<<<<< HEAD
-		    ext4_free_group_clusters(sb, gdp) > 0 &&
-		    !(ext4_has_group_desc_csum(sb) &&
-		      (gdp->bg_flags & cpu_to_le16(EXT4_BG_BLOCK_UNINIT)))) {
-=======
 		    ext4_free_group_clusters(sb, gdp) > 0) {
->>>>>>> 6c7f2744
 			if (ext4_mb_init_group(sb, group, GFP_NOFS))
 				break;
 		}
