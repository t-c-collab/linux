// SPDX-License-Identifier: GPL-2.0
/*
 * Copyright (C) 2007 Oracle.  All rights reserved.
 */

#include <crypto/hash.h>
#include <linux/kernel.h>
#include <linux/bio.h>
#include <linux/blk-cgroup.h>
#include <linux/file.h>
#include <linux/fs.h>
#include <linux/pagemap.h>
#include <linux/highmem.h>
#include <linux/time.h>
#include <linux/init.h>
#include <linux/string.h>
#include <linux/backing-dev.h>
#include <linux/writeback.h>
#include <linux/compat.h>
#include <linux/xattr.h>
#include <linux/posix_acl.h>
#include <linux/falloc.h>
#include <linux/slab.h>
#include <linux/ratelimit.h>
#include <linux/btrfs.h>
#include <linux/blkdev.h>
#include <linux/posix_acl_xattr.h>
#include <linux/uio.h>
#include <linux/magic.h>
#include <linux/iversion.h>
#include <linux/swap.h>
#include <linux/migrate.h>
#include <linux/sched/mm.h>
#include <linux/iomap.h>
#include <asm/unaligned.h>
#include <linux/fsverity.h>
#include "misc.h"
#include "ctree.h"
#include "disk-io.h"
#include "transaction.h"
#include "btrfs_inode.h"
#include "print-tree.h"
#include "ordered-data.h"
#include "xattr.h"
#include "tree-log.h"
#include "bio.h"
#include "compression.h"
#include "locking.h"
#include "free-space-cache.h"
#include "props.h"
#include "qgroup.h"
#include "delalloc-space.h"
#include "block-group.h"
#include "space-info.h"
#include "zoned.h"
#include "subpage.h"
#include "inode-item.h"
#include "fs.h"
#include "accessors.h"
#include "extent-tree.h"
#include "root-tree.h"
#include "defrag.h"
#include "dir-item.h"
#include "file-item.h"
#include "uuid-tree.h"
#include "ioctl.h"
#include "file.h"
#include "acl.h"
#include "relocation.h"
#include "verity.h"
#include "super.h"
#include "orphan.h"
#include "backref.h"

struct btrfs_iget_args {
	u64 ino;
	struct btrfs_root *root;
};

struct btrfs_dio_data {
	ssize_t submitted;
	struct extent_changeset *data_reserved;
	struct btrfs_ordered_extent *ordered;
	bool data_space_reserved;
	bool nocow_done;
};

struct btrfs_dio_private {
	/* Range of I/O */
	u64 file_offset;
	u32 bytes;

	/* This must be last */
	struct btrfs_bio bbio;
};

static struct bio_set btrfs_dio_bioset;

struct btrfs_rename_ctx {
	/* Output field. Stores the index number of the old directory entry. */
	u64 index;
};

/*
 * Used by data_reloc_print_warning_inode() to pass needed info for filename
 * resolution and output of error message.
 */
struct data_reloc_warn {
	struct btrfs_path path;
	struct btrfs_fs_info *fs_info;
	u64 extent_item_size;
	u64 logical;
	int mirror_num;
};

static const struct inode_operations btrfs_dir_inode_operations;
static const struct inode_operations btrfs_symlink_inode_operations;
static const struct inode_operations btrfs_special_inode_operations;
static const struct inode_operations btrfs_file_inode_operations;
static const struct address_space_operations btrfs_aops;
static const struct file_operations btrfs_dir_file_operations;

static struct kmem_cache *btrfs_inode_cachep;

static int btrfs_setsize(struct inode *inode, struct iattr *attr);
static int btrfs_truncate(struct btrfs_inode *inode, bool skip_writeback);
static noinline int cow_file_range(struct btrfs_inode *inode,
				   struct page *locked_page,
				   u64 start, u64 end, int *page_started,
				   unsigned long *nr_written, int unlock,
				   u64 *done_offset);
static struct extent_map *create_io_em(struct btrfs_inode *inode, u64 start,
				       u64 len, u64 orig_start, u64 block_start,
				       u64 block_len, u64 orig_block_len,
				       u64 ram_bytes, int compress_type,
				       int type);

static int data_reloc_print_warning_inode(u64 inum, u64 offset, u64 num_bytes,
					  u64 root, void *warn_ctx)
{
	struct data_reloc_warn *warn = warn_ctx;
	struct btrfs_fs_info *fs_info = warn->fs_info;
	struct extent_buffer *eb;
	struct btrfs_inode_item *inode_item;
	struct inode_fs_paths *ipath = NULL;
	struct btrfs_root *local_root;
	struct btrfs_key key;
	unsigned int nofs_flag;
	u32 nlink;
	int ret;

	local_root = btrfs_get_fs_root(fs_info, root, true);
	if (IS_ERR(local_root)) {
		ret = PTR_ERR(local_root);
		goto err;
	}

	/* This makes the path point to (inum INODE_ITEM ioff). */
	key.objectid = inum;
	key.type = BTRFS_INODE_ITEM_KEY;
	key.offset = 0;

	ret = btrfs_search_slot(NULL, local_root, &key, &warn->path, 0, 0);
	if (ret) {
		btrfs_put_root(local_root);
		btrfs_release_path(&warn->path);
		goto err;
	}

	eb = warn->path.nodes[0];
	inode_item = btrfs_item_ptr(eb, warn->path.slots[0], struct btrfs_inode_item);
	nlink = btrfs_inode_nlink(eb, inode_item);
	btrfs_release_path(&warn->path);

	nofs_flag = memalloc_nofs_save();
	ipath = init_ipath(4096, local_root, &warn->path);
	memalloc_nofs_restore(nofs_flag);
	if (IS_ERR(ipath)) {
		btrfs_put_root(local_root);
		ret = PTR_ERR(ipath);
		ipath = NULL;
		/*
		 * -ENOMEM, not a critical error, just output an generic error
		 * without filename.
		 */
		btrfs_warn(fs_info,
"checksum error at logical %llu mirror %u root %llu, inode %llu offset %llu",
			   warn->logical, warn->mirror_num, root, inum, offset);
		return ret;
	}
	ret = paths_from_inode(inum, ipath);
	if (ret < 0)
		goto err;

	/*
	 * We deliberately ignore the bit ipath might have been too small to
	 * hold all of the paths here
	 */
	for (int i = 0; i < ipath->fspath->elem_cnt; i++) {
		btrfs_warn(fs_info,
"checksum error at logical %llu mirror %u root %llu inode %llu offset %llu length %u links %u (path: %s)",
			   warn->logical, warn->mirror_num, root, inum, offset,
			   fs_info->sectorsize, nlink,
			   (char *)(unsigned long)ipath->fspath->val[i]);
	}

	btrfs_put_root(local_root);
	free_ipath(ipath);
	return 0;

err:
	btrfs_warn(fs_info,
"checksum error at logical %llu mirror %u root %llu inode %llu offset %llu, path resolving failed with ret=%d",
		   warn->logical, warn->mirror_num, root, inum, offset, ret);

	free_ipath(ipath);
	return ret;
}

/*
 * Do extra user-friendly error output (e.g. lookup all the affected files).
 *
 * Return true if we succeeded doing the backref lookup.
 * Return false if such lookup failed, and has to fallback to the old error message.
 */
static void print_data_reloc_error(const struct btrfs_inode *inode, u64 file_off,
				   const u8 *csum, const u8 *csum_expected,
				   int mirror_num)
{
	struct btrfs_fs_info *fs_info = inode->root->fs_info;
	struct btrfs_path path = { 0 };
	struct btrfs_key found_key = { 0 };
	struct extent_buffer *eb;
	struct btrfs_extent_item *ei;
	const u32 csum_size = fs_info->csum_size;
	u64 logical;
	u64 flags;
	u32 item_size;
	int ret;

	mutex_lock(&fs_info->reloc_mutex);
	logical = btrfs_get_reloc_bg_bytenr(fs_info);
	mutex_unlock(&fs_info->reloc_mutex);

	if (logical == U64_MAX) {
		btrfs_warn_rl(fs_info, "has data reloc tree but no running relocation");
		btrfs_warn_rl(fs_info,
"csum failed root %lld ino %llu off %llu csum " CSUM_FMT " expected csum " CSUM_FMT " mirror %d",
			inode->root->root_key.objectid, btrfs_ino(inode), file_off,
			CSUM_FMT_VALUE(csum_size, csum),
			CSUM_FMT_VALUE(csum_size, csum_expected),
			mirror_num);
		return;
	}

	logical += file_off;
	btrfs_warn_rl(fs_info,
"csum failed root %lld ino %llu off %llu logical %llu csum " CSUM_FMT " expected csum " CSUM_FMT " mirror %d",
			inode->root->root_key.objectid,
			btrfs_ino(inode), file_off, logical,
			CSUM_FMT_VALUE(csum_size, csum),
			CSUM_FMT_VALUE(csum_size, csum_expected),
			mirror_num);

	ret = extent_from_logical(fs_info, logical, &path, &found_key, &flags);
	if (ret < 0) {
		btrfs_err_rl(fs_info, "failed to lookup extent item for logical %llu: %d",
			     logical, ret);
		return;
	}
	eb = path.nodes[0];
	ei = btrfs_item_ptr(eb, path.slots[0], struct btrfs_extent_item);
	item_size = btrfs_item_size(eb, path.slots[0]);
	if (flags & BTRFS_EXTENT_FLAG_TREE_BLOCK) {
		unsigned long ptr = 0;
		u64 ref_root;
		u8 ref_level;

		while (true) {
			ret = tree_backref_for_extent(&ptr, eb, &found_key, ei,
						      item_size, &ref_root,
						      &ref_level);
			if (ret < 0) {
				btrfs_warn_rl(fs_info,
				"failed to resolve tree backref for logical %llu: %d",
					      logical, ret);
				break;
			}
			if (ret > 0)
				break;

			btrfs_warn_rl(fs_info,
"csum error at logical %llu mirror %u: metadata %s (level %d) in tree %llu",
				logical, mirror_num,
				(ref_level ? "node" : "leaf"),
				ref_level, ref_root);
		}
		btrfs_release_path(&path);
	} else {
		struct btrfs_backref_walk_ctx ctx = { 0 };
		struct data_reloc_warn reloc_warn = { 0 };

		btrfs_release_path(&path);

		ctx.bytenr = found_key.objectid;
		ctx.extent_item_pos = logical - found_key.objectid;
		ctx.fs_info = fs_info;

		reloc_warn.logical = logical;
		reloc_warn.extent_item_size = found_key.offset;
		reloc_warn.mirror_num = mirror_num;
		reloc_warn.fs_info = fs_info;

		iterate_extent_inodes(&ctx, true,
				      data_reloc_print_warning_inode, &reloc_warn);
	}
}

static void __cold btrfs_print_data_csum_error(struct btrfs_inode *inode,
		u64 logical_start, u8 *csum, u8 *csum_expected, int mirror_num)
{
	struct btrfs_root *root = inode->root;
	const u32 csum_size = root->fs_info->csum_size;

	/* For data reloc tree, it's better to do a backref lookup instead. */
	if (root->root_key.objectid == BTRFS_DATA_RELOC_TREE_OBJECTID)
		return print_data_reloc_error(inode, logical_start, csum,
					      csum_expected, mirror_num);

	/* Output without objectid, which is more meaningful */
	if (root->root_key.objectid >= BTRFS_LAST_FREE_OBJECTID) {
		btrfs_warn_rl(root->fs_info,
"csum failed root %lld ino %lld off %llu csum " CSUM_FMT " expected csum " CSUM_FMT " mirror %d",
			root->root_key.objectid, btrfs_ino(inode),
			logical_start,
			CSUM_FMT_VALUE(csum_size, csum),
			CSUM_FMT_VALUE(csum_size, csum_expected),
			mirror_num);
	} else {
		btrfs_warn_rl(root->fs_info,
"csum failed root %llu ino %llu off %llu csum " CSUM_FMT " expected csum " CSUM_FMT " mirror %d",
			root->root_key.objectid, btrfs_ino(inode),
			logical_start,
			CSUM_FMT_VALUE(csum_size, csum),
			CSUM_FMT_VALUE(csum_size, csum_expected),
			mirror_num);
	}
}

/*
 * btrfs_inode_lock - lock inode i_rwsem based on arguments passed
 *
 * ilock_flags can have the following bit set:
 *
 * BTRFS_ILOCK_SHARED - acquire a shared lock on the inode
 * BTRFS_ILOCK_TRY - try to acquire the lock, if fails on first attempt
 *		     return -EAGAIN
 * BTRFS_ILOCK_MMAP - acquire a write lock on the i_mmap_lock
 */
int btrfs_inode_lock(struct btrfs_inode *inode, unsigned int ilock_flags)
{
	if (ilock_flags & BTRFS_ILOCK_SHARED) {
		if (ilock_flags & BTRFS_ILOCK_TRY) {
			if (!inode_trylock_shared(&inode->vfs_inode))
				return -EAGAIN;
			else
				return 0;
		}
		inode_lock_shared(&inode->vfs_inode);
	} else {
		if (ilock_flags & BTRFS_ILOCK_TRY) {
			if (!inode_trylock(&inode->vfs_inode))
				return -EAGAIN;
			else
				return 0;
		}
		inode_lock(&inode->vfs_inode);
	}
	if (ilock_flags & BTRFS_ILOCK_MMAP)
		down_write(&inode->i_mmap_lock);
	return 0;
}

/*
 * btrfs_inode_unlock - unock inode i_rwsem
 *
 * ilock_flags should contain the same bits set as passed to btrfs_inode_lock()
 * to decide whether the lock acquired is shared or exclusive.
 */
void btrfs_inode_unlock(struct btrfs_inode *inode, unsigned int ilock_flags)
{
	if (ilock_flags & BTRFS_ILOCK_MMAP)
		up_write(&inode->i_mmap_lock);
	if (ilock_flags & BTRFS_ILOCK_SHARED)
		inode_unlock_shared(&inode->vfs_inode);
	else
		inode_unlock(&inode->vfs_inode);
}

/*
 * Cleanup all submitted ordered extents in specified range to handle errors
 * from the btrfs_run_delalloc_range() callback.
 *
 * NOTE: caller must ensure that when an error happens, it can not call
 * extent_clear_unlock_delalloc() to clear both the bits EXTENT_DO_ACCOUNTING
 * and EXTENT_DELALLOC simultaneously, because that causes the reserved metadata
 * to be released, which we want to happen only when finishing the ordered
 * extent (btrfs_finish_ordered_io()).
 */
static inline void btrfs_cleanup_ordered_extents(struct btrfs_inode *inode,
						 struct page *locked_page,
						 u64 offset, u64 bytes)
{
	unsigned long index = offset >> PAGE_SHIFT;
	unsigned long end_index = (offset + bytes - 1) >> PAGE_SHIFT;
	u64 page_start = 0, page_end = 0;
	struct page *page;

	if (locked_page) {
		page_start = page_offset(locked_page);
		page_end = page_start + PAGE_SIZE - 1;
	}

	while (index <= end_index) {
		/*
		 * For locked page, we will call end_extent_writepage() on it
		 * in run_delalloc_range() for the error handling.  That
		 * end_extent_writepage() function will call
		 * btrfs_mark_ordered_io_finished() to clear page Ordered and
		 * run the ordered extent accounting.
		 *
		 * Here we can't just clear the Ordered bit, or
		 * btrfs_mark_ordered_io_finished() would skip the accounting
		 * for the page range, and the ordered extent will never finish.
		 */
		if (locked_page && index == (page_start >> PAGE_SHIFT)) {
			index++;
			continue;
		}
		page = find_get_page(inode->vfs_inode.i_mapping, index);
		index++;
		if (!page)
			continue;

		/*
		 * Here we just clear all Ordered bits for every page in the
		 * range, then btrfs_mark_ordered_io_finished() will handle
		 * the ordered extent accounting for the range.
		 */
		btrfs_page_clamp_clear_ordered(inode->root->fs_info, page,
					       offset, bytes);
		put_page(page);
	}

	if (locked_page) {
		/* The locked page covers the full range, nothing needs to be done */
		if (bytes + offset <= page_start + PAGE_SIZE)
			return;
		/*
		 * In case this page belongs to the delalloc range being
		 * instantiated then skip it, since the first page of a range is
		 * going to be properly cleaned up by the caller of
		 * run_delalloc_range
		 */
		if (page_start >= offset && page_end <= (offset + bytes - 1)) {
			bytes = offset + bytes - page_offset(locked_page) - PAGE_SIZE;
			offset = page_offset(locked_page) + PAGE_SIZE;
		}
	}

	return btrfs_mark_ordered_io_finished(inode, NULL, offset, bytes, false);
}

static int btrfs_dirty_inode(struct btrfs_inode *inode);

static int btrfs_init_inode_security(struct btrfs_trans_handle *trans,
				     struct btrfs_new_inode_args *args)
{
	int err;

	if (args->default_acl) {
		err = __btrfs_set_acl(trans, args->inode, args->default_acl,
				      ACL_TYPE_DEFAULT);
		if (err)
			return err;
	}
	if (args->acl) {
		err = __btrfs_set_acl(trans, args->inode, args->acl, ACL_TYPE_ACCESS);
		if (err)
			return err;
	}
	if (!args->default_acl && !args->acl)
		cache_no_acl(args->inode);
	return btrfs_xattr_security_init(trans, args->inode, args->dir,
					 &args->dentry->d_name);
}

/*
 * this does all the hard work for inserting an inline extent into
 * the btree.  The caller should have done a btrfs_drop_extents so that
 * no overlapping inline items exist in the btree
 */
static int insert_inline_extent(struct btrfs_trans_handle *trans,
				struct btrfs_path *path,
				struct btrfs_inode *inode, bool extent_inserted,
				size_t size, size_t compressed_size,
				int compress_type,
				struct page **compressed_pages,
				bool update_i_size)
{
	struct btrfs_root *root = inode->root;
	struct extent_buffer *leaf;
	struct page *page = NULL;
	char *kaddr;
	unsigned long ptr;
	struct btrfs_file_extent_item *ei;
	int ret;
	size_t cur_size = size;
	u64 i_size;

	ASSERT((compressed_size > 0 && compressed_pages) ||
	       (compressed_size == 0 && !compressed_pages));

	if (compressed_size && compressed_pages)
		cur_size = compressed_size;

	if (!extent_inserted) {
		struct btrfs_key key;
		size_t datasize;

		key.objectid = btrfs_ino(inode);
		key.offset = 0;
		key.type = BTRFS_EXTENT_DATA_KEY;

		datasize = btrfs_file_extent_calc_inline_size(cur_size);
		ret = btrfs_insert_empty_item(trans, root, path, &key,
					      datasize);
		if (ret)
			goto fail;
	}
	leaf = path->nodes[0];
	ei = btrfs_item_ptr(leaf, path->slots[0],
			    struct btrfs_file_extent_item);
	btrfs_set_file_extent_generation(leaf, ei, trans->transid);
	btrfs_set_file_extent_type(leaf, ei, BTRFS_FILE_EXTENT_INLINE);
	btrfs_set_file_extent_encryption(leaf, ei, 0);
	btrfs_set_file_extent_other_encoding(leaf, ei, 0);
	btrfs_set_file_extent_ram_bytes(leaf, ei, size);
	ptr = btrfs_file_extent_inline_start(ei);

	if (compress_type != BTRFS_COMPRESS_NONE) {
		struct page *cpage;
		int i = 0;
		while (compressed_size > 0) {
			cpage = compressed_pages[i];
			cur_size = min_t(unsigned long, compressed_size,
				       PAGE_SIZE);

			kaddr = kmap_local_page(cpage);
			write_extent_buffer(leaf, kaddr, ptr, cur_size);
			kunmap_local(kaddr);

			i++;
			ptr += cur_size;
			compressed_size -= cur_size;
		}
		btrfs_set_file_extent_compression(leaf, ei,
						  compress_type);
	} else {
		page = find_get_page(inode->vfs_inode.i_mapping, 0);
		btrfs_set_file_extent_compression(leaf, ei, 0);
		kaddr = kmap_local_page(page);
		write_extent_buffer(leaf, kaddr, ptr, size);
		kunmap_local(kaddr);
		put_page(page);
	}
	btrfs_mark_buffer_dirty(leaf);
	btrfs_release_path(path);

	/*
	 * We align size to sectorsize for inline extents just for simplicity
	 * sake.
	 */
	ret = btrfs_inode_set_file_extent_range(inode, 0,
					ALIGN(size, root->fs_info->sectorsize));
	if (ret)
		goto fail;

	/*
	 * We're an inline extent, so nobody can extend the file past i_size
	 * without locking a page we already have locked.
	 *
	 * We must do any i_size and inode updates before we unlock the pages.
	 * Otherwise we could end up racing with unlink.
	 */
	i_size = i_size_read(&inode->vfs_inode);
	if (update_i_size && size > i_size) {
		i_size_write(&inode->vfs_inode, size);
		i_size = size;
	}
	inode->disk_i_size = i_size;

fail:
	return ret;
}


/*
 * conditionally insert an inline extent into the file.  This
 * does the checks required to make sure the data is small enough
 * to fit as an inline extent.
 */
static noinline int cow_file_range_inline(struct btrfs_inode *inode, u64 size,
					  size_t compressed_size,
					  int compress_type,
					  struct page **compressed_pages,
					  bool update_i_size)
{
	struct btrfs_drop_extents_args drop_args = { 0 };
	struct btrfs_root *root = inode->root;
	struct btrfs_fs_info *fs_info = root->fs_info;
	struct btrfs_trans_handle *trans;
	u64 data_len = (compressed_size ?: size);
	int ret;
	struct btrfs_path *path;

	/*
	 * We can create an inline extent if it ends at or beyond the current
	 * i_size, is no larger than a sector (decompressed), and the (possibly
	 * compressed) data fits in a leaf and the configured maximum inline
	 * size.
	 */
	if (size < i_size_read(&inode->vfs_inode) ||
	    size > fs_info->sectorsize ||
	    data_len > BTRFS_MAX_INLINE_DATA_SIZE(fs_info) ||
	    data_len > fs_info->max_inline)
		return 1;

	path = btrfs_alloc_path();
	if (!path)
		return -ENOMEM;

	trans = btrfs_join_transaction(root);
	if (IS_ERR(trans)) {
		btrfs_free_path(path);
		return PTR_ERR(trans);
	}
	trans->block_rsv = &inode->block_rsv;

	drop_args.path = path;
	drop_args.start = 0;
	drop_args.end = fs_info->sectorsize;
	drop_args.drop_cache = true;
	drop_args.replace_extent = true;
	drop_args.extent_item_size = btrfs_file_extent_calc_inline_size(data_len);
	ret = btrfs_drop_extents(trans, root, inode, &drop_args);
	if (ret) {
		btrfs_abort_transaction(trans, ret);
		goto out;
	}

	ret = insert_inline_extent(trans, path, inode, drop_args.extent_inserted,
				   size, compressed_size, compress_type,
				   compressed_pages, update_i_size);
	if (ret && ret != -ENOSPC) {
		btrfs_abort_transaction(trans, ret);
		goto out;
	} else if (ret == -ENOSPC) {
		ret = 1;
		goto out;
	}

	btrfs_update_inode_bytes(inode, size, drop_args.bytes_found);
	ret = btrfs_update_inode(trans, root, inode);
	if (ret && ret != -ENOSPC) {
		btrfs_abort_transaction(trans, ret);
		goto out;
	} else if (ret == -ENOSPC) {
		ret = 1;
		goto out;
	}

	btrfs_set_inode_full_sync(inode);
out:
	/*
	 * Don't forget to free the reserved space, as for inlined extent
	 * it won't count as data extent, free them directly here.
	 * And at reserve time, it's always aligned to page size, so
	 * just free one page here.
	 */
	btrfs_qgroup_free_data(inode, NULL, 0, PAGE_SIZE);
	btrfs_free_path(path);
	btrfs_end_transaction(trans);
	return ret;
}

struct async_extent {
	u64 start;
	u64 ram_size;
	u64 compressed_size;
	struct page **pages;
	unsigned long nr_pages;
	int compress_type;
	struct list_head list;
};

struct async_chunk {
	struct btrfs_inode *inode;
	struct page *locked_page;
	u64 start;
	u64 end;
	blk_opf_t write_flags;
	struct list_head extents;
	struct cgroup_subsys_state *blkcg_css;
	struct btrfs_work work;
	struct async_cow *async_cow;
};

struct async_cow {
	atomic_t num_chunks;
	struct async_chunk chunks[];
};

static noinline int add_async_extent(struct async_chunk *cow,
				     u64 start, u64 ram_size,
				     u64 compressed_size,
				     struct page **pages,
				     unsigned long nr_pages,
				     int compress_type)
{
	struct async_extent *async_extent;

	async_extent = kmalloc(sizeof(*async_extent), GFP_NOFS);
	BUG_ON(!async_extent); /* -ENOMEM */
	async_extent->start = start;
	async_extent->ram_size = ram_size;
	async_extent->compressed_size = compressed_size;
	async_extent->pages = pages;
	async_extent->nr_pages = nr_pages;
	async_extent->compress_type = compress_type;
	list_add_tail(&async_extent->list, &cow->extents);
	return 0;
}

/*
 * Check if the inode needs to be submitted to compression, based on mount
 * options, defragmentation, properties or heuristics.
 */
static inline int inode_need_compress(struct btrfs_inode *inode, u64 start,
				      u64 end)
{
	struct btrfs_fs_info *fs_info = inode->root->fs_info;

	if (!btrfs_inode_can_compress(inode)) {
		WARN(IS_ENABLED(CONFIG_BTRFS_DEBUG),
			KERN_ERR "BTRFS: unexpected compression for ino %llu\n",
			btrfs_ino(inode));
		return 0;
	}
	/*
	 * Special check for subpage.
	 *
	 * We lock the full page then run each delalloc range in the page, thus
	 * for the following case, we will hit some subpage specific corner case:
	 *
	 * 0		32K		64K
	 * |	|///////|	|///////|
	 *		\- A		\- B
	 *
	 * In above case, both range A and range B will try to unlock the full
	 * page [0, 64K), causing the one finished later will have page
	 * unlocked already, triggering various page lock requirement BUG_ON()s.
	 *
	 * So here we add an artificial limit that subpage compression can only
	 * if the range is fully page aligned.
	 *
	 * In theory we only need to ensure the first page is fully covered, but
	 * the tailing partial page will be locked until the full compression
	 * finishes, delaying the write of other range.
	 *
	 * TODO: Make btrfs_run_delalloc_range() to lock all delalloc range
	 * first to prevent any submitted async extent to unlock the full page.
	 * By this, we can ensure for subpage case that only the last async_cow
	 * will unlock the full page.
	 */
	if (fs_info->sectorsize < PAGE_SIZE) {
		if (!PAGE_ALIGNED(start) ||
		    !PAGE_ALIGNED(end + 1))
			return 0;
	}

	/* force compress */
	if (btrfs_test_opt(fs_info, FORCE_COMPRESS))
		return 1;
	/* defrag ioctl */
	if (inode->defrag_compress)
		return 1;
	/* bad compression ratios */
	if (inode->flags & BTRFS_INODE_NOCOMPRESS)
		return 0;
	if (btrfs_test_opt(fs_info, COMPRESS) ||
	    inode->flags & BTRFS_INODE_COMPRESS ||
	    inode->prop_compress)
		return btrfs_compress_heuristic(&inode->vfs_inode, start, end);
	return 0;
}

static inline void inode_should_defrag(struct btrfs_inode *inode,
		u64 start, u64 end, u64 num_bytes, u32 small_write)
{
	/* If this is a small write inside eof, kick off a defrag */
	if (num_bytes < small_write &&
	    (start > 0 || end + 1 < inode->disk_i_size))
		btrfs_add_inode_defrag(NULL, inode, small_write);
}

/*
 * we create compressed extents in two phases.  The first
 * phase compresses a range of pages that have already been
 * locked (both pages and state bits are locked).
 *
 * This is done inside an ordered work queue, and the compression
 * is spread across many cpus.  The actual IO submission is step
 * two, and the ordered work queue takes care of making sure that
 * happens in the same order things were put onto the queue by
 * writepages and friends.
 *
 * If this code finds it can't get good compression, it puts an
 * entry onto the work queue to write the uncompressed bytes.  This
 * makes sure that both compressed inodes and uncompressed inodes
 * are written in the same order that the flusher thread sent them
 * down.
 */
static noinline int compress_file_range(struct async_chunk *async_chunk)
{
	struct btrfs_inode *inode = async_chunk->inode;
	struct btrfs_fs_info *fs_info = inode->root->fs_info;
	struct address_space *mapping = inode->vfs_inode.i_mapping;
	u64 blocksize = fs_info->sectorsize;
	u64 start = async_chunk->start;
	u64 end = async_chunk->end;
	u64 actual_end;
	u64 i_size;
	int ret = 0;
	struct page **pages = NULL;
	unsigned long nr_pages;
	unsigned long total_compressed = 0;
	unsigned long total_in = 0;
	int i;
	int will_compress;
	int compress_type = fs_info->compress_type;
	int compressed_extents = 0;
	int redirty = 0;

	inode_should_defrag(inode, start, end, end - start + 1, SZ_16K);

	/*
	 * We need to save i_size before now because it could change in between
	 * us evaluating the size and assigning it.  This is because we lock and
	 * unlock the page in truncate and fallocate, and then modify the i_size
	 * later on.
	 *
	 * The barriers are to emulate READ_ONCE, remove that once i_size_read
	 * does that for us.
	 */
	barrier();
	i_size = i_size_read(&inode->vfs_inode);
	barrier();
	actual_end = min_t(u64, i_size, end + 1);
again:
	will_compress = 0;
	nr_pages = (end >> PAGE_SHIFT) - (start >> PAGE_SHIFT) + 1;
	nr_pages = min_t(unsigned long, nr_pages, BTRFS_MAX_COMPRESSED_PAGES);

	/*
	 * we don't want to send crud past the end of i_size through
	 * compression, that's just a waste of CPU time.  So, if the
	 * end of the file is before the start of our current
	 * requested range of bytes, we bail out to the uncompressed
	 * cleanup code that can deal with all of this.
	 *
	 * It isn't really the fastest way to fix things, but this is a
	 * very uncommon corner.
	 */
	if (actual_end <= start)
		goto cleanup_and_bail_uncompressed;

	total_compressed = actual_end - start;

	/*
	 * Skip compression for a small file range(<=blocksize) that
	 * isn't an inline extent, since it doesn't save disk space at all.
	 */
	if (total_compressed <= blocksize &&
	   (start > 0 || end + 1 < inode->disk_i_size))
		goto cleanup_and_bail_uncompressed;

	/*
	 * For subpage case, we require full page alignment for the sector
	 * aligned range.
	 * Thus we must also check against @actual_end, not just @end.
	 */
	if (blocksize < PAGE_SIZE) {
		if (!PAGE_ALIGNED(start) ||
		    !PAGE_ALIGNED(round_up(actual_end, blocksize)))
			goto cleanup_and_bail_uncompressed;
	}

	total_compressed = min_t(unsigned long, total_compressed,
			BTRFS_MAX_UNCOMPRESSED);
	total_in = 0;
	ret = 0;

	/*
	 * we do compression for mount -o compress and when the
	 * inode has not been flagged as nocompress.  This flag can
	 * change at any time if we discover bad compression ratios.
	 */
	if (inode_need_compress(inode, start, end)) {
		WARN_ON(pages);
		pages = kcalloc(nr_pages, sizeof(struct page *), GFP_NOFS);
		if (!pages) {
			/* just bail out to the uncompressed code */
			nr_pages = 0;
			goto cont;
		}

		if (inode->defrag_compress)
			compress_type = inode->defrag_compress;
		else if (inode->prop_compress)
			compress_type = inode->prop_compress;

		/*
		 * we need to call clear_page_dirty_for_io on each
		 * page in the range.  Otherwise applications with the file
		 * mmap'd can wander in and change the page contents while
		 * we are compressing them.
		 *
		 * If the compression fails for any reason, we set the pages
		 * dirty again later on.
		 *
		 * Note that the remaining part is redirtied, the start pointer
		 * has moved, the end is the original one.
		 */
		if (!redirty) {
			extent_range_clear_dirty_for_io(&inode->vfs_inode, start, end);
			redirty = 1;
		}

		/* Compression level is applied here and only here */
		ret = btrfs_compress_pages(
			compress_type | (fs_info->compress_level << 4),
					   mapping, start,
					   pages,
					   &nr_pages,
					   &total_in,
					   &total_compressed);

		if (!ret) {
			unsigned long offset = offset_in_page(total_compressed);
			struct page *page = pages[nr_pages - 1];

			/* zero the tail end of the last page, we might be
			 * sending it down to disk
			 */
			if (offset)
				memzero_page(page, offset, PAGE_SIZE - offset);
			will_compress = 1;
		}
	}
cont:
	/*
	 * Check cow_file_range() for why we don't even try to create inline
	 * extent for subpage case.
	 */
	if (start == 0 && fs_info->sectorsize == PAGE_SIZE) {
		/* lets try to make an inline extent */
		if (ret || total_in < actual_end) {
			/* we didn't compress the entire range, try
			 * to make an uncompressed inline extent.
			 */
			ret = cow_file_range_inline(inode, actual_end,
						    0, BTRFS_COMPRESS_NONE,
						    NULL, false);
		} else {
			/* try making a compressed inline extent */
			ret = cow_file_range_inline(inode, actual_end,
						    total_compressed,
						    compress_type, pages,
						    false);
		}
		if (ret <= 0) {
			unsigned long clear_flags = EXTENT_DELALLOC |
				EXTENT_DELALLOC_NEW | EXTENT_DEFRAG |
				EXTENT_DO_ACCOUNTING;

			if (ret < 0)
				mapping_set_error(mapping, -EIO);

			/*
			 * inline extent creation worked or returned error,
			 * we don't need to create any more async work items.
			 * Unlock and free up our temp pages.
			 *
			 * We use DO_ACCOUNTING here because we need the
			 * delalloc_release_metadata to be done _after_ we drop
			 * our outstanding extent for clearing delalloc for this
			 * range.
			 */
			extent_clear_unlock_delalloc(inode, start, end,
						     NULL,
						     clear_flags,
						     PAGE_UNLOCK |
						     PAGE_START_WRITEBACK |
						     PAGE_END_WRITEBACK);

			/*
			 * Ensure we only free the compressed pages if we have
			 * them allocated, as we can still reach here with
			 * inode_need_compress() == false.
			 */
			if (pages) {
				for (i = 0; i < nr_pages; i++) {
					WARN_ON(pages[i]->mapping);
					put_page(pages[i]);
				}
				kfree(pages);
			}
			return 0;
		}
	}

	if (will_compress) {
		/*
		 * we aren't doing an inline extent round the compressed size
		 * up to a block size boundary so the allocator does sane
		 * things
		 */
		total_compressed = ALIGN(total_compressed, blocksize);

		/*
		 * one last check to make sure the compression is really a
		 * win, compare the page count read with the blocks on disk,
		 * compression must free at least one sector size
		 */
		total_in = round_up(total_in, fs_info->sectorsize);
		if (total_compressed + blocksize <= total_in) {
			compressed_extents++;

			/*
			 * The async work queues will take care of doing actual
			 * allocation on disk for these compressed pages, and
			 * will submit them to the elevator.
			 */
			add_async_extent(async_chunk, start, total_in,
					total_compressed, pages, nr_pages,
					compress_type);

			if (start + total_in < end) {
				start += total_in;
				pages = NULL;
				cond_resched();
				goto again;
			}
			return compressed_extents;
		}
	}
	if (pages) {
		/*
		 * the compression code ran but failed to make things smaller,
		 * free any pages it allocated and our page pointer array
		 */
		for (i = 0; i < nr_pages; i++) {
			WARN_ON(pages[i]->mapping);
			put_page(pages[i]);
		}
		kfree(pages);
		pages = NULL;
		total_compressed = 0;
		nr_pages = 0;

		/* flag the file so we don't compress in the future */
		if (!btrfs_test_opt(fs_info, FORCE_COMPRESS) &&
		    !(inode->prop_compress)) {
			inode->flags |= BTRFS_INODE_NOCOMPRESS;
		}
	}
cleanup_and_bail_uncompressed:
	/*
	 * No compression, but we still need to write the pages in the file
	 * we've been given so far.  redirty the locked page if it corresponds
	 * to our extent and set things up for the async work queue to run
	 * cow_file_range to do the normal delalloc dance.
	 */
	if (async_chunk->locked_page &&
	    (page_offset(async_chunk->locked_page) >= start &&
	     page_offset(async_chunk->locked_page)) <= end) {
		__set_page_dirty_nobuffers(async_chunk->locked_page);
		/* unlocked later on in the async handlers */
	}

	if (redirty)
		extent_range_redirty_for_io(&inode->vfs_inode, start, end);
	add_async_extent(async_chunk, start, end - start + 1, 0, NULL, 0,
			 BTRFS_COMPRESS_NONE);
	compressed_extents++;

	return compressed_extents;
}

static void free_async_extent_pages(struct async_extent *async_extent)
{
	int i;

	if (!async_extent->pages)
		return;

	for (i = 0; i < async_extent->nr_pages; i++) {
		WARN_ON(async_extent->pages[i]->mapping);
		put_page(async_extent->pages[i]);
	}
	kfree(async_extent->pages);
	async_extent->nr_pages = 0;
	async_extent->pages = NULL;
}

static int submit_uncompressed_range(struct btrfs_inode *inode,
				     struct async_extent *async_extent,
				     struct page *locked_page)
{
	u64 start = async_extent->start;
	u64 end = async_extent->start + async_extent->ram_size - 1;
	unsigned long nr_written = 0;
	int page_started = 0;
	int ret;
	struct writeback_control wbc = {
		.sync_mode		= WB_SYNC_ALL,
		.range_start		= start,
		.range_end		= end,
		.no_cgroup_owner	= 1,
	};

	/*
	 * Call cow_file_range() to run the delalloc range directly, since we
	 * won't go to NOCOW or async path again.
	 *
	 * Also we call cow_file_range() with @unlock_page == 0, so that we
	 * can directly submit them without interruption.
	 */
	ret = cow_file_range(inode, locked_page, start, end, &page_started,
			     &nr_written, 0, NULL);
	/* Inline extent inserted, page gets unlocked and everything is done */
	if (page_started)
		return 0;

	if (ret < 0) {
		btrfs_cleanup_ordered_extents(inode, locked_page, start, end - start + 1);
		if (locked_page) {
			const u64 page_start = page_offset(locked_page);
			const u64 page_end = page_start + PAGE_SIZE - 1;

			set_page_writeback(locked_page);
			end_page_writeback(locked_page);
			end_extent_writepage(locked_page, ret, page_start, page_end);
			unlock_page(locked_page);
		}
		return ret;
	}

	/* All pages will be unlocked, including @locked_page */
	wbc_attach_fdatawrite_inode(&wbc, &inode->vfs_inode);
	ret = extent_write_locked_range(&inode->vfs_inode, start, end, &wbc);
	wbc_detach_inode(&wbc);
	return ret;
}

static int submit_one_async_extent(struct btrfs_inode *inode,
				   struct async_chunk *async_chunk,
				   struct async_extent *async_extent,
				   u64 *alloc_hint)
{
	struct extent_io_tree *io_tree = &inode->io_tree;
	struct btrfs_root *root = inode->root;
	struct btrfs_fs_info *fs_info = root->fs_info;
	struct btrfs_ordered_extent *ordered;
	struct btrfs_key ins;
	struct page *locked_page = NULL;
	struct extent_map *em;
	int ret = 0;
	u64 start = async_extent->start;
	u64 end = async_extent->start + async_extent->ram_size - 1;

	if (async_chunk->blkcg_css)
		kthread_associate_blkcg(async_chunk->blkcg_css);

	/*
	 * If async_chunk->locked_page is in the async_extent range, we need to
	 * handle it.
	 */
	if (async_chunk->locked_page) {
		u64 locked_page_start = page_offset(async_chunk->locked_page);
		u64 locked_page_end = locked_page_start + PAGE_SIZE - 1;

		if (!(start >= locked_page_end || end <= locked_page_start))
			locked_page = async_chunk->locked_page;
	}
	lock_extent(io_tree, start, end, NULL);

	/* We have fall back to uncompressed write */
	if (!async_extent->pages) {
		ret = submit_uncompressed_range(inode, async_extent, locked_page);
		goto done;
	}

	ret = btrfs_reserve_extent(root, async_extent->ram_size,
				   async_extent->compressed_size,
				   async_extent->compressed_size,
				   0, *alloc_hint, &ins, 1, 1);
	if (ret) {
		free_async_extent_pages(async_extent);
		/*
		 * Here we used to try again by going back to non-compressed
		 * path for ENOSPC.  But we can't reserve space even for
		 * compressed size, how could it work for uncompressed size
		 * which requires larger size?  So here we directly go error
		 * path.
		 */
		goto out_free;
	}

	/* Here we're doing allocation and writeback of the compressed pages */
	em = create_io_em(inode, start,
			  async_extent->ram_size,	/* len */
			  start,			/* orig_start */
			  ins.objectid,			/* block_start */
			  ins.offset,			/* block_len */
			  ins.offset,			/* orig_block_len */
			  async_extent->ram_size,	/* ram_bytes */
			  async_extent->compress_type,
			  BTRFS_ORDERED_COMPRESSED);
	if (IS_ERR(em)) {
		ret = PTR_ERR(em);
		goto out_free_reserve;
	}
	free_extent_map(em);

	ordered = btrfs_alloc_ordered_extent(inode, start,	/* file_offset */
				       async_extent->ram_size,	/* num_bytes */
				       async_extent->ram_size,	/* ram_bytes */
				       ins.objectid,		/* disk_bytenr */
				       ins.offset,		/* disk_num_bytes */
				       0,			/* offset */
				       1 << BTRFS_ORDERED_COMPRESSED,
				       async_extent->compress_type);
	if (IS_ERR(ordered)) {
		btrfs_drop_extent_map_range(inode, start, end, false);
		ret = PTR_ERR(ordered);
		goto out_free_reserve;
	}
	btrfs_dec_block_group_reservations(fs_info, ins.objectid);

	/* Clear dirty, set writeback and unlock the pages. */
	extent_clear_unlock_delalloc(inode, start, end,
			NULL, EXTENT_LOCKED | EXTENT_DELALLOC,
			PAGE_UNLOCK | PAGE_START_WRITEBACK);
	btrfs_submit_compressed_write(ordered,
			    async_extent->pages,	/* compressed_pages */
			    async_extent->nr_pages,
			    async_chunk->write_flags, true);
	*alloc_hint = ins.objectid + ins.offset;
done:
	if (async_chunk->blkcg_css)
		kthread_associate_blkcg(NULL);
	kfree(async_extent);
	return ret;

out_free_reserve:
	btrfs_dec_block_group_reservations(fs_info, ins.objectid);
	btrfs_free_reserved_extent(fs_info, ins.objectid, ins.offset, 1);
out_free:
	mapping_set_error(inode->vfs_inode.i_mapping, -EIO);
	extent_clear_unlock_delalloc(inode, start, end,
				     NULL, EXTENT_LOCKED | EXTENT_DELALLOC |
				     EXTENT_DELALLOC_NEW |
				     EXTENT_DEFRAG | EXTENT_DO_ACCOUNTING,
				     PAGE_UNLOCK | PAGE_START_WRITEBACK |
				     PAGE_END_WRITEBACK);
	free_async_extent_pages(async_extent);
	goto done;
}

/*
 * Phase two of compressed writeback.  This is the ordered portion of the code,
 * which only gets called in the order the work was queued.  We walk all the
 * async extents created by compress_file_range and send them down to the disk.
 */
static noinline void submit_compressed_extents(struct async_chunk *async_chunk)
{
	struct btrfs_inode *inode = async_chunk->inode;
	struct btrfs_fs_info *fs_info = inode->root->fs_info;
	struct async_extent *async_extent;
	u64 alloc_hint = 0;
	int ret = 0;

	while (!list_empty(&async_chunk->extents)) {
		u64 extent_start;
		u64 ram_size;

		async_extent = list_entry(async_chunk->extents.next,
					  struct async_extent, list);
		list_del(&async_extent->list);
		extent_start = async_extent->start;
		ram_size = async_extent->ram_size;

		ret = submit_one_async_extent(inode, async_chunk, async_extent,
					      &alloc_hint);
		btrfs_debug(fs_info,
"async extent submission failed root=%lld inode=%llu start=%llu len=%llu ret=%d",
			    inode->root->root_key.objectid,
			    btrfs_ino(inode), extent_start, ram_size, ret);
	}
}

static u64 get_extent_allocation_hint(struct btrfs_inode *inode, u64 start,
				      u64 num_bytes)
{
	struct extent_map_tree *em_tree = &inode->extent_tree;
	struct extent_map *em;
	u64 alloc_hint = 0;

	read_lock(&em_tree->lock);
	em = search_extent_mapping(em_tree, start, num_bytes);
	if (em) {
		/*
		 * if block start isn't an actual block number then find the
		 * first block in this inode and use that as a hint.  If that
		 * block is also bogus then just don't worry about it.
		 */
		if (em->block_start >= EXTENT_MAP_LAST_BYTE) {
			free_extent_map(em);
			em = search_extent_mapping(em_tree, 0, 0);
			if (em && em->block_start < EXTENT_MAP_LAST_BYTE)
				alloc_hint = em->block_start;
			if (em)
				free_extent_map(em);
		} else {
			alloc_hint = em->block_start;
			free_extent_map(em);
		}
	}
	read_unlock(&em_tree->lock);

	return alloc_hint;
}

/*
 * when extent_io.c finds a delayed allocation range in the file,
 * the call backs end up in this code.  The basic idea is to
 * allocate extents on disk for the range, and create ordered data structs
 * in ram to track those extents.
 *
 * locked_page is the page that writepage had locked already.  We use
 * it to make sure we don't do extra locks or unlocks.
 *
 * *page_started is set to one if we unlock locked_page and do everything
 * required to start IO on it.  It may be clean and already done with
 * IO when we return.
 *
 * When unlock == 1, we unlock the pages in successfully allocated regions.
 * When unlock == 0, we leave them locked for writing them out.
 *
 * However, we unlock all the pages except @locked_page in case of failure.
 *
 * In summary, page locking state will be as follow:
 *
 * - page_started == 1 (return value)
 *     - All the pages are unlocked. IO is started.
 *     - Note that this can happen only on success
 * - unlock == 1
 *     - All the pages except @locked_page are unlocked in any case
 * - unlock == 0
 *     - On success, all the pages are locked for writing out them
 *     - On failure, all the pages except @locked_page are unlocked
 *
 * When a failure happens in the second or later iteration of the
 * while-loop, the ordered extents created in previous iterations are kept
 * intact. So, the caller must clean them up by calling
 * btrfs_cleanup_ordered_extents(). See btrfs_run_delalloc_range() for
 * example.
 */
static noinline int cow_file_range(struct btrfs_inode *inode,
				   struct page *locked_page,
				   u64 start, u64 end, int *page_started,
				   unsigned long *nr_written, int unlock,
				   u64 *done_offset)
{
	struct btrfs_root *root = inode->root;
	struct btrfs_fs_info *fs_info = root->fs_info;
	u64 alloc_hint = 0;
	u64 orig_start = start;
	u64 num_bytes;
	unsigned long ram_size;
	u64 cur_alloc_size = 0;
	u64 min_alloc_size;
	u64 blocksize = fs_info->sectorsize;
	struct btrfs_key ins;
	struct extent_map *em;
	unsigned clear_bits;
	unsigned long page_ops;
	bool extent_reserved = false;
	int ret = 0;

	if (btrfs_is_free_space_inode(inode)) {
		ret = -EINVAL;
		goto out_unlock;
	}

	num_bytes = ALIGN(end - start + 1, blocksize);
	num_bytes = max(blocksize,  num_bytes);
	ASSERT(num_bytes <= btrfs_super_total_bytes(fs_info->super_copy));

	inode_should_defrag(inode, start, end, num_bytes, SZ_64K);

	/*
	 * Due to the page size limit, for subpage we can only trigger the
	 * writeback for the dirty sectors of page, that means data writeback
	 * is doing more writeback than what we want.
	 *
	 * This is especially unexpected for some call sites like fallocate,
	 * where we only increase i_size after everything is done.
	 * This means we can trigger inline extent even if we didn't want to.
	 * So here we skip inline extent creation completely.
	 */
	if (start == 0 && fs_info->sectorsize == PAGE_SIZE) {
		u64 actual_end = min_t(u64, i_size_read(&inode->vfs_inode),
				       end + 1);

		/* lets try to make an inline extent */
		ret = cow_file_range_inline(inode, actual_end, 0,
					    BTRFS_COMPRESS_NONE, NULL, false);
		if (ret == 0) {
			/*
			 * We use DO_ACCOUNTING here because we need the
			 * delalloc_release_metadata to be run _after_ we drop
			 * our outstanding extent for clearing delalloc for this
			 * range.
			 */
			extent_clear_unlock_delalloc(inode, start, end,
				     locked_page,
				     EXTENT_LOCKED | EXTENT_DELALLOC |
				     EXTENT_DELALLOC_NEW | EXTENT_DEFRAG |
				     EXTENT_DO_ACCOUNTING, PAGE_UNLOCK |
				     PAGE_START_WRITEBACK | PAGE_END_WRITEBACK);
			*nr_written = *nr_written +
			     (end - start + PAGE_SIZE) / PAGE_SIZE;
			*page_started = 1;
			/*
			 * locked_page is locked by the caller of
			 * writepage_delalloc(), not locked by
			 * __process_pages_contig().
			 *
			 * We can't let __process_pages_contig() to unlock it,
			 * as it doesn't have any subpage::writers recorded.
			 *
			 * Here we manually unlock the page, since the caller
			 * can't use page_started to determine if it's an
			 * inline extent or a compressed extent.
			 */
			unlock_page(locked_page);
			goto out;
		} else if (ret < 0) {
			goto out_unlock;
		}
	}

	alloc_hint = get_extent_allocation_hint(inode, start, num_bytes);

	/*
	 * Relocation relies on the relocated extents to have exactly the same
	 * size as the original extents. Normally writeback for relocation data
	 * extents follows a NOCOW path because relocation preallocates the
	 * extents. However, due to an operation such as scrub turning a block
	 * group to RO mode, it may fallback to COW mode, so we must make sure
	 * an extent allocated during COW has exactly the requested size and can
	 * not be split into smaller extents, otherwise relocation breaks and
	 * fails during the stage where it updates the bytenr of file extent
	 * items.
	 */
	if (btrfs_is_data_reloc_root(root))
		min_alloc_size = num_bytes;
	else
		min_alloc_size = fs_info->sectorsize;

	while (num_bytes > 0) {
		struct btrfs_ordered_extent *ordered;

		cur_alloc_size = num_bytes;
		ret = btrfs_reserve_extent(root, cur_alloc_size, cur_alloc_size,
					   min_alloc_size, 0, alloc_hint,
					   &ins, 1, 1);
		if (ret < 0)
			goto out_unlock;
		cur_alloc_size = ins.offset;
		extent_reserved = true;

		ram_size = ins.offset;
		em = create_io_em(inode, start, ins.offset, /* len */
				  start, /* orig_start */
				  ins.objectid, /* block_start */
				  ins.offset, /* block_len */
				  ins.offset, /* orig_block_len */
				  ram_size, /* ram_bytes */
				  BTRFS_COMPRESS_NONE, /* compress_type */
				  BTRFS_ORDERED_REGULAR /* type */);
		if (IS_ERR(em)) {
			ret = PTR_ERR(em);
			goto out_reserve;
		}
		free_extent_map(em);

		ordered = btrfs_alloc_ordered_extent(inode, start, ram_size,
					ram_size, ins.objectid, cur_alloc_size,
					0, 1 << BTRFS_ORDERED_REGULAR,
					BTRFS_COMPRESS_NONE);
		if (IS_ERR(ordered)) {
			ret = PTR_ERR(ordered);
			goto out_drop_extent_cache;
		}

		if (btrfs_is_data_reloc_root(root)) {
			ret = btrfs_reloc_clone_csums(ordered);

			/*
			 * Only drop cache here, and process as normal.
			 *
			 * We must not allow extent_clear_unlock_delalloc()
			 * at out_unlock label to free meta of this ordered
			 * extent, as its meta should be freed by
			 * btrfs_finish_ordered_io().
			 *
			 * So we must continue until @start is increased to
			 * skip current ordered extent.
			 */
			if (ret)
				btrfs_drop_extent_map_range(inode, start,
							    start + ram_size - 1,
							    false);
		}
		btrfs_put_ordered_extent(ordered);

		btrfs_dec_block_group_reservations(fs_info, ins.objectid);

		/*
		 * We're not doing compressed IO, don't unlock the first page
		 * (which the caller expects to stay locked), don't clear any
		 * dirty bits and don't set any writeback bits
		 *
		 * Do set the Ordered (Private2) bit so we know this page was
		 * properly setup for writepage.
		 */
		page_ops = unlock ? PAGE_UNLOCK : 0;
		page_ops |= PAGE_SET_ORDERED;

		extent_clear_unlock_delalloc(inode, start, start + ram_size - 1,
					     locked_page,
					     EXTENT_LOCKED | EXTENT_DELALLOC,
					     page_ops);
		if (num_bytes < cur_alloc_size)
			num_bytes = 0;
		else
			num_bytes -= cur_alloc_size;
		alloc_hint = ins.objectid + ins.offset;
		start += cur_alloc_size;
		extent_reserved = false;

		/*
		 * btrfs_reloc_clone_csums() error, since start is increased
		 * extent_clear_unlock_delalloc() at out_unlock label won't
		 * free metadata of current ordered extent, we're OK to exit.
		 */
		if (ret)
			goto out_unlock;
	}
out:
	return ret;

out_drop_extent_cache:
	btrfs_drop_extent_map_range(inode, start, start + ram_size - 1, false);
out_reserve:
	btrfs_dec_block_group_reservations(fs_info, ins.objectid);
	btrfs_free_reserved_extent(fs_info, ins.objectid, ins.offset, 1);
out_unlock:
	/*
	 * If done_offset is non-NULL and ret == -EAGAIN, we expect the
	 * caller to write out the successfully allocated region and retry.
	 */
	if (done_offset && ret == -EAGAIN) {
		if (orig_start < start)
			*done_offset = start - 1;
		else
			*done_offset = start;
		return ret;
	} else if (ret == -EAGAIN) {
		/* Convert to -ENOSPC since the caller cannot retry. */
		ret = -ENOSPC;
	}

	/*
	 * Now, we have three regions to clean up:
	 *
	 * |-------(1)----|---(2)---|-------------(3)----------|
	 * `- orig_start  `- start  `- start + cur_alloc_size  `- end
	 *
	 * We process each region below.
	 */

	clear_bits = EXTENT_LOCKED | EXTENT_DELALLOC | EXTENT_DELALLOC_NEW |
		EXTENT_DEFRAG | EXTENT_CLEAR_META_RESV;
	page_ops = PAGE_UNLOCK | PAGE_START_WRITEBACK | PAGE_END_WRITEBACK;

	/*
	 * For the range (1). We have already instantiated the ordered extents
	 * for this region. They are cleaned up by
	 * btrfs_cleanup_ordered_extents() in e.g,
	 * btrfs_run_delalloc_range(). EXTENT_LOCKED | EXTENT_DELALLOC are
	 * already cleared in the above loop. And, EXTENT_DELALLOC_NEW |
	 * EXTENT_DEFRAG | EXTENT_CLEAR_META_RESV are handled by the cleanup
	 * function.
	 *
	 * However, in case of unlock == 0, we still need to unlock the pages
	 * (except @locked_page) to ensure all the pages are unlocked.
	 */
	if (!unlock && orig_start < start) {
		if (!locked_page)
			mapping_set_error(inode->vfs_inode.i_mapping, ret);
		extent_clear_unlock_delalloc(inode, orig_start, start - 1,
					     locked_page, 0, page_ops);
	}

	/*
	 * For the range (2). If we reserved an extent for our delalloc range
	 * (or a subrange) and failed to create the respective ordered extent,
	 * then it means that when we reserved the extent we decremented the
	 * extent's size from the data space_info's bytes_may_use counter and
	 * incremented the space_info's bytes_reserved counter by the same
	 * amount. We must make sure extent_clear_unlock_delalloc() does not try
	 * to decrement again the data space_info's bytes_may_use counter,
	 * therefore we do not pass it the flag EXTENT_CLEAR_DATA_RESV.
	 */
	if (extent_reserved) {
		extent_clear_unlock_delalloc(inode, start,
					     start + cur_alloc_size - 1,
					     locked_page,
					     clear_bits,
					     page_ops);
		start += cur_alloc_size;
		if (start >= end)
			return ret;
	}

	/*
	 * For the range (3). We never touched the region. In addition to the
	 * clear_bits above, we add EXTENT_CLEAR_DATA_RESV to release the data
	 * space_info's bytes_may_use counter, reserved in
	 * btrfs_check_data_free_space().
	 */
	extent_clear_unlock_delalloc(inode, start, end, locked_page,
				     clear_bits | EXTENT_CLEAR_DATA_RESV,
				     page_ops);
	return ret;
}

/*
 * work queue call back to started compression on a file and pages
 */
static noinline void async_cow_start(struct btrfs_work *work)
{
	struct async_chunk *async_chunk;
	int compressed_extents;

	async_chunk = container_of(work, struct async_chunk, work);

	compressed_extents = compress_file_range(async_chunk);
	if (compressed_extents == 0) {
		btrfs_add_delayed_iput(async_chunk->inode);
		async_chunk->inode = NULL;
	}
}

/*
 * work queue call back to submit previously compressed pages
 */
static noinline void async_cow_submit(struct btrfs_work *work)
{
	struct async_chunk *async_chunk = container_of(work, struct async_chunk,
						     work);
	struct btrfs_fs_info *fs_info = btrfs_work_owner(work);
	unsigned long nr_pages;

	nr_pages = (async_chunk->end - async_chunk->start + PAGE_SIZE) >>
		PAGE_SHIFT;

	/*
	 * ->inode could be NULL if async_chunk_start has failed to compress,
	 * in which case we don't have anything to submit, yet we need to
	 * always adjust ->async_delalloc_pages as its paired with the init
	 * happening in run_delalloc_compressed
	 */
	if (async_chunk->inode)
		submit_compressed_extents(async_chunk);

	/* atomic_sub_return implies a barrier */
	if (atomic_sub_return(nr_pages, &fs_info->async_delalloc_pages) <
	    5 * SZ_1M)
		cond_wake_up_nomb(&fs_info->async_submit_wait);
}

static noinline void async_cow_free(struct btrfs_work *work)
{
	struct async_chunk *async_chunk;
	struct async_cow *async_cow;

	async_chunk = container_of(work, struct async_chunk, work);
	if (async_chunk->inode)
		btrfs_add_delayed_iput(async_chunk->inode);
	if (async_chunk->blkcg_css)
		css_put(async_chunk->blkcg_css);

	async_cow = async_chunk->async_cow;
	if (atomic_dec_and_test(&async_cow->num_chunks))
		kvfree(async_cow);
}

static bool run_delalloc_compressed(struct btrfs_inode *inode,
				    struct writeback_control *wbc,
				    struct page *locked_page,
				    u64 start, u64 end, int *page_started,
				    unsigned long *nr_written)
{
	struct btrfs_fs_info *fs_info = inode->root->fs_info;
	struct cgroup_subsys_state *blkcg_css = wbc_blkcg_css(wbc);
	struct async_cow *ctx;
	struct async_chunk *async_chunk;
	unsigned long nr_pages;
	u64 num_chunks = DIV_ROUND_UP(end - start, SZ_512K);
	int i;
	unsigned nofs_flag;
	const blk_opf_t write_flags = wbc_to_write_flags(wbc);

	nofs_flag = memalloc_nofs_save();
	ctx = kvmalloc(struct_size(ctx, chunks, num_chunks), GFP_KERNEL);
	memalloc_nofs_restore(nofs_flag);
	if (!ctx)
		return false;

	unlock_extent(&inode->io_tree, start, end, NULL);
	set_bit(BTRFS_INODE_HAS_ASYNC_EXTENT, &inode->runtime_flags);

	async_chunk = ctx->chunks;
	atomic_set(&ctx->num_chunks, num_chunks);

	for (i = 0; i < num_chunks; i++) {
		u64 cur_end = min(end, start + SZ_512K - 1);

		/*
		 * igrab is called higher up in the call chain, take only the
		 * lightweight reference for the callback lifetime
		 */
		ihold(&inode->vfs_inode);
		async_chunk[i].async_cow = ctx;
		async_chunk[i].inode = inode;
		async_chunk[i].start = start;
		async_chunk[i].end = cur_end;
		async_chunk[i].write_flags = write_flags;
		INIT_LIST_HEAD(&async_chunk[i].extents);

		/*
		 * The locked_page comes all the way from writepage and its
		 * the original page we were actually given.  As we spread
		 * this large delalloc region across multiple async_chunk
		 * structs, only the first struct needs a pointer to locked_page
		 *
		 * This way we don't need racey decisions about who is supposed
		 * to unlock it.
		 */
		if (locked_page) {
			/*
			 * Depending on the compressibility, the pages might or
			 * might not go through async.  We want all of them to
			 * be accounted against wbc once.  Let's do it here
			 * before the paths diverge.  wbc accounting is used
			 * only for foreign writeback detection and doesn't
			 * need full accuracy.  Just account the whole thing
			 * against the first page.
			 */
			wbc_account_cgroup_owner(wbc, locked_page,
						 cur_end - start);
			async_chunk[i].locked_page = locked_page;
			locked_page = NULL;
		} else {
			async_chunk[i].locked_page = NULL;
		}

		if (blkcg_css != blkcg_root_css) {
			css_get(blkcg_css);
			async_chunk[i].blkcg_css = blkcg_css;
			async_chunk[i].write_flags |= REQ_BTRFS_CGROUP_PUNT;
		} else {
			async_chunk[i].blkcg_css = NULL;
		}

		btrfs_init_work(&async_chunk[i].work, async_cow_start,
				async_cow_submit, async_cow_free);

		nr_pages = DIV_ROUND_UP(cur_end - start, PAGE_SIZE);
		atomic_add(nr_pages, &fs_info->async_delalloc_pages);

		btrfs_queue_work(fs_info->delalloc_workers, &async_chunk[i].work);

		*nr_written += nr_pages;
		start = cur_end + 1;
	}
	*page_started = 1;
	return true;
}

static noinline int run_delalloc_zoned(struct btrfs_inode *inode,
				       struct page *locked_page, u64 start,
				       u64 end, int *page_started,
				       unsigned long *nr_written,
				       struct writeback_control *wbc)
{
	u64 done_offset = end;
	int ret;
	bool locked_page_done = false;

	while (start <= end) {
		ret = cow_file_range(inode, locked_page, start, end, page_started,
				     nr_written, 0, &done_offset);
		if (ret && ret != -EAGAIN)
			return ret;

		if (*page_started) {
			ASSERT(ret == 0);
			return 0;
		}

		if (ret == 0)
			done_offset = end;

		if (done_offset == start) {
			wait_on_bit_io(&inode->root->fs_info->flags,
				       BTRFS_FS_NEED_ZONE_FINISH,
				       TASK_UNINTERRUPTIBLE);
			continue;
		}

		if (!locked_page_done) {
			__set_page_dirty_nobuffers(locked_page);
			account_page_redirty(locked_page);
		}
		locked_page_done = true;
		extent_write_locked_range(&inode->vfs_inode, start, done_offset,
					  wbc);
		start = done_offset + 1;
	}

	*page_started = 1;

	return 0;
}

static noinline int csum_exist_in_range(struct btrfs_fs_info *fs_info,
					u64 bytenr, u64 num_bytes, bool nowait)
{
	struct btrfs_root *csum_root = btrfs_csum_root(fs_info, bytenr);
	struct btrfs_ordered_sum *sums;
	int ret;
	LIST_HEAD(list);

	ret = btrfs_lookup_csums_list(csum_root, bytenr, bytenr + num_bytes - 1,
				      &list, 0, nowait);
	if (ret == 0 && list_empty(&list))
		return 0;

	while (!list_empty(&list)) {
		sums = list_entry(list.next, struct btrfs_ordered_sum, list);
		list_del(&sums->list);
		kfree(sums);
	}
	if (ret < 0)
		return ret;
	return 1;
}

static int fallback_to_cow(struct btrfs_inode *inode, struct page *locked_page,
			   const u64 start, const u64 end,
			   int *page_started, unsigned long *nr_written)
{
	const bool is_space_ino = btrfs_is_free_space_inode(inode);
	const bool is_reloc_ino = btrfs_is_data_reloc_root(inode->root);
	const u64 range_bytes = end + 1 - start;
	struct extent_io_tree *io_tree = &inode->io_tree;
	u64 range_start = start;
	u64 count;

	/*
	 * If EXTENT_NORESERVE is set it means that when the buffered write was
	 * made we had not enough available data space and therefore we did not
	 * reserve data space for it, since we though we could do NOCOW for the
	 * respective file range (either there is prealloc extent or the inode
	 * has the NOCOW bit set).
	 *
	 * However when we need to fallback to COW mode (because for example the
	 * block group for the corresponding extent was turned to RO mode by a
	 * scrub or relocation) we need to do the following:
	 *
	 * 1) We increment the bytes_may_use counter of the data space info.
	 *    If COW succeeds, it allocates a new data extent and after doing
	 *    that it decrements the space info's bytes_may_use counter and
	 *    increments its bytes_reserved counter by the same amount (we do
	 *    this at btrfs_add_reserved_bytes()). So we need to increment the
	 *    bytes_may_use counter to compensate (when space is reserved at
	 *    buffered write time, the bytes_may_use counter is incremented);
	 *
	 * 2) We clear the EXTENT_NORESERVE bit from the range. We do this so
	 *    that if the COW path fails for any reason, it decrements (through
	 *    extent_clear_unlock_delalloc()) the bytes_may_use counter of the
	 *    data space info, which we incremented in the step above.
	 *
	 * If we need to fallback to cow and the inode corresponds to a free
	 * space cache inode or an inode of the data relocation tree, we must
	 * also increment bytes_may_use of the data space_info for the same
	 * reason. Space caches and relocated data extents always get a prealloc
	 * extent for them, however scrub or balance may have set the block
	 * group that contains that extent to RO mode and therefore force COW
	 * when starting writeback.
	 */
	count = count_range_bits(io_tree, &range_start, end, range_bytes,
				 EXTENT_NORESERVE, 0, NULL);
	if (count > 0 || is_space_ino || is_reloc_ino) {
		u64 bytes = count;
		struct btrfs_fs_info *fs_info = inode->root->fs_info;
		struct btrfs_space_info *sinfo = fs_info->data_sinfo;

		if (is_space_ino || is_reloc_ino)
			bytes = range_bytes;

		spin_lock(&sinfo->lock);
		btrfs_space_info_update_bytes_may_use(fs_info, sinfo, bytes);
		spin_unlock(&sinfo->lock);

		if (count > 0)
			clear_extent_bit(io_tree, start, end, EXTENT_NORESERVE,
					 NULL);
	}

	return cow_file_range(inode, locked_page, start, end, page_started,
			      nr_written, 1, NULL);
}

struct can_nocow_file_extent_args {
	/* Input fields. */

	/* Start file offset of the range we want to NOCOW. */
	u64 start;
	/* End file offset (inclusive) of the range we want to NOCOW. */
	u64 end;
	bool writeback_path;
	bool strict;
	/*
	 * Free the path passed to can_nocow_file_extent() once it's not needed
	 * anymore.
	 */
	bool free_path;

	/* Output fields. Only set when can_nocow_file_extent() returns 1. */

	u64 disk_bytenr;
	u64 disk_num_bytes;
	u64 extent_offset;
	/* Number of bytes that can be written to in NOCOW mode. */
	u64 num_bytes;
};

/*
 * Check if we can NOCOW the file extent that the path points to.
 * This function may return with the path released, so the caller should check
 * if path->nodes[0] is NULL or not if it needs to use the path afterwards.
 *
 * Returns: < 0 on error
 *            0 if we can not NOCOW
 *            1 if we can NOCOW
 */
static int can_nocow_file_extent(struct btrfs_path *path,
				 struct btrfs_key *key,
				 struct btrfs_inode *inode,
				 struct can_nocow_file_extent_args *args)
{
	const bool is_freespace_inode = btrfs_is_free_space_inode(inode);
	struct extent_buffer *leaf = path->nodes[0];
	struct btrfs_root *root = inode->root;
	struct btrfs_file_extent_item *fi;
	u64 extent_end;
	u8 extent_type;
	int can_nocow = 0;
	int ret = 0;
	bool nowait = path->nowait;

	fi = btrfs_item_ptr(leaf, path->slots[0], struct btrfs_file_extent_item);
	extent_type = btrfs_file_extent_type(leaf, fi);

	if (extent_type == BTRFS_FILE_EXTENT_INLINE)
		goto out;

	/* Can't access these fields unless we know it's not an inline extent. */
	args->disk_bytenr = btrfs_file_extent_disk_bytenr(leaf, fi);
	args->disk_num_bytes = btrfs_file_extent_disk_num_bytes(leaf, fi);
	args->extent_offset = btrfs_file_extent_offset(leaf, fi);

	if (!(inode->flags & BTRFS_INODE_NODATACOW) &&
	    extent_type == BTRFS_FILE_EXTENT_REG)
		goto out;

	/*
	 * If the extent was created before the generation where the last snapshot
	 * for its subvolume was created, then this implies the extent is shared,
	 * hence we must COW.
	 */
	if (!args->strict &&
	    btrfs_file_extent_generation(leaf, fi) <=
	    btrfs_root_last_snapshot(&root->root_item))
		goto out;

	/* An explicit hole, must COW. */
	if (args->disk_bytenr == 0)
		goto out;

	/* Compressed/encrypted/encoded extents must be COWed. */
	if (btrfs_file_extent_compression(leaf, fi) ||
	    btrfs_file_extent_encryption(leaf, fi) ||
	    btrfs_file_extent_other_encoding(leaf, fi))
		goto out;

	extent_end = btrfs_file_extent_end(path);

	/*
	 * The following checks can be expensive, as they need to take other
	 * locks and do btree or rbtree searches, so release the path to avoid
	 * blocking other tasks for too long.
	 */
	btrfs_release_path(path);

	ret = btrfs_cross_ref_exist(root, btrfs_ino(inode),
				    key->offset - args->extent_offset,
				    args->disk_bytenr, args->strict, path);
	WARN_ON_ONCE(ret > 0 && is_freespace_inode);
	if (ret != 0)
		goto out;

	if (args->free_path) {
		/*
		 * We don't need the path anymore, plus through the
		 * csum_exist_in_range() call below we will end up allocating
		 * another path. So free the path to avoid unnecessary extra
		 * memory usage.
		 */
		btrfs_free_path(path);
		path = NULL;
	}

	/* If there are pending snapshots for this root, we must COW. */
	if (args->writeback_path && !is_freespace_inode &&
	    atomic_read(&root->snapshot_force_cow))
		goto out;

	args->disk_bytenr += args->extent_offset;
	args->disk_bytenr += args->start - key->offset;
	args->num_bytes = min(args->end + 1, extent_end) - args->start;

	/*
	 * Force COW if csums exist in the range. This ensures that csums for a
	 * given extent are either valid or do not exist.
	 */
	ret = csum_exist_in_range(root->fs_info, args->disk_bytenr, args->num_bytes,
				  nowait);
	WARN_ON_ONCE(ret > 0 && is_freespace_inode);
	if (ret != 0)
		goto out;

	can_nocow = 1;
 out:
	if (args->free_path && path)
		btrfs_free_path(path);

	return ret < 0 ? ret : can_nocow;
}

/*
 * when nowcow writeback call back.  This checks for snapshots or COW copies
 * of the extents that exist in the file, and COWs the file as required.
 *
 * If no cow copies or snapshots exist, we write directly to the existing
 * blocks on disk
 */
static noinline int run_delalloc_nocow(struct btrfs_inode *inode,
				       struct page *locked_page,
				       const u64 start, const u64 end,
				       int *page_started,
				       unsigned long *nr_written)
{
	struct btrfs_fs_info *fs_info = inode->root->fs_info;
	struct btrfs_root *root = inode->root;
	struct btrfs_path *path;
	u64 cow_start = (u64)-1;
	u64 cur_offset = start;
	int ret;
	bool check_prev = true;
	u64 ino = btrfs_ino(inode);
	struct btrfs_block_group *bg;
	bool nocow = false;
	struct can_nocow_file_extent_args nocow_args = { 0 };

	path = btrfs_alloc_path();
	if (!path) {
		extent_clear_unlock_delalloc(inode, start, end, locked_page,
					     EXTENT_LOCKED | EXTENT_DELALLOC |
					     EXTENT_DO_ACCOUNTING |
					     EXTENT_DEFRAG, PAGE_UNLOCK |
					     PAGE_START_WRITEBACK |
					     PAGE_END_WRITEBACK);
		return -ENOMEM;
	}

	nocow_args.end = end;
	nocow_args.writeback_path = true;

	while (1) {
		struct btrfs_ordered_extent *ordered;
		struct btrfs_key found_key;
		struct btrfs_file_extent_item *fi;
		struct extent_buffer *leaf;
		u64 extent_end;
		u64 ram_bytes;
		u64 nocow_end;
		int extent_type;
		bool is_prealloc;

		nocow = false;

		ret = btrfs_lookup_file_extent(NULL, root, path, ino,
					       cur_offset, 0);
		if (ret < 0)
			goto error;

		/*
		 * If there is no extent for our range when doing the initial
		 * search, then go back to the previous slot as it will be the
		 * one containing the search offset
		 */
		if (ret > 0 && path->slots[0] > 0 && check_prev) {
			leaf = path->nodes[0];
			btrfs_item_key_to_cpu(leaf, &found_key,
					      path->slots[0] - 1);
			if (found_key.objectid == ino &&
			    found_key.type == BTRFS_EXTENT_DATA_KEY)
				path->slots[0]--;
		}
		check_prev = false;
next_slot:
		/* Go to next leaf if we have exhausted the current one */
		leaf = path->nodes[0];
		if (path->slots[0] >= btrfs_header_nritems(leaf)) {
			ret = btrfs_next_leaf(root, path);
			if (ret < 0) {
				if (cow_start != (u64)-1)
					cur_offset = cow_start;
				goto error;
			}
			if (ret > 0)
				break;
			leaf = path->nodes[0];
		}

		btrfs_item_key_to_cpu(leaf, &found_key, path->slots[0]);

		/* Didn't find anything for our INO */
		if (found_key.objectid > ino)
			break;
		/*
		 * Keep searching until we find an EXTENT_ITEM or there are no
		 * more extents for this inode
		 */
		if (WARN_ON_ONCE(found_key.objectid < ino) ||
		    found_key.type < BTRFS_EXTENT_DATA_KEY) {
			path->slots[0]++;
			goto next_slot;
		}

		/* Found key is not EXTENT_DATA_KEY or starts after req range */
		if (found_key.type > BTRFS_EXTENT_DATA_KEY ||
		    found_key.offset > end)
			break;

		/*
		 * If the found extent starts after requested offset, then
		 * adjust extent_end to be right before this extent begins
		 */
		if (found_key.offset > cur_offset) {
			extent_end = found_key.offset;
			extent_type = 0;
			goto out_check;
		}

		/*
		 * Found extent which begins before our range and potentially
		 * intersect it
		 */
		fi = btrfs_item_ptr(leaf, path->slots[0],
				    struct btrfs_file_extent_item);
		extent_type = btrfs_file_extent_type(leaf, fi);
		/* If this is triggered then we have a memory corruption. */
		ASSERT(extent_type < BTRFS_NR_FILE_EXTENT_TYPES);
		if (WARN_ON(extent_type >= BTRFS_NR_FILE_EXTENT_TYPES)) {
			ret = -EUCLEAN;
			goto error;
		}
		ram_bytes = btrfs_file_extent_ram_bytes(leaf, fi);
		extent_end = btrfs_file_extent_end(path);

		/*
		 * If the extent we got ends before our current offset, skip to
		 * the next extent.
		 */
		if (extent_end <= cur_offset) {
			path->slots[0]++;
			goto next_slot;
		}

		nocow_args.start = cur_offset;
		ret = can_nocow_file_extent(path, &found_key, inode, &nocow_args);
		if (ret < 0) {
			if (cow_start != (u64)-1)
				cur_offset = cow_start;
			goto error;
		} else if (ret == 0) {
			goto out_check;
		}

		ret = 0;
		bg = btrfs_inc_nocow_writers(fs_info, nocow_args.disk_bytenr);
		if (bg)
			nocow = true;
out_check:
		/*
		 * If nocow is false then record the beginning of the range
		 * that needs to be COWed
		 */
		if (!nocow) {
			if (cow_start == (u64)-1)
				cow_start = cur_offset;
			cur_offset = extent_end;
			if (cur_offset > end)
				break;
			if (!path->nodes[0])
				continue;
			path->slots[0]++;
			goto next_slot;
		}

		/*
		 * COW range from cow_start to found_key.offset - 1. As the key
		 * will contain the beginning of the first extent that can be
		 * NOCOW, following one which needs to be COW'ed
		 */
		if (cow_start != (u64)-1) {
			ret = fallback_to_cow(inode, locked_page,
					      cow_start, found_key.offset - 1,
					      page_started, nr_written);
			if (ret)
				goto error;
			cow_start = (u64)-1;
		}

		nocow_end = cur_offset + nocow_args.num_bytes - 1;
		is_prealloc = extent_type == BTRFS_FILE_EXTENT_PREALLOC;
		if (is_prealloc) {
			u64 orig_start = found_key.offset - nocow_args.extent_offset;
			struct extent_map *em;

			em = create_io_em(inode, cur_offset, nocow_args.num_bytes,
					  orig_start,
					  nocow_args.disk_bytenr, /* block_start */
					  nocow_args.num_bytes, /* block_len */
					  nocow_args.disk_num_bytes, /* orig_block_len */
					  ram_bytes, BTRFS_COMPRESS_NONE,
					  BTRFS_ORDERED_PREALLOC);
			if (IS_ERR(em)) {
				ret = PTR_ERR(em);
				goto error;
			}
			free_extent_map(em);
		}

		ordered = btrfs_alloc_ordered_extent(inode, cur_offset,
				nocow_args.num_bytes, nocow_args.num_bytes,
				nocow_args.disk_bytenr, nocow_args.num_bytes, 0,
				is_prealloc
				? (1 << BTRFS_ORDERED_PREALLOC)
				: (1 << BTRFS_ORDERED_NOCOW),
				BTRFS_COMPRESS_NONE);
		if (IS_ERR(ordered)) {
			if (is_prealloc) {
				btrfs_drop_extent_map_range(inode, cur_offset,
							    nocow_end, false);
			}
			ret = PTR_ERR(ordered);
			goto error;
		}

		if (nocow) {
			btrfs_dec_nocow_writers(bg);
			nocow = false;
		}

		if (btrfs_is_data_reloc_root(root))
			/*
			 * Error handled later, as we must prevent
			 * extent_clear_unlock_delalloc() in error handler
			 * from freeing metadata of created ordered extent.
			 */
			ret = btrfs_reloc_clone_csums(ordered);
		btrfs_put_ordered_extent(ordered);

		extent_clear_unlock_delalloc(inode, cur_offset, nocow_end,
					     locked_page, EXTENT_LOCKED |
					     EXTENT_DELALLOC |
					     EXTENT_CLEAR_DATA_RESV,
					     PAGE_UNLOCK | PAGE_SET_ORDERED);

		cur_offset = extent_end;

		/*
		 * btrfs_reloc_clone_csums() error, now we're OK to call error
		 * handler, as metadata for created ordered extent will only
		 * be freed by btrfs_finish_ordered_io().
		 */
		if (ret)
			goto error;
		if (cur_offset > end)
			break;
	}
	btrfs_release_path(path);

	if (cur_offset <= end && cow_start == (u64)-1)
		cow_start = cur_offset;

	if (cow_start != (u64)-1) {
		cur_offset = end;
		ret = fallback_to_cow(inode, locked_page, cow_start, end,
				      page_started, nr_written);
		if (ret)
			goto error;
	}

error:
	if (nocow)
		btrfs_dec_nocow_writers(bg);

	if (ret && cur_offset < end)
		extent_clear_unlock_delalloc(inode, cur_offset, end,
					     locked_page, EXTENT_LOCKED |
					     EXTENT_DELALLOC | EXTENT_DEFRAG |
					     EXTENT_DO_ACCOUNTING, PAGE_UNLOCK |
					     PAGE_START_WRITEBACK |
					     PAGE_END_WRITEBACK);
	btrfs_free_path(path);
	return ret;
}

static bool should_nocow(struct btrfs_inode *inode, u64 start, u64 end)
{
	if (inode->flags & (BTRFS_INODE_NODATACOW | BTRFS_INODE_PREALLOC)) {
		if (inode->defrag_bytes &&
		    test_range_bit(&inode->io_tree, start, end, EXTENT_DEFRAG,
				   0, NULL))
			return false;
		return true;
	}
	return false;
}

/*
 * Function to process delayed allocation (create CoW) for ranges which are
 * being touched for the first time.
 */
int btrfs_run_delalloc_range(struct btrfs_inode *inode, struct page *locked_page,
		u64 start, u64 end, int *page_started, unsigned long *nr_written,
		struct writeback_control *wbc)
{
	int ret = 0;
	const bool zoned = btrfs_is_zoned(inode->root->fs_info);

	/*
	 * The range must cover part of the @locked_page, or the returned
	 * @page_started can confuse the caller.
	 */
	ASSERT(!(end <= page_offset(locked_page) ||
		 start >= page_offset(locked_page) + PAGE_SIZE));

	if (should_nocow(inode, start, end)) {
		/*
		 * Normally on a zoned device we're only doing COW writes, but
		 * in case of relocation on a zoned filesystem we have taken
		 * precaution, that we're only writing sequentially. It's safe
		 * to use run_delalloc_nocow() here, like for  regular
		 * preallocated inodes.
		 */
		ASSERT(!zoned || btrfs_is_data_reloc_root(inode->root));
		ret = run_delalloc_nocow(inode, locked_page, start, end,
					 page_started, nr_written);
		goto out;
	}

	if (btrfs_inode_can_compress(inode) &&
	    inode_need_compress(inode, start, end) &&
	    run_delalloc_compressed(inode, wbc, locked_page, start,
				    end, page_started, nr_written))
		goto out;

	if (zoned)
		ret = run_delalloc_zoned(inode, locked_page, start, end,
					 page_started, nr_written, wbc);
	else
		ret = cow_file_range(inode, locked_page, start, end,
				     page_started, nr_written, 1, NULL);

out:
	ASSERT(ret <= 0);
	if (ret)
		btrfs_cleanup_ordered_extents(inode, locked_page, start,
					      end - start + 1);
	return ret;
}

void btrfs_split_delalloc_extent(struct btrfs_inode *inode,
				 struct extent_state *orig, u64 split)
{
	struct btrfs_fs_info *fs_info = inode->root->fs_info;
	u64 size;

	/* not delalloc, ignore it */
	if (!(orig->state & EXTENT_DELALLOC))
		return;

	size = orig->end - orig->start + 1;
	if (size > fs_info->max_extent_size) {
		u32 num_extents;
		u64 new_size;

		/*
		 * See the explanation in btrfs_merge_delalloc_extent, the same
		 * applies here, just in reverse.
		 */
		new_size = orig->end - split + 1;
		num_extents = count_max_extents(fs_info, new_size);
		new_size = split - orig->start;
		num_extents += count_max_extents(fs_info, new_size);
		if (count_max_extents(fs_info, size) >= num_extents)
			return;
	}

	spin_lock(&inode->lock);
	btrfs_mod_outstanding_extents(inode, 1);
	spin_unlock(&inode->lock);
}

/*
 * Handle merged delayed allocation extents so we can keep track of new extents
 * that are just merged onto old extents, such as when we are doing sequential
 * writes, so we can properly account for the metadata space we'll need.
 */
void btrfs_merge_delalloc_extent(struct btrfs_inode *inode, struct extent_state *new,
				 struct extent_state *other)
{
	struct btrfs_fs_info *fs_info = inode->root->fs_info;
	u64 new_size, old_size;
	u32 num_extents;

	/* not delalloc, ignore it */
	if (!(other->state & EXTENT_DELALLOC))
		return;

	if (new->start > other->start)
		new_size = new->end - other->start + 1;
	else
		new_size = other->end - new->start + 1;

	/* we're not bigger than the max, unreserve the space and go */
	if (new_size <= fs_info->max_extent_size) {
		spin_lock(&inode->lock);
		btrfs_mod_outstanding_extents(inode, -1);
		spin_unlock(&inode->lock);
		return;
	}

	/*
	 * We have to add up either side to figure out how many extents were
	 * accounted for before we merged into one big extent.  If the number of
	 * extents we accounted for is <= the amount we need for the new range
	 * then we can return, otherwise drop.  Think of it like this
	 *
	 * [ 4k][MAX_SIZE]
	 *
	 * So we've grown the extent by a MAX_SIZE extent, this would mean we
	 * need 2 outstanding extents, on one side we have 1 and the other side
	 * we have 1 so they are == and we can return.  But in this case
	 *
	 * [MAX_SIZE+4k][MAX_SIZE+4k]
	 *
	 * Each range on their own accounts for 2 extents, but merged together
	 * they are only 3 extents worth of accounting, so we need to drop in
	 * this case.
	 */
	old_size = other->end - other->start + 1;
	num_extents = count_max_extents(fs_info, old_size);
	old_size = new->end - new->start + 1;
	num_extents += count_max_extents(fs_info, old_size);
	if (count_max_extents(fs_info, new_size) >= num_extents)
		return;

	spin_lock(&inode->lock);
	btrfs_mod_outstanding_extents(inode, -1);
	spin_unlock(&inode->lock);
}

static void btrfs_add_delalloc_inodes(struct btrfs_root *root,
				      struct btrfs_inode *inode)
{
	struct btrfs_fs_info *fs_info = inode->root->fs_info;

	spin_lock(&root->delalloc_lock);
	if (list_empty(&inode->delalloc_inodes)) {
		list_add_tail(&inode->delalloc_inodes, &root->delalloc_inodes);
		set_bit(BTRFS_INODE_IN_DELALLOC_LIST, &inode->runtime_flags);
		root->nr_delalloc_inodes++;
		if (root->nr_delalloc_inodes == 1) {
			spin_lock(&fs_info->delalloc_root_lock);
			BUG_ON(!list_empty(&root->delalloc_root));
			list_add_tail(&root->delalloc_root,
				      &fs_info->delalloc_roots);
			spin_unlock(&fs_info->delalloc_root_lock);
		}
	}
	spin_unlock(&root->delalloc_lock);
}

void __btrfs_del_delalloc_inode(struct btrfs_root *root,
				struct btrfs_inode *inode)
{
	struct btrfs_fs_info *fs_info = root->fs_info;

	if (!list_empty(&inode->delalloc_inodes)) {
		list_del_init(&inode->delalloc_inodes);
		clear_bit(BTRFS_INODE_IN_DELALLOC_LIST,
			  &inode->runtime_flags);
		root->nr_delalloc_inodes--;
		if (!root->nr_delalloc_inodes) {
			ASSERT(list_empty(&root->delalloc_inodes));
			spin_lock(&fs_info->delalloc_root_lock);
			BUG_ON(list_empty(&root->delalloc_root));
			list_del_init(&root->delalloc_root);
			spin_unlock(&fs_info->delalloc_root_lock);
		}
	}
}

static void btrfs_del_delalloc_inode(struct btrfs_root *root,
				     struct btrfs_inode *inode)
{
	spin_lock(&root->delalloc_lock);
	__btrfs_del_delalloc_inode(root, inode);
	spin_unlock(&root->delalloc_lock);
}

/*
 * Properly track delayed allocation bytes in the inode and to maintain the
 * list of inodes that have pending delalloc work to be done.
 */
void btrfs_set_delalloc_extent(struct btrfs_inode *inode, struct extent_state *state,
			       u32 bits)
{
	struct btrfs_fs_info *fs_info = inode->root->fs_info;

	if ((bits & EXTENT_DEFRAG) && !(bits & EXTENT_DELALLOC))
		WARN_ON(1);
	/*
	 * set_bit and clear bit hooks normally require _irqsave/restore
	 * but in this case, we are only testing for the DELALLOC
	 * bit, which is only set or cleared with irqs on
	 */
	if (!(state->state & EXTENT_DELALLOC) && (bits & EXTENT_DELALLOC)) {
		struct btrfs_root *root = inode->root;
		u64 len = state->end + 1 - state->start;
		u32 num_extents = count_max_extents(fs_info, len);
		bool do_list = !btrfs_is_free_space_inode(inode);

		spin_lock(&inode->lock);
		btrfs_mod_outstanding_extents(inode, num_extents);
		spin_unlock(&inode->lock);

		/* For sanity tests */
		if (btrfs_is_testing(fs_info))
			return;

		percpu_counter_add_batch(&fs_info->delalloc_bytes, len,
					 fs_info->delalloc_batch);
		spin_lock(&inode->lock);
		inode->delalloc_bytes += len;
		if (bits & EXTENT_DEFRAG)
			inode->defrag_bytes += len;
		if (do_list && !test_bit(BTRFS_INODE_IN_DELALLOC_LIST,
					 &inode->runtime_flags))
			btrfs_add_delalloc_inodes(root, inode);
		spin_unlock(&inode->lock);
	}

	if (!(state->state & EXTENT_DELALLOC_NEW) &&
	    (bits & EXTENT_DELALLOC_NEW)) {
		spin_lock(&inode->lock);
		inode->new_delalloc_bytes += state->end + 1 - state->start;
		spin_unlock(&inode->lock);
	}
}

/*
 * Once a range is no longer delalloc this function ensures that proper
 * accounting happens.
 */
void btrfs_clear_delalloc_extent(struct btrfs_inode *inode,
				 struct extent_state *state, u32 bits)
{
	struct btrfs_fs_info *fs_info = inode->root->fs_info;
	u64 len = state->end + 1 - state->start;
	u32 num_extents = count_max_extents(fs_info, len);

	if ((state->state & EXTENT_DEFRAG) && (bits & EXTENT_DEFRAG)) {
		spin_lock(&inode->lock);
		inode->defrag_bytes -= len;
		spin_unlock(&inode->lock);
	}

	/*
	 * set_bit and clear bit hooks normally require _irqsave/restore
	 * but in this case, we are only testing for the DELALLOC
	 * bit, which is only set or cleared with irqs on
	 */
	if ((state->state & EXTENT_DELALLOC) && (bits & EXTENT_DELALLOC)) {
		struct btrfs_root *root = inode->root;
		bool do_list = !btrfs_is_free_space_inode(inode);

		spin_lock(&inode->lock);
		btrfs_mod_outstanding_extents(inode, -num_extents);
		spin_unlock(&inode->lock);

		/*
		 * We don't reserve metadata space for space cache inodes so we
		 * don't need to call delalloc_release_metadata if there is an
		 * error.
		 */
		if (bits & EXTENT_CLEAR_META_RESV &&
		    root != fs_info->tree_root)
			btrfs_delalloc_release_metadata(inode, len, false);

		/* For sanity tests. */
		if (btrfs_is_testing(fs_info))
			return;

		if (!btrfs_is_data_reloc_root(root) &&
		    do_list && !(state->state & EXTENT_NORESERVE) &&
		    (bits & EXTENT_CLEAR_DATA_RESV))
			btrfs_free_reserved_data_space_noquota(fs_info, len);

		percpu_counter_add_batch(&fs_info->delalloc_bytes, -len,
					 fs_info->delalloc_batch);
		spin_lock(&inode->lock);
		inode->delalloc_bytes -= len;
		if (do_list && inode->delalloc_bytes == 0 &&
		    test_bit(BTRFS_INODE_IN_DELALLOC_LIST,
					&inode->runtime_flags))
			btrfs_del_delalloc_inode(root, inode);
		spin_unlock(&inode->lock);
	}

	if ((state->state & EXTENT_DELALLOC_NEW) &&
	    (bits & EXTENT_DELALLOC_NEW)) {
		spin_lock(&inode->lock);
		ASSERT(inode->new_delalloc_bytes >= len);
		inode->new_delalloc_bytes -= len;
		if (bits & EXTENT_ADD_INODE_BYTES)
			inode_add_bytes(&inode->vfs_inode, len);
		spin_unlock(&inode->lock);
	}
}

static int btrfs_extract_ordered_extent(struct btrfs_bio *bbio,
					struct btrfs_ordered_extent *ordered)
{
	u64 start = (u64)bbio->bio.bi_iter.bi_sector << SECTOR_SHIFT;
	u64 len = bbio->bio.bi_iter.bi_size;
	struct btrfs_ordered_extent *new;
	int ret;

	/* Must always be called for the beginning of an ordered extent. */
	if (WARN_ON_ONCE(start != ordered->disk_bytenr))
		return -EINVAL;

	/* No need to split if the ordered extent covers the entire bio. */
	if (ordered->disk_num_bytes == len) {
		refcount_inc(&ordered->refs);
		bbio->ordered = ordered;
		return 0;
	}

	/*
	 * Don't split the extent_map for NOCOW extents, as we're writing into
	 * a pre-existing one.
	 */
	if (!test_bit(BTRFS_ORDERED_NOCOW, &ordered->flags)) {
		ret = split_extent_map(bbio->inode, bbio->file_offset,
				       ordered->num_bytes, len,
				       ordered->disk_bytenr);
		if (ret)
			return ret;
	}

	new = btrfs_split_ordered_extent(ordered, len);
	if (IS_ERR(new))
		return PTR_ERR(new);
	bbio->ordered = new;
	return 0;
}

/*
 * given a list of ordered sums record them in the inode.  This happens
 * at IO completion time based on sums calculated at bio submission time.
 */
static int add_pending_csums(struct btrfs_trans_handle *trans,
			     struct list_head *list)
{
	struct btrfs_ordered_sum *sum;
	struct btrfs_root *csum_root = NULL;
	int ret;

	list_for_each_entry(sum, list, list) {
		trans->adding_csums = true;
		if (!csum_root)
			csum_root = btrfs_csum_root(trans->fs_info,
						    sum->logical);
		ret = btrfs_csum_file_blocks(trans, csum_root, sum);
		trans->adding_csums = false;
		if (ret)
			return ret;
	}
	return 0;
}

static int btrfs_find_new_delalloc_bytes(struct btrfs_inode *inode,
					 const u64 start,
					 const u64 len,
					 struct extent_state **cached_state)
{
	u64 search_start = start;
	const u64 end = start + len - 1;

	while (search_start < end) {
		const u64 search_len = end - search_start + 1;
		struct extent_map *em;
		u64 em_len;
		int ret = 0;

		em = btrfs_get_extent(inode, NULL, 0, search_start, search_len);
		if (IS_ERR(em))
			return PTR_ERR(em);

		if (em->block_start != EXTENT_MAP_HOLE)
			goto next;

		em_len = em->len;
		if (em->start < search_start)
			em_len -= search_start - em->start;
		if (em_len > search_len)
			em_len = search_len;

		ret = set_extent_bit(&inode->io_tree, search_start,
				     search_start + em_len - 1,
				     EXTENT_DELALLOC_NEW, cached_state);
next:
		search_start = extent_map_end(em);
		free_extent_map(em);
		if (ret)
			return ret;
	}
	return 0;
}

int btrfs_set_extent_delalloc(struct btrfs_inode *inode, u64 start, u64 end,
			      unsigned int extra_bits,
			      struct extent_state **cached_state)
{
	WARN_ON(PAGE_ALIGNED(end));

	if (start >= i_size_read(&inode->vfs_inode) &&
	    !(inode->flags & BTRFS_INODE_PREALLOC)) {
		/*
		 * There can't be any extents following eof in this case so just
		 * set the delalloc new bit for the range directly.
		 */
		extra_bits |= EXTENT_DELALLOC_NEW;
	} else {
		int ret;

		ret = btrfs_find_new_delalloc_bytes(inode, start,
						    end + 1 - start,
						    cached_state);
		if (ret)
			return ret;
	}

	return set_extent_bit(&inode->io_tree, start, end,
			      EXTENT_DELALLOC | extra_bits, cached_state);
}

/* see btrfs_writepage_start_hook for details on why this is required */
struct btrfs_writepage_fixup {
	struct page *page;
	struct btrfs_inode *inode;
	struct btrfs_work work;
};

static void btrfs_writepage_fixup_worker(struct btrfs_work *work)
{
	struct btrfs_writepage_fixup *fixup;
	struct btrfs_ordered_extent *ordered;
	struct extent_state *cached_state = NULL;
	struct extent_changeset *data_reserved = NULL;
	struct page *page;
	struct btrfs_inode *inode;
	u64 page_start;
	u64 page_end;
	int ret = 0;
	bool free_delalloc_space = true;

	fixup = container_of(work, struct btrfs_writepage_fixup, work);
	page = fixup->page;
	inode = fixup->inode;
	page_start = page_offset(page);
	page_end = page_offset(page) + PAGE_SIZE - 1;

	/*
	 * This is similar to page_mkwrite, we need to reserve the space before
	 * we take the page lock.
	 */
	ret = btrfs_delalloc_reserve_space(inode, &data_reserved, page_start,
					   PAGE_SIZE);
again:
	lock_page(page);

	/*
	 * Before we queued this fixup, we took a reference on the page.
	 * page->mapping may go NULL, but it shouldn't be moved to a different
	 * address space.
	 */
	if (!page->mapping || !PageDirty(page) || !PageChecked(page)) {
		/*
		 * Unfortunately this is a little tricky, either
		 *
		 * 1) We got here and our page had already been dealt with and
		 *    we reserved our space, thus ret == 0, so we need to just
		 *    drop our space reservation and bail.  This can happen the
		 *    first time we come into the fixup worker, or could happen
		 *    while waiting for the ordered extent.
		 * 2) Our page was already dealt with, but we happened to get an
		 *    ENOSPC above from the btrfs_delalloc_reserve_space.  In
		 *    this case we obviously don't have anything to release, but
		 *    because the page was already dealt with we don't want to
		 *    mark the page with an error, so make sure we're resetting
		 *    ret to 0.  This is why we have this check _before_ the ret
		 *    check, because we do not want to have a surprise ENOSPC
		 *    when the page was already properly dealt with.
		 */
		if (!ret) {
			btrfs_delalloc_release_extents(inode, PAGE_SIZE);
			btrfs_delalloc_release_space(inode, data_reserved,
						     page_start, PAGE_SIZE,
						     true);
		}
		ret = 0;
		goto out_page;
	}

	/*
	 * We can't mess with the page state unless it is locked, so now that
	 * it is locked bail if we failed to make our space reservation.
	 */
	if (ret)
		goto out_page;

	lock_extent(&inode->io_tree, page_start, page_end, &cached_state);

	/* already ordered? We're done */
	if (PageOrdered(page))
		goto out_reserved;

	ordered = btrfs_lookup_ordered_range(inode, page_start, PAGE_SIZE);
	if (ordered) {
		unlock_extent(&inode->io_tree, page_start, page_end,
			      &cached_state);
		unlock_page(page);
		btrfs_start_ordered_extent(ordered);
		btrfs_put_ordered_extent(ordered);
		goto again;
	}

	ret = btrfs_set_extent_delalloc(inode, page_start, page_end, 0,
					&cached_state);
	if (ret)
		goto out_reserved;

	/*
	 * Everything went as planned, we're now the owner of a dirty page with
	 * delayed allocation bits set and space reserved for our COW
	 * destination.
	 *
	 * The page was dirty when we started, nothing should have cleaned it.
	 */
	BUG_ON(!PageDirty(page));
	free_delalloc_space = false;
out_reserved:
	btrfs_delalloc_release_extents(inode, PAGE_SIZE);
	if (free_delalloc_space)
		btrfs_delalloc_release_space(inode, data_reserved, page_start,
					     PAGE_SIZE, true);
	unlock_extent(&inode->io_tree, page_start, page_end, &cached_state);
out_page:
	if (ret) {
		/*
		 * We hit ENOSPC or other errors.  Update the mapping and page
		 * to reflect the errors and clean the page.
		 */
		mapping_set_error(page->mapping, ret);
		end_extent_writepage(page, ret, page_start, page_end);
		clear_page_dirty_for_io(page);
	}
	btrfs_page_clear_checked(inode->root->fs_info, page, page_start, PAGE_SIZE);
	unlock_page(page);
	put_page(page);
	kfree(fixup);
	extent_changeset_free(data_reserved);
	/*
	 * As a precaution, do a delayed iput in case it would be the last iput
	 * that could need flushing space. Recursing back to fixup worker would
	 * deadlock.
	 */
	btrfs_add_delayed_iput(inode);
}

/*
 * There are a few paths in the higher layers of the kernel that directly
 * set the page dirty bit without asking the filesystem if it is a
 * good idea.  This causes problems because we want to make sure COW
 * properly happens and the data=ordered rules are followed.
 *
 * In our case any range that doesn't have the ORDERED bit set
 * hasn't been properly setup for IO.  We kick off an async process
 * to fix it up.  The async helper will wait for ordered extents, set
 * the delalloc bit and make it safe to write the page.
 */
int btrfs_writepage_cow_fixup(struct page *page)
{
	struct inode *inode = page->mapping->host;
	struct btrfs_fs_info *fs_info = btrfs_sb(inode->i_sb);
	struct btrfs_writepage_fixup *fixup;

	/* This page has ordered extent covering it already */
	if (PageOrdered(page))
		return 0;

	/*
	 * PageChecked is set below when we create a fixup worker for this page,
	 * don't try to create another one if we're already PageChecked()
	 *
	 * The extent_io writepage code will redirty the page if we send back
	 * EAGAIN.
	 */
	if (PageChecked(page))
		return -EAGAIN;

	fixup = kzalloc(sizeof(*fixup), GFP_NOFS);
	if (!fixup)
		return -EAGAIN;

	/*
	 * We are already holding a reference to this inode from
	 * write_cache_pages.  We need to hold it because the space reservation
	 * takes place outside of the page lock, and we can't trust
	 * page->mapping outside of the page lock.
	 */
	ihold(inode);
	btrfs_page_set_checked(fs_info, page, page_offset(page), PAGE_SIZE);
	get_page(page);
	btrfs_init_work(&fixup->work, btrfs_writepage_fixup_worker, NULL, NULL);
	fixup->page = page;
	fixup->inode = BTRFS_I(inode);
	btrfs_queue_work(fs_info->fixup_workers, &fixup->work);

	return -EAGAIN;
}

static int insert_reserved_file_extent(struct btrfs_trans_handle *trans,
				       struct btrfs_inode *inode, u64 file_pos,
				       struct btrfs_file_extent_item *stack_fi,
				       const bool update_inode_bytes,
				       u64 qgroup_reserved)
{
	struct btrfs_root *root = inode->root;
	const u64 sectorsize = root->fs_info->sectorsize;
	struct btrfs_path *path;
	struct extent_buffer *leaf;
	struct btrfs_key ins;
	u64 disk_num_bytes = btrfs_stack_file_extent_disk_num_bytes(stack_fi);
	u64 disk_bytenr = btrfs_stack_file_extent_disk_bytenr(stack_fi);
	u64 offset = btrfs_stack_file_extent_offset(stack_fi);
	u64 num_bytes = btrfs_stack_file_extent_num_bytes(stack_fi);
	u64 ram_bytes = btrfs_stack_file_extent_ram_bytes(stack_fi);
	struct btrfs_drop_extents_args drop_args = { 0 };
	int ret;

	path = btrfs_alloc_path();
	if (!path)
		return -ENOMEM;

	/*
	 * we may be replacing one extent in the tree with another.
	 * The new extent is pinned in the extent map, and we don't want
	 * to drop it from the cache until it is completely in the btree.
	 *
	 * So, tell btrfs_drop_extents to leave this extent in the cache.
	 * the caller is expected to unpin it and allow it to be merged
	 * with the others.
	 */
	drop_args.path = path;
	drop_args.start = file_pos;
	drop_args.end = file_pos + num_bytes;
	drop_args.replace_extent = true;
	drop_args.extent_item_size = sizeof(*stack_fi);
	ret = btrfs_drop_extents(trans, root, inode, &drop_args);
	if (ret)
		goto out;

	if (!drop_args.extent_inserted) {
		ins.objectid = btrfs_ino(inode);
		ins.offset = file_pos;
		ins.type = BTRFS_EXTENT_DATA_KEY;

		ret = btrfs_insert_empty_item(trans, root, path, &ins,
					      sizeof(*stack_fi));
		if (ret)
			goto out;
	}
	leaf = path->nodes[0];
	btrfs_set_stack_file_extent_generation(stack_fi, trans->transid);
	write_extent_buffer(leaf, stack_fi,
			btrfs_item_ptr_offset(leaf, path->slots[0]),
			sizeof(struct btrfs_file_extent_item));

	btrfs_mark_buffer_dirty(leaf);
	btrfs_release_path(path);

	/*
	 * If we dropped an inline extent here, we know the range where it is
	 * was not marked with the EXTENT_DELALLOC_NEW bit, so we update the
	 * number of bytes only for that range containing the inline extent.
	 * The remaining of the range will be processed when clearning the
	 * EXTENT_DELALLOC_BIT bit through the ordered extent completion.
	 */
	if (file_pos == 0 && !IS_ALIGNED(drop_args.bytes_found, sectorsize)) {
		u64 inline_size = round_down(drop_args.bytes_found, sectorsize);

		inline_size = drop_args.bytes_found - inline_size;
		btrfs_update_inode_bytes(inode, sectorsize, inline_size);
		drop_args.bytes_found -= inline_size;
		num_bytes -= sectorsize;
	}

	if (update_inode_bytes)
		btrfs_update_inode_bytes(inode, num_bytes, drop_args.bytes_found);

	ins.objectid = disk_bytenr;
	ins.offset = disk_num_bytes;
	ins.type = BTRFS_EXTENT_ITEM_KEY;

	ret = btrfs_inode_set_file_extent_range(inode, file_pos, ram_bytes);
	if (ret)
		goto out;

	ret = btrfs_alloc_reserved_file_extent(trans, root, btrfs_ino(inode),
					       file_pos - offset,
					       qgroup_reserved, &ins);
out:
	btrfs_free_path(path);

	return ret;
}

static void btrfs_release_delalloc_bytes(struct btrfs_fs_info *fs_info,
					 u64 start, u64 len)
{
	struct btrfs_block_group *cache;

	cache = btrfs_lookup_block_group(fs_info, start);
	ASSERT(cache);

	spin_lock(&cache->lock);
	cache->delalloc_bytes -= len;
	spin_unlock(&cache->lock);

	btrfs_put_block_group(cache);
}

static int insert_ordered_extent_file_extent(struct btrfs_trans_handle *trans,
					     struct btrfs_ordered_extent *oe)
{
	struct btrfs_file_extent_item stack_fi;
	bool update_inode_bytes;
	u64 num_bytes = oe->num_bytes;
	u64 ram_bytes = oe->ram_bytes;

	memset(&stack_fi, 0, sizeof(stack_fi));
	btrfs_set_stack_file_extent_type(&stack_fi, BTRFS_FILE_EXTENT_REG);
	btrfs_set_stack_file_extent_disk_bytenr(&stack_fi, oe->disk_bytenr);
	btrfs_set_stack_file_extent_disk_num_bytes(&stack_fi,
						   oe->disk_num_bytes);
	btrfs_set_stack_file_extent_offset(&stack_fi, oe->offset);
	if (test_bit(BTRFS_ORDERED_TRUNCATED, &oe->flags)) {
		num_bytes = oe->truncated_len;
		ram_bytes = num_bytes;
	}
	btrfs_set_stack_file_extent_num_bytes(&stack_fi, num_bytes);
	btrfs_set_stack_file_extent_ram_bytes(&stack_fi, ram_bytes);
	btrfs_set_stack_file_extent_compression(&stack_fi, oe->compress_type);
	/* Encryption and other encoding is reserved and all 0 */

	/*
	 * For delalloc, when completing an ordered extent we update the inode's
	 * bytes when clearing the range in the inode's io tree, so pass false
	 * as the argument 'update_inode_bytes' to insert_reserved_file_extent(),
	 * except if the ordered extent was truncated.
	 */
	update_inode_bytes = test_bit(BTRFS_ORDERED_DIRECT, &oe->flags) ||
			     test_bit(BTRFS_ORDERED_ENCODED, &oe->flags) ||
			     test_bit(BTRFS_ORDERED_TRUNCATED, &oe->flags);

	return insert_reserved_file_extent(trans, BTRFS_I(oe->inode),
					   oe->file_offset, &stack_fi,
					   update_inode_bytes, oe->qgroup_rsv);
}

/*
 * As ordered data IO finishes, this gets called so we can finish
 * an ordered extent if the range of bytes in the file it covers are
 * fully written.
 */
int btrfs_finish_one_ordered(struct btrfs_ordered_extent *ordered_extent)
{
	struct btrfs_inode *inode = BTRFS_I(ordered_extent->inode);
	struct btrfs_root *root = inode->root;
	struct btrfs_fs_info *fs_info = root->fs_info;
	struct btrfs_trans_handle *trans = NULL;
	struct extent_io_tree *io_tree = &inode->io_tree;
	struct extent_state *cached_state = NULL;
	u64 start, end;
	int compress_type = 0;
	int ret = 0;
	u64 logical_len = ordered_extent->num_bytes;
	bool freespace_inode;
	bool truncated = false;
	bool clear_reserved_extent = true;
	unsigned int clear_bits = EXTENT_DEFRAG;

	start = ordered_extent->file_offset;
	end = start + ordered_extent->num_bytes - 1;

	if (!test_bit(BTRFS_ORDERED_NOCOW, &ordered_extent->flags) &&
	    !test_bit(BTRFS_ORDERED_PREALLOC, &ordered_extent->flags) &&
	    !test_bit(BTRFS_ORDERED_DIRECT, &ordered_extent->flags) &&
	    !test_bit(BTRFS_ORDERED_ENCODED, &ordered_extent->flags))
		clear_bits |= EXTENT_DELALLOC_NEW;

	freespace_inode = btrfs_is_free_space_inode(inode);
	if (!freespace_inode)
		btrfs_lockdep_acquire(fs_info, btrfs_ordered_extent);

	if (test_bit(BTRFS_ORDERED_IOERR, &ordered_extent->flags)) {
		ret = -EIO;
		goto out;
	}

	if (btrfs_is_zoned(fs_info))
		btrfs_zone_finish_endio(fs_info, ordered_extent->disk_bytenr,
					ordered_extent->disk_num_bytes);
<<<<<<< HEAD
	} else if (btrfs_is_data_reloc_root(inode->root)) {
		btrfs_zone_finish_endio(fs_info, ordered_extent->disk_bytenr,
					ordered_extent->disk_num_bytes);
	}
=======
>>>>>>> 6c7f2744

	if (test_bit(BTRFS_ORDERED_TRUNCATED, &ordered_extent->flags)) {
		truncated = true;
		logical_len = ordered_extent->truncated_len;
		/* Truncated the entire extent, don't bother adding */
		if (!logical_len)
			goto out;
	}

	if (test_bit(BTRFS_ORDERED_NOCOW, &ordered_extent->flags)) {
		BUG_ON(!list_empty(&ordered_extent->list)); /* Logic error */

		btrfs_inode_safe_disk_i_size_write(inode, 0);
		if (freespace_inode)
			trans = btrfs_join_transaction_spacecache(root);
		else
			trans = btrfs_join_transaction(root);
		if (IS_ERR(trans)) {
			ret = PTR_ERR(trans);
			trans = NULL;
			goto out;
		}
		trans->block_rsv = &inode->block_rsv;
		ret = btrfs_update_inode_fallback(trans, root, inode);
		if (ret) /* -ENOMEM or corruption */
			btrfs_abort_transaction(trans, ret);
		goto out;
	}

	clear_bits |= EXTENT_LOCKED;
	lock_extent(io_tree, start, end, &cached_state);

	if (freespace_inode)
		trans = btrfs_join_transaction_spacecache(root);
	else
		trans = btrfs_join_transaction(root);
	if (IS_ERR(trans)) {
		ret = PTR_ERR(trans);
		trans = NULL;
		goto out;
	}

	trans->block_rsv = &inode->block_rsv;

	if (test_bit(BTRFS_ORDERED_COMPRESSED, &ordered_extent->flags))
		compress_type = ordered_extent->compress_type;
	if (test_bit(BTRFS_ORDERED_PREALLOC, &ordered_extent->flags)) {
		BUG_ON(compress_type);
		ret = btrfs_mark_extent_written(trans, inode,
						ordered_extent->file_offset,
						ordered_extent->file_offset +
						logical_len);
		btrfs_zoned_release_data_reloc_bg(fs_info, ordered_extent->disk_bytenr,
						  ordered_extent->disk_num_bytes);
	} else {
		BUG_ON(root == fs_info->tree_root);
		ret = insert_ordered_extent_file_extent(trans, ordered_extent);
		if (!ret) {
			clear_reserved_extent = false;
			btrfs_release_delalloc_bytes(fs_info,
						ordered_extent->disk_bytenr,
						ordered_extent->disk_num_bytes);
		}
	}
	unpin_extent_cache(&inode->extent_tree, ordered_extent->file_offset,
			   ordered_extent->num_bytes, trans->transid);
	if (ret < 0) {
		btrfs_abort_transaction(trans, ret);
		goto out;
	}

	ret = add_pending_csums(trans, &ordered_extent->list);
	if (ret) {
		btrfs_abort_transaction(trans, ret);
		goto out;
	}

	/*
	 * If this is a new delalloc range, clear its new delalloc flag to
	 * update the inode's number of bytes. This needs to be done first
	 * before updating the inode item.
	 */
	if ((clear_bits & EXTENT_DELALLOC_NEW) &&
	    !test_bit(BTRFS_ORDERED_TRUNCATED, &ordered_extent->flags))
		clear_extent_bit(&inode->io_tree, start, end,
				 EXTENT_DELALLOC_NEW | EXTENT_ADD_INODE_BYTES,
				 &cached_state);

	btrfs_inode_safe_disk_i_size_write(inode, 0);
	ret = btrfs_update_inode_fallback(trans, root, inode);
	if (ret) { /* -ENOMEM or corruption */
		btrfs_abort_transaction(trans, ret);
		goto out;
	}
	ret = 0;
out:
	clear_extent_bit(&inode->io_tree, start, end, clear_bits,
			 &cached_state);

	if (trans)
		btrfs_end_transaction(trans);

	if (ret || truncated) {
		u64 unwritten_start = start;

		/*
		 * If we failed to finish this ordered extent for any reason we
		 * need to make sure BTRFS_ORDERED_IOERR is set on the ordered
		 * extent, and mark the inode with the error if it wasn't
		 * already set.  Any error during writeback would have already
		 * set the mapping error, so we need to set it if we're the ones
		 * marking this ordered extent as failed.
		 */
		if (ret && !test_and_set_bit(BTRFS_ORDERED_IOERR,
					     &ordered_extent->flags))
			mapping_set_error(ordered_extent->inode->i_mapping, -EIO);

		if (truncated)
			unwritten_start += logical_len;
		clear_extent_uptodate(io_tree, unwritten_start, end, NULL);

		/* Drop extent maps for the part of the extent we didn't write. */
		btrfs_drop_extent_map_range(inode, unwritten_start, end, false);

		/*
		 * If the ordered extent had an IOERR or something else went
		 * wrong we need to return the space for this ordered extent
		 * back to the allocator.  We only free the extent in the
		 * truncated case if we didn't write out the extent at all.
		 *
		 * If we made it past insert_reserved_file_extent before we
		 * errored out then we don't need to do this as the accounting
		 * has already been done.
		 */
		if ((ret || !logical_len) &&
		    clear_reserved_extent &&
		    !test_bit(BTRFS_ORDERED_NOCOW, &ordered_extent->flags) &&
		    !test_bit(BTRFS_ORDERED_PREALLOC, &ordered_extent->flags)) {
			/*
			 * Discard the range before returning it back to the
			 * free space pool
			 */
			if (ret && btrfs_test_opt(fs_info, DISCARD_SYNC))
				btrfs_discard_extent(fs_info,
						ordered_extent->disk_bytenr,
						ordered_extent->disk_num_bytes,
						NULL);
			btrfs_free_reserved_extent(fs_info,
					ordered_extent->disk_bytenr,
					ordered_extent->disk_num_bytes, 1);
		}
	}

	/*
	 * This needs to be done to make sure anybody waiting knows we are done
	 * updating everything for this ordered extent.
	 */
	btrfs_remove_ordered_extent(inode, ordered_extent);

	/* once for us */
	btrfs_put_ordered_extent(ordered_extent);
	/* once for the tree */
	btrfs_put_ordered_extent(ordered_extent);

	return ret;
}

int btrfs_finish_ordered_io(struct btrfs_ordered_extent *ordered)
{
	if (btrfs_is_zoned(btrfs_sb(ordered->inode->i_sb)) &&
	    !test_bit(BTRFS_ORDERED_IOERR, &ordered->flags))
		btrfs_finish_ordered_zoned(ordered);
	return btrfs_finish_one_ordered(ordered);
}

void btrfs_writepage_endio_finish_ordered(struct btrfs_inode *inode,
					  struct page *page, u64 start,
					  u64 end, bool uptodate)
{
	trace_btrfs_writepage_end_io_hook(inode, start, end, uptodate);

	btrfs_mark_ordered_io_finished(inode, page, start, end + 1 - start, uptodate);
}

/*
 * Verify the checksum for a single sector without any extra action that depend
 * on the type of I/O.
 */
int btrfs_check_sector_csum(struct btrfs_fs_info *fs_info, struct page *page,
			    u32 pgoff, u8 *csum, const u8 * const csum_expected)
{
	SHASH_DESC_ON_STACK(shash, fs_info->csum_shash);
	char *kaddr;

	ASSERT(pgoff + fs_info->sectorsize <= PAGE_SIZE);

	shash->tfm = fs_info->csum_shash;

	kaddr = kmap_local_page(page) + pgoff;
	crypto_shash_digest(shash, kaddr, fs_info->sectorsize, csum);
	kunmap_local(kaddr);

	if (memcmp(csum, csum_expected, fs_info->csum_size))
		return -EIO;
	return 0;
}

/*
 * Verify the checksum of a single data sector.
 *
 * @bbio:	btrfs_io_bio which contains the csum
 * @dev:	device the sector is on
 * @bio_offset:	offset to the beginning of the bio (in bytes)
 * @bv:		bio_vec to check
 *
 * Check if the checksum on a data block is valid.  When a checksum mismatch is
 * detected, report the error and fill the corrupted range with zero.
 *
 * Return %true if the sector is ok or had no checksum to start with, else %false.
 */
bool btrfs_data_csum_ok(struct btrfs_bio *bbio, struct btrfs_device *dev,
			u32 bio_offset, struct bio_vec *bv)
{
	struct btrfs_inode *inode = bbio->inode;
	struct btrfs_fs_info *fs_info = inode->root->fs_info;
	u64 file_offset = bbio->file_offset + bio_offset;
	u64 end = file_offset + bv->bv_len - 1;
	u8 *csum_expected;
	u8 csum[BTRFS_CSUM_SIZE];

	ASSERT(bv->bv_len == fs_info->sectorsize);

	if (!bbio->csum)
		return true;

	if (btrfs_is_data_reloc_root(inode->root) &&
	    test_range_bit(&inode->io_tree, file_offset, end, EXTENT_NODATASUM,
			   1, NULL)) {
		/* Skip the range without csum for data reloc inode */
		clear_extent_bits(&inode->io_tree, file_offset, end,
				  EXTENT_NODATASUM);
		return true;
	}

	csum_expected = bbio->csum + (bio_offset >> fs_info->sectorsize_bits) *
				fs_info->csum_size;
	if (btrfs_check_sector_csum(fs_info, bv->bv_page, bv->bv_offset, csum,
				    csum_expected))
		goto zeroit;
	return true;

zeroit:
	btrfs_print_data_csum_error(inode, file_offset, csum, csum_expected,
				    bbio->mirror_num);
	if (dev)
		btrfs_dev_stat_inc_and_print(dev, BTRFS_DEV_STAT_CORRUPTION_ERRS);
	memzero_bvec(bv);
	return false;
}

/*
 * btrfs_add_delayed_iput - perform a delayed iput on @inode
 *
 * @inode: The inode we want to perform iput on
 *
 * This function uses the generic vfs_inode::i_count to track whether we should
 * just decrement it (in case it's > 1) or if this is the last iput then link
 * the inode to the delayed iput machinery. Delayed iputs are processed at
 * transaction commit time/superblock commit/cleaner kthread.
 */
void btrfs_add_delayed_iput(struct btrfs_inode *inode)
{
	struct btrfs_fs_info *fs_info = inode->root->fs_info;

	if (atomic_add_unless(&inode->vfs_inode.i_count, -1, 1))
		return;

	atomic_inc(&fs_info->nr_delayed_iputs);
	spin_lock(&fs_info->delayed_iput_lock);
	ASSERT(list_empty(&inode->delayed_iput));
	list_add_tail(&inode->delayed_iput, &fs_info->delayed_iputs);
	spin_unlock(&fs_info->delayed_iput_lock);
	if (!test_bit(BTRFS_FS_CLEANER_RUNNING, &fs_info->flags))
		wake_up_process(fs_info->cleaner_kthread);
}

static void run_delayed_iput_locked(struct btrfs_fs_info *fs_info,
				    struct btrfs_inode *inode)
{
	list_del_init(&inode->delayed_iput);
	spin_unlock(&fs_info->delayed_iput_lock);
	iput(&inode->vfs_inode);
	if (atomic_dec_and_test(&fs_info->nr_delayed_iputs))
		wake_up(&fs_info->delayed_iputs_wait);
	spin_lock(&fs_info->delayed_iput_lock);
}

static void btrfs_run_delayed_iput(struct btrfs_fs_info *fs_info,
				   struct btrfs_inode *inode)
{
	if (!list_empty(&inode->delayed_iput)) {
		spin_lock(&fs_info->delayed_iput_lock);
		if (!list_empty(&inode->delayed_iput))
			run_delayed_iput_locked(fs_info, inode);
		spin_unlock(&fs_info->delayed_iput_lock);
	}
}

void btrfs_run_delayed_iputs(struct btrfs_fs_info *fs_info)
{

	spin_lock(&fs_info->delayed_iput_lock);
	while (!list_empty(&fs_info->delayed_iputs)) {
		struct btrfs_inode *inode;

		inode = list_first_entry(&fs_info->delayed_iputs,
				struct btrfs_inode, delayed_iput);
		run_delayed_iput_locked(fs_info, inode);
		cond_resched_lock(&fs_info->delayed_iput_lock);
	}
	spin_unlock(&fs_info->delayed_iput_lock);
}

/*
 * Wait for flushing all delayed iputs
 *
 * @fs_info:  the filesystem
 *
 * This will wait on any delayed iputs that are currently running with KILLABLE
 * set.  Once they are all done running we will return, unless we are killed in
 * which case we return EINTR. This helps in user operations like fallocate etc
 * that might get blocked on the iputs.
 *
 * Return EINTR if we were killed, 0 if nothing's pending
 */
int btrfs_wait_on_delayed_iputs(struct btrfs_fs_info *fs_info)
{
	int ret = wait_event_killable(fs_info->delayed_iputs_wait,
			atomic_read(&fs_info->nr_delayed_iputs) == 0);
	if (ret)
		return -EINTR;
	return 0;
}

/*
 * This creates an orphan entry for the given inode in case something goes wrong
 * in the middle of an unlink.
 */
int btrfs_orphan_add(struct btrfs_trans_handle *trans,
		     struct btrfs_inode *inode)
{
	int ret;

	ret = btrfs_insert_orphan_item(trans, inode->root, btrfs_ino(inode));
	if (ret && ret != -EEXIST) {
		btrfs_abort_transaction(trans, ret);
		return ret;
	}

	return 0;
}

/*
 * We have done the delete so we can go ahead and remove the orphan item for
 * this particular inode.
 */
static int btrfs_orphan_del(struct btrfs_trans_handle *trans,
			    struct btrfs_inode *inode)
{
	return btrfs_del_orphan_item(trans, inode->root, btrfs_ino(inode));
}

/*
 * this cleans up any orphans that may be left on the list from the last use
 * of this root.
 */
int btrfs_orphan_cleanup(struct btrfs_root *root)
{
	struct btrfs_fs_info *fs_info = root->fs_info;
	struct btrfs_path *path;
	struct extent_buffer *leaf;
	struct btrfs_key key, found_key;
	struct btrfs_trans_handle *trans;
	struct inode *inode;
	u64 last_objectid = 0;
	int ret = 0, nr_unlink = 0;

	if (test_and_set_bit(BTRFS_ROOT_ORPHAN_CLEANUP, &root->state))
		return 0;

	path = btrfs_alloc_path();
	if (!path) {
		ret = -ENOMEM;
		goto out;
	}
	path->reada = READA_BACK;

	key.objectid = BTRFS_ORPHAN_OBJECTID;
	key.type = BTRFS_ORPHAN_ITEM_KEY;
	key.offset = (u64)-1;

	while (1) {
		ret = btrfs_search_slot(NULL, root, &key, path, 0, 0);
		if (ret < 0)
			goto out;

		/*
		 * if ret == 0 means we found what we were searching for, which
		 * is weird, but possible, so only screw with path if we didn't
		 * find the key and see if we have stuff that matches
		 */
		if (ret > 0) {
			ret = 0;
			if (path->slots[0] == 0)
				break;
			path->slots[0]--;
		}

		/* pull out the item */
		leaf = path->nodes[0];
		btrfs_item_key_to_cpu(leaf, &found_key, path->slots[0]);

		/* make sure the item matches what we want */
		if (found_key.objectid != BTRFS_ORPHAN_OBJECTID)
			break;
		if (found_key.type != BTRFS_ORPHAN_ITEM_KEY)
			break;

		/* release the path since we're done with it */
		btrfs_release_path(path);

		/*
		 * this is where we are basically btrfs_lookup, without the
		 * crossing root thing.  we store the inode number in the
		 * offset of the orphan item.
		 */

		if (found_key.offset == last_objectid) {
			btrfs_err(fs_info,
				  "Error removing orphan entry, stopping orphan cleanup");
			ret = -EINVAL;
			goto out;
		}

		last_objectid = found_key.offset;

		found_key.objectid = found_key.offset;
		found_key.type = BTRFS_INODE_ITEM_KEY;
		found_key.offset = 0;
		inode = btrfs_iget(fs_info->sb, last_objectid, root);
		ret = PTR_ERR_OR_ZERO(inode);
		if (ret && ret != -ENOENT)
			goto out;

		if (ret == -ENOENT && root == fs_info->tree_root) {
			struct btrfs_root *dead_root;
			int is_dead_root = 0;

			/*
			 * This is an orphan in the tree root. Currently these
			 * could come from 2 sources:
			 *  a) a root (snapshot/subvolume) deletion in progress
			 *  b) a free space cache inode
			 * We need to distinguish those two, as the orphan item
			 * for a root must not get deleted before the deletion
			 * of the snapshot/subvolume's tree completes.
			 *
			 * btrfs_find_orphan_roots() ran before us, which has
			 * found all deleted roots and loaded them into
			 * fs_info->fs_roots_radix. So here we can find if an
			 * orphan item corresponds to a deleted root by looking
			 * up the root from that radix tree.
			 */

			spin_lock(&fs_info->fs_roots_radix_lock);
			dead_root = radix_tree_lookup(&fs_info->fs_roots_radix,
							 (unsigned long)found_key.objectid);
			if (dead_root && btrfs_root_refs(&dead_root->root_item) == 0)
				is_dead_root = 1;
			spin_unlock(&fs_info->fs_roots_radix_lock);

			if (is_dead_root) {
				/* prevent this orphan from being found again */
				key.offset = found_key.objectid - 1;
				continue;
			}

		}

		/*
		 * If we have an inode with links, there are a couple of
		 * possibilities:
		 *
		 * 1. We were halfway through creating fsverity metadata for the
		 * file. In that case, the orphan item represents incomplete
		 * fsverity metadata which must be cleaned up with
		 * btrfs_drop_verity_items and deleting the orphan item.

		 * 2. Old kernels (before v3.12) used to create an
		 * orphan item for truncate indicating that there were possibly
		 * extent items past i_size that needed to be deleted. In v3.12,
		 * truncate was changed to update i_size in sync with the extent
		 * items, but the (useless) orphan item was still created. Since
		 * v4.18, we don't create the orphan item for truncate at all.
		 *
		 * So, this item could mean that we need to do a truncate, but
		 * only if this filesystem was last used on a pre-v3.12 kernel
		 * and was not cleanly unmounted. The odds of that are quite
		 * slim, and it's a pain to do the truncate now, so just delete
		 * the orphan item.
		 *
		 * It's also possible that this orphan item was supposed to be
		 * deleted but wasn't. The inode number may have been reused,
		 * but either way, we can delete the orphan item.
		 */
		if (ret == -ENOENT || inode->i_nlink) {
			if (!ret) {
				ret = btrfs_drop_verity_items(BTRFS_I(inode));
				iput(inode);
				if (ret)
					goto out;
			}
			trans = btrfs_start_transaction(root, 1);
			if (IS_ERR(trans)) {
				ret = PTR_ERR(trans);
				iput(inode);
				goto out;
			}
			btrfs_debug(fs_info, "auto deleting %Lu",
				    found_key.objectid);
			ret = btrfs_del_orphan_item(trans, root,
						    found_key.objectid);
			btrfs_end_transaction(trans);
			if (ret) {
				iput(inode);
				goto out;
			}
			continue;
		}

		nr_unlink++;

		/* this will do delete_inode and everything for us */
		iput(inode);
	}
	/* release the path since we're done with it */
	btrfs_release_path(path);

	if (test_bit(BTRFS_ROOT_ORPHAN_ITEM_INSERTED, &root->state)) {
		trans = btrfs_join_transaction(root);
		if (!IS_ERR(trans))
			btrfs_end_transaction(trans);
	}

	if (nr_unlink)
		btrfs_debug(fs_info, "unlinked %d orphans", nr_unlink);

out:
	if (ret)
		btrfs_err(fs_info, "could not do orphan cleanup %d", ret);
	btrfs_free_path(path);
	return ret;
}

/*
 * very simple check to peek ahead in the leaf looking for xattrs.  If we
 * don't find any xattrs, we know there can't be any acls.
 *
 * slot is the slot the inode is in, objectid is the objectid of the inode
 */
static noinline int acls_after_inode_item(struct extent_buffer *leaf,
					  int slot, u64 objectid,
					  int *first_xattr_slot)
{
	u32 nritems = btrfs_header_nritems(leaf);
	struct btrfs_key found_key;
	static u64 xattr_access = 0;
	static u64 xattr_default = 0;
	int scanned = 0;

	if (!xattr_access) {
		xattr_access = btrfs_name_hash(XATTR_NAME_POSIX_ACL_ACCESS,
					strlen(XATTR_NAME_POSIX_ACL_ACCESS));
		xattr_default = btrfs_name_hash(XATTR_NAME_POSIX_ACL_DEFAULT,
					strlen(XATTR_NAME_POSIX_ACL_DEFAULT));
	}

	slot++;
	*first_xattr_slot = -1;
	while (slot < nritems) {
		btrfs_item_key_to_cpu(leaf, &found_key, slot);

		/* we found a different objectid, there must not be acls */
		if (found_key.objectid != objectid)
			return 0;

		/* we found an xattr, assume we've got an acl */
		if (found_key.type == BTRFS_XATTR_ITEM_KEY) {
			if (*first_xattr_slot == -1)
				*first_xattr_slot = slot;
			if (found_key.offset == xattr_access ||
			    found_key.offset == xattr_default)
				return 1;
		}

		/*
		 * we found a key greater than an xattr key, there can't
		 * be any acls later on
		 */
		if (found_key.type > BTRFS_XATTR_ITEM_KEY)
			return 0;

		slot++;
		scanned++;

		/*
		 * it goes inode, inode backrefs, xattrs, extents,
		 * so if there are a ton of hard links to an inode there can
		 * be a lot of backrefs.  Don't waste time searching too hard,
		 * this is just an optimization
		 */
		if (scanned >= 8)
			break;
	}
	/* we hit the end of the leaf before we found an xattr or
	 * something larger than an xattr.  We have to assume the inode
	 * has acls
	 */
	if (*first_xattr_slot == -1)
		*first_xattr_slot = slot;
	return 1;
}

/*
 * read an inode from the btree into the in-memory inode
 */
static int btrfs_read_locked_inode(struct inode *inode,
				   struct btrfs_path *in_path)
{
	struct btrfs_fs_info *fs_info = btrfs_sb(inode->i_sb);
	struct btrfs_path *path = in_path;
	struct extent_buffer *leaf;
	struct btrfs_inode_item *inode_item;
	struct btrfs_root *root = BTRFS_I(inode)->root;
	struct btrfs_key location;
	unsigned long ptr;
	int maybe_acls;
	u32 rdev;
	int ret;
	bool filled = false;
	int first_xattr_slot;

	ret = btrfs_fill_inode(inode, &rdev);
	if (!ret)
		filled = true;

	if (!path) {
		path = btrfs_alloc_path();
		if (!path)
			return -ENOMEM;
	}

	memcpy(&location, &BTRFS_I(inode)->location, sizeof(location));

	ret = btrfs_lookup_inode(NULL, root, path, &location, 0);
	if (ret) {
		if (path != in_path)
			btrfs_free_path(path);
		return ret;
	}

	leaf = path->nodes[0];

	if (filled)
		goto cache_index;

	inode_item = btrfs_item_ptr(leaf, path->slots[0],
				    struct btrfs_inode_item);
	inode->i_mode = btrfs_inode_mode(leaf, inode_item);
	set_nlink(inode, btrfs_inode_nlink(leaf, inode_item));
	i_uid_write(inode, btrfs_inode_uid(leaf, inode_item));
	i_gid_write(inode, btrfs_inode_gid(leaf, inode_item));
	btrfs_i_size_write(BTRFS_I(inode), btrfs_inode_size(leaf, inode_item));
	btrfs_inode_set_file_extent_range(BTRFS_I(inode), 0,
			round_up(i_size_read(inode), fs_info->sectorsize));

	inode->i_atime.tv_sec = btrfs_timespec_sec(leaf, &inode_item->atime);
	inode->i_atime.tv_nsec = btrfs_timespec_nsec(leaf, &inode_item->atime);

	inode->i_mtime.tv_sec = btrfs_timespec_sec(leaf, &inode_item->mtime);
	inode->i_mtime.tv_nsec = btrfs_timespec_nsec(leaf, &inode_item->mtime);

	inode->i_ctime.tv_sec = btrfs_timespec_sec(leaf, &inode_item->ctime);
	inode->i_ctime.tv_nsec = btrfs_timespec_nsec(leaf, &inode_item->ctime);

	BTRFS_I(inode)->i_otime.tv_sec =
		btrfs_timespec_sec(leaf, &inode_item->otime);
	BTRFS_I(inode)->i_otime.tv_nsec =
		btrfs_timespec_nsec(leaf, &inode_item->otime);

	inode_set_bytes(inode, btrfs_inode_nbytes(leaf, inode_item));
	BTRFS_I(inode)->generation = btrfs_inode_generation(leaf, inode_item);
	BTRFS_I(inode)->last_trans = btrfs_inode_transid(leaf, inode_item);

	inode_set_iversion_queried(inode,
				   btrfs_inode_sequence(leaf, inode_item));
	inode->i_generation = BTRFS_I(inode)->generation;
	inode->i_rdev = 0;
	rdev = btrfs_inode_rdev(leaf, inode_item);

	BTRFS_I(inode)->index_cnt = (u64)-1;
	btrfs_inode_split_flags(btrfs_inode_flags(leaf, inode_item),
				&BTRFS_I(inode)->flags, &BTRFS_I(inode)->ro_flags);

cache_index:
	/*
	 * If we were modified in the current generation and evicted from memory
	 * and then re-read we need to do a full sync since we don't have any
	 * idea about which extents were modified before we were evicted from
	 * cache.
	 *
	 * This is required for both inode re-read from disk and delayed inode
	 * in delayed_nodes_tree.
	 */
	if (BTRFS_I(inode)->last_trans == fs_info->generation)
		set_bit(BTRFS_INODE_NEEDS_FULL_SYNC,
			&BTRFS_I(inode)->runtime_flags);

	/*
	 * We don't persist the id of the transaction where an unlink operation
	 * against the inode was last made. So here we assume the inode might
	 * have been evicted, and therefore the exact value of last_unlink_trans
	 * lost, and set it to last_trans to avoid metadata inconsistencies
	 * between the inode and its parent if the inode is fsync'ed and the log
	 * replayed. For example, in the scenario:
	 *
	 * touch mydir/foo
	 * ln mydir/foo mydir/bar
	 * sync
	 * unlink mydir/bar
	 * echo 2 > /proc/sys/vm/drop_caches   # evicts inode
	 * xfs_io -c fsync mydir/foo
	 * <power failure>
	 * mount fs, triggers fsync log replay
	 *
	 * We must make sure that when we fsync our inode foo we also log its
	 * parent inode, otherwise after log replay the parent still has the
	 * dentry with the "bar" name but our inode foo has a link count of 1
	 * and doesn't have an inode ref with the name "bar" anymore.
	 *
	 * Setting last_unlink_trans to last_trans is a pessimistic approach,
	 * but it guarantees correctness at the expense of occasional full
	 * transaction commits on fsync if our inode is a directory, or if our
	 * inode is not a directory, logging its parent unnecessarily.
	 */
	BTRFS_I(inode)->last_unlink_trans = BTRFS_I(inode)->last_trans;

	/*
	 * Same logic as for last_unlink_trans. We don't persist the generation
	 * of the last transaction where this inode was used for a reflink
	 * operation, so after eviction and reloading the inode we must be
	 * pessimistic and assume the last transaction that modified the inode.
	 */
	BTRFS_I(inode)->last_reflink_trans = BTRFS_I(inode)->last_trans;

	path->slots[0]++;
	if (inode->i_nlink != 1 ||
	    path->slots[0] >= btrfs_header_nritems(leaf))
		goto cache_acl;

	btrfs_item_key_to_cpu(leaf, &location, path->slots[0]);
	if (location.objectid != btrfs_ino(BTRFS_I(inode)))
		goto cache_acl;

	ptr = btrfs_item_ptr_offset(leaf, path->slots[0]);
	if (location.type == BTRFS_INODE_REF_KEY) {
		struct btrfs_inode_ref *ref;

		ref = (struct btrfs_inode_ref *)ptr;
		BTRFS_I(inode)->dir_index = btrfs_inode_ref_index(leaf, ref);
	} else if (location.type == BTRFS_INODE_EXTREF_KEY) {
		struct btrfs_inode_extref *extref;

		extref = (struct btrfs_inode_extref *)ptr;
		BTRFS_I(inode)->dir_index = btrfs_inode_extref_index(leaf,
								     extref);
	}
cache_acl:
	/*
	 * try to precache a NULL acl entry for files that don't have
	 * any xattrs or acls
	 */
	maybe_acls = acls_after_inode_item(leaf, path->slots[0],
			btrfs_ino(BTRFS_I(inode)), &first_xattr_slot);
	if (first_xattr_slot != -1) {
		path->slots[0] = first_xattr_slot;
		ret = btrfs_load_inode_props(inode, path);
		if (ret)
			btrfs_err(fs_info,
				  "error loading props for ino %llu (root %llu): %d",
				  btrfs_ino(BTRFS_I(inode)),
				  root->root_key.objectid, ret);
	}
	if (path != in_path)
		btrfs_free_path(path);

	if (!maybe_acls)
		cache_no_acl(inode);

	switch (inode->i_mode & S_IFMT) {
	case S_IFREG:
		inode->i_mapping->a_ops = &btrfs_aops;
		inode->i_fop = &btrfs_file_operations;
		inode->i_op = &btrfs_file_inode_operations;
		break;
	case S_IFDIR:
		inode->i_fop = &btrfs_dir_file_operations;
		inode->i_op = &btrfs_dir_inode_operations;
		break;
	case S_IFLNK:
		inode->i_op = &btrfs_symlink_inode_operations;
		inode_nohighmem(inode);
		inode->i_mapping->a_ops = &btrfs_aops;
		break;
	default:
		inode->i_op = &btrfs_special_inode_operations;
		init_special_inode(inode, inode->i_mode, rdev);
		break;
	}

	btrfs_sync_inode_flags_to_i_flags(inode);
	return 0;
}

/*
 * given a leaf and an inode, copy the inode fields into the leaf
 */
static void fill_inode_item(struct btrfs_trans_handle *trans,
			    struct extent_buffer *leaf,
			    struct btrfs_inode_item *item,
			    struct inode *inode)
{
	struct btrfs_map_token token;
	u64 flags;

	btrfs_init_map_token(&token, leaf);

	btrfs_set_token_inode_uid(&token, item, i_uid_read(inode));
	btrfs_set_token_inode_gid(&token, item, i_gid_read(inode));
	btrfs_set_token_inode_size(&token, item, BTRFS_I(inode)->disk_i_size);
	btrfs_set_token_inode_mode(&token, item, inode->i_mode);
	btrfs_set_token_inode_nlink(&token, item, inode->i_nlink);

	btrfs_set_token_timespec_sec(&token, &item->atime,
				     inode->i_atime.tv_sec);
	btrfs_set_token_timespec_nsec(&token, &item->atime,
				      inode->i_atime.tv_nsec);

	btrfs_set_token_timespec_sec(&token, &item->mtime,
				     inode->i_mtime.tv_sec);
	btrfs_set_token_timespec_nsec(&token, &item->mtime,
				      inode->i_mtime.tv_nsec);

	btrfs_set_token_timespec_sec(&token, &item->ctime,
				     inode->i_ctime.tv_sec);
	btrfs_set_token_timespec_nsec(&token, &item->ctime,
				      inode->i_ctime.tv_nsec);

	btrfs_set_token_timespec_sec(&token, &item->otime,
				     BTRFS_I(inode)->i_otime.tv_sec);
	btrfs_set_token_timespec_nsec(&token, &item->otime,
				      BTRFS_I(inode)->i_otime.tv_nsec);

	btrfs_set_token_inode_nbytes(&token, item, inode_get_bytes(inode));
	btrfs_set_token_inode_generation(&token, item,
					 BTRFS_I(inode)->generation);
	btrfs_set_token_inode_sequence(&token, item, inode_peek_iversion(inode));
	btrfs_set_token_inode_transid(&token, item, trans->transid);
	btrfs_set_token_inode_rdev(&token, item, inode->i_rdev);
	flags = btrfs_inode_combine_flags(BTRFS_I(inode)->flags,
					  BTRFS_I(inode)->ro_flags);
	btrfs_set_token_inode_flags(&token, item, flags);
	btrfs_set_token_inode_block_group(&token, item, 0);
}

/*
 * copy everything in the in-memory inode into the btree.
 */
static noinline int btrfs_update_inode_item(struct btrfs_trans_handle *trans,
				struct btrfs_root *root,
				struct btrfs_inode *inode)
{
	struct btrfs_inode_item *inode_item;
	struct btrfs_path *path;
	struct extent_buffer *leaf;
	int ret;

	path = btrfs_alloc_path();
	if (!path)
		return -ENOMEM;

	ret = btrfs_lookup_inode(trans, root, path, &inode->location, 1);
	if (ret) {
		if (ret > 0)
			ret = -ENOENT;
		goto failed;
	}

	leaf = path->nodes[0];
	inode_item = btrfs_item_ptr(leaf, path->slots[0],
				    struct btrfs_inode_item);

	fill_inode_item(trans, leaf, inode_item, &inode->vfs_inode);
	btrfs_mark_buffer_dirty(leaf);
	btrfs_set_inode_last_trans(trans, inode);
	ret = 0;
failed:
	btrfs_free_path(path);
	return ret;
}

/*
 * copy everything in the in-memory inode into the btree.
 */
noinline int btrfs_update_inode(struct btrfs_trans_handle *trans,
				struct btrfs_root *root,
				struct btrfs_inode *inode)
{
	struct btrfs_fs_info *fs_info = root->fs_info;
	int ret;

	/*
	 * If the inode is a free space inode, we can deadlock during commit
	 * if we put it into the delayed code.
	 *
	 * The data relocation inode should also be directly updated
	 * without delay
	 */
	if (!btrfs_is_free_space_inode(inode)
	    && !btrfs_is_data_reloc_root(root)
	    && !test_bit(BTRFS_FS_LOG_RECOVERING, &fs_info->flags)) {
		btrfs_update_root_times(trans, root);

		ret = btrfs_delayed_update_inode(trans, root, inode);
		if (!ret)
			btrfs_set_inode_last_trans(trans, inode);
		return ret;
	}

	return btrfs_update_inode_item(trans, root, inode);
}

int btrfs_update_inode_fallback(struct btrfs_trans_handle *trans,
				struct btrfs_root *root, struct btrfs_inode *inode)
{
	int ret;

	ret = btrfs_update_inode(trans, root, inode);
	if (ret == -ENOSPC)
		return btrfs_update_inode_item(trans, root, inode);
	return ret;
}

/*
 * unlink helper that gets used here in inode.c and in the tree logging
 * recovery code.  It remove a link in a directory with a given name, and
 * also drops the back refs in the inode to the directory
 */
static int __btrfs_unlink_inode(struct btrfs_trans_handle *trans,
				struct btrfs_inode *dir,
				struct btrfs_inode *inode,
				const struct fscrypt_str *name,
				struct btrfs_rename_ctx *rename_ctx)
{
	struct btrfs_root *root = dir->root;
	struct btrfs_fs_info *fs_info = root->fs_info;
	struct btrfs_path *path;
	int ret = 0;
	struct btrfs_dir_item *di;
	u64 index;
	u64 ino = btrfs_ino(inode);
	u64 dir_ino = btrfs_ino(dir);

	path = btrfs_alloc_path();
	if (!path) {
		ret = -ENOMEM;
		goto out;
	}

	di = btrfs_lookup_dir_item(trans, root, path, dir_ino, name, -1);
	if (IS_ERR_OR_NULL(di)) {
		ret = di ? PTR_ERR(di) : -ENOENT;
		goto err;
	}
	ret = btrfs_delete_one_dir_name(trans, root, path, di);
	if (ret)
		goto err;
	btrfs_release_path(path);

	/*
	 * If we don't have dir index, we have to get it by looking up
	 * the inode ref, since we get the inode ref, remove it directly,
	 * it is unnecessary to do delayed deletion.
	 *
	 * But if we have dir index, needn't search inode ref to get it.
	 * Since the inode ref is close to the inode item, it is better
	 * that we delay to delete it, and just do this deletion when
	 * we update the inode item.
	 */
	if (inode->dir_index) {
		ret = btrfs_delayed_delete_inode_ref(inode);
		if (!ret) {
			index = inode->dir_index;
			goto skip_backref;
		}
	}

	ret = btrfs_del_inode_ref(trans, root, name, ino, dir_ino, &index);
	if (ret) {
		btrfs_info(fs_info,
			"failed to delete reference to %.*s, inode %llu parent %llu",
			name->len, name->name, ino, dir_ino);
		btrfs_abort_transaction(trans, ret);
		goto err;
	}
skip_backref:
	if (rename_ctx)
		rename_ctx->index = index;

	ret = btrfs_delete_delayed_dir_index(trans, dir, index);
	if (ret) {
		btrfs_abort_transaction(trans, ret);
		goto err;
	}

	/*
	 * If we are in a rename context, we don't need to update anything in the
	 * log. That will be done later during the rename by btrfs_log_new_name().
	 * Besides that, doing it here would only cause extra unnecessary btree
	 * operations on the log tree, increasing latency for applications.
	 */
	if (!rename_ctx) {
		btrfs_del_inode_ref_in_log(trans, root, name, inode, dir_ino);
		btrfs_del_dir_entries_in_log(trans, root, name, dir, index);
	}

	/*
	 * If we have a pending delayed iput we could end up with the final iput
	 * being run in btrfs-cleaner context.  If we have enough of these built
	 * up we can end up burning a lot of time in btrfs-cleaner without any
	 * way to throttle the unlinks.  Since we're currently holding a ref on
	 * the inode we can run the delayed iput here without any issues as the
	 * final iput won't be done until after we drop the ref we're currently
	 * holding.
	 */
	btrfs_run_delayed_iput(fs_info, inode);
err:
	btrfs_free_path(path);
	if (ret)
		goto out;

	btrfs_i_size_write(dir, dir->vfs_inode.i_size - name->len * 2);
	inode_inc_iversion(&inode->vfs_inode);
	inode_inc_iversion(&dir->vfs_inode);
	inode->vfs_inode.i_ctime = current_time(&inode->vfs_inode);
	dir->vfs_inode.i_mtime = inode->vfs_inode.i_ctime;
	dir->vfs_inode.i_ctime = inode->vfs_inode.i_ctime;
	ret = btrfs_update_inode(trans, root, dir);
out:
	return ret;
}

int btrfs_unlink_inode(struct btrfs_trans_handle *trans,
		       struct btrfs_inode *dir, struct btrfs_inode *inode,
		       const struct fscrypt_str *name)
{
	int ret;

	ret = __btrfs_unlink_inode(trans, dir, inode, name, NULL);
	if (!ret) {
		drop_nlink(&inode->vfs_inode);
		ret = btrfs_update_inode(trans, inode->root, inode);
	}
	return ret;
}

/*
 * helper to start transaction for unlink and rmdir.
 *
 * unlink and rmdir are special in btrfs, they do not always free space, so
 * if we cannot make our reservations the normal way try and see if there is
 * plenty of slack room in the global reserve to migrate, otherwise we cannot
 * allow the unlink to occur.
 */
static struct btrfs_trans_handle *__unlink_start_trans(struct btrfs_inode *dir)
{
	struct btrfs_root *root = dir->root;

	return btrfs_start_transaction_fallback_global_rsv(root,
						   BTRFS_UNLINK_METADATA_UNITS);
}

static int btrfs_unlink(struct inode *dir, struct dentry *dentry)
{
	struct btrfs_trans_handle *trans;
	struct inode *inode = d_inode(dentry);
	int ret;
	struct fscrypt_name fname;

	ret = fscrypt_setup_filename(dir, &dentry->d_name, 1, &fname);
	if (ret)
		return ret;

	/* This needs to handle no-key deletions later on */

	trans = __unlink_start_trans(BTRFS_I(dir));
	if (IS_ERR(trans)) {
		ret = PTR_ERR(trans);
		goto fscrypt_free;
	}

	btrfs_record_unlink_dir(trans, BTRFS_I(dir), BTRFS_I(d_inode(dentry)),
				false);

	ret = btrfs_unlink_inode(trans, BTRFS_I(dir), BTRFS_I(d_inode(dentry)),
				 &fname.disk_name);
	if (ret)
		goto end_trans;

	if (inode->i_nlink == 0) {
		ret = btrfs_orphan_add(trans, BTRFS_I(inode));
		if (ret)
			goto end_trans;
	}

end_trans:
	btrfs_end_transaction(trans);
	btrfs_btree_balance_dirty(BTRFS_I(dir)->root->fs_info);
fscrypt_free:
	fscrypt_free_filename(&fname);
	return ret;
}

static int btrfs_unlink_subvol(struct btrfs_trans_handle *trans,
			       struct btrfs_inode *dir, struct dentry *dentry)
{
	struct btrfs_root *root = dir->root;
	struct btrfs_inode *inode = BTRFS_I(d_inode(dentry));
	struct btrfs_path *path;
	struct extent_buffer *leaf;
	struct btrfs_dir_item *di;
	struct btrfs_key key;
	u64 index;
	int ret;
	u64 objectid;
	u64 dir_ino = btrfs_ino(dir);
	struct fscrypt_name fname;

	ret = fscrypt_setup_filename(&dir->vfs_inode, &dentry->d_name, 1, &fname);
	if (ret)
		return ret;

	/* This needs to handle no-key deletions later on */

	if (btrfs_ino(inode) == BTRFS_FIRST_FREE_OBJECTID) {
		objectid = inode->root->root_key.objectid;
	} else if (btrfs_ino(inode) == BTRFS_EMPTY_SUBVOL_DIR_OBJECTID) {
		objectid = inode->location.objectid;
	} else {
		WARN_ON(1);
		fscrypt_free_filename(&fname);
		return -EINVAL;
	}

	path = btrfs_alloc_path();
	if (!path) {
		ret = -ENOMEM;
		goto out;
	}

	di = btrfs_lookup_dir_item(trans, root, path, dir_ino,
				   &fname.disk_name, -1);
	if (IS_ERR_OR_NULL(di)) {
		ret = di ? PTR_ERR(di) : -ENOENT;
		goto out;
	}

	leaf = path->nodes[0];
	btrfs_dir_item_key_to_cpu(leaf, di, &key);
	WARN_ON(key.type != BTRFS_ROOT_ITEM_KEY || key.objectid != objectid);
	ret = btrfs_delete_one_dir_name(trans, root, path, di);
	if (ret) {
		btrfs_abort_transaction(trans, ret);
		goto out;
	}
	btrfs_release_path(path);

	/*
	 * This is a placeholder inode for a subvolume we didn't have a
	 * reference to at the time of the snapshot creation.  In the meantime
	 * we could have renamed the real subvol link into our snapshot, so
	 * depending on btrfs_del_root_ref to return -ENOENT here is incorrect.
	 * Instead simply lookup the dir_index_item for this entry so we can
	 * remove it.  Otherwise we know we have a ref to the root and we can
	 * call btrfs_del_root_ref, and it _shouldn't_ fail.
	 */
	if (btrfs_ino(inode) == BTRFS_EMPTY_SUBVOL_DIR_OBJECTID) {
		di = btrfs_search_dir_index_item(root, path, dir_ino, &fname.disk_name);
		if (IS_ERR_OR_NULL(di)) {
			if (!di)
				ret = -ENOENT;
			else
				ret = PTR_ERR(di);
			btrfs_abort_transaction(trans, ret);
			goto out;
		}

		leaf = path->nodes[0];
		btrfs_item_key_to_cpu(leaf, &key, path->slots[0]);
		index = key.offset;
		btrfs_release_path(path);
	} else {
		ret = btrfs_del_root_ref(trans, objectid,
					 root->root_key.objectid, dir_ino,
					 &index, &fname.disk_name);
		if (ret) {
			btrfs_abort_transaction(trans, ret);
			goto out;
		}
	}

	ret = btrfs_delete_delayed_dir_index(trans, dir, index);
	if (ret) {
		btrfs_abort_transaction(trans, ret);
		goto out;
	}

	btrfs_i_size_write(dir, dir->vfs_inode.i_size - fname.disk_name.len * 2);
	inode_inc_iversion(&dir->vfs_inode);
	dir->vfs_inode.i_mtime = current_time(&dir->vfs_inode);
	dir->vfs_inode.i_ctime = dir->vfs_inode.i_mtime;
	ret = btrfs_update_inode_fallback(trans, root, dir);
	if (ret)
		btrfs_abort_transaction(trans, ret);
out:
	btrfs_free_path(path);
	fscrypt_free_filename(&fname);
	return ret;
}

/*
 * Helper to check if the subvolume references other subvolumes or if it's
 * default.
 */
static noinline int may_destroy_subvol(struct btrfs_root *root)
{
	struct btrfs_fs_info *fs_info = root->fs_info;
	struct btrfs_path *path;
	struct btrfs_dir_item *di;
	struct btrfs_key key;
	struct fscrypt_str name = FSTR_INIT("default", 7);
	u64 dir_id;
	int ret;

	path = btrfs_alloc_path();
	if (!path)
		return -ENOMEM;

	/* Make sure this root isn't set as the default subvol */
	dir_id = btrfs_super_root_dir(fs_info->super_copy);
	di = btrfs_lookup_dir_item(NULL, fs_info->tree_root, path,
				   dir_id, &name, 0);
	if (di && !IS_ERR(di)) {
		btrfs_dir_item_key_to_cpu(path->nodes[0], di, &key);
		if (key.objectid == root->root_key.objectid) {
			ret = -EPERM;
			btrfs_err(fs_info,
				  "deleting default subvolume %llu is not allowed",
				  key.objectid);
			goto out;
		}
		btrfs_release_path(path);
	}

	key.objectid = root->root_key.objectid;
	key.type = BTRFS_ROOT_REF_KEY;
	key.offset = (u64)-1;

	ret = btrfs_search_slot(NULL, fs_info->tree_root, &key, path, 0, 0);
	if (ret < 0)
		goto out;
	BUG_ON(ret == 0);

	ret = 0;
	if (path->slots[0] > 0) {
		path->slots[0]--;
		btrfs_item_key_to_cpu(path->nodes[0], &key, path->slots[0]);
		if (key.objectid == root->root_key.objectid &&
		    key.type == BTRFS_ROOT_REF_KEY)
			ret = -ENOTEMPTY;
	}
out:
	btrfs_free_path(path);
	return ret;
}

/* Delete all dentries for inodes belonging to the root */
static void btrfs_prune_dentries(struct btrfs_root *root)
{
	struct btrfs_fs_info *fs_info = root->fs_info;
	struct rb_node *node;
	struct rb_node *prev;
	struct btrfs_inode *entry;
	struct inode *inode;
	u64 objectid = 0;

	if (!BTRFS_FS_ERROR(fs_info))
		WARN_ON(btrfs_root_refs(&root->root_item) != 0);

	spin_lock(&root->inode_lock);
again:
	node = root->inode_tree.rb_node;
	prev = NULL;
	while (node) {
		prev = node;
		entry = rb_entry(node, struct btrfs_inode, rb_node);

		if (objectid < btrfs_ino(entry))
			node = node->rb_left;
		else if (objectid > btrfs_ino(entry))
			node = node->rb_right;
		else
			break;
	}
	if (!node) {
		while (prev) {
			entry = rb_entry(prev, struct btrfs_inode, rb_node);
			if (objectid <= btrfs_ino(entry)) {
				node = prev;
				break;
			}
			prev = rb_next(prev);
		}
	}
	while (node) {
		entry = rb_entry(node, struct btrfs_inode, rb_node);
		objectid = btrfs_ino(entry) + 1;
		inode = igrab(&entry->vfs_inode);
		if (inode) {
			spin_unlock(&root->inode_lock);
			if (atomic_read(&inode->i_count) > 1)
				d_prune_aliases(inode);
			/*
			 * btrfs_drop_inode will have it removed from the inode
			 * cache when its usage count hits zero.
			 */
			iput(inode);
			cond_resched();
			spin_lock(&root->inode_lock);
			goto again;
		}

		if (cond_resched_lock(&root->inode_lock))
			goto again;

		node = rb_next(node);
	}
	spin_unlock(&root->inode_lock);
}

int btrfs_delete_subvolume(struct btrfs_inode *dir, struct dentry *dentry)
{
	struct btrfs_fs_info *fs_info = btrfs_sb(dentry->d_sb);
	struct btrfs_root *root = dir->root;
	struct inode *inode = d_inode(dentry);
	struct btrfs_root *dest = BTRFS_I(inode)->root;
	struct btrfs_trans_handle *trans;
	struct btrfs_block_rsv block_rsv;
	u64 root_flags;
	int ret;

	/*
	 * Don't allow to delete a subvolume with send in progress. This is
	 * inside the inode lock so the error handling that has to drop the bit
	 * again is not run concurrently.
	 */
	spin_lock(&dest->root_item_lock);
	if (dest->send_in_progress) {
		spin_unlock(&dest->root_item_lock);
		btrfs_warn(fs_info,
			   "attempt to delete subvolume %llu during send",
			   dest->root_key.objectid);
		return -EPERM;
	}
	if (atomic_read(&dest->nr_swapfiles)) {
		spin_unlock(&dest->root_item_lock);
		btrfs_warn(fs_info,
			   "attempt to delete subvolume %llu with active swapfile",
			   root->root_key.objectid);
		return -EPERM;
	}
	root_flags = btrfs_root_flags(&dest->root_item);
	btrfs_set_root_flags(&dest->root_item,
			     root_flags | BTRFS_ROOT_SUBVOL_DEAD);
	spin_unlock(&dest->root_item_lock);

	down_write(&fs_info->subvol_sem);

	ret = may_destroy_subvol(dest);
	if (ret)
		goto out_up_write;

	btrfs_init_block_rsv(&block_rsv, BTRFS_BLOCK_RSV_TEMP);
	/*
	 * One for dir inode,
	 * two for dir entries,
	 * two for root ref/backref.
	 */
	ret = btrfs_subvolume_reserve_metadata(root, &block_rsv, 5, true);
	if (ret)
		goto out_up_write;

	trans = btrfs_start_transaction(root, 0);
	if (IS_ERR(trans)) {
		ret = PTR_ERR(trans);
		goto out_release;
	}
	trans->block_rsv = &block_rsv;
	trans->bytes_reserved = block_rsv.size;

	btrfs_record_snapshot_destroy(trans, dir);

	ret = btrfs_unlink_subvol(trans, dir, dentry);
	if (ret) {
		btrfs_abort_transaction(trans, ret);
		goto out_end_trans;
	}

	ret = btrfs_record_root_in_trans(trans, dest);
	if (ret) {
		btrfs_abort_transaction(trans, ret);
		goto out_end_trans;
	}

	memset(&dest->root_item.drop_progress, 0,
		sizeof(dest->root_item.drop_progress));
	btrfs_set_root_drop_level(&dest->root_item, 0);
	btrfs_set_root_refs(&dest->root_item, 0);

	if (!test_and_set_bit(BTRFS_ROOT_ORPHAN_ITEM_INSERTED, &dest->state)) {
		ret = btrfs_insert_orphan_item(trans,
					fs_info->tree_root,
					dest->root_key.objectid);
		if (ret) {
			btrfs_abort_transaction(trans, ret);
			goto out_end_trans;
		}
	}

	ret = btrfs_uuid_tree_remove(trans, dest->root_item.uuid,
				  BTRFS_UUID_KEY_SUBVOL,
				  dest->root_key.objectid);
	if (ret && ret != -ENOENT) {
		btrfs_abort_transaction(trans, ret);
		goto out_end_trans;
	}
	if (!btrfs_is_empty_uuid(dest->root_item.received_uuid)) {
		ret = btrfs_uuid_tree_remove(trans,
					  dest->root_item.received_uuid,
					  BTRFS_UUID_KEY_RECEIVED_SUBVOL,
					  dest->root_key.objectid);
		if (ret && ret != -ENOENT) {
			btrfs_abort_transaction(trans, ret);
			goto out_end_trans;
		}
	}

	free_anon_bdev(dest->anon_dev);
	dest->anon_dev = 0;
out_end_trans:
	trans->block_rsv = NULL;
	trans->bytes_reserved = 0;
	ret = btrfs_end_transaction(trans);
	inode->i_flags |= S_DEAD;
out_release:
	btrfs_subvolume_release_metadata(root, &block_rsv);
out_up_write:
	up_write(&fs_info->subvol_sem);
	if (ret) {
		spin_lock(&dest->root_item_lock);
		root_flags = btrfs_root_flags(&dest->root_item);
		btrfs_set_root_flags(&dest->root_item,
				root_flags & ~BTRFS_ROOT_SUBVOL_DEAD);
		spin_unlock(&dest->root_item_lock);
	} else {
		d_invalidate(dentry);
		btrfs_prune_dentries(dest);
		ASSERT(dest->send_in_progress == 0);
	}

	return ret;
}

static int btrfs_rmdir(struct inode *dir, struct dentry *dentry)
{
	struct inode *inode = d_inode(dentry);
	struct btrfs_fs_info *fs_info = BTRFS_I(inode)->root->fs_info;
	int err = 0;
	struct btrfs_trans_handle *trans;
	u64 last_unlink_trans;
	struct fscrypt_name fname;

	if (inode->i_size > BTRFS_EMPTY_DIR_SIZE)
		return -ENOTEMPTY;
	if (btrfs_ino(BTRFS_I(inode)) == BTRFS_FIRST_FREE_OBJECTID) {
		if (unlikely(btrfs_fs_incompat(fs_info, EXTENT_TREE_V2))) {
			btrfs_err(fs_info,
			"extent tree v2 doesn't support snapshot deletion yet");
			return -EOPNOTSUPP;
		}
		return btrfs_delete_subvolume(BTRFS_I(dir), dentry);
	}

	err = fscrypt_setup_filename(dir, &dentry->d_name, 1, &fname);
	if (err)
		return err;

	/* This needs to handle no-key deletions later on */

	trans = __unlink_start_trans(BTRFS_I(dir));
	if (IS_ERR(trans)) {
		err = PTR_ERR(trans);
		goto out_notrans;
	}

	if (unlikely(btrfs_ino(BTRFS_I(inode)) == BTRFS_EMPTY_SUBVOL_DIR_OBJECTID)) {
		err = btrfs_unlink_subvol(trans, BTRFS_I(dir), dentry);
		goto out;
	}

	err = btrfs_orphan_add(trans, BTRFS_I(inode));
	if (err)
		goto out;

	last_unlink_trans = BTRFS_I(inode)->last_unlink_trans;

	/* now the directory is empty */
	err = btrfs_unlink_inode(trans, BTRFS_I(dir), BTRFS_I(d_inode(dentry)),
				 &fname.disk_name);
	if (!err) {
		btrfs_i_size_write(BTRFS_I(inode), 0);
		/*
		 * Propagate the last_unlink_trans value of the deleted dir to
		 * its parent directory. This is to prevent an unrecoverable
		 * log tree in the case we do something like this:
		 * 1) create dir foo
		 * 2) create snapshot under dir foo
		 * 3) delete the snapshot
		 * 4) rmdir foo
		 * 5) mkdir foo
		 * 6) fsync foo or some file inside foo
		 */
		if (last_unlink_trans >= trans->transid)
			BTRFS_I(dir)->last_unlink_trans = last_unlink_trans;
	}
out:
	btrfs_end_transaction(trans);
out_notrans:
	btrfs_btree_balance_dirty(fs_info);
	fscrypt_free_filename(&fname);

	return err;
}

/*
 * btrfs_truncate_block - read, zero a chunk and write a block
 * @inode - inode that we're zeroing
 * @from - the offset to start zeroing
 * @len - the length to zero, 0 to zero the entire range respective to the
 *	offset
 * @front - zero up to the offset instead of from the offset on
 *
 * This will find the block for the "from" offset and cow the block and zero the
 * part we want to zero.  This is used with truncate and hole punching.
 */
int btrfs_truncate_block(struct btrfs_inode *inode, loff_t from, loff_t len,
			 int front)
{
	struct btrfs_fs_info *fs_info = inode->root->fs_info;
	struct address_space *mapping = inode->vfs_inode.i_mapping;
	struct extent_io_tree *io_tree = &inode->io_tree;
	struct btrfs_ordered_extent *ordered;
	struct extent_state *cached_state = NULL;
	struct extent_changeset *data_reserved = NULL;
	bool only_release_metadata = false;
	u32 blocksize = fs_info->sectorsize;
	pgoff_t index = from >> PAGE_SHIFT;
	unsigned offset = from & (blocksize - 1);
	struct page *page;
	gfp_t mask = btrfs_alloc_write_mask(mapping);
	size_t write_bytes = blocksize;
	int ret = 0;
	u64 block_start;
	u64 block_end;

	if (IS_ALIGNED(offset, blocksize) &&
	    (!len || IS_ALIGNED(len, blocksize)))
		goto out;

	block_start = round_down(from, blocksize);
	block_end = block_start + blocksize - 1;

	ret = btrfs_check_data_free_space(inode, &data_reserved, block_start,
					  blocksize, false);
	if (ret < 0) {
		if (btrfs_check_nocow_lock(inode, block_start, &write_bytes, false) > 0) {
			/* For nocow case, no need to reserve data space */
			only_release_metadata = true;
		} else {
			goto out;
		}
	}
	ret = btrfs_delalloc_reserve_metadata(inode, blocksize, blocksize, false);
	if (ret < 0) {
		if (!only_release_metadata)
			btrfs_free_reserved_data_space(inode, data_reserved,
						       block_start, blocksize);
		goto out;
	}
again:
	page = find_or_create_page(mapping, index, mask);
	if (!page) {
		btrfs_delalloc_release_space(inode, data_reserved, block_start,
					     blocksize, true);
		btrfs_delalloc_release_extents(inode, blocksize);
		ret = -ENOMEM;
		goto out;
	}
	ret = set_page_extent_mapped(page);
	if (ret < 0)
		goto out_unlock;

	if (!PageUptodate(page)) {
		ret = btrfs_read_folio(NULL, page_folio(page));
		lock_page(page);
		if (page->mapping != mapping) {
			unlock_page(page);
			put_page(page);
			goto again;
		}
		if (!PageUptodate(page)) {
			ret = -EIO;
			goto out_unlock;
		}
	}
	wait_on_page_writeback(page);

	lock_extent(io_tree, block_start, block_end, &cached_state);

	ordered = btrfs_lookup_ordered_extent(inode, block_start);
	if (ordered) {
		unlock_extent(io_tree, block_start, block_end, &cached_state);
		unlock_page(page);
		put_page(page);
		btrfs_start_ordered_extent(ordered);
		btrfs_put_ordered_extent(ordered);
		goto again;
	}

	clear_extent_bit(&inode->io_tree, block_start, block_end,
			 EXTENT_DELALLOC | EXTENT_DO_ACCOUNTING | EXTENT_DEFRAG,
			 &cached_state);

	ret = btrfs_set_extent_delalloc(inode, block_start, block_end, 0,
					&cached_state);
	if (ret) {
		unlock_extent(io_tree, block_start, block_end, &cached_state);
		goto out_unlock;
	}

	if (offset != blocksize) {
		if (!len)
			len = blocksize - offset;
		if (front)
			memzero_page(page, (block_start - page_offset(page)),
				     offset);
		else
			memzero_page(page, (block_start - page_offset(page)) + offset,
				     len);
	}
	btrfs_page_clear_checked(fs_info, page, block_start,
				 block_end + 1 - block_start);
	btrfs_page_set_dirty(fs_info, page, block_start, block_end + 1 - block_start);
	unlock_extent(io_tree, block_start, block_end, &cached_state);

	if (only_release_metadata)
		set_extent_bit(&inode->io_tree, block_start, block_end,
			       EXTENT_NORESERVE, NULL);

out_unlock:
	if (ret) {
		if (only_release_metadata)
			btrfs_delalloc_release_metadata(inode, blocksize, true);
		else
			btrfs_delalloc_release_space(inode, data_reserved,
					block_start, blocksize, true);
	}
	btrfs_delalloc_release_extents(inode, blocksize);
	unlock_page(page);
	put_page(page);
out:
	if (only_release_metadata)
		btrfs_check_nocow_unlock(inode);
	extent_changeset_free(data_reserved);
	return ret;
}

static int maybe_insert_hole(struct btrfs_root *root, struct btrfs_inode *inode,
			     u64 offset, u64 len)
{
	struct btrfs_fs_info *fs_info = root->fs_info;
	struct btrfs_trans_handle *trans;
	struct btrfs_drop_extents_args drop_args = { 0 };
	int ret;

	/*
	 * If NO_HOLES is enabled, we don't need to do anything.
	 * Later, up in the call chain, either btrfs_set_inode_last_sub_trans()
	 * or btrfs_update_inode() will be called, which guarantee that the next
	 * fsync will know this inode was changed and needs to be logged.
	 */
	if (btrfs_fs_incompat(fs_info, NO_HOLES))
		return 0;

	/*
	 * 1 - for the one we're dropping
	 * 1 - for the one we're adding
	 * 1 - for updating the inode.
	 */
	trans = btrfs_start_transaction(root, 3);
	if (IS_ERR(trans))
		return PTR_ERR(trans);

	drop_args.start = offset;
	drop_args.end = offset + len;
	drop_args.drop_cache = true;

	ret = btrfs_drop_extents(trans, root, inode, &drop_args);
	if (ret) {
		btrfs_abort_transaction(trans, ret);
		btrfs_end_transaction(trans);
		return ret;
	}

	ret = btrfs_insert_hole_extent(trans, root, btrfs_ino(inode), offset, len);
	if (ret) {
		btrfs_abort_transaction(trans, ret);
	} else {
		btrfs_update_inode_bytes(inode, 0, drop_args.bytes_found);
		btrfs_update_inode(trans, root, inode);
	}
	btrfs_end_transaction(trans);
	return ret;
}

/*
 * This function puts in dummy file extents for the area we're creating a hole
 * for.  So if we are truncating this file to a larger size we need to insert
 * these file extents so that btrfs_get_extent will return a EXTENT_MAP_HOLE for
 * the range between oldsize and size
 */
int btrfs_cont_expand(struct btrfs_inode *inode, loff_t oldsize, loff_t size)
{
	struct btrfs_root *root = inode->root;
	struct btrfs_fs_info *fs_info = root->fs_info;
	struct extent_io_tree *io_tree = &inode->io_tree;
	struct extent_map *em = NULL;
	struct extent_state *cached_state = NULL;
	u64 hole_start = ALIGN(oldsize, fs_info->sectorsize);
	u64 block_end = ALIGN(size, fs_info->sectorsize);
	u64 last_byte;
	u64 cur_offset;
	u64 hole_size;
	int err = 0;

	/*
	 * If our size started in the middle of a block we need to zero out the
	 * rest of the block before we expand the i_size, otherwise we could
	 * expose stale data.
	 */
	err = btrfs_truncate_block(inode, oldsize, 0, 0);
	if (err)
		return err;

	if (size <= hole_start)
		return 0;

	btrfs_lock_and_flush_ordered_range(inode, hole_start, block_end - 1,
					   &cached_state);
	cur_offset = hole_start;
	while (1) {
		em = btrfs_get_extent(inode, NULL, 0, cur_offset,
				      block_end - cur_offset);
		if (IS_ERR(em)) {
			err = PTR_ERR(em);
			em = NULL;
			break;
		}
		last_byte = min(extent_map_end(em), block_end);
		last_byte = ALIGN(last_byte, fs_info->sectorsize);
		hole_size = last_byte - cur_offset;

		if (!test_bit(EXTENT_FLAG_PREALLOC, &em->flags)) {
			struct extent_map *hole_em;

			err = maybe_insert_hole(root, inode, cur_offset,
						hole_size);
			if (err)
				break;

			err = btrfs_inode_set_file_extent_range(inode,
							cur_offset, hole_size);
			if (err)
				break;

			hole_em = alloc_extent_map();
			if (!hole_em) {
				btrfs_drop_extent_map_range(inode, cur_offset,
						    cur_offset + hole_size - 1,
						    false);
				btrfs_set_inode_full_sync(inode);
				goto next;
			}
			hole_em->start = cur_offset;
			hole_em->len = hole_size;
			hole_em->orig_start = cur_offset;

			hole_em->block_start = EXTENT_MAP_HOLE;
			hole_em->block_len = 0;
			hole_em->orig_block_len = 0;
			hole_em->ram_bytes = hole_size;
			hole_em->compress_type = BTRFS_COMPRESS_NONE;
			hole_em->generation = fs_info->generation;

			err = btrfs_replace_extent_map_range(inode, hole_em, true);
			free_extent_map(hole_em);
		} else {
			err = btrfs_inode_set_file_extent_range(inode,
							cur_offset, hole_size);
			if (err)
				break;
		}
next:
		free_extent_map(em);
		em = NULL;
		cur_offset = last_byte;
		if (cur_offset >= block_end)
			break;
	}
	free_extent_map(em);
	unlock_extent(io_tree, hole_start, block_end - 1, &cached_state);
	return err;
}

static int btrfs_setsize(struct inode *inode, struct iattr *attr)
{
	struct btrfs_root *root = BTRFS_I(inode)->root;
	struct btrfs_trans_handle *trans;
	loff_t oldsize = i_size_read(inode);
	loff_t newsize = attr->ia_size;
	int mask = attr->ia_valid;
	int ret;

	/*
	 * The regular truncate() case without ATTR_CTIME and ATTR_MTIME is a
	 * special case where we need to update the times despite not having
	 * these flags set.  For all other operations the VFS set these flags
	 * explicitly if it wants a timestamp update.
	 */
	if (newsize != oldsize) {
		inode_inc_iversion(inode);
		if (!(mask & (ATTR_CTIME | ATTR_MTIME))) {
			inode->i_mtime = current_time(inode);
			inode->i_ctime = inode->i_mtime;
		}
	}

	if (newsize > oldsize) {
		/*
		 * Don't do an expanding truncate while snapshotting is ongoing.
		 * This is to ensure the snapshot captures a fully consistent
		 * state of this file - if the snapshot captures this expanding
		 * truncation, it must capture all writes that happened before
		 * this truncation.
		 */
		btrfs_drew_write_lock(&root->snapshot_lock);
		ret = btrfs_cont_expand(BTRFS_I(inode), oldsize, newsize);
		if (ret) {
			btrfs_drew_write_unlock(&root->snapshot_lock);
			return ret;
		}

		trans = btrfs_start_transaction(root, 1);
		if (IS_ERR(trans)) {
			btrfs_drew_write_unlock(&root->snapshot_lock);
			return PTR_ERR(trans);
		}

		i_size_write(inode, newsize);
		btrfs_inode_safe_disk_i_size_write(BTRFS_I(inode), 0);
		pagecache_isize_extended(inode, oldsize, newsize);
		ret = btrfs_update_inode(trans, root, BTRFS_I(inode));
		btrfs_drew_write_unlock(&root->snapshot_lock);
		btrfs_end_transaction(trans);
	} else {
		struct btrfs_fs_info *fs_info = btrfs_sb(inode->i_sb);

		if (btrfs_is_zoned(fs_info)) {
			ret = btrfs_wait_ordered_range(inode,
					ALIGN(newsize, fs_info->sectorsize),
					(u64)-1);
			if (ret)
				return ret;
		}

		/*
		 * We're truncating a file that used to have good data down to
		 * zero. Make sure any new writes to the file get on disk
		 * on close.
		 */
		if (newsize == 0)
			set_bit(BTRFS_INODE_FLUSH_ON_CLOSE,
				&BTRFS_I(inode)->runtime_flags);

		truncate_setsize(inode, newsize);

		inode_dio_wait(inode);

		ret = btrfs_truncate(BTRFS_I(inode), newsize == oldsize);
		if (ret && inode->i_nlink) {
			int err;

			/*
			 * Truncate failed, so fix up the in-memory size. We
			 * adjusted disk_i_size down as we removed extents, so
			 * wait for disk_i_size to be stable and then update the
			 * in-memory size to match.
			 */
			err = btrfs_wait_ordered_range(inode, 0, (u64)-1);
			if (err)
				return err;
			i_size_write(inode, BTRFS_I(inode)->disk_i_size);
		}
	}

	return ret;
}

static int btrfs_setattr(struct mnt_idmap *idmap, struct dentry *dentry,
			 struct iattr *attr)
{
	struct inode *inode = d_inode(dentry);
	struct btrfs_root *root = BTRFS_I(inode)->root;
	int err;

	if (btrfs_root_readonly(root))
		return -EROFS;

	err = setattr_prepare(idmap, dentry, attr);
	if (err)
		return err;

	if (S_ISREG(inode->i_mode) && (attr->ia_valid & ATTR_SIZE)) {
		err = btrfs_setsize(inode, attr);
		if (err)
			return err;
	}

	if (attr->ia_valid) {
		setattr_copy(idmap, inode, attr);
		inode_inc_iversion(inode);
		err = btrfs_dirty_inode(BTRFS_I(inode));

		if (!err && attr->ia_valid & ATTR_MODE)
			err = posix_acl_chmod(idmap, dentry, inode->i_mode);
	}

	return err;
}

/*
 * While truncating the inode pages during eviction, we get the VFS
 * calling btrfs_invalidate_folio() against each folio of the inode. This
 * is slow because the calls to btrfs_invalidate_folio() result in a
 * huge amount of calls to lock_extent() and clear_extent_bit(),
 * which keep merging and splitting extent_state structures over and over,
 * wasting lots of time.
 *
 * Therefore if the inode is being evicted, let btrfs_invalidate_folio()
 * skip all those expensive operations on a per folio basis and do only
 * the ordered io finishing, while we release here the extent_map and
 * extent_state structures, without the excessive merging and splitting.
 */
static void evict_inode_truncate_pages(struct inode *inode)
{
	struct extent_io_tree *io_tree = &BTRFS_I(inode)->io_tree;
	struct rb_node *node;

	ASSERT(inode->i_state & I_FREEING);
	truncate_inode_pages_final(&inode->i_data);

	btrfs_drop_extent_map_range(BTRFS_I(inode), 0, (u64)-1, false);

	/*
	 * Keep looping until we have no more ranges in the io tree.
	 * We can have ongoing bios started by readahead that have
	 * their endio callback (extent_io.c:end_bio_extent_readpage)
	 * still in progress (unlocked the pages in the bio but did not yet
	 * unlocked the ranges in the io tree). Therefore this means some
	 * ranges can still be locked and eviction started because before
	 * submitting those bios, which are executed by a separate task (work
	 * queue kthread), inode references (inode->i_count) were not taken
	 * (which would be dropped in the end io callback of each bio).
	 * Therefore here we effectively end up waiting for those bios and
	 * anyone else holding locked ranges without having bumped the inode's
	 * reference count - if we don't do it, when they access the inode's
	 * io_tree to unlock a range it may be too late, leading to an
	 * use-after-free issue.
	 */
	spin_lock(&io_tree->lock);
	while (!RB_EMPTY_ROOT(&io_tree->state)) {
		struct extent_state *state;
		struct extent_state *cached_state = NULL;
		u64 start;
		u64 end;
		unsigned state_flags;

		node = rb_first(&io_tree->state);
		state = rb_entry(node, struct extent_state, rb_node);
		start = state->start;
		end = state->end;
		state_flags = state->state;
		spin_unlock(&io_tree->lock);

		lock_extent(io_tree, start, end, &cached_state);

		/*
		 * If still has DELALLOC flag, the extent didn't reach disk,
		 * and its reserved space won't be freed by delayed_ref.
		 * So we need to free its reserved space here.
		 * (Refer to comment in btrfs_invalidate_folio, case 2)
		 *
		 * Note, end is the bytenr of last byte, so we need + 1 here.
		 */
		if (state_flags & EXTENT_DELALLOC)
			btrfs_qgroup_free_data(BTRFS_I(inode), NULL, start,
					       end - start + 1);

		clear_extent_bit(io_tree, start, end,
				 EXTENT_CLEAR_ALL_BITS | EXTENT_DO_ACCOUNTING,
				 &cached_state);

		cond_resched();
		spin_lock(&io_tree->lock);
	}
	spin_unlock(&io_tree->lock);
}

static struct btrfs_trans_handle *evict_refill_and_join(struct btrfs_root *root,
							struct btrfs_block_rsv *rsv)
{
	struct btrfs_fs_info *fs_info = root->fs_info;
	struct btrfs_trans_handle *trans;
	u64 delayed_refs_extra = btrfs_calc_delayed_ref_bytes(fs_info, 1);
	int ret;

	/*
	 * Eviction should be taking place at some place safe because of our
	 * delayed iputs.  However the normal flushing code will run delayed
	 * iputs, so we cannot use FLUSH_ALL otherwise we'll deadlock.
	 *
	 * We reserve the delayed_refs_extra here again because we can't use
	 * btrfs_start_transaction(root, 0) for the same deadlocky reason as
	 * above.  We reserve our extra bit here because we generate a ton of
	 * delayed refs activity by truncating.
	 *
	 * BTRFS_RESERVE_FLUSH_EVICT will steal from the global_rsv if it can,
	 * if we fail to make this reservation we can re-try without the
	 * delayed_refs_extra so we can make some forward progress.
	 */
	ret = btrfs_block_rsv_refill(fs_info, rsv, rsv->size + delayed_refs_extra,
				     BTRFS_RESERVE_FLUSH_EVICT);
	if (ret) {
		ret = btrfs_block_rsv_refill(fs_info, rsv, rsv->size,
					     BTRFS_RESERVE_FLUSH_EVICT);
		if (ret) {
			btrfs_warn(fs_info,
				   "could not allocate space for delete; will truncate on mount");
			return ERR_PTR(-ENOSPC);
		}
		delayed_refs_extra = 0;
	}

	trans = btrfs_join_transaction(root);
	if (IS_ERR(trans))
		return trans;

	if (delayed_refs_extra) {
		trans->block_rsv = &fs_info->trans_block_rsv;
		trans->bytes_reserved = delayed_refs_extra;
		btrfs_block_rsv_migrate(rsv, trans->block_rsv,
					delayed_refs_extra, true);
	}
	return trans;
}

void btrfs_evict_inode(struct inode *inode)
{
	struct btrfs_fs_info *fs_info = btrfs_sb(inode->i_sb);
	struct btrfs_trans_handle *trans;
	struct btrfs_root *root = BTRFS_I(inode)->root;
	struct btrfs_block_rsv *rsv = NULL;
	int ret;

	trace_btrfs_inode_evict(inode);

	if (!root) {
		fsverity_cleanup_inode(inode);
		clear_inode(inode);
		return;
	}

	evict_inode_truncate_pages(inode);

	if (inode->i_nlink &&
	    ((btrfs_root_refs(&root->root_item) != 0 &&
	      root->root_key.objectid != BTRFS_ROOT_TREE_OBJECTID) ||
	     btrfs_is_free_space_inode(BTRFS_I(inode))))
		goto out;

	if (is_bad_inode(inode))
		goto out;

	if (test_bit(BTRFS_FS_LOG_RECOVERING, &fs_info->flags))
		goto out;

	if (inode->i_nlink > 0) {
		BUG_ON(btrfs_root_refs(&root->root_item) != 0 &&
		       root->root_key.objectid != BTRFS_ROOT_TREE_OBJECTID);
		goto out;
	}

	/*
	 * This makes sure the inode item in tree is uptodate and the space for
	 * the inode update is released.
	 */
	ret = btrfs_commit_inode_delayed_inode(BTRFS_I(inode));
	if (ret)
		goto out;

	/*
	 * This drops any pending insert or delete operations we have for this
	 * inode.  We could have a delayed dir index deletion queued up, but
	 * we're removing the inode completely so that'll be taken care of in
	 * the truncate.
	 */
	btrfs_kill_delayed_inode_items(BTRFS_I(inode));

	rsv = btrfs_alloc_block_rsv(fs_info, BTRFS_BLOCK_RSV_TEMP);
	if (!rsv)
		goto out;
	rsv->size = btrfs_calc_metadata_size(fs_info, 1);
	rsv->failfast = true;

	btrfs_i_size_write(BTRFS_I(inode), 0);

	while (1) {
		struct btrfs_truncate_control control = {
			.inode = BTRFS_I(inode),
			.ino = btrfs_ino(BTRFS_I(inode)),
			.new_size = 0,
			.min_type = 0,
		};

		trans = evict_refill_and_join(root, rsv);
		if (IS_ERR(trans))
			goto out;

		trans->block_rsv = rsv;

		ret = btrfs_truncate_inode_items(trans, root, &control);
		trans->block_rsv = &fs_info->trans_block_rsv;
		btrfs_end_transaction(trans);
		/*
		 * We have not added new delayed items for our inode after we
		 * have flushed its delayed items, so no need to throttle on
		 * delayed items. However we have modified extent buffers.
		 */
		btrfs_btree_balance_dirty_nodelay(fs_info);
		if (ret && ret != -ENOSPC && ret != -EAGAIN)
			goto out;
		else if (!ret)
			break;
	}

	/*
	 * Errors here aren't a big deal, it just means we leave orphan items in
	 * the tree. They will be cleaned up on the next mount. If the inode
	 * number gets reused, cleanup deletes the orphan item without doing
	 * anything, and unlink reuses the existing orphan item.
	 *
	 * If it turns out that we are dropping too many of these, we might want
	 * to add a mechanism for retrying these after a commit.
	 */
	trans = evict_refill_and_join(root, rsv);
	if (!IS_ERR(trans)) {
		trans->block_rsv = rsv;
		btrfs_orphan_del(trans, BTRFS_I(inode));
		trans->block_rsv = &fs_info->trans_block_rsv;
		btrfs_end_transaction(trans);
	}

out:
	btrfs_free_block_rsv(fs_info, rsv);
	/*
	 * If we didn't successfully delete, the orphan item will still be in
	 * the tree and we'll retry on the next mount. Again, we might also want
	 * to retry these periodically in the future.
	 */
	btrfs_remove_delayed_node(BTRFS_I(inode));
	fsverity_cleanup_inode(inode);
	clear_inode(inode);
}

/*
 * Return the key found in the dir entry in the location pointer, fill @type
 * with BTRFS_FT_*, and return 0.
 *
 * If no dir entries were found, returns -ENOENT.
 * If found a corrupted location in dir entry, returns -EUCLEAN.
 */
static int btrfs_inode_by_name(struct btrfs_inode *dir, struct dentry *dentry,
			       struct btrfs_key *location, u8 *type)
{
	struct btrfs_dir_item *di;
	struct btrfs_path *path;
	struct btrfs_root *root = dir->root;
	int ret = 0;
	struct fscrypt_name fname;

	path = btrfs_alloc_path();
	if (!path)
		return -ENOMEM;

	ret = fscrypt_setup_filename(&dir->vfs_inode, &dentry->d_name, 1, &fname);
	if (ret < 0)
		goto out;
	/*
	 * fscrypt_setup_filename() should never return a positive value, but
	 * gcc on sparc/parisc thinks it can, so assert that doesn't happen.
	 */
	ASSERT(ret == 0);

	/* This needs to handle no-key deletions later on */

	di = btrfs_lookup_dir_item(NULL, root, path, btrfs_ino(dir),
				   &fname.disk_name, 0);
	if (IS_ERR_OR_NULL(di)) {
		ret = di ? PTR_ERR(di) : -ENOENT;
		goto out;
	}

	btrfs_dir_item_key_to_cpu(path->nodes[0], di, location);
	if (location->type != BTRFS_INODE_ITEM_KEY &&
	    location->type != BTRFS_ROOT_ITEM_KEY) {
		ret = -EUCLEAN;
		btrfs_warn(root->fs_info,
"%s gets something invalid in DIR_ITEM (name %s, directory ino %llu, location(%llu %u %llu))",
			   __func__, fname.disk_name.name, btrfs_ino(dir),
			   location->objectid, location->type, location->offset);
	}
	if (!ret)
		*type = btrfs_dir_ftype(path->nodes[0], di);
out:
	fscrypt_free_filename(&fname);
	btrfs_free_path(path);
	return ret;
}

/*
 * when we hit a tree root in a directory, the btrfs part of the inode
 * needs to be changed to reflect the root directory of the tree root.  This
 * is kind of like crossing a mount point.
 */
static int fixup_tree_root_location(struct btrfs_fs_info *fs_info,
				    struct btrfs_inode *dir,
				    struct dentry *dentry,
				    struct btrfs_key *location,
				    struct btrfs_root **sub_root)
{
	struct btrfs_path *path;
	struct btrfs_root *new_root;
	struct btrfs_root_ref *ref;
	struct extent_buffer *leaf;
	struct btrfs_key key;
	int ret;
	int err = 0;
	struct fscrypt_name fname;

	ret = fscrypt_setup_filename(&dir->vfs_inode, &dentry->d_name, 0, &fname);
	if (ret)
		return ret;

	path = btrfs_alloc_path();
	if (!path) {
		err = -ENOMEM;
		goto out;
	}

	err = -ENOENT;
	key.objectid = dir->root->root_key.objectid;
	key.type = BTRFS_ROOT_REF_KEY;
	key.offset = location->objectid;

	ret = btrfs_search_slot(NULL, fs_info->tree_root, &key, path, 0, 0);
	if (ret) {
		if (ret < 0)
			err = ret;
		goto out;
	}

	leaf = path->nodes[0];
	ref = btrfs_item_ptr(leaf, path->slots[0], struct btrfs_root_ref);
	if (btrfs_root_ref_dirid(leaf, ref) != btrfs_ino(dir) ||
	    btrfs_root_ref_name_len(leaf, ref) != fname.disk_name.len)
		goto out;

	ret = memcmp_extent_buffer(leaf, fname.disk_name.name,
				   (unsigned long)(ref + 1), fname.disk_name.len);
	if (ret)
		goto out;

	btrfs_release_path(path);

	new_root = btrfs_get_fs_root(fs_info, location->objectid, true);
	if (IS_ERR(new_root)) {
		err = PTR_ERR(new_root);
		goto out;
	}

	*sub_root = new_root;
	location->objectid = btrfs_root_dirid(&new_root->root_item);
	location->type = BTRFS_INODE_ITEM_KEY;
	location->offset = 0;
	err = 0;
out:
	btrfs_free_path(path);
	fscrypt_free_filename(&fname);
	return err;
}

static void inode_tree_add(struct btrfs_inode *inode)
{
	struct btrfs_root *root = inode->root;
	struct btrfs_inode *entry;
	struct rb_node **p;
	struct rb_node *parent;
	struct rb_node *new = &inode->rb_node;
	u64 ino = btrfs_ino(inode);

	if (inode_unhashed(&inode->vfs_inode))
		return;
	parent = NULL;
	spin_lock(&root->inode_lock);
	p = &root->inode_tree.rb_node;
	while (*p) {
		parent = *p;
		entry = rb_entry(parent, struct btrfs_inode, rb_node);

		if (ino < btrfs_ino(entry))
			p = &parent->rb_left;
		else if (ino > btrfs_ino(entry))
			p = &parent->rb_right;
		else {
			WARN_ON(!(entry->vfs_inode.i_state &
				  (I_WILL_FREE | I_FREEING)));
			rb_replace_node(parent, new, &root->inode_tree);
			RB_CLEAR_NODE(parent);
			spin_unlock(&root->inode_lock);
			return;
		}
	}
	rb_link_node(new, parent, p);
	rb_insert_color(new, &root->inode_tree);
	spin_unlock(&root->inode_lock);
}

static void inode_tree_del(struct btrfs_inode *inode)
{
	struct btrfs_root *root = inode->root;
	int empty = 0;

	spin_lock(&root->inode_lock);
	if (!RB_EMPTY_NODE(&inode->rb_node)) {
		rb_erase(&inode->rb_node, &root->inode_tree);
		RB_CLEAR_NODE(&inode->rb_node);
		empty = RB_EMPTY_ROOT(&root->inode_tree);
	}
	spin_unlock(&root->inode_lock);

	if (empty && btrfs_root_refs(&root->root_item) == 0) {
		spin_lock(&root->inode_lock);
		empty = RB_EMPTY_ROOT(&root->inode_tree);
		spin_unlock(&root->inode_lock);
		if (empty)
			btrfs_add_dead_root(root);
	}
}


static int btrfs_init_locked_inode(struct inode *inode, void *p)
{
	struct btrfs_iget_args *args = p;

	inode->i_ino = args->ino;
	BTRFS_I(inode)->location.objectid = args->ino;
	BTRFS_I(inode)->location.type = BTRFS_INODE_ITEM_KEY;
	BTRFS_I(inode)->location.offset = 0;
	BTRFS_I(inode)->root = btrfs_grab_root(args->root);
	BUG_ON(args->root && !BTRFS_I(inode)->root);

	if (args->root && args->root == args->root->fs_info->tree_root &&
	    args->ino != BTRFS_BTREE_INODE_OBJECTID)
		set_bit(BTRFS_INODE_FREE_SPACE_INODE,
			&BTRFS_I(inode)->runtime_flags);
	return 0;
}

static int btrfs_find_actor(struct inode *inode, void *opaque)
{
	struct btrfs_iget_args *args = opaque;

	return args->ino == BTRFS_I(inode)->location.objectid &&
		args->root == BTRFS_I(inode)->root;
}

static struct inode *btrfs_iget_locked(struct super_block *s, u64 ino,
				       struct btrfs_root *root)
{
	struct inode *inode;
	struct btrfs_iget_args args;
	unsigned long hashval = btrfs_inode_hash(ino, root);

	args.ino = ino;
	args.root = root;

	inode = iget5_locked(s, hashval, btrfs_find_actor,
			     btrfs_init_locked_inode,
			     (void *)&args);
	return inode;
}

/*
 * Get an inode object given its inode number and corresponding root.
 * Path can be preallocated to prevent recursing back to iget through
 * allocator. NULL is also valid but may require an additional allocation
 * later.
 */
struct inode *btrfs_iget_path(struct super_block *s, u64 ino,
			      struct btrfs_root *root, struct btrfs_path *path)
{
	struct inode *inode;

	inode = btrfs_iget_locked(s, ino, root);
	if (!inode)
		return ERR_PTR(-ENOMEM);

	if (inode->i_state & I_NEW) {
		int ret;

		ret = btrfs_read_locked_inode(inode, path);
		if (!ret) {
			inode_tree_add(BTRFS_I(inode));
			unlock_new_inode(inode);
		} else {
			iget_failed(inode);
			/*
			 * ret > 0 can come from btrfs_search_slot called by
			 * btrfs_read_locked_inode, this means the inode item
			 * was not found.
			 */
			if (ret > 0)
				ret = -ENOENT;
			inode = ERR_PTR(ret);
		}
	}

	return inode;
}

struct inode *btrfs_iget(struct super_block *s, u64 ino, struct btrfs_root *root)
{
	return btrfs_iget_path(s, ino, root, NULL);
}

static struct inode *new_simple_dir(struct super_block *s,
				    struct btrfs_key *key,
				    struct btrfs_root *root)
{
	struct inode *inode = new_inode(s);

	if (!inode)
		return ERR_PTR(-ENOMEM);

	BTRFS_I(inode)->root = btrfs_grab_root(root);
	memcpy(&BTRFS_I(inode)->location, key, sizeof(*key));
	set_bit(BTRFS_INODE_DUMMY, &BTRFS_I(inode)->runtime_flags);

	inode->i_ino = BTRFS_EMPTY_SUBVOL_DIR_OBJECTID;
	/*
	 * We only need lookup, the rest is read-only and there's no inode
	 * associated with the dentry
	 */
	inode->i_op = &simple_dir_inode_operations;
	inode->i_opflags &= ~IOP_XATTR;
	inode->i_fop = &simple_dir_operations;
	inode->i_mode = S_IFDIR | S_IRUGO | S_IWUSR | S_IXUGO;
	inode->i_mtime = current_time(inode);
	inode->i_atime = inode->i_mtime;
	inode->i_ctime = inode->i_mtime;
	BTRFS_I(inode)->i_otime = inode->i_mtime;

	return inode;
}

static_assert(BTRFS_FT_UNKNOWN == FT_UNKNOWN);
static_assert(BTRFS_FT_REG_FILE == FT_REG_FILE);
static_assert(BTRFS_FT_DIR == FT_DIR);
static_assert(BTRFS_FT_CHRDEV == FT_CHRDEV);
static_assert(BTRFS_FT_BLKDEV == FT_BLKDEV);
static_assert(BTRFS_FT_FIFO == FT_FIFO);
static_assert(BTRFS_FT_SOCK == FT_SOCK);
static_assert(BTRFS_FT_SYMLINK == FT_SYMLINK);

static inline u8 btrfs_inode_type(struct inode *inode)
{
	return fs_umode_to_ftype(inode->i_mode);
}

struct inode *btrfs_lookup_dentry(struct inode *dir, struct dentry *dentry)
{
	struct btrfs_fs_info *fs_info = btrfs_sb(dir->i_sb);
	struct inode *inode;
	struct btrfs_root *root = BTRFS_I(dir)->root;
	struct btrfs_root *sub_root = root;
	struct btrfs_key location;
	u8 di_type = 0;
	int ret = 0;

	if (dentry->d_name.len > BTRFS_NAME_LEN)
		return ERR_PTR(-ENAMETOOLONG);

	ret = btrfs_inode_by_name(BTRFS_I(dir), dentry, &location, &di_type);
	if (ret < 0)
		return ERR_PTR(ret);

	if (location.type == BTRFS_INODE_ITEM_KEY) {
		inode = btrfs_iget(dir->i_sb, location.objectid, root);
		if (IS_ERR(inode))
			return inode;

		/* Do extra check against inode mode with di_type */
		if (btrfs_inode_type(inode) != di_type) {
			btrfs_crit(fs_info,
"inode mode mismatch with dir: inode mode=0%o btrfs type=%u dir type=%u",
				  inode->i_mode, btrfs_inode_type(inode),
				  di_type);
			iput(inode);
			return ERR_PTR(-EUCLEAN);
		}
		return inode;
	}

	ret = fixup_tree_root_location(fs_info, BTRFS_I(dir), dentry,
				       &location, &sub_root);
	if (ret < 0) {
		if (ret != -ENOENT)
			inode = ERR_PTR(ret);
		else
			inode = new_simple_dir(dir->i_sb, &location, root);
	} else {
		inode = btrfs_iget(dir->i_sb, location.objectid, sub_root);
		btrfs_put_root(sub_root);

		if (IS_ERR(inode))
			return inode;

		down_read(&fs_info->cleanup_work_sem);
		if (!sb_rdonly(inode->i_sb))
			ret = btrfs_orphan_cleanup(sub_root);
		up_read(&fs_info->cleanup_work_sem);
		if (ret) {
			iput(inode);
			inode = ERR_PTR(ret);
		}
	}

	return inode;
}

static int btrfs_dentry_delete(const struct dentry *dentry)
{
	struct btrfs_root *root;
	struct inode *inode = d_inode(dentry);

	if (!inode && !IS_ROOT(dentry))
		inode = d_inode(dentry->d_parent);

	if (inode) {
		root = BTRFS_I(inode)->root;
		if (btrfs_root_refs(&root->root_item) == 0)
			return 1;

		if (btrfs_ino(BTRFS_I(inode)) == BTRFS_EMPTY_SUBVOL_DIR_OBJECTID)
			return 1;
	}
	return 0;
}

static struct dentry *btrfs_lookup(struct inode *dir, struct dentry *dentry,
				   unsigned int flags)
{
	struct inode *inode = btrfs_lookup_dentry(dir, dentry);

	if (inode == ERR_PTR(-ENOENT))
		inode = NULL;
	return d_splice_alias(inode, dentry);
}

/*
 * All this infrastructure exists because dir_emit can fault, and we are holding
 * the tree lock when doing readdir.  For now just allocate a buffer and copy
 * our information into that, and then dir_emit from the buffer.  This is
 * similar to what NFS does, only we don't keep the buffer around in pagecache
 * because I'm afraid I'll mess that up.  Long term we need to make filldir do
 * copy_to_user_inatomic so we don't have to worry about page faulting under the
 * tree lock.
 */
static int btrfs_opendir(struct inode *inode, struct file *file)
{
	struct btrfs_file_private *private;

	private = kzalloc(sizeof(struct btrfs_file_private), GFP_KERNEL);
	if (!private)
		return -ENOMEM;
	private->filldir_buf = kzalloc(PAGE_SIZE, GFP_KERNEL);
	if (!private->filldir_buf) {
		kfree(private);
		return -ENOMEM;
	}
	file->private_data = private;
	return 0;
}

struct dir_entry {
	u64 ino;
	u64 offset;
	unsigned type;
	int name_len;
};

static int btrfs_filldir(void *addr, int entries, struct dir_context *ctx)
{
	while (entries--) {
		struct dir_entry *entry = addr;
		char *name = (char *)(entry + 1);

		ctx->pos = get_unaligned(&entry->offset);
		if (!dir_emit(ctx, name, get_unaligned(&entry->name_len),
					 get_unaligned(&entry->ino),
					 get_unaligned(&entry->type)))
			return 1;
		addr += sizeof(struct dir_entry) +
			get_unaligned(&entry->name_len);
		ctx->pos++;
	}
	return 0;
}

static int btrfs_real_readdir(struct file *file, struct dir_context *ctx)
{
	struct inode *inode = file_inode(file);
	struct btrfs_root *root = BTRFS_I(inode)->root;
	struct btrfs_file_private *private = file->private_data;
	struct btrfs_dir_item *di;
	struct btrfs_key key;
	struct btrfs_key found_key;
	struct btrfs_path *path;
	void *addr;
	struct list_head ins_list;
	struct list_head del_list;
	int ret;
	char *name_ptr;
	int name_len;
	int entries = 0;
	int total_len = 0;
	bool put = false;
	struct btrfs_key location;

	if (!dir_emit_dots(file, ctx))
		return 0;

	path = btrfs_alloc_path();
	if (!path)
		return -ENOMEM;

	addr = private->filldir_buf;
	path->reada = READA_FORWARD;

	INIT_LIST_HEAD(&ins_list);
	INIT_LIST_HEAD(&del_list);
	put = btrfs_readdir_get_delayed_items(inode, &ins_list, &del_list);

again:
	key.type = BTRFS_DIR_INDEX_KEY;
	key.offset = ctx->pos;
	key.objectid = btrfs_ino(BTRFS_I(inode));

	btrfs_for_each_slot(root, &key, &found_key, path, ret) {
		struct dir_entry *entry;
		struct extent_buffer *leaf = path->nodes[0];
		u8 ftype;

		if (found_key.objectid != key.objectid)
			break;
		if (found_key.type != BTRFS_DIR_INDEX_KEY)
			break;
		if (found_key.offset < ctx->pos)
			continue;
		if (btrfs_should_delete_dir_index(&del_list, found_key.offset))
			continue;
		di = btrfs_item_ptr(leaf, path->slots[0], struct btrfs_dir_item);
		name_len = btrfs_dir_name_len(leaf, di);
		if ((total_len + sizeof(struct dir_entry) + name_len) >=
		    PAGE_SIZE) {
			btrfs_release_path(path);
			ret = btrfs_filldir(private->filldir_buf, entries, ctx);
			if (ret)
				goto nopos;
			addr = private->filldir_buf;
			entries = 0;
			total_len = 0;
			goto again;
		}

		ftype = btrfs_dir_flags_to_ftype(btrfs_dir_flags(leaf, di));
		entry = addr;
		name_ptr = (char *)(entry + 1);
		read_extent_buffer(leaf, name_ptr,
				   (unsigned long)(di + 1), name_len);
		put_unaligned(name_len, &entry->name_len);
		put_unaligned(fs_ftype_to_dtype(ftype), &entry->type);
		btrfs_dir_item_key_to_cpu(leaf, di, &location);
		put_unaligned(location.objectid, &entry->ino);
		put_unaligned(found_key.offset, &entry->offset);
		entries++;
		addr += sizeof(struct dir_entry) + name_len;
		total_len += sizeof(struct dir_entry) + name_len;
	}
	/* Catch error encountered during iteration */
	if (ret < 0)
		goto err;

	btrfs_release_path(path);

	ret = btrfs_filldir(private->filldir_buf, entries, ctx);
	if (ret)
		goto nopos;

	ret = btrfs_readdir_delayed_dir_index(ctx, &ins_list);
	if (ret)
		goto nopos;

	/*
	 * Stop new entries from being returned after we return the last
	 * entry.
	 *
	 * New directory entries are assigned a strictly increasing
	 * offset.  This means that new entries created during readdir
	 * are *guaranteed* to be seen in the future by that readdir.
	 * This has broken buggy programs which operate on names as
	 * they're returned by readdir.  Until we re-use freed offsets
	 * we have this hack to stop new entries from being returned
	 * under the assumption that they'll never reach this huge
	 * offset.
	 *
	 * This is being careful not to overflow 32bit loff_t unless the
	 * last entry requires it because doing so has broken 32bit apps
	 * in the past.
	 */
	if (ctx->pos >= INT_MAX)
		ctx->pos = LLONG_MAX;
	else
		ctx->pos = INT_MAX;
nopos:
	ret = 0;
err:
	if (put)
		btrfs_readdir_put_delayed_items(inode, &ins_list, &del_list);
	btrfs_free_path(path);
	return ret;
}

/*
 * This is somewhat expensive, updating the tree every time the
 * inode changes.  But, it is most likely to find the inode in cache.
 * FIXME, needs more benchmarking...there are no reasons other than performance
 * to keep or drop this code.
 */
static int btrfs_dirty_inode(struct btrfs_inode *inode)
{
	struct btrfs_root *root = inode->root;
	struct btrfs_fs_info *fs_info = root->fs_info;
	struct btrfs_trans_handle *trans;
	int ret;

	if (test_bit(BTRFS_INODE_DUMMY, &inode->runtime_flags))
		return 0;

	trans = btrfs_join_transaction(root);
	if (IS_ERR(trans))
		return PTR_ERR(trans);

	ret = btrfs_update_inode(trans, root, inode);
	if (ret && (ret == -ENOSPC || ret == -EDQUOT)) {
		/* whoops, lets try again with the full transaction */
		btrfs_end_transaction(trans);
		trans = btrfs_start_transaction(root, 1);
		if (IS_ERR(trans))
			return PTR_ERR(trans);

		ret = btrfs_update_inode(trans, root, inode);
	}
	btrfs_end_transaction(trans);
	if (inode->delayed_node)
		btrfs_balance_delayed_items(fs_info);

	return ret;
}

/*
 * This is a copy of file_update_time.  We need this so we can return error on
 * ENOSPC for updating the inode in the case of file write and mmap writes.
 */
static int btrfs_update_time(struct inode *inode, struct timespec64 *now,
			     int flags)
{
	struct btrfs_root *root = BTRFS_I(inode)->root;
	bool dirty = flags & ~S_VERSION;

	if (btrfs_root_readonly(root))
		return -EROFS;

	if (flags & S_VERSION)
		dirty |= inode_maybe_inc_iversion(inode, dirty);
	if (flags & S_CTIME)
		inode->i_ctime = *now;
	if (flags & S_MTIME)
		inode->i_mtime = *now;
	if (flags & S_ATIME)
		inode->i_atime = *now;
	return dirty ? btrfs_dirty_inode(BTRFS_I(inode)) : 0;
}

/*
 * find the highest existing sequence number in a directory
 * and then set the in-memory index_cnt variable to reflect
 * free sequence numbers
 */
static int btrfs_set_inode_index_count(struct btrfs_inode *inode)
{
	struct btrfs_root *root = inode->root;
	struct btrfs_key key, found_key;
	struct btrfs_path *path;
	struct extent_buffer *leaf;
	int ret;

	key.objectid = btrfs_ino(inode);
	key.type = BTRFS_DIR_INDEX_KEY;
	key.offset = (u64)-1;

	path = btrfs_alloc_path();
	if (!path)
		return -ENOMEM;

	ret = btrfs_search_slot(NULL, root, &key, path, 0, 0);
	if (ret < 0)
		goto out;
	/* FIXME: we should be able to handle this */
	if (ret == 0)
		goto out;
	ret = 0;

	if (path->slots[0] == 0) {
		inode->index_cnt = BTRFS_DIR_START_INDEX;
		goto out;
	}

	path->slots[0]--;

	leaf = path->nodes[0];
	btrfs_item_key_to_cpu(leaf, &found_key, path->slots[0]);

	if (found_key.objectid != btrfs_ino(inode) ||
	    found_key.type != BTRFS_DIR_INDEX_KEY) {
		inode->index_cnt = BTRFS_DIR_START_INDEX;
		goto out;
	}

	inode->index_cnt = found_key.offset + 1;
out:
	btrfs_free_path(path);
	return ret;
}

/*
 * helper to find a free sequence number in a given directory.  This current
 * code is very simple, later versions will do smarter things in the btree
 */
int btrfs_set_inode_index(struct btrfs_inode *dir, u64 *index)
{
	int ret = 0;

	if (dir->index_cnt == (u64)-1) {
		ret = btrfs_inode_delayed_dir_index_count(dir);
		if (ret) {
			ret = btrfs_set_inode_index_count(dir);
			if (ret)
				return ret;
		}
	}

	*index = dir->index_cnt;
	dir->index_cnt++;

	return ret;
}

static int btrfs_insert_inode_locked(struct inode *inode)
{
	struct btrfs_iget_args args;

	args.ino = BTRFS_I(inode)->location.objectid;
	args.root = BTRFS_I(inode)->root;

	return insert_inode_locked4(inode,
		   btrfs_inode_hash(inode->i_ino, BTRFS_I(inode)->root),
		   btrfs_find_actor, &args);
}

int btrfs_new_inode_prepare(struct btrfs_new_inode_args *args,
			    unsigned int *trans_num_items)
{
	struct inode *dir = args->dir;
	struct inode *inode = args->inode;
	int ret;

	if (!args->orphan) {
		ret = fscrypt_setup_filename(dir, &args->dentry->d_name, 0,
					     &args->fname);
		if (ret)
			return ret;
	}

	ret = posix_acl_create(dir, &inode->i_mode, &args->default_acl, &args->acl);
	if (ret) {
		fscrypt_free_filename(&args->fname);
		return ret;
	}

	/* 1 to add inode item */
	*trans_num_items = 1;
	/* 1 to add compression property */
	if (BTRFS_I(dir)->prop_compress)
		(*trans_num_items)++;
	/* 1 to add default ACL xattr */
	if (args->default_acl)
		(*trans_num_items)++;
	/* 1 to add access ACL xattr */
	if (args->acl)
		(*trans_num_items)++;
#ifdef CONFIG_SECURITY
	/* 1 to add LSM xattr */
	if (dir->i_security)
		(*trans_num_items)++;
#endif
	if (args->orphan) {
		/* 1 to add orphan item */
		(*trans_num_items)++;
	} else {
		/*
		 * 1 to add dir item
		 * 1 to add dir index
		 * 1 to update parent inode item
		 *
		 * No need for 1 unit for the inode ref item because it is
		 * inserted in a batch together with the inode item at
		 * btrfs_create_new_inode().
		 */
		*trans_num_items += 3;
	}
	return 0;
}

void btrfs_new_inode_args_destroy(struct btrfs_new_inode_args *args)
{
	posix_acl_release(args->acl);
	posix_acl_release(args->default_acl);
	fscrypt_free_filename(&args->fname);
}

/*
 * Inherit flags from the parent inode.
 *
 * Currently only the compression flags and the cow flags are inherited.
 */
static void btrfs_inherit_iflags(struct btrfs_inode *inode, struct btrfs_inode *dir)
{
	unsigned int flags;

	flags = dir->flags;

	if (flags & BTRFS_INODE_NOCOMPRESS) {
		inode->flags &= ~BTRFS_INODE_COMPRESS;
		inode->flags |= BTRFS_INODE_NOCOMPRESS;
	} else if (flags & BTRFS_INODE_COMPRESS) {
		inode->flags &= ~BTRFS_INODE_NOCOMPRESS;
		inode->flags |= BTRFS_INODE_COMPRESS;
	}

	if (flags & BTRFS_INODE_NODATACOW) {
		inode->flags |= BTRFS_INODE_NODATACOW;
		if (S_ISREG(inode->vfs_inode.i_mode))
			inode->flags |= BTRFS_INODE_NODATASUM;
	}

	btrfs_sync_inode_flags_to_i_flags(&inode->vfs_inode);
}

int btrfs_create_new_inode(struct btrfs_trans_handle *trans,
			   struct btrfs_new_inode_args *args)
{
	struct inode *dir = args->dir;
	struct inode *inode = args->inode;
	const struct fscrypt_str *name = args->orphan ? NULL : &args->fname.disk_name;
	struct btrfs_fs_info *fs_info = btrfs_sb(dir->i_sb);
	struct btrfs_root *root;
	struct btrfs_inode_item *inode_item;
	struct btrfs_key *location;
	struct btrfs_path *path;
	u64 objectid;
	struct btrfs_inode_ref *ref;
	struct btrfs_key key[2];
	u32 sizes[2];
	struct btrfs_item_batch batch;
	unsigned long ptr;
	int ret;

	path = btrfs_alloc_path();
	if (!path)
		return -ENOMEM;

	if (!args->subvol)
		BTRFS_I(inode)->root = btrfs_grab_root(BTRFS_I(dir)->root);
	root = BTRFS_I(inode)->root;

	ret = btrfs_get_free_objectid(root, &objectid);
	if (ret)
		goto out;
	inode->i_ino = objectid;

	if (args->orphan) {
		/*
		 * O_TMPFILE, set link count to 0, so that after this point, we
		 * fill in an inode item with the correct link count.
		 */
		set_nlink(inode, 0);
	} else {
		trace_btrfs_inode_request(dir);

		ret = btrfs_set_inode_index(BTRFS_I(dir), &BTRFS_I(inode)->dir_index);
		if (ret)
			goto out;
	}
	/* index_cnt is ignored for everything but a dir. */
	BTRFS_I(inode)->index_cnt = BTRFS_DIR_START_INDEX;
	BTRFS_I(inode)->generation = trans->transid;
	inode->i_generation = BTRFS_I(inode)->generation;

	/*
	 * Subvolumes don't inherit flags from their parent directory.
	 * Originally this was probably by accident, but we probably can't
	 * change it now without compatibility issues.
	 */
	if (!args->subvol)
		btrfs_inherit_iflags(BTRFS_I(inode), BTRFS_I(dir));

	if (S_ISREG(inode->i_mode)) {
		if (btrfs_test_opt(fs_info, NODATASUM))
			BTRFS_I(inode)->flags |= BTRFS_INODE_NODATASUM;
		if (btrfs_test_opt(fs_info, NODATACOW))
			BTRFS_I(inode)->flags |= BTRFS_INODE_NODATACOW |
				BTRFS_INODE_NODATASUM;
	}

	location = &BTRFS_I(inode)->location;
	location->objectid = objectid;
	location->offset = 0;
	location->type = BTRFS_INODE_ITEM_KEY;

	ret = btrfs_insert_inode_locked(inode);
	if (ret < 0) {
		if (!args->orphan)
			BTRFS_I(dir)->index_cnt--;
		goto out;
	}

	/*
	 * We could have gotten an inode number from somebody who was fsynced
	 * and then removed in this same transaction, so let's just set full
	 * sync since it will be a full sync anyway and this will blow away the
	 * old info in the log.
	 */
	btrfs_set_inode_full_sync(BTRFS_I(inode));

	key[0].objectid = objectid;
	key[0].type = BTRFS_INODE_ITEM_KEY;
	key[0].offset = 0;

	sizes[0] = sizeof(struct btrfs_inode_item);

	if (!args->orphan) {
		/*
		 * Start new inodes with an inode_ref. This is slightly more
		 * efficient for small numbers of hard links since they will
		 * be packed into one item. Extended refs will kick in if we
		 * add more hard links than can fit in the ref item.
		 */
		key[1].objectid = objectid;
		key[1].type = BTRFS_INODE_REF_KEY;
		if (args->subvol) {
			key[1].offset = objectid;
			sizes[1] = 2 + sizeof(*ref);
		} else {
			key[1].offset = btrfs_ino(BTRFS_I(dir));
			sizes[1] = name->len + sizeof(*ref);
		}
	}

	batch.keys = &key[0];
	batch.data_sizes = &sizes[0];
	batch.total_data_size = sizes[0] + (args->orphan ? 0 : sizes[1]);
	batch.nr = args->orphan ? 1 : 2;
	ret = btrfs_insert_empty_items(trans, root, path, &batch);
	if (ret != 0) {
		btrfs_abort_transaction(trans, ret);
		goto discard;
	}

	inode->i_mtime = current_time(inode);
	inode->i_atime = inode->i_mtime;
	inode->i_ctime = inode->i_mtime;
	BTRFS_I(inode)->i_otime = inode->i_mtime;

	/*
	 * We're going to fill the inode item now, so at this point the inode
	 * must be fully initialized.
	 */

	inode_item = btrfs_item_ptr(path->nodes[0], path->slots[0],
				  struct btrfs_inode_item);
	memzero_extent_buffer(path->nodes[0], (unsigned long)inode_item,
			     sizeof(*inode_item));
	fill_inode_item(trans, path->nodes[0], inode_item, inode);

	if (!args->orphan) {
		ref = btrfs_item_ptr(path->nodes[0], path->slots[0] + 1,
				     struct btrfs_inode_ref);
		ptr = (unsigned long)(ref + 1);
		if (args->subvol) {
			btrfs_set_inode_ref_name_len(path->nodes[0], ref, 2);
			btrfs_set_inode_ref_index(path->nodes[0], ref, 0);
			write_extent_buffer(path->nodes[0], "..", ptr, 2);
		} else {
			btrfs_set_inode_ref_name_len(path->nodes[0], ref,
						     name->len);
			btrfs_set_inode_ref_index(path->nodes[0], ref,
						  BTRFS_I(inode)->dir_index);
			write_extent_buffer(path->nodes[0], name->name, ptr,
					    name->len);
		}
	}

	btrfs_mark_buffer_dirty(path->nodes[0]);
	/*
	 * We don't need the path anymore, plus inheriting properties, adding
	 * ACLs, security xattrs, orphan item or adding the link, will result in
	 * allocating yet another path. So just free our path.
	 */
	btrfs_free_path(path);
	path = NULL;

	if (args->subvol) {
		struct inode *parent;

		/*
		 * Subvolumes inherit properties from their parent subvolume,
		 * not the directory they were created in.
		 */
		parent = btrfs_iget(fs_info->sb, BTRFS_FIRST_FREE_OBJECTID,
				    BTRFS_I(dir)->root);
		if (IS_ERR(parent)) {
			ret = PTR_ERR(parent);
		} else {
			ret = btrfs_inode_inherit_props(trans, inode, parent);
			iput(parent);
		}
	} else {
		ret = btrfs_inode_inherit_props(trans, inode, dir);
	}
	if (ret) {
		btrfs_err(fs_info,
			  "error inheriting props for ino %llu (root %llu): %d",
			  btrfs_ino(BTRFS_I(inode)), root->root_key.objectid,
			  ret);
	}

	/*
	 * Subvolumes don't inherit ACLs or get passed to the LSM. This is
	 * probably a bug.
	 */
	if (!args->subvol) {
		ret = btrfs_init_inode_security(trans, args);
		if (ret) {
			btrfs_abort_transaction(trans, ret);
			goto discard;
		}
	}

	inode_tree_add(BTRFS_I(inode));

	trace_btrfs_inode_new(inode);
	btrfs_set_inode_last_trans(trans, BTRFS_I(inode));

	btrfs_update_root_times(trans, root);

	if (args->orphan) {
		ret = btrfs_orphan_add(trans, BTRFS_I(inode));
	} else {
		ret = btrfs_add_link(trans, BTRFS_I(dir), BTRFS_I(inode), name,
				     0, BTRFS_I(inode)->dir_index);
	}
	if (ret) {
		btrfs_abort_transaction(trans, ret);
		goto discard;
	}

	return 0;

discard:
	/*
	 * discard_new_inode() calls iput(), but the caller owns the reference
	 * to the inode.
	 */
	ihold(inode);
	discard_new_inode(inode);
out:
	btrfs_free_path(path);
	return ret;
}

/*
 * utility function to add 'inode' into 'parent_inode' with
 * a give name and a given sequence number.
 * if 'add_backref' is true, also insert a backref from the
 * inode to the parent directory.
 */
int btrfs_add_link(struct btrfs_trans_handle *trans,
		   struct btrfs_inode *parent_inode, struct btrfs_inode *inode,
		   const struct fscrypt_str *name, int add_backref, u64 index)
{
	int ret = 0;
	struct btrfs_key key;
	struct btrfs_root *root = parent_inode->root;
	u64 ino = btrfs_ino(inode);
	u64 parent_ino = btrfs_ino(parent_inode);

	if (unlikely(ino == BTRFS_FIRST_FREE_OBJECTID)) {
		memcpy(&key, &inode->root->root_key, sizeof(key));
	} else {
		key.objectid = ino;
		key.type = BTRFS_INODE_ITEM_KEY;
		key.offset = 0;
	}

	if (unlikely(ino == BTRFS_FIRST_FREE_OBJECTID)) {
		ret = btrfs_add_root_ref(trans, key.objectid,
					 root->root_key.objectid, parent_ino,
					 index, name);
	} else if (add_backref) {
		ret = btrfs_insert_inode_ref(trans, root, name,
					     ino, parent_ino, index);
	}

	/* Nothing to clean up yet */
	if (ret)
		return ret;

	ret = btrfs_insert_dir_item(trans, name, parent_inode, &key,
				    btrfs_inode_type(&inode->vfs_inode), index);
	if (ret == -EEXIST || ret == -EOVERFLOW)
		goto fail_dir_item;
	else if (ret) {
		btrfs_abort_transaction(trans, ret);
		return ret;
	}

	btrfs_i_size_write(parent_inode, parent_inode->vfs_inode.i_size +
			   name->len * 2);
	inode_inc_iversion(&parent_inode->vfs_inode);
	/*
	 * If we are replaying a log tree, we do not want to update the mtime
	 * and ctime of the parent directory with the current time, since the
	 * log replay procedure is responsible for setting them to their correct
	 * values (the ones it had when the fsync was done).
	 */
	if (!test_bit(BTRFS_FS_LOG_RECOVERING, &root->fs_info->flags)) {
		struct timespec64 now = current_time(&parent_inode->vfs_inode);

		parent_inode->vfs_inode.i_mtime = now;
		parent_inode->vfs_inode.i_ctime = now;
	}
	ret = btrfs_update_inode(trans, root, parent_inode);
	if (ret)
		btrfs_abort_transaction(trans, ret);
	return ret;

fail_dir_item:
	if (unlikely(ino == BTRFS_FIRST_FREE_OBJECTID)) {
		u64 local_index;
		int err;
		err = btrfs_del_root_ref(trans, key.objectid,
					 root->root_key.objectid, parent_ino,
					 &local_index, name);
		if (err)
			btrfs_abort_transaction(trans, err);
	} else if (add_backref) {
		u64 local_index;
		int err;

		err = btrfs_del_inode_ref(trans, root, name, ino, parent_ino,
					  &local_index);
		if (err)
			btrfs_abort_transaction(trans, err);
	}

	/* Return the original error code */
	return ret;
}

static int btrfs_create_common(struct inode *dir, struct dentry *dentry,
			       struct inode *inode)
{
	struct btrfs_fs_info *fs_info = btrfs_sb(dir->i_sb);
	struct btrfs_root *root = BTRFS_I(dir)->root;
	struct btrfs_new_inode_args new_inode_args = {
		.dir = dir,
		.dentry = dentry,
		.inode = inode,
	};
	unsigned int trans_num_items;
	struct btrfs_trans_handle *trans;
	int err;

	err = btrfs_new_inode_prepare(&new_inode_args, &trans_num_items);
	if (err)
		goto out_inode;

	trans = btrfs_start_transaction(root, trans_num_items);
	if (IS_ERR(trans)) {
		err = PTR_ERR(trans);
		goto out_new_inode_args;
	}

	err = btrfs_create_new_inode(trans, &new_inode_args);
	if (!err)
		d_instantiate_new(dentry, inode);

	btrfs_end_transaction(trans);
	btrfs_btree_balance_dirty(fs_info);
out_new_inode_args:
	btrfs_new_inode_args_destroy(&new_inode_args);
out_inode:
	if (err)
		iput(inode);
	return err;
}

static int btrfs_mknod(struct mnt_idmap *idmap, struct inode *dir,
		       struct dentry *dentry, umode_t mode, dev_t rdev)
{
	struct inode *inode;

	inode = new_inode(dir->i_sb);
	if (!inode)
		return -ENOMEM;
	inode_init_owner(idmap, inode, dir, mode);
	inode->i_op = &btrfs_special_inode_operations;
	init_special_inode(inode, inode->i_mode, rdev);
	return btrfs_create_common(dir, dentry, inode);
}

static int btrfs_create(struct mnt_idmap *idmap, struct inode *dir,
			struct dentry *dentry, umode_t mode, bool excl)
{
	struct inode *inode;

	inode = new_inode(dir->i_sb);
	if (!inode)
		return -ENOMEM;
	inode_init_owner(idmap, inode, dir, mode);
	inode->i_fop = &btrfs_file_operations;
	inode->i_op = &btrfs_file_inode_operations;
	inode->i_mapping->a_ops = &btrfs_aops;
	return btrfs_create_common(dir, dentry, inode);
}

static int btrfs_link(struct dentry *old_dentry, struct inode *dir,
		      struct dentry *dentry)
{
	struct btrfs_trans_handle *trans = NULL;
	struct btrfs_root *root = BTRFS_I(dir)->root;
	struct inode *inode = d_inode(old_dentry);
	struct btrfs_fs_info *fs_info = btrfs_sb(inode->i_sb);
	struct fscrypt_name fname;
	u64 index;
	int err;
	int drop_inode = 0;

	/* do not allow sys_link's with other subvols of the same device */
	if (root->root_key.objectid != BTRFS_I(inode)->root->root_key.objectid)
		return -EXDEV;

	if (inode->i_nlink >= BTRFS_LINK_MAX)
		return -EMLINK;

	err = fscrypt_setup_filename(dir, &dentry->d_name, 0, &fname);
	if (err)
		goto fail;

	err = btrfs_set_inode_index(BTRFS_I(dir), &index);
	if (err)
		goto fail;

	/*
	 * 2 items for inode and inode ref
	 * 2 items for dir items
	 * 1 item for parent inode
	 * 1 item for orphan item deletion if O_TMPFILE
	 */
	trans = btrfs_start_transaction(root, inode->i_nlink ? 5 : 6);
	if (IS_ERR(trans)) {
		err = PTR_ERR(trans);
		trans = NULL;
		goto fail;
	}

	/* There are several dir indexes for this inode, clear the cache. */
	BTRFS_I(inode)->dir_index = 0ULL;
	inc_nlink(inode);
	inode_inc_iversion(inode);
	inode->i_ctime = current_time(inode);
	ihold(inode);
	set_bit(BTRFS_INODE_COPY_EVERYTHING, &BTRFS_I(inode)->runtime_flags);

	err = btrfs_add_link(trans, BTRFS_I(dir), BTRFS_I(inode),
			     &fname.disk_name, 1, index);

	if (err) {
		drop_inode = 1;
	} else {
		struct dentry *parent = dentry->d_parent;

		err = btrfs_update_inode(trans, root, BTRFS_I(inode));
		if (err)
			goto fail;
		if (inode->i_nlink == 1) {
			/*
			 * If new hard link count is 1, it's a file created
			 * with open(2) O_TMPFILE flag.
			 */
			err = btrfs_orphan_del(trans, BTRFS_I(inode));
			if (err)
				goto fail;
		}
		d_instantiate(dentry, inode);
		btrfs_log_new_name(trans, old_dentry, NULL, 0, parent);
	}

fail:
	fscrypt_free_filename(&fname);
	if (trans)
		btrfs_end_transaction(trans);
	if (drop_inode) {
		inode_dec_link_count(inode);
		iput(inode);
	}
	btrfs_btree_balance_dirty(fs_info);
	return err;
}

static int btrfs_mkdir(struct mnt_idmap *idmap, struct inode *dir,
		       struct dentry *dentry, umode_t mode)
{
	struct inode *inode;

	inode = new_inode(dir->i_sb);
	if (!inode)
		return -ENOMEM;
	inode_init_owner(idmap, inode, dir, S_IFDIR | mode);
	inode->i_op = &btrfs_dir_inode_operations;
	inode->i_fop = &btrfs_dir_file_operations;
	return btrfs_create_common(dir, dentry, inode);
}

static noinline int uncompress_inline(struct btrfs_path *path,
				      struct page *page,
				      struct btrfs_file_extent_item *item)
{
	int ret;
	struct extent_buffer *leaf = path->nodes[0];
	char *tmp;
	size_t max_size;
	unsigned long inline_size;
	unsigned long ptr;
	int compress_type;

	compress_type = btrfs_file_extent_compression(leaf, item);
	max_size = btrfs_file_extent_ram_bytes(leaf, item);
	inline_size = btrfs_file_extent_inline_item_len(leaf, path->slots[0]);
	tmp = kmalloc(inline_size, GFP_NOFS);
	if (!tmp)
		return -ENOMEM;
	ptr = btrfs_file_extent_inline_start(item);

	read_extent_buffer(leaf, tmp, ptr, inline_size);

	max_size = min_t(unsigned long, PAGE_SIZE, max_size);
	ret = btrfs_decompress(compress_type, tmp, page, 0, inline_size, max_size);

	/*
	 * decompression code contains a memset to fill in any space between the end
	 * of the uncompressed data and the end of max_size in case the decompressed
	 * data ends up shorter than ram_bytes.  That doesn't cover the hole between
	 * the end of an inline extent and the beginning of the next block, so we
	 * cover that region here.
	 */

	if (max_size < PAGE_SIZE)
		memzero_page(page, max_size, PAGE_SIZE - max_size);
	kfree(tmp);
	return ret;
}

static int read_inline_extent(struct btrfs_inode *inode, struct btrfs_path *path,
			      struct page *page)
{
	struct btrfs_file_extent_item *fi;
	void *kaddr;
	size_t copy_size;

	if (!page || PageUptodate(page))
		return 0;

	ASSERT(page_offset(page) == 0);

	fi = btrfs_item_ptr(path->nodes[0], path->slots[0],
			    struct btrfs_file_extent_item);
	if (btrfs_file_extent_compression(path->nodes[0], fi) != BTRFS_COMPRESS_NONE)
		return uncompress_inline(path, page, fi);

	copy_size = min_t(u64, PAGE_SIZE,
			  btrfs_file_extent_ram_bytes(path->nodes[0], fi));
	kaddr = kmap_local_page(page);
	read_extent_buffer(path->nodes[0], kaddr,
			   btrfs_file_extent_inline_start(fi), copy_size);
	kunmap_local(kaddr);
	if (copy_size < PAGE_SIZE)
		memzero_page(page, copy_size, PAGE_SIZE - copy_size);
	return 0;
}

/*
 * Lookup the first extent overlapping a range in a file.
 *
 * @inode:	file to search in
 * @page:	page to read extent data into if the extent is inline
 * @pg_offset:	offset into @page to copy to
 * @start:	file offset
 * @len:	length of range starting at @start
 *
 * Return the first &struct extent_map which overlaps the given range, reading
 * it from the B-tree and caching it if necessary. Note that there may be more
 * extents which overlap the given range after the returned extent_map.
 *
 * If @page is not NULL and the extent is inline, this also reads the extent
 * data directly into the page and marks the extent up to date in the io_tree.
 *
 * Return: ERR_PTR on error, non-NULL extent_map on success.
 */
struct extent_map *btrfs_get_extent(struct btrfs_inode *inode,
				    struct page *page, size_t pg_offset,
				    u64 start, u64 len)
{
	struct btrfs_fs_info *fs_info = inode->root->fs_info;
	int ret = 0;
	u64 extent_start = 0;
	u64 extent_end = 0;
	u64 objectid = btrfs_ino(inode);
	int extent_type = -1;
	struct btrfs_path *path = NULL;
	struct btrfs_root *root = inode->root;
	struct btrfs_file_extent_item *item;
	struct extent_buffer *leaf;
	struct btrfs_key found_key;
	struct extent_map *em = NULL;
	struct extent_map_tree *em_tree = &inode->extent_tree;

	read_lock(&em_tree->lock);
	em = lookup_extent_mapping(em_tree, start, len);
	read_unlock(&em_tree->lock);

	if (em) {
		if (em->start > start || em->start + em->len <= start)
			free_extent_map(em);
		else if (em->block_start == EXTENT_MAP_INLINE && page)
			free_extent_map(em);
		else
			goto out;
	}
	em = alloc_extent_map();
	if (!em) {
		ret = -ENOMEM;
		goto out;
	}
	em->start = EXTENT_MAP_HOLE;
	em->orig_start = EXTENT_MAP_HOLE;
	em->len = (u64)-1;
	em->block_len = (u64)-1;

	path = btrfs_alloc_path();
	if (!path) {
		ret = -ENOMEM;
		goto out;
	}

	/* Chances are we'll be called again, so go ahead and do readahead */
	path->reada = READA_FORWARD;

	/*
	 * The same explanation in load_free_space_cache applies here as well,
	 * we only read when we're loading the free space cache, and at that
	 * point the commit_root has everything we need.
	 */
	if (btrfs_is_free_space_inode(inode)) {
		path->search_commit_root = 1;
		path->skip_locking = 1;
	}

	ret = btrfs_lookup_file_extent(NULL, root, path, objectid, start, 0);
	if (ret < 0) {
		goto out;
	} else if (ret > 0) {
		if (path->slots[0] == 0)
			goto not_found;
		path->slots[0]--;
		ret = 0;
	}

	leaf = path->nodes[0];
	item = btrfs_item_ptr(leaf, path->slots[0],
			      struct btrfs_file_extent_item);
	btrfs_item_key_to_cpu(leaf, &found_key, path->slots[0]);
	if (found_key.objectid != objectid ||
	    found_key.type != BTRFS_EXTENT_DATA_KEY) {
		/*
		 * If we backup past the first extent we want to move forward
		 * and see if there is an extent in front of us, otherwise we'll
		 * say there is a hole for our whole search range which can
		 * cause problems.
		 */
		extent_end = start;
		goto next;
	}

	extent_type = btrfs_file_extent_type(leaf, item);
	extent_start = found_key.offset;
	extent_end = btrfs_file_extent_end(path);
	if (extent_type == BTRFS_FILE_EXTENT_REG ||
	    extent_type == BTRFS_FILE_EXTENT_PREALLOC) {
		/* Only regular file could have regular/prealloc extent */
		if (!S_ISREG(inode->vfs_inode.i_mode)) {
			ret = -EUCLEAN;
			btrfs_crit(fs_info,
		"regular/prealloc extent found for non-regular inode %llu",
				   btrfs_ino(inode));
			goto out;
		}
		trace_btrfs_get_extent_show_fi_regular(inode, leaf, item,
						       extent_start);
	} else if (extent_type == BTRFS_FILE_EXTENT_INLINE) {
		trace_btrfs_get_extent_show_fi_inline(inode, leaf, item,
						      path->slots[0],
						      extent_start);
	}
next:
	if (start >= extent_end) {
		path->slots[0]++;
		if (path->slots[0] >= btrfs_header_nritems(leaf)) {
			ret = btrfs_next_leaf(root, path);
			if (ret < 0)
				goto out;
			else if (ret > 0)
				goto not_found;

			leaf = path->nodes[0];
		}
		btrfs_item_key_to_cpu(leaf, &found_key, path->slots[0]);
		if (found_key.objectid != objectid ||
		    found_key.type != BTRFS_EXTENT_DATA_KEY)
			goto not_found;
		if (start + len <= found_key.offset)
			goto not_found;
		if (start > found_key.offset)
			goto next;

		/* New extent overlaps with existing one */
		em->start = start;
		em->orig_start = start;
		em->len = found_key.offset - start;
		em->block_start = EXTENT_MAP_HOLE;
		goto insert;
	}

	btrfs_extent_item_to_extent_map(inode, path, item, em);

	if (extent_type == BTRFS_FILE_EXTENT_REG ||
	    extent_type == BTRFS_FILE_EXTENT_PREALLOC) {
		goto insert;
	} else if (extent_type == BTRFS_FILE_EXTENT_INLINE) {
		/*
		 * Inline extent can only exist at file offset 0. This is
		 * ensured by tree-checker and inline extent creation path.
		 * Thus all members representing file offsets should be zero.
		 */
		ASSERT(pg_offset == 0);
		ASSERT(extent_start == 0);
		ASSERT(em->start == 0);

		/*
		 * btrfs_extent_item_to_extent_map() should have properly
		 * initialized em members already.
		 *
		 * Other members are not utilized for inline extents.
		 */
		ASSERT(em->block_start == EXTENT_MAP_INLINE);
		ASSERT(em->len == fs_info->sectorsize);

		ret = read_inline_extent(inode, path, page);
		if (ret < 0)
			goto out;
		goto insert;
	}
not_found:
	em->start = start;
	em->orig_start = start;
	em->len = len;
	em->block_start = EXTENT_MAP_HOLE;
insert:
	ret = 0;
	btrfs_release_path(path);
	if (em->start > start || extent_map_end(em) <= start) {
		btrfs_err(fs_info,
			  "bad extent! em: [%llu %llu] passed [%llu %llu]",
			  em->start, em->len, start, len);
		ret = -EIO;
		goto out;
	}

	write_lock(&em_tree->lock);
	ret = btrfs_add_extent_mapping(fs_info, em_tree, &em, start, len);
	write_unlock(&em_tree->lock);
out:
	btrfs_free_path(path);

	trace_btrfs_get_extent(root, inode, em);

	if (ret) {
		free_extent_map(em);
		return ERR_PTR(ret);
	}
	return em;
}

static struct extent_map *btrfs_create_dio_extent(struct btrfs_inode *inode,
						  struct btrfs_dio_data *dio_data,
						  const u64 start,
						  const u64 len,
						  const u64 orig_start,
						  const u64 block_start,
						  const u64 block_len,
						  const u64 orig_block_len,
						  const u64 ram_bytes,
						  const int type)
{
	struct extent_map *em = NULL;
	struct btrfs_ordered_extent *ordered;

	if (type != BTRFS_ORDERED_NOCOW) {
		em = create_io_em(inode, start, len, orig_start, block_start,
				  block_len, orig_block_len, ram_bytes,
				  BTRFS_COMPRESS_NONE, /* compress_type */
				  type);
		if (IS_ERR(em))
			goto out;
	}
	ordered = btrfs_alloc_ordered_extent(inode, start, len, len,
					     block_start, block_len, 0,
					     (1 << type) |
					     (1 << BTRFS_ORDERED_DIRECT),
					     BTRFS_COMPRESS_NONE);
	if (IS_ERR(ordered)) {
		if (em) {
			free_extent_map(em);
			btrfs_drop_extent_map_range(inode, start,
						    start + len - 1, false);
		}
		em = ERR_CAST(ordered);
	} else {
		ASSERT(!dio_data->ordered);
		dio_data->ordered = ordered;
	}
 out:

	return em;
}

static struct extent_map *btrfs_new_extent_direct(struct btrfs_inode *inode,
						  struct btrfs_dio_data *dio_data,
						  u64 start, u64 len)
{
	struct btrfs_root *root = inode->root;
	struct btrfs_fs_info *fs_info = root->fs_info;
	struct extent_map *em;
	struct btrfs_key ins;
	u64 alloc_hint;
	int ret;

	alloc_hint = get_extent_allocation_hint(inode, start, len);
	ret = btrfs_reserve_extent(root, len, len, fs_info->sectorsize,
				   0, alloc_hint, &ins, 1, 1);
	if (ret)
		return ERR_PTR(ret);

	em = btrfs_create_dio_extent(inode, dio_data, start, ins.offset, start,
				     ins.objectid, ins.offset, ins.offset,
				     ins.offset, BTRFS_ORDERED_REGULAR);
	btrfs_dec_block_group_reservations(fs_info, ins.objectid);
	if (IS_ERR(em))
		btrfs_free_reserved_extent(fs_info, ins.objectid, ins.offset,
					   1);

	return em;
}

static bool btrfs_extent_readonly(struct btrfs_fs_info *fs_info, u64 bytenr)
{
	struct btrfs_block_group *block_group;
	bool readonly = false;

	block_group = btrfs_lookup_block_group(fs_info, bytenr);
	if (!block_group || block_group->ro)
		readonly = true;
	if (block_group)
		btrfs_put_block_group(block_group);
	return readonly;
}

/*
 * Check if we can do nocow write into the range [@offset, @offset + @len)
 *
 * @offset:	File offset
 * @len:	The length to write, will be updated to the nocow writeable
 *		range
 * @orig_start:	(optional) Return the original file offset of the file extent
 * @orig_len:	(optional) Return the original on-disk length of the file extent
 * @ram_bytes:	(optional) Return the ram_bytes of the file extent
 * @strict:	if true, omit optimizations that might force us into unnecessary
 *		cow. e.g., don't trust generation number.
 *
 * Return:
 * >0	and update @len if we can do nocow write
 *  0	if we can't do nocow write
 * <0	if error happened
 *
 * NOTE: This only checks the file extents, caller is responsible to wait for
 *	 any ordered extents.
 */
noinline int can_nocow_extent(struct inode *inode, u64 offset, u64 *len,
			      u64 *orig_start, u64 *orig_block_len,
			      u64 *ram_bytes, bool nowait, bool strict)
{
	struct btrfs_fs_info *fs_info = btrfs_sb(inode->i_sb);
	struct can_nocow_file_extent_args nocow_args = { 0 };
	struct btrfs_path *path;
	int ret;
	struct extent_buffer *leaf;
	struct btrfs_root *root = BTRFS_I(inode)->root;
	struct extent_io_tree *io_tree = &BTRFS_I(inode)->io_tree;
	struct btrfs_file_extent_item *fi;
	struct btrfs_key key;
	int found_type;

	path = btrfs_alloc_path();
	if (!path)
		return -ENOMEM;
	path->nowait = nowait;

	ret = btrfs_lookup_file_extent(NULL, root, path,
			btrfs_ino(BTRFS_I(inode)), offset, 0);
	if (ret < 0)
		goto out;

	if (ret == 1) {
		if (path->slots[0] == 0) {
			/* can't find the item, must cow */
			ret = 0;
			goto out;
		}
		path->slots[0]--;
	}
	ret = 0;
	leaf = path->nodes[0];
	btrfs_item_key_to_cpu(leaf, &key, path->slots[0]);
	if (key.objectid != btrfs_ino(BTRFS_I(inode)) ||
	    key.type != BTRFS_EXTENT_DATA_KEY) {
		/* not our file or wrong item type, must cow */
		goto out;
	}

	if (key.offset > offset) {
		/* Wrong offset, must cow */
		goto out;
	}

	if (btrfs_file_extent_end(path) <= offset)
		goto out;

	fi = btrfs_item_ptr(leaf, path->slots[0], struct btrfs_file_extent_item);
	found_type = btrfs_file_extent_type(leaf, fi);
	if (ram_bytes)
		*ram_bytes = btrfs_file_extent_ram_bytes(leaf, fi);

	nocow_args.start = offset;
	nocow_args.end = offset + *len - 1;
	nocow_args.strict = strict;
	nocow_args.free_path = true;

	ret = can_nocow_file_extent(path, &key, BTRFS_I(inode), &nocow_args);
	/* can_nocow_file_extent() has freed the path. */
	path = NULL;

	if (ret != 1) {
		/* Treat errors as not being able to NOCOW. */
		ret = 0;
		goto out;
	}

	ret = 0;
	if (btrfs_extent_readonly(fs_info, nocow_args.disk_bytenr))
		goto out;

	if (!(BTRFS_I(inode)->flags & BTRFS_INODE_NODATACOW) &&
	    found_type == BTRFS_FILE_EXTENT_PREALLOC) {
		u64 range_end;

		range_end = round_up(offset + nocow_args.num_bytes,
				     root->fs_info->sectorsize) - 1;
		ret = test_range_bit(io_tree, offset, range_end,
				     EXTENT_DELALLOC, 0, NULL);
		if (ret) {
			ret = -EAGAIN;
			goto out;
		}
	}

	if (orig_start)
		*orig_start = key.offset - nocow_args.extent_offset;
	if (orig_block_len)
		*orig_block_len = nocow_args.disk_num_bytes;

	*len = nocow_args.num_bytes;
	ret = 1;
out:
	btrfs_free_path(path);
	return ret;
}

static int lock_extent_direct(struct inode *inode, u64 lockstart, u64 lockend,
			      struct extent_state **cached_state,
			      unsigned int iomap_flags)
{
	const bool writing = (iomap_flags & IOMAP_WRITE);
	const bool nowait = (iomap_flags & IOMAP_NOWAIT);
	struct extent_io_tree *io_tree = &BTRFS_I(inode)->io_tree;
	struct btrfs_ordered_extent *ordered;
	int ret = 0;

	while (1) {
		if (nowait) {
			if (!try_lock_extent(io_tree, lockstart, lockend,
					     cached_state))
				return -EAGAIN;
		} else {
			lock_extent(io_tree, lockstart, lockend, cached_state);
		}
		/*
		 * We're concerned with the entire range that we're going to be
		 * doing DIO to, so we need to make sure there's no ordered
		 * extents in this range.
		 */
		ordered = btrfs_lookup_ordered_range(BTRFS_I(inode), lockstart,
						     lockend - lockstart + 1);

		/*
		 * We need to make sure there are no buffered pages in this
		 * range either, we could have raced between the invalidate in
		 * generic_file_direct_write and locking the extent.  The
		 * invalidate needs to happen so that reads after a write do not
		 * get stale data.
		 */
		if (!ordered &&
		    (!writing || !filemap_range_has_page(inode->i_mapping,
							 lockstart, lockend)))
			break;

		unlock_extent(io_tree, lockstart, lockend, cached_state);

		if (ordered) {
			if (nowait) {
				btrfs_put_ordered_extent(ordered);
				ret = -EAGAIN;
				break;
			}
			/*
			 * If we are doing a DIO read and the ordered extent we
			 * found is for a buffered write, we can not wait for it
			 * to complete and retry, because if we do so we can
			 * deadlock with concurrent buffered writes on page
			 * locks. This happens only if our DIO read covers more
			 * than one extent map, if at this point has already
			 * created an ordered extent for a previous extent map
			 * and locked its range in the inode's io tree, and a
			 * concurrent write against that previous extent map's
			 * range and this range started (we unlock the ranges
			 * in the io tree only when the bios complete and
			 * buffered writes always lock pages before attempting
			 * to lock range in the io tree).
			 */
			if (writing ||
			    test_bit(BTRFS_ORDERED_DIRECT, &ordered->flags))
				btrfs_start_ordered_extent(ordered);
			else
				ret = nowait ? -EAGAIN : -ENOTBLK;
			btrfs_put_ordered_extent(ordered);
		} else {
			/*
			 * We could trigger writeback for this range (and wait
			 * for it to complete) and then invalidate the pages for
			 * this range (through invalidate_inode_pages2_range()),
			 * but that can lead us to a deadlock with a concurrent
			 * call to readahead (a buffered read or a defrag call
			 * triggered a readahead) on a page lock due to an
			 * ordered dio extent we created before but did not have
			 * yet a corresponding bio submitted (whence it can not
			 * complete), which makes readahead wait for that
			 * ordered extent to complete while holding a lock on
			 * that page.
			 */
			ret = nowait ? -EAGAIN : -ENOTBLK;
		}

		if (ret)
			break;

		cond_resched();
	}

	return ret;
}

/* The callers of this must take lock_extent() */
static struct extent_map *create_io_em(struct btrfs_inode *inode, u64 start,
				       u64 len, u64 orig_start, u64 block_start,
				       u64 block_len, u64 orig_block_len,
				       u64 ram_bytes, int compress_type,
				       int type)
{
	struct extent_map *em;
	int ret;

	ASSERT(type == BTRFS_ORDERED_PREALLOC ||
	       type == BTRFS_ORDERED_COMPRESSED ||
	       type == BTRFS_ORDERED_NOCOW ||
	       type == BTRFS_ORDERED_REGULAR);

	em = alloc_extent_map();
	if (!em)
		return ERR_PTR(-ENOMEM);

	em->start = start;
	em->orig_start = orig_start;
	em->len = len;
	em->block_len = block_len;
	em->block_start = block_start;
	em->orig_block_len = orig_block_len;
	em->ram_bytes = ram_bytes;
	em->generation = -1;
	set_bit(EXTENT_FLAG_PINNED, &em->flags);
	if (type == BTRFS_ORDERED_PREALLOC) {
		set_bit(EXTENT_FLAG_FILLING, &em->flags);
	} else if (type == BTRFS_ORDERED_COMPRESSED) {
		set_bit(EXTENT_FLAG_COMPRESSED, &em->flags);
		em->compress_type = compress_type;
	}

	ret = btrfs_replace_extent_map_range(inode, em, true);
	if (ret) {
		free_extent_map(em);
		return ERR_PTR(ret);
	}

	/* em got 2 refs now, callers needs to do free_extent_map once. */
	return em;
}


static int btrfs_get_blocks_direct_write(struct extent_map **map,
					 struct inode *inode,
					 struct btrfs_dio_data *dio_data,
					 u64 start, u64 *lenp,
					 unsigned int iomap_flags)
{
	const bool nowait = (iomap_flags & IOMAP_NOWAIT);
	struct btrfs_fs_info *fs_info = btrfs_sb(inode->i_sb);
	struct extent_map *em = *map;
	int type;
	u64 block_start, orig_start, orig_block_len, ram_bytes;
	struct btrfs_block_group *bg;
	bool can_nocow = false;
	bool space_reserved = false;
	u64 len = *lenp;
	u64 prev_len;
	int ret = 0;

	/*
	 * We don't allocate a new extent in the following cases
	 *
	 * 1) The inode is marked as NODATACOW. In this case we'll just use the
	 * existing extent.
	 * 2) The extent is marked as PREALLOC. We're good to go here and can
	 * just use the extent.
	 *
	 */
	if (test_bit(EXTENT_FLAG_PREALLOC, &em->flags) ||
	    ((BTRFS_I(inode)->flags & BTRFS_INODE_NODATACOW) &&
	     em->block_start != EXTENT_MAP_HOLE)) {
		if (test_bit(EXTENT_FLAG_PREALLOC, &em->flags))
			type = BTRFS_ORDERED_PREALLOC;
		else
			type = BTRFS_ORDERED_NOCOW;
		len = min(len, em->len - (start - em->start));
		block_start = em->block_start + (start - em->start);

		if (can_nocow_extent(inode, start, &len, &orig_start,
				     &orig_block_len, &ram_bytes, false, false) == 1) {
			bg = btrfs_inc_nocow_writers(fs_info, block_start);
			if (bg)
				can_nocow = true;
		}
	}

	prev_len = len;
	if (can_nocow) {
		struct extent_map *em2;

		/* We can NOCOW, so only need to reserve metadata space. */
		ret = btrfs_delalloc_reserve_metadata(BTRFS_I(inode), len, len,
						      nowait);
		if (ret < 0) {
			/* Our caller expects us to free the input extent map. */
			free_extent_map(em);
			*map = NULL;
			btrfs_dec_nocow_writers(bg);
			if (nowait && (ret == -ENOSPC || ret == -EDQUOT))
				ret = -EAGAIN;
			goto out;
		}
		space_reserved = true;

		em2 = btrfs_create_dio_extent(BTRFS_I(inode), dio_data, start, len,
					      orig_start, block_start,
					      len, orig_block_len,
					      ram_bytes, type);
		btrfs_dec_nocow_writers(bg);
		if (type == BTRFS_ORDERED_PREALLOC) {
			free_extent_map(em);
			*map = em2;
			em = em2;
		}

		if (IS_ERR(em2)) {
			ret = PTR_ERR(em2);
			goto out;
		}

		dio_data->nocow_done = true;
	} else {
		/* Our caller expects us to free the input extent map. */
		free_extent_map(em);
		*map = NULL;

		if (nowait) {
			ret = -EAGAIN;
			goto out;
		}

		/*
		 * If we could not allocate data space before locking the file
		 * range and we can't do a NOCOW write, then we have to fail.
		 */
		if (!dio_data->data_space_reserved) {
			ret = -ENOSPC;
			goto out;
		}

		/*
		 * We have to COW and we have already reserved data space before,
		 * so now we reserve only metadata.
		 */
		ret = btrfs_delalloc_reserve_metadata(BTRFS_I(inode), len, len,
						      false);
		if (ret < 0)
			goto out;
		space_reserved = true;

		em = btrfs_new_extent_direct(BTRFS_I(inode), dio_data, start, len);
		if (IS_ERR(em)) {
			ret = PTR_ERR(em);
			goto out;
		}
		*map = em;
		len = min(len, em->len - (start - em->start));
		if (len < prev_len)
			btrfs_delalloc_release_metadata(BTRFS_I(inode),
							prev_len - len, true);
	}

	/*
	 * We have created our ordered extent, so we can now release our reservation
	 * for an outstanding extent.
	 */
	btrfs_delalloc_release_extents(BTRFS_I(inode), prev_len);

	/*
	 * Need to update the i_size under the extent lock so buffered
	 * readers will get the updated i_size when we unlock.
	 */
	if (start + len > i_size_read(inode))
		i_size_write(inode, start + len);
out:
	if (ret && space_reserved) {
		btrfs_delalloc_release_extents(BTRFS_I(inode), len);
		btrfs_delalloc_release_metadata(BTRFS_I(inode), len, true);
	}
	*lenp = len;
	return ret;
}

static int btrfs_dio_iomap_begin(struct inode *inode, loff_t start,
		loff_t length, unsigned int flags, struct iomap *iomap,
		struct iomap *srcmap)
{
	struct iomap_iter *iter = container_of(iomap, struct iomap_iter, iomap);
	struct btrfs_fs_info *fs_info = btrfs_sb(inode->i_sb);
	struct extent_map *em;
	struct extent_state *cached_state = NULL;
	struct btrfs_dio_data *dio_data = iter->private;
	u64 lockstart, lockend;
	const bool write = !!(flags & IOMAP_WRITE);
	int ret = 0;
	u64 len = length;
	const u64 data_alloc_len = length;
	bool unlock_extents = false;

	/*
	 * We could potentially fault if we have a buffer > PAGE_SIZE, and if
	 * we're NOWAIT we may submit a bio for a partial range and return
	 * EIOCBQUEUED, which would result in an errant short read.
	 *
	 * The best way to handle this would be to allow for partial completions
	 * of iocb's, so we could submit the partial bio, return and fault in
	 * the rest of the pages, and then submit the io for the rest of the
	 * range.  However we don't have that currently, so simply return
	 * -EAGAIN at this point so that the normal path is used.
	 */
	if (!write && (flags & IOMAP_NOWAIT) && length > PAGE_SIZE)
		return -EAGAIN;

	/*
	 * Cap the size of reads to that usually seen in buffered I/O as we need
	 * to allocate a contiguous array for the checksums.
	 */
	if (!write)
		len = min_t(u64, len, fs_info->sectorsize * BTRFS_MAX_BIO_SECTORS);

	lockstart = start;
	lockend = start + len - 1;

	/*
	 * iomap_dio_rw() only does filemap_write_and_wait_range(), which isn't
	 * enough if we've written compressed pages to this area, so we need to
	 * flush the dirty pages again to make absolutely sure that any
	 * outstanding dirty pages are on disk - the first flush only starts
	 * compression on the data, while keeping the pages locked, so by the
	 * time the second flush returns we know bios for the compressed pages
	 * were submitted and finished, and the pages no longer under writeback.
	 *
	 * If we have a NOWAIT request and we have any pages in the range that
	 * are locked, likely due to compression still in progress, we don't want
	 * to block on page locks. We also don't want to block on pages marked as
	 * dirty or under writeback (same as for the non-compression case).
	 * iomap_dio_rw() did the same check, but after that and before we got
	 * here, mmap'ed writes may have happened or buffered reads started
	 * (readpage() and readahead(), which lock pages), as we haven't locked
	 * the file range yet.
	 */
	if (test_bit(BTRFS_INODE_HAS_ASYNC_EXTENT,
		     &BTRFS_I(inode)->runtime_flags)) {
		if (flags & IOMAP_NOWAIT) {
			if (filemap_range_needs_writeback(inode->i_mapping,
							  lockstart, lockend))
				return -EAGAIN;
		} else {
			ret = filemap_fdatawrite_range(inode->i_mapping, start,
						       start + length - 1);
			if (ret)
				return ret;
		}
	}

	memset(dio_data, 0, sizeof(*dio_data));

	/*
	 * We always try to allocate data space and must do it before locking
	 * the file range, to avoid deadlocks with concurrent writes to the same
	 * range if the range has several extents and the writes don't expand the
	 * current i_size (the inode lock is taken in shared mode). If we fail to
	 * allocate data space here we continue and later, after locking the
	 * file range, we fail with ENOSPC only if we figure out we can not do a
	 * NOCOW write.
	 */
	if (write && !(flags & IOMAP_NOWAIT)) {
		ret = btrfs_check_data_free_space(BTRFS_I(inode),
						  &dio_data->data_reserved,
						  start, data_alloc_len, false);
		if (!ret)
			dio_data->data_space_reserved = true;
		else if (ret && !(BTRFS_I(inode)->flags &
				  (BTRFS_INODE_NODATACOW | BTRFS_INODE_PREALLOC)))
			goto err;
	}

	/*
	 * If this errors out it's because we couldn't invalidate pagecache for
	 * this range and we need to fallback to buffered IO, or we are doing a
	 * NOWAIT read/write and we need to block.
	 */
	ret = lock_extent_direct(inode, lockstart, lockend, &cached_state, flags);
	if (ret < 0)
		goto err;

	em = btrfs_get_extent(BTRFS_I(inode), NULL, 0, start, len);
	if (IS_ERR(em)) {
		ret = PTR_ERR(em);
		goto unlock_err;
	}

	/*
	 * Ok for INLINE and COMPRESSED extents we need to fallback on buffered
	 * io.  INLINE is special, and we could probably kludge it in here, but
	 * it's still buffered so for safety lets just fall back to the generic
	 * buffered path.
	 *
	 * For COMPRESSED we _have_ to read the entire extent in so we can
	 * decompress it, so there will be buffering required no matter what we
	 * do, so go ahead and fallback to buffered.
	 *
	 * We return -ENOTBLK because that's what makes DIO go ahead and go back
	 * to buffered IO.  Don't blame me, this is the price we pay for using
	 * the generic code.
	 */
	if (test_bit(EXTENT_FLAG_COMPRESSED, &em->flags) ||
	    em->block_start == EXTENT_MAP_INLINE) {
		free_extent_map(em);
		/*
		 * If we are in a NOWAIT context, return -EAGAIN in order to
		 * fallback to buffered IO. This is not only because we can
		 * block with buffered IO (no support for NOWAIT semantics at
		 * the moment) but also to avoid returning short reads to user
		 * space - this happens if we were able to read some data from
		 * previous non-compressed extents and then when we fallback to
		 * buffered IO, at btrfs_file_read_iter() by calling
		 * filemap_read(), we fail to fault in pages for the read buffer,
		 * in which case filemap_read() returns a short read (the number
		 * of bytes previously read is > 0, so it does not return -EFAULT).
		 */
		ret = (flags & IOMAP_NOWAIT) ? -EAGAIN : -ENOTBLK;
		goto unlock_err;
	}

	len = min(len, em->len - (start - em->start));

	/*
	 * If we have a NOWAIT request and the range contains multiple extents
	 * (or a mix of extents and holes), then we return -EAGAIN to make the
	 * caller fallback to a context where it can do a blocking (without
	 * NOWAIT) request. This way we avoid doing partial IO and returning
	 * success to the caller, which is not optimal for writes and for reads
	 * it can result in unexpected behaviour for an application.
	 *
	 * When doing a read, because we use IOMAP_DIO_PARTIAL when calling
	 * iomap_dio_rw(), we can end up returning less data then what the caller
	 * asked for, resulting in an unexpected, and incorrect, short read.
	 * That is, the caller asked to read N bytes and we return less than that,
	 * which is wrong unless we are crossing EOF. This happens if we get a
	 * page fault error when trying to fault in pages for the buffer that is
	 * associated to the struct iov_iter passed to iomap_dio_rw(), and we
	 * have previously submitted bios for other extents in the range, in
	 * which case iomap_dio_rw() may return us EIOCBQUEUED if not all of
	 * those bios have completed by the time we get the page fault error,
	 * which we return back to our caller - we should only return EIOCBQUEUED
	 * after we have submitted bios for all the extents in the range.
	 */
	if ((flags & IOMAP_NOWAIT) && len < length) {
		free_extent_map(em);
		ret = -EAGAIN;
		goto unlock_err;
	}

	if (write) {
		ret = btrfs_get_blocks_direct_write(&em, inode, dio_data,
						    start, &len, flags);
		if (ret < 0)
			goto unlock_err;
		unlock_extents = true;
		/* Recalc len in case the new em is smaller than requested */
		len = min(len, em->len - (start - em->start));
		if (dio_data->data_space_reserved) {
			u64 release_offset;
			u64 release_len = 0;

			if (dio_data->nocow_done) {
				release_offset = start;
				release_len = data_alloc_len;
			} else if (len < data_alloc_len) {
				release_offset = start + len;
				release_len = data_alloc_len - len;
			}

			if (release_len > 0)
				btrfs_free_reserved_data_space(BTRFS_I(inode),
							       dio_data->data_reserved,
							       release_offset,
							       release_len);
		}
	} else {
		/*
		 * We need to unlock only the end area that we aren't using.
		 * The rest is going to be unlocked by the endio routine.
		 */
		lockstart = start + len;
		if (lockstart < lockend)
			unlock_extents = true;
	}

	if (unlock_extents)
		unlock_extent(&BTRFS_I(inode)->io_tree, lockstart, lockend,
			      &cached_state);
	else
		free_extent_state(cached_state);

	/*
	 * Translate extent map information to iomap.
	 * We trim the extents (and move the addr) even though iomap code does
	 * that, since we have locked only the parts we are performing I/O in.
	 */
	if ((em->block_start == EXTENT_MAP_HOLE) ||
	    (test_bit(EXTENT_FLAG_PREALLOC, &em->flags) && !write)) {
		iomap->addr = IOMAP_NULL_ADDR;
		iomap->type = IOMAP_HOLE;
	} else {
		iomap->addr = em->block_start + (start - em->start);
		iomap->type = IOMAP_MAPPED;
	}
	iomap->offset = start;
	iomap->bdev = fs_info->fs_devices->latest_dev->bdev;
	iomap->length = len;
	free_extent_map(em);

	return 0;

unlock_err:
	unlock_extent(&BTRFS_I(inode)->io_tree, lockstart, lockend,
		      &cached_state);
err:
	if (dio_data->data_space_reserved) {
		btrfs_free_reserved_data_space(BTRFS_I(inode),
					       dio_data->data_reserved,
					       start, data_alloc_len);
		extent_changeset_free(dio_data->data_reserved);
	}

	return ret;
}

static int btrfs_dio_iomap_end(struct inode *inode, loff_t pos, loff_t length,
		ssize_t written, unsigned int flags, struct iomap *iomap)
{
	struct iomap_iter *iter = container_of(iomap, struct iomap_iter, iomap);
	struct btrfs_dio_data *dio_data = iter->private;
	size_t submitted = dio_data->submitted;
	const bool write = !!(flags & IOMAP_WRITE);
	int ret = 0;

	if (!write && (iomap->type == IOMAP_HOLE)) {
		/* If reading from a hole, unlock and return */
		unlock_extent(&BTRFS_I(inode)->io_tree, pos, pos + length - 1,
			      NULL);
		return 0;
	}

	if (submitted < length) {
		pos += submitted;
		length -= submitted;
		if (write)
			btrfs_finish_ordered_extent(dio_data->ordered, NULL,
						    pos, length, false);
		else
			unlock_extent(&BTRFS_I(inode)->io_tree, pos,
				      pos + length - 1, NULL);
		ret = -ENOTBLK;
	}
	if (write) {
		btrfs_put_ordered_extent(dio_data->ordered);
		dio_data->ordered = NULL;
	}

	if (write)
		extent_changeset_free(dio_data->data_reserved);
	return ret;
}

static void btrfs_dio_end_io(struct btrfs_bio *bbio)
{
	struct btrfs_dio_private *dip =
		container_of(bbio, struct btrfs_dio_private, bbio);
	struct btrfs_inode *inode = bbio->inode;
	struct bio *bio = &bbio->bio;

	if (bio->bi_status) {
		btrfs_warn(inode->root->fs_info,
		"direct IO failed ino %llu op 0x%0x offset %#llx len %u err no %d",
			   btrfs_ino(inode), bio->bi_opf,
			   dip->file_offset, dip->bytes, bio->bi_status);
	}

	if (btrfs_op(bio) == BTRFS_MAP_WRITE) {
		btrfs_finish_ordered_extent(bbio->ordered, NULL,
					    dip->file_offset, dip->bytes,
					    !bio->bi_status);
	} else {
		unlock_extent(&inode->io_tree, dip->file_offset,
			      dip->file_offset + dip->bytes - 1, NULL);
	}

	bbio->bio.bi_private = bbio->private;
	iomap_dio_bio_end_io(bio);
}

static void btrfs_dio_submit_io(const struct iomap_iter *iter, struct bio *bio,
				loff_t file_offset)
{
	struct btrfs_bio *bbio = btrfs_bio(bio);
	struct btrfs_dio_private *dip =
		container_of(bbio, struct btrfs_dio_private, bbio);
	struct btrfs_dio_data *dio_data = iter->private;

	btrfs_bio_init(bbio, BTRFS_I(iter->inode)->root->fs_info,
		       btrfs_dio_end_io, bio->bi_private);
	bbio->inode = BTRFS_I(iter->inode);
	bbio->file_offset = file_offset;

	dip->file_offset = file_offset;
	dip->bytes = bio->bi_iter.bi_size;

	dio_data->submitted += bio->bi_iter.bi_size;

	/*
	 * Check if we are doing a partial write.  If we are, we need to split
	 * the ordered extent to match the submitted bio.  Hang on to the
	 * remaining unfinishable ordered_extent in dio_data so that it can be
	 * cancelled in iomap_end to avoid a deadlock wherein faulting the
	 * remaining pages is blocked on the outstanding ordered extent.
	 */
	if (iter->flags & IOMAP_WRITE) {
		int ret;

		ret = btrfs_extract_ordered_extent(bbio, dio_data->ordered);
		if (ret) {
			bbio->bio.bi_status = errno_to_blk_status(ret);
			btrfs_dio_end_io(bbio);
			return;
		}
	}

	btrfs_submit_bio(bbio, 0);
}

static const struct iomap_ops btrfs_dio_iomap_ops = {
	.iomap_begin            = btrfs_dio_iomap_begin,
	.iomap_end              = btrfs_dio_iomap_end,
};

static const struct iomap_dio_ops btrfs_dio_ops = {
	.submit_io		= btrfs_dio_submit_io,
	.bio_set		= &btrfs_dio_bioset,
};

ssize_t btrfs_dio_read(struct kiocb *iocb, struct iov_iter *iter, size_t done_before)
{
	struct btrfs_dio_data data = { 0 };

	return iomap_dio_rw(iocb, iter, &btrfs_dio_iomap_ops, &btrfs_dio_ops,
			    IOMAP_DIO_PARTIAL, &data, done_before);
}

struct iomap_dio *btrfs_dio_write(struct kiocb *iocb, struct iov_iter *iter,
				  size_t done_before)
{
	struct btrfs_dio_data data = { 0 };

	return __iomap_dio_rw(iocb, iter, &btrfs_dio_iomap_ops, &btrfs_dio_ops,
			    IOMAP_DIO_PARTIAL, &data, done_before);
}

static int btrfs_fiemap(struct inode *inode, struct fiemap_extent_info *fieinfo,
			u64 start, u64 len)
{
	int	ret;

	ret = fiemap_prep(inode, fieinfo, start, &len, 0);
	if (ret)
		return ret;

	/*
	 * fiemap_prep() called filemap_write_and_wait() for the whole possible
	 * file range (0 to LLONG_MAX), but that is not enough if we have
	 * compression enabled. The first filemap_fdatawrite_range() only kicks
	 * in the compression of data (in an async thread) and will return
	 * before the compression is done and writeback is started. A second
	 * filemap_fdatawrite_range() is needed to wait for the compression to
	 * complete and writeback to start. We also need to wait for ordered
	 * extents to complete, because our fiemap implementation uses mainly
	 * file extent items to list the extents, searching for extent maps
	 * only for file ranges with holes or prealloc extents to figure out
	 * if we have delalloc in those ranges.
	 */
	if (fieinfo->fi_flags & FIEMAP_FLAG_SYNC) {
		ret = btrfs_wait_ordered_range(inode, 0, LLONG_MAX);
		if (ret)
			return ret;
	}

	return extent_fiemap(BTRFS_I(inode), fieinfo, start, len);
}

static int btrfs_writepages(struct address_space *mapping,
			    struct writeback_control *wbc)
{
	return extent_writepages(mapping, wbc);
}

static void btrfs_readahead(struct readahead_control *rac)
{
	extent_readahead(rac);
}

/*
 * For release_folio() and invalidate_folio() we have a race window where
 * folio_end_writeback() is called but the subpage spinlock is not yet released.
 * If we continue to release/invalidate the page, we could cause use-after-free
 * for subpage spinlock.  So this function is to spin and wait for subpage
 * spinlock.
 */
static void wait_subpage_spinlock(struct page *page)
{
	struct btrfs_fs_info *fs_info = btrfs_sb(page->mapping->host->i_sb);
	struct btrfs_subpage *subpage;

	if (!btrfs_is_subpage(fs_info, page))
		return;

	ASSERT(PagePrivate(page) && page->private);
	subpage = (struct btrfs_subpage *)page->private;

	/*
	 * This may look insane as we just acquire the spinlock and release it,
	 * without doing anything.  But we just want to make sure no one is
	 * still holding the subpage spinlock.
	 * And since the page is not dirty nor writeback, and we have page
	 * locked, the only possible way to hold a spinlock is from the endio
	 * function to clear page writeback.
	 *
	 * Here we just acquire the spinlock so that all existing callers
	 * should exit and we're safe to release/invalidate the page.
	 */
	spin_lock_irq(&subpage->lock);
	spin_unlock_irq(&subpage->lock);
}

static bool __btrfs_release_folio(struct folio *folio, gfp_t gfp_flags)
{
	int ret = try_release_extent_mapping(&folio->page, gfp_flags);

	if (ret == 1) {
		wait_subpage_spinlock(&folio->page);
		clear_page_extent_mapped(&folio->page);
	}
	return ret;
}

static bool btrfs_release_folio(struct folio *folio, gfp_t gfp_flags)
{
	if (folio_test_writeback(folio) || folio_test_dirty(folio))
		return false;
	return __btrfs_release_folio(folio, gfp_flags);
}

#ifdef CONFIG_MIGRATION
static int btrfs_migrate_folio(struct address_space *mapping,
			     struct folio *dst, struct folio *src,
			     enum migrate_mode mode)
{
	int ret = filemap_migrate_folio(mapping, dst, src, mode);

	if (ret != MIGRATEPAGE_SUCCESS)
		return ret;

	if (folio_test_ordered(src)) {
		folio_clear_ordered(src);
		folio_set_ordered(dst);
	}

	return MIGRATEPAGE_SUCCESS;
}
#else
#define btrfs_migrate_folio NULL
#endif

static void btrfs_invalidate_folio(struct folio *folio, size_t offset,
				 size_t length)
{
	struct btrfs_inode *inode = BTRFS_I(folio->mapping->host);
	struct btrfs_fs_info *fs_info = inode->root->fs_info;
	struct extent_io_tree *tree = &inode->io_tree;
	struct extent_state *cached_state = NULL;
	u64 page_start = folio_pos(folio);
	u64 page_end = page_start + folio_size(folio) - 1;
	u64 cur;
	int inode_evicting = inode->vfs_inode.i_state & I_FREEING;

	/*
	 * We have folio locked so no new ordered extent can be created on this
	 * page, nor bio can be submitted for this folio.
	 *
	 * But already submitted bio can still be finished on this folio.
	 * Furthermore, endio function won't skip folio which has Ordered
	 * (Private2) already cleared, so it's possible for endio and
	 * invalidate_folio to do the same ordered extent accounting twice
	 * on one folio.
	 *
	 * So here we wait for any submitted bios to finish, so that we won't
	 * do double ordered extent accounting on the same folio.
	 */
	folio_wait_writeback(folio);
	wait_subpage_spinlock(&folio->page);

	/*
	 * For subpage case, we have call sites like
	 * btrfs_punch_hole_lock_range() which passes range not aligned to
	 * sectorsize.
	 * If the range doesn't cover the full folio, we don't need to and
	 * shouldn't clear page extent mapped, as folio->private can still
	 * record subpage dirty bits for other part of the range.
	 *
	 * For cases that invalidate the full folio even the range doesn't
	 * cover the full folio, like invalidating the last folio, we're
	 * still safe to wait for ordered extent to finish.
	 */
	if (!(offset == 0 && length == folio_size(folio))) {
		btrfs_release_folio(folio, GFP_NOFS);
		return;
	}

	if (!inode_evicting)
		lock_extent(tree, page_start, page_end, &cached_state);

	cur = page_start;
	while (cur < page_end) {
		struct btrfs_ordered_extent *ordered;
		u64 range_end;
		u32 range_len;
		u32 extra_flags = 0;

		ordered = btrfs_lookup_first_ordered_range(inode, cur,
							   page_end + 1 - cur);
		if (!ordered) {
			range_end = page_end;
			/*
			 * No ordered extent covering this range, we are safe
			 * to delete all extent states in the range.
			 */
			extra_flags = EXTENT_CLEAR_ALL_BITS;
			goto next;
		}
		if (ordered->file_offset > cur) {
			/*
			 * There is a range between [cur, oe->file_offset) not
			 * covered by any ordered extent.
			 * We are safe to delete all extent states, and handle
			 * the ordered extent in the next iteration.
			 */
			range_end = ordered->file_offset - 1;
			extra_flags = EXTENT_CLEAR_ALL_BITS;
			goto next;
		}

		range_end = min(ordered->file_offset + ordered->num_bytes - 1,
				page_end);
		ASSERT(range_end + 1 - cur < U32_MAX);
		range_len = range_end + 1 - cur;
		if (!btrfs_page_test_ordered(fs_info, &folio->page, cur, range_len)) {
			/*
			 * If Ordered (Private2) is cleared, it means endio has
			 * already been executed for the range.
			 * We can't delete the extent states as
			 * btrfs_finish_ordered_io() may still use some of them.
			 */
			goto next;
		}
		btrfs_page_clear_ordered(fs_info, &folio->page, cur, range_len);

		/*
		 * IO on this page will never be started, so we need to account
		 * for any ordered extents now. Don't clear EXTENT_DELALLOC_NEW
		 * here, must leave that up for the ordered extent completion.
		 *
		 * This will also unlock the range for incoming
		 * btrfs_finish_ordered_io().
		 */
		if (!inode_evicting)
			clear_extent_bit(tree, cur, range_end,
					 EXTENT_DELALLOC |
					 EXTENT_LOCKED | EXTENT_DO_ACCOUNTING |
					 EXTENT_DEFRAG, &cached_state);

		spin_lock_irq(&inode->ordered_tree.lock);
		set_bit(BTRFS_ORDERED_TRUNCATED, &ordered->flags);
		ordered->truncated_len = min(ordered->truncated_len,
					     cur - ordered->file_offset);
		spin_unlock_irq(&inode->ordered_tree.lock);

		/*
		 * If the ordered extent has finished, we're safe to delete all
		 * the extent states of the range, otherwise
		 * btrfs_finish_ordered_io() will get executed by endio for
		 * other pages, so we can't delete extent states.
		 */
		if (btrfs_dec_test_ordered_pending(inode, &ordered,
						   cur, range_end + 1 - cur)) {
			btrfs_finish_ordered_io(ordered);
			/*
			 * The ordered extent has finished, now we're again
			 * safe to delete all extent states of the range.
			 */
			extra_flags = EXTENT_CLEAR_ALL_BITS;
		}
next:
		if (ordered)
			btrfs_put_ordered_extent(ordered);
		/*
		 * Qgroup reserved space handler
		 * Sector(s) here will be either:
		 *
		 * 1) Already written to disk or bio already finished
		 *    Then its QGROUP_RESERVED bit in io_tree is already cleared.
		 *    Qgroup will be handled by its qgroup_record then.
		 *    btrfs_qgroup_free_data() call will do nothing here.
		 *
		 * 2) Not written to disk yet
		 *    Then btrfs_qgroup_free_data() call will clear the
		 *    QGROUP_RESERVED bit of its io_tree, and free the qgroup
		 *    reserved data space.
		 *    Since the IO will never happen for this page.
		 */
		btrfs_qgroup_free_data(inode, NULL, cur, range_end + 1 - cur);
		if (!inode_evicting) {
			clear_extent_bit(tree, cur, range_end, EXTENT_LOCKED |
				 EXTENT_DELALLOC | EXTENT_UPTODATE |
				 EXTENT_DO_ACCOUNTING | EXTENT_DEFRAG |
				 extra_flags, &cached_state);
		}
		cur = range_end + 1;
	}
	/*
	 * We have iterated through all ordered extents of the page, the page
	 * should not have Ordered (Private2) anymore, or the above iteration
	 * did something wrong.
	 */
	ASSERT(!folio_test_ordered(folio));
	btrfs_page_clear_checked(fs_info, &folio->page, folio_pos(folio), folio_size(folio));
	if (!inode_evicting)
		__btrfs_release_folio(folio, GFP_NOFS);
	clear_page_extent_mapped(&folio->page);
}

/*
 * btrfs_page_mkwrite() is not allowed to change the file size as it gets
 * called from a page fault handler when a page is first dirtied. Hence we must
 * be careful to check for EOF conditions here. We set the page up correctly
 * for a written page which means we get ENOSPC checking when writing into
 * holes and correct delalloc and unwritten extent mapping on filesystems that
 * support these features.
 *
 * We are not allowed to take the i_mutex here so we have to play games to
 * protect against truncate races as the page could now be beyond EOF.  Because
 * truncate_setsize() writes the inode size before removing pages, once we have
 * the page lock we can determine safely if the page is beyond EOF. If it is not
 * beyond EOF, then the page is guaranteed safe against truncation until we
 * unlock the page.
 */
vm_fault_t btrfs_page_mkwrite(struct vm_fault *vmf)
{
	struct page *page = vmf->page;
	struct inode *inode = file_inode(vmf->vma->vm_file);
	struct btrfs_fs_info *fs_info = btrfs_sb(inode->i_sb);
	struct extent_io_tree *io_tree = &BTRFS_I(inode)->io_tree;
	struct btrfs_ordered_extent *ordered;
	struct extent_state *cached_state = NULL;
	struct extent_changeset *data_reserved = NULL;
	unsigned long zero_start;
	loff_t size;
	vm_fault_t ret;
	int ret2;
	int reserved = 0;
	u64 reserved_space;
	u64 page_start;
	u64 page_end;
	u64 end;

	reserved_space = PAGE_SIZE;

	sb_start_pagefault(inode->i_sb);
	page_start = page_offset(page);
	page_end = page_start + PAGE_SIZE - 1;
	end = page_end;

	/*
	 * Reserving delalloc space after obtaining the page lock can lead to
	 * deadlock. For example, if a dirty page is locked by this function
	 * and the call to btrfs_delalloc_reserve_space() ends up triggering
	 * dirty page write out, then the btrfs_writepages() function could
	 * end up waiting indefinitely to get a lock on the page currently
	 * being processed by btrfs_page_mkwrite() function.
	 */
	ret2 = btrfs_delalloc_reserve_space(BTRFS_I(inode), &data_reserved,
					    page_start, reserved_space);
	if (!ret2) {
		ret2 = file_update_time(vmf->vma->vm_file);
		reserved = 1;
	}
	if (ret2) {
		ret = vmf_error(ret2);
		if (reserved)
			goto out;
		goto out_noreserve;
	}

	ret = VM_FAULT_NOPAGE; /* make the VM retry the fault */
again:
	down_read(&BTRFS_I(inode)->i_mmap_lock);
	lock_page(page);
	size = i_size_read(inode);

	if ((page->mapping != inode->i_mapping) ||
	    (page_start >= size)) {
		/* page got truncated out from underneath us */
		goto out_unlock;
	}
	wait_on_page_writeback(page);

	lock_extent(io_tree, page_start, page_end, &cached_state);
	ret2 = set_page_extent_mapped(page);
	if (ret2 < 0) {
		ret = vmf_error(ret2);
		unlock_extent(io_tree, page_start, page_end, &cached_state);
		goto out_unlock;
	}

	/*
	 * we can't set the delalloc bits if there are pending ordered
	 * extents.  Drop our locks and wait for them to finish
	 */
	ordered = btrfs_lookup_ordered_range(BTRFS_I(inode), page_start,
			PAGE_SIZE);
	if (ordered) {
		unlock_extent(io_tree, page_start, page_end, &cached_state);
		unlock_page(page);
		up_read(&BTRFS_I(inode)->i_mmap_lock);
		btrfs_start_ordered_extent(ordered);
		btrfs_put_ordered_extent(ordered);
		goto again;
	}

	if (page->index == ((size - 1) >> PAGE_SHIFT)) {
		reserved_space = round_up(size - page_start,
					  fs_info->sectorsize);
		if (reserved_space < PAGE_SIZE) {
			end = page_start + reserved_space - 1;
			btrfs_delalloc_release_space(BTRFS_I(inode),
					data_reserved, page_start,
					PAGE_SIZE - reserved_space, true);
		}
	}

	/*
	 * page_mkwrite gets called when the page is firstly dirtied after it's
	 * faulted in, but write(2) could also dirty a page and set delalloc
	 * bits, thus in this case for space account reason, we still need to
	 * clear any delalloc bits within this page range since we have to
	 * reserve data&meta space before lock_page() (see above comments).
	 */
	clear_extent_bit(&BTRFS_I(inode)->io_tree, page_start, end,
			  EXTENT_DELALLOC | EXTENT_DO_ACCOUNTING |
			  EXTENT_DEFRAG, &cached_state);

	ret2 = btrfs_set_extent_delalloc(BTRFS_I(inode), page_start, end, 0,
					&cached_state);
	if (ret2) {
		unlock_extent(io_tree, page_start, page_end, &cached_state);
		ret = VM_FAULT_SIGBUS;
		goto out_unlock;
	}

	/* page is wholly or partially inside EOF */
	if (page_start + PAGE_SIZE > size)
		zero_start = offset_in_page(size);
	else
		zero_start = PAGE_SIZE;

	if (zero_start != PAGE_SIZE)
		memzero_page(page, zero_start, PAGE_SIZE - zero_start);

	btrfs_page_clear_checked(fs_info, page, page_start, PAGE_SIZE);
	btrfs_page_set_dirty(fs_info, page, page_start, end + 1 - page_start);
	btrfs_page_set_uptodate(fs_info, page, page_start, end + 1 - page_start);

	btrfs_set_inode_last_sub_trans(BTRFS_I(inode));

	unlock_extent(io_tree, page_start, page_end, &cached_state);
	up_read(&BTRFS_I(inode)->i_mmap_lock);

	btrfs_delalloc_release_extents(BTRFS_I(inode), PAGE_SIZE);
	sb_end_pagefault(inode->i_sb);
	extent_changeset_free(data_reserved);
	return VM_FAULT_LOCKED;

out_unlock:
	unlock_page(page);
	up_read(&BTRFS_I(inode)->i_mmap_lock);
out:
	btrfs_delalloc_release_extents(BTRFS_I(inode), PAGE_SIZE);
	btrfs_delalloc_release_space(BTRFS_I(inode), data_reserved, page_start,
				     reserved_space, (ret != 0));
out_noreserve:
	sb_end_pagefault(inode->i_sb);
	extent_changeset_free(data_reserved);
	return ret;
}

static int btrfs_truncate(struct btrfs_inode *inode, bool skip_writeback)
{
	struct btrfs_truncate_control control = {
		.inode = inode,
		.ino = btrfs_ino(inode),
		.min_type = BTRFS_EXTENT_DATA_KEY,
		.clear_extent_range = true,
	};
	struct btrfs_root *root = inode->root;
	struct btrfs_fs_info *fs_info = root->fs_info;
	struct btrfs_block_rsv *rsv;
	int ret;
	struct btrfs_trans_handle *trans;
	u64 mask = fs_info->sectorsize - 1;
	const u64 min_size = btrfs_calc_metadata_size(fs_info, 1);

	if (!skip_writeback) {
		ret = btrfs_wait_ordered_range(&inode->vfs_inode,
					       inode->vfs_inode.i_size & (~mask),
					       (u64)-1);
		if (ret)
			return ret;
	}

	/*
	 * Yes ladies and gentlemen, this is indeed ugly.  We have a couple of
	 * things going on here:
	 *
	 * 1) We need to reserve space to update our inode.
	 *
	 * 2) We need to have something to cache all the space that is going to
	 * be free'd up by the truncate operation, but also have some slack
	 * space reserved in case it uses space during the truncate (thank you
	 * very much snapshotting).
	 *
	 * And we need these to be separate.  The fact is we can use a lot of
	 * space doing the truncate, and we have no earthly idea how much space
	 * we will use, so we need the truncate reservation to be separate so it
	 * doesn't end up using space reserved for updating the inode.  We also
	 * need to be able to stop the transaction and start a new one, which
	 * means we need to be able to update the inode several times, and we
	 * have no idea of knowing how many times that will be, so we can't just
	 * reserve 1 item for the entirety of the operation, so that has to be
	 * done separately as well.
	 *
	 * So that leaves us with
	 *
	 * 1) rsv - for the truncate reservation, which we will steal from the
	 * transaction reservation.
	 * 2) fs_info->trans_block_rsv - this will have 1 items worth left for
	 * updating the inode.
	 */
	rsv = btrfs_alloc_block_rsv(fs_info, BTRFS_BLOCK_RSV_TEMP);
	if (!rsv)
		return -ENOMEM;
	rsv->size = min_size;
	rsv->failfast = true;

	/*
	 * 1 for the truncate slack space
	 * 1 for updating the inode.
	 */
	trans = btrfs_start_transaction(root, 2);
	if (IS_ERR(trans)) {
		ret = PTR_ERR(trans);
		goto out;
	}

	/* Migrate the slack space for the truncate to our reserve */
	ret = btrfs_block_rsv_migrate(&fs_info->trans_block_rsv, rsv,
				      min_size, false);
	/*
	 * We have reserved 2 metadata units when we started the transaction and
	 * min_size matches 1 unit, so this should never fail, but if it does,
	 * it's not critical we just fail truncation.
	 */
	if (WARN_ON(ret)) {
		btrfs_end_transaction(trans);
		goto out;
	}

	trans->block_rsv = rsv;

	while (1) {
		struct extent_state *cached_state = NULL;
		const u64 new_size = inode->vfs_inode.i_size;
		const u64 lock_start = ALIGN_DOWN(new_size, fs_info->sectorsize);

		control.new_size = new_size;
		lock_extent(&inode->io_tree, lock_start, (u64)-1, &cached_state);
		/*
		 * We want to drop from the next block forward in case this new
		 * size is not block aligned since we will be keeping the last
		 * block of the extent just the way it is.
		 */
		btrfs_drop_extent_map_range(inode,
					    ALIGN(new_size, fs_info->sectorsize),
					    (u64)-1, false);

		ret = btrfs_truncate_inode_items(trans, root, &control);

		inode_sub_bytes(&inode->vfs_inode, control.sub_bytes);
		btrfs_inode_safe_disk_i_size_write(inode, control.last_size);

		unlock_extent(&inode->io_tree, lock_start, (u64)-1, &cached_state);

		trans->block_rsv = &fs_info->trans_block_rsv;
		if (ret != -ENOSPC && ret != -EAGAIN)
			break;

		ret = btrfs_update_inode(trans, root, inode);
		if (ret)
			break;

		btrfs_end_transaction(trans);
		btrfs_btree_balance_dirty(fs_info);

		trans = btrfs_start_transaction(root, 2);
		if (IS_ERR(trans)) {
			ret = PTR_ERR(trans);
			trans = NULL;
			break;
		}

		btrfs_block_rsv_release(fs_info, rsv, -1, NULL);
		ret = btrfs_block_rsv_migrate(&fs_info->trans_block_rsv,
					      rsv, min_size, false);
		/*
		 * We have reserved 2 metadata units when we started the
		 * transaction and min_size matches 1 unit, so this should never
		 * fail, but if it does, it's not critical we just fail truncation.
		 */
		if (WARN_ON(ret))
			break;

		trans->block_rsv = rsv;
	}

	/*
	 * We can't call btrfs_truncate_block inside a trans handle as we could
	 * deadlock with freeze, if we got BTRFS_NEED_TRUNCATE_BLOCK then we
	 * know we've truncated everything except the last little bit, and can
	 * do btrfs_truncate_block and then update the disk_i_size.
	 */
	if (ret == BTRFS_NEED_TRUNCATE_BLOCK) {
		btrfs_end_transaction(trans);
		btrfs_btree_balance_dirty(fs_info);

		ret = btrfs_truncate_block(inode, inode->vfs_inode.i_size, 0, 0);
		if (ret)
			goto out;
		trans = btrfs_start_transaction(root, 1);
		if (IS_ERR(trans)) {
			ret = PTR_ERR(trans);
			goto out;
		}
		btrfs_inode_safe_disk_i_size_write(inode, 0);
	}

	if (trans) {
		int ret2;

		trans->block_rsv = &fs_info->trans_block_rsv;
		ret2 = btrfs_update_inode(trans, root, inode);
		if (ret2 && !ret)
			ret = ret2;

		ret2 = btrfs_end_transaction(trans);
		if (ret2 && !ret)
			ret = ret2;
		btrfs_btree_balance_dirty(fs_info);
	}
out:
	btrfs_free_block_rsv(fs_info, rsv);
	/*
	 * So if we truncate and then write and fsync we normally would just
	 * write the extents that changed, which is a problem if we need to
	 * first truncate that entire inode.  So set this flag so we write out
	 * all of the extents in the inode to the sync log so we're completely
	 * safe.
	 *
	 * If no extents were dropped or trimmed we don't need to force the next
	 * fsync to truncate all the inode's items from the log and re-log them
	 * all. This means the truncate operation did not change the file size,
	 * or changed it to a smaller size but there was only an implicit hole
	 * between the old i_size and the new i_size, and there were no prealloc
	 * extents beyond i_size to drop.
	 */
	if (control.extents_found > 0)
		btrfs_set_inode_full_sync(inode);

	return ret;
}

struct inode *btrfs_new_subvol_inode(struct mnt_idmap *idmap,
				     struct inode *dir)
{
	struct inode *inode;

	inode = new_inode(dir->i_sb);
	if (inode) {
		/*
		 * Subvolumes don't inherit the sgid bit or the parent's gid if
		 * the parent's sgid bit is set. This is probably a bug.
		 */
		inode_init_owner(idmap, inode, NULL,
				 S_IFDIR | (~current_umask() & S_IRWXUGO));
		inode->i_op = &btrfs_dir_inode_operations;
		inode->i_fop = &btrfs_dir_file_operations;
	}
	return inode;
}

struct inode *btrfs_alloc_inode(struct super_block *sb)
{
	struct btrfs_fs_info *fs_info = btrfs_sb(sb);
	struct btrfs_inode *ei;
	struct inode *inode;

	ei = alloc_inode_sb(sb, btrfs_inode_cachep, GFP_KERNEL);
	if (!ei)
		return NULL;

	ei->root = NULL;
	ei->generation = 0;
	ei->last_trans = 0;
	ei->last_sub_trans = 0;
	ei->logged_trans = 0;
	ei->delalloc_bytes = 0;
	ei->new_delalloc_bytes = 0;
	ei->defrag_bytes = 0;
	ei->disk_i_size = 0;
	ei->flags = 0;
	ei->ro_flags = 0;
	ei->csum_bytes = 0;
	ei->index_cnt = (u64)-1;
	ei->dir_index = 0;
	ei->last_unlink_trans = 0;
	ei->last_reflink_trans = 0;
	ei->last_log_commit = 0;

	spin_lock_init(&ei->lock);
	ei->outstanding_extents = 0;
	if (sb->s_magic != BTRFS_TEST_MAGIC)
		btrfs_init_metadata_block_rsv(fs_info, &ei->block_rsv,
					      BTRFS_BLOCK_RSV_DELALLOC);
	ei->runtime_flags = 0;
	ei->prop_compress = BTRFS_COMPRESS_NONE;
	ei->defrag_compress = BTRFS_COMPRESS_NONE;

	ei->delayed_node = NULL;

	ei->i_otime.tv_sec = 0;
	ei->i_otime.tv_nsec = 0;

	inode = &ei->vfs_inode;
	extent_map_tree_init(&ei->extent_tree);
	extent_io_tree_init(fs_info, &ei->io_tree, IO_TREE_INODE_IO);
	ei->io_tree.inode = ei;
	extent_io_tree_init(fs_info, &ei->file_extent_tree,
			    IO_TREE_INODE_FILE_EXTENT);
	mutex_init(&ei->log_mutex);
	btrfs_ordered_inode_tree_init(&ei->ordered_tree);
	INIT_LIST_HEAD(&ei->delalloc_inodes);
	INIT_LIST_HEAD(&ei->delayed_iput);
	RB_CLEAR_NODE(&ei->rb_node);
	init_rwsem(&ei->i_mmap_lock);

	return inode;
}

#ifdef CONFIG_BTRFS_FS_RUN_SANITY_TESTS
void btrfs_test_destroy_inode(struct inode *inode)
{
	btrfs_drop_extent_map_range(BTRFS_I(inode), 0, (u64)-1, false);
	kmem_cache_free(btrfs_inode_cachep, BTRFS_I(inode));
}
#endif

void btrfs_free_inode(struct inode *inode)
{
	kmem_cache_free(btrfs_inode_cachep, BTRFS_I(inode));
}

void btrfs_destroy_inode(struct inode *vfs_inode)
{
	struct btrfs_ordered_extent *ordered;
	struct btrfs_inode *inode = BTRFS_I(vfs_inode);
	struct btrfs_root *root = inode->root;
	bool freespace_inode;

	WARN_ON(!hlist_empty(&vfs_inode->i_dentry));
	WARN_ON(vfs_inode->i_data.nrpages);
	WARN_ON(inode->block_rsv.reserved);
	WARN_ON(inode->block_rsv.size);
	WARN_ON(inode->outstanding_extents);
	if (!S_ISDIR(vfs_inode->i_mode)) {
		WARN_ON(inode->delalloc_bytes);
		WARN_ON(inode->new_delalloc_bytes);
	}
	WARN_ON(inode->csum_bytes);
	WARN_ON(inode->defrag_bytes);

	/*
	 * This can happen where we create an inode, but somebody else also
	 * created the same inode and we need to destroy the one we already
	 * created.
	 */
	if (!root)
		return;

	/*
	 * If this is a free space inode do not take the ordered extents lockdep
	 * map.
	 */
	freespace_inode = btrfs_is_free_space_inode(inode);

	while (1) {
		ordered = btrfs_lookup_first_ordered_extent(inode, (u64)-1);
		if (!ordered)
			break;
		else {
			btrfs_err(root->fs_info,
				  "found ordered extent %llu %llu on inode cleanup",
				  ordered->file_offset, ordered->num_bytes);

			if (!freespace_inode)
				btrfs_lockdep_acquire(root->fs_info, btrfs_ordered_extent);

			btrfs_remove_ordered_extent(inode, ordered);
			btrfs_put_ordered_extent(ordered);
			btrfs_put_ordered_extent(ordered);
		}
	}
	btrfs_qgroup_check_reserved_leak(inode);
	inode_tree_del(inode);
	btrfs_drop_extent_map_range(inode, 0, (u64)-1, false);
	btrfs_inode_clear_file_extent_range(inode, 0, (u64)-1);
	btrfs_put_root(inode->root);
}

int btrfs_drop_inode(struct inode *inode)
{
	struct btrfs_root *root = BTRFS_I(inode)->root;

	if (root == NULL)
		return 1;

	/* the snap/subvol tree is on deleting */
	if (btrfs_root_refs(&root->root_item) == 0)
		return 1;
	else
		return generic_drop_inode(inode);
}

static void init_once(void *foo)
{
	struct btrfs_inode *ei = foo;

	inode_init_once(&ei->vfs_inode);
}

void __cold btrfs_destroy_cachep(void)
{
	/*
	 * Make sure all delayed rcu free inodes are flushed before we
	 * destroy cache.
	 */
	rcu_barrier();
	bioset_exit(&btrfs_dio_bioset);
	kmem_cache_destroy(btrfs_inode_cachep);
}

int __init btrfs_init_cachep(void)
{
	btrfs_inode_cachep = kmem_cache_create("btrfs_inode",
			sizeof(struct btrfs_inode), 0,
			SLAB_RECLAIM_ACCOUNT | SLAB_MEM_SPREAD | SLAB_ACCOUNT,
			init_once);
	if (!btrfs_inode_cachep)
		goto fail;

	if (bioset_init(&btrfs_dio_bioset, BIO_POOL_SIZE,
			offsetof(struct btrfs_dio_private, bbio.bio),
			BIOSET_NEED_BVECS))
		goto fail;

	return 0;
fail:
	btrfs_destroy_cachep();
	return -ENOMEM;
}

static int btrfs_getattr(struct mnt_idmap *idmap,
			 const struct path *path, struct kstat *stat,
			 u32 request_mask, unsigned int flags)
{
	u64 delalloc_bytes;
	u64 inode_bytes;
	struct inode *inode = d_inode(path->dentry);
	u32 blocksize = inode->i_sb->s_blocksize;
	u32 bi_flags = BTRFS_I(inode)->flags;
	u32 bi_ro_flags = BTRFS_I(inode)->ro_flags;

	stat->result_mask |= STATX_BTIME;
	stat->btime.tv_sec = BTRFS_I(inode)->i_otime.tv_sec;
	stat->btime.tv_nsec = BTRFS_I(inode)->i_otime.tv_nsec;
	if (bi_flags & BTRFS_INODE_APPEND)
		stat->attributes |= STATX_ATTR_APPEND;
	if (bi_flags & BTRFS_INODE_COMPRESS)
		stat->attributes |= STATX_ATTR_COMPRESSED;
	if (bi_flags & BTRFS_INODE_IMMUTABLE)
		stat->attributes |= STATX_ATTR_IMMUTABLE;
	if (bi_flags & BTRFS_INODE_NODUMP)
		stat->attributes |= STATX_ATTR_NODUMP;
	if (bi_ro_flags & BTRFS_INODE_RO_VERITY)
		stat->attributes |= STATX_ATTR_VERITY;

	stat->attributes_mask |= (STATX_ATTR_APPEND |
				  STATX_ATTR_COMPRESSED |
				  STATX_ATTR_IMMUTABLE |
				  STATX_ATTR_NODUMP);

	generic_fillattr(idmap, inode, stat);
	stat->dev = BTRFS_I(inode)->root->anon_dev;

	spin_lock(&BTRFS_I(inode)->lock);
	delalloc_bytes = BTRFS_I(inode)->new_delalloc_bytes;
	inode_bytes = inode_get_bytes(inode);
	spin_unlock(&BTRFS_I(inode)->lock);
	stat->blocks = (ALIGN(inode_bytes, blocksize) +
			ALIGN(delalloc_bytes, blocksize)) >> SECTOR_SHIFT;
	return 0;
}

static int btrfs_rename_exchange(struct inode *old_dir,
			      struct dentry *old_dentry,
			      struct inode *new_dir,
			      struct dentry *new_dentry)
{
	struct btrfs_fs_info *fs_info = btrfs_sb(old_dir->i_sb);
	struct btrfs_trans_handle *trans;
	unsigned int trans_num_items;
	struct btrfs_root *root = BTRFS_I(old_dir)->root;
	struct btrfs_root *dest = BTRFS_I(new_dir)->root;
	struct inode *new_inode = new_dentry->d_inode;
	struct inode *old_inode = old_dentry->d_inode;
	struct timespec64 ctime = current_time(old_inode);
	struct btrfs_rename_ctx old_rename_ctx;
	struct btrfs_rename_ctx new_rename_ctx;
	u64 old_ino = btrfs_ino(BTRFS_I(old_inode));
	u64 new_ino = btrfs_ino(BTRFS_I(new_inode));
	u64 old_idx = 0;
	u64 new_idx = 0;
	int ret;
	int ret2;
	bool need_abort = false;
	struct fscrypt_name old_fname, new_fname;
	struct fscrypt_str *old_name, *new_name;

	/*
	 * For non-subvolumes allow exchange only within one subvolume, in the
	 * same inode namespace. Two subvolumes (represented as directory) can
	 * be exchanged as they're a logical link and have a fixed inode number.
	 */
	if (root != dest &&
	    (old_ino != BTRFS_FIRST_FREE_OBJECTID ||
	     new_ino != BTRFS_FIRST_FREE_OBJECTID))
		return -EXDEV;

	ret = fscrypt_setup_filename(old_dir, &old_dentry->d_name, 0, &old_fname);
	if (ret)
		return ret;

	ret = fscrypt_setup_filename(new_dir, &new_dentry->d_name, 0, &new_fname);
	if (ret) {
		fscrypt_free_filename(&old_fname);
		return ret;
	}

	old_name = &old_fname.disk_name;
	new_name = &new_fname.disk_name;

	/* close the race window with snapshot create/destroy ioctl */
	if (old_ino == BTRFS_FIRST_FREE_OBJECTID ||
	    new_ino == BTRFS_FIRST_FREE_OBJECTID)
		down_read(&fs_info->subvol_sem);

	/*
	 * For each inode:
	 * 1 to remove old dir item
	 * 1 to remove old dir index
	 * 1 to add new dir item
	 * 1 to add new dir index
	 * 1 to update parent inode
	 *
	 * If the parents are the same, we only need to account for one
	 */
	trans_num_items = (old_dir == new_dir ? 9 : 10);
	if (old_ino == BTRFS_FIRST_FREE_OBJECTID) {
		/*
		 * 1 to remove old root ref
		 * 1 to remove old root backref
		 * 1 to add new root ref
		 * 1 to add new root backref
		 */
		trans_num_items += 4;
	} else {
		/*
		 * 1 to update inode item
		 * 1 to remove old inode ref
		 * 1 to add new inode ref
		 */
		trans_num_items += 3;
	}
	if (new_ino == BTRFS_FIRST_FREE_OBJECTID)
		trans_num_items += 4;
	else
		trans_num_items += 3;
	trans = btrfs_start_transaction(root, trans_num_items);
	if (IS_ERR(trans)) {
		ret = PTR_ERR(trans);
		goto out_notrans;
	}

	if (dest != root) {
		ret = btrfs_record_root_in_trans(trans, dest);
		if (ret)
			goto out_fail;
	}

	/*
	 * We need to find a free sequence number both in the source and
	 * in the destination directory for the exchange.
	 */
	ret = btrfs_set_inode_index(BTRFS_I(new_dir), &old_idx);
	if (ret)
		goto out_fail;
	ret = btrfs_set_inode_index(BTRFS_I(old_dir), &new_idx);
	if (ret)
		goto out_fail;

	BTRFS_I(old_inode)->dir_index = 0ULL;
	BTRFS_I(new_inode)->dir_index = 0ULL;

	/* Reference for the source. */
	if (old_ino == BTRFS_FIRST_FREE_OBJECTID) {
		/* force full log commit if subvolume involved. */
		btrfs_set_log_full_commit(trans);
	} else {
		ret = btrfs_insert_inode_ref(trans, dest, new_name, old_ino,
					     btrfs_ino(BTRFS_I(new_dir)),
					     old_idx);
		if (ret)
			goto out_fail;
		need_abort = true;
	}

	/* And now for the dest. */
	if (new_ino == BTRFS_FIRST_FREE_OBJECTID) {
		/* force full log commit if subvolume involved. */
		btrfs_set_log_full_commit(trans);
	} else {
		ret = btrfs_insert_inode_ref(trans, root, old_name, new_ino,
					     btrfs_ino(BTRFS_I(old_dir)),
					     new_idx);
		if (ret) {
			if (need_abort)
				btrfs_abort_transaction(trans, ret);
			goto out_fail;
		}
	}

	/* Update inode version and ctime/mtime. */
	inode_inc_iversion(old_dir);
	inode_inc_iversion(new_dir);
	inode_inc_iversion(old_inode);
	inode_inc_iversion(new_inode);
	old_dir->i_mtime = ctime;
	old_dir->i_ctime = ctime;
	new_dir->i_mtime = ctime;
	new_dir->i_ctime = ctime;
	old_inode->i_ctime = ctime;
	new_inode->i_ctime = ctime;

	if (old_dentry->d_parent != new_dentry->d_parent) {
		btrfs_record_unlink_dir(trans, BTRFS_I(old_dir),
					BTRFS_I(old_inode), true);
		btrfs_record_unlink_dir(trans, BTRFS_I(new_dir),
					BTRFS_I(new_inode), true);
	}

	/* src is a subvolume */
	if (old_ino == BTRFS_FIRST_FREE_OBJECTID) {
		ret = btrfs_unlink_subvol(trans, BTRFS_I(old_dir), old_dentry);
	} else { /* src is an inode */
		ret = __btrfs_unlink_inode(trans, BTRFS_I(old_dir),
					   BTRFS_I(old_dentry->d_inode),
					   old_name, &old_rename_ctx);
		if (!ret)
			ret = btrfs_update_inode(trans, root, BTRFS_I(old_inode));
	}
	if (ret) {
		btrfs_abort_transaction(trans, ret);
		goto out_fail;
	}

	/* dest is a subvolume */
	if (new_ino == BTRFS_FIRST_FREE_OBJECTID) {
		ret = btrfs_unlink_subvol(trans, BTRFS_I(new_dir), new_dentry);
	} else { /* dest is an inode */
		ret = __btrfs_unlink_inode(trans, BTRFS_I(new_dir),
					   BTRFS_I(new_dentry->d_inode),
					   new_name, &new_rename_ctx);
		if (!ret)
			ret = btrfs_update_inode(trans, dest, BTRFS_I(new_inode));
	}
	if (ret) {
		btrfs_abort_transaction(trans, ret);
		goto out_fail;
	}

	ret = btrfs_add_link(trans, BTRFS_I(new_dir), BTRFS_I(old_inode),
			     new_name, 0, old_idx);
	if (ret) {
		btrfs_abort_transaction(trans, ret);
		goto out_fail;
	}

	ret = btrfs_add_link(trans, BTRFS_I(old_dir), BTRFS_I(new_inode),
			     old_name, 0, new_idx);
	if (ret) {
		btrfs_abort_transaction(trans, ret);
		goto out_fail;
	}

	if (old_inode->i_nlink == 1)
		BTRFS_I(old_inode)->dir_index = old_idx;
	if (new_inode->i_nlink == 1)
		BTRFS_I(new_inode)->dir_index = new_idx;

	/*
	 * Now pin the logs of the roots. We do it to ensure that no other task
	 * can sync the logs while we are in progress with the rename, because
	 * that could result in an inconsistency in case any of the inodes that
	 * are part of this rename operation were logged before.
	 */
	if (old_ino != BTRFS_FIRST_FREE_OBJECTID)
		btrfs_pin_log_trans(root);
	if (new_ino != BTRFS_FIRST_FREE_OBJECTID)
		btrfs_pin_log_trans(dest);

	/* Do the log updates for all inodes. */
	if (old_ino != BTRFS_FIRST_FREE_OBJECTID)
		btrfs_log_new_name(trans, old_dentry, BTRFS_I(old_dir),
				   old_rename_ctx.index, new_dentry->d_parent);
	if (new_ino != BTRFS_FIRST_FREE_OBJECTID)
		btrfs_log_new_name(trans, new_dentry, BTRFS_I(new_dir),
				   new_rename_ctx.index, old_dentry->d_parent);

	/* Now unpin the logs. */
	if (old_ino != BTRFS_FIRST_FREE_OBJECTID)
		btrfs_end_log_trans(root);
	if (new_ino != BTRFS_FIRST_FREE_OBJECTID)
		btrfs_end_log_trans(dest);
out_fail:
	ret2 = btrfs_end_transaction(trans);
	ret = ret ? ret : ret2;
out_notrans:
	if (new_ino == BTRFS_FIRST_FREE_OBJECTID ||
	    old_ino == BTRFS_FIRST_FREE_OBJECTID)
		up_read(&fs_info->subvol_sem);

	fscrypt_free_filename(&new_fname);
	fscrypt_free_filename(&old_fname);
	return ret;
}

static struct inode *new_whiteout_inode(struct mnt_idmap *idmap,
					struct inode *dir)
{
	struct inode *inode;

	inode = new_inode(dir->i_sb);
	if (inode) {
		inode_init_owner(idmap, inode, dir,
				 S_IFCHR | WHITEOUT_MODE);
		inode->i_op = &btrfs_special_inode_operations;
		init_special_inode(inode, inode->i_mode, WHITEOUT_DEV);
	}
	return inode;
}

static int btrfs_rename(struct mnt_idmap *idmap,
			struct inode *old_dir, struct dentry *old_dentry,
			struct inode *new_dir, struct dentry *new_dentry,
			unsigned int flags)
{
	struct btrfs_fs_info *fs_info = btrfs_sb(old_dir->i_sb);
	struct btrfs_new_inode_args whiteout_args = {
		.dir = old_dir,
		.dentry = old_dentry,
	};
	struct btrfs_trans_handle *trans;
	unsigned int trans_num_items;
	struct btrfs_root *root = BTRFS_I(old_dir)->root;
	struct btrfs_root *dest = BTRFS_I(new_dir)->root;
	struct inode *new_inode = d_inode(new_dentry);
	struct inode *old_inode = d_inode(old_dentry);
	struct btrfs_rename_ctx rename_ctx;
	u64 index = 0;
	int ret;
	int ret2;
	u64 old_ino = btrfs_ino(BTRFS_I(old_inode));
	struct fscrypt_name old_fname, new_fname;

	if (btrfs_ino(BTRFS_I(new_dir)) == BTRFS_EMPTY_SUBVOL_DIR_OBJECTID)
		return -EPERM;

	/* we only allow rename subvolume link between subvolumes */
	if (old_ino != BTRFS_FIRST_FREE_OBJECTID && root != dest)
		return -EXDEV;

	if (old_ino == BTRFS_EMPTY_SUBVOL_DIR_OBJECTID ||
	    (new_inode && btrfs_ino(BTRFS_I(new_inode)) == BTRFS_FIRST_FREE_OBJECTID))
		return -ENOTEMPTY;

	if (S_ISDIR(old_inode->i_mode) && new_inode &&
	    new_inode->i_size > BTRFS_EMPTY_DIR_SIZE)
		return -ENOTEMPTY;

	ret = fscrypt_setup_filename(old_dir, &old_dentry->d_name, 0, &old_fname);
	if (ret)
		return ret;

	ret = fscrypt_setup_filename(new_dir, &new_dentry->d_name, 0, &new_fname);
	if (ret) {
		fscrypt_free_filename(&old_fname);
		return ret;
	}

	/* check for collisions, even if the  name isn't there */
	ret = btrfs_check_dir_item_collision(dest, new_dir->i_ino, &new_fname.disk_name);
	if (ret) {
		if (ret == -EEXIST) {
			/* we shouldn't get
			 * eexist without a new_inode */
			if (WARN_ON(!new_inode)) {
				goto out_fscrypt_names;
			}
		} else {
			/* maybe -EOVERFLOW */
			goto out_fscrypt_names;
		}
	}
	ret = 0;

	/*
	 * we're using rename to replace one file with another.  Start IO on it
	 * now so  we don't add too much work to the end of the transaction
	 */
	if (new_inode && S_ISREG(old_inode->i_mode) && new_inode->i_size)
		filemap_flush(old_inode->i_mapping);

	if (flags & RENAME_WHITEOUT) {
		whiteout_args.inode = new_whiteout_inode(idmap, old_dir);
		if (!whiteout_args.inode) {
			ret = -ENOMEM;
			goto out_fscrypt_names;
		}
		ret = btrfs_new_inode_prepare(&whiteout_args, &trans_num_items);
		if (ret)
			goto out_whiteout_inode;
	} else {
		/* 1 to update the old parent inode. */
		trans_num_items = 1;
	}

	if (old_ino == BTRFS_FIRST_FREE_OBJECTID) {
		/* Close the race window with snapshot create/destroy ioctl */
		down_read(&fs_info->subvol_sem);
		/*
		 * 1 to remove old root ref
		 * 1 to remove old root backref
		 * 1 to add new root ref
		 * 1 to add new root backref
		 */
		trans_num_items += 4;
	} else {
		/*
		 * 1 to update inode
		 * 1 to remove old inode ref
		 * 1 to add new inode ref
		 */
		trans_num_items += 3;
	}
	/*
	 * 1 to remove old dir item
	 * 1 to remove old dir index
	 * 1 to add new dir item
	 * 1 to add new dir index
	 */
	trans_num_items += 4;
	/* 1 to update new parent inode if it's not the same as the old parent */
	if (new_dir != old_dir)
		trans_num_items++;
	if (new_inode) {
		/*
		 * 1 to update inode
		 * 1 to remove inode ref
		 * 1 to remove dir item
		 * 1 to remove dir index
		 * 1 to possibly add orphan item
		 */
		trans_num_items += 5;
	}
	trans = btrfs_start_transaction(root, trans_num_items);
	if (IS_ERR(trans)) {
		ret = PTR_ERR(trans);
		goto out_notrans;
	}

	if (dest != root) {
		ret = btrfs_record_root_in_trans(trans, dest);
		if (ret)
			goto out_fail;
	}

	ret = btrfs_set_inode_index(BTRFS_I(new_dir), &index);
	if (ret)
		goto out_fail;

	BTRFS_I(old_inode)->dir_index = 0ULL;
	if (unlikely(old_ino == BTRFS_FIRST_FREE_OBJECTID)) {
		/* force full log commit if subvolume involved. */
		btrfs_set_log_full_commit(trans);
	} else {
		ret = btrfs_insert_inode_ref(trans, dest, &new_fname.disk_name,
					     old_ino, btrfs_ino(BTRFS_I(new_dir)),
					     index);
		if (ret)
			goto out_fail;
	}

	inode_inc_iversion(old_dir);
	inode_inc_iversion(new_dir);
	inode_inc_iversion(old_inode);
	old_dir->i_mtime = current_time(old_dir);
	old_dir->i_ctime = old_dir->i_mtime;
	new_dir->i_mtime = old_dir->i_mtime;
	new_dir->i_ctime = old_dir->i_mtime;
	old_inode->i_ctime = old_dir->i_mtime;

	if (old_dentry->d_parent != new_dentry->d_parent)
		btrfs_record_unlink_dir(trans, BTRFS_I(old_dir),
					BTRFS_I(old_inode), true);

	if (unlikely(old_ino == BTRFS_FIRST_FREE_OBJECTID)) {
		ret = btrfs_unlink_subvol(trans, BTRFS_I(old_dir), old_dentry);
	} else {
		ret = __btrfs_unlink_inode(trans, BTRFS_I(old_dir),
					   BTRFS_I(d_inode(old_dentry)),
					   &old_fname.disk_name, &rename_ctx);
		if (!ret)
			ret = btrfs_update_inode(trans, root, BTRFS_I(old_inode));
	}
	if (ret) {
		btrfs_abort_transaction(trans, ret);
		goto out_fail;
	}

	if (new_inode) {
		inode_inc_iversion(new_inode);
		new_inode->i_ctime = current_time(new_inode);
		if (unlikely(btrfs_ino(BTRFS_I(new_inode)) ==
			     BTRFS_EMPTY_SUBVOL_DIR_OBJECTID)) {
			ret = btrfs_unlink_subvol(trans, BTRFS_I(new_dir), new_dentry);
			BUG_ON(new_inode->i_nlink == 0);
		} else {
			ret = btrfs_unlink_inode(trans, BTRFS_I(new_dir),
						 BTRFS_I(d_inode(new_dentry)),
						 &new_fname.disk_name);
		}
		if (!ret && new_inode->i_nlink == 0)
			ret = btrfs_orphan_add(trans,
					BTRFS_I(d_inode(new_dentry)));
		if (ret) {
			btrfs_abort_transaction(trans, ret);
			goto out_fail;
		}
	}

	ret = btrfs_add_link(trans, BTRFS_I(new_dir), BTRFS_I(old_inode),
			     &new_fname.disk_name, 0, index);
	if (ret) {
		btrfs_abort_transaction(trans, ret);
		goto out_fail;
	}

	if (old_inode->i_nlink == 1)
		BTRFS_I(old_inode)->dir_index = index;

	if (old_ino != BTRFS_FIRST_FREE_OBJECTID)
		btrfs_log_new_name(trans, old_dentry, BTRFS_I(old_dir),
				   rename_ctx.index, new_dentry->d_parent);

	if (flags & RENAME_WHITEOUT) {
		ret = btrfs_create_new_inode(trans, &whiteout_args);
		if (ret) {
			btrfs_abort_transaction(trans, ret);
			goto out_fail;
		} else {
			unlock_new_inode(whiteout_args.inode);
			iput(whiteout_args.inode);
			whiteout_args.inode = NULL;
		}
	}
out_fail:
	ret2 = btrfs_end_transaction(trans);
	ret = ret ? ret : ret2;
out_notrans:
	if (old_ino == BTRFS_FIRST_FREE_OBJECTID)
		up_read(&fs_info->subvol_sem);
	if (flags & RENAME_WHITEOUT)
		btrfs_new_inode_args_destroy(&whiteout_args);
out_whiteout_inode:
	if (flags & RENAME_WHITEOUT)
		iput(whiteout_args.inode);
out_fscrypt_names:
	fscrypt_free_filename(&old_fname);
	fscrypt_free_filename(&new_fname);
	return ret;
}

static int btrfs_rename2(struct mnt_idmap *idmap, struct inode *old_dir,
			 struct dentry *old_dentry, struct inode *new_dir,
			 struct dentry *new_dentry, unsigned int flags)
{
	int ret;

	if (flags & ~(RENAME_NOREPLACE | RENAME_EXCHANGE | RENAME_WHITEOUT))
		return -EINVAL;

	if (flags & RENAME_EXCHANGE)
		ret = btrfs_rename_exchange(old_dir, old_dentry, new_dir,
					    new_dentry);
	else
		ret = btrfs_rename(idmap, old_dir, old_dentry, new_dir,
				   new_dentry, flags);

	btrfs_btree_balance_dirty(BTRFS_I(new_dir)->root->fs_info);

	return ret;
}

struct btrfs_delalloc_work {
	struct inode *inode;
	struct completion completion;
	struct list_head list;
	struct btrfs_work work;
};

static void btrfs_run_delalloc_work(struct btrfs_work *work)
{
	struct btrfs_delalloc_work *delalloc_work;
	struct inode *inode;

	delalloc_work = container_of(work, struct btrfs_delalloc_work,
				     work);
	inode = delalloc_work->inode;
	filemap_flush(inode->i_mapping);
	if (test_bit(BTRFS_INODE_HAS_ASYNC_EXTENT,
				&BTRFS_I(inode)->runtime_flags))
		filemap_flush(inode->i_mapping);

	iput(inode);
	complete(&delalloc_work->completion);
}

static struct btrfs_delalloc_work *btrfs_alloc_delalloc_work(struct inode *inode)
{
	struct btrfs_delalloc_work *work;

	work = kmalloc(sizeof(*work), GFP_NOFS);
	if (!work)
		return NULL;

	init_completion(&work->completion);
	INIT_LIST_HEAD(&work->list);
	work->inode = inode;
	btrfs_init_work(&work->work, btrfs_run_delalloc_work, NULL, NULL);

	return work;
}

/*
 * some fairly slow code that needs optimization. This walks the list
 * of all the inodes with pending delalloc and forces them to disk.
 */
static int start_delalloc_inodes(struct btrfs_root *root,
				 struct writeback_control *wbc, bool snapshot,
				 bool in_reclaim_context)
{
	struct btrfs_inode *binode;
	struct inode *inode;
	struct btrfs_delalloc_work *work, *next;
	struct list_head works;
	struct list_head splice;
	int ret = 0;
	bool full_flush = wbc->nr_to_write == LONG_MAX;

	INIT_LIST_HEAD(&works);
	INIT_LIST_HEAD(&splice);

	mutex_lock(&root->delalloc_mutex);
	spin_lock(&root->delalloc_lock);
	list_splice_init(&root->delalloc_inodes, &splice);
	while (!list_empty(&splice)) {
		binode = list_entry(splice.next, struct btrfs_inode,
				    delalloc_inodes);

		list_move_tail(&binode->delalloc_inodes,
			       &root->delalloc_inodes);

		if (in_reclaim_context &&
		    test_bit(BTRFS_INODE_NO_DELALLOC_FLUSH, &binode->runtime_flags))
			continue;

		inode = igrab(&binode->vfs_inode);
		if (!inode) {
			cond_resched_lock(&root->delalloc_lock);
			continue;
		}
		spin_unlock(&root->delalloc_lock);

		if (snapshot)
			set_bit(BTRFS_INODE_SNAPSHOT_FLUSH,
				&binode->runtime_flags);
		if (full_flush) {
			work = btrfs_alloc_delalloc_work(inode);
			if (!work) {
				iput(inode);
				ret = -ENOMEM;
				goto out;
			}
			list_add_tail(&work->list, &works);
			btrfs_queue_work(root->fs_info->flush_workers,
					 &work->work);
		} else {
			ret = filemap_fdatawrite_wbc(inode->i_mapping, wbc);
			btrfs_add_delayed_iput(BTRFS_I(inode));
			if (ret || wbc->nr_to_write <= 0)
				goto out;
		}
		cond_resched();
		spin_lock(&root->delalloc_lock);
	}
	spin_unlock(&root->delalloc_lock);

out:
	list_for_each_entry_safe(work, next, &works, list) {
		list_del_init(&work->list);
		wait_for_completion(&work->completion);
		kfree(work);
	}

	if (!list_empty(&splice)) {
		spin_lock(&root->delalloc_lock);
		list_splice_tail(&splice, &root->delalloc_inodes);
		spin_unlock(&root->delalloc_lock);
	}
	mutex_unlock(&root->delalloc_mutex);
	return ret;
}

int btrfs_start_delalloc_snapshot(struct btrfs_root *root, bool in_reclaim_context)
{
	struct writeback_control wbc = {
		.nr_to_write = LONG_MAX,
		.sync_mode = WB_SYNC_NONE,
		.range_start = 0,
		.range_end = LLONG_MAX,
	};
	struct btrfs_fs_info *fs_info = root->fs_info;

	if (BTRFS_FS_ERROR(fs_info))
		return -EROFS;

	return start_delalloc_inodes(root, &wbc, true, in_reclaim_context);
}

int btrfs_start_delalloc_roots(struct btrfs_fs_info *fs_info, long nr,
			       bool in_reclaim_context)
{
	struct writeback_control wbc = {
		.nr_to_write = nr,
		.sync_mode = WB_SYNC_NONE,
		.range_start = 0,
		.range_end = LLONG_MAX,
	};
	struct btrfs_root *root;
	struct list_head splice;
	int ret;

	if (BTRFS_FS_ERROR(fs_info))
		return -EROFS;

	INIT_LIST_HEAD(&splice);

	mutex_lock(&fs_info->delalloc_root_mutex);
	spin_lock(&fs_info->delalloc_root_lock);
	list_splice_init(&fs_info->delalloc_roots, &splice);
	while (!list_empty(&splice)) {
		/*
		 * Reset nr_to_write here so we know that we're doing a full
		 * flush.
		 */
		if (nr == LONG_MAX)
			wbc.nr_to_write = LONG_MAX;

		root = list_first_entry(&splice, struct btrfs_root,
					delalloc_root);
		root = btrfs_grab_root(root);
		BUG_ON(!root);
		list_move_tail(&root->delalloc_root,
			       &fs_info->delalloc_roots);
		spin_unlock(&fs_info->delalloc_root_lock);

		ret = start_delalloc_inodes(root, &wbc, false, in_reclaim_context);
		btrfs_put_root(root);
		if (ret < 0 || wbc.nr_to_write <= 0)
			goto out;
		spin_lock(&fs_info->delalloc_root_lock);
	}
	spin_unlock(&fs_info->delalloc_root_lock);

	ret = 0;
out:
	if (!list_empty(&splice)) {
		spin_lock(&fs_info->delalloc_root_lock);
		list_splice_tail(&splice, &fs_info->delalloc_roots);
		spin_unlock(&fs_info->delalloc_root_lock);
	}
	mutex_unlock(&fs_info->delalloc_root_mutex);
	return ret;
}

static int btrfs_symlink(struct mnt_idmap *idmap, struct inode *dir,
			 struct dentry *dentry, const char *symname)
{
	struct btrfs_fs_info *fs_info = btrfs_sb(dir->i_sb);
	struct btrfs_trans_handle *trans;
	struct btrfs_root *root = BTRFS_I(dir)->root;
	struct btrfs_path *path;
	struct btrfs_key key;
	struct inode *inode;
	struct btrfs_new_inode_args new_inode_args = {
		.dir = dir,
		.dentry = dentry,
	};
	unsigned int trans_num_items;
	int err;
	int name_len;
	int datasize;
	unsigned long ptr;
	struct btrfs_file_extent_item *ei;
	struct extent_buffer *leaf;

	name_len = strlen(symname);
	if (name_len > BTRFS_MAX_INLINE_DATA_SIZE(fs_info))
		return -ENAMETOOLONG;

	inode = new_inode(dir->i_sb);
	if (!inode)
		return -ENOMEM;
	inode_init_owner(idmap, inode, dir, S_IFLNK | S_IRWXUGO);
	inode->i_op = &btrfs_symlink_inode_operations;
	inode_nohighmem(inode);
	inode->i_mapping->a_ops = &btrfs_aops;
	btrfs_i_size_write(BTRFS_I(inode), name_len);
	inode_set_bytes(inode, name_len);

	new_inode_args.inode = inode;
	err = btrfs_new_inode_prepare(&new_inode_args, &trans_num_items);
	if (err)
		goto out_inode;
	/* 1 additional item for the inline extent */
	trans_num_items++;

	trans = btrfs_start_transaction(root, trans_num_items);
	if (IS_ERR(trans)) {
		err = PTR_ERR(trans);
		goto out_new_inode_args;
	}

	err = btrfs_create_new_inode(trans, &new_inode_args);
	if (err)
		goto out;

	path = btrfs_alloc_path();
	if (!path) {
		err = -ENOMEM;
		btrfs_abort_transaction(trans, err);
		discard_new_inode(inode);
		inode = NULL;
		goto out;
	}
	key.objectid = btrfs_ino(BTRFS_I(inode));
	key.offset = 0;
	key.type = BTRFS_EXTENT_DATA_KEY;
	datasize = btrfs_file_extent_calc_inline_size(name_len);
	err = btrfs_insert_empty_item(trans, root, path, &key,
				      datasize);
	if (err) {
		btrfs_abort_transaction(trans, err);
		btrfs_free_path(path);
		discard_new_inode(inode);
		inode = NULL;
		goto out;
	}
	leaf = path->nodes[0];
	ei = btrfs_item_ptr(leaf, path->slots[0],
			    struct btrfs_file_extent_item);
	btrfs_set_file_extent_generation(leaf, ei, trans->transid);
	btrfs_set_file_extent_type(leaf, ei,
				   BTRFS_FILE_EXTENT_INLINE);
	btrfs_set_file_extent_encryption(leaf, ei, 0);
	btrfs_set_file_extent_compression(leaf, ei, 0);
	btrfs_set_file_extent_other_encoding(leaf, ei, 0);
	btrfs_set_file_extent_ram_bytes(leaf, ei, name_len);

	ptr = btrfs_file_extent_inline_start(ei);
	write_extent_buffer(leaf, symname, ptr, name_len);
	btrfs_mark_buffer_dirty(leaf);
	btrfs_free_path(path);

	d_instantiate_new(dentry, inode);
	err = 0;
out:
	btrfs_end_transaction(trans);
	btrfs_btree_balance_dirty(fs_info);
out_new_inode_args:
	btrfs_new_inode_args_destroy(&new_inode_args);
out_inode:
	if (err)
		iput(inode);
	return err;
}

static struct btrfs_trans_handle *insert_prealloc_file_extent(
				       struct btrfs_trans_handle *trans_in,
				       struct btrfs_inode *inode,
				       struct btrfs_key *ins,
				       u64 file_offset)
{
	struct btrfs_file_extent_item stack_fi;
	struct btrfs_replace_extent_info extent_info;
	struct btrfs_trans_handle *trans = trans_in;
	struct btrfs_path *path;
	u64 start = ins->objectid;
	u64 len = ins->offset;
	int qgroup_released;
	int ret;

	memset(&stack_fi, 0, sizeof(stack_fi));

	btrfs_set_stack_file_extent_type(&stack_fi, BTRFS_FILE_EXTENT_PREALLOC);
	btrfs_set_stack_file_extent_disk_bytenr(&stack_fi, start);
	btrfs_set_stack_file_extent_disk_num_bytes(&stack_fi, len);
	btrfs_set_stack_file_extent_num_bytes(&stack_fi, len);
	btrfs_set_stack_file_extent_ram_bytes(&stack_fi, len);
	btrfs_set_stack_file_extent_compression(&stack_fi, BTRFS_COMPRESS_NONE);
	/* Encryption and other encoding is reserved and all 0 */

	qgroup_released = btrfs_qgroup_release_data(inode, file_offset, len);
	if (qgroup_released < 0)
		return ERR_PTR(qgroup_released);

	if (trans) {
		ret = insert_reserved_file_extent(trans, inode,
						  file_offset, &stack_fi,
						  true, qgroup_released);
		if (ret)
			goto free_qgroup;
		return trans;
	}

	extent_info.disk_offset = start;
	extent_info.disk_len = len;
	extent_info.data_offset = 0;
	extent_info.data_len = len;
	extent_info.file_offset = file_offset;
	extent_info.extent_buf = (char *)&stack_fi;
	extent_info.is_new_extent = true;
	extent_info.update_times = true;
	extent_info.qgroup_reserved = qgroup_released;
	extent_info.insertions = 0;

	path = btrfs_alloc_path();
	if (!path) {
		ret = -ENOMEM;
		goto free_qgroup;
	}

	ret = btrfs_replace_file_extents(inode, path, file_offset,
				     file_offset + len - 1, &extent_info,
				     &trans);
	btrfs_free_path(path);
	if (ret)
		goto free_qgroup;
	return trans;

free_qgroup:
	/*
	 * We have released qgroup data range at the beginning of the function,
	 * and normally qgroup_released bytes will be freed when committing
	 * transaction.
	 * But if we error out early, we have to free what we have released
	 * or we leak qgroup data reservation.
	 */
	btrfs_qgroup_free_refroot(inode->root->fs_info,
			inode->root->root_key.objectid, qgroup_released,
			BTRFS_QGROUP_RSV_DATA);
	return ERR_PTR(ret);
}

static int __btrfs_prealloc_file_range(struct inode *inode, int mode,
				       u64 start, u64 num_bytes, u64 min_size,
				       loff_t actual_len, u64 *alloc_hint,
				       struct btrfs_trans_handle *trans)
{
	struct btrfs_fs_info *fs_info = btrfs_sb(inode->i_sb);
	struct extent_map *em;
	struct btrfs_root *root = BTRFS_I(inode)->root;
	struct btrfs_key ins;
	u64 cur_offset = start;
	u64 clear_offset = start;
	u64 i_size;
	u64 cur_bytes;
	u64 last_alloc = (u64)-1;
	int ret = 0;
	bool own_trans = true;
	u64 end = start + num_bytes - 1;

	if (trans)
		own_trans = false;
	while (num_bytes > 0) {
		cur_bytes = min_t(u64, num_bytes, SZ_256M);
		cur_bytes = max(cur_bytes, min_size);
		/*
		 * If we are severely fragmented we could end up with really
		 * small allocations, so if the allocator is returning small
		 * chunks lets make its job easier by only searching for those
		 * sized chunks.
		 */
		cur_bytes = min(cur_bytes, last_alloc);
		ret = btrfs_reserve_extent(root, cur_bytes, cur_bytes,
				min_size, 0, *alloc_hint, &ins, 1, 0);
		if (ret)
			break;

		/*
		 * We've reserved this space, and thus converted it from
		 * ->bytes_may_use to ->bytes_reserved.  Any error that happens
		 * from here on out we will only need to clear our reservation
		 * for the remaining unreserved area, so advance our
		 * clear_offset by our extent size.
		 */
		clear_offset += ins.offset;

		last_alloc = ins.offset;
		trans = insert_prealloc_file_extent(trans, BTRFS_I(inode),
						    &ins, cur_offset);
		/*
		 * Now that we inserted the prealloc extent we can finally
		 * decrement the number of reservations in the block group.
		 * If we did it before, we could race with relocation and have
		 * relocation miss the reserved extent, making it fail later.
		 */
		btrfs_dec_block_group_reservations(fs_info, ins.objectid);
		if (IS_ERR(trans)) {
			ret = PTR_ERR(trans);
			btrfs_free_reserved_extent(fs_info, ins.objectid,
						   ins.offset, 0);
			break;
		}

		em = alloc_extent_map();
		if (!em) {
			btrfs_drop_extent_map_range(BTRFS_I(inode), cur_offset,
					    cur_offset + ins.offset - 1, false);
			btrfs_set_inode_full_sync(BTRFS_I(inode));
			goto next;
		}

		em->start = cur_offset;
		em->orig_start = cur_offset;
		em->len = ins.offset;
		em->block_start = ins.objectid;
		em->block_len = ins.offset;
		em->orig_block_len = ins.offset;
		em->ram_bytes = ins.offset;
		set_bit(EXTENT_FLAG_PREALLOC, &em->flags);
		em->generation = trans->transid;

		ret = btrfs_replace_extent_map_range(BTRFS_I(inode), em, true);
		free_extent_map(em);
next:
		num_bytes -= ins.offset;
		cur_offset += ins.offset;
		*alloc_hint = ins.objectid + ins.offset;

		inode_inc_iversion(inode);
		inode->i_ctime = current_time(inode);
		BTRFS_I(inode)->flags |= BTRFS_INODE_PREALLOC;
		if (!(mode & FALLOC_FL_KEEP_SIZE) &&
		    (actual_len > inode->i_size) &&
		    (cur_offset > inode->i_size)) {
			if (cur_offset > actual_len)
				i_size = actual_len;
			else
				i_size = cur_offset;
			i_size_write(inode, i_size);
			btrfs_inode_safe_disk_i_size_write(BTRFS_I(inode), 0);
		}

		ret = btrfs_update_inode(trans, root, BTRFS_I(inode));

		if (ret) {
			btrfs_abort_transaction(trans, ret);
			if (own_trans)
				btrfs_end_transaction(trans);
			break;
		}

		if (own_trans) {
			btrfs_end_transaction(trans);
			trans = NULL;
		}
	}
	if (clear_offset < end)
		btrfs_free_reserved_data_space(BTRFS_I(inode), NULL, clear_offset,
			end - clear_offset + 1);
	return ret;
}

int btrfs_prealloc_file_range(struct inode *inode, int mode,
			      u64 start, u64 num_bytes, u64 min_size,
			      loff_t actual_len, u64 *alloc_hint)
{
	return __btrfs_prealloc_file_range(inode, mode, start, num_bytes,
					   min_size, actual_len, alloc_hint,
					   NULL);
}

int btrfs_prealloc_file_range_trans(struct inode *inode,
				    struct btrfs_trans_handle *trans, int mode,
				    u64 start, u64 num_bytes, u64 min_size,
				    loff_t actual_len, u64 *alloc_hint)
{
	return __btrfs_prealloc_file_range(inode, mode, start, num_bytes,
					   min_size, actual_len, alloc_hint, trans);
}

static int btrfs_permission(struct mnt_idmap *idmap,
			    struct inode *inode, int mask)
{
	struct btrfs_root *root = BTRFS_I(inode)->root;
	umode_t mode = inode->i_mode;

	if (mask & MAY_WRITE &&
	    (S_ISREG(mode) || S_ISDIR(mode) || S_ISLNK(mode))) {
		if (btrfs_root_readonly(root))
			return -EROFS;
		if (BTRFS_I(inode)->flags & BTRFS_INODE_READONLY)
			return -EACCES;
	}
	return generic_permission(idmap, inode, mask);
}

static int btrfs_tmpfile(struct mnt_idmap *idmap, struct inode *dir,
			 struct file *file, umode_t mode)
{
	struct btrfs_fs_info *fs_info = btrfs_sb(dir->i_sb);
	struct btrfs_trans_handle *trans;
	struct btrfs_root *root = BTRFS_I(dir)->root;
	struct inode *inode;
	struct btrfs_new_inode_args new_inode_args = {
		.dir = dir,
		.dentry = file->f_path.dentry,
		.orphan = true,
	};
	unsigned int trans_num_items;
	int ret;

	inode = new_inode(dir->i_sb);
	if (!inode)
		return -ENOMEM;
	inode_init_owner(idmap, inode, dir, mode);
	inode->i_fop = &btrfs_file_operations;
	inode->i_op = &btrfs_file_inode_operations;
	inode->i_mapping->a_ops = &btrfs_aops;

	new_inode_args.inode = inode;
	ret = btrfs_new_inode_prepare(&new_inode_args, &trans_num_items);
	if (ret)
		goto out_inode;

	trans = btrfs_start_transaction(root, trans_num_items);
	if (IS_ERR(trans)) {
		ret = PTR_ERR(trans);
		goto out_new_inode_args;
	}

	ret = btrfs_create_new_inode(trans, &new_inode_args);

	/*
	 * We set number of links to 0 in btrfs_create_new_inode(), and here we
	 * set it to 1 because d_tmpfile() will issue a warning if the count is
	 * 0, through:
	 *
	 *    d_tmpfile() -> inode_dec_link_count() -> drop_nlink()
	 */
	set_nlink(inode, 1);

	if (!ret) {
		d_tmpfile(file, inode);
		unlock_new_inode(inode);
		mark_inode_dirty(inode);
	}

	btrfs_end_transaction(trans);
	btrfs_btree_balance_dirty(fs_info);
out_new_inode_args:
	btrfs_new_inode_args_destroy(&new_inode_args);
out_inode:
	if (ret)
		iput(inode);
	return finish_open_simple(file, ret);
}

void btrfs_set_range_writeback(struct btrfs_inode *inode, u64 start, u64 end)
{
	struct btrfs_fs_info *fs_info = inode->root->fs_info;
	unsigned long index = start >> PAGE_SHIFT;
	unsigned long end_index = end >> PAGE_SHIFT;
	struct page *page;
	u32 len;

	ASSERT(end + 1 - start <= U32_MAX);
	len = end + 1 - start;
	while (index <= end_index) {
		page = find_get_page(inode->vfs_inode.i_mapping, index);
		ASSERT(page); /* Pages should be in the extent_io_tree */

		btrfs_page_set_writeback(fs_info, page, start, len);
		put_page(page);
		index++;
	}
}

int btrfs_encoded_io_compression_from_extent(struct btrfs_fs_info *fs_info,
					     int compress_type)
{
	switch (compress_type) {
	case BTRFS_COMPRESS_NONE:
		return BTRFS_ENCODED_IO_COMPRESSION_NONE;
	case BTRFS_COMPRESS_ZLIB:
		return BTRFS_ENCODED_IO_COMPRESSION_ZLIB;
	case BTRFS_COMPRESS_LZO:
		/*
		 * The LZO format depends on the sector size. 64K is the maximum
		 * sector size that we support.
		 */
		if (fs_info->sectorsize < SZ_4K || fs_info->sectorsize > SZ_64K)
			return -EINVAL;
		return BTRFS_ENCODED_IO_COMPRESSION_LZO_4K +
		       (fs_info->sectorsize_bits - 12);
	case BTRFS_COMPRESS_ZSTD:
		return BTRFS_ENCODED_IO_COMPRESSION_ZSTD;
	default:
		return -EUCLEAN;
	}
}

static ssize_t btrfs_encoded_read_inline(
				struct kiocb *iocb,
				struct iov_iter *iter, u64 start,
				u64 lockend,
				struct extent_state **cached_state,
				u64 extent_start, size_t count,
				struct btrfs_ioctl_encoded_io_args *encoded,
				bool *unlocked)
{
	struct btrfs_inode *inode = BTRFS_I(file_inode(iocb->ki_filp));
	struct btrfs_root *root = inode->root;
	struct btrfs_fs_info *fs_info = root->fs_info;
	struct extent_io_tree *io_tree = &inode->io_tree;
	struct btrfs_path *path;
	struct extent_buffer *leaf;
	struct btrfs_file_extent_item *item;
	u64 ram_bytes;
	unsigned long ptr;
	void *tmp;
	ssize_t ret;

	path = btrfs_alloc_path();
	if (!path) {
		ret = -ENOMEM;
		goto out;
	}
	ret = btrfs_lookup_file_extent(NULL, root, path, btrfs_ino(inode),
				       extent_start, 0);
	if (ret) {
		if (ret > 0) {
			/* The extent item disappeared? */
			ret = -EIO;
		}
		goto out;
	}
	leaf = path->nodes[0];
	item = btrfs_item_ptr(leaf, path->slots[0], struct btrfs_file_extent_item);

	ram_bytes = btrfs_file_extent_ram_bytes(leaf, item);
	ptr = btrfs_file_extent_inline_start(item);

	encoded->len = min_t(u64, extent_start + ram_bytes,
			     inode->vfs_inode.i_size) - iocb->ki_pos;
	ret = btrfs_encoded_io_compression_from_extent(fs_info,
				 btrfs_file_extent_compression(leaf, item));
	if (ret < 0)
		goto out;
	encoded->compression = ret;
	if (encoded->compression) {
		size_t inline_size;

		inline_size = btrfs_file_extent_inline_item_len(leaf,
								path->slots[0]);
		if (inline_size > count) {
			ret = -ENOBUFS;
			goto out;
		}
		count = inline_size;
		encoded->unencoded_len = ram_bytes;
		encoded->unencoded_offset = iocb->ki_pos - extent_start;
	} else {
		count = min_t(u64, count, encoded->len);
		encoded->len = count;
		encoded->unencoded_len = count;
		ptr += iocb->ki_pos - extent_start;
	}

	tmp = kmalloc(count, GFP_NOFS);
	if (!tmp) {
		ret = -ENOMEM;
		goto out;
	}
	read_extent_buffer(leaf, tmp, ptr, count);
	btrfs_release_path(path);
	unlock_extent(io_tree, start, lockend, cached_state);
	btrfs_inode_unlock(inode, BTRFS_ILOCK_SHARED);
	*unlocked = true;

	ret = copy_to_iter(tmp, count, iter);
	if (ret != count)
		ret = -EFAULT;
	kfree(tmp);
out:
	btrfs_free_path(path);
	return ret;
}

struct btrfs_encoded_read_private {
	wait_queue_head_t wait;
	atomic_t pending;
	blk_status_t status;
};

static void btrfs_encoded_read_endio(struct btrfs_bio *bbio)
{
	struct btrfs_encoded_read_private *priv = bbio->private;

	if (bbio->bio.bi_status) {
		/*
		 * The memory barrier implied by the atomic_dec_return() here
		 * pairs with the memory barrier implied by the
		 * atomic_dec_return() or io_wait_event() in
		 * btrfs_encoded_read_regular_fill_pages() to ensure that this
		 * write is observed before the load of status in
		 * btrfs_encoded_read_regular_fill_pages().
		 */
		WRITE_ONCE(priv->status, bbio->bio.bi_status);
	}
	if (!atomic_dec_return(&priv->pending))
		wake_up(&priv->wait);
	bio_put(&bbio->bio);
}

int btrfs_encoded_read_regular_fill_pages(struct btrfs_inode *inode,
					  u64 file_offset, u64 disk_bytenr,
					  u64 disk_io_size, struct page **pages)
{
	struct btrfs_fs_info *fs_info = inode->root->fs_info;
	struct btrfs_encoded_read_private priv = {
		.pending = ATOMIC_INIT(1),
	};
	unsigned long i = 0;
	struct btrfs_bio *bbio;

	init_waitqueue_head(&priv.wait);

	bbio = btrfs_bio_alloc(BIO_MAX_VECS, REQ_OP_READ, fs_info,
			       btrfs_encoded_read_endio, &priv);
	bbio->bio.bi_iter.bi_sector = disk_bytenr >> SECTOR_SHIFT;
	bbio->inode = inode;

	do {
		size_t bytes = min_t(u64, disk_io_size, PAGE_SIZE);

		if (bio_add_page(&bbio->bio, pages[i], bytes, 0) < bytes) {
			atomic_inc(&priv.pending);
			btrfs_submit_bio(bbio, 0);

			bbio = btrfs_bio_alloc(BIO_MAX_VECS, REQ_OP_READ, fs_info,
					       btrfs_encoded_read_endio, &priv);
			bbio->bio.bi_iter.bi_sector = disk_bytenr >> SECTOR_SHIFT;
			bbio->inode = inode;
			continue;
		}

		i++;
		disk_bytenr += bytes;
		disk_io_size -= bytes;
	} while (disk_io_size);

	atomic_inc(&priv.pending);
	btrfs_submit_bio(bbio, 0);

	if (atomic_dec_return(&priv.pending))
		io_wait_event(priv.wait, !atomic_read(&priv.pending));
	/* See btrfs_encoded_read_endio() for ordering. */
	return blk_status_to_errno(READ_ONCE(priv.status));
}

static ssize_t btrfs_encoded_read_regular(struct kiocb *iocb,
					  struct iov_iter *iter,
					  u64 start, u64 lockend,
					  struct extent_state **cached_state,
					  u64 disk_bytenr, u64 disk_io_size,
					  size_t count, bool compressed,
					  bool *unlocked)
{
	struct btrfs_inode *inode = BTRFS_I(file_inode(iocb->ki_filp));
	struct extent_io_tree *io_tree = &inode->io_tree;
	struct page **pages;
	unsigned long nr_pages, i;
	u64 cur;
	size_t page_offset;
	ssize_t ret;

	nr_pages = DIV_ROUND_UP(disk_io_size, PAGE_SIZE);
	pages = kcalloc(nr_pages, sizeof(struct page *), GFP_NOFS);
	if (!pages)
		return -ENOMEM;
	ret = btrfs_alloc_page_array(nr_pages, pages);
	if (ret) {
		ret = -ENOMEM;
		goto out;
		}

	ret = btrfs_encoded_read_regular_fill_pages(inode, start, disk_bytenr,
						    disk_io_size, pages);
	if (ret)
		goto out;

	unlock_extent(io_tree, start, lockend, cached_state);
	btrfs_inode_unlock(inode, BTRFS_ILOCK_SHARED);
	*unlocked = true;

	if (compressed) {
		i = 0;
		page_offset = 0;
	} else {
		i = (iocb->ki_pos - start) >> PAGE_SHIFT;
		page_offset = (iocb->ki_pos - start) & (PAGE_SIZE - 1);
	}
	cur = 0;
	while (cur < count) {
		size_t bytes = min_t(size_t, count - cur,
				     PAGE_SIZE - page_offset);

		if (copy_page_to_iter(pages[i], page_offset, bytes,
				      iter) != bytes) {
			ret = -EFAULT;
			goto out;
		}
		i++;
		cur += bytes;
		page_offset = 0;
	}
	ret = count;
out:
	for (i = 0; i < nr_pages; i++) {
		if (pages[i])
			__free_page(pages[i]);
	}
	kfree(pages);
	return ret;
}

ssize_t btrfs_encoded_read(struct kiocb *iocb, struct iov_iter *iter,
			   struct btrfs_ioctl_encoded_io_args *encoded)
{
	struct btrfs_inode *inode = BTRFS_I(file_inode(iocb->ki_filp));
	struct btrfs_fs_info *fs_info = inode->root->fs_info;
	struct extent_io_tree *io_tree = &inode->io_tree;
	ssize_t ret;
	size_t count = iov_iter_count(iter);
	u64 start, lockend, disk_bytenr, disk_io_size;
	struct extent_state *cached_state = NULL;
	struct extent_map *em;
	bool unlocked = false;

	file_accessed(iocb->ki_filp);

	btrfs_inode_lock(inode, BTRFS_ILOCK_SHARED);

	if (iocb->ki_pos >= inode->vfs_inode.i_size) {
		btrfs_inode_unlock(inode, BTRFS_ILOCK_SHARED);
		return 0;
	}
	start = ALIGN_DOWN(iocb->ki_pos, fs_info->sectorsize);
	/*
	 * We don't know how long the extent containing iocb->ki_pos is, but if
	 * it's compressed we know that it won't be longer than this.
	 */
	lockend = start + BTRFS_MAX_UNCOMPRESSED - 1;

	for (;;) {
		struct btrfs_ordered_extent *ordered;

		ret = btrfs_wait_ordered_range(&inode->vfs_inode, start,
					       lockend - start + 1);
		if (ret)
			goto out_unlock_inode;
		lock_extent(io_tree, start, lockend, &cached_state);
		ordered = btrfs_lookup_ordered_range(inode, start,
						     lockend - start + 1);
		if (!ordered)
			break;
		btrfs_put_ordered_extent(ordered);
		unlock_extent(io_tree, start, lockend, &cached_state);
		cond_resched();
	}

	em = btrfs_get_extent(inode, NULL, 0, start, lockend - start + 1);
	if (IS_ERR(em)) {
		ret = PTR_ERR(em);
		goto out_unlock_extent;
	}

	if (em->block_start == EXTENT_MAP_INLINE) {
		u64 extent_start = em->start;

		/*
		 * For inline extents we get everything we need out of the
		 * extent item.
		 */
		free_extent_map(em);
		em = NULL;
		ret = btrfs_encoded_read_inline(iocb, iter, start, lockend,
						&cached_state, extent_start,
						count, encoded, &unlocked);
		goto out;
	}

	/*
	 * We only want to return up to EOF even if the extent extends beyond
	 * that.
	 */
	encoded->len = min_t(u64, extent_map_end(em),
			     inode->vfs_inode.i_size) - iocb->ki_pos;
	if (em->block_start == EXTENT_MAP_HOLE ||
	    test_bit(EXTENT_FLAG_PREALLOC, &em->flags)) {
		disk_bytenr = EXTENT_MAP_HOLE;
		count = min_t(u64, count, encoded->len);
		encoded->len = count;
		encoded->unencoded_len = count;
	} else if (test_bit(EXTENT_FLAG_COMPRESSED, &em->flags)) {
		disk_bytenr = em->block_start;
		/*
		 * Bail if the buffer isn't large enough to return the whole
		 * compressed extent.
		 */
		if (em->block_len > count) {
			ret = -ENOBUFS;
			goto out_em;
		}
		disk_io_size = em->block_len;
		count = em->block_len;
		encoded->unencoded_len = em->ram_bytes;
		encoded->unencoded_offset = iocb->ki_pos - em->orig_start;
		ret = btrfs_encoded_io_compression_from_extent(fs_info,
							     em->compress_type);
		if (ret < 0)
			goto out_em;
		encoded->compression = ret;
	} else {
		disk_bytenr = em->block_start + (start - em->start);
		if (encoded->len > count)
			encoded->len = count;
		/*
		 * Don't read beyond what we locked. This also limits the page
		 * allocations that we'll do.
		 */
		disk_io_size = min(lockend + 1, iocb->ki_pos + encoded->len) - start;
		count = start + disk_io_size - iocb->ki_pos;
		encoded->len = count;
		encoded->unencoded_len = count;
		disk_io_size = ALIGN(disk_io_size, fs_info->sectorsize);
	}
	free_extent_map(em);
	em = NULL;

	if (disk_bytenr == EXTENT_MAP_HOLE) {
		unlock_extent(io_tree, start, lockend, &cached_state);
		btrfs_inode_unlock(inode, BTRFS_ILOCK_SHARED);
		unlocked = true;
		ret = iov_iter_zero(count, iter);
		if (ret != count)
			ret = -EFAULT;
	} else {
		ret = btrfs_encoded_read_regular(iocb, iter, start, lockend,
						 &cached_state, disk_bytenr,
						 disk_io_size, count,
						 encoded->compression,
						 &unlocked);
	}

out:
	if (ret >= 0)
		iocb->ki_pos += encoded->len;
out_em:
	free_extent_map(em);
out_unlock_extent:
	if (!unlocked)
		unlock_extent(io_tree, start, lockend, &cached_state);
out_unlock_inode:
	if (!unlocked)
		btrfs_inode_unlock(inode, BTRFS_ILOCK_SHARED);
	return ret;
}

ssize_t btrfs_do_encoded_write(struct kiocb *iocb, struct iov_iter *from,
			       const struct btrfs_ioctl_encoded_io_args *encoded)
{
	struct btrfs_inode *inode = BTRFS_I(file_inode(iocb->ki_filp));
	struct btrfs_root *root = inode->root;
	struct btrfs_fs_info *fs_info = root->fs_info;
	struct extent_io_tree *io_tree = &inode->io_tree;
	struct extent_changeset *data_reserved = NULL;
	struct extent_state *cached_state = NULL;
	struct btrfs_ordered_extent *ordered;
	int compression;
	size_t orig_count;
	u64 start, end;
	u64 num_bytes, ram_bytes, disk_num_bytes;
	unsigned long nr_pages, i;
	struct page **pages;
	struct btrfs_key ins;
	bool extent_reserved = false;
	struct extent_map *em;
	ssize_t ret;

	switch (encoded->compression) {
	case BTRFS_ENCODED_IO_COMPRESSION_ZLIB:
		compression = BTRFS_COMPRESS_ZLIB;
		break;
	case BTRFS_ENCODED_IO_COMPRESSION_ZSTD:
		compression = BTRFS_COMPRESS_ZSTD;
		break;
	case BTRFS_ENCODED_IO_COMPRESSION_LZO_4K:
	case BTRFS_ENCODED_IO_COMPRESSION_LZO_8K:
	case BTRFS_ENCODED_IO_COMPRESSION_LZO_16K:
	case BTRFS_ENCODED_IO_COMPRESSION_LZO_32K:
	case BTRFS_ENCODED_IO_COMPRESSION_LZO_64K:
		/* The sector size must match for LZO. */
		if (encoded->compression -
		    BTRFS_ENCODED_IO_COMPRESSION_LZO_4K + 12 !=
		    fs_info->sectorsize_bits)
			return -EINVAL;
		compression = BTRFS_COMPRESS_LZO;
		break;
	default:
		return -EINVAL;
	}
	if (encoded->encryption != BTRFS_ENCODED_IO_ENCRYPTION_NONE)
		return -EINVAL;

	orig_count = iov_iter_count(from);

	/* The extent size must be sane. */
	if (encoded->unencoded_len > BTRFS_MAX_UNCOMPRESSED ||
	    orig_count > BTRFS_MAX_COMPRESSED || orig_count == 0)
		return -EINVAL;

	/*
	 * The compressed data must be smaller than the decompressed data.
	 *
	 * It's of course possible for data to compress to larger or the same
	 * size, but the buffered I/O path falls back to no compression for such
	 * data, and we don't want to break any assumptions by creating these
	 * extents.
	 *
	 * Note that this is less strict than the current check we have that the
	 * compressed data must be at least one sector smaller than the
	 * decompressed data. We only want to enforce the weaker requirement
	 * from old kernels that it is at least one byte smaller.
	 */
	if (orig_count >= encoded->unencoded_len)
		return -EINVAL;

	/* The extent must start on a sector boundary. */
	start = iocb->ki_pos;
	if (!IS_ALIGNED(start, fs_info->sectorsize))
		return -EINVAL;

	/*
	 * The extent must end on a sector boundary. However, we allow a write
	 * which ends at or extends i_size to have an unaligned length; we round
	 * up the extent size and set i_size to the unaligned end.
	 */
	if (start + encoded->len < inode->vfs_inode.i_size &&
	    !IS_ALIGNED(start + encoded->len, fs_info->sectorsize))
		return -EINVAL;

	/* Finally, the offset in the unencoded data must be sector-aligned. */
	if (!IS_ALIGNED(encoded->unencoded_offset, fs_info->sectorsize))
		return -EINVAL;

	num_bytes = ALIGN(encoded->len, fs_info->sectorsize);
	ram_bytes = ALIGN(encoded->unencoded_len, fs_info->sectorsize);
	end = start + num_bytes - 1;

	/*
	 * If the extent cannot be inline, the compressed data on disk must be
	 * sector-aligned. For convenience, we extend it with zeroes if it
	 * isn't.
	 */
	disk_num_bytes = ALIGN(orig_count, fs_info->sectorsize);
	nr_pages = DIV_ROUND_UP(disk_num_bytes, PAGE_SIZE);
	pages = kvcalloc(nr_pages, sizeof(struct page *), GFP_KERNEL_ACCOUNT);
	if (!pages)
		return -ENOMEM;
	for (i = 0; i < nr_pages; i++) {
		size_t bytes = min_t(size_t, PAGE_SIZE, iov_iter_count(from));
		char *kaddr;

		pages[i] = alloc_page(GFP_KERNEL_ACCOUNT);
		if (!pages[i]) {
			ret = -ENOMEM;
			goto out_pages;
		}
		kaddr = kmap_local_page(pages[i]);
		if (copy_from_iter(kaddr, bytes, from) != bytes) {
			kunmap_local(kaddr);
			ret = -EFAULT;
			goto out_pages;
		}
		if (bytes < PAGE_SIZE)
			memset(kaddr + bytes, 0, PAGE_SIZE - bytes);
		kunmap_local(kaddr);
	}

	for (;;) {
		struct btrfs_ordered_extent *ordered;

		ret = btrfs_wait_ordered_range(&inode->vfs_inode, start, num_bytes);
		if (ret)
			goto out_pages;
		ret = invalidate_inode_pages2_range(inode->vfs_inode.i_mapping,
						    start >> PAGE_SHIFT,
						    end >> PAGE_SHIFT);
		if (ret)
			goto out_pages;
		lock_extent(io_tree, start, end, &cached_state);
		ordered = btrfs_lookup_ordered_range(inode, start, num_bytes);
		if (!ordered &&
		    !filemap_range_has_page(inode->vfs_inode.i_mapping, start, end))
			break;
		if (ordered)
			btrfs_put_ordered_extent(ordered);
		unlock_extent(io_tree, start, end, &cached_state);
		cond_resched();
	}

	/*
	 * We don't use the higher-level delalloc space functions because our
	 * num_bytes and disk_num_bytes are different.
	 */
	ret = btrfs_alloc_data_chunk_ondemand(inode, disk_num_bytes);
	if (ret)
		goto out_unlock;
	ret = btrfs_qgroup_reserve_data(inode, &data_reserved, start, num_bytes);
	if (ret)
		goto out_free_data_space;
	ret = btrfs_delalloc_reserve_metadata(inode, num_bytes, disk_num_bytes,
					      false);
	if (ret)
		goto out_qgroup_free_data;

	/* Try an inline extent first. */
	if (start == 0 && encoded->unencoded_len == encoded->len &&
	    encoded->unencoded_offset == 0) {
		ret = cow_file_range_inline(inode, encoded->len, orig_count,
					    compression, pages, true);
		if (ret <= 0) {
			if (ret == 0)
				ret = orig_count;
			goto out_delalloc_release;
		}
	}

	ret = btrfs_reserve_extent(root, disk_num_bytes, disk_num_bytes,
				   disk_num_bytes, 0, 0, &ins, 1, 1);
	if (ret)
		goto out_delalloc_release;
	extent_reserved = true;

	em = create_io_em(inode, start, num_bytes,
			  start - encoded->unencoded_offset, ins.objectid,
			  ins.offset, ins.offset, ram_bytes, compression,
			  BTRFS_ORDERED_COMPRESSED);
	if (IS_ERR(em)) {
		ret = PTR_ERR(em);
		goto out_free_reserved;
	}
	free_extent_map(em);

	ordered = btrfs_alloc_ordered_extent(inode, start, num_bytes, ram_bytes,
				       ins.objectid, ins.offset,
				       encoded->unencoded_offset,
				       (1 << BTRFS_ORDERED_ENCODED) |
				       (1 << BTRFS_ORDERED_COMPRESSED),
				       compression);
	if (IS_ERR(ordered)) {
		btrfs_drop_extent_map_range(inode, start, end, false);
		ret = PTR_ERR(ordered);
		goto out_free_reserved;
	}
	btrfs_dec_block_group_reservations(fs_info, ins.objectid);

	if (start + encoded->len > inode->vfs_inode.i_size)
		i_size_write(&inode->vfs_inode, start + encoded->len);

	unlock_extent(io_tree, start, end, &cached_state);

	btrfs_delalloc_release_extents(inode, num_bytes);

	btrfs_submit_compressed_write(ordered, pages, nr_pages, 0, false);
	ret = orig_count;
	goto out;

out_free_reserved:
	btrfs_dec_block_group_reservations(fs_info, ins.objectid);
	btrfs_free_reserved_extent(fs_info, ins.objectid, ins.offset, 1);
out_delalloc_release:
	btrfs_delalloc_release_extents(inode, num_bytes);
	btrfs_delalloc_release_metadata(inode, disk_num_bytes, ret < 0);
out_qgroup_free_data:
	if (ret < 0)
		btrfs_qgroup_free_data(inode, data_reserved, start, num_bytes);
out_free_data_space:
	/*
	 * If btrfs_reserve_extent() succeeded, then we already decremented
	 * bytes_may_use.
	 */
	if (!extent_reserved)
		btrfs_free_reserved_data_space_noquota(fs_info, disk_num_bytes);
out_unlock:
	unlock_extent(io_tree, start, end, &cached_state);
out_pages:
	for (i = 0; i < nr_pages; i++) {
		if (pages[i])
			__free_page(pages[i]);
	}
	kvfree(pages);
out:
	if (ret >= 0)
		iocb->ki_pos += encoded->len;
	return ret;
}

#ifdef CONFIG_SWAP
/*
 * Add an entry indicating a block group or device which is pinned by a
 * swapfile. Returns 0 on success, 1 if there is already an entry for it, or a
 * negative errno on failure.
 */
static int btrfs_add_swapfile_pin(struct inode *inode, void *ptr,
				  bool is_block_group)
{
	struct btrfs_fs_info *fs_info = BTRFS_I(inode)->root->fs_info;
	struct btrfs_swapfile_pin *sp, *entry;
	struct rb_node **p;
	struct rb_node *parent = NULL;

	sp = kmalloc(sizeof(*sp), GFP_NOFS);
	if (!sp)
		return -ENOMEM;
	sp->ptr = ptr;
	sp->inode = inode;
	sp->is_block_group = is_block_group;
	sp->bg_extent_count = 1;

	spin_lock(&fs_info->swapfile_pins_lock);
	p = &fs_info->swapfile_pins.rb_node;
	while (*p) {
		parent = *p;
		entry = rb_entry(parent, struct btrfs_swapfile_pin, node);
		if (sp->ptr < entry->ptr ||
		    (sp->ptr == entry->ptr && sp->inode < entry->inode)) {
			p = &(*p)->rb_left;
		} else if (sp->ptr > entry->ptr ||
			   (sp->ptr == entry->ptr && sp->inode > entry->inode)) {
			p = &(*p)->rb_right;
		} else {
			if (is_block_group)
				entry->bg_extent_count++;
			spin_unlock(&fs_info->swapfile_pins_lock);
			kfree(sp);
			return 1;
		}
	}
	rb_link_node(&sp->node, parent, p);
	rb_insert_color(&sp->node, &fs_info->swapfile_pins);
	spin_unlock(&fs_info->swapfile_pins_lock);
	return 0;
}

/* Free all of the entries pinned by this swapfile. */
static void btrfs_free_swapfile_pins(struct inode *inode)
{
	struct btrfs_fs_info *fs_info = BTRFS_I(inode)->root->fs_info;
	struct btrfs_swapfile_pin *sp;
	struct rb_node *node, *next;

	spin_lock(&fs_info->swapfile_pins_lock);
	node = rb_first(&fs_info->swapfile_pins);
	while (node) {
		next = rb_next(node);
		sp = rb_entry(node, struct btrfs_swapfile_pin, node);
		if (sp->inode == inode) {
			rb_erase(&sp->node, &fs_info->swapfile_pins);
			if (sp->is_block_group) {
				btrfs_dec_block_group_swap_extents(sp->ptr,
							   sp->bg_extent_count);
				btrfs_put_block_group(sp->ptr);
			}
			kfree(sp);
		}
		node = next;
	}
	spin_unlock(&fs_info->swapfile_pins_lock);
}

struct btrfs_swap_info {
	u64 start;
	u64 block_start;
	u64 block_len;
	u64 lowest_ppage;
	u64 highest_ppage;
	unsigned long nr_pages;
	int nr_extents;
};

static int btrfs_add_swap_extent(struct swap_info_struct *sis,
				 struct btrfs_swap_info *bsi)
{
	unsigned long nr_pages;
	unsigned long max_pages;
	u64 first_ppage, first_ppage_reported, next_ppage;
	int ret;

	/*
	 * Our swapfile may have had its size extended after the swap header was
	 * written. In that case activating the swapfile should not go beyond
	 * the max size set in the swap header.
	 */
	if (bsi->nr_pages >= sis->max)
		return 0;

	max_pages = sis->max - bsi->nr_pages;
	first_ppage = PAGE_ALIGN(bsi->block_start) >> PAGE_SHIFT;
	next_ppage = PAGE_ALIGN_DOWN(bsi->block_start + bsi->block_len) >> PAGE_SHIFT;

	if (first_ppage >= next_ppage)
		return 0;
	nr_pages = next_ppage - first_ppage;
	nr_pages = min(nr_pages, max_pages);

	first_ppage_reported = first_ppage;
	if (bsi->start == 0)
		first_ppage_reported++;
	if (bsi->lowest_ppage > first_ppage_reported)
		bsi->lowest_ppage = first_ppage_reported;
	if (bsi->highest_ppage < (next_ppage - 1))
		bsi->highest_ppage = next_ppage - 1;

	ret = add_swap_extent(sis, bsi->nr_pages, nr_pages, first_ppage);
	if (ret < 0)
		return ret;
	bsi->nr_extents += ret;
	bsi->nr_pages += nr_pages;
	return 0;
}

static void btrfs_swap_deactivate(struct file *file)
{
	struct inode *inode = file_inode(file);

	btrfs_free_swapfile_pins(inode);
	atomic_dec(&BTRFS_I(inode)->root->nr_swapfiles);
}

static int btrfs_swap_activate(struct swap_info_struct *sis, struct file *file,
			       sector_t *span)
{
	struct inode *inode = file_inode(file);
	struct btrfs_root *root = BTRFS_I(inode)->root;
	struct btrfs_fs_info *fs_info = root->fs_info;
	struct extent_io_tree *io_tree = &BTRFS_I(inode)->io_tree;
	struct extent_state *cached_state = NULL;
	struct extent_map *em = NULL;
	struct btrfs_device *device = NULL;
	struct btrfs_swap_info bsi = {
		.lowest_ppage = (sector_t)-1ULL,
	};
	int ret = 0;
	u64 isize;
	u64 start;

	/*
	 * If the swap file was just created, make sure delalloc is done. If the
	 * file changes again after this, the user is doing something stupid and
	 * we don't really care.
	 */
	ret = btrfs_wait_ordered_range(inode, 0, (u64)-1);
	if (ret)
		return ret;

	/*
	 * The inode is locked, so these flags won't change after we check them.
	 */
	if (BTRFS_I(inode)->flags & BTRFS_INODE_COMPRESS) {
		btrfs_warn(fs_info, "swapfile must not be compressed");
		return -EINVAL;
	}
	if (!(BTRFS_I(inode)->flags & BTRFS_INODE_NODATACOW)) {
		btrfs_warn(fs_info, "swapfile must not be copy-on-write");
		return -EINVAL;
	}
	if (!(BTRFS_I(inode)->flags & BTRFS_INODE_NODATASUM)) {
		btrfs_warn(fs_info, "swapfile must not be checksummed");
		return -EINVAL;
	}

	/*
	 * Balance or device remove/replace/resize can move stuff around from
	 * under us. The exclop protection makes sure they aren't running/won't
	 * run concurrently while we are mapping the swap extents, and
	 * fs_info->swapfile_pins prevents them from running while the swap
	 * file is active and moving the extents. Note that this also prevents
	 * a concurrent device add which isn't actually necessary, but it's not
	 * really worth the trouble to allow it.
	 */
	if (!btrfs_exclop_start(fs_info, BTRFS_EXCLOP_SWAP_ACTIVATE)) {
		btrfs_warn(fs_info,
	   "cannot activate swapfile while exclusive operation is running");
		return -EBUSY;
	}

	/*
	 * Prevent snapshot creation while we are activating the swap file.
	 * We do not want to race with snapshot creation. If snapshot creation
	 * already started before we bumped nr_swapfiles from 0 to 1 and
	 * completes before the first write into the swap file after it is
	 * activated, than that write would fallback to COW.
	 */
	if (!btrfs_drew_try_write_lock(&root->snapshot_lock)) {
		btrfs_exclop_finish(fs_info);
		btrfs_warn(fs_info,
	   "cannot activate swapfile because snapshot creation is in progress");
		return -EINVAL;
	}
	/*
	 * Snapshots can create extents which require COW even if NODATACOW is
	 * set. We use this counter to prevent snapshots. We must increment it
	 * before walking the extents because we don't want a concurrent
	 * snapshot to run after we've already checked the extents.
	 *
	 * It is possible that subvolume is marked for deletion but still not
	 * removed yet. To prevent this race, we check the root status before
	 * activating the swapfile.
	 */
	spin_lock(&root->root_item_lock);
	if (btrfs_root_dead(root)) {
		spin_unlock(&root->root_item_lock);

		btrfs_exclop_finish(fs_info);
		btrfs_warn(fs_info,
		"cannot activate swapfile because subvolume %llu is being deleted",
			root->root_key.objectid);
		return -EPERM;
	}
	atomic_inc(&root->nr_swapfiles);
	spin_unlock(&root->root_item_lock);

	isize = ALIGN_DOWN(inode->i_size, fs_info->sectorsize);

	lock_extent(io_tree, 0, isize - 1, &cached_state);
	start = 0;
	while (start < isize) {
		u64 logical_block_start, physical_block_start;
		struct btrfs_block_group *bg;
		u64 len = isize - start;

		em = btrfs_get_extent(BTRFS_I(inode), NULL, 0, start, len);
		if (IS_ERR(em)) {
			ret = PTR_ERR(em);
			goto out;
		}

		if (em->block_start == EXTENT_MAP_HOLE) {
			btrfs_warn(fs_info, "swapfile must not have holes");
			ret = -EINVAL;
			goto out;
		}
		if (em->block_start == EXTENT_MAP_INLINE) {
			/*
			 * It's unlikely we'll ever actually find ourselves
			 * here, as a file small enough to fit inline won't be
			 * big enough to store more than the swap header, but in
			 * case something changes in the future, let's catch it
			 * here rather than later.
			 */
			btrfs_warn(fs_info, "swapfile must not be inline");
			ret = -EINVAL;
			goto out;
		}
		if (test_bit(EXTENT_FLAG_COMPRESSED, &em->flags)) {
			btrfs_warn(fs_info, "swapfile must not be compressed");
			ret = -EINVAL;
			goto out;
		}

		logical_block_start = em->block_start + (start - em->start);
		len = min(len, em->len - (start - em->start));
		free_extent_map(em);
		em = NULL;

		ret = can_nocow_extent(inode, start, &len, NULL, NULL, NULL, false, true);
		if (ret < 0) {
			goto out;
		} else if (ret) {
			ret = 0;
		} else {
			btrfs_warn(fs_info,
				   "swapfile must not be copy-on-write");
			ret = -EINVAL;
			goto out;
		}

		em = btrfs_get_chunk_map(fs_info, logical_block_start, len);
		if (IS_ERR(em)) {
			ret = PTR_ERR(em);
			goto out;
		}

		if (em->map_lookup->type & BTRFS_BLOCK_GROUP_PROFILE_MASK) {
			btrfs_warn(fs_info,
				   "swapfile must have single data profile");
			ret = -EINVAL;
			goto out;
		}

		if (device == NULL) {
			device = em->map_lookup->stripes[0].dev;
			ret = btrfs_add_swapfile_pin(inode, device, false);
			if (ret == 1)
				ret = 0;
			else if (ret)
				goto out;
		} else if (device != em->map_lookup->stripes[0].dev) {
			btrfs_warn(fs_info, "swapfile must be on one device");
			ret = -EINVAL;
			goto out;
		}

		physical_block_start = (em->map_lookup->stripes[0].physical +
					(logical_block_start - em->start));
		len = min(len, em->len - (logical_block_start - em->start));
		free_extent_map(em);
		em = NULL;

		bg = btrfs_lookup_block_group(fs_info, logical_block_start);
		if (!bg) {
			btrfs_warn(fs_info,
			   "could not find block group containing swapfile");
			ret = -EINVAL;
			goto out;
		}

		if (!btrfs_inc_block_group_swap_extents(bg)) {
			btrfs_warn(fs_info,
			   "block group for swapfile at %llu is read-only%s",
			   bg->start,
			   atomic_read(&fs_info->scrubs_running) ?
				       " (scrub running)" : "");
			btrfs_put_block_group(bg);
			ret = -EINVAL;
			goto out;
		}

		ret = btrfs_add_swapfile_pin(inode, bg, true);
		if (ret) {
			btrfs_put_block_group(bg);
			if (ret == 1)
				ret = 0;
			else
				goto out;
		}

		if (bsi.block_len &&
		    bsi.block_start + bsi.block_len == physical_block_start) {
			bsi.block_len += len;
		} else {
			if (bsi.block_len) {
				ret = btrfs_add_swap_extent(sis, &bsi);
				if (ret)
					goto out;
			}
			bsi.start = start;
			bsi.block_start = physical_block_start;
			bsi.block_len = len;
		}

		start += len;
	}

	if (bsi.block_len)
		ret = btrfs_add_swap_extent(sis, &bsi);

out:
	if (!IS_ERR_OR_NULL(em))
		free_extent_map(em);

	unlock_extent(io_tree, 0, isize - 1, &cached_state);

	if (ret)
		btrfs_swap_deactivate(file);

	btrfs_drew_write_unlock(&root->snapshot_lock);

	btrfs_exclop_finish(fs_info);

	if (ret)
		return ret;

	if (device)
		sis->bdev = device->bdev;
	*span = bsi.highest_ppage - bsi.lowest_ppage + 1;
	sis->max = bsi.nr_pages;
	sis->pages = bsi.nr_pages - 1;
	sis->highest_bit = bsi.nr_pages - 1;
	return bsi.nr_extents;
}
#else
static void btrfs_swap_deactivate(struct file *file)
{
}

static int btrfs_swap_activate(struct swap_info_struct *sis, struct file *file,
			       sector_t *span)
{
	return -EOPNOTSUPP;
}
#endif

/*
 * Update the number of bytes used in the VFS' inode. When we replace extents in
 * a range (clone, dedupe, fallocate's zero range), we must update the number of
 * bytes used by the inode in an atomic manner, so that concurrent stat(2) calls
 * always get a correct value.
 */
void btrfs_update_inode_bytes(struct btrfs_inode *inode,
			      const u64 add_bytes,
			      const u64 del_bytes)
{
	if (add_bytes == del_bytes)
		return;

	spin_lock(&inode->lock);
	if (del_bytes > 0)
		inode_sub_bytes(&inode->vfs_inode, del_bytes);
	if (add_bytes > 0)
		inode_add_bytes(&inode->vfs_inode, add_bytes);
	spin_unlock(&inode->lock);
}

/*
 * Verify that there are no ordered extents for a given file range.
 *
 * @inode:   The target inode.
 * @start:   Start offset of the file range, should be sector size aligned.
 * @end:     End offset (inclusive) of the file range, its value +1 should be
 *           sector size aligned.
 *
 * This should typically be used for cases where we locked an inode's VFS lock in
 * exclusive mode, we have also locked the inode's i_mmap_lock in exclusive mode,
 * we have flushed all delalloc in the range, we have waited for all ordered
 * extents in the range to complete and finally we have locked the file range in
 * the inode's io_tree.
 */
void btrfs_assert_inode_range_clean(struct btrfs_inode *inode, u64 start, u64 end)
{
	struct btrfs_root *root = inode->root;
	struct btrfs_ordered_extent *ordered;

	if (!IS_ENABLED(CONFIG_BTRFS_ASSERT))
		return;

	ordered = btrfs_lookup_first_ordered_range(inode, start, end + 1 - start);
	if (ordered) {
		btrfs_err(root->fs_info,
"found unexpected ordered extent in file range [%llu, %llu] for inode %llu root %llu (ordered range [%llu, %llu])",
			  start, end, btrfs_ino(inode), root->root_key.objectid,
			  ordered->file_offset,
			  ordered->file_offset + ordered->num_bytes - 1);
		btrfs_put_ordered_extent(ordered);
	}

	ASSERT(ordered == NULL);
}

static const struct inode_operations btrfs_dir_inode_operations = {
	.getattr	= btrfs_getattr,
	.lookup		= btrfs_lookup,
	.create		= btrfs_create,
	.unlink		= btrfs_unlink,
	.link		= btrfs_link,
	.mkdir		= btrfs_mkdir,
	.rmdir		= btrfs_rmdir,
	.rename		= btrfs_rename2,
	.symlink	= btrfs_symlink,
	.setattr	= btrfs_setattr,
	.mknod		= btrfs_mknod,
	.listxattr	= btrfs_listxattr,
	.permission	= btrfs_permission,
	.get_inode_acl	= btrfs_get_acl,
	.set_acl	= btrfs_set_acl,
	.update_time	= btrfs_update_time,
	.tmpfile        = btrfs_tmpfile,
	.fileattr_get	= btrfs_fileattr_get,
	.fileattr_set	= btrfs_fileattr_set,
};

static const struct file_operations btrfs_dir_file_operations = {
	.llseek		= generic_file_llseek,
	.read		= generic_read_dir,
	.iterate_shared	= btrfs_real_readdir,
	.open		= btrfs_opendir,
	.unlocked_ioctl	= btrfs_ioctl,
#ifdef CONFIG_COMPAT
	.compat_ioctl	= btrfs_compat_ioctl,
#endif
	.release        = btrfs_release_file,
	.fsync		= btrfs_sync_file,
};

/*
 * btrfs doesn't support the bmap operation because swapfiles
 * use bmap to make a mapping of extents in the file.  They assume
 * these extents won't change over the life of the file and they
 * use the bmap result to do IO directly to the drive.
 *
 * the btrfs bmap call would return logical addresses that aren't
 * suitable for IO and they also will change frequently as COW
 * operations happen.  So, swapfile + btrfs == corruption.
 *
 * For now we're avoiding this by dropping bmap.
 */
static const struct address_space_operations btrfs_aops = {
	.read_folio	= btrfs_read_folio,
	.writepages	= btrfs_writepages,
	.readahead	= btrfs_readahead,
	.invalidate_folio = btrfs_invalidate_folio,
	.release_folio	= btrfs_release_folio,
	.migrate_folio	= btrfs_migrate_folio,
	.dirty_folio	= filemap_dirty_folio,
	.error_remove_page = generic_error_remove_page,
	.swap_activate	= btrfs_swap_activate,
	.swap_deactivate = btrfs_swap_deactivate,
};

static const struct inode_operations btrfs_file_inode_operations = {
	.getattr	= btrfs_getattr,
	.setattr	= btrfs_setattr,
	.listxattr      = btrfs_listxattr,
	.permission	= btrfs_permission,
	.fiemap		= btrfs_fiemap,
	.get_inode_acl	= btrfs_get_acl,
	.set_acl	= btrfs_set_acl,
	.update_time	= btrfs_update_time,
	.fileattr_get	= btrfs_fileattr_get,
	.fileattr_set	= btrfs_fileattr_set,
};
static const struct inode_operations btrfs_special_inode_operations = {
	.getattr	= btrfs_getattr,
	.setattr	= btrfs_setattr,
	.permission	= btrfs_permission,
	.listxattr	= btrfs_listxattr,
	.get_inode_acl	= btrfs_get_acl,
	.set_acl	= btrfs_set_acl,
	.update_time	= btrfs_update_time,
};
static const struct inode_operations btrfs_symlink_inode_operations = {
	.get_link	= page_get_link,
	.getattr	= btrfs_getattr,
	.setattr	= btrfs_setattr,
	.permission	= btrfs_permission,
	.listxattr	= btrfs_listxattr,
	.update_time	= btrfs_update_time,
};

const struct dentry_operations btrfs_dentry_operations = {
	.d_delete	= btrfs_dentry_delete,
};<|MERGE_RESOLUTION|>--- conflicted
+++ resolved
@@ -3209,13 +3209,6 @@
 	if (btrfs_is_zoned(fs_info))
 		btrfs_zone_finish_endio(fs_info, ordered_extent->disk_bytenr,
 					ordered_extent->disk_num_bytes);
-<<<<<<< HEAD
-	} else if (btrfs_is_data_reloc_root(inode->root)) {
-		btrfs_zone_finish_endio(fs_info, ordered_extent->disk_bytenr,
-					ordered_extent->disk_num_bytes);
-	}
-=======
->>>>>>> 6c7f2744
 
 	if (test_bit(BTRFS_ORDERED_TRUNCATED, &ordered_extent->flags)) {
 		truncated = true;
