// SPDX-License-Identifier: GPL-2.0
/*
 * Copyright (C) 2007 Oracle.  All rights reserved.
 */

#include <crypto/hash.h>
#include <linux/kernel.h>
#include <linux/bio.h>
#include <linux/blk-cgroup.h>
#include <linux/file.h>
#include <linux/fs.h>
#include <linux/pagemap.h>
#include <linux/highmem.h>
#include <linux/time.h>
#include <linux/init.h>
#include <linux/string.h>
#include <linux/backing-dev.h>
#include <linux/writeback.h>
#include <linux/compat.h>
#include <linux/xattr.h>
#include <linux/posix_acl.h>
#include <linux/falloc.h>
#include <linux/slab.h>
#include <linux/ratelimit.h>
#include <linux/btrfs.h>
#include <linux/blkdev.h>
#include <linux/posix_acl_xattr.h>
#include <linux/uio.h>
#include <linux/magic.h>
#include <linux/iversion.h>
#include <linux/swap.h>
#include <linux/migrate.h>
#include <linux/sched/mm.h>
#include <linux/iomap.h>
#include <asm/unaligned.h>
#include <linux/fsverity.h>
#include "misc.h"
#include "ctree.h"
#include "disk-io.h"
#include "transaction.h"
#include "btrfs_inode.h"
#include "print-tree.h"
#include "ordered-data.h"
#include "xattr.h"
#include "tree-log.h"
#include "bio.h"
#include "compression.h"
#include "locking.h"
#include "free-space-cache.h"
#include "props.h"
#include "qgroup.h"
#include "delalloc-space.h"
#include "block-group.h"
#include "space-info.h"
#include "zoned.h"
#include "subpage.h"
#include "inode-item.h"
#include "fs.h"
#include "accessors.h"
#include "extent-tree.h"
#include "root-tree.h"
#include "defrag.h"
#include "dir-item.h"
#include "file-item.h"
#include "uuid-tree.h"
#include "ioctl.h"
#include "file.h"
#include "acl.h"
#include "relocation.h"
#include "verity.h"
#include "super.h"
#include "orphan.h"
#include "backref.h"
#include "raid-stripe-tree.h"

struct btrfs_iget_args {
	u64 ino;
	struct btrfs_root *root;
};

struct btrfs_dio_data {
	ssize_t submitted;
	struct extent_changeset *data_reserved;
	struct btrfs_ordered_extent *ordered;
	bool data_space_reserved;
	bool nocow_done;
};

struct btrfs_dio_private {
	/* Range of I/O */
	u64 file_offset;
	u32 bytes;

	/* This must be last */
	struct btrfs_bio bbio;
};

static struct bio_set btrfs_dio_bioset;

struct btrfs_rename_ctx {
	/* Output field. Stores the index number of the old directory entry. */
	u64 index;
};

/*
 * Used by data_reloc_print_warning_inode() to pass needed info for filename
 * resolution and output of error message.
 */
struct data_reloc_warn {
	struct btrfs_path path;
	struct btrfs_fs_info *fs_info;
	u64 extent_item_size;
	u64 logical;
	int mirror_num;
};

static const struct inode_operations btrfs_dir_inode_operations;
static const struct inode_operations btrfs_symlink_inode_operations;
static const struct inode_operations btrfs_special_inode_operations;
static const struct inode_operations btrfs_file_inode_operations;
static const struct address_space_operations btrfs_aops;
static const struct file_operations btrfs_dir_file_operations;

static struct kmem_cache *btrfs_inode_cachep;

static int btrfs_setsize(struct inode *inode, struct iattr *attr);
static int btrfs_truncate(struct btrfs_inode *inode, bool skip_writeback);

static noinline int run_delalloc_cow(struct btrfs_inode *inode,
				     struct page *locked_page, u64 start,
				     u64 end, struct writeback_control *wbc,
				     bool pages_dirty);
static struct extent_map *create_io_em(struct btrfs_inode *inode, u64 start,
				       u64 len, u64 orig_start, u64 block_start,
				       u64 block_len, u64 orig_block_len,
				       u64 ram_bytes, int compress_type,
				       int type);

static int data_reloc_print_warning_inode(u64 inum, u64 offset, u64 num_bytes,
					  u64 root, void *warn_ctx)
{
	struct data_reloc_warn *warn = warn_ctx;
	struct btrfs_fs_info *fs_info = warn->fs_info;
	struct extent_buffer *eb;
	struct btrfs_inode_item *inode_item;
	struct inode_fs_paths *ipath = NULL;
	struct btrfs_root *local_root;
	struct btrfs_key key;
	unsigned int nofs_flag;
	u32 nlink;
	int ret;

	local_root = btrfs_get_fs_root(fs_info, root, true);
	if (IS_ERR(local_root)) {
		ret = PTR_ERR(local_root);
		goto err;
	}

	/* This makes the path point to (inum INODE_ITEM ioff). */
	key.objectid = inum;
	key.type = BTRFS_INODE_ITEM_KEY;
	key.offset = 0;

	ret = btrfs_search_slot(NULL, local_root, &key, &warn->path, 0, 0);
	if (ret) {
		btrfs_put_root(local_root);
		btrfs_release_path(&warn->path);
		goto err;
	}

	eb = warn->path.nodes[0];
	inode_item = btrfs_item_ptr(eb, warn->path.slots[0], struct btrfs_inode_item);
	nlink = btrfs_inode_nlink(eb, inode_item);
	btrfs_release_path(&warn->path);

	nofs_flag = memalloc_nofs_save();
	ipath = init_ipath(4096, local_root, &warn->path);
	memalloc_nofs_restore(nofs_flag);
	if (IS_ERR(ipath)) {
		btrfs_put_root(local_root);
		ret = PTR_ERR(ipath);
		ipath = NULL;
		/*
		 * -ENOMEM, not a critical error, just output an generic error
		 * without filename.
		 */
		btrfs_warn(fs_info,
"checksum error at logical %llu mirror %u root %llu, inode %llu offset %llu",
			   warn->logical, warn->mirror_num, root, inum, offset);
		return ret;
	}
	ret = paths_from_inode(inum, ipath);
	if (ret < 0)
		goto err;

	/*
	 * We deliberately ignore the bit ipath might have been too small to
	 * hold all of the paths here
	 */
	for (int i = 0; i < ipath->fspath->elem_cnt; i++) {
		btrfs_warn(fs_info,
"checksum error at logical %llu mirror %u root %llu inode %llu offset %llu length %u links %u (path: %s)",
			   warn->logical, warn->mirror_num, root, inum, offset,
			   fs_info->sectorsize, nlink,
			   (char *)(unsigned long)ipath->fspath->val[i]);
	}

	btrfs_put_root(local_root);
	free_ipath(ipath);
	return 0;

err:
	btrfs_warn(fs_info,
"checksum error at logical %llu mirror %u root %llu inode %llu offset %llu, path resolving failed with ret=%d",
		   warn->logical, warn->mirror_num, root, inum, offset, ret);

	free_ipath(ipath);
	return ret;
}

/*
 * Do extra user-friendly error output (e.g. lookup all the affected files).
 *
 * Return true if we succeeded doing the backref lookup.
 * Return false if such lookup failed, and has to fallback to the old error message.
 */
static void print_data_reloc_error(const struct btrfs_inode *inode, u64 file_off,
				   const u8 *csum, const u8 *csum_expected,
				   int mirror_num)
{
	struct btrfs_fs_info *fs_info = inode->root->fs_info;
	struct btrfs_path path = { 0 };
	struct btrfs_key found_key = { 0 };
	struct extent_buffer *eb;
	struct btrfs_extent_item *ei;
	const u32 csum_size = fs_info->csum_size;
	u64 logical;
	u64 flags;
	u32 item_size;
	int ret;

	mutex_lock(&fs_info->reloc_mutex);
	logical = btrfs_get_reloc_bg_bytenr(fs_info);
	mutex_unlock(&fs_info->reloc_mutex);

	if (logical == U64_MAX) {
		btrfs_warn_rl(fs_info, "has data reloc tree but no running relocation");
		btrfs_warn_rl(fs_info,
"csum failed root %lld ino %llu off %llu csum " CSUM_FMT " expected csum " CSUM_FMT " mirror %d",
			inode->root->root_key.objectid, btrfs_ino(inode), file_off,
			CSUM_FMT_VALUE(csum_size, csum),
			CSUM_FMT_VALUE(csum_size, csum_expected),
			mirror_num);
		return;
	}

	logical += file_off;
	btrfs_warn_rl(fs_info,
"csum failed root %lld ino %llu off %llu logical %llu csum " CSUM_FMT " expected csum " CSUM_FMT " mirror %d",
			inode->root->root_key.objectid,
			btrfs_ino(inode), file_off, logical,
			CSUM_FMT_VALUE(csum_size, csum),
			CSUM_FMT_VALUE(csum_size, csum_expected),
			mirror_num);

	ret = extent_from_logical(fs_info, logical, &path, &found_key, &flags);
	if (ret < 0) {
		btrfs_err_rl(fs_info, "failed to lookup extent item for logical %llu: %d",
			     logical, ret);
		return;
	}
	eb = path.nodes[0];
	ei = btrfs_item_ptr(eb, path.slots[0], struct btrfs_extent_item);
	item_size = btrfs_item_size(eb, path.slots[0]);
	if (flags & BTRFS_EXTENT_FLAG_TREE_BLOCK) {
		unsigned long ptr = 0;
		u64 ref_root;
		u8 ref_level;

		while (true) {
			ret = tree_backref_for_extent(&ptr, eb, &found_key, ei,
						      item_size, &ref_root,
						      &ref_level);
			if (ret < 0) {
				btrfs_warn_rl(fs_info,
				"failed to resolve tree backref for logical %llu: %d",
					      logical, ret);
				break;
			}
			if (ret > 0)
				break;

			btrfs_warn_rl(fs_info,
"csum error at logical %llu mirror %u: metadata %s (level %d) in tree %llu",
				logical, mirror_num,
				(ref_level ? "node" : "leaf"),
				ref_level, ref_root);
		}
		btrfs_release_path(&path);
	} else {
		struct btrfs_backref_walk_ctx ctx = { 0 };
		struct data_reloc_warn reloc_warn = { 0 };

		btrfs_release_path(&path);

		ctx.bytenr = found_key.objectid;
		ctx.extent_item_pos = logical - found_key.objectid;
		ctx.fs_info = fs_info;

		reloc_warn.logical = logical;
		reloc_warn.extent_item_size = found_key.offset;
		reloc_warn.mirror_num = mirror_num;
		reloc_warn.fs_info = fs_info;

		iterate_extent_inodes(&ctx, true,
				      data_reloc_print_warning_inode, &reloc_warn);
	}
}

static void __cold btrfs_print_data_csum_error(struct btrfs_inode *inode,
		u64 logical_start, u8 *csum, u8 *csum_expected, int mirror_num)
{
	struct btrfs_root *root = inode->root;
	const u32 csum_size = root->fs_info->csum_size;

	/* For data reloc tree, it's better to do a backref lookup instead. */
	if (root->root_key.objectid == BTRFS_DATA_RELOC_TREE_OBJECTID)
		return print_data_reloc_error(inode, logical_start, csum,
					      csum_expected, mirror_num);

	/* Output without objectid, which is more meaningful */
	if (root->root_key.objectid >= BTRFS_LAST_FREE_OBJECTID) {
		btrfs_warn_rl(root->fs_info,
"csum failed root %lld ino %lld off %llu csum " CSUM_FMT " expected csum " CSUM_FMT " mirror %d",
			root->root_key.objectid, btrfs_ino(inode),
			logical_start,
			CSUM_FMT_VALUE(csum_size, csum),
			CSUM_FMT_VALUE(csum_size, csum_expected),
			mirror_num);
	} else {
		btrfs_warn_rl(root->fs_info,
"csum failed root %llu ino %llu off %llu csum " CSUM_FMT " expected csum " CSUM_FMT " mirror %d",
			root->root_key.objectid, btrfs_ino(inode),
			logical_start,
			CSUM_FMT_VALUE(csum_size, csum),
			CSUM_FMT_VALUE(csum_size, csum_expected),
			mirror_num);
	}
}

/*
 * Lock inode i_rwsem based on arguments passed.
 *
 * ilock_flags can have the following bit set:
 *
 * BTRFS_ILOCK_SHARED - acquire a shared lock on the inode
 * BTRFS_ILOCK_TRY - try to acquire the lock, if fails on first attempt
 *		     return -EAGAIN
 * BTRFS_ILOCK_MMAP - acquire a write lock on the i_mmap_lock
 */
int btrfs_inode_lock(struct btrfs_inode *inode, unsigned int ilock_flags)
{
	if (ilock_flags & BTRFS_ILOCK_SHARED) {
		if (ilock_flags & BTRFS_ILOCK_TRY) {
			if (!inode_trylock_shared(&inode->vfs_inode))
				return -EAGAIN;
			else
				return 0;
		}
		inode_lock_shared(&inode->vfs_inode);
	} else {
		if (ilock_flags & BTRFS_ILOCK_TRY) {
			if (!inode_trylock(&inode->vfs_inode))
				return -EAGAIN;
			else
				return 0;
		}
		inode_lock(&inode->vfs_inode);
	}
	if (ilock_flags & BTRFS_ILOCK_MMAP)
		down_write(&inode->i_mmap_lock);
	return 0;
}

/*
 * Unock inode i_rwsem.
 *
 * ilock_flags should contain the same bits set as passed to btrfs_inode_lock()
 * to decide whether the lock acquired is shared or exclusive.
 */
void btrfs_inode_unlock(struct btrfs_inode *inode, unsigned int ilock_flags)
{
	if (ilock_flags & BTRFS_ILOCK_MMAP)
		up_write(&inode->i_mmap_lock);
	if (ilock_flags & BTRFS_ILOCK_SHARED)
		inode_unlock_shared(&inode->vfs_inode);
	else
		inode_unlock(&inode->vfs_inode);
}

/*
 * Cleanup all submitted ordered extents in specified range to handle errors
 * from the btrfs_run_delalloc_range() callback.
 *
 * NOTE: caller must ensure that when an error happens, it can not call
 * extent_clear_unlock_delalloc() to clear both the bits EXTENT_DO_ACCOUNTING
 * and EXTENT_DELALLOC simultaneously, because that causes the reserved metadata
 * to be released, which we want to happen only when finishing the ordered
 * extent (btrfs_finish_ordered_io()).
 */
static inline void btrfs_cleanup_ordered_extents(struct btrfs_inode *inode,
						 struct page *locked_page,
						 u64 offset, u64 bytes)
{
	unsigned long index = offset >> PAGE_SHIFT;
	unsigned long end_index = (offset + bytes - 1) >> PAGE_SHIFT;
	u64 page_start = 0, page_end = 0;
	struct page *page;

	if (locked_page) {
		page_start = page_offset(locked_page);
		page_end = page_start + PAGE_SIZE - 1;
	}

	while (index <= end_index) {
		/*
		 * For locked page, we will call btrfs_mark_ordered_io_finished
		 * through btrfs_mark_ordered_io_finished() on it
		 * in run_delalloc_range() for the error handling, which will
		 * clear page Ordered and run the ordered extent accounting.
		 *
		 * Here we can't just clear the Ordered bit, or
		 * btrfs_mark_ordered_io_finished() would skip the accounting
		 * for the page range, and the ordered extent will never finish.
		 */
		if (locked_page && index == (page_start >> PAGE_SHIFT)) {
			index++;
			continue;
		}
		page = find_get_page(inode->vfs_inode.i_mapping, index);
		index++;
		if (!page)
			continue;

		/*
		 * Here we just clear all Ordered bits for every page in the
		 * range, then btrfs_mark_ordered_io_finished() will handle
		 * the ordered extent accounting for the range.
		 */
		btrfs_page_clamp_clear_ordered(inode->root->fs_info, page,
					       offset, bytes);
		put_page(page);
	}

	if (locked_page) {
		/* The locked page covers the full range, nothing needs to be done */
		if (bytes + offset <= page_start + PAGE_SIZE)
			return;
		/*
		 * In case this page belongs to the delalloc range being
		 * instantiated then skip it, since the first page of a range is
		 * going to be properly cleaned up by the caller of
		 * run_delalloc_range
		 */
		if (page_start >= offset && page_end <= (offset + bytes - 1)) {
			bytes = offset + bytes - page_offset(locked_page) - PAGE_SIZE;
			offset = page_offset(locked_page) + PAGE_SIZE;
		}
	}

	return btrfs_mark_ordered_io_finished(inode, NULL, offset, bytes, false);
}

static int btrfs_dirty_inode(struct btrfs_inode *inode);

static int btrfs_init_inode_security(struct btrfs_trans_handle *trans,
				     struct btrfs_new_inode_args *args)
{
	int err;

	if (args->default_acl) {
		err = __btrfs_set_acl(trans, args->inode, args->default_acl,
				      ACL_TYPE_DEFAULT);
		if (err)
			return err;
	}
	if (args->acl) {
		err = __btrfs_set_acl(trans, args->inode, args->acl, ACL_TYPE_ACCESS);
		if (err)
			return err;
	}
	if (!args->default_acl && !args->acl)
		cache_no_acl(args->inode);
	return btrfs_xattr_security_init(trans, args->inode, args->dir,
					 &args->dentry->d_name);
}

/*
 * this does all the hard work for inserting an inline extent into
 * the btree.  The caller should have done a btrfs_drop_extents so that
 * no overlapping inline items exist in the btree
 */
static int insert_inline_extent(struct btrfs_trans_handle *trans,
				struct btrfs_path *path,
				struct btrfs_inode *inode, bool extent_inserted,
				size_t size, size_t compressed_size,
				int compress_type,
				struct page **compressed_pages,
				bool update_i_size)
{
	struct btrfs_root *root = inode->root;
	struct extent_buffer *leaf;
	struct page *page = NULL;
	char *kaddr;
	unsigned long ptr;
	struct btrfs_file_extent_item *ei;
	int ret;
	size_t cur_size = size;
	u64 i_size;

	ASSERT((compressed_size > 0 && compressed_pages) ||
	       (compressed_size == 0 && !compressed_pages));

	if (compressed_size && compressed_pages)
		cur_size = compressed_size;

	if (!extent_inserted) {
		struct btrfs_key key;
		size_t datasize;

		key.objectid = btrfs_ino(inode);
		key.offset = 0;
		key.type = BTRFS_EXTENT_DATA_KEY;

		datasize = btrfs_file_extent_calc_inline_size(cur_size);
		ret = btrfs_insert_empty_item(trans, root, path, &key,
					      datasize);
		if (ret)
			goto fail;
	}
	leaf = path->nodes[0];
	ei = btrfs_item_ptr(leaf, path->slots[0],
			    struct btrfs_file_extent_item);
	btrfs_set_file_extent_generation(leaf, ei, trans->transid);
	btrfs_set_file_extent_type(leaf, ei, BTRFS_FILE_EXTENT_INLINE);
	btrfs_set_file_extent_encryption(leaf, ei, 0);
	btrfs_set_file_extent_other_encoding(leaf, ei, 0);
	btrfs_set_file_extent_ram_bytes(leaf, ei, size);
	ptr = btrfs_file_extent_inline_start(ei);

	if (compress_type != BTRFS_COMPRESS_NONE) {
		struct page *cpage;
		int i = 0;
		while (compressed_size > 0) {
			cpage = compressed_pages[i];
			cur_size = min_t(unsigned long, compressed_size,
				       PAGE_SIZE);

			kaddr = kmap_local_page(cpage);
			write_extent_buffer(leaf, kaddr, ptr, cur_size);
			kunmap_local(kaddr);

			i++;
			ptr += cur_size;
			compressed_size -= cur_size;
		}
		btrfs_set_file_extent_compression(leaf, ei,
						  compress_type);
	} else {
		page = find_get_page(inode->vfs_inode.i_mapping, 0);
		btrfs_set_file_extent_compression(leaf, ei, 0);
		kaddr = kmap_local_page(page);
		write_extent_buffer(leaf, kaddr, ptr, size);
		kunmap_local(kaddr);
		put_page(page);
	}
	btrfs_mark_buffer_dirty(trans, leaf);
	btrfs_release_path(path);

	/*
	 * We align size to sectorsize for inline extents just for simplicity
	 * sake.
	 */
	ret = btrfs_inode_set_file_extent_range(inode, 0,
					ALIGN(size, root->fs_info->sectorsize));
	if (ret)
		goto fail;

	/*
	 * We're an inline extent, so nobody can extend the file past i_size
	 * without locking a page we already have locked.
	 *
	 * We must do any i_size and inode updates before we unlock the pages.
	 * Otherwise we could end up racing with unlink.
	 */
	i_size = i_size_read(&inode->vfs_inode);
	if (update_i_size && size > i_size) {
		i_size_write(&inode->vfs_inode, size);
		i_size = size;
	}
	inode->disk_i_size = i_size;

fail:
	return ret;
}


/*
 * conditionally insert an inline extent into the file.  This
 * does the checks required to make sure the data is small enough
 * to fit as an inline extent.
 */
static noinline int cow_file_range_inline(struct btrfs_inode *inode, u64 size,
					  size_t compressed_size,
					  int compress_type,
					  struct page **compressed_pages,
					  bool update_i_size)
{
	struct btrfs_drop_extents_args drop_args = { 0 };
	struct btrfs_root *root = inode->root;
	struct btrfs_fs_info *fs_info = root->fs_info;
	struct btrfs_trans_handle *trans;
	u64 data_len = (compressed_size ?: size);
	int ret;
	struct btrfs_path *path;

	/*
	 * We can create an inline extent if it ends at or beyond the current
	 * i_size, is no larger than a sector (decompressed), and the (possibly
	 * compressed) data fits in a leaf and the configured maximum inline
	 * size.
	 */
	if (size < i_size_read(&inode->vfs_inode) ||
	    size > fs_info->sectorsize ||
	    data_len > BTRFS_MAX_INLINE_DATA_SIZE(fs_info) ||
	    data_len > fs_info->max_inline)
		return 1;

	path = btrfs_alloc_path();
	if (!path)
		return -ENOMEM;

	trans = btrfs_join_transaction(root);
	if (IS_ERR(trans)) {
		btrfs_free_path(path);
		return PTR_ERR(trans);
	}
	trans->block_rsv = &inode->block_rsv;

	drop_args.path = path;
	drop_args.start = 0;
	drop_args.end = fs_info->sectorsize;
	drop_args.drop_cache = true;
	drop_args.replace_extent = true;
	drop_args.extent_item_size = btrfs_file_extent_calc_inline_size(data_len);
	ret = btrfs_drop_extents(trans, root, inode, &drop_args);
	if (ret) {
		btrfs_abort_transaction(trans, ret);
		goto out;
	}

	ret = insert_inline_extent(trans, path, inode, drop_args.extent_inserted,
				   size, compressed_size, compress_type,
				   compressed_pages, update_i_size);
	if (ret && ret != -ENOSPC) {
		btrfs_abort_transaction(trans, ret);
		goto out;
	} else if (ret == -ENOSPC) {
		ret = 1;
		goto out;
	}

	btrfs_update_inode_bytes(inode, size, drop_args.bytes_found);
	ret = btrfs_update_inode(trans, inode);
	if (ret && ret != -ENOSPC) {
		btrfs_abort_transaction(trans, ret);
		goto out;
	} else if (ret == -ENOSPC) {
		ret = 1;
		goto out;
	}

	btrfs_set_inode_full_sync(inode);
out:
	/*
	 * Don't forget to free the reserved space, as for inlined extent
	 * it won't count as data extent, free them directly here.
	 * And at reserve time, it's always aligned to page size, so
	 * just free one page here.
	 */
	btrfs_qgroup_free_data(inode, NULL, 0, PAGE_SIZE);
	btrfs_free_path(path);
	btrfs_end_transaction(trans);
	return ret;
}

struct async_extent {
	u64 start;
	u64 ram_size;
	u64 compressed_size;
	struct page **pages;
	unsigned long nr_pages;
	int compress_type;
	struct list_head list;
};

struct async_chunk {
	struct btrfs_inode *inode;
	struct page *locked_page;
	u64 start;
	u64 end;
	blk_opf_t write_flags;
	struct list_head extents;
	struct cgroup_subsys_state *blkcg_css;
	struct btrfs_work work;
	struct async_cow *async_cow;
};

struct async_cow {
	atomic_t num_chunks;
	struct async_chunk chunks[];
};

static noinline int add_async_extent(struct async_chunk *cow,
				     u64 start, u64 ram_size,
				     u64 compressed_size,
				     struct page **pages,
				     unsigned long nr_pages,
				     int compress_type)
{
	struct async_extent *async_extent;

	async_extent = kmalloc(sizeof(*async_extent), GFP_NOFS);
	BUG_ON(!async_extent); /* -ENOMEM */
	async_extent->start = start;
	async_extent->ram_size = ram_size;
	async_extent->compressed_size = compressed_size;
	async_extent->pages = pages;
	async_extent->nr_pages = nr_pages;
	async_extent->compress_type = compress_type;
	list_add_tail(&async_extent->list, &cow->extents);
	return 0;
}

/*
 * Check if the inode needs to be submitted to compression, based on mount
 * options, defragmentation, properties or heuristics.
 */
static inline int inode_need_compress(struct btrfs_inode *inode, u64 start,
				      u64 end)
{
	struct btrfs_fs_info *fs_info = inode->root->fs_info;

	if (!btrfs_inode_can_compress(inode)) {
		WARN(IS_ENABLED(CONFIG_BTRFS_DEBUG),
			KERN_ERR "BTRFS: unexpected compression for ino %llu\n",
			btrfs_ino(inode));
		return 0;
	}
	/*
	 * Special check for subpage.
	 *
	 * We lock the full page then run each delalloc range in the page, thus
	 * for the following case, we will hit some subpage specific corner case:
	 *
	 * 0		32K		64K
	 * |	|///////|	|///////|
	 *		\- A		\- B
	 *
	 * In above case, both range A and range B will try to unlock the full
	 * page [0, 64K), causing the one finished later will have page
	 * unlocked already, triggering various page lock requirement BUG_ON()s.
	 *
	 * So here we add an artificial limit that subpage compression can only
	 * if the range is fully page aligned.
	 *
	 * In theory we only need to ensure the first page is fully covered, but
	 * the tailing partial page will be locked until the full compression
	 * finishes, delaying the write of other range.
	 *
	 * TODO: Make btrfs_run_delalloc_range() to lock all delalloc range
	 * first to prevent any submitted async extent to unlock the full page.
	 * By this, we can ensure for subpage case that only the last async_cow
	 * will unlock the full page.
	 */
	if (fs_info->sectorsize < PAGE_SIZE) {
		if (!PAGE_ALIGNED(start) ||
		    !PAGE_ALIGNED(end + 1))
			return 0;
	}

	/* force compress */
	if (btrfs_test_opt(fs_info, FORCE_COMPRESS))
		return 1;
	/* defrag ioctl */
	if (inode->defrag_compress)
		return 1;
	/* bad compression ratios */
	if (inode->flags & BTRFS_INODE_NOCOMPRESS)
		return 0;
	if (btrfs_test_opt(fs_info, COMPRESS) ||
	    inode->flags & BTRFS_INODE_COMPRESS ||
	    inode->prop_compress)
		return btrfs_compress_heuristic(&inode->vfs_inode, start, end);
	return 0;
}

static inline void inode_should_defrag(struct btrfs_inode *inode,
		u64 start, u64 end, u64 num_bytes, u32 small_write)
{
	/* If this is a small write inside eof, kick off a defrag */
	if (num_bytes < small_write &&
	    (start > 0 || end + 1 < inode->disk_i_size))
		btrfs_add_inode_defrag(NULL, inode, small_write);
}

/*
 * Work queue call back to started compression on a file and pages.
 *
 * This is done inside an ordered work queue, and the compression is spread
 * across many cpus.  The actual IO submission is step two, and the ordered work
 * queue takes care of making sure that happens in the same order things were
 * put onto the queue by writepages and friends.
 *
 * If this code finds it can't get good compression, it puts an entry onto the
 * work queue to write the uncompressed bytes.  This makes sure that both
 * compressed inodes and uncompressed inodes are written in the same order that
 * the flusher thread sent them down.
 */
static void compress_file_range(struct btrfs_work *work)
{
	struct async_chunk *async_chunk =
		container_of(work, struct async_chunk, work);
	struct btrfs_inode *inode = async_chunk->inode;
	struct btrfs_fs_info *fs_info = inode->root->fs_info;
	struct address_space *mapping = inode->vfs_inode.i_mapping;
	u64 blocksize = fs_info->sectorsize;
	u64 start = async_chunk->start;
	u64 end = async_chunk->end;
	u64 actual_end;
	u64 i_size;
	int ret = 0;
	struct page **pages;
	unsigned long nr_pages;
	unsigned long total_compressed = 0;
	unsigned long total_in = 0;
	unsigned int poff;
	int i;
	int compress_type = fs_info->compress_type;

	inode_should_defrag(inode, start, end, end - start + 1, SZ_16K);

	/*
	 * We need to call clear_page_dirty_for_io on each page in the range.
	 * Otherwise applications with the file mmap'd can wander in and change
	 * the page contents while we are compressing them.
	 */
	extent_range_clear_dirty_for_io(&inode->vfs_inode, start, end);

	/*
	 * We need to save i_size before now because it could change in between
	 * us evaluating the size and assigning it.  This is because we lock and
	 * unlock the page in truncate and fallocate, and then modify the i_size
	 * later on.
	 *
	 * The barriers are to emulate READ_ONCE, remove that once i_size_read
	 * does that for us.
	 */
	barrier();
	i_size = i_size_read(&inode->vfs_inode);
	barrier();
	actual_end = min_t(u64, i_size, end + 1);
again:
	pages = NULL;
	nr_pages = (end >> PAGE_SHIFT) - (start >> PAGE_SHIFT) + 1;
	nr_pages = min_t(unsigned long, nr_pages, BTRFS_MAX_COMPRESSED_PAGES);

	/*
	 * we don't want to send crud past the end of i_size through
	 * compression, that's just a waste of CPU time.  So, if the
	 * end of the file is before the start of our current
	 * requested range of bytes, we bail out to the uncompressed
	 * cleanup code that can deal with all of this.
	 *
	 * It isn't really the fastest way to fix things, but this is a
	 * very uncommon corner.
	 */
	if (actual_end <= start)
		goto cleanup_and_bail_uncompressed;

	total_compressed = actual_end - start;

	/*
	 * Skip compression for a small file range(<=blocksize) that
	 * isn't an inline extent, since it doesn't save disk space at all.
	 */
	if (total_compressed <= blocksize &&
	   (start > 0 || end + 1 < inode->disk_i_size))
		goto cleanup_and_bail_uncompressed;

	/*
	 * For subpage case, we require full page alignment for the sector
	 * aligned range.
	 * Thus we must also check against @actual_end, not just @end.
	 */
	if (blocksize < PAGE_SIZE) {
		if (!PAGE_ALIGNED(start) ||
		    !PAGE_ALIGNED(round_up(actual_end, blocksize)))
			goto cleanup_and_bail_uncompressed;
	}

	total_compressed = min_t(unsigned long, total_compressed,
			BTRFS_MAX_UNCOMPRESSED);
	total_in = 0;
	ret = 0;

	/*
	 * We do compression for mount -o compress and when the inode has not
	 * been flagged as NOCOMPRESS.  This flag can change at any time if we
	 * discover bad compression ratios.
	 */
	if (!inode_need_compress(inode, start, end))
		goto cleanup_and_bail_uncompressed;

	pages = kcalloc(nr_pages, sizeof(struct page *), GFP_NOFS);
	if (!pages) {
		/*
		 * Memory allocation failure is not a fatal error, we can fall
		 * back to uncompressed code.
		 */
		goto cleanup_and_bail_uncompressed;
	}

	if (inode->defrag_compress)
		compress_type = inode->defrag_compress;
	else if (inode->prop_compress)
		compress_type = inode->prop_compress;

	/* Compression level is applied here. */
	ret = btrfs_compress_pages(compress_type | (fs_info->compress_level << 4),
				   mapping, start, pages, &nr_pages, &total_in,
				   &total_compressed);
	if (ret)
		goto mark_incompressible;

	/*
	 * Zero the tail end of the last page, as we might be sending it down
	 * to disk.
	 */
	poff = offset_in_page(total_compressed);
	if (poff)
		memzero_page(pages[nr_pages - 1], poff, PAGE_SIZE - poff);

	/*
	 * Try to create an inline extent.
	 *
	 * If we didn't compress the entire range, try to create an uncompressed
	 * inline extent, else a compressed one.
	 *
	 * Check cow_file_range() for why we don't even try to create inline
	 * extent for the subpage case.
	 */
	if (start == 0 && fs_info->sectorsize == PAGE_SIZE) {
		if (total_in < actual_end) {
			ret = cow_file_range_inline(inode, actual_end, 0,
						    BTRFS_COMPRESS_NONE, NULL,
						    false);
		} else {
			ret = cow_file_range_inline(inode, actual_end,
						    total_compressed,
						    compress_type, pages,
						    false);
		}
		if (ret <= 0) {
			unsigned long clear_flags = EXTENT_DELALLOC |
				EXTENT_DELALLOC_NEW | EXTENT_DEFRAG |
				EXTENT_DO_ACCOUNTING;

			if (ret < 0)
				mapping_set_error(mapping, -EIO);

			/*
			 * inline extent creation worked or returned error,
			 * we don't need to create any more async work items.
			 * Unlock and free up our temp pages.
			 *
			 * We use DO_ACCOUNTING here because we need the
			 * delalloc_release_metadata to be done _after_ we drop
			 * our outstanding extent for clearing delalloc for this
			 * range.
			 */
			extent_clear_unlock_delalloc(inode, start, end,
						     NULL,
						     clear_flags,
						     PAGE_UNLOCK |
						     PAGE_START_WRITEBACK |
						     PAGE_END_WRITEBACK);
			goto free_pages;
		}
	}

	/*
	 * We aren't doing an inline extent. Round the compressed size up to a
	 * block size boundary so the allocator does sane things.
	 */
	total_compressed = ALIGN(total_compressed, blocksize);

	/*
	 * One last check to make sure the compression is really a win, compare
	 * the page count read with the blocks on disk, compression must free at
	 * least one sector.
	 */
	total_in = round_up(total_in, fs_info->sectorsize);
	if (total_compressed + blocksize > total_in)
		goto mark_incompressible;

	/*
	 * The async work queues will take care of doing actual allocation on
	 * disk for these compressed pages, and will submit the bios.
	 */
	add_async_extent(async_chunk, start, total_in, total_compressed, pages,
			 nr_pages, compress_type);
	if (start + total_in < end) {
		start += total_in;
		cond_resched();
		goto again;
	}
	return;

mark_incompressible:
	if (!btrfs_test_opt(fs_info, FORCE_COMPRESS) && !inode->prop_compress)
		inode->flags |= BTRFS_INODE_NOCOMPRESS;
cleanup_and_bail_uncompressed:
	add_async_extent(async_chunk, start, end - start + 1, 0, NULL, 0,
			 BTRFS_COMPRESS_NONE);
free_pages:
	if (pages) {
		for (i = 0; i < nr_pages; i++) {
			WARN_ON(pages[i]->mapping);
			put_page(pages[i]);
		}
		kfree(pages);
	}
}

static void free_async_extent_pages(struct async_extent *async_extent)
{
	int i;

	if (!async_extent->pages)
		return;

	for (i = 0; i < async_extent->nr_pages; i++) {
		WARN_ON(async_extent->pages[i]->mapping);
		put_page(async_extent->pages[i]);
	}
	kfree(async_extent->pages);
	async_extent->nr_pages = 0;
	async_extent->pages = NULL;
}

static void submit_uncompressed_range(struct btrfs_inode *inode,
				      struct async_extent *async_extent,
				      struct page *locked_page)
{
	u64 start = async_extent->start;
	u64 end = async_extent->start + async_extent->ram_size - 1;
	int ret;
	struct writeback_control wbc = {
		.sync_mode		= WB_SYNC_ALL,
		.range_start		= start,
		.range_end		= end,
		.no_cgroup_owner	= 1,
	};

	wbc_attach_fdatawrite_inode(&wbc, &inode->vfs_inode);
	ret = run_delalloc_cow(inode, locked_page, start, end, &wbc, false);
	wbc_detach_inode(&wbc);
	if (ret < 0) {
		btrfs_cleanup_ordered_extents(inode, locked_page, start, end - start + 1);
		if (locked_page) {
			const u64 page_start = page_offset(locked_page);

			set_page_writeback(locked_page);
			end_page_writeback(locked_page);
			btrfs_mark_ordered_io_finished(inode, locked_page,
						       page_start, PAGE_SIZE,
						       !ret);
			mapping_set_error(locked_page->mapping, ret);
			unlock_page(locked_page);
		}
	}
}

static void submit_one_async_extent(struct async_chunk *async_chunk,
				    struct async_extent *async_extent,
				    u64 *alloc_hint)
{
	struct btrfs_inode *inode = async_chunk->inode;
	struct extent_io_tree *io_tree = &inode->io_tree;
	struct btrfs_root *root = inode->root;
	struct btrfs_fs_info *fs_info = root->fs_info;
	struct btrfs_ordered_extent *ordered;
	struct btrfs_key ins;
	struct page *locked_page = NULL;
	struct extent_map *em;
	int ret = 0;
	u64 start = async_extent->start;
	u64 end = async_extent->start + async_extent->ram_size - 1;

	if (async_chunk->blkcg_css)
		kthread_associate_blkcg(async_chunk->blkcg_css);

	/*
	 * If async_chunk->locked_page is in the async_extent range, we need to
	 * handle it.
	 */
	if (async_chunk->locked_page) {
		u64 locked_page_start = page_offset(async_chunk->locked_page);
		u64 locked_page_end = locked_page_start + PAGE_SIZE - 1;

		if (!(start >= locked_page_end || end <= locked_page_start))
			locked_page = async_chunk->locked_page;
	}
	lock_extent(io_tree, start, end, NULL);

	if (async_extent->compress_type == BTRFS_COMPRESS_NONE) {
		submit_uncompressed_range(inode, async_extent, locked_page);
		goto done;
	}

	ret = btrfs_reserve_extent(root, async_extent->ram_size,
				   async_extent->compressed_size,
				   async_extent->compressed_size,
				   0, *alloc_hint, &ins, 1, 1);
	if (ret) {
		/*
		 * Here we used to try again by going back to non-compressed
		 * path for ENOSPC.  But we can't reserve space even for
		 * compressed size, how could it work for uncompressed size
		 * which requires larger size?  So here we directly go error
		 * path.
		 */
		goto out_free;
	}

	/* Here we're doing allocation and writeback of the compressed pages */
	em = create_io_em(inode, start,
			  async_extent->ram_size,	/* len */
			  start,			/* orig_start */
			  ins.objectid,			/* block_start */
			  ins.offset,			/* block_len */
			  ins.offset,			/* orig_block_len */
			  async_extent->ram_size,	/* ram_bytes */
			  async_extent->compress_type,
			  BTRFS_ORDERED_COMPRESSED);
	if (IS_ERR(em)) {
		ret = PTR_ERR(em);
		goto out_free_reserve;
	}
	free_extent_map(em);

	ordered = btrfs_alloc_ordered_extent(inode, start,	/* file_offset */
				       async_extent->ram_size,	/* num_bytes */
				       async_extent->ram_size,	/* ram_bytes */
				       ins.objectid,		/* disk_bytenr */
				       ins.offset,		/* disk_num_bytes */
				       0,			/* offset */
				       1 << BTRFS_ORDERED_COMPRESSED,
				       async_extent->compress_type);
	if (IS_ERR(ordered)) {
		btrfs_drop_extent_map_range(inode, start, end, false);
		ret = PTR_ERR(ordered);
		goto out_free_reserve;
	}
	btrfs_dec_block_group_reservations(fs_info, ins.objectid);

	/* Clear dirty, set writeback and unlock the pages. */
	extent_clear_unlock_delalloc(inode, start, end,
			NULL, EXTENT_LOCKED | EXTENT_DELALLOC,
			PAGE_UNLOCK | PAGE_START_WRITEBACK);
	btrfs_submit_compressed_write(ordered,
			    async_extent->pages,	/* compressed_pages */
			    async_extent->nr_pages,
			    async_chunk->write_flags, true);
	*alloc_hint = ins.objectid + ins.offset;
done:
	if (async_chunk->blkcg_css)
		kthread_associate_blkcg(NULL);
	kfree(async_extent);
	return;

out_free_reserve:
	btrfs_dec_block_group_reservations(fs_info, ins.objectid);
	btrfs_free_reserved_extent(fs_info, ins.objectid, ins.offset, 1);
out_free:
	mapping_set_error(inode->vfs_inode.i_mapping, -EIO);
	extent_clear_unlock_delalloc(inode, start, end,
				     NULL, EXTENT_LOCKED | EXTENT_DELALLOC |
				     EXTENT_DELALLOC_NEW |
				     EXTENT_DEFRAG | EXTENT_DO_ACCOUNTING,
				     PAGE_UNLOCK | PAGE_START_WRITEBACK |
				     PAGE_END_WRITEBACK);
	free_async_extent_pages(async_extent);
	if (async_chunk->blkcg_css)
		kthread_associate_blkcg(NULL);
	btrfs_debug(fs_info,
"async extent submission failed root=%lld inode=%llu start=%llu len=%llu ret=%d",
		    root->root_key.objectid, btrfs_ino(inode), start,
		    async_extent->ram_size, ret);
	kfree(async_extent);
}

static u64 get_extent_allocation_hint(struct btrfs_inode *inode, u64 start,
				      u64 num_bytes)
{
	struct extent_map_tree *em_tree = &inode->extent_tree;
	struct extent_map *em;
	u64 alloc_hint = 0;

	read_lock(&em_tree->lock);
	em = search_extent_mapping(em_tree, start, num_bytes);
	if (em) {
		/*
		 * if block start isn't an actual block number then find the
		 * first block in this inode and use that as a hint.  If that
		 * block is also bogus then just don't worry about it.
		 */
		if (em->block_start >= EXTENT_MAP_LAST_BYTE) {
			free_extent_map(em);
			em = search_extent_mapping(em_tree, 0, 0);
			if (em && em->block_start < EXTENT_MAP_LAST_BYTE)
				alloc_hint = em->block_start;
			if (em)
				free_extent_map(em);
		} else {
			alloc_hint = em->block_start;
			free_extent_map(em);
		}
	}
	read_unlock(&em_tree->lock);

	return alloc_hint;
}

/*
 * when extent_io.c finds a delayed allocation range in the file,
 * the call backs end up in this code.  The basic idea is to
 * allocate extents on disk for the range, and create ordered data structs
 * in ram to track those extents.
 *
 * locked_page is the page that writepage had locked already.  We use
 * it to make sure we don't do extra locks or unlocks.
 *
 * When this function fails, it unlocks all pages except @locked_page.
 *
 * When this function successfully creates an inline extent, it returns 1 and
 * unlocks all pages including locked_page and starts I/O on them.
 * (In reality inline extents are limited to a single page, so locked_page is
 * the only page handled anyway).
 *
 * When this function succeed and creates a normal extent, the page locking
 * status depends on the passed in flags:
 *
 * - If @keep_locked is set, all pages are kept locked.
 * - Else all pages except for @locked_page are unlocked.
 *
 * When a failure happens in the second or later iteration of the
 * while-loop, the ordered extents created in previous iterations are kept
 * intact. So, the caller must clean them up by calling
 * btrfs_cleanup_ordered_extents(). See btrfs_run_delalloc_range() for
 * example.
 */
static noinline int cow_file_range(struct btrfs_inode *inode,
				   struct page *locked_page, u64 start, u64 end,
				   u64 *done_offset,
				   bool keep_locked, bool no_inline)
{
	struct btrfs_root *root = inode->root;
	struct btrfs_fs_info *fs_info = root->fs_info;
	u64 alloc_hint = 0;
	u64 orig_start = start;
	u64 num_bytes;
	unsigned long ram_size;
	u64 cur_alloc_size = 0;
	u64 min_alloc_size;
	u64 blocksize = fs_info->sectorsize;
	struct btrfs_key ins;
	struct extent_map *em;
	unsigned clear_bits;
	unsigned long page_ops;
	bool extent_reserved = false;
	int ret = 0;

	if (btrfs_is_free_space_inode(inode)) {
		ret = -EINVAL;
		goto out_unlock;
	}

	num_bytes = ALIGN(end - start + 1, blocksize);
	num_bytes = max(blocksize,  num_bytes);
	ASSERT(num_bytes <= btrfs_super_total_bytes(fs_info->super_copy));

	inode_should_defrag(inode, start, end, num_bytes, SZ_64K);

	/*
	 * Due to the page size limit, for subpage we can only trigger the
	 * writeback for the dirty sectors of page, that means data writeback
	 * is doing more writeback than what we want.
	 *
	 * This is especially unexpected for some call sites like fallocate,
	 * where we only increase i_size after everything is done.
	 * This means we can trigger inline extent even if we didn't want to.
	 * So here we skip inline extent creation completely.
	 */
	if (start == 0 && fs_info->sectorsize == PAGE_SIZE && !no_inline) {
		u64 actual_end = min_t(u64, i_size_read(&inode->vfs_inode),
				       end + 1);

		/* lets try to make an inline extent */
		ret = cow_file_range_inline(inode, actual_end, 0,
					    BTRFS_COMPRESS_NONE, NULL, false);
		if (ret == 0) {
			/*
			 * We use DO_ACCOUNTING here because we need the
			 * delalloc_release_metadata to be run _after_ we drop
			 * our outstanding extent for clearing delalloc for this
			 * range.
			 */
			extent_clear_unlock_delalloc(inode, start, end,
				     locked_page,
				     EXTENT_LOCKED | EXTENT_DELALLOC |
				     EXTENT_DELALLOC_NEW | EXTENT_DEFRAG |
				     EXTENT_DO_ACCOUNTING, PAGE_UNLOCK |
				     PAGE_START_WRITEBACK | PAGE_END_WRITEBACK);
			/*
			 * locked_page is locked by the caller of
			 * writepage_delalloc(), not locked by
			 * __process_pages_contig().
			 *
			 * We can't let __process_pages_contig() to unlock it,
			 * as it doesn't have any subpage::writers recorded.
			 *
			 * Here we manually unlock the page, since the caller
			 * can't determine if it's an inline extent or a
			 * compressed extent.
			 */
			unlock_page(locked_page);
			ret = 1;
			goto done;
		} else if (ret < 0) {
			goto out_unlock;
		}
	}

	alloc_hint = get_extent_allocation_hint(inode, start, num_bytes);

	/*
	 * Relocation relies on the relocated extents to have exactly the same
	 * size as the original extents. Normally writeback for relocation data
	 * extents follows a NOCOW path because relocation preallocates the
	 * extents. However, due to an operation such as scrub turning a block
	 * group to RO mode, it may fallback to COW mode, so we must make sure
	 * an extent allocated during COW has exactly the requested size and can
	 * not be split into smaller extents, otherwise relocation breaks and
	 * fails during the stage where it updates the bytenr of file extent
	 * items.
	 */
	if (btrfs_is_data_reloc_root(root))
		min_alloc_size = num_bytes;
	else
		min_alloc_size = fs_info->sectorsize;

	while (num_bytes > 0) {
		struct btrfs_ordered_extent *ordered;

		cur_alloc_size = num_bytes;
		ret = btrfs_reserve_extent(root, cur_alloc_size, cur_alloc_size,
					   min_alloc_size, 0, alloc_hint,
					   &ins, 1, 1);
		if (ret == -EAGAIN) {
			/*
			 * btrfs_reserve_extent only returns -EAGAIN for zoned
			 * file systems, which is an indication that there are
			 * no active zones to allocate from at the moment.
			 *
			 * If this is the first loop iteration, wait for at
			 * least one zone to finish before retrying the
			 * allocation.  Otherwise ask the caller to write out
			 * the already allocated blocks before coming back to
			 * us, or return -ENOSPC if it can't handle retries.
			 */
			ASSERT(btrfs_is_zoned(fs_info));
			if (start == orig_start) {
				wait_on_bit_io(&inode->root->fs_info->flags,
					       BTRFS_FS_NEED_ZONE_FINISH,
					       TASK_UNINTERRUPTIBLE);
				continue;
			}
			if (done_offset) {
				*done_offset = start - 1;
				return 0;
			}
			ret = -ENOSPC;
		}
		if (ret < 0)
			goto out_unlock;
		cur_alloc_size = ins.offset;
		extent_reserved = true;

		ram_size = ins.offset;
		em = create_io_em(inode, start, ins.offset, /* len */
				  start, /* orig_start */
				  ins.objectid, /* block_start */
				  ins.offset, /* block_len */
				  ins.offset, /* orig_block_len */
				  ram_size, /* ram_bytes */
				  BTRFS_COMPRESS_NONE, /* compress_type */
				  BTRFS_ORDERED_REGULAR /* type */);
		if (IS_ERR(em)) {
			ret = PTR_ERR(em);
			goto out_reserve;
		}
		free_extent_map(em);

		ordered = btrfs_alloc_ordered_extent(inode, start, ram_size,
					ram_size, ins.objectid, cur_alloc_size,
					0, 1 << BTRFS_ORDERED_REGULAR,
					BTRFS_COMPRESS_NONE);
		if (IS_ERR(ordered)) {
			ret = PTR_ERR(ordered);
			goto out_drop_extent_cache;
		}

		if (btrfs_is_data_reloc_root(root)) {
			ret = btrfs_reloc_clone_csums(ordered);

			/*
			 * Only drop cache here, and process as normal.
			 *
			 * We must not allow extent_clear_unlock_delalloc()
			 * at out_unlock label to free meta of this ordered
			 * extent, as its meta should be freed by
			 * btrfs_finish_ordered_io().
			 *
			 * So we must continue until @start is increased to
			 * skip current ordered extent.
			 */
			if (ret)
				btrfs_drop_extent_map_range(inode, start,
							    start + ram_size - 1,
							    false);
		}
		btrfs_put_ordered_extent(ordered);

		btrfs_dec_block_group_reservations(fs_info, ins.objectid);

		/*
		 * We're not doing compressed IO, don't unlock the first page
		 * (which the caller expects to stay locked), don't clear any
		 * dirty bits and don't set any writeback bits
		 *
		 * Do set the Ordered (Private2) bit so we know this page was
		 * properly setup for writepage.
		 */
		page_ops = (keep_locked ? 0 : PAGE_UNLOCK);
		page_ops |= PAGE_SET_ORDERED;

		extent_clear_unlock_delalloc(inode, start, start + ram_size - 1,
					     locked_page,
					     EXTENT_LOCKED | EXTENT_DELALLOC,
					     page_ops);
		if (num_bytes < cur_alloc_size)
			num_bytes = 0;
		else
			num_bytes -= cur_alloc_size;
		alloc_hint = ins.objectid + ins.offset;
		start += cur_alloc_size;
		extent_reserved = false;

		/*
		 * btrfs_reloc_clone_csums() error, since start is increased
		 * extent_clear_unlock_delalloc() at out_unlock label won't
		 * free metadata of current ordered extent, we're OK to exit.
		 */
		if (ret)
			goto out_unlock;
	}
done:
	if (done_offset)
		*done_offset = end;
	return ret;

out_drop_extent_cache:
	btrfs_drop_extent_map_range(inode, start, start + ram_size - 1, false);
out_reserve:
	btrfs_dec_block_group_reservations(fs_info, ins.objectid);
	btrfs_free_reserved_extent(fs_info, ins.objectid, ins.offset, 1);
out_unlock:
	/*
	 * Now, we have three regions to clean up:
	 *
	 * |-------(1)----|---(2)---|-------------(3)----------|
	 * `- orig_start  `- start  `- start + cur_alloc_size  `- end
	 *
	 * We process each region below.
	 */

	clear_bits = EXTENT_LOCKED | EXTENT_DELALLOC | EXTENT_DELALLOC_NEW |
		EXTENT_DEFRAG | EXTENT_CLEAR_META_RESV;
	page_ops = PAGE_UNLOCK | PAGE_START_WRITEBACK | PAGE_END_WRITEBACK;

	/*
	 * For the range (1). We have already instantiated the ordered extents
	 * for this region. They are cleaned up by
	 * btrfs_cleanup_ordered_extents() in e.g,
	 * btrfs_run_delalloc_range(). EXTENT_LOCKED | EXTENT_DELALLOC are
	 * already cleared in the above loop. And, EXTENT_DELALLOC_NEW |
	 * EXTENT_DEFRAG | EXTENT_CLEAR_META_RESV are handled by the cleanup
	 * function.
	 *
	 * However, in case of @keep_locked, we still need to unlock the pages
	 * (except @locked_page) to ensure all the pages are unlocked.
	 */
	if (keep_locked && orig_start < start) {
		if (!locked_page)
			mapping_set_error(inode->vfs_inode.i_mapping, ret);
		extent_clear_unlock_delalloc(inode, orig_start, start - 1,
					     locked_page, 0, page_ops);
	}

	/*
	 * For the range (2). If we reserved an extent for our delalloc range
	 * (or a subrange) and failed to create the respective ordered extent,
	 * then it means that when we reserved the extent we decremented the
	 * extent's size from the data space_info's bytes_may_use counter and
	 * incremented the space_info's bytes_reserved counter by the same
	 * amount. We must make sure extent_clear_unlock_delalloc() does not try
	 * to decrement again the data space_info's bytes_may_use counter,
	 * therefore we do not pass it the flag EXTENT_CLEAR_DATA_RESV.
	 */
	if (extent_reserved) {
		extent_clear_unlock_delalloc(inode, start,
					     start + cur_alloc_size - 1,
					     locked_page,
					     clear_bits,
					     page_ops);
		start += cur_alloc_size;
	}

	/*
	 * For the range (3). We never touched the region. In addition to the
	 * clear_bits above, we add EXTENT_CLEAR_DATA_RESV to release the data
	 * space_info's bytes_may_use counter, reserved in
	 * btrfs_check_data_free_space().
	 */
	if (start < end) {
		clear_bits |= EXTENT_CLEAR_DATA_RESV;
		extent_clear_unlock_delalloc(inode, start, end, locked_page,
					     clear_bits, page_ops);
	}
	return ret;
}

/*
 * Phase two of compressed writeback.  This is the ordered portion of the code,
 * which only gets called in the order the work was queued.  We walk all the
 * async extents created by compress_file_range and send them down to the disk.
 *
 * If called with @do_free == true then it'll try to finish the work and free
 * the work struct eventually.
 */
static noinline void submit_compressed_extents(struct btrfs_work *work, bool do_free)
{
	struct async_chunk *async_chunk = container_of(work, struct async_chunk,
						     work);
	struct btrfs_fs_info *fs_info = btrfs_work_owner(work);
	struct async_extent *async_extent;
	unsigned long nr_pages;
	u64 alloc_hint = 0;

	if (do_free) {
		struct async_chunk *async_chunk;
		struct async_cow *async_cow;

		async_chunk = container_of(work, struct async_chunk, work);
		btrfs_add_delayed_iput(async_chunk->inode);
		if (async_chunk->blkcg_css)
			css_put(async_chunk->blkcg_css);

		async_cow = async_chunk->async_cow;
		if (atomic_dec_and_test(&async_cow->num_chunks))
			kvfree(async_cow);
		return;
	}

	nr_pages = (async_chunk->end - async_chunk->start + PAGE_SIZE) >>
		PAGE_SHIFT;

	while (!list_empty(&async_chunk->extents)) {
		async_extent = list_entry(async_chunk->extents.next,
					  struct async_extent, list);
		list_del(&async_extent->list);
		submit_one_async_extent(async_chunk, async_extent, &alloc_hint);
	}

	/* atomic_sub_return implies a barrier */
	if (atomic_sub_return(nr_pages, &fs_info->async_delalloc_pages) <
	    5 * SZ_1M)
		cond_wake_up_nomb(&fs_info->async_submit_wait);
}

static bool run_delalloc_compressed(struct btrfs_inode *inode,
				    struct page *locked_page, u64 start,
				    u64 end, struct writeback_control *wbc)
{
	struct btrfs_fs_info *fs_info = inode->root->fs_info;
	struct cgroup_subsys_state *blkcg_css = wbc_blkcg_css(wbc);
	struct async_cow *ctx;
	struct async_chunk *async_chunk;
	unsigned long nr_pages;
	u64 num_chunks = DIV_ROUND_UP(end - start, SZ_512K);
	int i;
	unsigned nofs_flag;
	const blk_opf_t write_flags = wbc_to_write_flags(wbc);

	nofs_flag = memalloc_nofs_save();
	ctx = kvmalloc(struct_size(ctx, chunks, num_chunks), GFP_KERNEL);
	memalloc_nofs_restore(nofs_flag);
	if (!ctx)
		return false;

	unlock_extent(&inode->io_tree, start, end, NULL);
	set_bit(BTRFS_INODE_HAS_ASYNC_EXTENT, &inode->runtime_flags);

	async_chunk = ctx->chunks;
	atomic_set(&ctx->num_chunks, num_chunks);

	for (i = 0; i < num_chunks; i++) {
		u64 cur_end = min(end, start + SZ_512K - 1);

		/*
		 * igrab is called higher up in the call chain, take only the
		 * lightweight reference for the callback lifetime
		 */
		ihold(&inode->vfs_inode);
		async_chunk[i].async_cow = ctx;
		async_chunk[i].inode = inode;
		async_chunk[i].start = start;
		async_chunk[i].end = cur_end;
		async_chunk[i].write_flags = write_flags;
		INIT_LIST_HEAD(&async_chunk[i].extents);

		/*
		 * The locked_page comes all the way from writepage and its
		 * the original page we were actually given.  As we spread
		 * this large delalloc region across multiple async_chunk
		 * structs, only the first struct needs a pointer to locked_page
		 *
		 * This way we don't need racey decisions about who is supposed
		 * to unlock it.
		 */
		if (locked_page) {
			/*
			 * Depending on the compressibility, the pages might or
			 * might not go through async.  We want all of them to
			 * be accounted against wbc once.  Let's do it here
			 * before the paths diverge.  wbc accounting is used
			 * only for foreign writeback detection and doesn't
			 * need full accuracy.  Just account the whole thing
			 * against the first page.
			 */
			wbc_account_cgroup_owner(wbc, locked_page,
						 cur_end - start);
			async_chunk[i].locked_page = locked_page;
			locked_page = NULL;
		} else {
			async_chunk[i].locked_page = NULL;
		}

		if (blkcg_css != blkcg_root_css) {
			css_get(blkcg_css);
			async_chunk[i].blkcg_css = blkcg_css;
			async_chunk[i].write_flags |= REQ_BTRFS_CGROUP_PUNT;
		} else {
			async_chunk[i].blkcg_css = NULL;
		}

		btrfs_init_work(&async_chunk[i].work, compress_file_range,
				submit_compressed_extents);

		nr_pages = DIV_ROUND_UP(cur_end - start, PAGE_SIZE);
		atomic_add(nr_pages, &fs_info->async_delalloc_pages);

		btrfs_queue_work(fs_info->delalloc_workers, &async_chunk[i].work);

		start = cur_end + 1;
	}
	return true;
}

/*
 * Run the delalloc range from start to end, and write back any dirty pages
 * covered by the range.
 */
static noinline int run_delalloc_cow(struct btrfs_inode *inode,
				     struct page *locked_page, u64 start,
				     u64 end, struct writeback_control *wbc,
				     bool pages_dirty)
{
	u64 done_offset = end;
	int ret;

	while (start <= end) {
		ret = cow_file_range(inode, locked_page, start, end, &done_offset,
				     true, false);
		if (ret)
			return ret;
		extent_write_locked_range(&inode->vfs_inode, locked_page, start,
					  done_offset, wbc, pages_dirty);
		start = done_offset + 1;
	}

	return 1;
}

static noinline int csum_exist_in_range(struct btrfs_fs_info *fs_info,
					u64 bytenr, u64 num_bytes, bool nowait)
{
	struct btrfs_root *csum_root = btrfs_csum_root(fs_info, bytenr);
	struct btrfs_ordered_sum *sums;
	int ret;
	LIST_HEAD(list);

	ret = btrfs_lookup_csums_list(csum_root, bytenr, bytenr + num_bytes - 1,
				      &list, 0, nowait);
	if (ret == 0 && list_empty(&list))
		return 0;

	while (!list_empty(&list)) {
		sums = list_entry(list.next, struct btrfs_ordered_sum, list);
		list_del(&sums->list);
		kfree(sums);
	}
	if (ret < 0)
		return ret;
	return 1;
}

static int fallback_to_cow(struct btrfs_inode *inode, struct page *locked_page,
			   const u64 start, const u64 end)
{
	const bool is_space_ino = btrfs_is_free_space_inode(inode);
	const bool is_reloc_ino = btrfs_is_data_reloc_root(inode->root);
	const u64 range_bytes = end + 1 - start;
	struct extent_io_tree *io_tree = &inode->io_tree;
	u64 range_start = start;
	u64 count;
	int ret;

	/*
	 * If EXTENT_NORESERVE is set it means that when the buffered write was
	 * made we had not enough available data space and therefore we did not
	 * reserve data space for it, since we though we could do NOCOW for the
	 * respective file range (either there is prealloc extent or the inode
	 * has the NOCOW bit set).
	 *
	 * However when we need to fallback to COW mode (because for example the
	 * block group for the corresponding extent was turned to RO mode by a
	 * scrub or relocation) we need to do the following:
	 *
	 * 1) We increment the bytes_may_use counter of the data space info.
	 *    If COW succeeds, it allocates a new data extent and after doing
	 *    that it decrements the space info's bytes_may_use counter and
	 *    increments its bytes_reserved counter by the same amount (we do
	 *    this at btrfs_add_reserved_bytes()). So we need to increment the
	 *    bytes_may_use counter to compensate (when space is reserved at
	 *    buffered write time, the bytes_may_use counter is incremented);
	 *
	 * 2) We clear the EXTENT_NORESERVE bit from the range. We do this so
	 *    that if the COW path fails for any reason, it decrements (through
	 *    extent_clear_unlock_delalloc()) the bytes_may_use counter of the
	 *    data space info, which we incremented in the step above.
	 *
	 * If we need to fallback to cow and the inode corresponds to a free
	 * space cache inode or an inode of the data relocation tree, we must
	 * also increment bytes_may_use of the data space_info for the same
	 * reason. Space caches and relocated data extents always get a prealloc
	 * extent for them, however scrub or balance may have set the block
	 * group that contains that extent to RO mode and therefore force COW
	 * when starting writeback.
	 */
	count = count_range_bits(io_tree, &range_start, end, range_bytes,
				 EXTENT_NORESERVE, 0, NULL);
	if (count > 0 || is_space_ino || is_reloc_ino) {
		u64 bytes = count;
		struct btrfs_fs_info *fs_info = inode->root->fs_info;
		struct btrfs_space_info *sinfo = fs_info->data_sinfo;

		if (is_space_ino || is_reloc_ino)
			bytes = range_bytes;

		spin_lock(&sinfo->lock);
		btrfs_space_info_update_bytes_may_use(fs_info, sinfo, bytes);
		spin_unlock(&sinfo->lock);

		if (count > 0)
			clear_extent_bit(io_tree, start, end, EXTENT_NORESERVE,
					 NULL);
	}

	/*
	 * Don't try to create inline extents, as a mix of inline extent that
	 * is written out and unlocked directly and a normal NOCOW extent
	 * doesn't work.
	 */
	ret = cow_file_range(inode, locked_page, start, end, NULL, false, true);
	ASSERT(ret != 1);
	return ret;
}

struct can_nocow_file_extent_args {
	/* Input fields. */

	/* Start file offset of the range we want to NOCOW. */
	u64 start;
	/* End file offset (inclusive) of the range we want to NOCOW. */
	u64 end;
	bool writeback_path;
	bool strict;
	/*
	 * Free the path passed to can_nocow_file_extent() once it's not needed
	 * anymore.
	 */
	bool free_path;

	/* Output fields. Only set when can_nocow_file_extent() returns 1. */

	u64 disk_bytenr;
	u64 disk_num_bytes;
	u64 extent_offset;
	/* Number of bytes that can be written to in NOCOW mode. */
	u64 num_bytes;
};

/*
 * Check if we can NOCOW the file extent that the path points to.
 * This function may return with the path released, so the caller should check
 * if path->nodes[0] is NULL or not if it needs to use the path afterwards.
 *
 * Returns: < 0 on error
 *            0 if we can not NOCOW
 *            1 if we can NOCOW
 */
static int can_nocow_file_extent(struct btrfs_path *path,
				 struct btrfs_key *key,
				 struct btrfs_inode *inode,
				 struct can_nocow_file_extent_args *args)
{
	const bool is_freespace_inode = btrfs_is_free_space_inode(inode);
	struct extent_buffer *leaf = path->nodes[0];
	struct btrfs_root *root = inode->root;
	struct btrfs_file_extent_item *fi;
	u64 extent_end;
	u8 extent_type;
	int can_nocow = 0;
	int ret = 0;
	bool nowait = path->nowait;

	fi = btrfs_item_ptr(leaf, path->slots[0], struct btrfs_file_extent_item);
	extent_type = btrfs_file_extent_type(leaf, fi);

	if (extent_type == BTRFS_FILE_EXTENT_INLINE)
		goto out;

	/* Can't access these fields unless we know it's not an inline extent. */
	args->disk_bytenr = btrfs_file_extent_disk_bytenr(leaf, fi);
	args->disk_num_bytes = btrfs_file_extent_disk_num_bytes(leaf, fi);
	args->extent_offset = btrfs_file_extent_offset(leaf, fi);

	if (!(inode->flags & BTRFS_INODE_NODATACOW) &&
	    extent_type == BTRFS_FILE_EXTENT_REG)
		goto out;

	/*
	 * If the extent was created before the generation where the last snapshot
	 * for its subvolume was created, then this implies the extent is shared,
	 * hence we must COW.
	 */
	if (!args->strict &&
	    btrfs_file_extent_generation(leaf, fi) <=
	    btrfs_root_last_snapshot(&root->root_item))
		goto out;

	/* An explicit hole, must COW. */
	if (args->disk_bytenr == 0)
		goto out;

	/* Compressed/encrypted/encoded extents must be COWed. */
	if (btrfs_file_extent_compression(leaf, fi) ||
	    btrfs_file_extent_encryption(leaf, fi) ||
	    btrfs_file_extent_other_encoding(leaf, fi))
		goto out;

	extent_end = btrfs_file_extent_end(path);

	/*
	 * The following checks can be expensive, as they need to take other
	 * locks and do btree or rbtree searches, so release the path to avoid
	 * blocking other tasks for too long.
	 */
	btrfs_release_path(path);

	ret = btrfs_cross_ref_exist(root, btrfs_ino(inode),
				    key->offset - args->extent_offset,
				    args->disk_bytenr, args->strict, path);
	WARN_ON_ONCE(ret > 0 && is_freespace_inode);
	if (ret != 0)
		goto out;

	if (args->free_path) {
		/*
		 * We don't need the path anymore, plus through the
		 * csum_exist_in_range() call below we will end up allocating
		 * another path. So free the path to avoid unnecessary extra
		 * memory usage.
		 */
		btrfs_free_path(path);
		path = NULL;
	}

	/* If there are pending snapshots for this root, we must COW. */
	if (args->writeback_path && !is_freespace_inode &&
	    atomic_read(&root->snapshot_force_cow))
		goto out;

	args->disk_bytenr += args->extent_offset;
	args->disk_bytenr += args->start - key->offset;
	args->num_bytes = min(args->end + 1, extent_end) - args->start;

	/*
	 * Force COW if csums exist in the range. This ensures that csums for a
	 * given extent are either valid or do not exist.
	 */
	ret = csum_exist_in_range(root->fs_info, args->disk_bytenr, args->num_bytes,
				  nowait);
	WARN_ON_ONCE(ret > 0 && is_freespace_inode);
	if (ret != 0)
		goto out;

	can_nocow = 1;
 out:
	if (args->free_path && path)
		btrfs_free_path(path);

	return ret < 0 ? ret : can_nocow;
}

/*
 * when nowcow writeback call back.  This checks for snapshots or COW copies
 * of the extents that exist in the file, and COWs the file as required.
 *
 * If no cow copies or snapshots exist, we write directly to the existing
 * blocks on disk
 */
static noinline int run_delalloc_nocow(struct btrfs_inode *inode,
				       struct page *locked_page,
				       const u64 start, const u64 end)
{
	struct btrfs_fs_info *fs_info = inode->root->fs_info;
	struct btrfs_root *root = inode->root;
	struct btrfs_path *path;
	u64 cow_start = (u64)-1;
	u64 cur_offset = start;
	int ret;
	bool check_prev = true;
	u64 ino = btrfs_ino(inode);
	struct can_nocow_file_extent_args nocow_args = { 0 };

	/*
	 * Normally on a zoned device we're only doing COW writes, but in case
	 * of relocation on a zoned filesystem serializes I/O so that we're only
	 * writing sequentially and can end up here as well.
	 */
	ASSERT(!btrfs_is_zoned(fs_info) || btrfs_is_data_reloc_root(root));

	path = btrfs_alloc_path();
	if (!path) {
		ret = -ENOMEM;
		goto error;
	}

	nocow_args.end = end;
	nocow_args.writeback_path = true;

	while (1) {
		struct btrfs_block_group *nocow_bg = NULL;
		struct btrfs_ordered_extent *ordered;
		struct btrfs_key found_key;
		struct btrfs_file_extent_item *fi;
		struct extent_buffer *leaf;
		u64 extent_end;
		u64 ram_bytes;
		u64 nocow_end;
		int extent_type;
		bool is_prealloc;

		ret = btrfs_lookup_file_extent(NULL, root, path, ino,
					       cur_offset, 0);
		if (ret < 0)
			goto error;

		/*
		 * If there is no extent for our range when doing the initial
		 * search, then go back to the previous slot as it will be the
		 * one containing the search offset
		 */
		if (ret > 0 && path->slots[0] > 0 && check_prev) {
			leaf = path->nodes[0];
			btrfs_item_key_to_cpu(leaf, &found_key,
					      path->slots[0] - 1);
			if (found_key.objectid == ino &&
			    found_key.type == BTRFS_EXTENT_DATA_KEY)
				path->slots[0]--;
		}
		check_prev = false;
next_slot:
		/* Go to next leaf if we have exhausted the current one */
		leaf = path->nodes[0];
		if (path->slots[0] >= btrfs_header_nritems(leaf)) {
			ret = btrfs_next_leaf(root, path);
			if (ret < 0)
				goto error;
			if (ret > 0)
				break;
			leaf = path->nodes[0];
		}

		btrfs_item_key_to_cpu(leaf, &found_key, path->slots[0]);

		/* Didn't find anything for our INO */
		if (found_key.objectid > ino)
			break;
		/*
		 * Keep searching until we find an EXTENT_ITEM or there are no
		 * more extents for this inode
		 */
		if (WARN_ON_ONCE(found_key.objectid < ino) ||
		    found_key.type < BTRFS_EXTENT_DATA_KEY) {
			path->slots[0]++;
			goto next_slot;
		}

		/* Found key is not EXTENT_DATA_KEY or starts after req range */
		if (found_key.type > BTRFS_EXTENT_DATA_KEY ||
		    found_key.offset > end)
			break;

		/*
		 * If the found extent starts after requested offset, then
		 * adjust extent_end to be right before this extent begins
		 */
		if (found_key.offset > cur_offset) {
			extent_end = found_key.offset;
			extent_type = 0;
			goto must_cow;
		}

		/*
		 * Found extent which begins before our range and potentially
		 * intersect it
		 */
		fi = btrfs_item_ptr(leaf, path->slots[0],
				    struct btrfs_file_extent_item);
		extent_type = btrfs_file_extent_type(leaf, fi);
		/* If this is triggered then we have a memory corruption. */
		ASSERT(extent_type < BTRFS_NR_FILE_EXTENT_TYPES);
		if (WARN_ON(extent_type >= BTRFS_NR_FILE_EXTENT_TYPES)) {
			ret = -EUCLEAN;
			goto error;
		}
		ram_bytes = btrfs_file_extent_ram_bytes(leaf, fi);
		extent_end = btrfs_file_extent_end(path);

		/*
		 * If the extent we got ends before our current offset, skip to
		 * the next extent.
		 */
		if (extent_end <= cur_offset) {
			path->slots[0]++;
			goto next_slot;
		}

		nocow_args.start = cur_offset;
		ret = can_nocow_file_extent(path, &found_key, inode, &nocow_args);
		if (ret < 0)
			goto error;
		if (ret == 0)
			goto must_cow;

		ret = 0;
		nocow_bg = btrfs_inc_nocow_writers(fs_info, nocow_args.disk_bytenr);
		if (!nocow_bg) {
must_cow:
			/*
			 * If we can't perform NOCOW writeback for the range,
			 * then record the beginning of the range that needs to
			 * be COWed.  It will be written out before the next
			 * NOCOW range if we find one, or when exiting this
			 * loop.
			 */
			if (cow_start == (u64)-1)
				cow_start = cur_offset;
			cur_offset = extent_end;
			if (cur_offset > end)
				break;
			if (!path->nodes[0])
				continue;
			path->slots[0]++;
			goto next_slot;
		}

		/*
		 * COW range from cow_start to found_key.offset - 1. As the key
		 * will contain the beginning of the first extent that can be
		 * NOCOW, following one which needs to be COW'ed
		 */
		if (cow_start != (u64)-1) {
			ret = fallback_to_cow(inode, locked_page,
					      cow_start, found_key.offset - 1);
			cow_start = (u64)-1;
			if (ret) {
				btrfs_dec_nocow_writers(nocow_bg);
				goto error;
			}
		}

		nocow_end = cur_offset + nocow_args.num_bytes - 1;
		is_prealloc = extent_type == BTRFS_FILE_EXTENT_PREALLOC;
		if (is_prealloc) {
			u64 orig_start = found_key.offset - nocow_args.extent_offset;
			struct extent_map *em;

			em = create_io_em(inode, cur_offset, nocow_args.num_bytes,
					  orig_start,
					  nocow_args.disk_bytenr, /* block_start */
					  nocow_args.num_bytes, /* block_len */
					  nocow_args.disk_num_bytes, /* orig_block_len */
					  ram_bytes, BTRFS_COMPRESS_NONE,
					  BTRFS_ORDERED_PREALLOC);
			if (IS_ERR(em)) {
				btrfs_dec_nocow_writers(nocow_bg);
				ret = PTR_ERR(em);
				goto error;
			}
			free_extent_map(em);
		}

		ordered = btrfs_alloc_ordered_extent(inode, cur_offset,
				nocow_args.num_bytes, nocow_args.num_bytes,
				nocow_args.disk_bytenr, nocow_args.num_bytes, 0,
				is_prealloc
				? (1 << BTRFS_ORDERED_PREALLOC)
				: (1 << BTRFS_ORDERED_NOCOW),
				BTRFS_COMPRESS_NONE);
		btrfs_dec_nocow_writers(nocow_bg);
		if (IS_ERR(ordered)) {
			if (is_prealloc) {
				btrfs_drop_extent_map_range(inode, cur_offset,
							    nocow_end, false);
			}
			ret = PTR_ERR(ordered);
			goto error;
		}

		if (btrfs_is_data_reloc_root(root))
			/*
			 * Error handled later, as we must prevent
			 * extent_clear_unlock_delalloc() in error handler
			 * from freeing metadata of created ordered extent.
			 */
			ret = btrfs_reloc_clone_csums(ordered);
		btrfs_put_ordered_extent(ordered);

		extent_clear_unlock_delalloc(inode, cur_offset, nocow_end,
					     locked_page, EXTENT_LOCKED |
					     EXTENT_DELALLOC |
					     EXTENT_CLEAR_DATA_RESV,
					     PAGE_UNLOCK | PAGE_SET_ORDERED);

		cur_offset = extent_end;

		/*
		 * btrfs_reloc_clone_csums() error, now we're OK to call error
		 * handler, as metadata for created ordered extent will only
		 * be freed by btrfs_finish_ordered_io().
		 */
		if (ret)
			goto error;
		if (cur_offset > end)
			break;
	}
	btrfs_release_path(path);

	if (cur_offset <= end && cow_start == (u64)-1)
		cow_start = cur_offset;

	if (cow_start != (u64)-1) {
		cur_offset = end;
		ret = fallback_to_cow(inode, locked_page, cow_start, end);
		cow_start = (u64)-1;
		if (ret)
			goto error;
	}

	btrfs_free_path(path);
	return 0;

error:
	/*
	 * If an error happened while a COW region is outstanding, cur_offset
	 * needs to be reset to cow_start to ensure the COW region is unlocked
	 * as well.
	 */
	if (cow_start != (u64)-1)
		cur_offset = cow_start;
	if (cur_offset < end)
		extent_clear_unlock_delalloc(inode, cur_offset, end,
					     locked_page, EXTENT_LOCKED |
					     EXTENT_DELALLOC | EXTENT_DEFRAG |
					     EXTENT_DO_ACCOUNTING, PAGE_UNLOCK |
					     PAGE_START_WRITEBACK |
					     PAGE_END_WRITEBACK);
	btrfs_free_path(path);
	return ret;
}

static bool should_nocow(struct btrfs_inode *inode, u64 start, u64 end)
{
	if (inode->flags & (BTRFS_INODE_NODATACOW | BTRFS_INODE_PREALLOC)) {
		if (inode->defrag_bytes &&
		    test_range_bit_exists(&inode->io_tree, start, end, EXTENT_DEFRAG))
			return false;
		return true;
	}
	return false;
}

/*
 * Function to process delayed allocation (create CoW) for ranges which are
 * being touched for the first time.
 */
int btrfs_run_delalloc_range(struct btrfs_inode *inode, struct page *locked_page,
			     u64 start, u64 end, struct writeback_control *wbc)
{
	const bool zoned = btrfs_is_zoned(inode->root->fs_info);
	int ret;

	/*
	 * The range must cover part of the @locked_page, or a return of 1
	 * can confuse the caller.
	 */
	ASSERT(!(end <= page_offset(locked_page) ||
		 start >= page_offset(locked_page) + PAGE_SIZE));

	if (should_nocow(inode, start, end)) {
		ret = run_delalloc_nocow(inode, locked_page, start, end);
		goto out;
	}

	if (btrfs_inode_can_compress(inode) &&
	    inode_need_compress(inode, start, end) &&
	    run_delalloc_compressed(inode, locked_page, start, end, wbc))
		return 1;

	if (zoned)
		ret = run_delalloc_cow(inode, locked_page, start, end, wbc,
				       true);
	else
		ret = cow_file_range(inode, locked_page, start, end, NULL,
				     false, false);

out:
	if (ret < 0)
		btrfs_cleanup_ordered_extents(inode, locked_page, start,
					      end - start + 1);
	return ret;
}

void btrfs_split_delalloc_extent(struct btrfs_inode *inode,
				 struct extent_state *orig, u64 split)
{
	struct btrfs_fs_info *fs_info = inode->root->fs_info;
	u64 size;

	/* not delalloc, ignore it */
	if (!(orig->state & EXTENT_DELALLOC))
		return;

	size = orig->end - orig->start + 1;
	if (size > fs_info->max_extent_size) {
		u32 num_extents;
		u64 new_size;

		/*
		 * See the explanation in btrfs_merge_delalloc_extent, the same
		 * applies here, just in reverse.
		 */
		new_size = orig->end - split + 1;
		num_extents = count_max_extents(fs_info, new_size);
		new_size = split - orig->start;
		num_extents += count_max_extents(fs_info, new_size);
		if (count_max_extents(fs_info, size) >= num_extents)
			return;
	}

	spin_lock(&inode->lock);
	btrfs_mod_outstanding_extents(inode, 1);
	spin_unlock(&inode->lock);
}

/*
 * Handle merged delayed allocation extents so we can keep track of new extents
 * that are just merged onto old extents, such as when we are doing sequential
 * writes, so we can properly account for the metadata space we'll need.
 */
void btrfs_merge_delalloc_extent(struct btrfs_inode *inode, struct extent_state *new,
				 struct extent_state *other)
{
	struct btrfs_fs_info *fs_info = inode->root->fs_info;
	u64 new_size, old_size;
	u32 num_extents;

	/* not delalloc, ignore it */
	if (!(other->state & EXTENT_DELALLOC))
		return;

	if (new->start > other->start)
		new_size = new->end - other->start + 1;
	else
		new_size = other->end - new->start + 1;

	/* we're not bigger than the max, unreserve the space and go */
	if (new_size <= fs_info->max_extent_size) {
		spin_lock(&inode->lock);
		btrfs_mod_outstanding_extents(inode, -1);
		spin_unlock(&inode->lock);
		return;
	}

	/*
	 * We have to add up either side to figure out how many extents were
	 * accounted for before we merged into one big extent.  If the number of
	 * extents we accounted for is <= the amount we need for the new range
	 * then we can return, otherwise drop.  Think of it like this
	 *
	 * [ 4k][MAX_SIZE]
	 *
	 * So we've grown the extent by a MAX_SIZE extent, this would mean we
	 * need 2 outstanding extents, on one side we have 1 and the other side
	 * we have 1 so they are == and we can return.  But in this case
	 *
	 * [MAX_SIZE+4k][MAX_SIZE+4k]
	 *
	 * Each range on their own accounts for 2 extents, but merged together
	 * they are only 3 extents worth of accounting, so we need to drop in
	 * this case.
	 */
	old_size = other->end - other->start + 1;
	num_extents = count_max_extents(fs_info, old_size);
	old_size = new->end - new->start + 1;
	num_extents += count_max_extents(fs_info, old_size);
	if (count_max_extents(fs_info, new_size) >= num_extents)
		return;

	spin_lock(&inode->lock);
	btrfs_mod_outstanding_extents(inode, -1);
	spin_unlock(&inode->lock);
}

static void btrfs_add_delalloc_inodes(struct btrfs_root *root,
				      struct btrfs_inode *inode)
{
	struct btrfs_fs_info *fs_info = inode->root->fs_info;

	spin_lock(&root->delalloc_lock);
	if (list_empty(&inode->delalloc_inodes)) {
		list_add_tail(&inode->delalloc_inodes, &root->delalloc_inodes);
		set_bit(BTRFS_INODE_IN_DELALLOC_LIST, &inode->runtime_flags);
		root->nr_delalloc_inodes++;
		if (root->nr_delalloc_inodes == 1) {
			spin_lock(&fs_info->delalloc_root_lock);
			BUG_ON(!list_empty(&root->delalloc_root));
			list_add_tail(&root->delalloc_root,
				      &fs_info->delalloc_roots);
			spin_unlock(&fs_info->delalloc_root_lock);
		}
	}
	spin_unlock(&root->delalloc_lock);
}

void __btrfs_del_delalloc_inode(struct btrfs_root *root,
				struct btrfs_inode *inode)
{
	struct btrfs_fs_info *fs_info = root->fs_info;

	if (!list_empty(&inode->delalloc_inodes)) {
		list_del_init(&inode->delalloc_inodes);
		clear_bit(BTRFS_INODE_IN_DELALLOC_LIST,
			  &inode->runtime_flags);
		root->nr_delalloc_inodes--;
		if (!root->nr_delalloc_inodes) {
			ASSERT(list_empty(&root->delalloc_inodes));
			spin_lock(&fs_info->delalloc_root_lock);
			BUG_ON(list_empty(&root->delalloc_root));
			list_del_init(&root->delalloc_root);
			spin_unlock(&fs_info->delalloc_root_lock);
		}
	}
}

static void btrfs_del_delalloc_inode(struct btrfs_root *root,
				     struct btrfs_inode *inode)
{
	spin_lock(&root->delalloc_lock);
	__btrfs_del_delalloc_inode(root, inode);
	spin_unlock(&root->delalloc_lock);
}

/*
 * Properly track delayed allocation bytes in the inode and to maintain the
 * list of inodes that have pending delalloc work to be done.
 */
void btrfs_set_delalloc_extent(struct btrfs_inode *inode, struct extent_state *state,
			       u32 bits)
{
	struct btrfs_fs_info *fs_info = inode->root->fs_info;

	if ((bits & EXTENT_DEFRAG) && !(bits & EXTENT_DELALLOC))
		WARN_ON(1);
	/*
	 * set_bit and clear bit hooks normally require _irqsave/restore
	 * but in this case, we are only testing for the DELALLOC
	 * bit, which is only set or cleared with irqs on
	 */
	if (!(state->state & EXTENT_DELALLOC) && (bits & EXTENT_DELALLOC)) {
		struct btrfs_root *root = inode->root;
		u64 len = state->end + 1 - state->start;
		u32 num_extents = count_max_extents(fs_info, len);
		bool do_list = !btrfs_is_free_space_inode(inode);

		spin_lock(&inode->lock);
		btrfs_mod_outstanding_extents(inode, num_extents);
		spin_unlock(&inode->lock);

		/* For sanity tests */
		if (btrfs_is_testing(fs_info))
			return;

		percpu_counter_add_batch(&fs_info->delalloc_bytes, len,
					 fs_info->delalloc_batch);
		spin_lock(&inode->lock);
		inode->delalloc_bytes += len;
		if (bits & EXTENT_DEFRAG)
			inode->defrag_bytes += len;
		if (do_list && !test_bit(BTRFS_INODE_IN_DELALLOC_LIST,
					 &inode->runtime_flags))
			btrfs_add_delalloc_inodes(root, inode);
		spin_unlock(&inode->lock);
	}

	if (!(state->state & EXTENT_DELALLOC_NEW) &&
	    (bits & EXTENT_DELALLOC_NEW)) {
		spin_lock(&inode->lock);
		inode->new_delalloc_bytes += state->end + 1 - state->start;
		spin_unlock(&inode->lock);
	}
}

/*
 * Once a range is no longer delalloc this function ensures that proper
 * accounting happens.
 */
void btrfs_clear_delalloc_extent(struct btrfs_inode *inode,
				 struct extent_state *state, u32 bits)
{
	struct btrfs_fs_info *fs_info = inode->root->fs_info;
	u64 len = state->end + 1 - state->start;
	u32 num_extents = count_max_extents(fs_info, len);

	if ((state->state & EXTENT_DEFRAG) && (bits & EXTENT_DEFRAG)) {
		spin_lock(&inode->lock);
		inode->defrag_bytes -= len;
		spin_unlock(&inode->lock);
	}

	/*
	 * set_bit and clear bit hooks normally require _irqsave/restore
	 * but in this case, we are only testing for the DELALLOC
	 * bit, which is only set or cleared with irqs on
	 */
	if ((state->state & EXTENT_DELALLOC) && (bits & EXTENT_DELALLOC)) {
		struct btrfs_root *root = inode->root;
		bool do_list = !btrfs_is_free_space_inode(inode);

		spin_lock(&inode->lock);
		btrfs_mod_outstanding_extents(inode, -num_extents);
		spin_unlock(&inode->lock);

		/*
		 * We don't reserve metadata space for space cache inodes so we
		 * don't need to call delalloc_release_metadata if there is an
		 * error.
		 */
		if (bits & EXTENT_CLEAR_META_RESV &&
		    root != fs_info->tree_root)
			btrfs_delalloc_release_metadata(inode, len, false);

		/* For sanity tests. */
		if (btrfs_is_testing(fs_info))
			return;

		if (!btrfs_is_data_reloc_root(root) &&
		    do_list && !(state->state & EXTENT_NORESERVE) &&
		    (bits & EXTENT_CLEAR_DATA_RESV))
			btrfs_free_reserved_data_space_noquota(fs_info, len);

		percpu_counter_add_batch(&fs_info->delalloc_bytes, -len,
					 fs_info->delalloc_batch);
		spin_lock(&inode->lock);
		inode->delalloc_bytes -= len;
		if (do_list && inode->delalloc_bytes == 0 &&
		    test_bit(BTRFS_INODE_IN_DELALLOC_LIST,
					&inode->runtime_flags))
			btrfs_del_delalloc_inode(root, inode);
		spin_unlock(&inode->lock);
	}

	if ((state->state & EXTENT_DELALLOC_NEW) &&
	    (bits & EXTENT_DELALLOC_NEW)) {
		spin_lock(&inode->lock);
		ASSERT(inode->new_delalloc_bytes >= len);
		inode->new_delalloc_bytes -= len;
		if (bits & EXTENT_ADD_INODE_BYTES)
			inode_add_bytes(&inode->vfs_inode, len);
		spin_unlock(&inode->lock);
	}
}

static int btrfs_extract_ordered_extent(struct btrfs_bio *bbio,
					struct btrfs_ordered_extent *ordered)
{
	u64 start = (u64)bbio->bio.bi_iter.bi_sector << SECTOR_SHIFT;
	u64 len = bbio->bio.bi_iter.bi_size;
	struct btrfs_ordered_extent *new;
	int ret;

	/* Must always be called for the beginning of an ordered extent. */
	if (WARN_ON_ONCE(start != ordered->disk_bytenr))
		return -EINVAL;

	/* No need to split if the ordered extent covers the entire bio. */
	if (ordered->disk_num_bytes == len) {
		refcount_inc(&ordered->refs);
		bbio->ordered = ordered;
		return 0;
	}

	/*
	 * Don't split the extent_map for NOCOW extents, as we're writing into
	 * a pre-existing one.
	 */
	if (!test_bit(BTRFS_ORDERED_NOCOW, &ordered->flags)) {
		ret = split_extent_map(bbio->inode, bbio->file_offset,
				       ordered->num_bytes, len,
				       ordered->disk_bytenr);
		if (ret)
			return ret;
	}

	new = btrfs_split_ordered_extent(ordered, len);
	if (IS_ERR(new))
		return PTR_ERR(new);
	bbio->ordered = new;
	return 0;
}

/*
 * given a list of ordered sums record them in the inode.  This happens
 * at IO completion time based on sums calculated at bio submission time.
 */
static int add_pending_csums(struct btrfs_trans_handle *trans,
			     struct list_head *list)
{
	struct btrfs_ordered_sum *sum;
	struct btrfs_root *csum_root = NULL;
	int ret;

	list_for_each_entry(sum, list, list) {
		trans->adding_csums = true;
		if (!csum_root)
			csum_root = btrfs_csum_root(trans->fs_info,
						    sum->logical);
		ret = btrfs_csum_file_blocks(trans, csum_root, sum);
		trans->adding_csums = false;
		if (ret)
			return ret;
	}
	return 0;
}

static int btrfs_find_new_delalloc_bytes(struct btrfs_inode *inode,
					 const u64 start,
					 const u64 len,
					 struct extent_state **cached_state)
{
	u64 search_start = start;
	const u64 end = start + len - 1;

	while (search_start < end) {
		const u64 search_len = end - search_start + 1;
		struct extent_map *em;
		u64 em_len;
		int ret = 0;

		em = btrfs_get_extent(inode, NULL, 0, search_start, search_len);
		if (IS_ERR(em))
			return PTR_ERR(em);

		if (em->block_start != EXTENT_MAP_HOLE)
			goto next;

		em_len = em->len;
		if (em->start < search_start)
			em_len -= search_start - em->start;
		if (em_len > search_len)
			em_len = search_len;

		ret = set_extent_bit(&inode->io_tree, search_start,
				     search_start + em_len - 1,
				     EXTENT_DELALLOC_NEW, cached_state);
next:
		search_start = extent_map_end(em);
		free_extent_map(em);
		if (ret)
			return ret;
	}
	return 0;
}

int btrfs_set_extent_delalloc(struct btrfs_inode *inode, u64 start, u64 end,
			      unsigned int extra_bits,
			      struct extent_state **cached_state)
{
	WARN_ON(PAGE_ALIGNED(end));

	if (start >= i_size_read(&inode->vfs_inode) &&
	    !(inode->flags & BTRFS_INODE_PREALLOC)) {
		/*
		 * There can't be any extents following eof in this case so just
		 * set the delalloc new bit for the range directly.
		 */
		extra_bits |= EXTENT_DELALLOC_NEW;
	} else {
		int ret;

		ret = btrfs_find_new_delalloc_bytes(inode, start,
						    end + 1 - start,
						    cached_state);
		if (ret)
			return ret;
	}

	return set_extent_bit(&inode->io_tree, start, end,
			      EXTENT_DELALLOC | extra_bits, cached_state);
}

/* see btrfs_writepage_start_hook for details on why this is required */
struct btrfs_writepage_fixup {
	struct page *page;
	struct btrfs_inode *inode;
	struct btrfs_work work;
};

static void btrfs_writepage_fixup_worker(struct btrfs_work *work)
{
	struct btrfs_writepage_fixup *fixup =
		container_of(work, struct btrfs_writepage_fixup, work);
	struct btrfs_ordered_extent *ordered;
	struct extent_state *cached_state = NULL;
	struct extent_changeset *data_reserved = NULL;
	struct page *page = fixup->page;
	struct btrfs_inode *inode = fixup->inode;
	struct btrfs_fs_info *fs_info = inode->root->fs_info;
	u64 page_start = page_offset(page);
	u64 page_end = page_offset(page) + PAGE_SIZE - 1;
	int ret = 0;
	bool free_delalloc_space = true;

	/*
	 * This is similar to page_mkwrite, we need to reserve the space before
	 * we take the page lock.
	 */
	ret = btrfs_delalloc_reserve_space(inode, &data_reserved, page_start,
					   PAGE_SIZE);
again:
	lock_page(page);

	/*
	 * Before we queued this fixup, we took a reference on the page.
	 * page->mapping may go NULL, but it shouldn't be moved to a different
	 * address space.
	 */
	if (!page->mapping || !PageDirty(page) || !PageChecked(page)) {
		/*
		 * Unfortunately this is a little tricky, either
		 *
		 * 1) We got here and our page had already been dealt with and
		 *    we reserved our space, thus ret == 0, so we need to just
		 *    drop our space reservation and bail.  This can happen the
		 *    first time we come into the fixup worker, or could happen
		 *    while waiting for the ordered extent.
		 * 2) Our page was already dealt with, but we happened to get an
		 *    ENOSPC above from the btrfs_delalloc_reserve_space.  In
		 *    this case we obviously don't have anything to release, but
		 *    because the page was already dealt with we don't want to
		 *    mark the page with an error, so make sure we're resetting
		 *    ret to 0.  This is why we have this check _before_ the ret
		 *    check, because we do not want to have a surprise ENOSPC
		 *    when the page was already properly dealt with.
		 */
		if (!ret) {
			btrfs_delalloc_release_extents(inode, PAGE_SIZE);
			btrfs_delalloc_release_space(inode, data_reserved,
						     page_start, PAGE_SIZE,
						     true);
		}
		ret = 0;
		goto out_page;
	}

	/*
	 * We can't mess with the page state unless it is locked, so now that
	 * it is locked bail if we failed to make our space reservation.
	 */
	if (ret)
		goto out_page;

	lock_extent(&inode->io_tree, page_start, page_end, &cached_state);

	/* already ordered? We're done */
	if (PageOrdered(page))
		goto out_reserved;

	ordered = btrfs_lookup_ordered_range(inode, page_start, PAGE_SIZE);
	if (ordered) {
		unlock_extent(&inode->io_tree, page_start, page_end,
			      &cached_state);
		unlock_page(page);
		btrfs_start_ordered_extent(ordered);
		btrfs_put_ordered_extent(ordered);
		goto again;
	}

	ret = btrfs_set_extent_delalloc(inode, page_start, page_end, 0,
					&cached_state);
	if (ret)
		goto out_reserved;

	/*
	 * Everything went as planned, we're now the owner of a dirty page with
	 * delayed allocation bits set and space reserved for our COW
	 * destination.
	 *
	 * The page was dirty when we started, nothing should have cleaned it.
	 */
	BUG_ON(!PageDirty(page));
	free_delalloc_space = false;
out_reserved:
	btrfs_delalloc_release_extents(inode, PAGE_SIZE);
	if (free_delalloc_space)
		btrfs_delalloc_release_space(inode, data_reserved, page_start,
					     PAGE_SIZE, true);
	unlock_extent(&inode->io_tree, page_start, page_end, &cached_state);
out_page:
	if (ret) {
		/*
		 * We hit ENOSPC or other errors.  Update the mapping and page
		 * to reflect the errors and clean the page.
		 */
		mapping_set_error(page->mapping, ret);
		btrfs_mark_ordered_io_finished(inode, page, page_start,
					       PAGE_SIZE, !ret);
		clear_page_dirty_for_io(page);
	}
	btrfs_page_clear_checked(fs_info, page, page_start, PAGE_SIZE);
	unlock_page(page);
	put_page(page);
	kfree(fixup);
	extent_changeset_free(data_reserved);
	/*
	 * As a precaution, do a delayed iput in case it would be the last iput
	 * that could need flushing space. Recursing back to fixup worker would
	 * deadlock.
	 */
	btrfs_add_delayed_iput(inode);
}

/*
 * There are a few paths in the higher layers of the kernel that directly
 * set the page dirty bit without asking the filesystem if it is a
 * good idea.  This causes problems because we want to make sure COW
 * properly happens and the data=ordered rules are followed.
 *
 * In our case any range that doesn't have the ORDERED bit set
 * hasn't been properly setup for IO.  We kick off an async process
 * to fix it up.  The async helper will wait for ordered extents, set
 * the delalloc bit and make it safe to write the page.
 */
int btrfs_writepage_cow_fixup(struct page *page)
{
	struct inode *inode = page->mapping->host;
	struct btrfs_fs_info *fs_info = btrfs_sb(inode->i_sb);
	struct btrfs_writepage_fixup *fixup;

	/* This page has ordered extent covering it already */
	if (PageOrdered(page))
		return 0;

	/*
	 * PageChecked is set below when we create a fixup worker for this page,
	 * don't try to create another one if we're already PageChecked()
	 *
	 * The extent_io writepage code will redirty the page if we send back
	 * EAGAIN.
	 */
	if (PageChecked(page))
		return -EAGAIN;

	fixup = kzalloc(sizeof(*fixup), GFP_NOFS);
	if (!fixup)
		return -EAGAIN;

	/*
	 * We are already holding a reference to this inode from
	 * write_cache_pages.  We need to hold it because the space reservation
	 * takes place outside of the page lock, and we can't trust
	 * page->mapping outside of the page lock.
	 */
	ihold(inode);
	btrfs_page_set_checked(fs_info, page, page_offset(page), PAGE_SIZE);
	get_page(page);
	btrfs_init_work(&fixup->work, btrfs_writepage_fixup_worker, NULL);
	fixup->page = page;
	fixup->inode = BTRFS_I(inode);
	btrfs_queue_work(fs_info->fixup_workers, &fixup->work);

	return -EAGAIN;
}

static int insert_reserved_file_extent(struct btrfs_trans_handle *trans,
				       struct btrfs_inode *inode, u64 file_pos,
				       struct btrfs_file_extent_item *stack_fi,
				       const bool update_inode_bytes,
				       u64 qgroup_reserved)
{
	struct btrfs_root *root = inode->root;
	const u64 sectorsize = root->fs_info->sectorsize;
	struct btrfs_path *path;
	struct extent_buffer *leaf;
	struct btrfs_key ins;
	u64 disk_num_bytes = btrfs_stack_file_extent_disk_num_bytes(stack_fi);
	u64 disk_bytenr = btrfs_stack_file_extent_disk_bytenr(stack_fi);
	u64 offset = btrfs_stack_file_extent_offset(stack_fi);
	u64 num_bytes = btrfs_stack_file_extent_num_bytes(stack_fi);
	u64 ram_bytes = btrfs_stack_file_extent_ram_bytes(stack_fi);
	struct btrfs_drop_extents_args drop_args = { 0 };
	int ret;

	path = btrfs_alloc_path();
	if (!path)
		return -ENOMEM;

	/*
	 * we may be replacing one extent in the tree with another.
	 * The new extent is pinned in the extent map, and we don't want
	 * to drop it from the cache until it is completely in the btree.
	 *
	 * So, tell btrfs_drop_extents to leave this extent in the cache.
	 * the caller is expected to unpin it and allow it to be merged
	 * with the others.
	 */
	drop_args.path = path;
	drop_args.start = file_pos;
	drop_args.end = file_pos + num_bytes;
	drop_args.replace_extent = true;
	drop_args.extent_item_size = sizeof(*stack_fi);
	ret = btrfs_drop_extents(trans, root, inode, &drop_args);
	if (ret)
		goto out;

	if (!drop_args.extent_inserted) {
		ins.objectid = btrfs_ino(inode);
		ins.offset = file_pos;
		ins.type = BTRFS_EXTENT_DATA_KEY;

		ret = btrfs_insert_empty_item(trans, root, path, &ins,
					      sizeof(*stack_fi));
		if (ret)
			goto out;
	}
	leaf = path->nodes[0];
	btrfs_set_stack_file_extent_generation(stack_fi, trans->transid);
	write_extent_buffer(leaf, stack_fi,
			btrfs_item_ptr_offset(leaf, path->slots[0]),
			sizeof(struct btrfs_file_extent_item));

	btrfs_mark_buffer_dirty(trans, leaf);
	btrfs_release_path(path);

	/*
	 * If we dropped an inline extent here, we know the range where it is
	 * was not marked with the EXTENT_DELALLOC_NEW bit, so we update the
	 * number of bytes only for that range containing the inline extent.
	 * The remaining of the range will be processed when clearning the
	 * EXTENT_DELALLOC_BIT bit through the ordered extent completion.
	 */
	if (file_pos == 0 && !IS_ALIGNED(drop_args.bytes_found, sectorsize)) {
		u64 inline_size = round_down(drop_args.bytes_found, sectorsize);

		inline_size = drop_args.bytes_found - inline_size;
		btrfs_update_inode_bytes(inode, sectorsize, inline_size);
		drop_args.bytes_found -= inline_size;
		num_bytes -= sectorsize;
	}

	if (update_inode_bytes)
		btrfs_update_inode_bytes(inode, num_bytes, drop_args.bytes_found);

	ins.objectid = disk_bytenr;
	ins.offset = disk_num_bytes;
	ins.type = BTRFS_EXTENT_ITEM_KEY;

	ret = btrfs_inode_set_file_extent_range(inode, file_pos, ram_bytes);
	if (ret)
		goto out;

	ret = btrfs_alloc_reserved_file_extent(trans, root, btrfs_ino(inode),
					       file_pos - offset,
					       qgroup_reserved, &ins);
out:
	btrfs_free_path(path);

	return ret;
}

static void btrfs_release_delalloc_bytes(struct btrfs_fs_info *fs_info,
					 u64 start, u64 len)
{
	struct btrfs_block_group *cache;

	cache = btrfs_lookup_block_group(fs_info, start);
	ASSERT(cache);

	spin_lock(&cache->lock);
	cache->delalloc_bytes -= len;
	spin_unlock(&cache->lock);

	btrfs_put_block_group(cache);
}

static int insert_ordered_extent_file_extent(struct btrfs_trans_handle *trans,
					     struct btrfs_ordered_extent *oe)
{
	struct btrfs_file_extent_item stack_fi;
	bool update_inode_bytes;
	u64 num_bytes = oe->num_bytes;
	u64 ram_bytes = oe->ram_bytes;

	memset(&stack_fi, 0, sizeof(stack_fi));
	btrfs_set_stack_file_extent_type(&stack_fi, BTRFS_FILE_EXTENT_REG);
	btrfs_set_stack_file_extent_disk_bytenr(&stack_fi, oe->disk_bytenr);
	btrfs_set_stack_file_extent_disk_num_bytes(&stack_fi,
						   oe->disk_num_bytes);
	btrfs_set_stack_file_extent_offset(&stack_fi, oe->offset);
	if (test_bit(BTRFS_ORDERED_TRUNCATED, &oe->flags)) {
		num_bytes = oe->truncated_len;
		ram_bytes = num_bytes;
	}
	btrfs_set_stack_file_extent_num_bytes(&stack_fi, num_bytes);
	btrfs_set_stack_file_extent_ram_bytes(&stack_fi, ram_bytes);
	btrfs_set_stack_file_extent_compression(&stack_fi, oe->compress_type);
	/* Encryption and other encoding is reserved and all 0 */

	/*
	 * For delalloc, when completing an ordered extent we update the inode's
	 * bytes when clearing the range in the inode's io tree, so pass false
	 * as the argument 'update_inode_bytes' to insert_reserved_file_extent(),
	 * except if the ordered extent was truncated.
	 */
	update_inode_bytes = test_bit(BTRFS_ORDERED_DIRECT, &oe->flags) ||
			     test_bit(BTRFS_ORDERED_ENCODED, &oe->flags) ||
			     test_bit(BTRFS_ORDERED_TRUNCATED, &oe->flags);

	return insert_reserved_file_extent(trans, BTRFS_I(oe->inode),
					   oe->file_offset, &stack_fi,
					   update_inode_bytes, oe->qgroup_rsv);
}

/*
 * As ordered data IO finishes, this gets called so we can finish
 * an ordered extent if the range of bytes in the file it covers are
 * fully written.
 */
int btrfs_finish_one_ordered(struct btrfs_ordered_extent *ordered_extent)
{
	struct btrfs_inode *inode = BTRFS_I(ordered_extent->inode);
	struct btrfs_root *root = inode->root;
	struct btrfs_fs_info *fs_info = root->fs_info;
	struct btrfs_trans_handle *trans = NULL;
	struct extent_io_tree *io_tree = &inode->io_tree;
	struct extent_state *cached_state = NULL;
	u64 start, end;
	int compress_type = 0;
	int ret = 0;
	u64 logical_len = ordered_extent->num_bytes;
	bool freespace_inode;
	bool truncated = false;
	bool clear_reserved_extent = true;
	unsigned int clear_bits = EXTENT_DEFRAG;

	start = ordered_extent->file_offset;
	end = start + ordered_extent->num_bytes - 1;

	if (!test_bit(BTRFS_ORDERED_NOCOW, &ordered_extent->flags) &&
	    !test_bit(BTRFS_ORDERED_PREALLOC, &ordered_extent->flags) &&
	    !test_bit(BTRFS_ORDERED_DIRECT, &ordered_extent->flags) &&
	    !test_bit(BTRFS_ORDERED_ENCODED, &ordered_extent->flags))
		clear_bits |= EXTENT_DELALLOC_NEW;

	freespace_inode = btrfs_is_free_space_inode(inode);
	if (!freespace_inode)
		btrfs_lockdep_acquire(fs_info, btrfs_ordered_extent);

	if (test_bit(BTRFS_ORDERED_IOERR, &ordered_extent->flags)) {
		ret = -EIO;
		goto out;
	}

	if (btrfs_is_zoned(fs_info))
		btrfs_zone_finish_endio(fs_info, ordered_extent->disk_bytenr,
					ordered_extent->disk_num_bytes);

	if (test_bit(BTRFS_ORDERED_TRUNCATED, &ordered_extent->flags)) {
		truncated = true;
		logical_len = ordered_extent->truncated_len;
		/* Truncated the entire extent, don't bother adding */
		if (!logical_len)
			goto out;
	}

	if (test_bit(BTRFS_ORDERED_NOCOW, &ordered_extent->flags)) {
		BUG_ON(!list_empty(&ordered_extent->list)); /* Logic error */

		btrfs_inode_safe_disk_i_size_write(inode, 0);
		if (freespace_inode)
			trans = btrfs_join_transaction_spacecache(root);
		else
			trans = btrfs_join_transaction(root);
		if (IS_ERR(trans)) {
			ret = PTR_ERR(trans);
			trans = NULL;
			goto out;
		}
		trans->block_rsv = &inode->block_rsv;
		ret = btrfs_update_inode_fallback(trans, inode);
		if (ret) /* -ENOMEM or corruption */
			btrfs_abort_transaction(trans, ret);
		goto out;
	}

	clear_bits |= EXTENT_LOCKED;
	lock_extent(io_tree, start, end, &cached_state);

	if (freespace_inode)
		trans = btrfs_join_transaction_spacecache(root);
	else
		trans = btrfs_join_transaction(root);
	if (IS_ERR(trans)) {
		ret = PTR_ERR(trans);
		trans = NULL;
		goto out;
	}

	trans->block_rsv = &inode->block_rsv;

	ret = btrfs_insert_raid_extent(trans, ordered_extent);
	if (ret)
		goto out;

	if (test_bit(BTRFS_ORDERED_COMPRESSED, &ordered_extent->flags))
		compress_type = ordered_extent->compress_type;
	if (test_bit(BTRFS_ORDERED_PREALLOC, &ordered_extent->flags)) {
		BUG_ON(compress_type);
		ret = btrfs_mark_extent_written(trans, inode,
						ordered_extent->file_offset,
						ordered_extent->file_offset +
						logical_len);
		btrfs_zoned_release_data_reloc_bg(fs_info, ordered_extent->disk_bytenr,
						  ordered_extent->disk_num_bytes);
	} else {
		BUG_ON(root == fs_info->tree_root);
		ret = insert_ordered_extent_file_extent(trans, ordered_extent);
		if (!ret) {
			clear_reserved_extent = false;
			btrfs_release_delalloc_bytes(fs_info,
						ordered_extent->disk_bytenr,
						ordered_extent->disk_num_bytes);
		}
	}
	unpin_extent_cache(&inode->extent_tree, ordered_extent->file_offset,
			   ordered_extent->num_bytes, trans->transid);
	if (ret < 0) {
		btrfs_abort_transaction(trans, ret);
		goto out;
	}

	ret = add_pending_csums(trans, &ordered_extent->list);
	if (ret) {
		btrfs_abort_transaction(trans, ret);
		goto out;
	}

	/*
	 * If this is a new delalloc range, clear its new delalloc flag to
	 * update the inode's number of bytes. This needs to be done first
	 * before updating the inode item.
	 */
	if ((clear_bits & EXTENT_DELALLOC_NEW) &&
	    !test_bit(BTRFS_ORDERED_TRUNCATED, &ordered_extent->flags))
		clear_extent_bit(&inode->io_tree, start, end,
				 EXTENT_DELALLOC_NEW | EXTENT_ADD_INODE_BYTES,
				 &cached_state);

	btrfs_inode_safe_disk_i_size_write(inode, 0);
	ret = btrfs_update_inode_fallback(trans, inode);
	if (ret) { /* -ENOMEM or corruption */
		btrfs_abort_transaction(trans, ret);
		goto out;
	}
	ret = 0;
out:
	clear_extent_bit(&inode->io_tree, start, end, clear_bits,
			 &cached_state);

	if (trans)
		btrfs_end_transaction(trans);

	if (ret || truncated) {
		u64 unwritten_start = start;

		/*
		 * If we failed to finish this ordered extent for any reason we
		 * need to make sure BTRFS_ORDERED_IOERR is set on the ordered
		 * extent, and mark the inode with the error if it wasn't
		 * already set.  Any error during writeback would have already
		 * set the mapping error, so we need to set it if we're the ones
		 * marking this ordered extent as failed.
		 */
		if (ret && !test_and_set_bit(BTRFS_ORDERED_IOERR,
					     &ordered_extent->flags))
			mapping_set_error(ordered_extent->inode->i_mapping, -EIO);

		if (truncated)
			unwritten_start += logical_len;
		clear_extent_uptodate(io_tree, unwritten_start, end, NULL);

		/* Drop extent maps for the part of the extent we didn't write. */
		btrfs_drop_extent_map_range(inode, unwritten_start, end, false);

		/*
		 * If the ordered extent had an IOERR or something else went
		 * wrong we need to return the space for this ordered extent
		 * back to the allocator.  We only free the extent in the
		 * truncated case if we didn't write out the extent at all.
		 *
		 * If we made it past insert_reserved_file_extent before we
		 * errored out then we don't need to do this as the accounting
		 * has already been done.
		 */
		if ((ret || !logical_len) &&
		    clear_reserved_extent &&
		    !test_bit(BTRFS_ORDERED_NOCOW, &ordered_extent->flags) &&
		    !test_bit(BTRFS_ORDERED_PREALLOC, &ordered_extent->flags)) {
			/*
			 * Discard the range before returning it back to the
			 * free space pool
			 */
			if (ret && btrfs_test_opt(fs_info, DISCARD_SYNC))
				btrfs_discard_extent(fs_info,
						ordered_extent->disk_bytenr,
						ordered_extent->disk_num_bytes,
						NULL);
			btrfs_free_reserved_extent(fs_info,
					ordered_extent->disk_bytenr,
					ordered_extent->disk_num_bytes, 1);
			/*
			 * Actually free the qgroup rsv which was released when
			 * the ordered extent was created.
			 */
			btrfs_qgroup_free_refroot(fs_info, inode->root->root_key.objectid,
						  ordered_extent->qgroup_rsv,
						  BTRFS_QGROUP_RSV_DATA);
		}
	}

	/*
	 * This needs to be done to make sure anybody waiting knows we are done
	 * updating everything for this ordered extent.
	 */
	btrfs_remove_ordered_extent(inode, ordered_extent);

	/* once for us */
	btrfs_put_ordered_extent(ordered_extent);
	/* once for the tree */
	btrfs_put_ordered_extent(ordered_extent);

	return ret;
}

int btrfs_finish_ordered_io(struct btrfs_ordered_extent *ordered)
{
	if (btrfs_is_zoned(btrfs_sb(ordered->inode->i_sb)) &&
	    !test_bit(BTRFS_ORDERED_IOERR, &ordered->flags) &&
	    list_empty(&ordered->bioc_list))
		btrfs_finish_ordered_zoned(ordered);
	return btrfs_finish_one_ordered(ordered);
}

/*
 * Verify the checksum for a single sector without any extra action that depend
 * on the type of I/O.
 */
int btrfs_check_sector_csum(struct btrfs_fs_info *fs_info, struct page *page,
			    u32 pgoff, u8 *csum, const u8 * const csum_expected)
{
	SHASH_DESC_ON_STACK(shash, fs_info->csum_shash);
	char *kaddr;

	ASSERT(pgoff + fs_info->sectorsize <= PAGE_SIZE);

	shash->tfm = fs_info->csum_shash;

	kaddr = kmap_local_page(page) + pgoff;
	crypto_shash_digest(shash, kaddr, fs_info->sectorsize, csum);
	kunmap_local(kaddr);

	if (memcmp(csum, csum_expected, fs_info->csum_size))
		return -EIO;
	return 0;
}

/*
 * Verify the checksum of a single data sector.
 *
 * @bbio:	btrfs_io_bio which contains the csum
 * @dev:	device the sector is on
 * @bio_offset:	offset to the beginning of the bio (in bytes)
 * @bv:		bio_vec to check
 *
 * Check if the checksum on a data block is valid.  When a checksum mismatch is
 * detected, report the error and fill the corrupted range with zero.
 *
 * Return %true if the sector is ok or had no checksum to start with, else %false.
 */
bool btrfs_data_csum_ok(struct btrfs_bio *bbio, struct btrfs_device *dev,
			u32 bio_offset, struct bio_vec *bv)
{
	struct btrfs_inode *inode = bbio->inode;
	struct btrfs_fs_info *fs_info = inode->root->fs_info;
	u64 file_offset = bbio->file_offset + bio_offset;
	u64 end = file_offset + bv->bv_len - 1;
	u8 *csum_expected;
	u8 csum[BTRFS_CSUM_SIZE];

	ASSERT(bv->bv_len == fs_info->sectorsize);

	if (!bbio->csum)
		return true;

	if (btrfs_is_data_reloc_root(inode->root) &&
	    test_range_bit(&inode->io_tree, file_offset, end, EXTENT_NODATASUM,
			   NULL)) {
		/* Skip the range without csum for data reloc inode */
		clear_extent_bits(&inode->io_tree, file_offset, end,
				  EXTENT_NODATASUM);
		return true;
	}

	csum_expected = bbio->csum + (bio_offset >> fs_info->sectorsize_bits) *
				fs_info->csum_size;
	if (btrfs_check_sector_csum(fs_info, bv->bv_page, bv->bv_offset, csum,
				    csum_expected))
		goto zeroit;
	return true;

zeroit:
	btrfs_print_data_csum_error(inode, file_offset, csum, csum_expected,
				    bbio->mirror_num);
	if (dev)
		btrfs_dev_stat_inc_and_print(dev, BTRFS_DEV_STAT_CORRUPTION_ERRS);
	memzero_bvec(bv);
	return false;
}

/*
 * Perform a delayed iput on @inode.
 *
 * @inode: The inode we want to perform iput on
 *
 * This function uses the generic vfs_inode::i_count to track whether we should
 * just decrement it (in case it's > 1) or if this is the last iput then link
 * the inode to the delayed iput machinery. Delayed iputs are processed at
 * transaction commit time/superblock commit/cleaner kthread.
 */
void btrfs_add_delayed_iput(struct btrfs_inode *inode)
{
	struct btrfs_fs_info *fs_info = inode->root->fs_info;
	unsigned long flags;

	if (atomic_add_unless(&inode->vfs_inode.i_count, -1, 1))
		return;

	atomic_inc(&fs_info->nr_delayed_iputs);
	/*
	 * Need to be irq safe here because we can be called from either an irq
	 * context (see bio.c and btrfs_put_ordered_extent()) or a non-irq
	 * context.
	 */
	spin_lock_irqsave(&fs_info->delayed_iput_lock, flags);
	ASSERT(list_empty(&inode->delayed_iput));
	list_add_tail(&inode->delayed_iput, &fs_info->delayed_iputs);
	spin_unlock_irqrestore(&fs_info->delayed_iput_lock, flags);
	if (!test_bit(BTRFS_FS_CLEANER_RUNNING, &fs_info->flags))
		wake_up_process(fs_info->cleaner_kthread);
}

static void run_delayed_iput_locked(struct btrfs_fs_info *fs_info,
				    struct btrfs_inode *inode)
{
	list_del_init(&inode->delayed_iput);
	spin_unlock_irq(&fs_info->delayed_iput_lock);
	iput(&inode->vfs_inode);
	if (atomic_dec_and_test(&fs_info->nr_delayed_iputs))
		wake_up(&fs_info->delayed_iputs_wait);
	spin_lock_irq(&fs_info->delayed_iput_lock);
}

static void btrfs_run_delayed_iput(struct btrfs_fs_info *fs_info,
				   struct btrfs_inode *inode)
{
	if (!list_empty(&inode->delayed_iput)) {
		spin_lock_irq(&fs_info->delayed_iput_lock);
		if (!list_empty(&inode->delayed_iput))
			run_delayed_iput_locked(fs_info, inode);
		spin_unlock_irq(&fs_info->delayed_iput_lock);
	}
}

void btrfs_run_delayed_iputs(struct btrfs_fs_info *fs_info)
{
	/*
	 * btrfs_put_ordered_extent() can run in irq context (see bio.c), which
	 * calls btrfs_add_delayed_iput() and that needs to lock
	 * fs_info->delayed_iput_lock. So we need to disable irqs here to
	 * prevent a deadlock.
	 */
	spin_lock_irq(&fs_info->delayed_iput_lock);
	while (!list_empty(&fs_info->delayed_iputs)) {
		struct btrfs_inode *inode;

		inode = list_first_entry(&fs_info->delayed_iputs,
				struct btrfs_inode, delayed_iput);
		run_delayed_iput_locked(fs_info, inode);
		if (need_resched()) {
			spin_unlock_irq(&fs_info->delayed_iput_lock);
			cond_resched();
			spin_lock_irq(&fs_info->delayed_iput_lock);
		}
	}
	spin_unlock_irq(&fs_info->delayed_iput_lock);
}

/*
 * Wait for flushing all delayed iputs
 *
 * @fs_info:  the filesystem
 *
 * This will wait on any delayed iputs that are currently running with KILLABLE
 * set.  Once they are all done running we will return, unless we are killed in
 * which case we return EINTR. This helps in user operations like fallocate etc
 * that might get blocked on the iputs.
 *
 * Return EINTR if we were killed, 0 if nothing's pending
 */
int btrfs_wait_on_delayed_iputs(struct btrfs_fs_info *fs_info)
{
	int ret = wait_event_killable(fs_info->delayed_iputs_wait,
			atomic_read(&fs_info->nr_delayed_iputs) == 0);
	if (ret)
		return -EINTR;
	return 0;
}

/*
 * This creates an orphan entry for the given inode in case something goes wrong
 * in the middle of an unlink.
 */
int btrfs_orphan_add(struct btrfs_trans_handle *trans,
		     struct btrfs_inode *inode)
{
	int ret;

	ret = btrfs_insert_orphan_item(trans, inode->root, btrfs_ino(inode));
	if (ret && ret != -EEXIST) {
		btrfs_abort_transaction(trans, ret);
		return ret;
	}

	return 0;
}

/*
 * We have done the delete so we can go ahead and remove the orphan item for
 * this particular inode.
 */
static int btrfs_orphan_del(struct btrfs_trans_handle *trans,
			    struct btrfs_inode *inode)
{
	return btrfs_del_orphan_item(trans, inode->root, btrfs_ino(inode));
}

/*
 * this cleans up any orphans that may be left on the list from the last use
 * of this root.
 */
int btrfs_orphan_cleanup(struct btrfs_root *root)
{
	struct btrfs_fs_info *fs_info = root->fs_info;
	struct btrfs_path *path;
	struct extent_buffer *leaf;
	struct btrfs_key key, found_key;
	struct btrfs_trans_handle *trans;
	struct inode *inode;
	u64 last_objectid = 0;
	int ret = 0, nr_unlink = 0;

	if (test_and_set_bit(BTRFS_ROOT_ORPHAN_CLEANUP, &root->state))
		return 0;

	path = btrfs_alloc_path();
	if (!path) {
		ret = -ENOMEM;
		goto out;
	}
	path->reada = READA_BACK;

	key.objectid = BTRFS_ORPHAN_OBJECTID;
	key.type = BTRFS_ORPHAN_ITEM_KEY;
	key.offset = (u64)-1;

	while (1) {
		ret = btrfs_search_slot(NULL, root, &key, path, 0, 0);
		if (ret < 0)
			goto out;

		/*
		 * if ret == 0 means we found what we were searching for, which
		 * is weird, but possible, so only screw with path if we didn't
		 * find the key and see if we have stuff that matches
		 */
		if (ret > 0) {
			ret = 0;
			if (path->slots[0] == 0)
				break;
			path->slots[0]--;
		}

		/* pull out the item */
		leaf = path->nodes[0];
		btrfs_item_key_to_cpu(leaf, &found_key, path->slots[0]);

		/* make sure the item matches what we want */
		if (found_key.objectid != BTRFS_ORPHAN_OBJECTID)
			break;
		if (found_key.type != BTRFS_ORPHAN_ITEM_KEY)
			break;

		/* release the path since we're done with it */
		btrfs_release_path(path);

		/*
		 * this is where we are basically btrfs_lookup, without the
		 * crossing root thing.  we store the inode number in the
		 * offset of the orphan item.
		 */

		if (found_key.offset == last_objectid) {
			/*
			 * We found the same inode as before. This means we were
			 * not able to remove its items via eviction triggered
			 * by an iput(). A transaction abort may have happened,
			 * due to -ENOSPC for example, so try to grab the error
			 * that lead to a transaction abort, if any.
			 */
			btrfs_err(fs_info,
				  "Error removing orphan entry, stopping orphan cleanup");
			ret = BTRFS_FS_ERROR(fs_info) ?: -EINVAL;
			goto out;
		}

		last_objectid = found_key.offset;

		found_key.objectid = found_key.offset;
		found_key.type = BTRFS_INODE_ITEM_KEY;
		found_key.offset = 0;
		inode = btrfs_iget(fs_info->sb, last_objectid, root);
		if (IS_ERR(inode)) {
			ret = PTR_ERR(inode);
			inode = NULL;
			if (ret != -ENOENT)
				goto out;
		}

		if (!inode && root == fs_info->tree_root) {
			struct btrfs_root *dead_root;
			int is_dead_root = 0;

			/*
			 * This is an orphan in the tree root. Currently these
			 * could come from 2 sources:
			 *  a) a root (snapshot/subvolume) deletion in progress
			 *  b) a free space cache inode
			 * We need to distinguish those two, as the orphan item
			 * for a root must not get deleted before the deletion
			 * of the snapshot/subvolume's tree completes.
			 *
			 * btrfs_find_orphan_roots() ran before us, which has
			 * found all deleted roots and loaded them into
			 * fs_info->fs_roots_radix. So here we can find if an
			 * orphan item corresponds to a deleted root by looking
			 * up the root from that radix tree.
			 */

			spin_lock(&fs_info->fs_roots_radix_lock);
			dead_root = radix_tree_lookup(&fs_info->fs_roots_radix,
							 (unsigned long)found_key.objectid);
			if (dead_root && btrfs_root_refs(&dead_root->root_item) == 0)
				is_dead_root = 1;
			spin_unlock(&fs_info->fs_roots_radix_lock);

			if (is_dead_root) {
				/* prevent this orphan from being found again */
				key.offset = found_key.objectid - 1;
				continue;
			}

		}

		/*
		 * If we have an inode with links, there are a couple of
		 * possibilities:
		 *
		 * 1. We were halfway through creating fsverity metadata for the
		 * file. In that case, the orphan item represents incomplete
		 * fsverity metadata which must be cleaned up with
		 * btrfs_drop_verity_items and deleting the orphan item.

		 * 2. Old kernels (before v3.12) used to create an
		 * orphan item for truncate indicating that there were possibly
		 * extent items past i_size that needed to be deleted. In v3.12,
		 * truncate was changed to update i_size in sync with the extent
		 * items, but the (useless) orphan item was still created. Since
		 * v4.18, we don't create the orphan item for truncate at all.
		 *
		 * So, this item could mean that we need to do a truncate, but
		 * only if this filesystem was last used on a pre-v3.12 kernel
		 * and was not cleanly unmounted. The odds of that are quite
		 * slim, and it's a pain to do the truncate now, so just delete
		 * the orphan item.
		 *
		 * It's also possible that this orphan item was supposed to be
		 * deleted but wasn't. The inode number may have been reused,
		 * but either way, we can delete the orphan item.
		 */
		if (!inode || inode->i_nlink) {
			if (inode) {
				ret = btrfs_drop_verity_items(BTRFS_I(inode));
				iput(inode);
				inode = NULL;
				if (ret)
					goto out;
			}
			trans = btrfs_start_transaction(root, 1);
			if (IS_ERR(trans)) {
				ret = PTR_ERR(trans);
				goto out;
			}
			btrfs_debug(fs_info, "auto deleting %Lu",
				    found_key.objectid);
			ret = btrfs_del_orphan_item(trans, root,
						    found_key.objectid);
			btrfs_end_transaction(trans);
			if (ret)
				goto out;
			continue;
		}

		nr_unlink++;

		/* this will do delete_inode and everything for us */
		iput(inode);
	}
	/* release the path since we're done with it */
	btrfs_release_path(path);

	if (test_bit(BTRFS_ROOT_ORPHAN_ITEM_INSERTED, &root->state)) {
		trans = btrfs_join_transaction(root);
		if (!IS_ERR(trans))
			btrfs_end_transaction(trans);
	}

	if (nr_unlink)
		btrfs_debug(fs_info, "unlinked %d orphans", nr_unlink);

out:
	if (ret)
		btrfs_err(fs_info, "could not do orphan cleanup %d", ret);
	btrfs_free_path(path);
	return ret;
}

/*
 * very simple check to peek ahead in the leaf looking for xattrs.  If we
 * don't find any xattrs, we know there can't be any acls.
 *
 * slot is the slot the inode is in, objectid is the objectid of the inode
 */
static noinline int acls_after_inode_item(struct extent_buffer *leaf,
					  int slot, u64 objectid,
					  int *first_xattr_slot)
{
	u32 nritems = btrfs_header_nritems(leaf);
	struct btrfs_key found_key;
	static u64 xattr_access = 0;
	static u64 xattr_default = 0;
	int scanned = 0;

	if (!xattr_access) {
		xattr_access = btrfs_name_hash(XATTR_NAME_POSIX_ACL_ACCESS,
					strlen(XATTR_NAME_POSIX_ACL_ACCESS));
		xattr_default = btrfs_name_hash(XATTR_NAME_POSIX_ACL_DEFAULT,
					strlen(XATTR_NAME_POSIX_ACL_DEFAULT));
	}

	slot++;
	*first_xattr_slot = -1;
	while (slot < nritems) {
		btrfs_item_key_to_cpu(leaf, &found_key, slot);

		/* we found a different objectid, there must not be acls */
		if (found_key.objectid != objectid)
			return 0;

		/* we found an xattr, assume we've got an acl */
		if (found_key.type == BTRFS_XATTR_ITEM_KEY) {
			if (*first_xattr_slot == -1)
				*first_xattr_slot = slot;
			if (found_key.offset == xattr_access ||
			    found_key.offset == xattr_default)
				return 1;
		}

		/*
		 * we found a key greater than an xattr key, there can't
		 * be any acls later on
		 */
		if (found_key.type > BTRFS_XATTR_ITEM_KEY)
			return 0;

		slot++;
		scanned++;

		/*
		 * it goes inode, inode backrefs, xattrs, extents,
		 * so if there are a ton of hard links to an inode there can
		 * be a lot of backrefs.  Don't waste time searching too hard,
		 * this is just an optimization
		 */
		if (scanned >= 8)
			break;
	}
	/* we hit the end of the leaf before we found an xattr or
	 * something larger than an xattr.  We have to assume the inode
	 * has acls
	 */
	if (*first_xattr_slot == -1)
		*first_xattr_slot = slot;
	return 1;
}

/*
 * read an inode from the btree into the in-memory inode
 */
static int btrfs_read_locked_inode(struct inode *inode,
				   struct btrfs_path *in_path)
{
	struct btrfs_fs_info *fs_info = btrfs_sb(inode->i_sb);
	struct btrfs_path *path = in_path;
	struct extent_buffer *leaf;
	struct btrfs_inode_item *inode_item;
	struct btrfs_root *root = BTRFS_I(inode)->root;
	struct btrfs_key location;
	unsigned long ptr;
	int maybe_acls;
	u32 rdev;
	int ret;
	bool filled = false;
	int first_xattr_slot;

	ret = btrfs_fill_inode(inode, &rdev);
	if (!ret)
		filled = true;

	if (!path) {
		path = btrfs_alloc_path();
		if (!path)
			return -ENOMEM;
	}

	memcpy(&location, &BTRFS_I(inode)->location, sizeof(location));

	ret = btrfs_lookup_inode(NULL, root, path, &location, 0);
	if (ret) {
		if (path != in_path)
			btrfs_free_path(path);
		return ret;
	}

	leaf = path->nodes[0];

	if (filled)
		goto cache_index;

	inode_item = btrfs_item_ptr(leaf, path->slots[0],
				    struct btrfs_inode_item);
	inode->i_mode = btrfs_inode_mode(leaf, inode_item);
	set_nlink(inode, btrfs_inode_nlink(leaf, inode_item));
	i_uid_write(inode, btrfs_inode_uid(leaf, inode_item));
	i_gid_write(inode, btrfs_inode_gid(leaf, inode_item));
	btrfs_i_size_write(BTRFS_I(inode), btrfs_inode_size(leaf, inode_item));
	btrfs_inode_set_file_extent_range(BTRFS_I(inode), 0,
			round_up(i_size_read(inode), fs_info->sectorsize));

	inode_set_atime(inode, btrfs_timespec_sec(leaf, &inode_item->atime),
			btrfs_timespec_nsec(leaf, &inode_item->atime));

	inode_set_mtime(inode, btrfs_timespec_sec(leaf, &inode_item->mtime),
			btrfs_timespec_nsec(leaf, &inode_item->mtime));

	inode_set_ctime(inode, btrfs_timespec_sec(leaf, &inode_item->ctime),
			btrfs_timespec_nsec(leaf, &inode_item->ctime));

	BTRFS_I(inode)->i_otime_sec = btrfs_timespec_sec(leaf, &inode_item->otime);
	BTRFS_I(inode)->i_otime_nsec = btrfs_timespec_nsec(leaf, &inode_item->otime);

	inode_set_bytes(inode, btrfs_inode_nbytes(leaf, inode_item));
	BTRFS_I(inode)->generation = btrfs_inode_generation(leaf, inode_item);
	BTRFS_I(inode)->last_trans = btrfs_inode_transid(leaf, inode_item);

	inode_set_iversion_queried(inode,
				   btrfs_inode_sequence(leaf, inode_item));
	inode->i_generation = BTRFS_I(inode)->generation;
	inode->i_rdev = 0;
	rdev = btrfs_inode_rdev(leaf, inode_item);

	BTRFS_I(inode)->index_cnt = (u64)-1;
	btrfs_inode_split_flags(btrfs_inode_flags(leaf, inode_item),
				&BTRFS_I(inode)->flags, &BTRFS_I(inode)->ro_flags);

cache_index:
	/*
	 * If we were modified in the current generation and evicted from memory
	 * and then re-read we need to do a full sync since we don't have any
	 * idea about which extents were modified before we were evicted from
	 * cache.
	 *
	 * This is required for both inode re-read from disk and delayed inode
	 * in delayed_nodes_tree.
	 */
	if (BTRFS_I(inode)->last_trans == btrfs_get_fs_generation(fs_info))
		set_bit(BTRFS_INODE_NEEDS_FULL_SYNC,
			&BTRFS_I(inode)->runtime_flags);

	/*
	 * We don't persist the id of the transaction where an unlink operation
	 * against the inode was last made. So here we assume the inode might
	 * have been evicted, and therefore the exact value of last_unlink_trans
	 * lost, and set it to last_trans to avoid metadata inconsistencies
	 * between the inode and its parent if the inode is fsync'ed and the log
	 * replayed. For example, in the scenario:
	 *
	 * touch mydir/foo
	 * ln mydir/foo mydir/bar
	 * sync
	 * unlink mydir/bar
	 * echo 2 > /proc/sys/vm/drop_caches   # evicts inode
	 * xfs_io -c fsync mydir/foo
	 * <power failure>
	 * mount fs, triggers fsync log replay
	 *
	 * We must make sure that when we fsync our inode foo we also log its
	 * parent inode, otherwise after log replay the parent still has the
	 * dentry with the "bar" name but our inode foo has a link count of 1
	 * and doesn't have an inode ref with the name "bar" anymore.
	 *
	 * Setting last_unlink_trans to last_trans is a pessimistic approach,
	 * but it guarantees correctness at the expense of occasional full
	 * transaction commits on fsync if our inode is a directory, or if our
	 * inode is not a directory, logging its parent unnecessarily.
	 */
	BTRFS_I(inode)->last_unlink_trans = BTRFS_I(inode)->last_trans;

	/*
	 * Same logic as for last_unlink_trans. We don't persist the generation
	 * of the last transaction where this inode was used for a reflink
	 * operation, so after eviction and reloading the inode we must be
	 * pessimistic and assume the last transaction that modified the inode.
	 */
	BTRFS_I(inode)->last_reflink_trans = BTRFS_I(inode)->last_trans;

	path->slots[0]++;
	if (inode->i_nlink != 1 ||
	    path->slots[0] >= btrfs_header_nritems(leaf))
		goto cache_acl;

	btrfs_item_key_to_cpu(leaf, &location, path->slots[0]);
	if (location.objectid != btrfs_ino(BTRFS_I(inode)))
		goto cache_acl;

	ptr = btrfs_item_ptr_offset(leaf, path->slots[0]);
	if (location.type == BTRFS_INODE_REF_KEY) {
		struct btrfs_inode_ref *ref;

		ref = (struct btrfs_inode_ref *)ptr;
		BTRFS_I(inode)->dir_index = btrfs_inode_ref_index(leaf, ref);
	} else if (location.type == BTRFS_INODE_EXTREF_KEY) {
		struct btrfs_inode_extref *extref;

		extref = (struct btrfs_inode_extref *)ptr;
		BTRFS_I(inode)->dir_index = btrfs_inode_extref_index(leaf,
								     extref);
	}
cache_acl:
	/*
	 * try to precache a NULL acl entry for files that don't have
	 * any xattrs or acls
	 */
	maybe_acls = acls_after_inode_item(leaf, path->slots[0],
			btrfs_ino(BTRFS_I(inode)), &first_xattr_slot);
	if (first_xattr_slot != -1) {
		path->slots[0] = first_xattr_slot;
		ret = btrfs_load_inode_props(inode, path);
		if (ret)
			btrfs_err(fs_info,
				  "error loading props for ino %llu (root %llu): %d",
				  btrfs_ino(BTRFS_I(inode)),
				  root->root_key.objectid, ret);
	}
	if (path != in_path)
		btrfs_free_path(path);

	if (!maybe_acls)
		cache_no_acl(inode);

	switch (inode->i_mode & S_IFMT) {
	case S_IFREG:
		inode->i_mapping->a_ops = &btrfs_aops;
		inode->i_fop = &btrfs_file_operations;
		inode->i_op = &btrfs_file_inode_operations;
		break;
	case S_IFDIR:
		inode->i_fop = &btrfs_dir_file_operations;
		inode->i_op = &btrfs_dir_inode_operations;
		break;
	case S_IFLNK:
		inode->i_op = &btrfs_symlink_inode_operations;
		inode_nohighmem(inode);
		inode->i_mapping->a_ops = &btrfs_aops;
		break;
	default:
		inode->i_op = &btrfs_special_inode_operations;
		init_special_inode(inode, inode->i_mode, rdev);
		break;
	}

	btrfs_sync_inode_flags_to_i_flags(inode);
	return 0;
}

/*
 * given a leaf and an inode, copy the inode fields into the leaf
 */
static void fill_inode_item(struct btrfs_trans_handle *trans,
			    struct extent_buffer *leaf,
			    struct btrfs_inode_item *item,
			    struct inode *inode)
{
	struct btrfs_map_token token;
	u64 flags;

	btrfs_init_map_token(&token, leaf);

	btrfs_set_token_inode_uid(&token, item, i_uid_read(inode));
	btrfs_set_token_inode_gid(&token, item, i_gid_read(inode));
	btrfs_set_token_inode_size(&token, item, BTRFS_I(inode)->disk_i_size);
	btrfs_set_token_inode_mode(&token, item, inode->i_mode);
	btrfs_set_token_inode_nlink(&token, item, inode->i_nlink);

	btrfs_set_token_timespec_sec(&token, &item->atime,
				     inode_get_atime_sec(inode));
	btrfs_set_token_timespec_nsec(&token, &item->atime,
				      inode_get_atime_nsec(inode));

	btrfs_set_token_timespec_sec(&token, &item->mtime,
				     inode_get_mtime_sec(inode));
	btrfs_set_token_timespec_nsec(&token, &item->mtime,
				      inode_get_mtime_nsec(inode));

	btrfs_set_token_timespec_sec(&token, &item->ctime,
				     inode_get_ctime_sec(inode));
	btrfs_set_token_timespec_nsec(&token, &item->ctime,
				      inode_get_ctime_nsec(inode));

	btrfs_set_token_timespec_sec(&token, &item->otime, BTRFS_I(inode)->i_otime_sec);
	btrfs_set_token_timespec_nsec(&token, &item->otime, BTRFS_I(inode)->i_otime_nsec);

	btrfs_set_token_inode_nbytes(&token, item, inode_get_bytes(inode));
	btrfs_set_token_inode_generation(&token, item,
					 BTRFS_I(inode)->generation);
	btrfs_set_token_inode_sequence(&token, item, inode_peek_iversion(inode));
	btrfs_set_token_inode_transid(&token, item, trans->transid);
	btrfs_set_token_inode_rdev(&token, item, inode->i_rdev);
	flags = btrfs_inode_combine_flags(BTRFS_I(inode)->flags,
					  BTRFS_I(inode)->ro_flags);
	btrfs_set_token_inode_flags(&token, item, flags);
	btrfs_set_token_inode_block_group(&token, item, 0);
}

/*
 * copy everything in the in-memory inode into the btree.
 */
static noinline int btrfs_update_inode_item(struct btrfs_trans_handle *trans,
					    struct btrfs_inode *inode)
{
	struct btrfs_inode_item *inode_item;
	struct btrfs_path *path;
	struct extent_buffer *leaf;
	int ret;

	path = btrfs_alloc_path();
	if (!path)
		return -ENOMEM;

	ret = btrfs_lookup_inode(trans, inode->root, path, &inode->location, 1);
	if (ret) {
		if (ret > 0)
			ret = -ENOENT;
		goto failed;
	}

	leaf = path->nodes[0];
	inode_item = btrfs_item_ptr(leaf, path->slots[0],
				    struct btrfs_inode_item);

	fill_inode_item(trans, leaf, inode_item, &inode->vfs_inode);
	btrfs_mark_buffer_dirty(trans, leaf);
	btrfs_set_inode_last_trans(trans, inode);
	ret = 0;
failed:
	btrfs_free_path(path);
	return ret;
}

/*
 * copy everything in the in-memory inode into the btree.
 */
int btrfs_update_inode(struct btrfs_trans_handle *trans,
		       struct btrfs_inode *inode)
{
	struct btrfs_root *root = inode->root;
	struct btrfs_fs_info *fs_info = root->fs_info;
	int ret;

	/*
	 * If the inode is a free space inode, we can deadlock during commit
	 * if we put it into the delayed code.
	 *
	 * The data relocation inode should also be directly updated
	 * without delay
	 */
	if (!btrfs_is_free_space_inode(inode)
	    && !btrfs_is_data_reloc_root(root)
	    && !test_bit(BTRFS_FS_LOG_RECOVERING, &fs_info->flags)) {
		btrfs_update_root_times(trans, root);

		ret = btrfs_delayed_update_inode(trans, inode);
		if (!ret)
			btrfs_set_inode_last_trans(trans, inode);
		return ret;
	}

	return btrfs_update_inode_item(trans, inode);
}

int btrfs_update_inode_fallback(struct btrfs_trans_handle *trans,
				struct btrfs_inode *inode)
{
	int ret;

	ret = btrfs_update_inode(trans, inode);
	if (ret == -ENOSPC)
		return btrfs_update_inode_item(trans, inode);
	return ret;
}

/*
 * unlink helper that gets used here in inode.c and in the tree logging
 * recovery code.  It remove a link in a directory with a given name, and
 * also drops the back refs in the inode to the directory
 */
static int __btrfs_unlink_inode(struct btrfs_trans_handle *trans,
				struct btrfs_inode *dir,
				struct btrfs_inode *inode,
				const struct fscrypt_str *name,
				struct btrfs_rename_ctx *rename_ctx)
{
	struct btrfs_root *root = dir->root;
	struct btrfs_fs_info *fs_info = root->fs_info;
	struct btrfs_path *path;
	int ret = 0;
	struct btrfs_dir_item *di;
	u64 index;
	u64 ino = btrfs_ino(inode);
	u64 dir_ino = btrfs_ino(dir);

	path = btrfs_alloc_path();
	if (!path) {
		ret = -ENOMEM;
		goto out;
	}

	di = btrfs_lookup_dir_item(trans, root, path, dir_ino, name, -1);
	if (IS_ERR_OR_NULL(di)) {
		ret = di ? PTR_ERR(di) : -ENOENT;
		goto err;
	}
	ret = btrfs_delete_one_dir_name(trans, root, path, di);
	if (ret)
		goto err;
	btrfs_release_path(path);

	/*
	 * If we don't have dir index, we have to get it by looking up
	 * the inode ref, since we get the inode ref, remove it directly,
	 * it is unnecessary to do delayed deletion.
	 *
	 * But if we have dir index, needn't search inode ref to get it.
	 * Since the inode ref is close to the inode item, it is better
	 * that we delay to delete it, and just do this deletion when
	 * we update the inode item.
	 */
	if (inode->dir_index) {
		ret = btrfs_delayed_delete_inode_ref(inode);
		if (!ret) {
			index = inode->dir_index;
			goto skip_backref;
		}
	}

	ret = btrfs_del_inode_ref(trans, root, name, ino, dir_ino, &index);
	if (ret) {
		btrfs_info(fs_info,
			"failed to delete reference to %.*s, inode %llu parent %llu",
			name->len, name->name, ino, dir_ino);
		btrfs_abort_transaction(trans, ret);
		goto err;
	}
skip_backref:
	if (rename_ctx)
		rename_ctx->index = index;

	ret = btrfs_delete_delayed_dir_index(trans, dir, index);
	if (ret) {
		btrfs_abort_transaction(trans, ret);
		goto err;
	}

	/*
	 * If we are in a rename context, we don't need to update anything in the
	 * log. That will be done later during the rename by btrfs_log_new_name().
	 * Besides that, doing it here would only cause extra unnecessary btree
	 * operations on the log tree, increasing latency for applications.
	 */
	if (!rename_ctx) {
		btrfs_del_inode_ref_in_log(trans, root, name, inode, dir_ino);
		btrfs_del_dir_entries_in_log(trans, root, name, dir, index);
	}

	/*
	 * If we have a pending delayed iput we could end up with the final iput
	 * being run in btrfs-cleaner context.  If we have enough of these built
	 * up we can end up burning a lot of time in btrfs-cleaner without any
	 * way to throttle the unlinks.  Since we're currently holding a ref on
	 * the inode we can run the delayed iput here without any issues as the
	 * final iput won't be done until after we drop the ref we're currently
	 * holding.
	 */
	btrfs_run_delayed_iput(fs_info, inode);
err:
	btrfs_free_path(path);
	if (ret)
		goto out;

	btrfs_i_size_write(dir, dir->vfs_inode.i_size - name->len * 2);
	inode_inc_iversion(&inode->vfs_inode);
	inode_inc_iversion(&dir->vfs_inode);
<<<<<<< HEAD
 	inode_set_mtime_to_ts(&dir->vfs_inode, inode_set_ctime_current(&dir->vfs_inode));
	ret = btrfs_update_inode(trans, root, dir);
=======
	inode_set_ctime_current(&inode->vfs_inode);
	dir->vfs_inode.i_mtime = inode_set_ctime_current(&dir->vfs_inode);
	ret = btrfs_update_inode(trans, dir);
>>>>>>> c6e8f898
out:
	return ret;
}

int btrfs_unlink_inode(struct btrfs_trans_handle *trans,
		       struct btrfs_inode *dir, struct btrfs_inode *inode,
		       const struct fscrypt_str *name)
{
	int ret;

	ret = __btrfs_unlink_inode(trans, dir, inode, name, NULL);
	if (!ret) {
		drop_nlink(&inode->vfs_inode);
		ret = btrfs_update_inode(trans, inode);
	}
	return ret;
}

/*
 * helper to start transaction for unlink and rmdir.
 *
 * unlink and rmdir are special in btrfs, they do not always free space, so
 * if we cannot make our reservations the normal way try and see if there is
 * plenty of slack room in the global reserve to migrate, otherwise we cannot
 * allow the unlink to occur.
 */
static struct btrfs_trans_handle *__unlink_start_trans(struct btrfs_inode *dir)
{
	struct btrfs_root *root = dir->root;

	return btrfs_start_transaction_fallback_global_rsv(root,
						   BTRFS_UNLINK_METADATA_UNITS);
}

static int btrfs_unlink(struct inode *dir, struct dentry *dentry)
{
	struct btrfs_trans_handle *trans;
	struct inode *inode = d_inode(dentry);
	int ret;
	struct fscrypt_name fname;

	ret = fscrypt_setup_filename(dir, &dentry->d_name, 1, &fname);
	if (ret)
		return ret;

	/* This needs to handle no-key deletions later on */

	trans = __unlink_start_trans(BTRFS_I(dir));
	if (IS_ERR(trans)) {
		ret = PTR_ERR(trans);
		goto fscrypt_free;
	}

	btrfs_record_unlink_dir(trans, BTRFS_I(dir), BTRFS_I(d_inode(dentry)),
				false);

	ret = btrfs_unlink_inode(trans, BTRFS_I(dir), BTRFS_I(d_inode(dentry)),
				 &fname.disk_name);
	if (ret)
		goto end_trans;

	if (inode->i_nlink == 0) {
		ret = btrfs_orphan_add(trans, BTRFS_I(inode));
		if (ret)
			goto end_trans;
	}

end_trans:
	btrfs_end_transaction(trans);
	btrfs_btree_balance_dirty(BTRFS_I(dir)->root->fs_info);
fscrypt_free:
	fscrypt_free_filename(&fname);
	return ret;
}

static int btrfs_unlink_subvol(struct btrfs_trans_handle *trans,
			       struct btrfs_inode *dir, struct dentry *dentry)
{
	struct btrfs_root *root = dir->root;
	struct btrfs_inode *inode = BTRFS_I(d_inode(dentry));
	struct btrfs_path *path;
	struct extent_buffer *leaf;
	struct btrfs_dir_item *di;
	struct btrfs_key key;
	u64 index;
	int ret;
	u64 objectid;
	u64 dir_ino = btrfs_ino(dir);
	struct fscrypt_name fname;

	ret = fscrypt_setup_filename(&dir->vfs_inode, &dentry->d_name, 1, &fname);
	if (ret)
		return ret;

	/* This needs to handle no-key deletions later on */

	if (btrfs_ino(inode) == BTRFS_FIRST_FREE_OBJECTID) {
		objectid = inode->root->root_key.objectid;
	} else if (btrfs_ino(inode) == BTRFS_EMPTY_SUBVOL_DIR_OBJECTID) {
		objectid = inode->location.objectid;
	} else {
		WARN_ON(1);
		fscrypt_free_filename(&fname);
		return -EINVAL;
	}

	path = btrfs_alloc_path();
	if (!path) {
		ret = -ENOMEM;
		goto out;
	}

	di = btrfs_lookup_dir_item(trans, root, path, dir_ino,
				   &fname.disk_name, -1);
	if (IS_ERR_OR_NULL(di)) {
		ret = di ? PTR_ERR(di) : -ENOENT;
		goto out;
	}

	leaf = path->nodes[0];
	btrfs_dir_item_key_to_cpu(leaf, di, &key);
	WARN_ON(key.type != BTRFS_ROOT_ITEM_KEY || key.objectid != objectid);
	ret = btrfs_delete_one_dir_name(trans, root, path, di);
	if (ret) {
		btrfs_abort_transaction(trans, ret);
		goto out;
	}
	btrfs_release_path(path);

	/*
	 * This is a placeholder inode for a subvolume we didn't have a
	 * reference to at the time of the snapshot creation.  In the meantime
	 * we could have renamed the real subvol link into our snapshot, so
	 * depending on btrfs_del_root_ref to return -ENOENT here is incorrect.
	 * Instead simply lookup the dir_index_item for this entry so we can
	 * remove it.  Otherwise we know we have a ref to the root and we can
	 * call btrfs_del_root_ref, and it _shouldn't_ fail.
	 */
	if (btrfs_ino(inode) == BTRFS_EMPTY_SUBVOL_DIR_OBJECTID) {
		di = btrfs_search_dir_index_item(root, path, dir_ino, &fname.disk_name);
		if (IS_ERR_OR_NULL(di)) {
			if (!di)
				ret = -ENOENT;
			else
				ret = PTR_ERR(di);
			btrfs_abort_transaction(trans, ret);
			goto out;
		}

		leaf = path->nodes[0];
		btrfs_item_key_to_cpu(leaf, &key, path->slots[0]);
		index = key.offset;
		btrfs_release_path(path);
	} else {
		ret = btrfs_del_root_ref(trans, objectid,
					 root->root_key.objectid, dir_ino,
					 &index, &fname.disk_name);
		if (ret) {
			btrfs_abort_transaction(trans, ret);
			goto out;
		}
	}

	ret = btrfs_delete_delayed_dir_index(trans, dir, index);
	if (ret) {
		btrfs_abort_transaction(trans, ret);
		goto out;
	}

	btrfs_i_size_write(dir, dir->vfs_inode.i_size - fname.disk_name.len * 2);
	inode_inc_iversion(&dir->vfs_inode);
<<<<<<< HEAD
	inode_set_mtime_to_ts(&dir->vfs_inode, inode_set_ctime_current(&dir->vfs_inode));
	ret = btrfs_update_inode_fallback(trans, root, dir);
=======
	dir->vfs_inode.i_mtime = inode_set_ctime_current(&dir->vfs_inode);
	ret = btrfs_update_inode_fallback(trans, dir);
>>>>>>> c6e8f898
	if (ret)
		btrfs_abort_transaction(trans, ret);
out:
	btrfs_free_path(path);
	fscrypt_free_filename(&fname);
	return ret;
}

/*
 * Helper to check if the subvolume references other subvolumes or if it's
 * default.
 */
static noinline int may_destroy_subvol(struct btrfs_root *root)
{
	struct btrfs_fs_info *fs_info = root->fs_info;
	struct btrfs_path *path;
	struct btrfs_dir_item *di;
	struct btrfs_key key;
	struct fscrypt_str name = FSTR_INIT("default", 7);
	u64 dir_id;
	int ret;

	path = btrfs_alloc_path();
	if (!path)
		return -ENOMEM;

	/* Make sure this root isn't set as the default subvol */
	dir_id = btrfs_super_root_dir(fs_info->super_copy);
	di = btrfs_lookup_dir_item(NULL, fs_info->tree_root, path,
				   dir_id, &name, 0);
	if (di && !IS_ERR(di)) {
		btrfs_dir_item_key_to_cpu(path->nodes[0], di, &key);
		if (key.objectid == root->root_key.objectid) {
			ret = -EPERM;
			btrfs_err(fs_info,
				  "deleting default subvolume %llu is not allowed",
				  key.objectid);
			goto out;
		}
		btrfs_release_path(path);
	}

	key.objectid = root->root_key.objectid;
	key.type = BTRFS_ROOT_REF_KEY;
	key.offset = (u64)-1;

	ret = btrfs_search_slot(NULL, fs_info->tree_root, &key, path, 0, 0);
	if (ret < 0)
		goto out;
	BUG_ON(ret == 0);

	ret = 0;
	if (path->slots[0] > 0) {
		path->slots[0]--;
		btrfs_item_key_to_cpu(path->nodes[0], &key, path->slots[0]);
		if (key.objectid == root->root_key.objectid &&
		    key.type == BTRFS_ROOT_REF_KEY)
			ret = -ENOTEMPTY;
	}
out:
	btrfs_free_path(path);
	return ret;
}

/* Delete all dentries for inodes belonging to the root */
static void btrfs_prune_dentries(struct btrfs_root *root)
{
	struct btrfs_fs_info *fs_info = root->fs_info;
	struct rb_node *node;
	struct rb_node *prev;
	struct btrfs_inode *entry;
	struct inode *inode;
	u64 objectid = 0;

	if (!BTRFS_FS_ERROR(fs_info))
		WARN_ON(btrfs_root_refs(&root->root_item) != 0);

	spin_lock(&root->inode_lock);
again:
	node = root->inode_tree.rb_node;
	prev = NULL;
	while (node) {
		prev = node;
		entry = rb_entry(node, struct btrfs_inode, rb_node);

		if (objectid < btrfs_ino(entry))
			node = node->rb_left;
		else if (objectid > btrfs_ino(entry))
			node = node->rb_right;
		else
			break;
	}
	if (!node) {
		while (prev) {
			entry = rb_entry(prev, struct btrfs_inode, rb_node);
			if (objectid <= btrfs_ino(entry)) {
				node = prev;
				break;
			}
			prev = rb_next(prev);
		}
	}
	while (node) {
		entry = rb_entry(node, struct btrfs_inode, rb_node);
		objectid = btrfs_ino(entry) + 1;
		inode = igrab(&entry->vfs_inode);
		if (inode) {
			spin_unlock(&root->inode_lock);
			if (atomic_read(&inode->i_count) > 1)
				d_prune_aliases(inode);
			/*
			 * btrfs_drop_inode will have it removed from the inode
			 * cache when its usage count hits zero.
			 */
			iput(inode);
			cond_resched();
			spin_lock(&root->inode_lock);
			goto again;
		}

		if (cond_resched_lock(&root->inode_lock))
			goto again;

		node = rb_next(node);
	}
	spin_unlock(&root->inode_lock);
}

int btrfs_delete_subvolume(struct btrfs_inode *dir, struct dentry *dentry)
{
	struct btrfs_fs_info *fs_info = btrfs_sb(dentry->d_sb);
	struct btrfs_root *root = dir->root;
	struct inode *inode = d_inode(dentry);
	struct btrfs_root *dest = BTRFS_I(inode)->root;
	struct btrfs_trans_handle *trans;
	struct btrfs_block_rsv block_rsv;
	u64 root_flags;
	int ret;

	/*
	 * Don't allow to delete a subvolume with send in progress. This is
	 * inside the inode lock so the error handling that has to drop the bit
	 * again is not run concurrently.
	 */
	spin_lock(&dest->root_item_lock);
	if (dest->send_in_progress) {
		spin_unlock(&dest->root_item_lock);
		btrfs_warn(fs_info,
			   "attempt to delete subvolume %llu during send",
			   dest->root_key.objectid);
		return -EPERM;
	}
	if (atomic_read(&dest->nr_swapfiles)) {
		spin_unlock(&dest->root_item_lock);
		btrfs_warn(fs_info,
			   "attempt to delete subvolume %llu with active swapfile",
			   root->root_key.objectid);
		return -EPERM;
	}
	root_flags = btrfs_root_flags(&dest->root_item);
	btrfs_set_root_flags(&dest->root_item,
			     root_flags | BTRFS_ROOT_SUBVOL_DEAD);
	spin_unlock(&dest->root_item_lock);

	down_write(&fs_info->subvol_sem);

	ret = may_destroy_subvol(dest);
	if (ret)
		goto out_up_write;

	btrfs_init_block_rsv(&block_rsv, BTRFS_BLOCK_RSV_TEMP);
	/*
	 * One for dir inode,
	 * two for dir entries,
	 * two for root ref/backref.
	 */
	ret = btrfs_subvolume_reserve_metadata(root, &block_rsv, 5, true);
	if (ret)
		goto out_up_write;

	trans = btrfs_start_transaction(root, 0);
	if (IS_ERR(trans)) {
		ret = PTR_ERR(trans);
		goto out_release;
	}
	trans->block_rsv = &block_rsv;
	trans->bytes_reserved = block_rsv.size;

	btrfs_record_snapshot_destroy(trans, dir);

	ret = btrfs_unlink_subvol(trans, dir, dentry);
	if (ret) {
		btrfs_abort_transaction(trans, ret);
		goto out_end_trans;
	}

	ret = btrfs_record_root_in_trans(trans, dest);
	if (ret) {
		btrfs_abort_transaction(trans, ret);
		goto out_end_trans;
	}

	memset(&dest->root_item.drop_progress, 0,
		sizeof(dest->root_item.drop_progress));
	btrfs_set_root_drop_level(&dest->root_item, 0);
	btrfs_set_root_refs(&dest->root_item, 0);

	if (!test_and_set_bit(BTRFS_ROOT_ORPHAN_ITEM_INSERTED, &dest->state)) {
		ret = btrfs_insert_orphan_item(trans,
					fs_info->tree_root,
					dest->root_key.objectid);
		if (ret) {
			btrfs_abort_transaction(trans, ret);
			goto out_end_trans;
		}
	}

	ret = btrfs_uuid_tree_remove(trans, dest->root_item.uuid,
				  BTRFS_UUID_KEY_SUBVOL,
				  dest->root_key.objectid);
	if (ret && ret != -ENOENT) {
		btrfs_abort_transaction(trans, ret);
		goto out_end_trans;
	}
	if (!btrfs_is_empty_uuid(dest->root_item.received_uuid)) {
		ret = btrfs_uuid_tree_remove(trans,
					  dest->root_item.received_uuid,
					  BTRFS_UUID_KEY_RECEIVED_SUBVOL,
					  dest->root_key.objectid);
		if (ret && ret != -ENOENT) {
			btrfs_abort_transaction(trans, ret);
			goto out_end_trans;
		}
	}

	free_anon_bdev(dest->anon_dev);
	dest->anon_dev = 0;
out_end_trans:
	trans->block_rsv = NULL;
	trans->bytes_reserved = 0;
	ret = btrfs_end_transaction(trans);
	inode->i_flags |= S_DEAD;
out_release:
	btrfs_subvolume_release_metadata(root, &block_rsv);
out_up_write:
	up_write(&fs_info->subvol_sem);
	if (ret) {
		spin_lock(&dest->root_item_lock);
		root_flags = btrfs_root_flags(&dest->root_item);
		btrfs_set_root_flags(&dest->root_item,
				root_flags & ~BTRFS_ROOT_SUBVOL_DEAD);
		spin_unlock(&dest->root_item_lock);
	} else {
		d_invalidate(dentry);
		btrfs_prune_dentries(dest);
		ASSERT(dest->send_in_progress == 0);
	}

	return ret;
}

static int btrfs_rmdir(struct inode *dir, struct dentry *dentry)
{
	struct inode *inode = d_inode(dentry);
	struct btrfs_fs_info *fs_info = BTRFS_I(inode)->root->fs_info;
	int err = 0;
	struct btrfs_trans_handle *trans;
	u64 last_unlink_trans;
	struct fscrypt_name fname;

	if (inode->i_size > BTRFS_EMPTY_DIR_SIZE)
		return -ENOTEMPTY;
	if (btrfs_ino(BTRFS_I(inode)) == BTRFS_FIRST_FREE_OBJECTID) {
		if (unlikely(btrfs_fs_incompat(fs_info, EXTENT_TREE_V2))) {
			btrfs_err(fs_info,
			"extent tree v2 doesn't support snapshot deletion yet");
			return -EOPNOTSUPP;
		}
		return btrfs_delete_subvolume(BTRFS_I(dir), dentry);
	}

	err = fscrypt_setup_filename(dir, &dentry->d_name, 1, &fname);
	if (err)
		return err;

	/* This needs to handle no-key deletions later on */

	trans = __unlink_start_trans(BTRFS_I(dir));
	if (IS_ERR(trans)) {
		err = PTR_ERR(trans);
		goto out_notrans;
	}

	if (unlikely(btrfs_ino(BTRFS_I(inode)) == BTRFS_EMPTY_SUBVOL_DIR_OBJECTID)) {
		err = btrfs_unlink_subvol(trans, BTRFS_I(dir), dentry);
		goto out;
	}

	err = btrfs_orphan_add(trans, BTRFS_I(inode));
	if (err)
		goto out;

	last_unlink_trans = BTRFS_I(inode)->last_unlink_trans;

	/* now the directory is empty */
	err = btrfs_unlink_inode(trans, BTRFS_I(dir), BTRFS_I(d_inode(dentry)),
				 &fname.disk_name);
	if (!err) {
		btrfs_i_size_write(BTRFS_I(inode), 0);
		/*
		 * Propagate the last_unlink_trans value of the deleted dir to
		 * its parent directory. This is to prevent an unrecoverable
		 * log tree in the case we do something like this:
		 * 1) create dir foo
		 * 2) create snapshot under dir foo
		 * 3) delete the snapshot
		 * 4) rmdir foo
		 * 5) mkdir foo
		 * 6) fsync foo or some file inside foo
		 */
		if (last_unlink_trans >= trans->transid)
			BTRFS_I(dir)->last_unlink_trans = last_unlink_trans;
	}
out:
	btrfs_end_transaction(trans);
out_notrans:
	btrfs_btree_balance_dirty(fs_info);
	fscrypt_free_filename(&fname);

	return err;
}

/*
 * Read, zero a chunk and write a block.
 *
 * @inode - inode that we're zeroing
 * @from - the offset to start zeroing
 * @len - the length to zero, 0 to zero the entire range respective to the
 *	offset
 * @front - zero up to the offset instead of from the offset on
 *
 * This will find the block for the "from" offset and cow the block and zero the
 * part we want to zero.  This is used with truncate and hole punching.
 */
int btrfs_truncate_block(struct btrfs_inode *inode, loff_t from, loff_t len,
			 int front)
{
	struct btrfs_fs_info *fs_info = inode->root->fs_info;
	struct address_space *mapping = inode->vfs_inode.i_mapping;
	struct extent_io_tree *io_tree = &inode->io_tree;
	struct btrfs_ordered_extent *ordered;
	struct extent_state *cached_state = NULL;
	struct extent_changeset *data_reserved = NULL;
	bool only_release_metadata = false;
	u32 blocksize = fs_info->sectorsize;
	pgoff_t index = from >> PAGE_SHIFT;
	unsigned offset = from & (blocksize - 1);
	struct page *page;
	gfp_t mask = btrfs_alloc_write_mask(mapping);
	size_t write_bytes = blocksize;
	int ret = 0;
	u64 block_start;
	u64 block_end;

	if (IS_ALIGNED(offset, blocksize) &&
	    (!len || IS_ALIGNED(len, blocksize)))
		goto out;

	block_start = round_down(from, blocksize);
	block_end = block_start + blocksize - 1;

	ret = btrfs_check_data_free_space(inode, &data_reserved, block_start,
					  blocksize, false);
	if (ret < 0) {
		if (btrfs_check_nocow_lock(inode, block_start, &write_bytes, false) > 0) {
			/* For nocow case, no need to reserve data space */
			only_release_metadata = true;
		} else {
			goto out;
		}
	}
	ret = btrfs_delalloc_reserve_metadata(inode, blocksize, blocksize, false);
	if (ret < 0) {
		if (!only_release_metadata)
			btrfs_free_reserved_data_space(inode, data_reserved,
						       block_start, blocksize);
		goto out;
	}
again:
	page = find_or_create_page(mapping, index, mask);
	if (!page) {
		btrfs_delalloc_release_space(inode, data_reserved, block_start,
					     blocksize, true);
		btrfs_delalloc_release_extents(inode, blocksize);
		ret = -ENOMEM;
		goto out;
	}

	if (!PageUptodate(page)) {
		ret = btrfs_read_folio(NULL, page_folio(page));
		lock_page(page);
		if (page->mapping != mapping) {
			unlock_page(page);
			put_page(page);
			goto again;
		}
		if (!PageUptodate(page)) {
			ret = -EIO;
			goto out_unlock;
		}
	}

	/*
	 * We unlock the page after the io is completed and then re-lock it
	 * above.  release_folio() could have come in between that and cleared
	 * PagePrivate(), but left the page in the mapping.  Set the page mapped
	 * here to make sure it's properly set for the subpage stuff.
	 */
	ret = set_page_extent_mapped(page);
	if (ret < 0)
		goto out_unlock;

	wait_on_page_writeback(page);

	lock_extent(io_tree, block_start, block_end, &cached_state);

	ordered = btrfs_lookup_ordered_extent(inode, block_start);
	if (ordered) {
		unlock_extent(io_tree, block_start, block_end, &cached_state);
		unlock_page(page);
		put_page(page);
		btrfs_start_ordered_extent(ordered);
		btrfs_put_ordered_extent(ordered);
		goto again;
	}

	clear_extent_bit(&inode->io_tree, block_start, block_end,
			 EXTENT_DELALLOC | EXTENT_DO_ACCOUNTING | EXTENT_DEFRAG,
			 &cached_state);

	ret = btrfs_set_extent_delalloc(inode, block_start, block_end, 0,
					&cached_state);
	if (ret) {
		unlock_extent(io_tree, block_start, block_end, &cached_state);
		goto out_unlock;
	}

	if (offset != blocksize) {
		if (!len)
			len = blocksize - offset;
		if (front)
			memzero_page(page, (block_start - page_offset(page)),
				     offset);
		else
			memzero_page(page, (block_start - page_offset(page)) + offset,
				     len);
	}
	btrfs_page_clear_checked(fs_info, page, block_start,
				 block_end + 1 - block_start);
	btrfs_page_set_dirty(fs_info, page, block_start, block_end + 1 - block_start);
	unlock_extent(io_tree, block_start, block_end, &cached_state);

	if (only_release_metadata)
		set_extent_bit(&inode->io_tree, block_start, block_end,
			       EXTENT_NORESERVE, NULL);

out_unlock:
	if (ret) {
		if (only_release_metadata)
			btrfs_delalloc_release_metadata(inode, blocksize, true);
		else
			btrfs_delalloc_release_space(inode, data_reserved,
					block_start, blocksize, true);
	}
	btrfs_delalloc_release_extents(inode, blocksize);
	unlock_page(page);
	put_page(page);
out:
	if (only_release_metadata)
		btrfs_check_nocow_unlock(inode);
	extent_changeset_free(data_reserved);
	return ret;
}

static int maybe_insert_hole(struct btrfs_inode *inode, u64 offset, u64 len)
{
	struct btrfs_root *root = inode->root;
	struct btrfs_fs_info *fs_info = root->fs_info;
	struct btrfs_trans_handle *trans;
	struct btrfs_drop_extents_args drop_args = { 0 };
	int ret;

	/*
	 * If NO_HOLES is enabled, we don't need to do anything.
	 * Later, up in the call chain, either btrfs_set_inode_last_sub_trans()
	 * or btrfs_update_inode() will be called, which guarantee that the next
	 * fsync will know this inode was changed and needs to be logged.
	 */
	if (btrfs_fs_incompat(fs_info, NO_HOLES))
		return 0;

	/*
	 * 1 - for the one we're dropping
	 * 1 - for the one we're adding
	 * 1 - for updating the inode.
	 */
	trans = btrfs_start_transaction(root, 3);
	if (IS_ERR(trans))
		return PTR_ERR(trans);

	drop_args.start = offset;
	drop_args.end = offset + len;
	drop_args.drop_cache = true;

	ret = btrfs_drop_extents(trans, root, inode, &drop_args);
	if (ret) {
		btrfs_abort_transaction(trans, ret);
		btrfs_end_transaction(trans);
		return ret;
	}

	ret = btrfs_insert_hole_extent(trans, root, btrfs_ino(inode), offset, len);
	if (ret) {
		btrfs_abort_transaction(trans, ret);
	} else {
		btrfs_update_inode_bytes(inode, 0, drop_args.bytes_found);
		btrfs_update_inode(trans, inode);
	}
	btrfs_end_transaction(trans);
	return ret;
}

/*
 * This function puts in dummy file extents for the area we're creating a hole
 * for.  So if we are truncating this file to a larger size we need to insert
 * these file extents so that btrfs_get_extent will return a EXTENT_MAP_HOLE for
 * the range between oldsize and size
 */
int btrfs_cont_expand(struct btrfs_inode *inode, loff_t oldsize, loff_t size)
{
	struct btrfs_root *root = inode->root;
	struct btrfs_fs_info *fs_info = root->fs_info;
	struct extent_io_tree *io_tree = &inode->io_tree;
	struct extent_map *em = NULL;
	struct extent_state *cached_state = NULL;
	u64 hole_start = ALIGN(oldsize, fs_info->sectorsize);
	u64 block_end = ALIGN(size, fs_info->sectorsize);
	u64 last_byte;
	u64 cur_offset;
	u64 hole_size;
	int err = 0;

	/*
	 * If our size started in the middle of a block we need to zero out the
	 * rest of the block before we expand the i_size, otherwise we could
	 * expose stale data.
	 */
	err = btrfs_truncate_block(inode, oldsize, 0, 0);
	if (err)
		return err;

	if (size <= hole_start)
		return 0;

	btrfs_lock_and_flush_ordered_range(inode, hole_start, block_end - 1,
					   &cached_state);
	cur_offset = hole_start;
	while (1) {
		em = btrfs_get_extent(inode, NULL, 0, cur_offset,
				      block_end - cur_offset);
		if (IS_ERR(em)) {
			err = PTR_ERR(em);
			em = NULL;
			break;
		}
		last_byte = min(extent_map_end(em), block_end);
		last_byte = ALIGN(last_byte, fs_info->sectorsize);
		hole_size = last_byte - cur_offset;

		if (!test_bit(EXTENT_FLAG_PREALLOC, &em->flags)) {
			struct extent_map *hole_em;

			err = maybe_insert_hole(inode, cur_offset, hole_size);
			if (err)
				break;

			err = btrfs_inode_set_file_extent_range(inode,
							cur_offset, hole_size);
			if (err)
				break;

			hole_em = alloc_extent_map();
			if (!hole_em) {
				btrfs_drop_extent_map_range(inode, cur_offset,
						    cur_offset + hole_size - 1,
						    false);
				btrfs_set_inode_full_sync(inode);
				goto next;
			}
			hole_em->start = cur_offset;
			hole_em->len = hole_size;
			hole_em->orig_start = cur_offset;

			hole_em->block_start = EXTENT_MAP_HOLE;
			hole_em->block_len = 0;
			hole_em->orig_block_len = 0;
			hole_em->ram_bytes = hole_size;
			hole_em->compress_type = BTRFS_COMPRESS_NONE;
			hole_em->generation = btrfs_get_fs_generation(fs_info);

			err = btrfs_replace_extent_map_range(inode, hole_em, true);
			free_extent_map(hole_em);
		} else {
			err = btrfs_inode_set_file_extent_range(inode,
							cur_offset, hole_size);
			if (err)
				break;
		}
next:
		free_extent_map(em);
		em = NULL;
		cur_offset = last_byte;
		if (cur_offset >= block_end)
			break;
	}
	free_extent_map(em);
	unlock_extent(io_tree, hole_start, block_end - 1, &cached_state);
	return err;
}

static int btrfs_setsize(struct inode *inode, struct iattr *attr)
{
	struct btrfs_root *root = BTRFS_I(inode)->root;
	struct btrfs_trans_handle *trans;
	loff_t oldsize = i_size_read(inode);
	loff_t newsize = attr->ia_size;
	int mask = attr->ia_valid;
	int ret;

	/*
	 * The regular truncate() case without ATTR_CTIME and ATTR_MTIME is a
	 * special case where we need to update the times despite not having
	 * these flags set.  For all other operations the VFS set these flags
	 * explicitly if it wants a timestamp update.
	 */
	if (newsize != oldsize) {
		inode_inc_iversion(inode);
		if (!(mask & (ATTR_CTIME | ATTR_MTIME))) {
			inode_set_mtime_to_ts(inode,
					      inode_set_ctime_current(inode));
		}
	}

	if (newsize > oldsize) {
		/*
		 * Don't do an expanding truncate while snapshotting is ongoing.
		 * This is to ensure the snapshot captures a fully consistent
		 * state of this file - if the snapshot captures this expanding
		 * truncation, it must capture all writes that happened before
		 * this truncation.
		 */
		btrfs_drew_write_lock(&root->snapshot_lock);
		ret = btrfs_cont_expand(BTRFS_I(inode), oldsize, newsize);
		if (ret) {
			btrfs_drew_write_unlock(&root->snapshot_lock);
			return ret;
		}

		trans = btrfs_start_transaction(root, 1);
		if (IS_ERR(trans)) {
			btrfs_drew_write_unlock(&root->snapshot_lock);
			return PTR_ERR(trans);
		}

		i_size_write(inode, newsize);
		btrfs_inode_safe_disk_i_size_write(BTRFS_I(inode), 0);
		pagecache_isize_extended(inode, oldsize, newsize);
		ret = btrfs_update_inode(trans, BTRFS_I(inode));
		btrfs_drew_write_unlock(&root->snapshot_lock);
		btrfs_end_transaction(trans);
	} else {
		struct btrfs_fs_info *fs_info = btrfs_sb(inode->i_sb);

		if (btrfs_is_zoned(fs_info)) {
			ret = btrfs_wait_ordered_range(inode,
					ALIGN(newsize, fs_info->sectorsize),
					(u64)-1);
			if (ret)
				return ret;
		}

		/*
		 * We're truncating a file that used to have good data down to
		 * zero. Make sure any new writes to the file get on disk
		 * on close.
		 */
		if (newsize == 0)
			set_bit(BTRFS_INODE_FLUSH_ON_CLOSE,
				&BTRFS_I(inode)->runtime_flags);

		truncate_setsize(inode, newsize);

		inode_dio_wait(inode);

		ret = btrfs_truncate(BTRFS_I(inode), newsize == oldsize);
		if (ret && inode->i_nlink) {
			int err;

			/*
			 * Truncate failed, so fix up the in-memory size. We
			 * adjusted disk_i_size down as we removed extents, so
			 * wait for disk_i_size to be stable and then update the
			 * in-memory size to match.
			 */
			err = btrfs_wait_ordered_range(inode, 0, (u64)-1);
			if (err)
				return err;
			i_size_write(inode, BTRFS_I(inode)->disk_i_size);
		}
	}

	return ret;
}

static int btrfs_setattr(struct mnt_idmap *idmap, struct dentry *dentry,
			 struct iattr *attr)
{
	struct inode *inode = d_inode(dentry);
	struct btrfs_root *root = BTRFS_I(inode)->root;
	int err;

	if (btrfs_root_readonly(root))
		return -EROFS;

	err = setattr_prepare(idmap, dentry, attr);
	if (err)
		return err;

	if (S_ISREG(inode->i_mode) && (attr->ia_valid & ATTR_SIZE)) {
		err = btrfs_setsize(inode, attr);
		if (err)
			return err;
	}

	if (attr->ia_valid) {
		setattr_copy(idmap, inode, attr);
		inode_inc_iversion(inode);
		err = btrfs_dirty_inode(BTRFS_I(inode));

		if (!err && attr->ia_valid & ATTR_MODE)
			err = posix_acl_chmod(idmap, dentry, inode->i_mode);
	}

	return err;
}

/*
 * While truncating the inode pages during eviction, we get the VFS
 * calling btrfs_invalidate_folio() against each folio of the inode. This
 * is slow because the calls to btrfs_invalidate_folio() result in a
 * huge amount of calls to lock_extent() and clear_extent_bit(),
 * which keep merging and splitting extent_state structures over and over,
 * wasting lots of time.
 *
 * Therefore if the inode is being evicted, let btrfs_invalidate_folio()
 * skip all those expensive operations on a per folio basis and do only
 * the ordered io finishing, while we release here the extent_map and
 * extent_state structures, without the excessive merging and splitting.
 */
static void evict_inode_truncate_pages(struct inode *inode)
{
	struct extent_io_tree *io_tree = &BTRFS_I(inode)->io_tree;
	struct rb_node *node;

	ASSERT(inode->i_state & I_FREEING);
	truncate_inode_pages_final(&inode->i_data);

	btrfs_drop_extent_map_range(BTRFS_I(inode), 0, (u64)-1, false);

	/*
	 * Keep looping until we have no more ranges in the io tree.
	 * We can have ongoing bios started by readahead that have
	 * their endio callback (extent_io.c:end_bio_extent_readpage)
	 * still in progress (unlocked the pages in the bio but did not yet
	 * unlocked the ranges in the io tree). Therefore this means some
	 * ranges can still be locked and eviction started because before
	 * submitting those bios, which are executed by a separate task (work
	 * queue kthread), inode references (inode->i_count) were not taken
	 * (which would be dropped in the end io callback of each bio).
	 * Therefore here we effectively end up waiting for those bios and
	 * anyone else holding locked ranges without having bumped the inode's
	 * reference count - if we don't do it, when they access the inode's
	 * io_tree to unlock a range it may be too late, leading to an
	 * use-after-free issue.
	 */
	spin_lock(&io_tree->lock);
	while (!RB_EMPTY_ROOT(&io_tree->state)) {
		struct extent_state *state;
		struct extent_state *cached_state = NULL;
		u64 start;
		u64 end;
		unsigned state_flags;

		node = rb_first(&io_tree->state);
		state = rb_entry(node, struct extent_state, rb_node);
		start = state->start;
		end = state->end;
		state_flags = state->state;
		spin_unlock(&io_tree->lock);

		lock_extent(io_tree, start, end, &cached_state);

		/*
		 * If still has DELALLOC flag, the extent didn't reach disk,
		 * and its reserved space won't be freed by delayed_ref.
		 * So we need to free its reserved space here.
		 * (Refer to comment in btrfs_invalidate_folio, case 2)
		 *
		 * Note, end is the bytenr of last byte, so we need + 1 here.
		 */
		if (state_flags & EXTENT_DELALLOC)
			btrfs_qgroup_free_data(BTRFS_I(inode), NULL, start,
					       end - start + 1);

		clear_extent_bit(io_tree, start, end,
				 EXTENT_CLEAR_ALL_BITS | EXTENT_DO_ACCOUNTING,
				 &cached_state);

		cond_resched();
		spin_lock(&io_tree->lock);
	}
	spin_unlock(&io_tree->lock);
}

static struct btrfs_trans_handle *evict_refill_and_join(struct btrfs_root *root,
							struct btrfs_block_rsv *rsv)
{
	struct btrfs_fs_info *fs_info = root->fs_info;
	struct btrfs_trans_handle *trans;
	u64 delayed_refs_extra = btrfs_calc_delayed_ref_bytes(fs_info, 1);
	int ret;

	/*
	 * Eviction should be taking place at some place safe because of our
	 * delayed iputs.  However the normal flushing code will run delayed
	 * iputs, so we cannot use FLUSH_ALL otherwise we'll deadlock.
	 *
	 * We reserve the delayed_refs_extra here again because we can't use
	 * btrfs_start_transaction(root, 0) for the same deadlocky reason as
	 * above.  We reserve our extra bit here because we generate a ton of
	 * delayed refs activity by truncating.
	 *
	 * BTRFS_RESERVE_FLUSH_EVICT will steal from the global_rsv if it can,
	 * if we fail to make this reservation we can re-try without the
	 * delayed_refs_extra so we can make some forward progress.
	 */
	ret = btrfs_block_rsv_refill(fs_info, rsv, rsv->size + delayed_refs_extra,
				     BTRFS_RESERVE_FLUSH_EVICT);
	if (ret) {
		ret = btrfs_block_rsv_refill(fs_info, rsv, rsv->size,
					     BTRFS_RESERVE_FLUSH_EVICT);
		if (ret) {
			btrfs_warn(fs_info,
				   "could not allocate space for delete; will truncate on mount");
			return ERR_PTR(-ENOSPC);
		}
		delayed_refs_extra = 0;
	}

	trans = btrfs_join_transaction(root);
	if (IS_ERR(trans))
		return trans;

	if (delayed_refs_extra) {
		trans->block_rsv = &fs_info->trans_block_rsv;
		trans->bytes_reserved = delayed_refs_extra;
		btrfs_block_rsv_migrate(rsv, trans->block_rsv,
					delayed_refs_extra, true);
	}
	return trans;
}

void btrfs_evict_inode(struct inode *inode)
{
	struct btrfs_fs_info *fs_info = btrfs_sb(inode->i_sb);
	struct btrfs_trans_handle *trans;
	struct btrfs_root *root = BTRFS_I(inode)->root;
	struct btrfs_block_rsv *rsv = NULL;
	int ret;

	trace_btrfs_inode_evict(inode);

	if (!root) {
		fsverity_cleanup_inode(inode);
		clear_inode(inode);
		return;
	}

	evict_inode_truncate_pages(inode);

	if (inode->i_nlink &&
	    ((btrfs_root_refs(&root->root_item) != 0 &&
	      root->root_key.objectid != BTRFS_ROOT_TREE_OBJECTID) ||
	     btrfs_is_free_space_inode(BTRFS_I(inode))))
		goto out;

	if (is_bad_inode(inode))
		goto out;

	if (test_bit(BTRFS_FS_LOG_RECOVERING, &fs_info->flags))
		goto out;

	if (inode->i_nlink > 0) {
		BUG_ON(btrfs_root_refs(&root->root_item) != 0 &&
		       root->root_key.objectid != BTRFS_ROOT_TREE_OBJECTID);
		goto out;
	}

	/*
	 * This makes sure the inode item in tree is uptodate and the space for
	 * the inode update is released.
	 */
	ret = btrfs_commit_inode_delayed_inode(BTRFS_I(inode));
	if (ret)
		goto out;

	/*
	 * This drops any pending insert or delete operations we have for this
	 * inode.  We could have a delayed dir index deletion queued up, but
	 * we're removing the inode completely so that'll be taken care of in
	 * the truncate.
	 */
	btrfs_kill_delayed_inode_items(BTRFS_I(inode));

	rsv = btrfs_alloc_block_rsv(fs_info, BTRFS_BLOCK_RSV_TEMP);
	if (!rsv)
		goto out;
	rsv->size = btrfs_calc_metadata_size(fs_info, 1);
	rsv->failfast = true;

	btrfs_i_size_write(BTRFS_I(inode), 0);

	while (1) {
		struct btrfs_truncate_control control = {
			.inode = BTRFS_I(inode),
			.ino = btrfs_ino(BTRFS_I(inode)),
			.new_size = 0,
			.min_type = 0,
		};

		trans = evict_refill_and_join(root, rsv);
		if (IS_ERR(trans))
			goto out;

		trans->block_rsv = rsv;

		ret = btrfs_truncate_inode_items(trans, root, &control);
		trans->block_rsv = &fs_info->trans_block_rsv;
		btrfs_end_transaction(trans);
		/*
		 * We have not added new delayed items for our inode after we
		 * have flushed its delayed items, so no need to throttle on
		 * delayed items. However we have modified extent buffers.
		 */
		btrfs_btree_balance_dirty_nodelay(fs_info);
		if (ret && ret != -ENOSPC && ret != -EAGAIN)
			goto out;
		else if (!ret)
			break;
	}

	/*
	 * Errors here aren't a big deal, it just means we leave orphan items in
	 * the tree. They will be cleaned up on the next mount. If the inode
	 * number gets reused, cleanup deletes the orphan item without doing
	 * anything, and unlink reuses the existing orphan item.
	 *
	 * If it turns out that we are dropping too many of these, we might want
	 * to add a mechanism for retrying these after a commit.
	 */
	trans = evict_refill_and_join(root, rsv);
	if (!IS_ERR(trans)) {
		trans->block_rsv = rsv;
		btrfs_orphan_del(trans, BTRFS_I(inode));
		trans->block_rsv = &fs_info->trans_block_rsv;
		btrfs_end_transaction(trans);
	}

out:
	btrfs_free_block_rsv(fs_info, rsv);
	/*
	 * If we didn't successfully delete, the orphan item will still be in
	 * the tree and we'll retry on the next mount. Again, we might also want
	 * to retry these periodically in the future.
	 */
	btrfs_remove_delayed_node(BTRFS_I(inode));
	fsverity_cleanup_inode(inode);
	clear_inode(inode);
}

/*
 * Return the key found in the dir entry in the location pointer, fill @type
 * with BTRFS_FT_*, and return 0.
 *
 * If no dir entries were found, returns -ENOENT.
 * If found a corrupted location in dir entry, returns -EUCLEAN.
 */
static int btrfs_inode_by_name(struct btrfs_inode *dir, struct dentry *dentry,
			       struct btrfs_key *location, u8 *type)
{
	struct btrfs_dir_item *di;
	struct btrfs_path *path;
	struct btrfs_root *root = dir->root;
	int ret = 0;
	struct fscrypt_name fname;

	path = btrfs_alloc_path();
	if (!path)
		return -ENOMEM;

	ret = fscrypt_setup_filename(&dir->vfs_inode, &dentry->d_name, 1, &fname);
	if (ret < 0)
		goto out;
	/*
	 * fscrypt_setup_filename() should never return a positive value, but
	 * gcc on sparc/parisc thinks it can, so assert that doesn't happen.
	 */
	ASSERT(ret == 0);

	/* This needs to handle no-key deletions later on */

	di = btrfs_lookup_dir_item(NULL, root, path, btrfs_ino(dir),
				   &fname.disk_name, 0);
	if (IS_ERR_OR_NULL(di)) {
		ret = di ? PTR_ERR(di) : -ENOENT;
		goto out;
	}

	btrfs_dir_item_key_to_cpu(path->nodes[0], di, location);
	if (location->type != BTRFS_INODE_ITEM_KEY &&
	    location->type != BTRFS_ROOT_ITEM_KEY) {
		ret = -EUCLEAN;
		btrfs_warn(root->fs_info,
"%s gets something invalid in DIR_ITEM (name %s, directory ino %llu, location(%llu %u %llu))",
			   __func__, fname.disk_name.name, btrfs_ino(dir),
			   location->objectid, location->type, location->offset);
	}
	if (!ret)
		*type = btrfs_dir_ftype(path->nodes[0], di);
out:
	fscrypt_free_filename(&fname);
	btrfs_free_path(path);
	return ret;
}

/*
 * when we hit a tree root in a directory, the btrfs part of the inode
 * needs to be changed to reflect the root directory of the tree root.  This
 * is kind of like crossing a mount point.
 */
static int fixup_tree_root_location(struct btrfs_fs_info *fs_info,
				    struct btrfs_inode *dir,
				    struct dentry *dentry,
				    struct btrfs_key *location,
				    struct btrfs_root **sub_root)
{
	struct btrfs_path *path;
	struct btrfs_root *new_root;
	struct btrfs_root_ref *ref;
	struct extent_buffer *leaf;
	struct btrfs_key key;
	int ret;
	int err = 0;
	struct fscrypt_name fname;

	ret = fscrypt_setup_filename(&dir->vfs_inode, &dentry->d_name, 0, &fname);
	if (ret)
		return ret;

	path = btrfs_alloc_path();
	if (!path) {
		err = -ENOMEM;
		goto out;
	}

	err = -ENOENT;
	key.objectid = dir->root->root_key.objectid;
	key.type = BTRFS_ROOT_REF_KEY;
	key.offset = location->objectid;

	ret = btrfs_search_slot(NULL, fs_info->tree_root, &key, path, 0, 0);
	if (ret) {
		if (ret < 0)
			err = ret;
		goto out;
	}

	leaf = path->nodes[0];
	ref = btrfs_item_ptr(leaf, path->slots[0], struct btrfs_root_ref);
	if (btrfs_root_ref_dirid(leaf, ref) != btrfs_ino(dir) ||
	    btrfs_root_ref_name_len(leaf, ref) != fname.disk_name.len)
		goto out;

	ret = memcmp_extent_buffer(leaf, fname.disk_name.name,
				   (unsigned long)(ref + 1), fname.disk_name.len);
	if (ret)
		goto out;

	btrfs_release_path(path);

	new_root = btrfs_get_fs_root(fs_info, location->objectid, true);
	if (IS_ERR(new_root)) {
		err = PTR_ERR(new_root);
		goto out;
	}

	*sub_root = new_root;
	location->objectid = btrfs_root_dirid(&new_root->root_item);
	location->type = BTRFS_INODE_ITEM_KEY;
	location->offset = 0;
	err = 0;
out:
	btrfs_free_path(path);
	fscrypt_free_filename(&fname);
	return err;
}

static void inode_tree_add(struct btrfs_inode *inode)
{
	struct btrfs_root *root = inode->root;
	struct btrfs_inode *entry;
	struct rb_node **p;
	struct rb_node *parent;
	struct rb_node *new = &inode->rb_node;
	u64 ino = btrfs_ino(inode);

	if (inode_unhashed(&inode->vfs_inode))
		return;
	parent = NULL;
	spin_lock(&root->inode_lock);
	p = &root->inode_tree.rb_node;
	while (*p) {
		parent = *p;
		entry = rb_entry(parent, struct btrfs_inode, rb_node);

		if (ino < btrfs_ino(entry))
			p = &parent->rb_left;
		else if (ino > btrfs_ino(entry))
			p = &parent->rb_right;
		else {
			WARN_ON(!(entry->vfs_inode.i_state &
				  (I_WILL_FREE | I_FREEING)));
			rb_replace_node(parent, new, &root->inode_tree);
			RB_CLEAR_NODE(parent);
			spin_unlock(&root->inode_lock);
			return;
		}
	}
	rb_link_node(new, parent, p);
	rb_insert_color(new, &root->inode_tree);
	spin_unlock(&root->inode_lock);
}

static void inode_tree_del(struct btrfs_inode *inode)
{
	struct btrfs_root *root = inode->root;
	int empty = 0;

	spin_lock(&root->inode_lock);
	if (!RB_EMPTY_NODE(&inode->rb_node)) {
		rb_erase(&inode->rb_node, &root->inode_tree);
		RB_CLEAR_NODE(&inode->rb_node);
		empty = RB_EMPTY_ROOT(&root->inode_tree);
	}
	spin_unlock(&root->inode_lock);

	if (empty && btrfs_root_refs(&root->root_item) == 0) {
		spin_lock(&root->inode_lock);
		empty = RB_EMPTY_ROOT(&root->inode_tree);
		spin_unlock(&root->inode_lock);
		if (empty)
			btrfs_add_dead_root(root);
	}
}


static int btrfs_init_locked_inode(struct inode *inode, void *p)
{
	struct btrfs_iget_args *args = p;

	inode->i_ino = args->ino;
	BTRFS_I(inode)->location.objectid = args->ino;
	BTRFS_I(inode)->location.type = BTRFS_INODE_ITEM_KEY;
	BTRFS_I(inode)->location.offset = 0;
	BTRFS_I(inode)->root = btrfs_grab_root(args->root);
	BUG_ON(args->root && !BTRFS_I(inode)->root);

	if (args->root && args->root == args->root->fs_info->tree_root &&
	    args->ino != BTRFS_BTREE_INODE_OBJECTID)
		set_bit(BTRFS_INODE_FREE_SPACE_INODE,
			&BTRFS_I(inode)->runtime_flags);
	return 0;
}

static int btrfs_find_actor(struct inode *inode, void *opaque)
{
	struct btrfs_iget_args *args = opaque;

	return args->ino == BTRFS_I(inode)->location.objectid &&
		args->root == BTRFS_I(inode)->root;
}

static struct inode *btrfs_iget_locked(struct super_block *s, u64 ino,
				       struct btrfs_root *root)
{
	struct inode *inode;
	struct btrfs_iget_args args;
	unsigned long hashval = btrfs_inode_hash(ino, root);

	args.ino = ino;
	args.root = root;

	inode = iget5_locked(s, hashval, btrfs_find_actor,
			     btrfs_init_locked_inode,
			     (void *)&args);
	return inode;
}

/*
 * Get an inode object given its inode number and corresponding root.
 * Path can be preallocated to prevent recursing back to iget through
 * allocator. NULL is also valid but may require an additional allocation
 * later.
 */
struct inode *btrfs_iget_path(struct super_block *s, u64 ino,
			      struct btrfs_root *root, struct btrfs_path *path)
{
	struct inode *inode;

	inode = btrfs_iget_locked(s, ino, root);
	if (!inode)
		return ERR_PTR(-ENOMEM);

	if (inode->i_state & I_NEW) {
		int ret;

		ret = btrfs_read_locked_inode(inode, path);
		if (!ret) {
			inode_tree_add(BTRFS_I(inode));
			unlock_new_inode(inode);
		} else {
			iget_failed(inode);
			/*
			 * ret > 0 can come from btrfs_search_slot called by
			 * btrfs_read_locked_inode, this means the inode item
			 * was not found.
			 */
			if (ret > 0)
				ret = -ENOENT;
			inode = ERR_PTR(ret);
		}
	}

	return inode;
}

struct inode *btrfs_iget(struct super_block *s, u64 ino, struct btrfs_root *root)
{
	return btrfs_iget_path(s, ino, root, NULL);
}

static struct inode *new_simple_dir(struct inode *dir,
				    struct btrfs_key *key,
				    struct btrfs_root *root)
{
	struct inode *inode = new_inode(dir->i_sb);

	if (!inode)
		return ERR_PTR(-ENOMEM);

	BTRFS_I(inode)->root = btrfs_grab_root(root);
	memcpy(&BTRFS_I(inode)->location, key, sizeof(*key));
	set_bit(BTRFS_INODE_DUMMY, &BTRFS_I(inode)->runtime_flags);

	inode->i_ino = BTRFS_EMPTY_SUBVOL_DIR_OBJECTID;
	/*
	 * We only need lookup, the rest is read-only and there's no inode
	 * associated with the dentry
	 */
	inode->i_op = &simple_dir_inode_operations;
	inode->i_opflags &= ~IOP_XATTR;
	inode->i_fop = &simple_dir_operations;
	inode->i_mode = S_IFDIR | S_IRUGO | S_IWUSR | S_IXUGO;
<<<<<<< HEAD
	inode_set_mtime_to_ts(inode, inode_set_ctime_current(inode));
	inode_set_atime_to_ts(inode, inode_get_atime(dir));
	BTRFS_I(inode)->i_otime = inode_get_mtime(inode);
=======
	inode->i_mtime = inode_set_ctime_current(inode);
	inode->i_atime = dir->i_atime;
	BTRFS_I(inode)->i_otime_sec = inode->i_mtime.tv_sec;
	BTRFS_I(inode)->i_otime_nsec = inode->i_mtime.tv_nsec;
>>>>>>> c6e8f898
	inode->i_uid = dir->i_uid;
	inode->i_gid = dir->i_gid;

	return inode;
}

static_assert(BTRFS_FT_UNKNOWN == FT_UNKNOWN);
static_assert(BTRFS_FT_REG_FILE == FT_REG_FILE);
static_assert(BTRFS_FT_DIR == FT_DIR);
static_assert(BTRFS_FT_CHRDEV == FT_CHRDEV);
static_assert(BTRFS_FT_BLKDEV == FT_BLKDEV);
static_assert(BTRFS_FT_FIFO == FT_FIFO);
static_assert(BTRFS_FT_SOCK == FT_SOCK);
static_assert(BTRFS_FT_SYMLINK == FT_SYMLINK);

static inline u8 btrfs_inode_type(struct inode *inode)
{
	return fs_umode_to_ftype(inode->i_mode);
}

struct inode *btrfs_lookup_dentry(struct inode *dir, struct dentry *dentry)
{
	struct btrfs_fs_info *fs_info = btrfs_sb(dir->i_sb);
	struct inode *inode;
	struct btrfs_root *root = BTRFS_I(dir)->root;
	struct btrfs_root *sub_root = root;
	struct btrfs_key location;
	u8 di_type = 0;
	int ret = 0;

	if (dentry->d_name.len > BTRFS_NAME_LEN)
		return ERR_PTR(-ENAMETOOLONG);

	ret = btrfs_inode_by_name(BTRFS_I(dir), dentry, &location, &di_type);
	if (ret < 0)
		return ERR_PTR(ret);

	if (location.type == BTRFS_INODE_ITEM_KEY) {
		inode = btrfs_iget(dir->i_sb, location.objectid, root);
		if (IS_ERR(inode))
			return inode;

		/* Do extra check against inode mode with di_type */
		if (btrfs_inode_type(inode) != di_type) {
			btrfs_crit(fs_info,
"inode mode mismatch with dir: inode mode=0%o btrfs type=%u dir type=%u",
				  inode->i_mode, btrfs_inode_type(inode),
				  di_type);
			iput(inode);
			return ERR_PTR(-EUCLEAN);
		}
		return inode;
	}

	ret = fixup_tree_root_location(fs_info, BTRFS_I(dir), dentry,
				       &location, &sub_root);
	if (ret < 0) {
		if (ret != -ENOENT)
			inode = ERR_PTR(ret);
		else
			inode = new_simple_dir(dir, &location, root);
	} else {
		inode = btrfs_iget(dir->i_sb, location.objectid, sub_root);
		btrfs_put_root(sub_root);

		if (IS_ERR(inode))
			return inode;

		down_read(&fs_info->cleanup_work_sem);
		if (!sb_rdonly(inode->i_sb))
			ret = btrfs_orphan_cleanup(sub_root);
		up_read(&fs_info->cleanup_work_sem);
		if (ret) {
			iput(inode);
			inode = ERR_PTR(ret);
		}
	}

	return inode;
}

static int btrfs_dentry_delete(const struct dentry *dentry)
{
	struct btrfs_root *root;
	struct inode *inode = d_inode(dentry);

	if (!inode && !IS_ROOT(dentry))
		inode = d_inode(dentry->d_parent);

	if (inode) {
		root = BTRFS_I(inode)->root;
		if (btrfs_root_refs(&root->root_item) == 0)
			return 1;

		if (btrfs_ino(BTRFS_I(inode)) == BTRFS_EMPTY_SUBVOL_DIR_OBJECTID)
			return 1;
	}
	return 0;
}

static struct dentry *btrfs_lookup(struct inode *dir, struct dentry *dentry,
				   unsigned int flags)
{
	struct inode *inode = btrfs_lookup_dentry(dir, dentry);

	if (inode == ERR_PTR(-ENOENT))
		inode = NULL;
	return d_splice_alias(inode, dentry);
}

/*
 * Find the highest existing sequence number in a directory and then set the
 * in-memory index_cnt variable to the first free sequence number.
 */
static int btrfs_set_inode_index_count(struct btrfs_inode *inode)
{
	struct btrfs_root *root = inode->root;
	struct btrfs_key key, found_key;
	struct btrfs_path *path;
	struct extent_buffer *leaf;
	int ret;

	key.objectid = btrfs_ino(inode);
	key.type = BTRFS_DIR_INDEX_KEY;
	key.offset = (u64)-1;

	path = btrfs_alloc_path();
	if (!path)
		return -ENOMEM;

	ret = btrfs_search_slot(NULL, root, &key, path, 0, 0);
	if (ret < 0)
		goto out;
	/* FIXME: we should be able to handle this */
	if (ret == 0)
		goto out;
	ret = 0;

	if (path->slots[0] == 0) {
		inode->index_cnt = BTRFS_DIR_START_INDEX;
		goto out;
	}

	path->slots[0]--;

	leaf = path->nodes[0];
	btrfs_item_key_to_cpu(leaf, &found_key, path->slots[0]);

	if (found_key.objectid != btrfs_ino(inode) ||
	    found_key.type != BTRFS_DIR_INDEX_KEY) {
		inode->index_cnt = BTRFS_DIR_START_INDEX;
		goto out;
	}

	inode->index_cnt = found_key.offset + 1;
out:
	btrfs_free_path(path);
	return ret;
}

static int btrfs_get_dir_last_index(struct btrfs_inode *dir, u64 *index)
{
	int ret = 0;

	btrfs_inode_lock(dir, 0);
	if (dir->index_cnt == (u64)-1) {
		ret = btrfs_inode_delayed_dir_index_count(dir);
		if (ret) {
			ret = btrfs_set_inode_index_count(dir);
			if (ret)
				goto out;
		}
	}

	/* index_cnt is the index number of next new entry, so decrement it. */
	*index = dir->index_cnt - 1;
out:
	btrfs_inode_unlock(dir, 0);

	return ret;
}

/*
 * All this infrastructure exists because dir_emit can fault, and we are holding
 * the tree lock when doing readdir.  For now just allocate a buffer and copy
 * our information into that, and then dir_emit from the buffer.  This is
 * similar to what NFS does, only we don't keep the buffer around in pagecache
 * because I'm afraid I'll mess that up.  Long term we need to make filldir do
 * copy_to_user_inatomic so we don't have to worry about page faulting under the
 * tree lock.
 */
static int btrfs_opendir(struct inode *inode, struct file *file)
{
	struct btrfs_file_private *private;
	u64 last_index;
	int ret;

	ret = btrfs_get_dir_last_index(BTRFS_I(inode), &last_index);
	if (ret)
		return ret;

	private = kzalloc(sizeof(struct btrfs_file_private), GFP_KERNEL);
	if (!private)
		return -ENOMEM;
	private->last_index = last_index;
	private->filldir_buf = kzalloc(PAGE_SIZE, GFP_KERNEL);
	if (!private->filldir_buf) {
		kfree(private);
		return -ENOMEM;
	}
	file->private_data = private;
	return 0;
}

static loff_t btrfs_dir_llseek(struct file *file, loff_t offset, int whence)
{
	struct btrfs_file_private *private = file->private_data;
	int ret;

	ret = btrfs_get_dir_last_index(BTRFS_I(file_inode(file)),
				       &private->last_index);
	if (ret)
		return ret;

	return generic_file_llseek(file, offset, whence);
}

struct dir_entry {
	u64 ino;
	u64 offset;
	unsigned type;
	int name_len;
};

static int btrfs_filldir(void *addr, int entries, struct dir_context *ctx)
{
	while (entries--) {
		struct dir_entry *entry = addr;
		char *name = (char *)(entry + 1);

		ctx->pos = get_unaligned(&entry->offset);
		if (!dir_emit(ctx, name, get_unaligned(&entry->name_len),
					 get_unaligned(&entry->ino),
					 get_unaligned(&entry->type)))
			return 1;
		addr += sizeof(struct dir_entry) +
			get_unaligned(&entry->name_len);
		ctx->pos++;
	}
	return 0;
}

static int btrfs_real_readdir(struct file *file, struct dir_context *ctx)
{
	struct inode *inode = file_inode(file);
	struct btrfs_root *root = BTRFS_I(inode)->root;
	struct btrfs_file_private *private = file->private_data;
	struct btrfs_dir_item *di;
	struct btrfs_key key;
	struct btrfs_key found_key;
	struct btrfs_path *path;
	void *addr;
	LIST_HEAD(ins_list);
	LIST_HEAD(del_list);
	int ret;
	char *name_ptr;
	int name_len;
	int entries = 0;
	int total_len = 0;
	bool put = false;
	struct btrfs_key location;

	if (!dir_emit_dots(file, ctx))
		return 0;

	path = btrfs_alloc_path();
	if (!path)
		return -ENOMEM;

	addr = private->filldir_buf;
	path->reada = READA_FORWARD;

	put = btrfs_readdir_get_delayed_items(inode, private->last_index,
					      &ins_list, &del_list);

again:
	key.type = BTRFS_DIR_INDEX_KEY;
	key.offset = ctx->pos;
	key.objectid = btrfs_ino(BTRFS_I(inode));

	btrfs_for_each_slot(root, &key, &found_key, path, ret) {
		struct dir_entry *entry;
		struct extent_buffer *leaf = path->nodes[0];
		u8 ftype;

		if (found_key.objectid != key.objectid)
			break;
		if (found_key.type != BTRFS_DIR_INDEX_KEY)
			break;
		if (found_key.offset < ctx->pos)
			continue;
		if (found_key.offset > private->last_index)
			break;
		if (btrfs_should_delete_dir_index(&del_list, found_key.offset))
			continue;
		di = btrfs_item_ptr(leaf, path->slots[0], struct btrfs_dir_item);
		name_len = btrfs_dir_name_len(leaf, di);
		if ((total_len + sizeof(struct dir_entry) + name_len) >=
		    PAGE_SIZE) {
			btrfs_release_path(path);
			ret = btrfs_filldir(private->filldir_buf, entries, ctx);
			if (ret)
				goto nopos;
			addr = private->filldir_buf;
			entries = 0;
			total_len = 0;
			goto again;
		}

		ftype = btrfs_dir_flags_to_ftype(btrfs_dir_flags(leaf, di));
		entry = addr;
		name_ptr = (char *)(entry + 1);
		read_extent_buffer(leaf, name_ptr,
				   (unsigned long)(di + 1), name_len);
		put_unaligned(name_len, &entry->name_len);
		put_unaligned(fs_ftype_to_dtype(ftype), &entry->type);
		btrfs_dir_item_key_to_cpu(leaf, di, &location);
		put_unaligned(location.objectid, &entry->ino);
		put_unaligned(found_key.offset, &entry->offset);
		entries++;
		addr += sizeof(struct dir_entry) + name_len;
		total_len += sizeof(struct dir_entry) + name_len;
	}
	/* Catch error encountered during iteration */
	if (ret < 0)
		goto err;

	btrfs_release_path(path);

	ret = btrfs_filldir(private->filldir_buf, entries, ctx);
	if (ret)
		goto nopos;

	ret = btrfs_readdir_delayed_dir_index(ctx, &ins_list);
	if (ret)
		goto nopos;

	/*
	 * Stop new entries from being returned after we return the last
	 * entry.
	 *
	 * New directory entries are assigned a strictly increasing
	 * offset.  This means that new entries created during readdir
	 * are *guaranteed* to be seen in the future by that readdir.
	 * This has broken buggy programs which operate on names as
	 * they're returned by readdir.  Until we re-use freed offsets
	 * we have this hack to stop new entries from being returned
	 * under the assumption that they'll never reach this huge
	 * offset.
	 *
	 * This is being careful not to overflow 32bit loff_t unless the
	 * last entry requires it because doing so has broken 32bit apps
	 * in the past.
	 */
	if (ctx->pos >= INT_MAX)
		ctx->pos = LLONG_MAX;
	else
		ctx->pos = INT_MAX;
nopos:
	ret = 0;
err:
	if (put)
		btrfs_readdir_put_delayed_items(inode, &ins_list, &del_list);
	btrfs_free_path(path);
	return ret;
}

/*
 * This is somewhat expensive, updating the tree every time the
 * inode changes.  But, it is most likely to find the inode in cache.
 * FIXME, needs more benchmarking...there are no reasons other than performance
 * to keep or drop this code.
 */
static int btrfs_dirty_inode(struct btrfs_inode *inode)
{
	struct btrfs_root *root = inode->root;
	struct btrfs_fs_info *fs_info = root->fs_info;
	struct btrfs_trans_handle *trans;
	int ret;

	if (test_bit(BTRFS_INODE_DUMMY, &inode->runtime_flags))
		return 0;

	trans = btrfs_join_transaction(root);
	if (IS_ERR(trans))
		return PTR_ERR(trans);

	ret = btrfs_update_inode(trans, inode);
	if (ret == -ENOSPC || ret == -EDQUOT) {
		/* whoops, lets try again with the full transaction */
		btrfs_end_transaction(trans);
		trans = btrfs_start_transaction(root, 1);
		if (IS_ERR(trans))
			return PTR_ERR(trans);

		ret = btrfs_update_inode(trans, inode);
	}
	btrfs_end_transaction(trans);
	if (inode->delayed_node)
		btrfs_balance_delayed_items(fs_info);

	return ret;
}

/*
 * This is a copy of file_update_time.  We need this so we can return error on
 * ENOSPC for updating the inode in the case of file write and mmap writes.
 */
static int btrfs_update_time(struct inode *inode, int flags)
{
	struct btrfs_root *root = BTRFS_I(inode)->root;
	bool dirty;

	if (btrfs_root_readonly(root))
		return -EROFS;

	dirty = inode_update_timestamps(inode, flags);
	return dirty ? btrfs_dirty_inode(BTRFS_I(inode)) : 0;
}

/*
 * helper to find a free sequence number in a given directory.  This current
 * code is very simple, later versions will do smarter things in the btree
 */
int btrfs_set_inode_index(struct btrfs_inode *dir, u64 *index)
{
	int ret = 0;

	if (dir->index_cnt == (u64)-1) {
		ret = btrfs_inode_delayed_dir_index_count(dir);
		if (ret) {
			ret = btrfs_set_inode_index_count(dir);
			if (ret)
				return ret;
		}
	}

	*index = dir->index_cnt;
	dir->index_cnt++;

	return ret;
}

static int btrfs_insert_inode_locked(struct inode *inode)
{
	struct btrfs_iget_args args;

	args.ino = BTRFS_I(inode)->location.objectid;
	args.root = BTRFS_I(inode)->root;

	return insert_inode_locked4(inode,
		   btrfs_inode_hash(inode->i_ino, BTRFS_I(inode)->root),
		   btrfs_find_actor, &args);
}

int btrfs_new_inode_prepare(struct btrfs_new_inode_args *args,
			    unsigned int *trans_num_items)
{
	struct inode *dir = args->dir;
	struct inode *inode = args->inode;
	int ret;

	if (!args->orphan) {
		ret = fscrypt_setup_filename(dir, &args->dentry->d_name, 0,
					     &args->fname);
		if (ret)
			return ret;
	}

	ret = posix_acl_create(dir, &inode->i_mode, &args->default_acl, &args->acl);
	if (ret) {
		fscrypt_free_filename(&args->fname);
		return ret;
	}

	/* 1 to add inode item */
	*trans_num_items = 1;
	/* 1 to add compression property */
	if (BTRFS_I(dir)->prop_compress)
		(*trans_num_items)++;
	/* 1 to add default ACL xattr */
	if (args->default_acl)
		(*trans_num_items)++;
	/* 1 to add access ACL xattr */
	if (args->acl)
		(*trans_num_items)++;
#ifdef CONFIG_SECURITY
	/* 1 to add LSM xattr */
	if (dir->i_security)
		(*trans_num_items)++;
#endif
	if (args->orphan) {
		/* 1 to add orphan item */
		(*trans_num_items)++;
	} else {
		/*
		 * 1 to add dir item
		 * 1 to add dir index
		 * 1 to update parent inode item
		 *
		 * No need for 1 unit for the inode ref item because it is
		 * inserted in a batch together with the inode item at
		 * btrfs_create_new_inode().
		 */
		*trans_num_items += 3;
	}
	return 0;
}

void btrfs_new_inode_args_destroy(struct btrfs_new_inode_args *args)
{
	posix_acl_release(args->acl);
	posix_acl_release(args->default_acl);
	fscrypt_free_filename(&args->fname);
}

/*
 * Inherit flags from the parent inode.
 *
 * Currently only the compression flags and the cow flags are inherited.
 */
static void btrfs_inherit_iflags(struct btrfs_inode *inode, struct btrfs_inode *dir)
{
	unsigned int flags;

	flags = dir->flags;

	if (flags & BTRFS_INODE_NOCOMPRESS) {
		inode->flags &= ~BTRFS_INODE_COMPRESS;
		inode->flags |= BTRFS_INODE_NOCOMPRESS;
	} else if (flags & BTRFS_INODE_COMPRESS) {
		inode->flags &= ~BTRFS_INODE_NOCOMPRESS;
		inode->flags |= BTRFS_INODE_COMPRESS;
	}

	if (flags & BTRFS_INODE_NODATACOW) {
		inode->flags |= BTRFS_INODE_NODATACOW;
		if (S_ISREG(inode->vfs_inode.i_mode))
			inode->flags |= BTRFS_INODE_NODATASUM;
	}

	btrfs_sync_inode_flags_to_i_flags(&inode->vfs_inode);
}

int btrfs_create_new_inode(struct btrfs_trans_handle *trans,
			   struct btrfs_new_inode_args *args)
{
	struct inode *dir = args->dir;
	struct inode *inode = args->inode;
	const struct fscrypt_str *name = args->orphan ? NULL : &args->fname.disk_name;
	struct btrfs_fs_info *fs_info = btrfs_sb(dir->i_sb);
	struct btrfs_root *root;
	struct btrfs_inode_item *inode_item;
	struct btrfs_key *location;
	struct btrfs_path *path;
	u64 objectid;
	struct btrfs_inode_ref *ref;
	struct btrfs_key key[2];
	u32 sizes[2];
	struct btrfs_item_batch batch;
	unsigned long ptr;
	int ret;

	path = btrfs_alloc_path();
	if (!path)
		return -ENOMEM;

	if (!args->subvol)
		BTRFS_I(inode)->root = btrfs_grab_root(BTRFS_I(dir)->root);
	root = BTRFS_I(inode)->root;

	ret = btrfs_get_free_objectid(root, &objectid);
	if (ret)
		goto out;
	inode->i_ino = objectid;

	if (args->orphan) {
		/*
		 * O_TMPFILE, set link count to 0, so that after this point, we
		 * fill in an inode item with the correct link count.
		 */
		set_nlink(inode, 0);
	} else {
		trace_btrfs_inode_request(dir);

		ret = btrfs_set_inode_index(BTRFS_I(dir), &BTRFS_I(inode)->dir_index);
		if (ret)
			goto out;
	}
	/* index_cnt is ignored for everything but a dir. */
	BTRFS_I(inode)->index_cnt = BTRFS_DIR_START_INDEX;
	BTRFS_I(inode)->generation = trans->transid;
	inode->i_generation = BTRFS_I(inode)->generation;

	/*
	 * Subvolumes don't inherit flags from their parent directory.
	 * Originally this was probably by accident, but we probably can't
	 * change it now without compatibility issues.
	 */
	if (!args->subvol)
		btrfs_inherit_iflags(BTRFS_I(inode), BTRFS_I(dir));

	if (S_ISREG(inode->i_mode)) {
		if (btrfs_test_opt(fs_info, NODATASUM))
			BTRFS_I(inode)->flags |= BTRFS_INODE_NODATASUM;
		if (btrfs_test_opt(fs_info, NODATACOW))
			BTRFS_I(inode)->flags |= BTRFS_INODE_NODATACOW |
				BTRFS_INODE_NODATASUM;
	}

	location = &BTRFS_I(inode)->location;
	location->objectid = objectid;
	location->offset = 0;
	location->type = BTRFS_INODE_ITEM_KEY;

	ret = btrfs_insert_inode_locked(inode);
	if (ret < 0) {
		if (!args->orphan)
			BTRFS_I(dir)->index_cnt--;
		goto out;
	}

	/*
	 * We could have gotten an inode number from somebody who was fsynced
	 * and then removed in this same transaction, so let's just set full
	 * sync since it will be a full sync anyway and this will blow away the
	 * old info in the log.
	 */
	btrfs_set_inode_full_sync(BTRFS_I(inode));

	key[0].objectid = objectid;
	key[0].type = BTRFS_INODE_ITEM_KEY;
	key[0].offset = 0;

	sizes[0] = sizeof(struct btrfs_inode_item);

	if (!args->orphan) {
		/*
		 * Start new inodes with an inode_ref. This is slightly more
		 * efficient for small numbers of hard links since they will
		 * be packed into one item. Extended refs will kick in if we
		 * add more hard links than can fit in the ref item.
		 */
		key[1].objectid = objectid;
		key[1].type = BTRFS_INODE_REF_KEY;
		if (args->subvol) {
			key[1].offset = objectid;
			sizes[1] = 2 + sizeof(*ref);
		} else {
			key[1].offset = btrfs_ino(BTRFS_I(dir));
			sizes[1] = name->len + sizeof(*ref);
		}
	}

	batch.keys = &key[0];
	batch.data_sizes = &sizes[0];
	batch.total_data_size = sizes[0] + (args->orphan ? 0 : sizes[1]);
	batch.nr = args->orphan ? 1 : 2;
	ret = btrfs_insert_empty_items(trans, root, path, &batch);
	if (ret != 0) {
		btrfs_abort_transaction(trans, ret);
		goto discard;
	}

<<<<<<< HEAD
	simple_inode_init_ts(inode);
	BTRFS_I(inode)->i_otime = inode_get_mtime(inode);
=======
	inode->i_mtime = inode_set_ctime_current(inode);
	inode->i_atime = inode->i_mtime;
	BTRFS_I(inode)->i_otime_sec = inode->i_mtime.tv_sec;
	BTRFS_I(inode)->i_otime_nsec = inode->i_mtime.tv_nsec;
>>>>>>> c6e8f898

	/*
	 * We're going to fill the inode item now, so at this point the inode
	 * must be fully initialized.
	 */

	inode_item = btrfs_item_ptr(path->nodes[0], path->slots[0],
				  struct btrfs_inode_item);
	memzero_extent_buffer(path->nodes[0], (unsigned long)inode_item,
			     sizeof(*inode_item));
	fill_inode_item(trans, path->nodes[0], inode_item, inode);

	if (!args->orphan) {
		ref = btrfs_item_ptr(path->nodes[0], path->slots[0] + 1,
				     struct btrfs_inode_ref);
		ptr = (unsigned long)(ref + 1);
		if (args->subvol) {
			btrfs_set_inode_ref_name_len(path->nodes[0], ref, 2);
			btrfs_set_inode_ref_index(path->nodes[0], ref, 0);
			write_extent_buffer(path->nodes[0], "..", ptr, 2);
		} else {
			btrfs_set_inode_ref_name_len(path->nodes[0], ref,
						     name->len);
			btrfs_set_inode_ref_index(path->nodes[0], ref,
						  BTRFS_I(inode)->dir_index);
			write_extent_buffer(path->nodes[0], name->name, ptr,
					    name->len);
		}
	}

	btrfs_mark_buffer_dirty(trans, path->nodes[0]);
	/*
	 * We don't need the path anymore, plus inheriting properties, adding
	 * ACLs, security xattrs, orphan item or adding the link, will result in
	 * allocating yet another path. So just free our path.
	 */
	btrfs_free_path(path);
	path = NULL;

	if (args->subvol) {
		struct inode *parent;

		/*
		 * Subvolumes inherit properties from their parent subvolume,
		 * not the directory they were created in.
		 */
		parent = btrfs_iget(fs_info->sb, BTRFS_FIRST_FREE_OBJECTID,
				    BTRFS_I(dir)->root);
		if (IS_ERR(parent)) {
			ret = PTR_ERR(parent);
		} else {
			ret = btrfs_inode_inherit_props(trans, inode, parent);
			iput(parent);
		}
	} else {
		ret = btrfs_inode_inherit_props(trans, inode, dir);
	}
	if (ret) {
		btrfs_err(fs_info,
			  "error inheriting props for ino %llu (root %llu): %d",
			  btrfs_ino(BTRFS_I(inode)), root->root_key.objectid,
			  ret);
	}

	/*
	 * Subvolumes don't inherit ACLs or get passed to the LSM. This is
	 * probably a bug.
	 */
	if (!args->subvol) {
		ret = btrfs_init_inode_security(trans, args);
		if (ret) {
			btrfs_abort_transaction(trans, ret);
			goto discard;
		}
	}

	inode_tree_add(BTRFS_I(inode));

	trace_btrfs_inode_new(inode);
	btrfs_set_inode_last_trans(trans, BTRFS_I(inode));

	btrfs_update_root_times(trans, root);

	if (args->orphan) {
		ret = btrfs_orphan_add(trans, BTRFS_I(inode));
	} else {
		ret = btrfs_add_link(trans, BTRFS_I(dir), BTRFS_I(inode), name,
				     0, BTRFS_I(inode)->dir_index);
	}
	if (ret) {
		btrfs_abort_transaction(trans, ret);
		goto discard;
	}

	return 0;

discard:
	/*
	 * discard_new_inode() calls iput(), but the caller owns the reference
	 * to the inode.
	 */
	ihold(inode);
	discard_new_inode(inode);
out:
	btrfs_free_path(path);
	return ret;
}

/*
 * utility function to add 'inode' into 'parent_inode' with
 * a give name and a given sequence number.
 * if 'add_backref' is true, also insert a backref from the
 * inode to the parent directory.
 */
int btrfs_add_link(struct btrfs_trans_handle *trans,
		   struct btrfs_inode *parent_inode, struct btrfs_inode *inode,
		   const struct fscrypt_str *name, int add_backref, u64 index)
{
	int ret = 0;
	struct btrfs_key key;
	struct btrfs_root *root = parent_inode->root;
	u64 ino = btrfs_ino(inode);
	u64 parent_ino = btrfs_ino(parent_inode);

	if (unlikely(ino == BTRFS_FIRST_FREE_OBJECTID)) {
		memcpy(&key, &inode->root->root_key, sizeof(key));
	} else {
		key.objectid = ino;
		key.type = BTRFS_INODE_ITEM_KEY;
		key.offset = 0;
	}

	if (unlikely(ino == BTRFS_FIRST_FREE_OBJECTID)) {
		ret = btrfs_add_root_ref(trans, key.objectid,
					 root->root_key.objectid, parent_ino,
					 index, name);
	} else if (add_backref) {
		ret = btrfs_insert_inode_ref(trans, root, name,
					     ino, parent_ino, index);
	}

	/* Nothing to clean up yet */
	if (ret)
		return ret;

	ret = btrfs_insert_dir_item(trans, name, parent_inode, &key,
				    btrfs_inode_type(&inode->vfs_inode), index);
	if (ret == -EEXIST || ret == -EOVERFLOW)
		goto fail_dir_item;
	else if (ret) {
		btrfs_abort_transaction(trans, ret);
		return ret;
	}

	btrfs_i_size_write(parent_inode, parent_inode->vfs_inode.i_size +
			   name->len * 2);
	inode_inc_iversion(&parent_inode->vfs_inode);
	/*
	 * If we are replaying a log tree, we do not want to update the mtime
	 * and ctime of the parent directory with the current time, since the
	 * log replay procedure is responsible for setting them to their correct
	 * values (the ones it had when the fsync was done).
	 */
	if (!test_bit(BTRFS_FS_LOG_RECOVERING, &root->fs_info->flags))
		inode_set_mtime_to_ts(&parent_inode->vfs_inode,
				      inode_set_ctime_current(&parent_inode->vfs_inode));

	ret = btrfs_update_inode(trans, parent_inode);
	if (ret)
		btrfs_abort_transaction(trans, ret);
	return ret;

fail_dir_item:
	if (unlikely(ino == BTRFS_FIRST_FREE_OBJECTID)) {
		u64 local_index;
		int err;
		err = btrfs_del_root_ref(trans, key.objectid,
					 root->root_key.objectid, parent_ino,
					 &local_index, name);
		if (err)
			btrfs_abort_transaction(trans, err);
	} else if (add_backref) {
		u64 local_index;
		int err;

		err = btrfs_del_inode_ref(trans, root, name, ino, parent_ino,
					  &local_index);
		if (err)
			btrfs_abort_transaction(trans, err);
	}

	/* Return the original error code */
	return ret;
}

static int btrfs_create_common(struct inode *dir, struct dentry *dentry,
			       struct inode *inode)
{
	struct btrfs_fs_info *fs_info = btrfs_sb(dir->i_sb);
	struct btrfs_root *root = BTRFS_I(dir)->root;
	struct btrfs_new_inode_args new_inode_args = {
		.dir = dir,
		.dentry = dentry,
		.inode = inode,
	};
	unsigned int trans_num_items;
	struct btrfs_trans_handle *trans;
	int err;

	err = btrfs_new_inode_prepare(&new_inode_args, &trans_num_items);
	if (err)
		goto out_inode;

	trans = btrfs_start_transaction(root, trans_num_items);
	if (IS_ERR(trans)) {
		err = PTR_ERR(trans);
		goto out_new_inode_args;
	}

	err = btrfs_create_new_inode(trans, &new_inode_args);
	if (!err)
		d_instantiate_new(dentry, inode);

	btrfs_end_transaction(trans);
	btrfs_btree_balance_dirty(fs_info);
out_new_inode_args:
	btrfs_new_inode_args_destroy(&new_inode_args);
out_inode:
	if (err)
		iput(inode);
	return err;
}

static int btrfs_mknod(struct mnt_idmap *idmap, struct inode *dir,
		       struct dentry *dentry, umode_t mode, dev_t rdev)
{
	struct inode *inode;

	inode = new_inode(dir->i_sb);
	if (!inode)
		return -ENOMEM;
	inode_init_owner(idmap, inode, dir, mode);
	inode->i_op = &btrfs_special_inode_operations;
	init_special_inode(inode, inode->i_mode, rdev);
	return btrfs_create_common(dir, dentry, inode);
}

static int btrfs_create(struct mnt_idmap *idmap, struct inode *dir,
			struct dentry *dentry, umode_t mode, bool excl)
{
	struct inode *inode;

	inode = new_inode(dir->i_sb);
	if (!inode)
		return -ENOMEM;
	inode_init_owner(idmap, inode, dir, mode);
	inode->i_fop = &btrfs_file_operations;
	inode->i_op = &btrfs_file_inode_operations;
	inode->i_mapping->a_ops = &btrfs_aops;
	return btrfs_create_common(dir, dentry, inode);
}

static int btrfs_link(struct dentry *old_dentry, struct inode *dir,
		      struct dentry *dentry)
{
	struct btrfs_trans_handle *trans = NULL;
	struct btrfs_root *root = BTRFS_I(dir)->root;
	struct inode *inode = d_inode(old_dentry);
	struct btrfs_fs_info *fs_info = btrfs_sb(inode->i_sb);
	struct fscrypt_name fname;
	u64 index;
	int err;
	int drop_inode = 0;

	/* do not allow sys_link's with other subvols of the same device */
	if (root->root_key.objectid != BTRFS_I(inode)->root->root_key.objectid)
		return -EXDEV;

	if (inode->i_nlink >= BTRFS_LINK_MAX)
		return -EMLINK;

	err = fscrypt_setup_filename(dir, &dentry->d_name, 0, &fname);
	if (err)
		goto fail;

	err = btrfs_set_inode_index(BTRFS_I(dir), &index);
	if (err)
		goto fail;

	/*
	 * 2 items for inode and inode ref
	 * 2 items for dir items
	 * 1 item for parent inode
	 * 1 item for orphan item deletion if O_TMPFILE
	 */
	trans = btrfs_start_transaction(root, inode->i_nlink ? 5 : 6);
	if (IS_ERR(trans)) {
		err = PTR_ERR(trans);
		trans = NULL;
		goto fail;
	}

	/* There are several dir indexes for this inode, clear the cache. */
	BTRFS_I(inode)->dir_index = 0ULL;
	inc_nlink(inode);
	inode_inc_iversion(inode);
	inode_set_ctime_current(inode);
	ihold(inode);
	set_bit(BTRFS_INODE_COPY_EVERYTHING, &BTRFS_I(inode)->runtime_flags);

	err = btrfs_add_link(trans, BTRFS_I(dir), BTRFS_I(inode),
			     &fname.disk_name, 1, index);

	if (err) {
		drop_inode = 1;
	} else {
		struct dentry *parent = dentry->d_parent;

		err = btrfs_update_inode(trans, BTRFS_I(inode));
		if (err)
			goto fail;
		if (inode->i_nlink == 1) {
			/*
			 * If new hard link count is 1, it's a file created
			 * with open(2) O_TMPFILE flag.
			 */
			err = btrfs_orphan_del(trans, BTRFS_I(inode));
			if (err)
				goto fail;
		}
		d_instantiate(dentry, inode);
		btrfs_log_new_name(trans, old_dentry, NULL, 0, parent);
	}

fail:
	fscrypt_free_filename(&fname);
	if (trans)
		btrfs_end_transaction(trans);
	if (drop_inode) {
		inode_dec_link_count(inode);
		iput(inode);
	}
	btrfs_btree_balance_dirty(fs_info);
	return err;
}

static int btrfs_mkdir(struct mnt_idmap *idmap, struct inode *dir,
		       struct dentry *dentry, umode_t mode)
{
	struct inode *inode;

	inode = new_inode(dir->i_sb);
	if (!inode)
		return -ENOMEM;
	inode_init_owner(idmap, inode, dir, S_IFDIR | mode);
	inode->i_op = &btrfs_dir_inode_operations;
	inode->i_fop = &btrfs_dir_file_operations;
	return btrfs_create_common(dir, dentry, inode);
}

static noinline int uncompress_inline(struct btrfs_path *path,
				      struct page *page,
				      struct btrfs_file_extent_item *item)
{
	int ret;
	struct extent_buffer *leaf = path->nodes[0];
	char *tmp;
	size_t max_size;
	unsigned long inline_size;
	unsigned long ptr;
	int compress_type;

	compress_type = btrfs_file_extent_compression(leaf, item);
	max_size = btrfs_file_extent_ram_bytes(leaf, item);
	inline_size = btrfs_file_extent_inline_item_len(leaf, path->slots[0]);
	tmp = kmalloc(inline_size, GFP_NOFS);
	if (!tmp)
		return -ENOMEM;
	ptr = btrfs_file_extent_inline_start(item);

	read_extent_buffer(leaf, tmp, ptr, inline_size);

	max_size = min_t(unsigned long, PAGE_SIZE, max_size);
	ret = btrfs_decompress(compress_type, tmp, page, 0, inline_size, max_size);

	/*
	 * decompression code contains a memset to fill in any space between the end
	 * of the uncompressed data and the end of max_size in case the decompressed
	 * data ends up shorter than ram_bytes.  That doesn't cover the hole between
	 * the end of an inline extent and the beginning of the next block, so we
	 * cover that region here.
	 */

	if (max_size < PAGE_SIZE)
		memzero_page(page, max_size, PAGE_SIZE - max_size);
	kfree(tmp);
	return ret;
}

static int read_inline_extent(struct btrfs_inode *inode, struct btrfs_path *path,
			      struct page *page)
{
	struct btrfs_file_extent_item *fi;
	void *kaddr;
	size_t copy_size;

	if (!page || PageUptodate(page))
		return 0;

	ASSERT(page_offset(page) == 0);

	fi = btrfs_item_ptr(path->nodes[0], path->slots[0],
			    struct btrfs_file_extent_item);
	if (btrfs_file_extent_compression(path->nodes[0], fi) != BTRFS_COMPRESS_NONE)
		return uncompress_inline(path, page, fi);

	copy_size = min_t(u64, PAGE_SIZE,
			  btrfs_file_extent_ram_bytes(path->nodes[0], fi));
	kaddr = kmap_local_page(page);
	read_extent_buffer(path->nodes[0], kaddr,
			   btrfs_file_extent_inline_start(fi), copy_size);
	kunmap_local(kaddr);
	if (copy_size < PAGE_SIZE)
		memzero_page(page, copy_size, PAGE_SIZE - copy_size);
	return 0;
}

/*
 * Lookup the first extent overlapping a range in a file.
 *
 * @inode:	file to search in
 * @page:	page to read extent data into if the extent is inline
 * @pg_offset:	offset into @page to copy to
 * @start:	file offset
 * @len:	length of range starting at @start
 *
 * Return the first &struct extent_map which overlaps the given range, reading
 * it from the B-tree and caching it if necessary. Note that there may be more
 * extents which overlap the given range after the returned extent_map.
 *
 * If @page is not NULL and the extent is inline, this also reads the extent
 * data directly into the page and marks the extent up to date in the io_tree.
 *
 * Return: ERR_PTR on error, non-NULL extent_map on success.
 */
struct extent_map *btrfs_get_extent(struct btrfs_inode *inode,
				    struct page *page, size_t pg_offset,
				    u64 start, u64 len)
{
	struct btrfs_fs_info *fs_info = inode->root->fs_info;
	int ret = 0;
	u64 extent_start = 0;
	u64 extent_end = 0;
	u64 objectid = btrfs_ino(inode);
	int extent_type = -1;
	struct btrfs_path *path = NULL;
	struct btrfs_root *root = inode->root;
	struct btrfs_file_extent_item *item;
	struct extent_buffer *leaf;
	struct btrfs_key found_key;
	struct extent_map *em = NULL;
	struct extent_map_tree *em_tree = &inode->extent_tree;

	read_lock(&em_tree->lock);
	em = lookup_extent_mapping(em_tree, start, len);
	read_unlock(&em_tree->lock);

	if (em) {
		if (em->start > start || em->start + em->len <= start)
			free_extent_map(em);
		else if (em->block_start == EXTENT_MAP_INLINE && page)
			free_extent_map(em);
		else
			goto out;
	}
	em = alloc_extent_map();
	if (!em) {
		ret = -ENOMEM;
		goto out;
	}
	em->start = EXTENT_MAP_HOLE;
	em->orig_start = EXTENT_MAP_HOLE;
	em->len = (u64)-1;
	em->block_len = (u64)-1;

	path = btrfs_alloc_path();
	if (!path) {
		ret = -ENOMEM;
		goto out;
	}

	/* Chances are we'll be called again, so go ahead and do readahead */
	path->reada = READA_FORWARD;

	/*
	 * The same explanation in load_free_space_cache applies here as well,
	 * we only read when we're loading the free space cache, and at that
	 * point the commit_root has everything we need.
	 */
	if (btrfs_is_free_space_inode(inode)) {
		path->search_commit_root = 1;
		path->skip_locking = 1;
	}

	ret = btrfs_lookup_file_extent(NULL, root, path, objectid, start, 0);
	if (ret < 0) {
		goto out;
	} else if (ret > 0) {
		if (path->slots[0] == 0)
			goto not_found;
		path->slots[0]--;
		ret = 0;
	}

	leaf = path->nodes[0];
	item = btrfs_item_ptr(leaf, path->slots[0],
			      struct btrfs_file_extent_item);
	btrfs_item_key_to_cpu(leaf, &found_key, path->slots[0]);
	if (found_key.objectid != objectid ||
	    found_key.type != BTRFS_EXTENT_DATA_KEY) {
		/*
		 * If we backup past the first extent we want to move forward
		 * and see if there is an extent in front of us, otherwise we'll
		 * say there is a hole for our whole search range which can
		 * cause problems.
		 */
		extent_end = start;
		goto next;
	}

	extent_type = btrfs_file_extent_type(leaf, item);
	extent_start = found_key.offset;
	extent_end = btrfs_file_extent_end(path);
	if (extent_type == BTRFS_FILE_EXTENT_REG ||
	    extent_type == BTRFS_FILE_EXTENT_PREALLOC) {
		/* Only regular file could have regular/prealloc extent */
		if (!S_ISREG(inode->vfs_inode.i_mode)) {
			ret = -EUCLEAN;
			btrfs_crit(fs_info,
		"regular/prealloc extent found for non-regular inode %llu",
				   btrfs_ino(inode));
			goto out;
		}
		trace_btrfs_get_extent_show_fi_regular(inode, leaf, item,
						       extent_start);
	} else if (extent_type == BTRFS_FILE_EXTENT_INLINE) {
		trace_btrfs_get_extent_show_fi_inline(inode, leaf, item,
						      path->slots[0],
						      extent_start);
	}
next:
	if (start >= extent_end) {
		path->slots[0]++;
		if (path->slots[0] >= btrfs_header_nritems(leaf)) {
			ret = btrfs_next_leaf(root, path);
			if (ret < 0)
				goto out;
			else if (ret > 0)
				goto not_found;

			leaf = path->nodes[0];
		}
		btrfs_item_key_to_cpu(leaf, &found_key, path->slots[0]);
		if (found_key.objectid != objectid ||
		    found_key.type != BTRFS_EXTENT_DATA_KEY)
			goto not_found;
		if (start + len <= found_key.offset)
			goto not_found;
		if (start > found_key.offset)
			goto next;

		/* New extent overlaps with existing one */
		em->start = start;
		em->orig_start = start;
		em->len = found_key.offset - start;
		em->block_start = EXTENT_MAP_HOLE;
		goto insert;
	}

	btrfs_extent_item_to_extent_map(inode, path, item, em);

	if (extent_type == BTRFS_FILE_EXTENT_REG ||
	    extent_type == BTRFS_FILE_EXTENT_PREALLOC) {
		goto insert;
	} else if (extent_type == BTRFS_FILE_EXTENT_INLINE) {
		/*
		 * Inline extent can only exist at file offset 0. This is
		 * ensured by tree-checker and inline extent creation path.
		 * Thus all members representing file offsets should be zero.
		 */
		ASSERT(pg_offset == 0);
		ASSERT(extent_start == 0);
		ASSERT(em->start == 0);

		/*
		 * btrfs_extent_item_to_extent_map() should have properly
		 * initialized em members already.
		 *
		 * Other members are not utilized for inline extents.
		 */
		ASSERT(em->block_start == EXTENT_MAP_INLINE);
		ASSERT(em->len == fs_info->sectorsize);

		ret = read_inline_extent(inode, path, page);
		if (ret < 0)
			goto out;
		goto insert;
	}
not_found:
	em->start = start;
	em->orig_start = start;
	em->len = len;
	em->block_start = EXTENT_MAP_HOLE;
insert:
	ret = 0;
	btrfs_release_path(path);
	if (em->start > start || extent_map_end(em) <= start) {
		btrfs_err(fs_info,
			  "bad extent! em: [%llu %llu] passed [%llu %llu]",
			  em->start, em->len, start, len);
		ret = -EIO;
		goto out;
	}

	write_lock(&em_tree->lock);
	ret = btrfs_add_extent_mapping(fs_info, em_tree, &em, start, len);
	write_unlock(&em_tree->lock);
out:
	btrfs_free_path(path);

	trace_btrfs_get_extent(root, inode, em);

	if (ret) {
		free_extent_map(em);
		return ERR_PTR(ret);
	}
	return em;
}

static struct extent_map *btrfs_create_dio_extent(struct btrfs_inode *inode,
						  struct btrfs_dio_data *dio_data,
						  const u64 start,
						  const u64 len,
						  const u64 orig_start,
						  const u64 block_start,
						  const u64 block_len,
						  const u64 orig_block_len,
						  const u64 ram_bytes,
						  const int type)
{
	struct extent_map *em = NULL;
	struct btrfs_ordered_extent *ordered;

	if (type != BTRFS_ORDERED_NOCOW) {
		em = create_io_em(inode, start, len, orig_start, block_start,
				  block_len, orig_block_len, ram_bytes,
				  BTRFS_COMPRESS_NONE, /* compress_type */
				  type);
		if (IS_ERR(em))
			goto out;
	}
	ordered = btrfs_alloc_ordered_extent(inode, start, len, len,
					     block_start, block_len, 0,
					     (1 << type) |
					     (1 << BTRFS_ORDERED_DIRECT),
					     BTRFS_COMPRESS_NONE);
	if (IS_ERR(ordered)) {
		if (em) {
			free_extent_map(em);
			btrfs_drop_extent_map_range(inode, start,
						    start + len - 1, false);
		}
		em = ERR_CAST(ordered);
	} else {
		ASSERT(!dio_data->ordered);
		dio_data->ordered = ordered;
	}
 out:

	return em;
}

static struct extent_map *btrfs_new_extent_direct(struct btrfs_inode *inode,
						  struct btrfs_dio_data *dio_data,
						  u64 start, u64 len)
{
	struct btrfs_root *root = inode->root;
	struct btrfs_fs_info *fs_info = root->fs_info;
	struct extent_map *em;
	struct btrfs_key ins;
	u64 alloc_hint;
	int ret;

	alloc_hint = get_extent_allocation_hint(inode, start, len);
	ret = btrfs_reserve_extent(root, len, len, fs_info->sectorsize,
				   0, alloc_hint, &ins, 1, 1);
	if (ret)
		return ERR_PTR(ret);

	em = btrfs_create_dio_extent(inode, dio_data, start, ins.offset, start,
				     ins.objectid, ins.offset, ins.offset,
				     ins.offset, BTRFS_ORDERED_REGULAR);
	btrfs_dec_block_group_reservations(fs_info, ins.objectid);
	if (IS_ERR(em))
		btrfs_free_reserved_extent(fs_info, ins.objectid, ins.offset,
					   1);

	return em;
}

static bool btrfs_extent_readonly(struct btrfs_fs_info *fs_info, u64 bytenr)
{
	struct btrfs_block_group *block_group;
	bool readonly = false;

	block_group = btrfs_lookup_block_group(fs_info, bytenr);
	if (!block_group || block_group->ro)
		readonly = true;
	if (block_group)
		btrfs_put_block_group(block_group);
	return readonly;
}

/*
 * Check if we can do nocow write into the range [@offset, @offset + @len)
 *
 * @offset:	File offset
 * @len:	The length to write, will be updated to the nocow writeable
 *		range
 * @orig_start:	(optional) Return the original file offset of the file extent
 * @orig_len:	(optional) Return the original on-disk length of the file extent
 * @ram_bytes:	(optional) Return the ram_bytes of the file extent
 * @strict:	if true, omit optimizations that might force us into unnecessary
 *		cow. e.g., don't trust generation number.
 *
 * Return:
 * >0	and update @len if we can do nocow write
 *  0	if we can't do nocow write
 * <0	if error happened
 *
 * NOTE: This only checks the file extents, caller is responsible to wait for
 *	 any ordered extents.
 */
noinline int can_nocow_extent(struct inode *inode, u64 offset, u64 *len,
			      u64 *orig_start, u64 *orig_block_len,
			      u64 *ram_bytes, bool nowait, bool strict)
{
	struct btrfs_fs_info *fs_info = btrfs_sb(inode->i_sb);
	struct can_nocow_file_extent_args nocow_args = { 0 };
	struct btrfs_path *path;
	int ret;
	struct extent_buffer *leaf;
	struct btrfs_root *root = BTRFS_I(inode)->root;
	struct extent_io_tree *io_tree = &BTRFS_I(inode)->io_tree;
	struct btrfs_file_extent_item *fi;
	struct btrfs_key key;
	int found_type;

	path = btrfs_alloc_path();
	if (!path)
		return -ENOMEM;
	path->nowait = nowait;

	ret = btrfs_lookup_file_extent(NULL, root, path,
			btrfs_ino(BTRFS_I(inode)), offset, 0);
	if (ret < 0)
		goto out;

	if (ret == 1) {
		if (path->slots[0] == 0) {
			/* can't find the item, must cow */
			ret = 0;
			goto out;
		}
		path->slots[0]--;
	}
	ret = 0;
	leaf = path->nodes[0];
	btrfs_item_key_to_cpu(leaf, &key, path->slots[0]);
	if (key.objectid != btrfs_ino(BTRFS_I(inode)) ||
	    key.type != BTRFS_EXTENT_DATA_KEY) {
		/* not our file or wrong item type, must cow */
		goto out;
	}

	if (key.offset > offset) {
		/* Wrong offset, must cow */
		goto out;
	}

	if (btrfs_file_extent_end(path) <= offset)
		goto out;

	fi = btrfs_item_ptr(leaf, path->slots[0], struct btrfs_file_extent_item);
	found_type = btrfs_file_extent_type(leaf, fi);
	if (ram_bytes)
		*ram_bytes = btrfs_file_extent_ram_bytes(leaf, fi);

	nocow_args.start = offset;
	nocow_args.end = offset + *len - 1;
	nocow_args.strict = strict;
	nocow_args.free_path = true;

	ret = can_nocow_file_extent(path, &key, BTRFS_I(inode), &nocow_args);
	/* can_nocow_file_extent() has freed the path. */
	path = NULL;

	if (ret != 1) {
		/* Treat errors as not being able to NOCOW. */
		ret = 0;
		goto out;
	}

	ret = 0;
	if (btrfs_extent_readonly(fs_info, nocow_args.disk_bytenr))
		goto out;

	if (!(BTRFS_I(inode)->flags & BTRFS_INODE_NODATACOW) &&
	    found_type == BTRFS_FILE_EXTENT_PREALLOC) {
		u64 range_end;

		range_end = round_up(offset + nocow_args.num_bytes,
				     root->fs_info->sectorsize) - 1;
		ret = test_range_bit_exists(io_tree, offset, range_end, EXTENT_DELALLOC);
		if (ret) {
			ret = -EAGAIN;
			goto out;
		}
	}

	if (orig_start)
		*orig_start = key.offset - nocow_args.extent_offset;
	if (orig_block_len)
		*orig_block_len = nocow_args.disk_num_bytes;

	*len = nocow_args.num_bytes;
	ret = 1;
out:
	btrfs_free_path(path);
	return ret;
}

static int lock_extent_direct(struct inode *inode, u64 lockstart, u64 lockend,
			      struct extent_state **cached_state,
			      unsigned int iomap_flags)
{
	const bool writing = (iomap_flags & IOMAP_WRITE);
	const bool nowait = (iomap_flags & IOMAP_NOWAIT);
	struct extent_io_tree *io_tree = &BTRFS_I(inode)->io_tree;
	struct btrfs_ordered_extent *ordered;
	int ret = 0;

	while (1) {
		if (nowait) {
			if (!try_lock_extent(io_tree, lockstart, lockend,
					     cached_state))
				return -EAGAIN;
		} else {
			lock_extent(io_tree, lockstart, lockend, cached_state);
		}
		/*
		 * We're concerned with the entire range that we're going to be
		 * doing DIO to, so we need to make sure there's no ordered
		 * extents in this range.
		 */
		ordered = btrfs_lookup_ordered_range(BTRFS_I(inode), lockstart,
						     lockend - lockstart + 1);

		/*
		 * We need to make sure there are no buffered pages in this
		 * range either, we could have raced between the invalidate in
		 * generic_file_direct_write and locking the extent.  The
		 * invalidate needs to happen so that reads after a write do not
		 * get stale data.
		 */
		if (!ordered &&
		    (!writing || !filemap_range_has_page(inode->i_mapping,
							 lockstart, lockend)))
			break;

		unlock_extent(io_tree, lockstart, lockend, cached_state);

		if (ordered) {
			if (nowait) {
				btrfs_put_ordered_extent(ordered);
				ret = -EAGAIN;
				break;
			}
			/*
			 * If we are doing a DIO read and the ordered extent we
			 * found is for a buffered write, we can not wait for it
			 * to complete and retry, because if we do so we can
			 * deadlock with concurrent buffered writes on page
			 * locks. This happens only if our DIO read covers more
			 * than one extent map, if at this point has already
			 * created an ordered extent for a previous extent map
			 * and locked its range in the inode's io tree, and a
			 * concurrent write against that previous extent map's
			 * range and this range started (we unlock the ranges
			 * in the io tree only when the bios complete and
			 * buffered writes always lock pages before attempting
			 * to lock range in the io tree).
			 */
			if (writing ||
			    test_bit(BTRFS_ORDERED_DIRECT, &ordered->flags))
				btrfs_start_ordered_extent(ordered);
			else
				ret = nowait ? -EAGAIN : -ENOTBLK;
			btrfs_put_ordered_extent(ordered);
		} else {
			/*
			 * We could trigger writeback for this range (and wait
			 * for it to complete) and then invalidate the pages for
			 * this range (through invalidate_inode_pages2_range()),
			 * but that can lead us to a deadlock with a concurrent
			 * call to readahead (a buffered read or a defrag call
			 * triggered a readahead) on a page lock due to an
			 * ordered dio extent we created before but did not have
			 * yet a corresponding bio submitted (whence it can not
			 * complete), which makes readahead wait for that
			 * ordered extent to complete while holding a lock on
			 * that page.
			 */
			ret = nowait ? -EAGAIN : -ENOTBLK;
		}

		if (ret)
			break;

		cond_resched();
	}

	return ret;
}

/* The callers of this must take lock_extent() */
static struct extent_map *create_io_em(struct btrfs_inode *inode, u64 start,
				       u64 len, u64 orig_start, u64 block_start,
				       u64 block_len, u64 orig_block_len,
				       u64 ram_bytes, int compress_type,
				       int type)
{
	struct extent_map *em;
	int ret;

	ASSERT(type == BTRFS_ORDERED_PREALLOC ||
	       type == BTRFS_ORDERED_COMPRESSED ||
	       type == BTRFS_ORDERED_NOCOW ||
	       type == BTRFS_ORDERED_REGULAR);

	em = alloc_extent_map();
	if (!em)
		return ERR_PTR(-ENOMEM);

	em->start = start;
	em->orig_start = orig_start;
	em->len = len;
	em->block_len = block_len;
	em->block_start = block_start;
	em->orig_block_len = orig_block_len;
	em->ram_bytes = ram_bytes;
	em->generation = -1;
	set_bit(EXTENT_FLAG_PINNED, &em->flags);
	if (type == BTRFS_ORDERED_PREALLOC) {
		set_bit(EXTENT_FLAG_FILLING, &em->flags);
	} else if (type == BTRFS_ORDERED_COMPRESSED) {
		set_bit(EXTENT_FLAG_COMPRESSED, &em->flags);
		em->compress_type = compress_type;
	}

	ret = btrfs_replace_extent_map_range(inode, em, true);
	if (ret) {
		free_extent_map(em);
		return ERR_PTR(ret);
	}

	/* em got 2 refs now, callers needs to do free_extent_map once. */
	return em;
}


static int btrfs_get_blocks_direct_write(struct extent_map **map,
					 struct inode *inode,
					 struct btrfs_dio_data *dio_data,
					 u64 start, u64 *lenp,
					 unsigned int iomap_flags)
{
	const bool nowait = (iomap_flags & IOMAP_NOWAIT);
	struct btrfs_fs_info *fs_info = btrfs_sb(inode->i_sb);
	struct extent_map *em = *map;
	int type;
	u64 block_start, orig_start, orig_block_len, ram_bytes;
	struct btrfs_block_group *bg;
	bool can_nocow = false;
	bool space_reserved = false;
	u64 len = *lenp;
	u64 prev_len;
	int ret = 0;

	/*
	 * We don't allocate a new extent in the following cases
	 *
	 * 1) The inode is marked as NODATACOW. In this case we'll just use the
	 * existing extent.
	 * 2) The extent is marked as PREALLOC. We're good to go here and can
	 * just use the extent.
	 *
	 */
	if (test_bit(EXTENT_FLAG_PREALLOC, &em->flags) ||
	    ((BTRFS_I(inode)->flags & BTRFS_INODE_NODATACOW) &&
	     em->block_start != EXTENT_MAP_HOLE)) {
		if (test_bit(EXTENT_FLAG_PREALLOC, &em->flags))
			type = BTRFS_ORDERED_PREALLOC;
		else
			type = BTRFS_ORDERED_NOCOW;
		len = min(len, em->len - (start - em->start));
		block_start = em->block_start + (start - em->start);

		if (can_nocow_extent(inode, start, &len, &orig_start,
				     &orig_block_len, &ram_bytes, false, false) == 1) {
			bg = btrfs_inc_nocow_writers(fs_info, block_start);
			if (bg)
				can_nocow = true;
		}
	}

	prev_len = len;
	if (can_nocow) {
		struct extent_map *em2;

		/* We can NOCOW, so only need to reserve metadata space. */
		ret = btrfs_delalloc_reserve_metadata(BTRFS_I(inode), len, len,
						      nowait);
		if (ret < 0) {
			/* Our caller expects us to free the input extent map. */
			free_extent_map(em);
			*map = NULL;
			btrfs_dec_nocow_writers(bg);
			if (nowait && (ret == -ENOSPC || ret == -EDQUOT))
				ret = -EAGAIN;
			goto out;
		}
		space_reserved = true;

		em2 = btrfs_create_dio_extent(BTRFS_I(inode), dio_data, start, len,
					      orig_start, block_start,
					      len, orig_block_len,
					      ram_bytes, type);
		btrfs_dec_nocow_writers(bg);
		if (type == BTRFS_ORDERED_PREALLOC) {
			free_extent_map(em);
			*map = em2;
			em = em2;
		}

		if (IS_ERR(em2)) {
			ret = PTR_ERR(em2);
			goto out;
		}

		dio_data->nocow_done = true;
	} else {
		/* Our caller expects us to free the input extent map. */
		free_extent_map(em);
		*map = NULL;

		if (nowait) {
			ret = -EAGAIN;
			goto out;
		}

		/*
		 * If we could not allocate data space before locking the file
		 * range and we can't do a NOCOW write, then we have to fail.
		 */
		if (!dio_data->data_space_reserved) {
			ret = -ENOSPC;
			goto out;
		}

		/*
		 * We have to COW and we have already reserved data space before,
		 * so now we reserve only metadata.
		 */
		ret = btrfs_delalloc_reserve_metadata(BTRFS_I(inode), len, len,
						      false);
		if (ret < 0)
			goto out;
		space_reserved = true;

		em = btrfs_new_extent_direct(BTRFS_I(inode), dio_data, start, len);
		if (IS_ERR(em)) {
			ret = PTR_ERR(em);
			goto out;
		}
		*map = em;
		len = min(len, em->len - (start - em->start));
		if (len < prev_len)
			btrfs_delalloc_release_metadata(BTRFS_I(inode),
							prev_len - len, true);
	}

	/*
	 * We have created our ordered extent, so we can now release our reservation
	 * for an outstanding extent.
	 */
	btrfs_delalloc_release_extents(BTRFS_I(inode), prev_len);

	/*
	 * Need to update the i_size under the extent lock so buffered
	 * readers will get the updated i_size when we unlock.
	 */
	if (start + len > i_size_read(inode))
		i_size_write(inode, start + len);
out:
	if (ret && space_reserved) {
		btrfs_delalloc_release_extents(BTRFS_I(inode), len);
		btrfs_delalloc_release_metadata(BTRFS_I(inode), len, true);
	}
	*lenp = len;
	return ret;
}

static int btrfs_dio_iomap_begin(struct inode *inode, loff_t start,
		loff_t length, unsigned int flags, struct iomap *iomap,
		struct iomap *srcmap)
{
	struct iomap_iter *iter = container_of(iomap, struct iomap_iter, iomap);
	struct btrfs_fs_info *fs_info = btrfs_sb(inode->i_sb);
	struct extent_map *em;
	struct extent_state *cached_state = NULL;
	struct btrfs_dio_data *dio_data = iter->private;
	u64 lockstart, lockend;
	const bool write = !!(flags & IOMAP_WRITE);
	int ret = 0;
	u64 len = length;
	const u64 data_alloc_len = length;
	bool unlock_extents = false;

	/*
	 * We could potentially fault if we have a buffer > PAGE_SIZE, and if
	 * we're NOWAIT we may submit a bio for a partial range and return
	 * EIOCBQUEUED, which would result in an errant short read.
	 *
	 * The best way to handle this would be to allow for partial completions
	 * of iocb's, so we could submit the partial bio, return and fault in
	 * the rest of the pages, and then submit the io for the rest of the
	 * range.  However we don't have that currently, so simply return
	 * -EAGAIN at this point so that the normal path is used.
	 */
	if (!write && (flags & IOMAP_NOWAIT) && length > PAGE_SIZE)
		return -EAGAIN;

	/*
	 * Cap the size of reads to that usually seen in buffered I/O as we need
	 * to allocate a contiguous array for the checksums.
	 */
	if (!write)
		len = min_t(u64, len, fs_info->sectorsize * BTRFS_MAX_BIO_SECTORS);

	lockstart = start;
	lockend = start + len - 1;

	/*
	 * iomap_dio_rw() only does filemap_write_and_wait_range(), which isn't
	 * enough if we've written compressed pages to this area, so we need to
	 * flush the dirty pages again to make absolutely sure that any
	 * outstanding dirty pages are on disk - the first flush only starts
	 * compression on the data, while keeping the pages locked, so by the
	 * time the second flush returns we know bios for the compressed pages
	 * were submitted and finished, and the pages no longer under writeback.
	 *
	 * If we have a NOWAIT request and we have any pages in the range that
	 * are locked, likely due to compression still in progress, we don't want
	 * to block on page locks. We also don't want to block on pages marked as
	 * dirty or under writeback (same as for the non-compression case).
	 * iomap_dio_rw() did the same check, but after that and before we got
	 * here, mmap'ed writes may have happened or buffered reads started
	 * (readpage() and readahead(), which lock pages), as we haven't locked
	 * the file range yet.
	 */
	if (test_bit(BTRFS_INODE_HAS_ASYNC_EXTENT,
		     &BTRFS_I(inode)->runtime_flags)) {
		if (flags & IOMAP_NOWAIT) {
			if (filemap_range_needs_writeback(inode->i_mapping,
							  lockstart, lockend))
				return -EAGAIN;
		} else {
			ret = filemap_fdatawrite_range(inode->i_mapping, start,
						       start + length - 1);
			if (ret)
				return ret;
		}
	}

	memset(dio_data, 0, sizeof(*dio_data));

	/*
	 * We always try to allocate data space and must do it before locking
	 * the file range, to avoid deadlocks with concurrent writes to the same
	 * range if the range has several extents and the writes don't expand the
	 * current i_size (the inode lock is taken in shared mode). If we fail to
	 * allocate data space here we continue and later, after locking the
	 * file range, we fail with ENOSPC only if we figure out we can not do a
	 * NOCOW write.
	 */
	if (write && !(flags & IOMAP_NOWAIT)) {
		ret = btrfs_check_data_free_space(BTRFS_I(inode),
						  &dio_data->data_reserved,
						  start, data_alloc_len, false);
		if (!ret)
			dio_data->data_space_reserved = true;
		else if (ret && !(BTRFS_I(inode)->flags &
				  (BTRFS_INODE_NODATACOW | BTRFS_INODE_PREALLOC)))
			goto err;
	}

	/*
	 * If this errors out it's because we couldn't invalidate pagecache for
	 * this range and we need to fallback to buffered IO, or we are doing a
	 * NOWAIT read/write and we need to block.
	 */
	ret = lock_extent_direct(inode, lockstart, lockend, &cached_state, flags);
	if (ret < 0)
		goto err;

	em = btrfs_get_extent(BTRFS_I(inode), NULL, 0, start, len);
	if (IS_ERR(em)) {
		ret = PTR_ERR(em);
		goto unlock_err;
	}

	/*
	 * Ok for INLINE and COMPRESSED extents we need to fallback on buffered
	 * io.  INLINE is special, and we could probably kludge it in here, but
	 * it's still buffered so for safety lets just fall back to the generic
	 * buffered path.
	 *
	 * For COMPRESSED we _have_ to read the entire extent in so we can
	 * decompress it, so there will be buffering required no matter what we
	 * do, so go ahead and fallback to buffered.
	 *
	 * We return -ENOTBLK because that's what makes DIO go ahead and go back
	 * to buffered IO.  Don't blame me, this is the price we pay for using
	 * the generic code.
	 */
	if (test_bit(EXTENT_FLAG_COMPRESSED, &em->flags) ||
	    em->block_start == EXTENT_MAP_INLINE) {
		free_extent_map(em);
		/*
		 * If we are in a NOWAIT context, return -EAGAIN in order to
		 * fallback to buffered IO. This is not only because we can
		 * block with buffered IO (no support for NOWAIT semantics at
		 * the moment) but also to avoid returning short reads to user
		 * space - this happens if we were able to read some data from
		 * previous non-compressed extents and then when we fallback to
		 * buffered IO, at btrfs_file_read_iter() by calling
		 * filemap_read(), we fail to fault in pages for the read buffer,
		 * in which case filemap_read() returns a short read (the number
		 * of bytes previously read is > 0, so it does not return -EFAULT).
		 */
		ret = (flags & IOMAP_NOWAIT) ? -EAGAIN : -ENOTBLK;
		goto unlock_err;
	}

	len = min(len, em->len - (start - em->start));

	/*
	 * If we have a NOWAIT request and the range contains multiple extents
	 * (or a mix of extents and holes), then we return -EAGAIN to make the
	 * caller fallback to a context where it can do a blocking (without
	 * NOWAIT) request. This way we avoid doing partial IO and returning
	 * success to the caller, which is not optimal for writes and for reads
	 * it can result in unexpected behaviour for an application.
	 *
	 * When doing a read, because we use IOMAP_DIO_PARTIAL when calling
	 * iomap_dio_rw(), we can end up returning less data then what the caller
	 * asked for, resulting in an unexpected, and incorrect, short read.
	 * That is, the caller asked to read N bytes and we return less than that,
	 * which is wrong unless we are crossing EOF. This happens if we get a
	 * page fault error when trying to fault in pages for the buffer that is
	 * associated to the struct iov_iter passed to iomap_dio_rw(), and we
	 * have previously submitted bios for other extents in the range, in
	 * which case iomap_dio_rw() may return us EIOCBQUEUED if not all of
	 * those bios have completed by the time we get the page fault error,
	 * which we return back to our caller - we should only return EIOCBQUEUED
	 * after we have submitted bios for all the extents in the range.
	 */
	if ((flags & IOMAP_NOWAIT) && len < length) {
		free_extent_map(em);
		ret = -EAGAIN;
		goto unlock_err;
	}

	if (write) {
		ret = btrfs_get_blocks_direct_write(&em, inode, dio_data,
						    start, &len, flags);
		if (ret < 0)
			goto unlock_err;
		unlock_extents = true;
		/* Recalc len in case the new em is smaller than requested */
		len = min(len, em->len - (start - em->start));
		if (dio_data->data_space_reserved) {
			u64 release_offset;
			u64 release_len = 0;

			if (dio_data->nocow_done) {
				release_offset = start;
				release_len = data_alloc_len;
			} else if (len < data_alloc_len) {
				release_offset = start + len;
				release_len = data_alloc_len - len;
			}

			if (release_len > 0)
				btrfs_free_reserved_data_space(BTRFS_I(inode),
							       dio_data->data_reserved,
							       release_offset,
							       release_len);
		}
	} else {
		/*
		 * We need to unlock only the end area that we aren't using.
		 * The rest is going to be unlocked by the endio routine.
		 */
		lockstart = start + len;
		if (lockstart < lockend)
			unlock_extents = true;
	}

	if (unlock_extents)
		unlock_extent(&BTRFS_I(inode)->io_tree, lockstart, lockend,
			      &cached_state);
	else
		free_extent_state(cached_state);

	/*
	 * Translate extent map information to iomap.
	 * We trim the extents (and move the addr) even though iomap code does
	 * that, since we have locked only the parts we are performing I/O in.
	 */
	if ((em->block_start == EXTENT_MAP_HOLE) ||
	    (test_bit(EXTENT_FLAG_PREALLOC, &em->flags) && !write)) {
		iomap->addr = IOMAP_NULL_ADDR;
		iomap->type = IOMAP_HOLE;
	} else {
		iomap->addr = em->block_start + (start - em->start);
		iomap->type = IOMAP_MAPPED;
	}
	iomap->offset = start;
	iomap->bdev = fs_info->fs_devices->latest_dev->bdev;
	iomap->length = len;
	free_extent_map(em);

	return 0;

unlock_err:
	unlock_extent(&BTRFS_I(inode)->io_tree, lockstart, lockend,
		      &cached_state);
err:
	if (dio_data->data_space_reserved) {
		btrfs_free_reserved_data_space(BTRFS_I(inode),
					       dio_data->data_reserved,
					       start, data_alloc_len);
		extent_changeset_free(dio_data->data_reserved);
	}

	return ret;
}

static int btrfs_dio_iomap_end(struct inode *inode, loff_t pos, loff_t length,
		ssize_t written, unsigned int flags, struct iomap *iomap)
{
	struct iomap_iter *iter = container_of(iomap, struct iomap_iter, iomap);
	struct btrfs_dio_data *dio_data = iter->private;
	size_t submitted = dio_data->submitted;
	const bool write = !!(flags & IOMAP_WRITE);
	int ret = 0;

	if (!write && (iomap->type == IOMAP_HOLE)) {
		/* If reading from a hole, unlock and return */
		unlock_extent(&BTRFS_I(inode)->io_tree, pos, pos + length - 1,
			      NULL);
		return 0;
	}

	if (submitted < length) {
		pos += submitted;
		length -= submitted;
		if (write)
			btrfs_finish_ordered_extent(dio_data->ordered, NULL,
						    pos, length, false);
		else
			unlock_extent(&BTRFS_I(inode)->io_tree, pos,
				      pos + length - 1, NULL);
		ret = -ENOTBLK;
	}
	if (write) {
		btrfs_put_ordered_extent(dio_data->ordered);
		dio_data->ordered = NULL;
	}

	if (write)
		extent_changeset_free(dio_data->data_reserved);
	return ret;
}

static void btrfs_dio_end_io(struct btrfs_bio *bbio)
{
	struct btrfs_dio_private *dip =
		container_of(bbio, struct btrfs_dio_private, bbio);
	struct btrfs_inode *inode = bbio->inode;
	struct bio *bio = &bbio->bio;

	if (bio->bi_status) {
		btrfs_warn(inode->root->fs_info,
		"direct IO failed ino %llu op 0x%0x offset %#llx len %u err no %d",
			   btrfs_ino(inode), bio->bi_opf,
			   dip->file_offset, dip->bytes, bio->bi_status);
	}

	if (btrfs_op(bio) == BTRFS_MAP_WRITE) {
		btrfs_finish_ordered_extent(bbio->ordered, NULL,
					    dip->file_offset, dip->bytes,
					    !bio->bi_status);
	} else {
		unlock_extent(&inode->io_tree, dip->file_offset,
			      dip->file_offset + dip->bytes - 1, NULL);
	}

	bbio->bio.bi_private = bbio->private;
	iomap_dio_bio_end_io(bio);
}

static void btrfs_dio_submit_io(const struct iomap_iter *iter, struct bio *bio,
				loff_t file_offset)
{
	struct btrfs_bio *bbio = btrfs_bio(bio);
	struct btrfs_dio_private *dip =
		container_of(bbio, struct btrfs_dio_private, bbio);
	struct btrfs_dio_data *dio_data = iter->private;

	btrfs_bio_init(bbio, BTRFS_I(iter->inode)->root->fs_info,
		       btrfs_dio_end_io, bio->bi_private);
	bbio->inode = BTRFS_I(iter->inode);
	bbio->file_offset = file_offset;

	dip->file_offset = file_offset;
	dip->bytes = bio->bi_iter.bi_size;

	dio_data->submitted += bio->bi_iter.bi_size;

	/*
	 * Check if we are doing a partial write.  If we are, we need to split
	 * the ordered extent to match the submitted bio.  Hang on to the
	 * remaining unfinishable ordered_extent in dio_data so that it can be
	 * cancelled in iomap_end to avoid a deadlock wherein faulting the
	 * remaining pages is blocked on the outstanding ordered extent.
	 */
	if (iter->flags & IOMAP_WRITE) {
		int ret;

		ret = btrfs_extract_ordered_extent(bbio, dio_data->ordered);
		if (ret) {
			btrfs_finish_ordered_extent(dio_data->ordered, NULL,
						    file_offset, dip->bytes,
						    !ret);
			bio->bi_status = errno_to_blk_status(ret);
			iomap_dio_bio_end_io(bio);
			return;
		}
	}

	btrfs_submit_bio(bbio, 0);
}

static const struct iomap_ops btrfs_dio_iomap_ops = {
	.iomap_begin            = btrfs_dio_iomap_begin,
	.iomap_end              = btrfs_dio_iomap_end,
};

static const struct iomap_dio_ops btrfs_dio_ops = {
	.submit_io		= btrfs_dio_submit_io,
	.bio_set		= &btrfs_dio_bioset,
};

ssize_t btrfs_dio_read(struct kiocb *iocb, struct iov_iter *iter, size_t done_before)
{
	struct btrfs_dio_data data = { 0 };

	return iomap_dio_rw(iocb, iter, &btrfs_dio_iomap_ops, &btrfs_dio_ops,
			    IOMAP_DIO_PARTIAL, &data, done_before);
}

struct iomap_dio *btrfs_dio_write(struct kiocb *iocb, struct iov_iter *iter,
				  size_t done_before)
{
	struct btrfs_dio_data data = { 0 };

	return __iomap_dio_rw(iocb, iter, &btrfs_dio_iomap_ops, &btrfs_dio_ops,
			    IOMAP_DIO_PARTIAL, &data, done_before);
}

static int btrfs_fiemap(struct inode *inode, struct fiemap_extent_info *fieinfo,
			u64 start, u64 len)
{
	int	ret;

	ret = fiemap_prep(inode, fieinfo, start, &len, 0);
	if (ret)
		return ret;

	/*
	 * fiemap_prep() called filemap_write_and_wait() for the whole possible
	 * file range (0 to LLONG_MAX), but that is not enough if we have
	 * compression enabled. The first filemap_fdatawrite_range() only kicks
	 * in the compression of data (in an async thread) and will return
	 * before the compression is done and writeback is started. A second
	 * filemap_fdatawrite_range() is needed to wait for the compression to
	 * complete and writeback to start. We also need to wait for ordered
	 * extents to complete, because our fiemap implementation uses mainly
	 * file extent items to list the extents, searching for extent maps
	 * only for file ranges with holes or prealloc extents to figure out
	 * if we have delalloc in those ranges.
	 */
	if (fieinfo->fi_flags & FIEMAP_FLAG_SYNC) {
		ret = btrfs_wait_ordered_range(inode, 0, LLONG_MAX);
		if (ret)
			return ret;
	}

	return extent_fiemap(BTRFS_I(inode), fieinfo, start, len);
}

static int btrfs_writepages(struct address_space *mapping,
			    struct writeback_control *wbc)
{
	return extent_writepages(mapping, wbc);
}

static void btrfs_readahead(struct readahead_control *rac)
{
	extent_readahead(rac);
}

/*
 * For release_folio() and invalidate_folio() we have a race window where
 * folio_end_writeback() is called but the subpage spinlock is not yet released.
 * If we continue to release/invalidate the page, we could cause use-after-free
 * for subpage spinlock.  So this function is to spin and wait for subpage
 * spinlock.
 */
static void wait_subpage_spinlock(struct page *page)
{
	struct btrfs_fs_info *fs_info = btrfs_sb(page->mapping->host->i_sb);
	struct btrfs_subpage *subpage;

	if (!btrfs_is_subpage(fs_info, page))
		return;

	ASSERT(PagePrivate(page) && page->private);
	subpage = (struct btrfs_subpage *)page->private;

	/*
	 * This may look insane as we just acquire the spinlock and release it,
	 * without doing anything.  But we just want to make sure no one is
	 * still holding the subpage spinlock.
	 * And since the page is not dirty nor writeback, and we have page
	 * locked, the only possible way to hold a spinlock is from the endio
	 * function to clear page writeback.
	 *
	 * Here we just acquire the spinlock so that all existing callers
	 * should exit and we're safe to release/invalidate the page.
	 */
	spin_lock_irq(&subpage->lock);
	spin_unlock_irq(&subpage->lock);
}

static bool __btrfs_release_folio(struct folio *folio, gfp_t gfp_flags)
{
	int ret = try_release_extent_mapping(&folio->page, gfp_flags);

	if (ret == 1) {
		wait_subpage_spinlock(&folio->page);
		clear_page_extent_mapped(&folio->page);
	}
	return ret;
}

static bool btrfs_release_folio(struct folio *folio, gfp_t gfp_flags)
{
	if (folio_test_writeback(folio) || folio_test_dirty(folio))
		return false;
	return __btrfs_release_folio(folio, gfp_flags);
}

#ifdef CONFIG_MIGRATION
static int btrfs_migrate_folio(struct address_space *mapping,
			     struct folio *dst, struct folio *src,
			     enum migrate_mode mode)
{
	int ret = filemap_migrate_folio(mapping, dst, src, mode);

	if (ret != MIGRATEPAGE_SUCCESS)
		return ret;

	if (folio_test_ordered(src)) {
		folio_clear_ordered(src);
		folio_set_ordered(dst);
	}

	return MIGRATEPAGE_SUCCESS;
}
#else
#define btrfs_migrate_folio NULL
#endif

static void btrfs_invalidate_folio(struct folio *folio, size_t offset,
				 size_t length)
{
	struct btrfs_inode *inode = BTRFS_I(folio->mapping->host);
	struct btrfs_fs_info *fs_info = inode->root->fs_info;
	struct extent_io_tree *tree = &inode->io_tree;
	struct extent_state *cached_state = NULL;
	u64 page_start = folio_pos(folio);
	u64 page_end = page_start + folio_size(folio) - 1;
	u64 cur;
	int inode_evicting = inode->vfs_inode.i_state & I_FREEING;

	/*
	 * We have folio locked so no new ordered extent can be created on this
	 * page, nor bio can be submitted for this folio.
	 *
	 * But already submitted bio can still be finished on this folio.
	 * Furthermore, endio function won't skip folio which has Ordered
	 * (Private2) already cleared, so it's possible for endio and
	 * invalidate_folio to do the same ordered extent accounting twice
	 * on one folio.
	 *
	 * So here we wait for any submitted bios to finish, so that we won't
	 * do double ordered extent accounting on the same folio.
	 */
	folio_wait_writeback(folio);
	wait_subpage_spinlock(&folio->page);

	/*
	 * For subpage case, we have call sites like
	 * btrfs_punch_hole_lock_range() which passes range not aligned to
	 * sectorsize.
	 * If the range doesn't cover the full folio, we don't need to and
	 * shouldn't clear page extent mapped, as folio->private can still
	 * record subpage dirty bits for other part of the range.
	 *
	 * For cases that invalidate the full folio even the range doesn't
	 * cover the full folio, like invalidating the last folio, we're
	 * still safe to wait for ordered extent to finish.
	 */
	if (!(offset == 0 && length == folio_size(folio))) {
		btrfs_release_folio(folio, GFP_NOFS);
		return;
	}

	if (!inode_evicting)
		lock_extent(tree, page_start, page_end, &cached_state);

	cur = page_start;
	while (cur < page_end) {
		struct btrfs_ordered_extent *ordered;
		u64 range_end;
		u32 range_len;
		u32 extra_flags = 0;

		ordered = btrfs_lookup_first_ordered_range(inode, cur,
							   page_end + 1 - cur);
		if (!ordered) {
			range_end = page_end;
			/*
			 * No ordered extent covering this range, we are safe
			 * to delete all extent states in the range.
			 */
			extra_flags = EXTENT_CLEAR_ALL_BITS;
			goto next;
		}
		if (ordered->file_offset > cur) {
			/*
			 * There is a range between [cur, oe->file_offset) not
			 * covered by any ordered extent.
			 * We are safe to delete all extent states, and handle
			 * the ordered extent in the next iteration.
			 */
			range_end = ordered->file_offset - 1;
			extra_flags = EXTENT_CLEAR_ALL_BITS;
			goto next;
		}

		range_end = min(ordered->file_offset + ordered->num_bytes - 1,
				page_end);
		ASSERT(range_end + 1 - cur < U32_MAX);
		range_len = range_end + 1 - cur;
		if (!btrfs_page_test_ordered(fs_info, &folio->page, cur, range_len)) {
			/*
			 * If Ordered (Private2) is cleared, it means endio has
			 * already been executed for the range.
			 * We can't delete the extent states as
			 * btrfs_finish_ordered_io() may still use some of them.
			 */
			goto next;
		}
		btrfs_page_clear_ordered(fs_info, &folio->page, cur, range_len);

		/*
		 * IO on this page will never be started, so we need to account
		 * for any ordered extents now. Don't clear EXTENT_DELALLOC_NEW
		 * here, must leave that up for the ordered extent completion.
		 *
		 * This will also unlock the range for incoming
		 * btrfs_finish_ordered_io().
		 */
		if (!inode_evicting)
			clear_extent_bit(tree, cur, range_end,
					 EXTENT_DELALLOC |
					 EXTENT_LOCKED | EXTENT_DO_ACCOUNTING |
					 EXTENT_DEFRAG, &cached_state);

		spin_lock_irq(&inode->ordered_tree_lock);
		set_bit(BTRFS_ORDERED_TRUNCATED, &ordered->flags);
		ordered->truncated_len = min(ordered->truncated_len,
					     cur - ordered->file_offset);
		spin_unlock_irq(&inode->ordered_tree_lock);

		/*
		 * If the ordered extent has finished, we're safe to delete all
		 * the extent states of the range, otherwise
		 * btrfs_finish_ordered_io() will get executed by endio for
		 * other pages, so we can't delete extent states.
		 */
		if (btrfs_dec_test_ordered_pending(inode, &ordered,
						   cur, range_end + 1 - cur)) {
			btrfs_finish_ordered_io(ordered);
			/*
			 * The ordered extent has finished, now we're again
			 * safe to delete all extent states of the range.
			 */
			extra_flags = EXTENT_CLEAR_ALL_BITS;
		}
next:
		if (ordered)
			btrfs_put_ordered_extent(ordered);
		/*
		 * Qgroup reserved space handler
		 * Sector(s) here will be either:
		 *
		 * 1) Already written to disk or bio already finished
		 *    Then its QGROUP_RESERVED bit in io_tree is already cleared.
		 *    Qgroup will be handled by its qgroup_record then.
		 *    btrfs_qgroup_free_data() call will do nothing here.
		 *
		 * 2) Not written to disk yet
		 *    Then btrfs_qgroup_free_data() call will clear the
		 *    QGROUP_RESERVED bit of its io_tree, and free the qgroup
		 *    reserved data space.
		 *    Since the IO will never happen for this page.
		 */
		btrfs_qgroup_free_data(inode, NULL, cur, range_end + 1 - cur);
		if (!inode_evicting) {
			clear_extent_bit(tree, cur, range_end, EXTENT_LOCKED |
				 EXTENT_DELALLOC | EXTENT_UPTODATE |
				 EXTENT_DO_ACCOUNTING | EXTENT_DEFRAG |
				 extra_flags, &cached_state);
		}
		cur = range_end + 1;
	}
	/*
	 * We have iterated through all ordered extents of the page, the page
	 * should not have Ordered (Private2) anymore, or the above iteration
	 * did something wrong.
	 */
	ASSERT(!folio_test_ordered(folio));
	btrfs_page_clear_checked(fs_info, &folio->page, folio_pos(folio), folio_size(folio));
	if (!inode_evicting)
		__btrfs_release_folio(folio, GFP_NOFS);
	clear_page_extent_mapped(&folio->page);
}

/*
 * btrfs_page_mkwrite() is not allowed to change the file size as it gets
 * called from a page fault handler when a page is first dirtied. Hence we must
 * be careful to check for EOF conditions here. We set the page up correctly
 * for a written page which means we get ENOSPC checking when writing into
 * holes and correct delalloc and unwritten extent mapping on filesystems that
 * support these features.
 *
 * We are not allowed to take the i_mutex here so we have to play games to
 * protect against truncate races as the page could now be beyond EOF.  Because
 * truncate_setsize() writes the inode size before removing pages, once we have
 * the page lock we can determine safely if the page is beyond EOF. If it is not
 * beyond EOF, then the page is guaranteed safe against truncation until we
 * unlock the page.
 */
vm_fault_t btrfs_page_mkwrite(struct vm_fault *vmf)
{
	struct page *page = vmf->page;
	struct inode *inode = file_inode(vmf->vma->vm_file);
	struct btrfs_fs_info *fs_info = btrfs_sb(inode->i_sb);
	struct extent_io_tree *io_tree = &BTRFS_I(inode)->io_tree;
	struct btrfs_ordered_extent *ordered;
	struct extent_state *cached_state = NULL;
	struct extent_changeset *data_reserved = NULL;
	unsigned long zero_start;
	loff_t size;
	vm_fault_t ret;
	int ret2;
	int reserved = 0;
	u64 reserved_space;
	u64 page_start;
	u64 page_end;
	u64 end;

	reserved_space = PAGE_SIZE;

	sb_start_pagefault(inode->i_sb);
	page_start = page_offset(page);
	page_end = page_start + PAGE_SIZE - 1;
	end = page_end;

	/*
	 * Reserving delalloc space after obtaining the page lock can lead to
	 * deadlock. For example, if a dirty page is locked by this function
	 * and the call to btrfs_delalloc_reserve_space() ends up triggering
	 * dirty page write out, then the btrfs_writepages() function could
	 * end up waiting indefinitely to get a lock on the page currently
	 * being processed by btrfs_page_mkwrite() function.
	 */
	ret2 = btrfs_delalloc_reserve_space(BTRFS_I(inode), &data_reserved,
					    page_start, reserved_space);
	if (!ret2) {
		ret2 = file_update_time(vmf->vma->vm_file);
		reserved = 1;
	}
	if (ret2) {
		ret = vmf_error(ret2);
		if (reserved)
			goto out;
		goto out_noreserve;
	}

	ret = VM_FAULT_NOPAGE; /* make the VM retry the fault */
again:
	down_read(&BTRFS_I(inode)->i_mmap_lock);
	lock_page(page);
	size = i_size_read(inode);

	if ((page->mapping != inode->i_mapping) ||
	    (page_start >= size)) {
		/* page got truncated out from underneath us */
		goto out_unlock;
	}
	wait_on_page_writeback(page);

	lock_extent(io_tree, page_start, page_end, &cached_state);
	ret2 = set_page_extent_mapped(page);
	if (ret2 < 0) {
		ret = vmf_error(ret2);
		unlock_extent(io_tree, page_start, page_end, &cached_state);
		goto out_unlock;
	}

	/*
	 * we can't set the delalloc bits if there are pending ordered
	 * extents.  Drop our locks and wait for them to finish
	 */
	ordered = btrfs_lookup_ordered_range(BTRFS_I(inode), page_start,
			PAGE_SIZE);
	if (ordered) {
		unlock_extent(io_tree, page_start, page_end, &cached_state);
		unlock_page(page);
		up_read(&BTRFS_I(inode)->i_mmap_lock);
		btrfs_start_ordered_extent(ordered);
		btrfs_put_ordered_extent(ordered);
		goto again;
	}

	if (page->index == ((size - 1) >> PAGE_SHIFT)) {
		reserved_space = round_up(size - page_start,
					  fs_info->sectorsize);
		if (reserved_space < PAGE_SIZE) {
			end = page_start + reserved_space - 1;
			btrfs_delalloc_release_space(BTRFS_I(inode),
					data_reserved, page_start,
					PAGE_SIZE - reserved_space, true);
		}
	}

	/*
	 * page_mkwrite gets called when the page is firstly dirtied after it's
	 * faulted in, but write(2) could also dirty a page and set delalloc
	 * bits, thus in this case for space account reason, we still need to
	 * clear any delalloc bits within this page range since we have to
	 * reserve data&meta space before lock_page() (see above comments).
	 */
	clear_extent_bit(&BTRFS_I(inode)->io_tree, page_start, end,
			  EXTENT_DELALLOC | EXTENT_DO_ACCOUNTING |
			  EXTENT_DEFRAG, &cached_state);

	ret2 = btrfs_set_extent_delalloc(BTRFS_I(inode), page_start, end, 0,
					&cached_state);
	if (ret2) {
		unlock_extent(io_tree, page_start, page_end, &cached_state);
		ret = VM_FAULT_SIGBUS;
		goto out_unlock;
	}

	/* page is wholly or partially inside EOF */
	if (page_start + PAGE_SIZE > size)
		zero_start = offset_in_page(size);
	else
		zero_start = PAGE_SIZE;

	if (zero_start != PAGE_SIZE)
		memzero_page(page, zero_start, PAGE_SIZE - zero_start);

	btrfs_page_clear_checked(fs_info, page, page_start, PAGE_SIZE);
	btrfs_page_set_dirty(fs_info, page, page_start, end + 1 - page_start);
	btrfs_page_set_uptodate(fs_info, page, page_start, end + 1 - page_start);

	btrfs_set_inode_last_sub_trans(BTRFS_I(inode));

	unlock_extent(io_tree, page_start, page_end, &cached_state);
	up_read(&BTRFS_I(inode)->i_mmap_lock);

	btrfs_delalloc_release_extents(BTRFS_I(inode), PAGE_SIZE);
	sb_end_pagefault(inode->i_sb);
	extent_changeset_free(data_reserved);
	return VM_FAULT_LOCKED;

out_unlock:
	unlock_page(page);
	up_read(&BTRFS_I(inode)->i_mmap_lock);
out:
	btrfs_delalloc_release_extents(BTRFS_I(inode), PAGE_SIZE);
	btrfs_delalloc_release_space(BTRFS_I(inode), data_reserved, page_start,
				     reserved_space, (ret != 0));
out_noreserve:
	sb_end_pagefault(inode->i_sb);
	extent_changeset_free(data_reserved);
	return ret;
}

static int btrfs_truncate(struct btrfs_inode *inode, bool skip_writeback)
{
	struct btrfs_truncate_control control = {
		.inode = inode,
		.ino = btrfs_ino(inode),
		.min_type = BTRFS_EXTENT_DATA_KEY,
		.clear_extent_range = true,
	};
	struct btrfs_root *root = inode->root;
	struct btrfs_fs_info *fs_info = root->fs_info;
	struct btrfs_block_rsv *rsv;
	int ret;
	struct btrfs_trans_handle *trans;
	u64 mask = fs_info->sectorsize - 1;
	const u64 min_size = btrfs_calc_metadata_size(fs_info, 1);

	if (!skip_writeback) {
		ret = btrfs_wait_ordered_range(&inode->vfs_inode,
					       inode->vfs_inode.i_size & (~mask),
					       (u64)-1);
		if (ret)
			return ret;
	}

	/*
	 * Yes ladies and gentlemen, this is indeed ugly.  We have a couple of
	 * things going on here:
	 *
	 * 1) We need to reserve space to update our inode.
	 *
	 * 2) We need to have something to cache all the space that is going to
	 * be free'd up by the truncate operation, but also have some slack
	 * space reserved in case it uses space during the truncate (thank you
	 * very much snapshotting).
	 *
	 * And we need these to be separate.  The fact is we can use a lot of
	 * space doing the truncate, and we have no earthly idea how much space
	 * we will use, so we need the truncate reservation to be separate so it
	 * doesn't end up using space reserved for updating the inode.  We also
	 * need to be able to stop the transaction and start a new one, which
	 * means we need to be able to update the inode several times, and we
	 * have no idea of knowing how many times that will be, so we can't just
	 * reserve 1 item for the entirety of the operation, so that has to be
	 * done separately as well.
	 *
	 * So that leaves us with
	 *
	 * 1) rsv - for the truncate reservation, which we will steal from the
	 * transaction reservation.
	 * 2) fs_info->trans_block_rsv - this will have 1 items worth left for
	 * updating the inode.
	 */
	rsv = btrfs_alloc_block_rsv(fs_info, BTRFS_BLOCK_RSV_TEMP);
	if (!rsv)
		return -ENOMEM;
	rsv->size = min_size;
	rsv->failfast = true;

	/*
	 * 1 for the truncate slack space
	 * 1 for updating the inode.
	 */
	trans = btrfs_start_transaction(root, 2);
	if (IS_ERR(trans)) {
		ret = PTR_ERR(trans);
		goto out;
	}

	/* Migrate the slack space for the truncate to our reserve */
	ret = btrfs_block_rsv_migrate(&fs_info->trans_block_rsv, rsv,
				      min_size, false);
	/*
	 * We have reserved 2 metadata units when we started the transaction and
	 * min_size matches 1 unit, so this should never fail, but if it does,
	 * it's not critical we just fail truncation.
	 */
	if (WARN_ON(ret)) {
		btrfs_end_transaction(trans);
		goto out;
	}

	trans->block_rsv = rsv;

	while (1) {
		struct extent_state *cached_state = NULL;
		const u64 new_size = inode->vfs_inode.i_size;
		const u64 lock_start = ALIGN_DOWN(new_size, fs_info->sectorsize);

		control.new_size = new_size;
		lock_extent(&inode->io_tree, lock_start, (u64)-1, &cached_state);
		/*
		 * We want to drop from the next block forward in case this new
		 * size is not block aligned since we will be keeping the last
		 * block of the extent just the way it is.
		 */
		btrfs_drop_extent_map_range(inode,
					    ALIGN(new_size, fs_info->sectorsize),
					    (u64)-1, false);

		ret = btrfs_truncate_inode_items(trans, root, &control);

		inode_sub_bytes(&inode->vfs_inode, control.sub_bytes);
		btrfs_inode_safe_disk_i_size_write(inode, control.last_size);

		unlock_extent(&inode->io_tree, lock_start, (u64)-1, &cached_state);

		trans->block_rsv = &fs_info->trans_block_rsv;
		if (ret != -ENOSPC && ret != -EAGAIN)
			break;

		ret = btrfs_update_inode(trans, inode);
		if (ret)
			break;

		btrfs_end_transaction(trans);
		btrfs_btree_balance_dirty(fs_info);

		trans = btrfs_start_transaction(root, 2);
		if (IS_ERR(trans)) {
			ret = PTR_ERR(trans);
			trans = NULL;
			break;
		}

		btrfs_block_rsv_release(fs_info, rsv, -1, NULL);
		ret = btrfs_block_rsv_migrate(&fs_info->trans_block_rsv,
					      rsv, min_size, false);
		/*
		 * We have reserved 2 metadata units when we started the
		 * transaction and min_size matches 1 unit, so this should never
		 * fail, but if it does, it's not critical we just fail truncation.
		 */
		if (WARN_ON(ret))
			break;

		trans->block_rsv = rsv;
	}

	/*
	 * We can't call btrfs_truncate_block inside a trans handle as we could
	 * deadlock with freeze, if we got BTRFS_NEED_TRUNCATE_BLOCK then we
	 * know we've truncated everything except the last little bit, and can
	 * do btrfs_truncate_block and then update the disk_i_size.
	 */
	if (ret == BTRFS_NEED_TRUNCATE_BLOCK) {
		btrfs_end_transaction(trans);
		btrfs_btree_balance_dirty(fs_info);

		ret = btrfs_truncate_block(inode, inode->vfs_inode.i_size, 0, 0);
		if (ret)
			goto out;
		trans = btrfs_start_transaction(root, 1);
		if (IS_ERR(trans)) {
			ret = PTR_ERR(trans);
			goto out;
		}
		btrfs_inode_safe_disk_i_size_write(inode, 0);
	}

	if (trans) {
		int ret2;

		trans->block_rsv = &fs_info->trans_block_rsv;
		ret2 = btrfs_update_inode(trans, inode);
		if (ret2 && !ret)
			ret = ret2;

		ret2 = btrfs_end_transaction(trans);
		if (ret2 && !ret)
			ret = ret2;
		btrfs_btree_balance_dirty(fs_info);
	}
out:
	btrfs_free_block_rsv(fs_info, rsv);
	/*
	 * So if we truncate and then write and fsync we normally would just
	 * write the extents that changed, which is a problem if we need to
	 * first truncate that entire inode.  So set this flag so we write out
	 * all of the extents in the inode to the sync log so we're completely
	 * safe.
	 *
	 * If no extents were dropped or trimmed we don't need to force the next
	 * fsync to truncate all the inode's items from the log and re-log them
	 * all. This means the truncate operation did not change the file size,
	 * or changed it to a smaller size but there was only an implicit hole
	 * between the old i_size and the new i_size, and there were no prealloc
	 * extents beyond i_size to drop.
	 */
	if (control.extents_found > 0)
		btrfs_set_inode_full_sync(inode);

	return ret;
}

struct inode *btrfs_new_subvol_inode(struct mnt_idmap *idmap,
				     struct inode *dir)
{
	struct inode *inode;

	inode = new_inode(dir->i_sb);
	if (inode) {
		/*
		 * Subvolumes don't inherit the sgid bit or the parent's gid if
		 * the parent's sgid bit is set. This is probably a bug.
		 */
		inode_init_owner(idmap, inode, NULL,
				 S_IFDIR | (~current_umask() & S_IRWXUGO));
		inode->i_op = &btrfs_dir_inode_operations;
		inode->i_fop = &btrfs_dir_file_operations;
	}
	return inode;
}

struct inode *btrfs_alloc_inode(struct super_block *sb)
{
	struct btrfs_fs_info *fs_info = btrfs_sb(sb);
	struct btrfs_inode *ei;
	struct inode *inode;

	ei = alloc_inode_sb(sb, btrfs_inode_cachep, GFP_KERNEL);
	if (!ei)
		return NULL;

	ei->root = NULL;
	ei->generation = 0;
	ei->last_trans = 0;
	ei->last_sub_trans = 0;
	ei->logged_trans = 0;
	ei->delalloc_bytes = 0;
	ei->new_delalloc_bytes = 0;
	ei->defrag_bytes = 0;
	ei->disk_i_size = 0;
	ei->flags = 0;
	ei->ro_flags = 0;
	ei->csum_bytes = 0;
	ei->index_cnt = (u64)-1;
	ei->dir_index = 0;
	ei->last_unlink_trans = 0;
	ei->last_reflink_trans = 0;
	ei->last_log_commit = 0;

	spin_lock_init(&ei->lock);
	ei->outstanding_extents = 0;
	if (sb->s_magic != BTRFS_TEST_MAGIC)
		btrfs_init_metadata_block_rsv(fs_info, &ei->block_rsv,
					      BTRFS_BLOCK_RSV_DELALLOC);
	ei->runtime_flags = 0;
	ei->prop_compress = BTRFS_COMPRESS_NONE;
	ei->defrag_compress = BTRFS_COMPRESS_NONE;

	ei->delayed_node = NULL;

	ei->i_otime_sec = 0;
	ei->i_otime_nsec = 0;

	inode = &ei->vfs_inode;
	extent_map_tree_init(&ei->extent_tree);
	extent_io_tree_init(fs_info, &ei->io_tree, IO_TREE_INODE_IO);
	ei->io_tree.inode = ei;
	extent_io_tree_init(fs_info, &ei->file_extent_tree,
			    IO_TREE_INODE_FILE_EXTENT);
	mutex_init(&ei->log_mutex);
	spin_lock_init(&ei->ordered_tree_lock);
	ei->ordered_tree = RB_ROOT;
	ei->ordered_tree_last = NULL;
	INIT_LIST_HEAD(&ei->delalloc_inodes);
	INIT_LIST_HEAD(&ei->delayed_iput);
	RB_CLEAR_NODE(&ei->rb_node);
	init_rwsem(&ei->i_mmap_lock);

	return inode;
}

#ifdef CONFIG_BTRFS_FS_RUN_SANITY_TESTS
void btrfs_test_destroy_inode(struct inode *inode)
{
	btrfs_drop_extent_map_range(BTRFS_I(inode), 0, (u64)-1, false);
	kmem_cache_free(btrfs_inode_cachep, BTRFS_I(inode));
}
#endif

void btrfs_free_inode(struct inode *inode)
{
	kmem_cache_free(btrfs_inode_cachep, BTRFS_I(inode));
}

void btrfs_destroy_inode(struct inode *vfs_inode)
{
	struct btrfs_ordered_extent *ordered;
	struct btrfs_inode *inode = BTRFS_I(vfs_inode);
	struct btrfs_root *root = inode->root;
	bool freespace_inode;

	WARN_ON(!hlist_empty(&vfs_inode->i_dentry));
	WARN_ON(vfs_inode->i_data.nrpages);
	WARN_ON(inode->block_rsv.reserved);
	WARN_ON(inode->block_rsv.size);
	WARN_ON(inode->outstanding_extents);
	if (!S_ISDIR(vfs_inode->i_mode)) {
		WARN_ON(inode->delalloc_bytes);
		WARN_ON(inode->new_delalloc_bytes);
	}
	WARN_ON(inode->csum_bytes);
	WARN_ON(inode->defrag_bytes);

	/*
	 * This can happen where we create an inode, but somebody else also
	 * created the same inode and we need to destroy the one we already
	 * created.
	 */
	if (!root)
		return;

	/*
	 * If this is a free space inode do not take the ordered extents lockdep
	 * map.
	 */
	freespace_inode = btrfs_is_free_space_inode(inode);

	while (1) {
		ordered = btrfs_lookup_first_ordered_extent(inode, (u64)-1);
		if (!ordered)
			break;
		else {
			btrfs_err(root->fs_info,
				  "found ordered extent %llu %llu on inode cleanup",
				  ordered->file_offset, ordered->num_bytes);

			if (!freespace_inode)
				btrfs_lockdep_acquire(root->fs_info, btrfs_ordered_extent);

			btrfs_remove_ordered_extent(inode, ordered);
			btrfs_put_ordered_extent(ordered);
			btrfs_put_ordered_extent(ordered);
		}
	}
	btrfs_qgroup_check_reserved_leak(inode);
	inode_tree_del(inode);
	btrfs_drop_extent_map_range(inode, 0, (u64)-1, false);
	btrfs_inode_clear_file_extent_range(inode, 0, (u64)-1);
	btrfs_put_root(inode->root);
}

int btrfs_drop_inode(struct inode *inode)
{
	struct btrfs_root *root = BTRFS_I(inode)->root;

	if (root == NULL)
		return 1;

	/* the snap/subvol tree is on deleting */
	if (btrfs_root_refs(&root->root_item) == 0)
		return 1;
	else
		return generic_drop_inode(inode);
}

static void init_once(void *foo)
{
	struct btrfs_inode *ei = foo;

	inode_init_once(&ei->vfs_inode);
}

void __cold btrfs_destroy_cachep(void)
{
	/*
	 * Make sure all delayed rcu free inodes are flushed before we
	 * destroy cache.
	 */
	rcu_barrier();
	bioset_exit(&btrfs_dio_bioset);
	kmem_cache_destroy(btrfs_inode_cachep);
}

int __init btrfs_init_cachep(void)
{
	btrfs_inode_cachep = kmem_cache_create("btrfs_inode",
			sizeof(struct btrfs_inode), 0,
			SLAB_RECLAIM_ACCOUNT | SLAB_MEM_SPREAD | SLAB_ACCOUNT,
			init_once);
	if (!btrfs_inode_cachep)
		goto fail;

	if (bioset_init(&btrfs_dio_bioset, BIO_POOL_SIZE,
			offsetof(struct btrfs_dio_private, bbio.bio),
			BIOSET_NEED_BVECS))
		goto fail;

	return 0;
fail:
	btrfs_destroy_cachep();
	return -ENOMEM;
}

static int btrfs_getattr(struct mnt_idmap *idmap,
			 const struct path *path, struct kstat *stat,
			 u32 request_mask, unsigned int flags)
{
	u64 delalloc_bytes;
	u64 inode_bytes;
	struct inode *inode = d_inode(path->dentry);
	u32 blocksize = inode->i_sb->s_blocksize;
	u32 bi_flags = BTRFS_I(inode)->flags;
	u32 bi_ro_flags = BTRFS_I(inode)->ro_flags;

	stat->result_mask |= STATX_BTIME;
	stat->btime.tv_sec = BTRFS_I(inode)->i_otime_sec;
	stat->btime.tv_nsec = BTRFS_I(inode)->i_otime_nsec;
	if (bi_flags & BTRFS_INODE_APPEND)
		stat->attributes |= STATX_ATTR_APPEND;
	if (bi_flags & BTRFS_INODE_COMPRESS)
		stat->attributes |= STATX_ATTR_COMPRESSED;
	if (bi_flags & BTRFS_INODE_IMMUTABLE)
		stat->attributes |= STATX_ATTR_IMMUTABLE;
	if (bi_flags & BTRFS_INODE_NODUMP)
		stat->attributes |= STATX_ATTR_NODUMP;
	if (bi_ro_flags & BTRFS_INODE_RO_VERITY)
		stat->attributes |= STATX_ATTR_VERITY;

	stat->attributes_mask |= (STATX_ATTR_APPEND |
				  STATX_ATTR_COMPRESSED |
				  STATX_ATTR_IMMUTABLE |
				  STATX_ATTR_NODUMP);

	generic_fillattr(idmap, request_mask, inode, stat);
	stat->dev = BTRFS_I(inode)->root->anon_dev;

	spin_lock(&BTRFS_I(inode)->lock);
	delalloc_bytes = BTRFS_I(inode)->new_delalloc_bytes;
	inode_bytes = inode_get_bytes(inode);
	spin_unlock(&BTRFS_I(inode)->lock);
	stat->blocks = (ALIGN(inode_bytes, blocksize) +
			ALIGN(delalloc_bytes, blocksize)) >> SECTOR_SHIFT;
	return 0;
}

static int btrfs_rename_exchange(struct inode *old_dir,
			      struct dentry *old_dentry,
			      struct inode *new_dir,
			      struct dentry *new_dentry)
{
	struct btrfs_fs_info *fs_info = btrfs_sb(old_dir->i_sb);
	struct btrfs_trans_handle *trans;
	unsigned int trans_num_items;
	struct btrfs_root *root = BTRFS_I(old_dir)->root;
	struct btrfs_root *dest = BTRFS_I(new_dir)->root;
	struct inode *new_inode = new_dentry->d_inode;
	struct inode *old_inode = old_dentry->d_inode;
	struct btrfs_rename_ctx old_rename_ctx;
	struct btrfs_rename_ctx new_rename_ctx;
	u64 old_ino = btrfs_ino(BTRFS_I(old_inode));
	u64 new_ino = btrfs_ino(BTRFS_I(new_inode));
	u64 old_idx = 0;
	u64 new_idx = 0;
	int ret;
	int ret2;
	bool need_abort = false;
	struct fscrypt_name old_fname, new_fname;
	struct fscrypt_str *old_name, *new_name;

	/*
	 * For non-subvolumes allow exchange only within one subvolume, in the
	 * same inode namespace. Two subvolumes (represented as directory) can
	 * be exchanged as they're a logical link and have a fixed inode number.
	 */
	if (root != dest &&
	    (old_ino != BTRFS_FIRST_FREE_OBJECTID ||
	     new_ino != BTRFS_FIRST_FREE_OBJECTID))
		return -EXDEV;

	ret = fscrypt_setup_filename(old_dir, &old_dentry->d_name, 0, &old_fname);
	if (ret)
		return ret;

	ret = fscrypt_setup_filename(new_dir, &new_dentry->d_name, 0, &new_fname);
	if (ret) {
		fscrypt_free_filename(&old_fname);
		return ret;
	}

	old_name = &old_fname.disk_name;
	new_name = &new_fname.disk_name;

	/* close the race window with snapshot create/destroy ioctl */
	if (old_ino == BTRFS_FIRST_FREE_OBJECTID ||
	    new_ino == BTRFS_FIRST_FREE_OBJECTID)
		down_read(&fs_info->subvol_sem);

	/*
	 * For each inode:
	 * 1 to remove old dir item
	 * 1 to remove old dir index
	 * 1 to add new dir item
	 * 1 to add new dir index
	 * 1 to update parent inode
	 *
	 * If the parents are the same, we only need to account for one
	 */
	trans_num_items = (old_dir == new_dir ? 9 : 10);
	if (old_ino == BTRFS_FIRST_FREE_OBJECTID) {
		/*
		 * 1 to remove old root ref
		 * 1 to remove old root backref
		 * 1 to add new root ref
		 * 1 to add new root backref
		 */
		trans_num_items += 4;
	} else {
		/*
		 * 1 to update inode item
		 * 1 to remove old inode ref
		 * 1 to add new inode ref
		 */
		trans_num_items += 3;
	}
	if (new_ino == BTRFS_FIRST_FREE_OBJECTID)
		trans_num_items += 4;
	else
		trans_num_items += 3;
	trans = btrfs_start_transaction(root, trans_num_items);
	if (IS_ERR(trans)) {
		ret = PTR_ERR(trans);
		goto out_notrans;
	}

	if (dest != root) {
		ret = btrfs_record_root_in_trans(trans, dest);
		if (ret)
			goto out_fail;
	}

	/*
	 * We need to find a free sequence number both in the source and
	 * in the destination directory for the exchange.
	 */
	ret = btrfs_set_inode_index(BTRFS_I(new_dir), &old_idx);
	if (ret)
		goto out_fail;
	ret = btrfs_set_inode_index(BTRFS_I(old_dir), &new_idx);
	if (ret)
		goto out_fail;

	BTRFS_I(old_inode)->dir_index = 0ULL;
	BTRFS_I(new_inode)->dir_index = 0ULL;

	/* Reference for the source. */
	if (old_ino == BTRFS_FIRST_FREE_OBJECTID) {
		/* force full log commit if subvolume involved. */
		btrfs_set_log_full_commit(trans);
	} else {
		ret = btrfs_insert_inode_ref(trans, dest, new_name, old_ino,
					     btrfs_ino(BTRFS_I(new_dir)),
					     old_idx);
		if (ret)
			goto out_fail;
		need_abort = true;
	}

	/* And now for the dest. */
	if (new_ino == BTRFS_FIRST_FREE_OBJECTID) {
		/* force full log commit if subvolume involved. */
		btrfs_set_log_full_commit(trans);
	} else {
		ret = btrfs_insert_inode_ref(trans, root, old_name, new_ino,
					     btrfs_ino(BTRFS_I(old_dir)),
					     new_idx);
		if (ret) {
			if (need_abort)
				btrfs_abort_transaction(trans, ret);
			goto out_fail;
		}
	}

	/* Update inode version and ctime/mtime. */
	inode_inc_iversion(old_dir);
	inode_inc_iversion(new_dir);
	inode_inc_iversion(old_inode);
	inode_inc_iversion(new_inode);
	simple_rename_timestamp(old_dir, old_dentry, new_dir, new_dentry);

	if (old_dentry->d_parent != new_dentry->d_parent) {
		btrfs_record_unlink_dir(trans, BTRFS_I(old_dir),
					BTRFS_I(old_inode), true);
		btrfs_record_unlink_dir(trans, BTRFS_I(new_dir),
					BTRFS_I(new_inode), true);
	}

	/* src is a subvolume */
	if (old_ino == BTRFS_FIRST_FREE_OBJECTID) {
		ret = btrfs_unlink_subvol(trans, BTRFS_I(old_dir), old_dentry);
	} else { /* src is an inode */
		ret = __btrfs_unlink_inode(trans, BTRFS_I(old_dir),
					   BTRFS_I(old_dentry->d_inode),
					   old_name, &old_rename_ctx);
		if (!ret)
			ret = btrfs_update_inode(trans, BTRFS_I(old_inode));
	}
	if (ret) {
		btrfs_abort_transaction(trans, ret);
		goto out_fail;
	}

	/* dest is a subvolume */
	if (new_ino == BTRFS_FIRST_FREE_OBJECTID) {
		ret = btrfs_unlink_subvol(trans, BTRFS_I(new_dir), new_dentry);
	} else { /* dest is an inode */
		ret = __btrfs_unlink_inode(trans, BTRFS_I(new_dir),
					   BTRFS_I(new_dentry->d_inode),
					   new_name, &new_rename_ctx);
		if (!ret)
			ret = btrfs_update_inode(trans, BTRFS_I(new_inode));
	}
	if (ret) {
		btrfs_abort_transaction(trans, ret);
		goto out_fail;
	}

	ret = btrfs_add_link(trans, BTRFS_I(new_dir), BTRFS_I(old_inode),
			     new_name, 0, old_idx);
	if (ret) {
		btrfs_abort_transaction(trans, ret);
		goto out_fail;
	}

	ret = btrfs_add_link(trans, BTRFS_I(old_dir), BTRFS_I(new_inode),
			     old_name, 0, new_idx);
	if (ret) {
		btrfs_abort_transaction(trans, ret);
		goto out_fail;
	}

	if (old_inode->i_nlink == 1)
		BTRFS_I(old_inode)->dir_index = old_idx;
	if (new_inode->i_nlink == 1)
		BTRFS_I(new_inode)->dir_index = new_idx;

	/*
	 * Now pin the logs of the roots. We do it to ensure that no other task
	 * can sync the logs while we are in progress with the rename, because
	 * that could result in an inconsistency in case any of the inodes that
	 * are part of this rename operation were logged before.
	 */
	if (old_ino != BTRFS_FIRST_FREE_OBJECTID)
		btrfs_pin_log_trans(root);
	if (new_ino != BTRFS_FIRST_FREE_OBJECTID)
		btrfs_pin_log_trans(dest);

	/* Do the log updates for all inodes. */
	if (old_ino != BTRFS_FIRST_FREE_OBJECTID)
		btrfs_log_new_name(trans, old_dentry, BTRFS_I(old_dir),
				   old_rename_ctx.index, new_dentry->d_parent);
	if (new_ino != BTRFS_FIRST_FREE_OBJECTID)
		btrfs_log_new_name(trans, new_dentry, BTRFS_I(new_dir),
				   new_rename_ctx.index, old_dentry->d_parent);

	/* Now unpin the logs. */
	if (old_ino != BTRFS_FIRST_FREE_OBJECTID)
		btrfs_end_log_trans(root);
	if (new_ino != BTRFS_FIRST_FREE_OBJECTID)
		btrfs_end_log_trans(dest);
out_fail:
	ret2 = btrfs_end_transaction(trans);
	ret = ret ? ret : ret2;
out_notrans:
	if (new_ino == BTRFS_FIRST_FREE_OBJECTID ||
	    old_ino == BTRFS_FIRST_FREE_OBJECTID)
		up_read(&fs_info->subvol_sem);

	fscrypt_free_filename(&new_fname);
	fscrypt_free_filename(&old_fname);
	return ret;
}

static struct inode *new_whiteout_inode(struct mnt_idmap *idmap,
					struct inode *dir)
{
	struct inode *inode;

	inode = new_inode(dir->i_sb);
	if (inode) {
		inode_init_owner(idmap, inode, dir,
				 S_IFCHR | WHITEOUT_MODE);
		inode->i_op = &btrfs_special_inode_operations;
		init_special_inode(inode, inode->i_mode, WHITEOUT_DEV);
	}
	return inode;
}

static int btrfs_rename(struct mnt_idmap *idmap,
			struct inode *old_dir, struct dentry *old_dentry,
			struct inode *new_dir, struct dentry *new_dentry,
			unsigned int flags)
{
	struct btrfs_fs_info *fs_info = btrfs_sb(old_dir->i_sb);
	struct btrfs_new_inode_args whiteout_args = {
		.dir = old_dir,
		.dentry = old_dentry,
	};
	struct btrfs_trans_handle *trans;
	unsigned int trans_num_items;
	struct btrfs_root *root = BTRFS_I(old_dir)->root;
	struct btrfs_root *dest = BTRFS_I(new_dir)->root;
	struct inode *new_inode = d_inode(new_dentry);
	struct inode *old_inode = d_inode(old_dentry);
	struct btrfs_rename_ctx rename_ctx;
	u64 index = 0;
	int ret;
	int ret2;
	u64 old_ino = btrfs_ino(BTRFS_I(old_inode));
	struct fscrypt_name old_fname, new_fname;

	if (btrfs_ino(BTRFS_I(new_dir)) == BTRFS_EMPTY_SUBVOL_DIR_OBJECTID)
		return -EPERM;

	/* we only allow rename subvolume link between subvolumes */
	if (old_ino != BTRFS_FIRST_FREE_OBJECTID && root != dest)
		return -EXDEV;

	if (old_ino == BTRFS_EMPTY_SUBVOL_DIR_OBJECTID ||
	    (new_inode && btrfs_ino(BTRFS_I(new_inode)) == BTRFS_FIRST_FREE_OBJECTID))
		return -ENOTEMPTY;

	if (S_ISDIR(old_inode->i_mode) && new_inode &&
	    new_inode->i_size > BTRFS_EMPTY_DIR_SIZE)
		return -ENOTEMPTY;

	ret = fscrypt_setup_filename(old_dir, &old_dentry->d_name, 0, &old_fname);
	if (ret)
		return ret;

	ret = fscrypt_setup_filename(new_dir, &new_dentry->d_name, 0, &new_fname);
	if (ret) {
		fscrypt_free_filename(&old_fname);
		return ret;
	}

	/* check for collisions, even if the  name isn't there */
	ret = btrfs_check_dir_item_collision(dest, new_dir->i_ino, &new_fname.disk_name);
	if (ret) {
		if (ret == -EEXIST) {
			/* we shouldn't get
			 * eexist without a new_inode */
			if (WARN_ON(!new_inode)) {
				goto out_fscrypt_names;
			}
		} else {
			/* maybe -EOVERFLOW */
			goto out_fscrypt_names;
		}
	}
	ret = 0;

	/*
	 * we're using rename to replace one file with another.  Start IO on it
	 * now so  we don't add too much work to the end of the transaction
	 */
	if (new_inode && S_ISREG(old_inode->i_mode) && new_inode->i_size)
		filemap_flush(old_inode->i_mapping);

	if (flags & RENAME_WHITEOUT) {
		whiteout_args.inode = new_whiteout_inode(idmap, old_dir);
		if (!whiteout_args.inode) {
			ret = -ENOMEM;
			goto out_fscrypt_names;
		}
		ret = btrfs_new_inode_prepare(&whiteout_args, &trans_num_items);
		if (ret)
			goto out_whiteout_inode;
	} else {
		/* 1 to update the old parent inode. */
		trans_num_items = 1;
	}

	if (old_ino == BTRFS_FIRST_FREE_OBJECTID) {
		/* Close the race window with snapshot create/destroy ioctl */
		down_read(&fs_info->subvol_sem);
		/*
		 * 1 to remove old root ref
		 * 1 to remove old root backref
		 * 1 to add new root ref
		 * 1 to add new root backref
		 */
		trans_num_items += 4;
	} else {
		/*
		 * 1 to update inode
		 * 1 to remove old inode ref
		 * 1 to add new inode ref
		 */
		trans_num_items += 3;
	}
	/*
	 * 1 to remove old dir item
	 * 1 to remove old dir index
	 * 1 to add new dir item
	 * 1 to add new dir index
	 */
	trans_num_items += 4;
	/* 1 to update new parent inode if it's not the same as the old parent */
	if (new_dir != old_dir)
		trans_num_items++;
	if (new_inode) {
		/*
		 * 1 to update inode
		 * 1 to remove inode ref
		 * 1 to remove dir item
		 * 1 to remove dir index
		 * 1 to possibly add orphan item
		 */
		trans_num_items += 5;
	}
	trans = btrfs_start_transaction(root, trans_num_items);
	if (IS_ERR(trans)) {
		ret = PTR_ERR(trans);
		goto out_notrans;
	}

	if (dest != root) {
		ret = btrfs_record_root_in_trans(trans, dest);
		if (ret)
			goto out_fail;
	}

	ret = btrfs_set_inode_index(BTRFS_I(new_dir), &index);
	if (ret)
		goto out_fail;

	BTRFS_I(old_inode)->dir_index = 0ULL;
	if (unlikely(old_ino == BTRFS_FIRST_FREE_OBJECTID)) {
		/* force full log commit if subvolume involved. */
		btrfs_set_log_full_commit(trans);
	} else {
		ret = btrfs_insert_inode_ref(trans, dest, &new_fname.disk_name,
					     old_ino, btrfs_ino(BTRFS_I(new_dir)),
					     index);
		if (ret)
			goto out_fail;
	}

	inode_inc_iversion(old_dir);
	inode_inc_iversion(new_dir);
	inode_inc_iversion(old_inode);
	simple_rename_timestamp(old_dir, old_dentry, new_dir, new_dentry);

	if (old_dentry->d_parent != new_dentry->d_parent)
		btrfs_record_unlink_dir(trans, BTRFS_I(old_dir),
					BTRFS_I(old_inode), true);

	if (unlikely(old_ino == BTRFS_FIRST_FREE_OBJECTID)) {
		ret = btrfs_unlink_subvol(trans, BTRFS_I(old_dir), old_dentry);
	} else {
		ret = __btrfs_unlink_inode(trans, BTRFS_I(old_dir),
					   BTRFS_I(d_inode(old_dentry)),
					   &old_fname.disk_name, &rename_ctx);
		if (!ret)
			ret = btrfs_update_inode(trans, BTRFS_I(old_inode));
	}
	if (ret) {
		btrfs_abort_transaction(trans, ret);
		goto out_fail;
	}

	if (new_inode) {
		inode_inc_iversion(new_inode);
		if (unlikely(btrfs_ino(BTRFS_I(new_inode)) ==
			     BTRFS_EMPTY_SUBVOL_DIR_OBJECTID)) {
			ret = btrfs_unlink_subvol(trans, BTRFS_I(new_dir), new_dentry);
			BUG_ON(new_inode->i_nlink == 0);
		} else {
			ret = btrfs_unlink_inode(trans, BTRFS_I(new_dir),
						 BTRFS_I(d_inode(new_dentry)),
						 &new_fname.disk_name);
		}
		if (!ret && new_inode->i_nlink == 0)
			ret = btrfs_orphan_add(trans,
					BTRFS_I(d_inode(new_dentry)));
		if (ret) {
			btrfs_abort_transaction(trans, ret);
			goto out_fail;
		}
	}

	ret = btrfs_add_link(trans, BTRFS_I(new_dir), BTRFS_I(old_inode),
			     &new_fname.disk_name, 0, index);
	if (ret) {
		btrfs_abort_transaction(trans, ret);
		goto out_fail;
	}

	if (old_inode->i_nlink == 1)
		BTRFS_I(old_inode)->dir_index = index;

	if (old_ino != BTRFS_FIRST_FREE_OBJECTID)
		btrfs_log_new_name(trans, old_dentry, BTRFS_I(old_dir),
				   rename_ctx.index, new_dentry->d_parent);

	if (flags & RENAME_WHITEOUT) {
		ret = btrfs_create_new_inode(trans, &whiteout_args);
		if (ret) {
			btrfs_abort_transaction(trans, ret);
			goto out_fail;
		} else {
			unlock_new_inode(whiteout_args.inode);
			iput(whiteout_args.inode);
			whiteout_args.inode = NULL;
		}
	}
out_fail:
	ret2 = btrfs_end_transaction(trans);
	ret = ret ? ret : ret2;
out_notrans:
	if (old_ino == BTRFS_FIRST_FREE_OBJECTID)
		up_read(&fs_info->subvol_sem);
	if (flags & RENAME_WHITEOUT)
		btrfs_new_inode_args_destroy(&whiteout_args);
out_whiteout_inode:
	if (flags & RENAME_WHITEOUT)
		iput(whiteout_args.inode);
out_fscrypt_names:
	fscrypt_free_filename(&old_fname);
	fscrypt_free_filename(&new_fname);
	return ret;
}

static int btrfs_rename2(struct mnt_idmap *idmap, struct inode *old_dir,
			 struct dentry *old_dentry, struct inode *new_dir,
			 struct dentry *new_dentry, unsigned int flags)
{
	int ret;

	if (flags & ~(RENAME_NOREPLACE | RENAME_EXCHANGE | RENAME_WHITEOUT))
		return -EINVAL;

	if (flags & RENAME_EXCHANGE)
		ret = btrfs_rename_exchange(old_dir, old_dentry, new_dir,
					    new_dentry);
	else
		ret = btrfs_rename(idmap, old_dir, old_dentry, new_dir,
				   new_dentry, flags);

	btrfs_btree_balance_dirty(BTRFS_I(new_dir)->root->fs_info);

	return ret;
}

struct btrfs_delalloc_work {
	struct inode *inode;
	struct completion completion;
	struct list_head list;
	struct btrfs_work work;
};

static void btrfs_run_delalloc_work(struct btrfs_work *work)
{
	struct btrfs_delalloc_work *delalloc_work;
	struct inode *inode;

	delalloc_work = container_of(work, struct btrfs_delalloc_work,
				     work);
	inode = delalloc_work->inode;
	filemap_flush(inode->i_mapping);
	if (test_bit(BTRFS_INODE_HAS_ASYNC_EXTENT,
				&BTRFS_I(inode)->runtime_flags))
		filemap_flush(inode->i_mapping);

	iput(inode);
	complete(&delalloc_work->completion);
}

static struct btrfs_delalloc_work *btrfs_alloc_delalloc_work(struct inode *inode)
{
	struct btrfs_delalloc_work *work;

	work = kmalloc(sizeof(*work), GFP_NOFS);
	if (!work)
		return NULL;

	init_completion(&work->completion);
	INIT_LIST_HEAD(&work->list);
	work->inode = inode;
	btrfs_init_work(&work->work, btrfs_run_delalloc_work, NULL);

	return work;
}

/*
 * some fairly slow code that needs optimization. This walks the list
 * of all the inodes with pending delalloc and forces them to disk.
 */
static int start_delalloc_inodes(struct btrfs_root *root,
				 struct writeback_control *wbc, bool snapshot,
				 bool in_reclaim_context)
{
	struct btrfs_inode *binode;
	struct inode *inode;
	struct btrfs_delalloc_work *work, *next;
	LIST_HEAD(works);
	LIST_HEAD(splice);
	int ret = 0;
	bool full_flush = wbc->nr_to_write == LONG_MAX;

	mutex_lock(&root->delalloc_mutex);
	spin_lock(&root->delalloc_lock);
	list_splice_init(&root->delalloc_inodes, &splice);
	while (!list_empty(&splice)) {
		binode = list_entry(splice.next, struct btrfs_inode,
				    delalloc_inodes);

		list_move_tail(&binode->delalloc_inodes,
			       &root->delalloc_inodes);

		if (in_reclaim_context &&
		    test_bit(BTRFS_INODE_NO_DELALLOC_FLUSH, &binode->runtime_flags))
			continue;

		inode = igrab(&binode->vfs_inode);
		if (!inode) {
			cond_resched_lock(&root->delalloc_lock);
			continue;
		}
		spin_unlock(&root->delalloc_lock);

		if (snapshot)
			set_bit(BTRFS_INODE_SNAPSHOT_FLUSH,
				&binode->runtime_flags);
		if (full_flush) {
			work = btrfs_alloc_delalloc_work(inode);
			if (!work) {
				iput(inode);
				ret = -ENOMEM;
				goto out;
			}
			list_add_tail(&work->list, &works);
			btrfs_queue_work(root->fs_info->flush_workers,
					 &work->work);
		} else {
			ret = filemap_fdatawrite_wbc(inode->i_mapping, wbc);
			btrfs_add_delayed_iput(BTRFS_I(inode));
			if (ret || wbc->nr_to_write <= 0)
				goto out;
		}
		cond_resched();
		spin_lock(&root->delalloc_lock);
	}
	spin_unlock(&root->delalloc_lock);

out:
	list_for_each_entry_safe(work, next, &works, list) {
		list_del_init(&work->list);
		wait_for_completion(&work->completion);
		kfree(work);
	}

	if (!list_empty(&splice)) {
		spin_lock(&root->delalloc_lock);
		list_splice_tail(&splice, &root->delalloc_inodes);
		spin_unlock(&root->delalloc_lock);
	}
	mutex_unlock(&root->delalloc_mutex);
	return ret;
}

int btrfs_start_delalloc_snapshot(struct btrfs_root *root, bool in_reclaim_context)
{
	struct writeback_control wbc = {
		.nr_to_write = LONG_MAX,
		.sync_mode = WB_SYNC_NONE,
		.range_start = 0,
		.range_end = LLONG_MAX,
	};
	struct btrfs_fs_info *fs_info = root->fs_info;

	if (BTRFS_FS_ERROR(fs_info))
		return -EROFS;

	return start_delalloc_inodes(root, &wbc, true, in_reclaim_context);
}

int btrfs_start_delalloc_roots(struct btrfs_fs_info *fs_info, long nr,
			       bool in_reclaim_context)
{
	struct writeback_control wbc = {
		.nr_to_write = nr,
		.sync_mode = WB_SYNC_NONE,
		.range_start = 0,
		.range_end = LLONG_MAX,
	};
	struct btrfs_root *root;
	LIST_HEAD(splice);
	int ret;

	if (BTRFS_FS_ERROR(fs_info))
		return -EROFS;

	mutex_lock(&fs_info->delalloc_root_mutex);
	spin_lock(&fs_info->delalloc_root_lock);
	list_splice_init(&fs_info->delalloc_roots, &splice);
	while (!list_empty(&splice)) {
		/*
		 * Reset nr_to_write here so we know that we're doing a full
		 * flush.
		 */
		if (nr == LONG_MAX)
			wbc.nr_to_write = LONG_MAX;

		root = list_first_entry(&splice, struct btrfs_root,
					delalloc_root);
		root = btrfs_grab_root(root);
		BUG_ON(!root);
		list_move_tail(&root->delalloc_root,
			       &fs_info->delalloc_roots);
		spin_unlock(&fs_info->delalloc_root_lock);

		ret = start_delalloc_inodes(root, &wbc, false, in_reclaim_context);
		btrfs_put_root(root);
		if (ret < 0 || wbc.nr_to_write <= 0)
			goto out;
		spin_lock(&fs_info->delalloc_root_lock);
	}
	spin_unlock(&fs_info->delalloc_root_lock);

	ret = 0;
out:
	if (!list_empty(&splice)) {
		spin_lock(&fs_info->delalloc_root_lock);
		list_splice_tail(&splice, &fs_info->delalloc_roots);
		spin_unlock(&fs_info->delalloc_root_lock);
	}
	mutex_unlock(&fs_info->delalloc_root_mutex);
	return ret;
}

static int btrfs_symlink(struct mnt_idmap *idmap, struct inode *dir,
			 struct dentry *dentry, const char *symname)
{
	struct btrfs_fs_info *fs_info = btrfs_sb(dir->i_sb);
	struct btrfs_trans_handle *trans;
	struct btrfs_root *root = BTRFS_I(dir)->root;
	struct btrfs_path *path;
	struct btrfs_key key;
	struct inode *inode;
	struct btrfs_new_inode_args new_inode_args = {
		.dir = dir,
		.dentry = dentry,
	};
	unsigned int trans_num_items;
	int err;
	int name_len;
	int datasize;
	unsigned long ptr;
	struct btrfs_file_extent_item *ei;
	struct extent_buffer *leaf;

	name_len = strlen(symname);
	if (name_len > BTRFS_MAX_INLINE_DATA_SIZE(fs_info))
		return -ENAMETOOLONG;

	inode = new_inode(dir->i_sb);
	if (!inode)
		return -ENOMEM;
	inode_init_owner(idmap, inode, dir, S_IFLNK | S_IRWXUGO);
	inode->i_op = &btrfs_symlink_inode_operations;
	inode_nohighmem(inode);
	inode->i_mapping->a_ops = &btrfs_aops;
	btrfs_i_size_write(BTRFS_I(inode), name_len);
	inode_set_bytes(inode, name_len);

	new_inode_args.inode = inode;
	err = btrfs_new_inode_prepare(&new_inode_args, &trans_num_items);
	if (err)
		goto out_inode;
	/* 1 additional item for the inline extent */
	trans_num_items++;

	trans = btrfs_start_transaction(root, trans_num_items);
	if (IS_ERR(trans)) {
		err = PTR_ERR(trans);
		goto out_new_inode_args;
	}

	err = btrfs_create_new_inode(trans, &new_inode_args);
	if (err)
		goto out;

	path = btrfs_alloc_path();
	if (!path) {
		err = -ENOMEM;
		btrfs_abort_transaction(trans, err);
		discard_new_inode(inode);
		inode = NULL;
		goto out;
	}
	key.objectid = btrfs_ino(BTRFS_I(inode));
	key.offset = 0;
	key.type = BTRFS_EXTENT_DATA_KEY;
	datasize = btrfs_file_extent_calc_inline_size(name_len);
	err = btrfs_insert_empty_item(trans, root, path, &key,
				      datasize);
	if (err) {
		btrfs_abort_transaction(trans, err);
		btrfs_free_path(path);
		discard_new_inode(inode);
		inode = NULL;
		goto out;
	}
	leaf = path->nodes[0];
	ei = btrfs_item_ptr(leaf, path->slots[0],
			    struct btrfs_file_extent_item);
	btrfs_set_file_extent_generation(leaf, ei, trans->transid);
	btrfs_set_file_extent_type(leaf, ei,
				   BTRFS_FILE_EXTENT_INLINE);
	btrfs_set_file_extent_encryption(leaf, ei, 0);
	btrfs_set_file_extent_compression(leaf, ei, 0);
	btrfs_set_file_extent_other_encoding(leaf, ei, 0);
	btrfs_set_file_extent_ram_bytes(leaf, ei, name_len);

	ptr = btrfs_file_extent_inline_start(ei);
	write_extent_buffer(leaf, symname, ptr, name_len);
	btrfs_mark_buffer_dirty(trans, leaf);
	btrfs_free_path(path);

	d_instantiate_new(dentry, inode);
	err = 0;
out:
	btrfs_end_transaction(trans);
	btrfs_btree_balance_dirty(fs_info);
out_new_inode_args:
	btrfs_new_inode_args_destroy(&new_inode_args);
out_inode:
	if (err)
		iput(inode);
	return err;
}

static struct btrfs_trans_handle *insert_prealloc_file_extent(
				       struct btrfs_trans_handle *trans_in,
				       struct btrfs_inode *inode,
				       struct btrfs_key *ins,
				       u64 file_offset)
{
	struct btrfs_file_extent_item stack_fi;
	struct btrfs_replace_extent_info extent_info;
	struct btrfs_trans_handle *trans = trans_in;
	struct btrfs_path *path;
	u64 start = ins->objectid;
	u64 len = ins->offset;
	int qgroup_released;
	int ret;

	memset(&stack_fi, 0, sizeof(stack_fi));

	btrfs_set_stack_file_extent_type(&stack_fi, BTRFS_FILE_EXTENT_PREALLOC);
	btrfs_set_stack_file_extent_disk_bytenr(&stack_fi, start);
	btrfs_set_stack_file_extent_disk_num_bytes(&stack_fi, len);
	btrfs_set_stack_file_extent_num_bytes(&stack_fi, len);
	btrfs_set_stack_file_extent_ram_bytes(&stack_fi, len);
	btrfs_set_stack_file_extent_compression(&stack_fi, BTRFS_COMPRESS_NONE);
	/* Encryption and other encoding is reserved and all 0 */

	qgroup_released = btrfs_qgroup_release_data(inode, file_offset, len);
	if (qgroup_released < 0)
		return ERR_PTR(qgroup_released);

	if (trans) {
		ret = insert_reserved_file_extent(trans, inode,
						  file_offset, &stack_fi,
						  true, qgroup_released);
		if (ret)
			goto free_qgroup;
		return trans;
	}

	extent_info.disk_offset = start;
	extent_info.disk_len = len;
	extent_info.data_offset = 0;
	extent_info.data_len = len;
	extent_info.file_offset = file_offset;
	extent_info.extent_buf = (char *)&stack_fi;
	extent_info.is_new_extent = true;
	extent_info.update_times = true;
	extent_info.qgroup_reserved = qgroup_released;
	extent_info.insertions = 0;

	path = btrfs_alloc_path();
	if (!path) {
		ret = -ENOMEM;
		goto free_qgroup;
	}

	ret = btrfs_replace_file_extents(inode, path, file_offset,
				     file_offset + len - 1, &extent_info,
				     &trans);
	btrfs_free_path(path);
	if (ret)
		goto free_qgroup;
	return trans;

free_qgroup:
	/*
	 * We have released qgroup data range at the beginning of the function,
	 * and normally qgroup_released bytes will be freed when committing
	 * transaction.
	 * But if we error out early, we have to free what we have released
	 * or we leak qgroup data reservation.
	 */
	btrfs_qgroup_free_refroot(inode->root->fs_info,
			inode->root->root_key.objectid, qgroup_released,
			BTRFS_QGROUP_RSV_DATA);
	return ERR_PTR(ret);
}

static int __btrfs_prealloc_file_range(struct inode *inode, int mode,
				       u64 start, u64 num_bytes, u64 min_size,
				       loff_t actual_len, u64 *alloc_hint,
				       struct btrfs_trans_handle *trans)
{
	struct btrfs_fs_info *fs_info = btrfs_sb(inode->i_sb);
	struct extent_map *em;
	struct btrfs_root *root = BTRFS_I(inode)->root;
	struct btrfs_key ins;
	u64 cur_offset = start;
	u64 clear_offset = start;
	u64 i_size;
	u64 cur_bytes;
	u64 last_alloc = (u64)-1;
	int ret = 0;
	bool own_trans = true;
	u64 end = start + num_bytes - 1;

	if (trans)
		own_trans = false;
	while (num_bytes > 0) {
		cur_bytes = min_t(u64, num_bytes, SZ_256M);
		cur_bytes = max(cur_bytes, min_size);
		/*
		 * If we are severely fragmented we could end up with really
		 * small allocations, so if the allocator is returning small
		 * chunks lets make its job easier by only searching for those
		 * sized chunks.
		 */
		cur_bytes = min(cur_bytes, last_alloc);
		ret = btrfs_reserve_extent(root, cur_bytes, cur_bytes,
				min_size, 0, *alloc_hint, &ins, 1, 0);
		if (ret)
			break;

		/*
		 * We've reserved this space, and thus converted it from
		 * ->bytes_may_use to ->bytes_reserved.  Any error that happens
		 * from here on out we will only need to clear our reservation
		 * for the remaining unreserved area, so advance our
		 * clear_offset by our extent size.
		 */
		clear_offset += ins.offset;

		last_alloc = ins.offset;
		trans = insert_prealloc_file_extent(trans, BTRFS_I(inode),
						    &ins, cur_offset);
		/*
		 * Now that we inserted the prealloc extent we can finally
		 * decrement the number of reservations in the block group.
		 * If we did it before, we could race with relocation and have
		 * relocation miss the reserved extent, making it fail later.
		 */
		btrfs_dec_block_group_reservations(fs_info, ins.objectid);
		if (IS_ERR(trans)) {
			ret = PTR_ERR(trans);
			btrfs_free_reserved_extent(fs_info, ins.objectid,
						   ins.offset, 0);
			break;
		}

		em = alloc_extent_map();
		if (!em) {
			btrfs_drop_extent_map_range(BTRFS_I(inode), cur_offset,
					    cur_offset + ins.offset - 1, false);
			btrfs_set_inode_full_sync(BTRFS_I(inode));
			goto next;
		}

		em->start = cur_offset;
		em->orig_start = cur_offset;
		em->len = ins.offset;
		em->block_start = ins.objectid;
		em->block_len = ins.offset;
		em->orig_block_len = ins.offset;
		em->ram_bytes = ins.offset;
		set_bit(EXTENT_FLAG_PREALLOC, &em->flags);
		em->generation = trans->transid;

		ret = btrfs_replace_extent_map_range(BTRFS_I(inode), em, true);
		free_extent_map(em);
next:
		num_bytes -= ins.offset;
		cur_offset += ins.offset;
		*alloc_hint = ins.objectid + ins.offset;

		inode_inc_iversion(inode);
		inode_set_ctime_current(inode);
		BTRFS_I(inode)->flags |= BTRFS_INODE_PREALLOC;
		if (!(mode & FALLOC_FL_KEEP_SIZE) &&
		    (actual_len > inode->i_size) &&
		    (cur_offset > inode->i_size)) {
			if (cur_offset > actual_len)
				i_size = actual_len;
			else
				i_size = cur_offset;
			i_size_write(inode, i_size);
			btrfs_inode_safe_disk_i_size_write(BTRFS_I(inode), 0);
		}

		ret = btrfs_update_inode(trans, BTRFS_I(inode));

		if (ret) {
			btrfs_abort_transaction(trans, ret);
			if (own_trans)
				btrfs_end_transaction(trans);
			break;
		}

		if (own_trans) {
			btrfs_end_transaction(trans);
			trans = NULL;
		}
	}
	if (clear_offset < end)
		btrfs_free_reserved_data_space(BTRFS_I(inode), NULL, clear_offset,
			end - clear_offset + 1);
	return ret;
}

int btrfs_prealloc_file_range(struct inode *inode, int mode,
			      u64 start, u64 num_bytes, u64 min_size,
			      loff_t actual_len, u64 *alloc_hint)
{
	return __btrfs_prealloc_file_range(inode, mode, start, num_bytes,
					   min_size, actual_len, alloc_hint,
					   NULL);
}

int btrfs_prealloc_file_range_trans(struct inode *inode,
				    struct btrfs_trans_handle *trans, int mode,
				    u64 start, u64 num_bytes, u64 min_size,
				    loff_t actual_len, u64 *alloc_hint)
{
	return __btrfs_prealloc_file_range(inode, mode, start, num_bytes,
					   min_size, actual_len, alloc_hint, trans);
}

static int btrfs_permission(struct mnt_idmap *idmap,
			    struct inode *inode, int mask)
{
	struct btrfs_root *root = BTRFS_I(inode)->root;
	umode_t mode = inode->i_mode;

	if (mask & MAY_WRITE &&
	    (S_ISREG(mode) || S_ISDIR(mode) || S_ISLNK(mode))) {
		if (btrfs_root_readonly(root))
			return -EROFS;
		if (BTRFS_I(inode)->flags & BTRFS_INODE_READONLY)
			return -EACCES;
	}
	return generic_permission(idmap, inode, mask);
}

static int btrfs_tmpfile(struct mnt_idmap *idmap, struct inode *dir,
			 struct file *file, umode_t mode)
{
	struct btrfs_fs_info *fs_info = btrfs_sb(dir->i_sb);
	struct btrfs_trans_handle *trans;
	struct btrfs_root *root = BTRFS_I(dir)->root;
	struct inode *inode;
	struct btrfs_new_inode_args new_inode_args = {
		.dir = dir,
		.dentry = file->f_path.dentry,
		.orphan = true,
	};
	unsigned int trans_num_items;
	int ret;

	inode = new_inode(dir->i_sb);
	if (!inode)
		return -ENOMEM;
	inode_init_owner(idmap, inode, dir, mode);
	inode->i_fop = &btrfs_file_operations;
	inode->i_op = &btrfs_file_inode_operations;
	inode->i_mapping->a_ops = &btrfs_aops;

	new_inode_args.inode = inode;
	ret = btrfs_new_inode_prepare(&new_inode_args, &trans_num_items);
	if (ret)
		goto out_inode;

	trans = btrfs_start_transaction(root, trans_num_items);
	if (IS_ERR(trans)) {
		ret = PTR_ERR(trans);
		goto out_new_inode_args;
	}

	ret = btrfs_create_new_inode(trans, &new_inode_args);

	/*
	 * We set number of links to 0 in btrfs_create_new_inode(), and here we
	 * set it to 1 because d_tmpfile() will issue a warning if the count is
	 * 0, through:
	 *
	 *    d_tmpfile() -> inode_dec_link_count() -> drop_nlink()
	 */
	set_nlink(inode, 1);

	if (!ret) {
		d_tmpfile(file, inode);
		unlock_new_inode(inode);
		mark_inode_dirty(inode);
	}

	btrfs_end_transaction(trans);
	btrfs_btree_balance_dirty(fs_info);
out_new_inode_args:
	btrfs_new_inode_args_destroy(&new_inode_args);
out_inode:
	if (ret)
		iput(inode);
	return finish_open_simple(file, ret);
}

void btrfs_set_range_writeback(struct btrfs_inode *inode, u64 start, u64 end)
{
	struct btrfs_fs_info *fs_info = inode->root->fs_info;
	unsigned long index = start >> PAGE_SHIFT;
	unsigned long end_index = end >> PAGE_SHIFT;
	struct page *page;
	u32 len;

	ASSERT(end + 1 - start <= U32_MAX);
	len = end + 1 - start;
	while (index <= end_index) {
		page = find_get_page(inode->vfs_inode.i_mapping, index);
		ASSERT(page); /* Pages should be in the extent_io_tree */

		btrfs_page_set_writeback(fs_info, page, start, len);
		put_page(page);
		index++;
	}
}

int btrfs_encoded_io_compression_from_extent(struct btrfs_fs_info *fs_info,
					     int compress_type)
{
	switch (compress_type) {
	case BTRFS_COMPRESS_NONE:
		return BTRFS_ENCODED_IO_COMPRESSION_NONE;
	case BTRFS_COMPRESS_ZLIB:
		return BTRFS_ENCODED_IO_COMPRESSION_ZLIB;
	case BTRFS_COMPRESS_LZO:
		/*
		 * The LZO format depends on the sector size. 64K is the maximum
		 * sector size that we support.
		 */
		if (fs_info->sectorsize < SZ_4K || fs_info->sectorsize > SZ_64K)
			return -EINVAL;
		return BTRFS_ENCODED_IO_COMPRESSION_LZO_4K +
		       (fs_info->sectorsize_bits - 12);
	case BTRFS_COMPRESS_ZSTD:
		return BTRFS_ENCODED_IO_COMPRESSION_ZSTD;
	default:
		return -EUCLEAN;
	}
}

static ssize_t btrfs_encoded_read_inline(
				struct kiocb *iocb,
				struct iov_iter *iter, u64 start,
				u64 lockend,
				struct extent_state **cached_state,
				u64 extent_start, size_t count,
				struct btrfs_ioctl_encoded_io_args *encoded,
				bool *unlocked)
{
	struct btrfs_inode *inode = BTRFS_I(file_inode(iocb->ki_filp));
	struct btrfs_root *root = inode->root;
	struct btrfs_fs_info *fs_info = root->fs_info;
	struct extent_io_tree *io_tree = &inode->io_tree;
	struct btrfs_path *path;
	struct extent_buffer *leaf;
	struct btrfs_file_extent_item *item;
	u64 ram_bytes;
	unsigned long ptr;
	void *tmp;
	ssize_t ret;

	path = btrfs_alloc_path();
	if (!path) {
		ret = -ENOMEM;
		goto out;
	}
	ret = btrfs_lookup_file_extent(NULL, root, path, btrfs_ino(inode),
				       extent_start, 0);
	if (ret) {
		if (ret > 0) {
			/* The extent item disappeared? */
			ret = -EIO;
		}
		goto out;
	}
	leaf = path->nodes[0];
	item = btrfs_item_ptr(leaf, path->slots[0], struct btrfs_file_extent_item);

	ram_bytes = btrfs_file_extent_ram_bytes(leaf, item);
	ptr = btrfs_file_extent_inline_start(item);

	encoded->len = min_t(u64, extent_start + ram_bytes,
			     inode->vfs_inode.i_size) - iocb->ki_pos;
	ret = btrfs_encoded_io_compression_from_extent(fs_info,
				 btrfs_file_extent_compression(leaf, item));
	if (ret < 0)
		goto out;
	encoded->compression = ret;
	if (encoded->compression) {
		size_t inline_size;

		inline_size = btrfs_file_extent_inline_item_len(leaf,
								path->slots[0]);
		if (inline_size > count) {
			ret = -ENOBUFS;
			goto out;
		}
		count = inline_size;
		encoded->unencoded_len = ram_bytes;
		encoded->unencoded_offset = iocb->ki_pos - extent_start;
	} else {
		count = min_t(u64, count, encoded->len);
		encoded->len = count;
		encoded->unencoded_len = count;
		ptr += iocb->ki_pos - extent_start;
	}

	tmp = kmalloc(count, GFP_NOFS);
	if (!tmp) {
		ret = -ENOMEM;
		goto out;
	}
	read_extent_buffer(leaf, tmp, ptr, count);
	btrfs_release_path(path);
	unlock_extent(io_tree, start, lockend, cached_state);
	btrfs_inode_unlock(inode, BTRFS_ILOCK_SHARED);
	*unlocked = true;

	ret = copy_to_iter(tmp, count, iter);
	if (ret != count)
		ret = -EFAULT;
	kfree(tmp);
out:
	btrfs_free_path(path);
	return ret;
}

struct btrfs_encoded_read_private {
	wait_queue_head_t wait;
	atomic_t pending;
	blk_status_t status;
};

static void btrfs_encoded_read_endio(struct btrfs_bio *bbio)
{
	struct btrfs_encoded_read_private *priv = bbio->private;

	if (bbio->bio.bi_status) {
		/*
		 * The memory barrier implied by the atomic_dec_return() here
		 * pairs with the memory barrier implied by the
		 * atomic_dec_return() or io_wait_event() in
		 * btrfs_encoded_read_regular_fill_pages() to ensure that this
		 * write is observed before the load of status in
		 * btrfs_encoded_read_regular_fill_pages().
		 */
		WRITE_ONCE(priv->status, bbio->bio.bi_status);
	}
	if (!atomic_dec_return(&priv->pending))
		wake_up(&priv->wait);
	bio_put(&bbio->bio);
}

int btrfs_encoded_read_regular_fill_pages(struct btrfs_inode *inode,
					  u64 file_offset, u64 disk_bytenr,
					  u64 disk_io_size, struct page **pages)
{
	struct btrfs_fs_info *fs_info = inode->root->fs_info;
	struct btrfs_encoded_read_private priv = {
		.pending = ATOMIC_INIT(1),
	};
	unsigned long i = 0;
	struct btrfs_bio *bbio;

	init_waitqueue_head(&priv.wait);

	bbio = btrfs_bio_alloc(BIO_MAX_VECS, REQ_OP_READ, fs_info,
			       btrfs_encoded_read_endio, &priv);
	bbio->bio.bi_iter.bi_sector = disk_bytenr >> SECTOR_SHIFT;
	bbio->inode = inode;

	do {
		size_t bytes = min_t(u64, disk_io_size, PAGE_SIZE);

		if (bio_add_page(&bbio->bio, pages[i], bytes, 0) < bytes) {
			atomic_inc(&priv.pending);
			btrfs_submit_bio(bbio, 0);

			bbio = btrfs_bio_alloc(BIO_MAX_VECS, REQ_OP_READ, fs_info,
					       btrfs_encoded_read_endio, &priv);
			bbio->bio.bi_iter.bi_sector = disk_bytenr >> SECTOR_SHIFT;
			bbio->inode = inode;
			continue;
		}

		i++;
		disk_bytenr += bytes;
		disk_io_size -= bytes;
	} while (disk_io_size);

	atomic_inc(&priv.pending);
	btrfs_submit_bio(bbio, 0);

	if (atomic_dec_return(&priv.pending))
		io_wait_event(priv.wait, !atomic_read(&priv.pending));
	/* See btrfs_encoded_read_endio() for ordering. */
	return blk_status_to_errno(READ_ONCE(priv.status));
}

static ssize_t btrfs_encoded_read_regular(struct kiocb *iocb,
					  struct iov_iter *iter,
					  u64 start, u64 lockend,
					  struct extent_state **cached_state,
					  u64 disk_bytenr, u64 disk_io_size,
					  size_t count, bool compressed,
					  bool *unlocked)
{
	struct btrfs_inode *inode = BTRFS_I(file_inode(iocb->ki_filp));
	struct extent_io_tree *io_tree = &inode->io_tree;
	struct page **pages;
	unsigned long nr_pages, i;
	u64 cur;
	size_t page_offset;
	ssize_t ret;

	nr_pages = DIV_ROUND_UP(disk_io_size, PAGE_SIZE);
	pages = kcalloc(nr_pages, sizeof(struct page *), GFP_NOFS);
	if (!pages)
		return -ENOMEM;
	ret = btrfs_alloc_page_array(nr_pages, pages);
	if (ret) {
		ret = -ENOMEM;
		goto out;
		}

	ret = btrfs_encoded_read_regular_fill_pages(inode, start, disk_bytenr,
						    disk_io_size, pages);
	if (ret)
		goto out;

	unlock_extent(io_tree, start, lockend, cached_state);
	btrfs_inode_unlock(inode, BTRFS_ILOCK_SHARED);
	*unlocked = true;

	if (compressed) {
		i = 0;
		page_offset = 0;
	} else {
		i = (iocb->ki_pos - start) >> PAGE_SHIFT;
		page_offset = (iocb->ki_pos - start) & (PAGE_SIZE - 1);
	}
	cur = 0;
	while (cur < count) {
		size_t bytes = min_t(size_t, count - cur,
				     PAGE_SIZE - page_offset);

		if (copy_page_to_iter(pages[i], page_offset, bytes,
				      iter) != bytes) {
			ret = -EFAULT;
			goto out;
		}
		i++;
		cur += bytes;
		page_offset = 0;
	}
	ret = count;
out:
	for (i = 0; i < nr_pages; i++) {
		if (pages[i])
			__free_page(pages[i]);
	}
	kfree(pages);
	return ret;
}

ssize_t btrfs_encoded_read(struct kiocb *iocb, struct iov_iter *iter,
			   struct btrfs_ioctl_encoded_io_args *encoded)
{
	struct btrfs_inode *inode = BTRFS_I(file_inode(iocb->ki_filp));
	struct btrfs_fs_info *fs_info = inode->root->fs_info;
	struct extent_io_tree *io_tree = &inode->io_tree;
	ssize_t ret;
	size_t count = iov_iter_count(iter);
	u64 start, lockend, disk_bytenr, disk_io_size;
	struct extent_state *cached_state = NULL;
	struct extent_map *em;
	bool unlocked = false;

	file_accessed(iocb->ki_filp);

	btrfs_inode_lock(inode, BTRFS_ILOCK_SHARED);

	if (iocb->ki_pos >= inode->vfs_inode.i_size) {
		btrfs_inode_unlock(inode, BTRFS_ILOCK_SHARED);
		return 0;
	}
	start = ALIGN_DOWN(iocb->ki_pos, fs_info->sectorsize);
	/*
	 * We don't know how long the extent containing iocb->ki_pos is, but if
	 * it's compressed we know that it won't be longer than this.
	 */
	lockend = start + BTRFS_MAX_UNCOMPRESSED - 1;

	for (;;) {
		struct btrfs_ordered_extent *ordered;

		ret = btrfs_wait_ordered_range(&inode->vfs_inode, start,
					       lockend - start + 1);
		if (ret)
			goto out_unlock_inode;
		lock_extent(io_tree, start, lockend, &cached_state);
		ordered = btrfs_lookup_ordered_range(inode, start,
						     lockend - start + 1);
		if (!ordered)
			break;
		btrfs_put_ordered_extent(ordered);
		unlock_extent(io_tree, start, lockend, &cached_state);
		cond_resched();
	}

	em = btrfs_get_extent(inode, NULL, 0, start, lockend - start + 1);
	if (IS_ERR(em)) {
		ret = PTR_ERR(em);
		goto out_unlock_extent;
	}

	if (em->block_start == EXTENT_MAP_INLINE) {
		u64 extent_start = em->start;

		/*
		 * For inline extents we get everything we need out of the
		 * extent item.
		 */
		free_extent_map(em);
		em = NULL;
		ret = btrfs_encoded_read_inline(iocb, iter, start, lockend,
						&cached_state, extent_start,
						count, encoded, &unlocked);
		goto out;
	}

	/*
	 * We only want to return up to EOF even if the extent extends beyond
	 * that.
	 */
	encoded->len = min_t(u64, extent_map_end(em),
			     inode->vfs_inode.i_size) - iocb->ki_pos;
	if (em->block_start == EXTENT_MAP_HOLE ||
	    test_bit(EXTENT_FLAG_PREALLOC, &em->flags)) {
		disk_bytenr = EXTENT_MAP_HOLE;
		count = min_t(u64, count, encoded->len);
		encoded->len = count;
		encoded->unencoded_len = count;
	} else if (test_bit(EXTENT_FLAG_COMPRESSED, &em->flags)) {
		disk_bytenr = em->block_start;
		/*
		 * Bail if the buffer isn't large enough to return the whole
		 * compressed extent.
		 */
		if (em->block_len > count) {
			ret = -ENOBUFS;
			goto out_em;
		}
		disk_io_size = em->block_len;
		count = em->block_len;
		encoded->unencoded_len = em->ram_bytes;
		encoded->unencoded_offset = iocb->ki_pos - em->orig_start;
		ret = btrfs_encoded_io_compression_from_extent(fs_info,
							     em->compress_type);
		if (ret < 0)
			goto out_em;
		encoded->compression = ret;
	} else {
		disk_bytenr = em->block_start + (start - em->start);
		if (encoded->len > count)
			encoded->len = count;
		/*
		 * Don't read beyond what we locked. This also limits the page
		 * allocations that we'll do.
		 */
		disk_io_size = min(lockend + 1, iocb->ki_pos + encoded->len) - start;
		count = start + disk_io_size - iocb->ki_pos;
		encoded->len = count;
		encoded->unencoded_len = count;
		disk_io_size = ALIGN(disk_io_size, fs_info->sectorsize);
	}
	free_extent_map(em);
	em = NULL;

	if (disk_bytenr == EXTENT_MAP_HOLE) {
		unlock_extent(io_tree, start, lockend, &cached_state);
		btrfs_inode_unlock(inode, BTRFS_ILOCK_SHARED);
		unlocked = true;
		ret = iov_iter_zero(count, iter);
		if (ret != count)
			ret = -EFAULT;
	} else {
		ret = btrfs_encoded_read_regular(iocb, iter, start, lockend,
						 &cached_state, disk_bytenr,
						 disk_io_size, count,
						 encoded->compression,
						 &unlocked);
	}

out:
	if (ret >= 0)
		iocb->ki_pos += encoded->len;
out_em:
	free_extent_map(em);
out_unlock_extent:
	if (!unlocked)
		unlock_extent(io_tree, start, lockend, &cached_state);
out_unlock_inode:
	if (!unlocked)
		btrfs_inode_unlock(inode, BTRFS_ILOCK_SHARED);
	return ret;
}

ssize_t btrfs_do_encoded_write(struct kiocb *iocb, struct iov_iter *from,
			       const struct btrfs_ioctl_encoded_io_args *encoded)
{
	struct btrfs_inode *inode = BTRFS_I(file_inode(iocb->ki_filp));
	struct btrfs_root *root = inode->root;
	struct btrfs_fs_info *fs_info = root->fs_info;
	struct extent_io_tree *io_tree = &inode->io_tree;
	struct extent_changeset *data_reserved = NULL;
	struct extent_state *cached_state = NULL;
	struct btrfs_ordered_extent *ordered;
	int compression;
	size_t orig_count;
	u64 start, end;
	u64 num_bytes, ram_bytes, disk_num_bytes;
	unsigned long nr_pages, i;
	struct page **pages;
	struct btrfs_key ins;
	bool extent_reserved = false;
	struct extent_map *em;
	ssize_t ret;

	switch (encoded->compression) {
	case BTRFS_ENCODED_IO_COMPRESSION_ZLIB:
		compression = BTRFS_COMPRESS_ZLIB;
		break;
	case BTRFS_ENCODED_IO_COMPRESSION_ZSTD:
		compression = BTRFS_COMPRESS_ZSTD;
		break;
	case BTRFS_ENCODED_IO_COMPRESSION_LZO_4K:
	case BTRFS_ENCODED_IO_COMPRESSION_LZO_8K:
	case BTRFS_ENCODED_IO_COMPRESSION_LZO_16K:
	case BTRFS_ENCODED_IO_COMPRESSION_LZO_32K:
	case BTRFS_ENCODED_IO_COMPRESSION_LZO_64K:
		/* The sector size must match for LZO. */
		if (encoded->compression -
		    BTRFS_ENCODED_IO_COMPRESSION_LZO_4K + 12 !=
		    fs_info->sectorsize_bits)
			return -EINVAL;
		compression = BTRFS_COMPRESS_LZO;
		break;
	default:
		return -EINVAL;
	}
	if (encoded->encryption != BTRFS_ENCODED_IO_ENCRYPTION_NONE)
		return -EINVAL;

	orig_count = iov_iter_count(from);

	/* The extent size must be sane. */
	if (encoded->unencoded_len > BTRFS_MAX_UNCOMPRESSED ||
	    orig_count > BTRFS_MAX_COMPRESSED || orig_count == 0)
		return -EINVAL;

	/*
	 * The compressed data must be smaller than the decompressed data.
	 *
	 * It's of course possible for data to compress to larger or the same
	 * size, but the buffered I/O path falls back to no compression for such
	 * data, and we don't want to break any assumptions by creating these
	 * extents.
	 *
	 * Note that this is less strict than the current check we have that the
	 * compressed data must be at least one sector smaller than the
	 * decompressed data. We only want to enforce the weaker requirement
	 * from old kernels that it is at least one byte smaller.
	 */
	if (orig_count >= encoded->unencoded_len)
		return -EINVAL;

	/* The extent must start on a sector boundary. */
	start = iocb->ki_pos;
	if (!IS_ALIGNED(start, fs_info->sectorsize))
		return -EINVAL;

	/*
	 * The extent must end on a sector boundary. However, we allow a write
	 * which ends at or extends i_size to have an unaligned length; we round
	 * up the extent size and set i_size to the unaligned end.
	 */
	if (start + encoded->len < inode->vfs_inode.i_size &&
	    !IS_ALIGNED(start + encoded->len, fs_info->sectorsize))
		return -EINVAL;

	/* Finally, the offset in the unencoded data must be sector-aligned. */
	if (!IS_ALIGNED(encoded->unencoded_offset, fs_info->sectorsize))
		return -EINVAL;

	num_bytes = ALIGN(encoded->len, fs_info->sectorsize);
	ram_bytes = ALIGN(encoded->unencoded_len, fs_info->sectorsize);
	end = start + num_bytes - 1;

	/*
	 * If the extent cannot be inline, the compressed data on disk must be
	 * sector-aligned. For convenience, we extend it with zeroes if it
	 * isn't.
	 */
	disk_num_bytes = ALIGN(orig_count, fs_info->sectorsize);
	nr_pages = DIV_ROUND_UP(disk_num_bytes, PAGE_SIZE);
	pages = kvcalloc(nr_pages, sizeof(struct page *), GFP_KERNEL_ACCOUNT);
	if (!pages)
		return -ENOMEM;
	for (i = 0; i < nr_pages; i++) {
		size_t bytes = min_t(size_t, PAGE_SIZE, iov_iter_count(from));
		char *kaddr;

		pages[i] = alloc_page(GFP_KERNEL_ACCOUNT);
		if (!pages[i]) {
			ret = -ENOMEM;
			goto out_pages;
		}
		kaddr = kmap_local_page(pages[i]);
		if (copy_from_iter(kaddr, bytes, from) != bytes) {
			kunmap_local(kaddr);
			ret = -EFAULT;
			goto out_pages;
		}
		if (bytes < PAGE_SIZE)
			memset(kaddr + bytes, 0, PAGE_SIZE - bytes);
		kunmap_local(kaddr);
	}

	for (;;) {
		struct btrfs_ordered_extent *ordered;

		ret = btrfs_wait_ordered_range(&inode->vfs_inode, start, num_bytes);
		if (ret)
			goto out_pages;
		ret = invalidate_inode_pages2_range(inode->vfs_inode.i_mapping,
						    start >> PAGE_SHIFT,
						    end >> PAGE_SHIFT);
		if (ret)
			goto out_pages;
		lock_extent(io_tree, start, end, &cached_state);
		ordered = btrfs_lookup_ordered_range(inode, start, num_bytes);
		if (!ordered &&
		    !filemap_range_has_page(inode->vfs_inode.i_mapping, start, end))
			break;
		if (ordered)
			btrfs_put_ordered_extent(ordered);
		unlock_extent(io_tree, start, end, &cached_state);
		cond_resched();
	}

	/*
	 * We don't use the higher-level delalloc space functions because our
	 * num_bytes and disk_num_bytes are different.
	 */
	ret = btrfs_alloc_data_chunk_ondemand(inode, disk_num_bytes);
	if (ret)
		goto out_unlock;
	ret = btrfs_qgroup_reserve_data(inode, &data_reserved, start, num_bytes);
	if (ret)
		goto out_free_data_space;
	ret = btrfs_delalloc_reserve_metadata(inode, num_bytes, disk_num_bytes,
					      false);
	if (ret)
		goto out_qgroup_free_data;

	/* Try an inline extent first. */
	if (start == 0 && encoded->unencoded_len == encoded->len &&
	    encoded->unencoded_offset == 0) {
		ret = cow_file_range_inline(inode, encoded->len, orig_count,
					    compression, pages, true);
		if (ret <= 0) {
			if (ret == 0)
				ret = orig_count;
			goto out_delalloc_release;
		}
	}

	ret = btrfs_reserve_extent(root, disk_num_bytes, disk_num_bytes,
				   disk_num_bytes, 0, 0, &ins, 1, 1);
	if (ret)
		goto out_delalloc_release;
	extent_reserved = true;

	em = create_io_em(inode, start, num_bytes,
			  start - encoded->unencoded_offset, ins.objectid,
			  ins.offset, ins.offset, ram_bytes, compression,
			  BTRFS_ORDERED_COMPRESSED);
	if (IS_ERR(em)) {
		ret = PTR_ERR(em);
		goto out_free_reserved;
	}
	free_extent_map(em);

	ordered = btrfs_alloc_ordered_extent(inode, start, num_bytes, ram_bytes,
				       ins.objectid, ins.offset,
				       encoded->unencoded_offset,
				       (1 << BTRFS_ORDERED_ENCODED) |
				       (1 << BTRFS_ORDERED_COMPRESSED),
				       compression);
	if (IS_ERR(ordered)) {
		btrfs_drop_extent_map_range(inode, start, end, false);
		ret = PTR_ERR(ordered);
		goto out_free_reserved;
	}
	btrfs_dec_block_group_reservations(fs_info, ins.objectid);

	if (start + encoded->len > inode->vfs_inode.i_size)
		i_size_write(&inode->vfs_inode, start + encoded->len);

	unlock_extent(io_tree, start, end, &cached_state);

	btrfs_delalloc_release_extents(inode, num_bytes);

	btrfs_submit_compressed_write(ordered, pages, nr_pages, 0, false);
	ret = orig_count;
	goto out;

out_free_reserved:
	btrfs_dec_block_group_reservations(fs_info, ins.objectid);
	btrfs_free_reserved_extent(fs_info, ins.objectid, ins.offset, 1);
out_delalloc_release:
	btrfs_delalloc_release_extents(inode, num_bytes);
	btrfs_delalloc_release_metadata(inode, disk_num_bytes, ret < 0);
out_qgroup_free_data:
	if (ret < 0)
		btrfs_qgroup_free_data(inode, data_reserved, start, num_bytes);
out_free_data_space:
	/*
	 * If btrfs_reserve_extent() succeeded, then we already decremented
	 * bytes_may_use.
	 */
	if (!extent_reserved)
		btrfs_free_reserved_data_space_noquota(fs_info, disk_num_bytes);
out_unlock:
	unlock_extent(io_tree, start, end, &cached_state);
out_pages:
	for (i = 0; i < nr_pages; i++) {
		if (pages[i])
			__free_page(pages[i]);
	}
	kvfree(pages);
out:
	if (ret >= 0)
		iocb->ki_pos += encoded->len;
	return ret;
}

#ifdef CONFIG_SWAP
/*
 * Add an entry indicating a block group or device which is pinned by a
 * swapfile. Returns 0 on success, 1 if there is already an entry for it, or a
 * negative errno on failure.
 */
static int btrfs_add_swapfile_pin(struct inode *inode, void *ptr,
				  bool is_block_group)
{
	struct btrfs_fs_info *fs_info = BTRFS_I(inode)->root->fs_info;
	struct btrfs_swapfile_pin *sp, *entry;
	struct rb_node **p;
	struct rb_node *parent = NULL;

	sp = kmalloc(sizeof(*sp), GFP_NOFS);
	if (!sp)
		return -ENOMEM;
	sp->ptr = ptr;
	sp->inode = inode;
	sp->is_block_group = is_block_group;
	sp->bg_extent_count = 1;

	spin_lock(&fs_info->swapfile_pins_lock);
	p = &fs_info->swapfile_pins.rb_node;
	while (*p) {
		parent = *p;
		entry = rb_entry(parent, struct btrfs_swapfile_pin, node);
		if (sp->ptr < entry->ptr ||
		    (sp->ptr == entry->ptr && sp->inode < entry->inode)) {
			p = &(*p)->rb_left;
		} else if (sp->ptr > entry->ptr ||
			   (sp->ptr == entry->ptr && sp->inode > entry->inode)) {
			p = &(*p)->rb_right;
		} else {
			if (is_block_group)
				entry->bg_extent_count++;
			spin_unlock(&fs_info->swapfile_pins_lock);
			kfree(sp);
			return 1;
		}
	}
	rb_link_node(&sp->node, parent, p);
	rb_insert_color(&sp->node, &fs_info->swapfile_pins);
	spin_unlock(&fs_info->swapfile_pins_lock);
	return 0;
}

/* Free all of the entries pinned by this swapfile. */
static void btrfs_free_swapfile_pins(struct inode *inode)
{
	struct btrfs_fs_info *fs_info = BTRFS_I(inode)->root->fs_info;
	struct btrfs_swapfile_pin *sp;
	struct rb_node *node, *next;

	spin_lock(&fs_info->swapfile_pins_lock);
	node = rb_first(&fs_info->swapfile_pins);
	while (node) {
		next = rb_next(node);
		sp = rb_entry(node, struct btrfs_swapfile_pin, node);
		if (sp->inode == inode) {
			rb_erase(&sp->node, &fs_info->swapfile_pins);
			if (sp->is_block_group) {
				btrfs_dec_block_group_swap_extents(sp->ptr,
							   sp->bg_extent_count);
				btrfs_put_block_group(sp->ptr);
			}
			kfree(sp);
		}
		node = next;
	}
	spin_unlock(&fs_info->swapfile_pins_lock);
}

struct btrfs_swap_info {
	u64 start;
	u64 block_start;
	u64 block_len;
	u64 lowest_ppage;
	u64 highest_ppage;
	unsigned long nr_pages;
	int nr_extents;
};

static int btrfs_add_swap_extent(struct swap_info_struct *sis,
				 struct btrfs_swap_info *bsi)
{
	unsigned long nr_pages;
	unsigned long max_pages;
	u64 first_ppage, first_ppage_reported, next_ppage;
	int ret;

	/*
	 * Our swapfile may have had its size extended after the swap header was
	 * written. In that case activating the swapfile should not go beyond
	 * the max size set in the swap header.
	 */
	if (bsi->nr_pages >= sis->max)
		return 0;

	max_pages = sis->max - bsi->nr_pages;
	first_ppage = PAGE_ALIGN(bsi->block_start) >> PAGE_SHIFT;
	next_ppage = PAGE_ALIGN_DOWN(bsi->block_start + bsi->block_len) >> PAGE_SHIFT;

	if (first_ppage >= next_ppage)
		return 0;
	nr_pages = next_ppage - first_ppage;
	nr_pages = min(nr_pages, max_pages);

	first_ppage_reported = first_ppage;
	if (bsi->start == 0)
		first_ppage_reported++;
	if (bsi->lowest_ppage > first_ppage_reported)
		bsi->lowest_ppage = first_ppage_reported;
	if (bsi->highest_ppage < (next_ppage - 1))
		bsi->highest_ppage = next_ppage - 1;

	ret = add_swap_extent(sis, bsi->nr_pages, nr_pages, first_ppage);
	if (ret < 0)
		return ret;
	bsi->nr_extents += ret;
	bsi->nr_pages += nr_pages;
	return 0;
}

static void btrfs_swap_deactivate(struct file *file)
{
	struct inode *inode = file_inode(file);

	btrfs_free_swapfile_pins(inode);
	atomic_dec(&BTRFS_I(inode)->root->nr_swapfiles);
}

static int btrfs_swap_activate(struct swap_info_struct *sis, struct file *file,
			       sector_t *span)
{
	struct inode *inode = file_inode(file);
	struct btrfs_root *root = BTRFS_I(inode)->root;
	struct btrfs_fs_info *fs_info = root->fs_info;
	struct extent_io_tree *io_tree = &BTRFS_I(inode)->io_tree;
	struct extent_state *cached_state = NULL;
	struct extent_map *em = NULL;
	struct btrfs_device *device = NULL;
	struct btrfs_swap_info bsi = {
		.lowest_ppage = (sector_t)-1ULL,
	};
	int ret = 0;
	u64 isize;
	u64 start;

	/*
	 * If the swap file was just created, make sure delalloc is done. If the
	 * file changes again after this, the user is doing something stupid and
	 * we don't really care.
	 */
	ret = btrfs_wait_ordered_range(inode, 0, (u64)-1);
	if (ret)
		return ret;

	/*
	 * The inode is locked, so these flags won't change after we check them.
	 */
	if (BTRFS_I(inode)->flags & BTRFS_INODE_COMPRESS) {
		btrfs_warn(fs_info, "swapfile must not be compressed");
		return -EINVAL;
	}
	if (!(BTRFS_I(inode)->flags & BTRFS_INODE_NODATACOW)) {
		btrfs_warn(fs_info, "swapfile must not be copy-on-write");
		return -EINVAL;
	}
	if (!(BTRFS_I(inode)->flags & BTRFS_INODE_NODATASUM)) {
		btrfs_warn(fs_info, "swapfile must not be checksummed");
		return -EINVAL;
	}

	/*
	 * Balance or device remove/replace/resize can move stuff around from
	 * under us. The exclop protection makes sure they aren't running/won't
	 * run concurrently while we are mapping the swap extents, and
	 * fs_info->swapfile_pins prevents them from running while the swap
	 * file is active and moving the extents. Note that this also prevents
	 * a concurrent device add which isn't actually necessary, but it's not
	 * really worth the trouble to allow it.
	 */
	if (!btrfs_exclop_start(fs_info, BTRFS_EXCLOP_SWAP_ACTIVATE)) {
		btrfs_warn(fs_info,
	   "cannot activate swapfile while exclusive operation is running");
		return -EBUSY;
	}

	/*
	 * Prevent snapshot creation while we are activating the swap file.
	 * We do not want to race with snapshot creation. If snapshot creation
	 * already started before we bumped nr_swapfiles from 0 to 1 and
	 * completes before the first write into the swap file after it is
	 * activated, than that write would fallback to COW.
	 */
	if (!btrfs_drew_try_write_lock(&root->snapshot_lock)) {
		btrfs_exclop_finish(fs_info);
		btrfs_warn(fs_info,
	   "cannot activate swapfile because snapshot creation is in progress");
		return -EINVAL;
	}
	/*
	 * Snapshots can create extents which require COW even if NODATACOW is
	 * set. We use this counter to prevent snapshots. We must increment it
	 * before walking the extents because we don't want a concurrent
	 * snapshot to run after we've already checked the extents.
	 *
	 * It is possible that subvolume is marked for deletion but still not
	 * removed yet. To prevent this race, we check the root status before
	 * activating the swapfile.
	 */
	spin_lock(&root->root_item_lock);
	if (btrfs_root_dead(root)) {
		spin_unlock(&root->root_item_lock);

		btrfs_exclop_finish(fs_info);
		btrfs_warn(fs_info,
		"cannot activate swapfile because subvolume %llu is being deleted",
			root->root_key.objectid);
		return -EPERM;
	}
	atomic_inc(&root->nr_swapfiles);
	spin_unlock(&root->root_item_lock);

	isize = ALIGN_DOWN(inode->i_size, fs_info->sectorsize);

	lock_extent(io_tree, 0, isize - 1, &cached_state);
	start = 0;
	while (start < isize) {
		u64 logical_block_start, physical_block_start;
		struct btrfs_block_group *bg;
		u64 len = isize - start;

		em = btrfs_get_extent(BTRFS_I(inode), NULL, 0, start, len);
		if (IS_ERR(em)) {
			ret = PTR_ERR(em);
			goto out;
		}

		if (em->block_start == EXTENT_MAP_HOLE) {
			btrfs_warn(fs_info, "swapfile must not have holes");
			ret = -EINVAL;
			goto out;
		}
		if (em->block_start == EXTENT_MAP_INLINE) {
			/*
			 * It's unlikely we'll ever actually find ourselves
			 * here, as a file small enough to fit inline won't be
			 * big enough to store more than the swap header, but in
			 * case something changes in the future, let's catch it
			 * here rather than later.
			 */
			btrfs_warn(fs_info, "swapfile must not be inline");
			ret = -EINVAL;
			goto out;
		}
		if (test_bit(EXTENT_FLAG_COMPRESSED, &em->flags)) {
			btrfs_warn(fs_info, "swapfile must not be compressed");
			ret = -EINVAL;
			goto out;
		}

		logical_block_start = em->block_start + (start - em->start);
		len = min(len, em->len - (start - em->start));
		free_extent_map(em);
		em = NULL;

		ret = can_nocow_extent(inode, start, &len, NULL, NULL, NULL, false, true);
		if (ret < 0) {
			goto out;
		} else if (ret) {
			ret = 0;
		} else {
			btrfs_warn(fs_info,
				   "swapfile must not be copy-on-write");
			ret = -EINVAL;
			goto out;
		}

		em = btrfs_get_chunk_map(fs_info, logical_block_start, len);
		if (IS_ERR(em)) {
			ret = PTR_ERR(em);
			goto out;
		}

		if (em->map_lookup->type & BTRFS_BLOCK_GROUP_PROFILE_MASK) {
			btrfs_warn(fs_info,
				   "swapfile must have single data profile");
			ret = -EINVAL;
			goto out;
		}

		if (device == NULL) {
			device = em->map_lookup->stripes[0].dev;
			ret = btrfs_add_swapfile_pin(inode, device, false);
			if (ret == 1)
				ret = 0;
			else if (ret)
				goto out;
		} else if (device != em->map_lookup->stripes[0].dev) {
			btrfs_warn(fs_info, "swapfile must be on one device");
			ret = -EINVAL;
			goto out;
		}

		physical_block_start = (em->map_lookup->stripes[0].physical +
					(logical_block_start - em->start));
		len = min(len, em->len - (logical_block_start - em->start));
		free_extent_map(em);
		em = NULL;

		bg = btrfs_lookup_block_group(fs_info, logical_block_start);
		if (!bg) {
			btrfs_warn(fs_info,
			   "could not find block group containing swapfile");
			ret = -EINVAL;
			goto out;
		}

		if (!btrfs_inc_block_group_swap_extents(bg)) {
			btrfs_warn(fs_info,
			   "block group for swapfile at %llu is read-only%s",
			   bg->start,
			   atomic_read(&fs_info->scrubs_running) ?
				       " (scrub running)" : "");
			btrfs_put_block_group(bg);
			ret = -EINVAL;
			goto out;
		}

		ret = btrfs_add_swapfile_pin(inode, bg, true);
		if (ret) {
			btrfs_put_block_group(bg);
			if (ret == 1)
				ret = 0;
			else
				goto out;
		}

		if (bsi.block_len &&
		    bsi.block_start + bsi.block_len == physical_block_start) {
			bsi.block_len += len;
		} else {
			if (bsi.block_len) {
				ret = btrfs_add_swap_extent(sis, &bsi);
				if (ret)
					goto out;
			}
			bsi.start = start;
			bsi.block_start = physical_block_start;
			bsi.block_len = len;
		}

		start += len;
	}

	if (bsi.block_len)
		ret = btrfs_add_swap_extent(sis, &bsi);

out:
	if (!IS_ERR_OR_NULL(em))
		free_extent_map(em);

	unlock_extent(io_tree, 0, isize - 1, &cached_state);

	if (ret)
		btrfs_swap_deactivate(file);

	btrfs_drew_write_unlock(&root->snapshot_lock);

	btrfs_exclop_finish(fs_info);

	if (ret)
		return ret;

	if (device)
		sis->bdev = device->bdev;
	*span = bsi.highest_ppage - bsi.lowest_ppage + 1;
	sis->max = bsi.nr_pages;
	sis->pages = bsi.nr_pages - 1;
	sis->highest_bit = bsi.nr_pages - 1;
	return bsi.nr_extents;
}
#else
static void btrfs_swap_deactivate(struct file *file)
{
}

static int btrfs_swap_activate(struct swap_info_struct *sis, struct file *file,
			       sector_t *span)
{
	return -EOPNOTSUPP;
}
#endif

/*
 * Update the number of bytes used in the VFS' inode. When we replace extents in
 * a range (clone, dedupe, fallocate's zero range), we must update the number of
 * bytes used by the inode in an atomic manner, so that concurrent stat(2) calls
 * always get a correct value.
 */
void btrfs_update_inode_bytes(struct btrfs_inode *inode,
			      const u64 add_bytes,
			      const u64 del_bytes)
{
	if (add_bytes == del_bytes)
		return;

	spin_lock(&inode->lock);
	if (del_bytes > 0)
		inode_sub_bytes(&inode->vfs_inode, del_bytes);
	if (add_bytes > 0)
		inode_add_bytes(&inode->vfs_inode, add_bytes);
	spin_unlock(&inode->lock);
}

/*
 * Verify that there are no ordered extents for a given file range.
 *
 * @inode:   The target inode.
 * @start:   Start offset of the file range, should be sector size aligned.
 * @end:     End offset (inclusive) of the file range, its value +1 should be
 *           sector size aligned.
 *
 * This should typically be used for cases where we locked an inode's VFS lock in
 * exclusive mode, we have also locked the inode's i_mmap_lock in exclusive mode,
 * we have flushed all delalloc in the range, we have waited for all ordered
 * extents in the range to complete and finally we have locked the file range in
 * the inode's io_tree.
 */
void btrfs_assert_inode_range_clean(struct btrfs_inode *inode, u64 start, u64 end)
{
	struct btrfs_root *root = inode->root;
	struct btrfs_ordered_extent *ordered;

	if (!IS_ENABLED(CONFIG_BTRFS_ASSERT))
		return;

	ordered = btrfs_lookup_first_ordered_range(inode, start, end + 1 - start);
	if (ordered) {
		btrfs_err(root->fs_info,
"found unexpected ordered extent in file range [%llu, %llu] for inode %llu root %llu (ordered range [%llu, %llu])",
			  start, end, btrfs_ino(inode), root->root_key.objectid,
			  ordered->file_offset,
			  ordered->file_offset + ordered->num_bytes - 1);
		btrfs_put_ordered_extent(ordered);
	}

	ASSERT(ordered == NULL);
}

static const struct inode_operations btrfs_dir_inode_operations = {
	.getattr	= btrfs_getattr,
	.lookup		= btrfs_lookup,
	.create		= btrfs_create,
	.unlink		= btrfs_unlink,
	.link		= btrfs_link,
	.mkdir		= btrfs_mkdir,
	.rmdir		= btrfs_rmdir,
	.rename		= btrfs_rename2,
	.symlink	= btrfs_symlink,
	.setattr	= btrfs_setattr,
	.mknod		= btrfs_mknod,
	.listxattr	= btrfs_listxattr,
	.permission	= btrfs_permission,
	.get_inode_acl	= btrfs_get_acl,
	.set_acl	= btrfs_set_acl,
	.update_time	= btrfs_update_time,
	.tmpfile        = btrfs_tmpfile,
	.fileattr_get	= btrfs_fileattr_get,
	.fileattr_set	= btrfs_fileattr_set,
};

static const struct file_operations btrfs_dir_file_operations = {
	.llseek		= btrfs_dir_llseek,
	.read		= generic_read_dir,
	.iterate_shared	= btrfs_real_readdir,
	.open		= btrfs_opendir,
	.unlocked_ioctl	= btrfs_ioctl,
#ifdef CONFIG_COMPAT
	.compat_ioctl	= btrfs_compat_ioctl,
#endif
	.release        = btrfs_release_file,
	.fsync		= btrfs_sync_file,
};

/*
 * btrfs doesn't support the bmap operation because swapfiles
 * use bmap to make a mapping of extents in the file.  They assume
 * these extents won't change over the life of the file and they
 * use the bmap result to do IO directly to the drive.
 *
 * the btrfs bmap call would return logical addresses that aren't
 * suitable for IO and they also will change frequently as COW
 * operations happen.  So, swapfile + btrfs == corruption.
 *
 * For now we're avoiding this by dropping bmap.
 */
static const struct address_space_operations btrfs_aops = {
	.read_folio	= btrfs_read_folio,
	.writepages	= btrfs_writepages,
	.readahead	= btrfs_readahead,
	.invalidate_folio = btrfs_invalidate_folio,
	.release_folio	= btrfs_release_folio,
	.migrate_folio	= btrfs_migrate_folio,
	.dirty_folio	= filemap_dirty_folio,
	.error_remove_page = generic_error_remove_page,
	.swap_activate	= btrfs_swap_activate,
	.swap_deactivate = btrfs_swap_deactivate,
};

static const struct inode_operations btrfs_file_inode_operations = {
	.getattr	= btrfs_getattr,
	.setattr	= btrfs_setattr,
	.listxattr      = btrfs_listxattr,
	.permission	= btrfs_permission,
	.fiemap		= btrfs_fiemap,
	.get_inode_acl	= btrfs_get_acl,
	.set_acl	= btrfs_set_acl,
	.update_time	= btrfs_update_time,
	.fileattr_get	= btrfs_fileattr_get,
	.fileattr_set	= btrfs_fileattr_set,
};
static const struct inode_operations btrfs_special_inode_operations = {
	.getattr	= btrfs_getattr,
	.setattr	= btrfs_setattr,
	.permission	= btrfs_permission,
	.listxattr	= btrfs_listxattr,
	.get_inode_acl	= btrfs_get_acl,
	.set_acl	= btrfs_set_acl,
	.update_time	= btrfs_update_time,
};
static const struct inode_operations btrfs_symlink_inode_operations = {
	.get_link	= page_get_link,
	.getattr	= btrfs_getattr,
	.setattr	= btrfs_setattr,
	.permission	= btrfs_permission,
	.listxattr	= btrfs_listxattr,
	.update_time	= btrfs_update_time,
};

const struct dentry_operations btrfs_dentry_operations = {
	.d_delete	= btrfs_dentry_delete,
};<|MERGE_RESOLUTION|>--- conflicted
+++ resolved
@@ -4135,14 +4135,8 @@
 	btrfs_i_size_write(dir, dir->vfs_inode.i_size - name->len * 2);
 	inode_inc_iversion(&inode->vfs_inode);
 	inode_inc_iversion(&dir->vfs_inode);
-<<<<<<< HEAD
  	inode_set_mtime_to_ts(&dir->vfs_inode, inode_set_ctime_current(&dir->vfs_inode));
-	ret = btrfs_update_inode(trans, root, dir);
-=======
-	inode_set_ctime_current(&inode->vfs_inode);
-	dir->vfs_inode.i_mtime = inode_set_ctime_current(&dir->vfs_inode);
 	ret = btrfs_update_inode(trans, dir);
->>>>>>> c6e8f898
 out:
 	return ret;
 }
@@ -4314,13 +4308,8 @@
 
 	btrfs_i_size_write(dir, dir->vfs_inode.i_size - fname.disk_name.len * 2);
 	inode_inc_iversion(&dir->vfs_inode);
-<<<<<<< HEAD
 	inode_set_mtime_to_ts(&dir->vfs_inode, inode_set_ctime_current(&dir->vfs_inode));
-	ret = btrfs_update_inode_fallback(trans, root, dir);
-=======
-	dir->vfs_inode.i_mtime = inode_set_ctime_current(&dir->vfs_inode);
 	ret = btrfs_update_inode_fallback(trans, dir);
->>>>>>> c6e8f898
 	if (ret)
 		btrfs_abort_transaction(trans, ret);
 out:
@@ -5596,6 +5585,7 @@
 				    struct btrfs_key *key,
 				    struct btrfs_root *root)
 {
+	struct timespec64 ts;
 	struct inode *inode = new_inode(dir->i_sb);
 
 	if (!inode)
@@ -5614,16 +5604,13 @@
 	inode->i_opflags &= ~IOP_XATTR;
 	inode->i_fop = &simple_dir_operations;
 	inode->i_mode = S_IFDIR | S_IRUGO | S_IWUSR | S_IXUGO;
-<<<<<<< HEAD
-	inode_set_mtime_to_ts(inode, inode_set_ctime_current(inode));
+
+	ts = inode_set_ctime_current(inode);
+	inode_set_mtime_to_ts(inode, ts);
 	inode_set_atime_to_ts(inode, inode_get_atime(dir));
-	BTRFS_I(inode)->i_otime = inode_get_mtime(inode);
-=======
-	inode->i_mtime = inode_set_ctime_current(inode);
-	inode->i_atime = dir->i_atime;
-	BTRFS_I(inode)->i_otime_sec = inode->i_mtime.tv_sec;
-	BTRFS_I(inode)->i_otime_nsec = inode->i_mtime.tv_nsec;
->>>>>>> c6e8f898
+	BTRFS_I(inode)->i_otime_sec = ts.tv_sec;
+	BTRFS_I(inode)->i_otime_nsec = ts.tv_nsec;
+
 	inode->i_uid = dir->i_uid;
 	inode->i_gid = dir->i_gid;
 
@@ -6181,6 +6168,7 @@
 int btrfs_create_new_inode(struct btrfs_trans_handle *trans,
 			   struct btrfs_new_inode_args *args)
 {
+	struct timespec64 ts;
 	struct inode *dir = args->dir;
 	struct inode *inode = args->inode;
 	const struct fscrypt_str *name = args->orphan ? NULL : &args->fname.disk_name;
@@ -6298,15 +6286,9 @@
 		goto discard;
 	}
 
-<<<<<<< HEAD
-	simple_inode_init_ts(inode);
-	BTRFS_I(inode)->i_otime = inode_get_mtime(inode);
-=======
-	inode->i_mtime = inode_set_ctime_current(inode);
-	inode->i_atime = inode->i_mtime;
-	BTRFS_I(inode)->i_otime_sec = inode->i_mtime.tv_sec;
-	BTRFS_I(inode)->i_otime_nsec = inode->i_mtime.tv_nsec;
->>>>>>> c6e8f898
+	ts = simple_inode_init_ts(inode);
+	BTRFS_I(inode)->i_otime_sec = ts.tv_sec;
+	BTRFS_I(inode)->i_otime_nsec = ts.tv_nsec;
 
 	/*
 	 * We're going to fill the inode item now, so at this point the inode
