--- conflicted
+++ resolved
@@ -4375,11 +4375,8 @@
 	unpin = pinned_extents;
 again:
 	while (1) {
-<<<<<<< HEAD
-=======
 		struct extent_state *cached_state = NULL;
 
->>>>>>> cf26057a
 		/*
 		 * The btrfs_finish_extent_commit() may get the same range as
 		 * ours between find_first_extent_bit and clear_extent_dirty.
@@ -4388,11 +4385,7 @@
 		 */
 		mutex_lock(&fs_info->unused_bg_unpin_mutex);
 		ret = find_first_extent_bit(unpin, 0, &start, &end,
-<<<<<<< HEAD
-					    EXTENT_DIRTY, NULL);
-=======
 					    EXTENT_DIRTY, &cached_state);
->>>>>>> cf26057a
 		if (ret) {
 			mutex_unlock(&fs_info->unused_bg_unpin_mutex);
 			break;
