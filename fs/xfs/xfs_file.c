--- conflicted
+++ resolved
@@ -920,11 +920,7 @@
 }
 
 
-<<<<<<< HEAD
-loff_t
-=======
 STATIC loff_t
->>>>>>> 2340bad5
 xfs_file_remap_range(
 	struct file		*file_in,
 	loff_t			pos_in,
