--- conflicted
+++ resolved
@@ -105,17 +105,10 @@
 };
 
 /* XCHK state flags grow up from zero, XREP state flags grown down from 2^31 */
-<<<<<<< HEAD
-#define XCHK_TRY_HARDER		(1 << 0)  /* can't get resources, try again */
-#define XCHK_FSGATES_DRAIN	(1 << 2)  /* defer ops draining enabled */
-#define XCHK_NEED_DRAIN		(1 << 3)  /* scrub needs to drain defer ops */
-#define XREP_ALREADY_FIXED	(1 << 31) /* checking our repair work */
-=======
 #define XCHK_TRY_HARDER		(1U << 0)  /* can't get resources, try again */
 #define XCHK_FSGATES_DRAIN	(1U << 2)  /* defer ops draining enabled */
 #define XCHK_NEED_DRAIN		(1U << 3)  /* scrub needs to drain defer ops */
 #define XREP_ALREADY_FIXED	(1U << 31) /* checking our repair work */
->>>>>>> 6c7f2744
 
 /*
  * The XCHK_FSGATES* flags reflect functionality in the main filesystem that
