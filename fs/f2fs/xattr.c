--- conflicted
+++ resolved
@@ -763,14 +763,10 @@
 same:
 	if (is_inode_flag_set(inode, FI_ACL_MODE)) {
 		inode->i_mode = F2FS_I(inode)->i_acl_mode;
-<<<<<<< HEAD
-		inode_set_ctime_current(inode);
-=======
->>>>>>> 3b716612
 		clear_inode_flag(inode, FI_ACL_MODE);
 	}
 
-	inode->i_ctime = current_time(inode);
+	inode_set_ctime_current(inode);
 	f2fs_mark_inode_dirty_sync(inode, true);
 exit:
 	kfree(base_addr);
