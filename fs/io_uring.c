// SPDX-License-Identifier: GPL-2.0
/*
 * Shared application/kernel submission and completion ring pairs, for
 * supporting fast/efficient IO.
 *
 * A note on the read/write ordering memory barriers that are matched between
 * the application and kernel side.
 *
 * After the application reads the CQ ring tail, it must use an
 * appropriate smp_rmb() to pair with the smp_wmb() the kernel uses
 * before writing the tail (using smp_load_acquire to read the tail will
 * do). It also needs a smp_mb() before updating CQ head (ordering the
 * entry load(s) with the head store), pairing with an implicit barrier
 * through a control-dependency in io_get_cqe (smp_store_release to
 * store head will do). Failure to do so could lead to reading invalid
 * CQ entries.
 *
 * Likewise, the application must use an appropriate smp_wmb() before
 * writing the SQ tail (ordering SQ entry stores with the tail store),
 * which pairs with smp_load_acquire in io_get_sqring (smp_store_release
 * to store the tail will do). And it needs a barrier ordering the SQ
 * head load before writing new SQ entries (smp_load_acquire to read
 * head will do).
 *
 * When using the SQ poll thread (IORING_SETUP_SQPOLL), the application
 * needs to check the SQ flags for IORING_SQ_NEED_WAKEUP *after*
 * updating the SQ tail; a full memory barrier smp_mb() is needed
 * between.
 *
 * Also see the examples in the liburing library:
 *
 *	git://git.kernel.dk/liburing
 *
 * io_uring also uses READ/WRITE_ONCE() for _any_ store or load that happens
 * from data shared between the kernel and application. This is done both
 * for ordering purposes, but also to ensure that once a value is loaded from
 * data that the application could potentially modify, it remains stable.
 *
 * Copyright (C) 2018-2019 Jens Axboe
 * Copyright (c) 2018-2019 Christoph Hellwig
 */
#include <linux/kernel.h>
#include <linux/init.h>
#include <linux/errno.h>
#include <linux/syscalls.h>
#include <linux/compat.h>
#include <net/compat.h>
#include <linux/refcount.h>
#include <linux/uio.h>
#include <linux/bits.h>

#include <linux/sched/signal.h>
#include <linux/fs.h>
#include <linux/file.h>
#include <linux/fdtable.h>
#include <linux/mm.h>
#include <linux/mman.h>
#include <linux/percpu.h>
#include <linux/slab.h>
#include <linux/blkdev.h>
#include <linux/bvec.h>
#include <linux/net.h>
#include <net/sock.h>
#include <net/af_unix.h>
#include <net/scm.h>
#include <linux/anon_inodes.h>
#include <linux/sched/mm.h>
#include <linux/uaccess.h>
#include <linux/nospec.h>
#include <linux/sizes.h>
#include <linux/hugetlb.h>
#include <linux/highmem.h>
#include <linux/namei.h>
#include <linux/fsnotify.h>
#include <linux/fadvise.h>
#include <linux/eventpoll.h>
#include <linux/splice.h>
#include <linux/task_work.h>
#include <linux/pagemap.h>
#include <linux/io_uring.h>

#define CREATE_TRACE_POINTS
#include <trace/events/io_uring.h>

#include <uapi/linux/io_uring.h>

#include "internal.h"
#include "io-wq.h"

#define IORING_MAX_ENTRIES	32768
#define IORING_MAX_CQ_ENTRIES	(2 * IORING_MAX_ENTRIES)
#define IORING_SQPOLL_CAP_ENTRIES_VALUE 8

/*
 * Shift of 9 is 512 entries, or exactly one page on 64-bit archs
 */
#define IORING_FILE_TABLE_SHIFT	9
#define IORING_MAX_FILES_TABLE	(1U << IORING_FILE_TABLE_SHIFT)
#define IORING_FILE_TABLE_MASK	(IORING_MAX_FILES_TABLE - 1)
#define IORING_MAX_FIXED_FILES	(64 * IORING_MAX_FILES_TABLE)
#define IORING_MAX_RESTRICTIONS	(IORING_RESTRICTION_LAST + \
				 IORING_REGISTER_LAST + IORING_OP_LAST)

<<<<<<< HEAD
=======
#define IO_RSRC_TAG_TABLE_SHIFT	9
#define IO_RSRC_TAG_TABLE_MAX	(1U << IO_RSRC_TAG_TABLE_SHIFT)
#define IO_RSRC_TAG_TABLE_MASK	(IO_RSRC_TAG_TABLE_MAX - 1)

>>>>>>> 2734d6c1
#define IORING_MAX_REG_BUFFERS	(1U << 14)

#define SQE_VALID_FLAGS	(IOSQE_FIXED_FILE|IOSQE_IO_DRAIN|IOSQE_IO_LINK|	\
				IOSQE_IO_HARDLINK | IOSQE_ASYNC | \
				IOSQE_BUFFER_SELECT)
#define IO_REQ_CLEAN_FLAGS (REQ_F_BUFFER_SELECTED | REQ_F_NEED_CLEANUP | \
				REQ_F_POLLED | REQ_F_INFLIGHT | REQ_F_CREDS)

#define IO_TCTX_REFS_CACHE_NR	(1U << 10)

struct io_uring {
	u32 head ____cacheline_aligned_in_smp;
	u32 tail ____cacheline_aligned_in_smp;
};

/*
 * This data is shared with the application through the mmap at offsets
 * IORING_OFF_SQ_RING and IORING_OFF_CQ_RING.
 *
 * The offsets to the member fields are published through struct
 * io_sqring_offsets when calling io_uring_setup.
 */
struct io_rings {
	/*
	 * Head and tail offsets into the ring; the offsets need to be
	 * masked to get valid indices.
	 *
	 * The kernel controls head of the sq ring and the tail of the cq ring,
	 * and the application controls tail of the sq ring and the head of the
	 * cq ring.
	 */
	struct io_uring		sq, cq;
	/*
	 * Bitmasks to apply to head and tail offsets (constant, equals
	 * ring_entries - 1)
	 */
	u32			sq_ring_mask, cq_ring_mask;
	/* Ring sizes (constant, power of 2) */
	u32			sq_ring_entries, cq_ring_entries;
	/*
	 * Number of invalid entries dropped by the kernel due to
	 * invalid index stored in array
	 *
	 * Written by the kernel, shouldn't be modified by the
	 * application (i.e. get number of "new events" by comparing to
	 * cached value).
	 *
	 * After a new SQ head value was read by the application this
	 * counter includes all submissions that were dropped reaching
	 * the new SQ head (and possibly more).
	 */
	u32			sq_dropped;
	/*
	 * Runtime SQ flags
	 *
	 * Written by the kernel, shouldn't be modified by the
	 * application.
	 *
	 * The application needs a full memory barrier before checking
	 * for IORING_SQ_NEED_WAKEUP after updating the sq tail.
	 */
	u32			sq_flags;
	/*
	 * Runtime CQ flags
	 *
	 * Written by the application, shouldn't be modified by the
	 * kernel.
	 */
	u32			cq_flags;
	/*
	 * Number of completion events lost because the queue was full;
	 * this should be avoided by the application by making sure
	 * there are not more requests pending than there is space in
	 * the completion queue.
	 *
	 * Written by the kernel, shouldn't be modified by the
	 * application (i.e. get number of "new events" by comparing to
	 * cached value).
	 *
	 * As completion events come in out of order this counter is not
	 * ordered with any other data.
	 */
	u32			cq_overflow;
	/*
	 * Ring buffer of completion events.
	 *
	 * The kernel writes completion events fresh every time they are
	 * produced, so the application is allowed to modify pending
	 * entries.
	 */
	struct io_uring_cqe	cqes[] ____cacheline_aligned_in_smp;
};

enum io_uring_cmd_flags {
	IO_URING_F_NONBLOCK		= 1,
	IO_URING_F_COMPLETE_DEFER	= 2,
};

struct io_mapped_ubuf {
	u64		ubuf;
	u64		ubuf_end;
	unsigned int	nr_bvecs;
	unsigned long	acct_pages;
	struct bio_vec	bvec[];
};

struct io_ring_ctx;

struct io_overflow_cqe {
	struct io_uring_cqe cqe;
	struct list_head list;
};

struct io_fixed_file {
	/* file * with additional FFS_* flags */
	unsigned long file_ptr;
};

struct io_rsrc_put {
	struct list_head list;
	u64 tag;
	union {
		void *rsrc;
		struct file *file;
		struct io_mapped_ubuf *buf;
	};
};

struct io_file_table {
	/* two level table */
	struct io_fixed_file **files;
};

struct io_rsrc_node {
	struct percpu_ref		refs;
	struct list_head		node;
	struct list_head		rsrc_list;
	struct io_rsrc_data		*rsrc_data;
	struct llist_node		llist;
	bool				done;
};

typedef void (rsrc_put_fn)(struct io_ring_ctx *ctx, struct io_rsrc_put *prsrc);

struct io_rsrc_data {
	struct io_ring_ctx		*ctx;

	u64				**tags;
	unsigned int			nr;
	rsrc_put_fn			*do_put;
	atomic_t			refs;
	struct completion		done;
	bool				quiesce;
};

struct io_buffer {
	struct list_head list;
	__u64 addr;
	__u32 len;
	__u16 bid;
};

struct io_restriction {
	DECLARE_BITMAP(register_op, IORING_REGISTER_LAST);
	DECLARE_BITMAP(sqe_op, IORING_OP_LAST);
	u8 sqe_flags_allowed;
	u8 sqe_flags_required;
	bool registered;
};

enum {
	IO_SQ_THREAD_SHOULD_STOP = 0,
	IO_SQ_THREAD_SHOULD_PARK,
};

struct io_sq_data {
	refcount_t		refs;
	atomic_t		park_pending;
	struct mutex		lock;

	/* ctx's that are using this sqd */
	struct list_head	ctx_list;

	struct task_struct	*thread;
	struct wait_queue_head	wait;

	unsigned		sq_thread_idle;
	int			sq_cpu;
	pid_t			task_pid;
	pid_t			task_tgid;

	unsigned long		state;
	struct completion	exited;
};

#define IO_IOPOLL_BATCH			8
#define IO_COMPL_BATCH			32
#define IO_REQ_CACHE_SIZE		32
#define IO_REQ_ALLOC_BATCH		8

struct io_comp_state {
	struct io_kiocb		*reqs[IO_COMPL_BATCH];
	unsigned int		nr;
	/* inline/task_work completion list, under ->uring_lock */
	struct list_head	free_list;
};

struct io_submit_link {
	struct io_kiocb		*head;
	struct io_kiocb		*last;
};

struct io_submit_state {
	struct blk_plug		plug;
	struct io_submit_link	link;

	/*
	 * io_kiocb alloc cache
	 */
	void			*reqs[IO_REQ_CACHE_SIZE];
	unsigned int		free_reqs;

	bool			plug_started;

	/*
	 * Batch completion logic
	 */
	struct io_comp_state	comp;

	/*
	 * File reference cache
	 */
	struct file		*file;
	unsigned int		fd;
	unsigned int		file_refs;
	unsigned int		ios_left;
};

struct io_ring_ctx {
	/* const or read-mostly hot data */
	struct {
		struct percpu_ref	refs;

		struct io_rings		*rings;
		unsigned int		flags;
		unsigned int		compat: 1;
		unsigned int		drain_next: 1;
		unsigned int		eventfd_async: 1;
		unsigned int		restricted: 1;
		unsigned int		off_timeout_used: 1;
		unsigned int		drain_active: 1;
	} ____cacheline_aligned_in_smp;

	/* submission data */
	struct {
		struct mutex		uring_lock;

		/*
		 * Ring buffer of indices into array of io_uring_sqe, which is
		 * mmapped by the application using the IORING_OFF_SQES offset.
		 *
		 * This indirection could e.g. be used to assign fixed
		 * io_uring_sqe entries to operations and only submit them to
		 * the queue when needed.
		 *
		 * The kernel modifies neither the indices array nor the entries
		 * array.
		 */
		u32			*sq_array;
		struct io_uring_sqe	*sq_sqes;
		unsigned		cached_sq_head;
		unsigned		sq_entries;
		struct list_head	defer_list;

		/*
		 * Fixed resources fast path, should be accessed only under
		 * uring_lock, and updated through io_uring_register(2)
		 */
		struct io_rsrc_node	*rsrc_node;
		struct io_file_table	file_table;
		unsigned		nr_user_files;
		unsigned		nr_user_bufs;
		struct io_mapped_ubuf	**user_bufs;

		struct io_submit_state	submit_state;
		struct list_head	timeout_list;
		struct list_head	cq_overflow_list;
		struct xarray		io_buffers;
		struct xarray		personalities;
		u32			pers_next;
		unsigned		sq_thread_idle;
	} ____cacheline_aligned_in_smp;

	/* IRQ completion list, under ->completion_lock */
	struct list_head	locked_free_list;
	unsigned int		locked_free_nr;

	const struct cred	*sq_creds;	/* cred used for __io_sq_thread() */
	struct io_sq_data	*sq_data;	/* if using sq thread polling */

	struct wait_queue_head	sqo_sq_wait;
	struct list_head	sqd_list;

	unsigned long		check_cq_overflow;

	struct {
		unsigned		cached_cq_tail;
		unsigned		cq_entries;
		struct eventfd_ctx	*cq_ev_fd;
		struct wait_queue_head	poll_wait;
		struct wait_queue_head	cq_wait;
		unsigned		cq_extra;
		atomic_t		cq_timeouts;
		struct fasync_struct	*cq_fasync;
		unsigned		cq_last_tm_flush;
	} ____cacheline_aligned_in_smp;

	struct {
		spinlock_t		completion_lock;

		/*
		 * ->iopoll_list is protected by the ctx->uring_lock for
		 * io_uring instances that don't use IORING_SETUP_SQPOLL.
		 * For SQPOLL, only the single threaded io_sq_thread() will
		 * manipulate the list, hence no extra locking is needed there.
		 */
		struct list_head	iopoll_list;
		struct hlist_head	*cancel_hash;
		unsigned		cancel_hash_bits;
		bool			poll_multi_queue;
	} ____cacheline_aligned_in_smp;

	struct io_restriction		restrictions;

	/* slow path rsrc auxilary data, used by update/register */
	struct {
		struct io_rsrc_node		*rsrc_backup_node;
		struct io_mapped_ubuf		*dummy_ubuf;
		struct io_rsrc_data		*file_data;
		struct io_rsrc_data		*buf_data;

		struct delayed_work		rsrc_put_work;
		struct llist_head		rsrc_put_llist;
		struct list_head		rsrc_ref_list;
		spinlock_t			rsrc_ref_lock;
	};

	/* Keep this last, we don't need it for the fast path */
	struct {
		#if defined(CONFIG_UNIX)
			struct socket		*ring_sock;
		#endif
		/* hashed buffered write serialization */
		struct io_wq_hash		*hash_map;

		/* Only used for accounting purposes */
		struct user_struct		*user;
		struct mm_struct		*mm_account;

		/* ctx exit and cancelation */
		struct llist_head		fallback_llist;
		struct delayed_work		fallback_work;
		struct work_struct		exit_work;
		struct list_head		tctx_list;
		struct completion		ref_comp;
	};
};

struct io_uring_task {
	/* submission side */
	int			cached_refs;
	struct xarray		xa;
	struct wait_queue_head	wait;
	const struct io_ring_ctx *last;
	struct io_wq		*io_wq;
	struct percpu_counter	inflight;
	atomic_t		inflight_tracked;
	atomic_t		in_idle;

	spinlock_t		task_lock;
	struct io_wq_work_list	task_list;
	unsigned long		task_state;
	struct callback_head	task_work;
};

/*
 * First field must be the file pointer in all the
 * iocb unions! See also 'struct kiocb' in <linux/fs.h>
 */
struct io_poll_iocb {
	struct file			*file;
	struct wait_queue_head		*head;
	__poll_t			events;
	bool				done;
	bool				canceled;
	struct wait_queue_entry		wait;
};

struct io_poll_update {
	struct file			*file;
	u64				old_user_data;
	u64				new_user_data;
	__poll_t			events;
	bool				update_events;
	bool				update_user_data;
};

struct io_close {
	struct file			*file;
	int				fd;
};

struct io_timeout_data {
	struct io_kiocb			*req;
	struct hrtimer			timer;
	struct timespec64		ts;
	enum hrtimer_mode		mode;
};

struct io_accept {
	struct file			*file;
	struct sockaddr __user		*addr;
	int __user			*addr_len;
	int				flags;
	unsigned long			nofile;
};

struct io_sync {
	struct file			*file;
	loff_t				len;
	loff_t				off;
	int				flags;
	int				mode;
};

struct io_cancel {
	struct file			*file;
	u64				addr;
};

struct io_timeout {
	struct file			*file;
	u32				off;
	u32				target_seq;
	struct list_head		list;
	/* head of the link, used by linked timeouts only */
	struct io_kiocb			*head;
};

struct io_timeout_rem {
	struct file			*file;
	u64				addr;

	/* timeout update */
	struct timespec64		ts;
	u32				flags;
};

struct io_rw {
	/* NOTE: kiocb has the file as the first member, so don't do it here */
	struct kiocb			kiocb;
	u64				addr;
	u64				len;
};

struct io_connect {
	struct file			*file;
	struct sockaddr __user		*addr;
	int				addr_len;
};

struct io_sr_msg {
	struct file			*file;
	union {
		struct compat_msghdr __user	*umsg_compat;
		struct user_msghdr __user	*umsg;
		void __user			*buf;
	};
	int				msg_flags;
	int				bgid;
	size_t				len;
	struct io_buffer		*kbuf;
};

struct io_open {
	struct file			*file;
	int				dfd;
	struct filename			*filename;
	struct open_how			how;
	unsigned long			nofile;
};

struct io_rsrc_update {
	struct file			*file;
	u64				arg;
	u32				nr_args;
	u32				offset;
};

struct io_fadvise {
	struct file			*file;
	u64				offset;
	u32				len;
	u32				advice;
};

struct io_madvise {
	struct file			*file;
	u64				addr;
	u32				len;
	u32				advice;
};

struct io_epoll {
	struct file			*file;
	int				epfd;
	int				op;
	int				fd;
	struct epoll_event		event;
};

struct io_splice {
	struct file			*file_out;
	struct file			*file_in;
	loff_t				off_out;
	loff_t				off_in;
	u64				len;
	unsigned int			flags;
};

struct io_provide_buf {
	struct file			*file;
	__u64				addr;
	__u32				len;
	__u32				bgid;
	__u16				nbufs;
	__u16				bid;
};

struct io_statx {
	struct file			*file;
	int				dfd;
	unsigned int			mask;
	unsigned int			flags;
	const char __user		*filename;
	struct statx __user		*buffer;
};

struct io_shutdown {
	struct file			*file;
	int				how;
};

struct io_rename {
	struct file			*file;
	int				old_dfd;
	int				new_dfd;
	struct filename			*oldpath;
	struct filename			*newpath;
	int				flags;
};

struct io_unlink {
	struct file			*file;
	int				dfd;
	int				flags;
	struct filename			*filename;
};

struct io_completion {
	struct file			*file;
	struct list_head		list;
	u32				cflags;
};

struct io_async_connect {
	struct sockaddr_storage		address;
};

struct io_async_msghdr {
	struct iovec			fast_iov[UIO_FASTIOV];
	/* points to an allocated iov, if NULL we use fast_iov instead */
	struct iovec			*free_iov;
	struct sockaddr __user		*uaddr;
	struct msghdr			msg;
	struct sockaddr_storage		addr;
};

struct io_async_rw {
	struct iovec			fast_iov[UIO_FASTIOV];
	const struct iovec		*free_iovec;
	struct iov_iter			iter;
	size_t				bytes_done;
	struct wait_page_queue		wpq;
};

enum {
	REQ_F_FIXED_FILE_BIT	= IOSQE_FIXED_FILE_BIT,
	REQ_F_IO_DRAIN_BIT	= IOSQE_IO_DRAIN_BIT,
	REQ_F_LINK_BIT		= IOSQE_IO_LINK_BIT,
	REQ_F_HARDLINK_BIT	= IOSQE_IO_HARDLINK_BIT,
	REQ_F_FORCE_ASYNC_BIT	= IOSQE_ASYNC_BIT,
	REQ_F_BUFFER_SELECT_BIT	= IOSQE_BUFFER_SELECT_BIT,

	/* first byte is taken by user flags, shift it to not overlap */
	REQ_F_FAIL_BIT		= 8,
	REQ_F_INFLIGHT_BIT,
	REQ_F_CUR_POS_BIT,
	REQ_F_NOWAIT_BIT,
	REQ_F_LINK_TIMEOUT_BIT,
	REQ_F_NEED_CLEANUP_BIT,
	REQ_F_POLLED_BIT,
	REQ_F_BUFFER_SELECTED_BIT,
	REQ_F_LTIMEOUT_ACTIVE_BIT,
	REQ_F_COMPLETE_INLINE_BIT,
	REQ_F_REISSUE_BIT,
	REQ_F_DONT_REISSUE_BIT,
	REQ_F_CREDS_BIT,
	/* keep async read/write and isreg together and in order */
	REQ_F_ASYNC_READ_BIT,
	REQ_F_ASYNC_WRITE_BIT,
	REQ_F_ISREG_BIT,

	/* not a real bit, just to check we're not overflowing the space */
	__REQ_F_LAST_BIT,
};

enum {
	/* ctx owns file */
	REQ_F_FIXED_FILE	= BIT(REQ_F_FIXED_FILE_BIT),
	/* drain existing IO first */
	REQ_F_IO_DRAIN		= BIT(REQ_F_IO_DRAIN_BIT),
	/* linked sqes */
	REQ_F_LINK		= BIT(REQ_F_LINK_BIT),
	/* doesn't sever on completion < 0 */
	REQ_F_HARDLINK		= BIT(REQ_F_HARDLINK_BIT),
	/* IOSQE_ASYNC */
	REQ_F_FORCE_ASYNC	= BIT(REQ_F_FORCE_ASYNC_BIT),
	/* IOSQE_BUFFER_SELECT */
	REQ_F_BUFFER_SELECT	= BIT(REQ_F_BUFFER_SELECT_BIT),

	/* fail rest of links */
	REQ_F_FAIL		= BIT(REQ_F_FAIL_BIT),
	/* on inflight list, should be cancelled and waited on exit reliably */
	REQ_F_INFLIGHT		= BIT(REQ_F_INFLIGHT_BIT),
	/* read/write uses file position */
	REQ_F_CUR_POS		= BIT(REQ_F_CUR_POS_BIT),
	/* must not punt to workers */
	REQ_F_NOWAIT		= BIT(REQ_F_NOWAIT_BIT),
	/* has or had linked timeout */
	REQ_F_LINK_TIMEOUT	= BIT(REQ_F_LINK_TIMEOUT_BIT),
	/* needs cleanup */
	REQ_F_NEED_CLEANUP	= BIT(REQ_F_NEED_CLEANUP_BIT),
	/* already went through poll handler */
	REQ_F_POLLED		= BIT(REQ_F_POLLED_BIT),
	/* buffer already selected */
	REQ_F_BUFFER_SELECTED	= BIT(REQ_F_BUFFER_SELECTED_BIT),
	/* linked timeout is active, i.e. prepared by link's head */
	REQ_F_LTIMEOUT_ACTIVE	= BIT(REQ_F_LTIMEOUT_ACTIVE_BIT),
	/* completion is deferred through io_comp_state */
	REQ_F_COMPLETE_INLINE	= BIT(REQ_F_COMPLETE_INLINE_BIT),
	/* caller should reissue async */
	REQ_F_REISSUE		= BIT(REQ_F_REISSUE_BIT),
	/* don't attempt request reissue, see io_rw_reissue() */
	REQ_F_DONT_REISSUE	= BIT(REQ_F_DONT_REISSUE_BIT),
	/* supports async reads */
	REQ_F_ASYNC_READ	= BIT(REQ_F_ASYNC_READ_BIT),
	/* supports async writes */
	REQ_F_ASYNC_WRITE	= BIT(REQ_F_ASYNC_WRITE_BIT),
	/* regular file */
	REQ_F_ISREG		= BIT(REQ_F_ISREG_BIT),
	/* has creds assigned */
	REQ_F_CREDS		= BIT(REQ_F_CREDS_BIT),
};

struct async_poll {
	struct io_poll_iocb	poll;
	struct io_poll_iocb	*double_poll;
};

typedef void (*io_req_tw_func_t)(struct io_kiocb *req);

struct io_task_work {
	union {
		struct io_wq_work_node	node;
		struct llist_node	fallback_node;
	};
	io_req_tw_func_t		func;
};

enum {
	IORING_RSRC_FILE		= 0,
	IORING_RSRC_BUFFER		= 1,
};

/*
 * NOTE! Each of the iocb union members has the file pointer
 * as the first entry in their struct definition. So you can
 * access the file pointer through any of the sub-structs,
 * or directly as just 'ki_filp' in this struct.
 */
struct io_kiocb {
	union {
		struct file		*file;
		struct io_rw		rw;
		struct io_poll_iocb	poll;
		struct io_poll_update	poll_update;
		struct io_accept	accept;
		struct io_sync		sync;
		struct io_cancel	cancel;
		struct io_timeout	timeout;
		struct io_timeout_rem	timeout_rem;
		struct io_connect	connect;
		struct io_sr_msg	sr_msg;
		struct io_open		open;
		struct io_close		close;
		struct io_rsrc_update	rsrc_update;
		struct io_fadvise	fadvise;
		struct io_madvise	madvise;
		struct io_epoll		epoll;
		struct io_splice	splice;
		struct io_provide_buf	pbuf;
		struct io_statx		statx;
		struct io_shutdown	shutdown;
		struct io_rename	rename;
		struct io_unlink	unlink;
		/* use only after cleaning per-op data, see io_clean_op() */
		struct io_completion	compl;
	};

	/* opcode allocated if it needs to store data for async defer */
	void				*async_data;
	u8				opcode;
	/* polled IO has completed */
	u8				iopoll_completed;

	u16				buf_index;
	u32				result;

	struct io_ring_ctx		*ctx;
	unsigned int			flags;
	atomic_t			refs;
	struct task_struct		*task;
	u64				user_data;

	struct io_kiocb			*link;
	struct percpu_ref		*fixed_rsrc_refs;

	/* used with ctx->iopoll_list with reads/writes */
	struct list_head		inflight_entry;
	struct io_task_work		io_task_work;
	/* for polled requests, i.e. IORING_OP_POLL_ADD and async armed poll */
	struct hlist_node		hash_node;
	struct async_poll		*apoll;
	struct io_wq_work		work;
	const struct cred		*creds;

	/* store used ubuf, so we can prevent reloading */
	struct io_mapped_ubuf		*imu;
};

struct io_tctx_node {
	struct list_head	ctx_node;
	struct task_struct	*task;
	struct io_ring_ctx	*ctx;
};

struct io_defer_entry {
	struct list_head	list;
	struct io_kiocb		*req;
	u32			seq;
};

struct io_op_def {
	/* needs req->file assigned */
	unsigned		needs_file : 1;
	/* hash wq insertion if file is a regular file */
	unsigned		hash_reg_file : 1;
	/* unbound wq insertion if file is a non-regular file */
	unsigned		unbound_nonreg_file : 1;
	/* opcode is not supported by this kernel */
	unsigned		not_supported : 1;
	/* set if opcode supports polled "wait" */
	unsigned		pollin : 1;
	unsigned		pollout : 1;
	/* op supports buffer selection */
	unsigned		buffer_select : 1;
	/* do prep async if is going to be punted */
	unsigned		needs_async_setup : 1;
	/* should block plug */
	unsigned		plug : 1;
	/* size of async data needed, if any */
	unsigned short		async_size;
};

static const struct io_op_def io_op_defs[] = {
	[IORING_OP_NOP] = {},
	[IORING_OP_READV] = {
		.needs_file		= 1,
		.unbound_nonreg_file	= 1,
		.pollin			= 1,
		.buffer_select		= 1,
		.needs_async_setup	= 1,
		.plug			= 1,
		.async_size		= sizeof(struct io_async_rw),
	},
	[IORING_OP_WRITEV] = {
		.needs_file		= 1,
		.hash_reg_file		= 1,
		.unbound_nonreg_file	= 1,
		.pollout		= 1,
		.needs_async_setup	= 1,
		.plug			= 1,
		.async_size		= sizeof(struct io_async_rw),
	},
	[IORING_OP_FSYNC] = {
		.needs_file		= 1,
	},
	[IORING_OP_READ_FIXED] = {
		.needs_file		= 1,
		.unbound_nonreg_file	= 1,
		.pollin			= 1,
		.plug			= 1,
		.async_size		= sizeof(struct io_async_rw),
	},
	[IORING_OP_WRITE_FIXED] = {
		.needs_file		= 1,
		.hash_reg_file		= 1,
		.unbound_nonreg_file	= 1,
		.pollout		= 1,
		.plug			= 1,
		.async_size		= sizeof(struct io_async_rw),
	},
	[IORING_OP_POLL_ADD] = {
		.needs_file		= 1,
		.unbound_nonreg_file	= 1,
	},
	[IORING_OP_POLL_REMOVE] = {},
	[IORING_OP_SYNC_FILE_RANGE] = {
		.needs_file		= 1,
	},
	[IORING_OP_SENDMSG] = {
		.needs_file		= 1,
		.unbound_nonreg_file	= 1,
		.pollout		= 1,
		.needs_async_setup	= 1,
		.async_size		= sizeof(struct io_async_msghdr),
	},
	[IORING_OP_RECVMSG] = {
		.needs_file		= 1,
		.unbound_nonreg_file	= 1,
		.pollin			= 1,
		.buffer_select		= 1,
		.needs_async_setup	= 1,
		.async_size		= sizeof(struct io_async_msghdr),
	},
	[IORING_OP_TIMEOUT] = {
		.async_size		= sizeof(struct io_timeout_data),
	},
	[IORING_OP_TIMEOUT_REMOVE] = {
		/* used by timeout updates' prep() */
	},
	[IORING_OP_ACCEPT] = {
		.needs_file		= 1,
		.unbound_nonreg_file	= 1,
		.pollin			= 1,
	},
	[IORING_OP_ASYNC_CANCEL] = {},
	[IORING_OP_LINK_TIMEOUT] = {
		.async_size		= sizeof(struct io_timeout_data),
	},
	[IORING_OP_CONNECT] = {
		.needs_file		= 1,
		.unbound_nonreg_file	= 1,
		.pollout		= 1,
		.needs_async_setup	= 1,
		.async_size		= sizeof(struct io_async_connect),
	},
	[IORING_OP_FALLOCATE] = {
		.needs_file		= 1,
	},
	[IORING_OP_OPENAT] = {},
	[IORING_OP_CLOSE] = {},
	[IORING_OP_FILES_UPDATE] = {},
	[IORING_OP_STATX] = {},
	[IORING_OP_READ] = {
		.needs_file		= 1,
		.unbound_nonreg_file	= 1,
		.pollin			= 1,
		.buffer_select		= 1,
		.plug			= 1,
		.async_size		= sizeof(struct io_async_rw),
	},
	[IORING_OP_WRITE] = {
		.needs_file		= 1,
		.unbound_nonreg_file	= 1,
		.pollout		= 1,
		.plug			= 1,
		.async_size		= sizeof(struct io_async_rw),
	},
	[IORING_OP_FADVISE] = {
		.needs_file		= 1,
	},
	[IORING_OP_MADVISE] = {},
	[IORING_OP_SEND] = {
		.needs_file		= 1,
		.unbound_nonreg_file	= 1,
		.pollout		= 1,
	},
	[IORING_OP_RECV] = {
		.needs_file		= 1,
		.unbound_nonreg_file	= 1,
		.pollin			= 1,
		.buffer_select		= 1,
	},
	[IORING_OP_OPENAT2] = {
	},
	[IORING_OP_EPOLL_CTL] = {
		.unbound_nonreg_file	= 1,
	},
	[IORING_OP_SPLICE] = {
		.needs_file		= 1,
		.hash_reg_file		= 1,
		.unbound_nonreg_file	= 1,
	},
	[IORING_OP_PROVIDE_BUFFERS] = {},
	[IORING_OP_REMOVE_BUFFERS] = {},
	[IORING_OP_TEE] = {
		.needs_file		= 1,
		.hash_reg_file		= 1,
		.unbound_nonreg_file	= 1,
	},
	[IORING_OP_SHUTDOWN] = {
		.needs_file		= 1,
	},
	[IORING_OP_RENAMEAT] = {},
	[IORING_OP_UNLINKAT] = {},
};

static bool io_disarm_next(struct io_kiocb *req);
static void io_uring_del_tctx_node(unsigned long index);
static void io_uring_try_cancel_requests(struct io_ring_ctx *ctx,
					 struct task_struct *task,
					 bool cancel_all);
static void io_uring_cancel_generic(bool cancel_all, struct io_sq_data *sqd);
static struct io_rsrc_node *io_rsrc_node_alloc(struct io_ring_ctx *ctx);

static bool io_cqring_fill_event(struct io_ring_ctx *ctx, u64 user_data,
				 long res, unsigned int cflags);
static void io_put_req(struct io_kiocb *req);
static void io_put_req_deferred(struct io_kiocb *req, int nr);
static void io_dismantle_req(struct io_kiocb *req);
static void io_put_task(struct task_struct *task, int nr);
static struct io_kiocb *io_prep_linked_timeout(struct io_kiocb *req);
static void io_queue_linked_timeout(struct io_kiocb *req);
static int __io_register_rsrc_update(struct io_ring_ctx *ctx, unsigned type,
				     struct io_uring_rsrc_update2 *up,
				     unsigned nr_args);
static void io_clean_op(struct io_kiocb *req);
static struct file *io_file_get(struct io_submit_state *state,
				struct io_kiocb *req, int fd, bool fixed);
static void __io_queue_sqe(struct io_kiocb *req);
static void io_rsrc_put_work(struct work_struct *work);

static void io_req_task_queue(struct io_kiocb *req);
static void io_submit_flush_completions(struct io_ring_ctx *ctx);
static bool io_poll_remove_waitqs(struct io_kiocb *req);
static int io_req_prep_async(struct io_kiocb *req);

static void io_fallback_req_func(struct work_struct *unused);

static struct kmem_cache *req_cachep;

static const struct file_operations io_uring_fops;

struct sock *io_uring_get_socket(struct file *file)
{
#if defined(CONFIG_UNIX)
	if (file->f_op == &io_uring_fops) {
		struct io_ring_ctx *ctx = file->private_data;

		return ctx->ring_sock->sk;
	}
#endif
	return NULL;
}
EXPORT_SYMBOL(io_uring_get_socket);

#define io_for_each_link(pos, head) \
	for (pos = (head); pos; pos = pos->link)

static inline void io_req_set_rsrc_node(struct io_kiocb *req)
{
	struct io_ring_ctx *ctx = req->ctx;

	if (!req->fixed_rsrc_refs) {
		req->fixed_rsrc_refs = &ctx->rsrc_node->refs;
		percpu_ref_get(req->fixed_rsrc_refs);
	}
}

static void io_refs_resurrect(struct percpu_ref *ref, struct completion *compl)
{
	bool got = percpu_ref_tryget(ref);

	/* already at zero, wait for ->release() */
	if (!got)
		wait_for_completion(compl);
	percpu_ref_resurrect(ref);
	if (got)
		percpu_ref_put(ref);
}

static bool io_match_task(struct io_kiocb *head, struct task_struct *task,
			  bool cancel_all)
{
	struct io_kiocb *req;

	if (task && head->task != task)
		return false;
	if (cancel_all)
		return true;

	io_for_each_link(req, head) {
		if (req->flags & REQ_F_INFLIGHT)
			return true;
	}
	return false;
}

static inline void req_set_fail(struct io_kiocb *req)
{
	req->flags |= REQ_F_FAIL;
}

static void io_ring_ctx_ref_free(struct percpu_ref *ref)
{
	struct io_ring_ctx *ctx = container_of(ref, struct io_ring_ctx, refs);

	complete(&ctx->ref_comp);
}

static inline bool io_is_timeout_noseq(struct io_kiocb *req)
{
	return !req->timeout.off;
}

static struct io_ring_ctx *io_ring_ctx_alloc(struct io_uring_params *p)
{
	struct io_ring_ctx *ctx;
	int hash_bits;

	ctx = kzalloc(sizeof(*ctx), GFP_KERNEL);
	if (!ctx)
		return NULL;

	/*
	 * Use 5 bits less than the max cq entries, that should give us around
	 * 32 entries per hash list if totally full and uniformly spread.
	 */
	hash_bits = ilog2(p->cq_entries);
	hash_bits -= 5;
	if (hash_bits <= 0)
		hash_bits = 1;
	ctx->cancel_hash_bits = hash_bits;
	ctx->cancel_hash = kmalloc((1U << hash_bits) * sizeof(struct hlist_head),
					GFP_KERNEL);
	if (!ctx->cancel_hash)
		goto err;
	__hash_init(ctx->cancel_hash, 1U << hash_bits);

	ctx->dummy_ubuf = kzalloc(sizeof(*ctx->dummy_ubuf), GFP_KERNEL);
	if (!ctx->dummy_ubuf)
		goto err;
	/* set invalid range, so io_import_fixed() fails meeting it */
	ctx->dummy_ubuf->ubuf = -1UL;

	if (percpu_ref_init(&ctx->refs, io_ring_ctx_ref_free,
			    PERCPU_REF_ALLOW_REINIT, GFP_KERNEL))
		goto err;

	ctx->flags = p->flags;
	init_waitqueue_head(&ctx->sqo_sq_wait);
	INIT_LIST_HEAD(&ctx->sqd_list);
	init_waitqueue_head(&ctx->poll_wait);
	INIT_LIST_HEAD(&ctx->cq_overflow_list);
	init_completion(&ctx->ref_comp);
	xa_init_flags(&ctx->io_buffers, XA_FLAGS_ALLOC1);
	xa_init_flags(&ctx->personalities, XA_FLAGS_ALLOC1);
	mutex_init(&ctx->uring_lock);
	init_waitqueue_head(&ctx->cq_wait);
	spin_lock_init(&ctx->completion_lock);
	INIT_LIST_HEAD(&ctx->iopoll_list);
	INIT_LIST_HEAD(&ctx->defer_list);
	INIT_LIST_HEAD(&ctx->timeout_list);
	spin_lock_init(&ctx->rsrc_ref_lock);
	INIT_LIST_HEAD(&ctx->rsrc_ref_list);
	INIT_DELAYED_WORK(&ctx->rsrc_put_work, io_rsrc_put_work);
	init_llist_head(&ctx->rsrc_put_llist);
	INIT_LIST_HEAD(&ctx->tctx_list);
	INIT_LIST_HEAD(&ctx->submit_state.comp.free_list);
	INIT_LIST_HEAD(&ctx->locked_free_list);
	INIT_DELAYED_WORK(&ctx->fallback_work, io_fallback_req_func);
	return ctx;
err:
	kfree(ctx->dummy_ubuf);
	kfree(ctx->cancel_hash);
	kfree(ctx);
	return NULL;
}

static void io_account_cq_overflow(struct io_ring_ctx *ctx)
{
	struct io_rings *r = ctx->rings;

	WRITE_ONCE(r->cq_overflow, READ_ONCE(r->cq_overflow) + 1);
	ctx->cq_extra--;
}

static bool req_need_defer(struct io_kiocb *req, u32 seq)
{
	if (unlikely(req->flags & REQ_F_IO_DRAIN)) {
		struct io_ring_ctx *ctx = req->ctx;

		return seq + READ_ONCE(ctx->cq_extra) != ctx->cached_cq_tail;
	}

	return false;
}

static void io_req_track_inflight(struct io_kiocb *req)
{
	if (!(req->flags & REQ_F_INFLIGHT)) {
		req->flags |= REQ_F_INFLIGHT;
		atomic_inc(&current->io_uring->inflight_tracked);
	}
}

static void io_prep_async_work(struct io_kiocb *req)
{
	const struct io_op_def *def = &io_op_defs[req->opcode];
	struct io_ring_ctx *ctx = req->ctx;

	if (!(req->flags & REQ_F_CREDS)) {
		req->flags |= REQ_F_CREDS;
		req->creds = get_current_cred();
	}

	req->work.list.next = NULL;
	req->work.flags = 0;
	if (req->flags & REQ_F_FORCE_ASYNC)
		req->work.flags |= IO_WQ_WORK_CONCURRENT;

	if (req->flags & REQ_F_ISREG) {
		if (def->hash_reg_file || (ctx->flags & IORING_SETUP_IOPOLL))
			io_wq_hash_work(&req->work, file_inode(req->file));
	} else if (!req->file || !S_ISBLK(file_inode(req->file)->i_mode)) {
		if (def->unbound_nonreg_file)
			req->work.flags |= IO_WQ_WORK_UNBOUND;
	}

	switch (req->opcode) {
	case IORING_OP_SPLICE:
	case IORING_OP_TEE:
		if (!S_ISREG(file_inode(req->splice.file_in)->i_mode))
			req->work.flags |= IO_WQ_WORK_UNBOUND;
		break;
	}
}

static void io_prep_async_link(struct io_kiocb *req)
{
	struct io_kiocb *cur;

	io_for_each_link(cur, req)
		io_prep_async_work(cur);
}

static void io_queue_async_work(struct io_kiocb *req)
{
	struct io_ring_ctx *ctx = req->ctx;
	struct io_kiocb *link = io_prep_linked_timeout(req);
	struct io_uring_task *tctx = req->task->io_uring;

	BUG_ON(!tctx);
	BUG_ON(!tctx->io_wq);

	/* init ->work of the whole link before punting */
	io_prep_async_link(req);
	trace_io_uring_queue_async_work(ctx, io_wq_is_hashed(&req->work), req,
					&req->work, req->flags);
	io_wq_enqueue(tctx->io_wq, &req->work);
	if (link)
		io_queue_linked_timeout(link);
}

static void io_kill_timeout(struct io_kiocb *req, int status)
	__must_hold(&req->ctx->completion_lock)
{
	struct io_timeout_data *io = req->async_data;

	if (hrtimer_try_to_cancel(&io->timer) != -1) {
		atomic_set(&req->ctx->cq_timeouts,
			atomic_read(&req->ctx->cq_timeouts) + 1);
		list_del_init(&req->timeout.list);
		io_cqring_fill_event(req->ctx, req->user_data, status, 0);
		io_put_req_deferred(req, 1);
	}
}

static void io_queue_deferred(struct io_ring_ctx *ctx)
{
	while (!list_empty(&ctx->defer_list)) {
		struct io_defer_entry *de = list_first_entry(&ctx->defer_list,
						struct io_defer_entry, list);

		if (req_need_defer(de->req, de->seq))
			break;
		list_del_init(&de->list);
		io_req_task_queue(de->req);
		kfree(de);
	}
}

static void io_flush_timeouts(struct io_ring_ctx *ctx)
{
	u32 seq = ctx->cached_cq_tail - atomic_read(&ctx->cq_timeouts);

	while (!list_empty(&ctx->timeout_list)) {
		u32 events_needed, events_got;
		struct io_kiocb *req = list_first_entry(&ctx->timeout_list,
						struct io_kiocb, timeout.list);

		if (io_is_timeout_noseq(req))
			break;

		/*
		 * Since seq can easily wrap around over time, subtract
		 * the last seq at which timeouts were flushed before comparing.
		 * Assuming not more than 2^31-1 events have happened since,
		 * these subtractions won't have wrapped, so we can check if
		 * target is in [last_seq, current_seq] by comparing the two.
		 */
		events_needed = req->timeout.target_seq - ctx->cq_last_tm_flush;
		events_got = seq - ctx->cq_last_tm_flush;
		if (events_got < events_needed)
			break;

		list_del_init(&req->timeout.list);
		io_kill_timeout(req, 0);
	}
	ctx->cq_last_tm_flush = seq;
}

static void __io_commit_cqring_flush(struct io_ring_ctx *ctx)
{
	if (ctx->off_timeout_used)
		io_flush_timeouts(ctx);
	if (ctx->drain_active)
		io_queue_deferred(ctx);
}

static inline void io_commit_cqring(struct io_ring_ctx *ctx)
{
	if (unlikely(ctx->off_timeout_used || ctx->drain_active))
		__io_commit_cqring_flush(ctx);
	/* order cqe stores with ring update */
	smp_store_release(&ctx->rings->cq.tail, ctx->cached_cq_tail);
}

static inline bool io_sqring_full(struct io_ring_ctx *ctx)
{
	struct io_rings *r = ctx->rings;

	return READ_ONCE(r->sq.tail) - ctx->cached_sq_head == ctx->sq_entries;
}

static inline unsigned int __io_cqring_events(struct io_ring_ctx *ctx)
{
	return ctx->cached_cq_tail - READ_ONCE(ctx->rings->cq.head);
}

static inline struct io_uring_cqe *io_get_cqe(struct io_ring_ctx *ctx)
{
	struct io_rings *rings = ctx->rings;
	unsigned tail, mask = ctx->cq_entries - 1;

	/*
	 * writes to the cq entry need to come after reading head; the
	 * control dependency is enough as we're using WRITE_ONCE to
	 * fill the cq entry
	 */
	if (__io_cqring_events(ctx) == ctx->cq_entries)
		return NULL;

	tail = ctx->cached_cq_tail++;
	return &rings->cqes[tail & mask];
}

static inline bool io_should_trigger_evfd(struct io_ring_ctx *ctx)
{
	if (likely(!ctx->cq_ev_fd))
		return false;
	if (READ_ONCE(ctx->rings->cq_flags) & IORING_CQ_EVENTFD_DISABLED)
		return false;
	return !ctx->eventfd_async || io_wq_current_is_worker();
}

static void io_cqring_ev_posted(struct io_ring_ctx *ctx)
{
	/* see waitqueue_active() comment */
	smp_mb();

	if (waitqueue_active(&ctx->cq_wait))
		wake_up(&ctx->cq_wait);
	if (ctx->sq_data && waitqueue_active(&ctx->sq_data->wait))
		wake_up(&ctx->sq_data->wait);
	if (io_should_trigger_evfd(ctx))
		eventfd_signal(ctx->cq_ev_fd, 1);
	if (waitqueue_active(&ctx->poll_wait)) {
		wake_up_interruptible(&ctx->poll_wait);
		kill_fasync(&ctx->cq_fasync, SIGIO, POLL_IN);
	}
}

static void io_cqring_ev_posted_iopoll(struct io_ring_ctx *ctx)
{
	/* see waitqueue_active() comment */
	smp_mb();

	if (ctx->flags & IORING_SETUP_SQPOLL) {
		if (waitqueue_active(&ctx->cq_wait))
			wake_up(&ctx->cq_wait);
	}
	if (io_should_trigger_evfd(ctx))
		eventfd_signal(ctx->cq_ev_fd, 1);
	if (waitqueue_active(&ctx->poll_wait)) {
		wake_up_interruptible(&ctx->poll_wait);
		kill_fasync(&ctx->cq_fasync, SIGIO, POLL_IN);
	}
}

/* Returns true if there are no backlogged entries after the flush */
static bool __io_cqring_overflow_flush(struct io_ring_ctx *ctx, bool force)
{
	unsigned long flags;
	bool all_flushed, posted;

	if (!force && __io_cqring_events(ctx) == ctx->cq_entries)
		return false;

	posted = false;
	spin_lock_irqsave(&ctx->completion_lock, flags);
	while (!list_empty(&ctx->cq_overflow_list)) {
		struct io_uring_cqe *cqe = io_get_cqe(ctx);
		struct io_overflow_cqe *ocqe;

		if (!cqe && !force)
			break;
		ocqe = list_first_entry(&ctx->cq_overflow_list,
					struct io_overflow_cqe, list);
		if (cqe)
			memcpy(cqe, &ocqe->cqe, sizeof(*cqe));
		else
			io_account_cq_overflow(ctx);

		posted = true;
		list_del(&ocqe->list);
		kfree(ocqe);
	}

	all_flushed = list_empty(&ctx->cq_overflow_list);
	if (all_flushed) {
		clear_bit(0, &ctx->check_cq_overflow);
		ctx->rings->sq_flags &= ~IORING_SQ_CQ_OVERFLOW;
	}

	if (posted)
		io_commit_cqring(ctx);
	spin_unlock_irqrestore(&ctx->completion_lock, flags);
	if (posted)
		io_cqring_ev_posted(ctx);
	return all_flushed;
}

static bool io_cqring_overflow_flush(struct io_ring_ctx *ctx, bool force)
{
	bool ret = true;

	if (test_bit(0, &ctx->check_cq_overflow)) {
		/* iopoll syncs against uring_lock, not completion_lock */
		if (ctx->flags & IORING_SETUP_IOPOLL)
			mutex_lock(&ctx->uring_lock);
		ret = __io_cqring_overflow_flush(ctx, force);
		if (ctx->flags & IORING_SETUP_IOPOLL)
			mutex_unlock(&ctx->uring_lock);
	}

	return ret;
}

/*
 * Shamelessly stolen from the mm implementation of page reference checking,
 * see commit f958d7b528b1 for details.
 */
#define req_ref_zero_or_close_to_overflow(req)	\
	((unsigned int) atomic_read(&(req->refs)) + 127u <= 127u)

static inline bool req_ref_inc_not_zero(struct io_kiocb *req)
{
	return atomic_inc_not_zero(&req->refs);
}

static inline bool req_ref_sub_and_test(struct io_kiocb *req, int refs)
{
	WARN_ON_ONCE(req_ref_zero_or_close_to_overflow(req));
	return atomic_sub_and_test(refs, &req->refs);
}

static inline bool req_ref_put_and_test(struct io_kiocb *req)
{
	WARN_ON_ONCE(req_ref_zero_or_close_to_overflow(req));
	return atomic_dec_and_test(&req->refs);
}

static inline void req_ref_put(struct io_kiocb *req)
{
	WARN_ON_ONCE(req_ref_put_and_test(req));
}

static inline void req_ref_get(struct io_kiocb *req)
{
	WARN_ON_ONCE(req_ref_zero_or_close_to_overflow(req));
	atomic_inc(&req->refs);
}

static bool io_cqring_event_overflow(struct io_ring_ctx *ctx, u64 user_data,
				     long res, unsigned int cflags)
{
	struct io_overflow_cqe *ocqe;

	ocqe = kmalloc(sizeof(*ocqe), GFP_ATOMIC | __GFP_ACCOUNT);
	if (!ocqe) {
		/*
		 * If we're in ring overflow flush mode, or in task cancel mode,
		 * or cannot allocate an overflow entry, then we need to drop it
		 * on the floor.
		 */
		io_account_cq_overflow(ctx);
		return false;
	}
	if (list_empty(&ctx->cq_overflow_list)) {
		set_bit(0, &ctx->check_cq_overflow);
		ctx->rings->sq_flags |= IORING_SQ_CQ_OVERFLOW;
	}
	ocqe->cqe.user_data = user_data;
	ocqe->cqe.res = res;
	ocqe->cqe.flags = cflags;
	list_add_tail(&ocqe->list, &ctx->cq_overflow_list);
	return true;
}

static inline bool __io_cqring_fill_event(struct io_ring_ctx *ctx, u64 user_data,
					  long res, unsigned int cflags)
{
	struct io_uring_cqe *cqe;

	trace_io_uring_complete(ctx, user_data, res, cflags);

	/*
	 * If we can't get a cq entry, userspace overflowed the
	 * submission (by quite a lot). Increment the overflow count in
	 * the ring.
	 */
	cqe = io_get_cqe(ctx);
	if (likely(cqe)) {
		WRITE_ONCE(cqe->user_data, user_data);
		WRITE_ONCE(cqe->res, res);
		WRITE_ONCE(cqe->flags, cflags);
		return true;
	}
	return io_cqring_event_overflow(ctx, user_data, res, cflags);
}

/* not as hot to bloat with inlining */
static noinline bool io_cqring_fill_event(struct io_ring_ctx *ctx, u64 user_data,
					  long res, unsigned int cflags)
{
	return __io_cqring_fill_event(ctx, user_data, res, cflags);
}

static void io_req_complete_post(struct io_kiocb *req, long res,
				 unsigned int cflags)
{
	struct io_ring_ctx *ctx = req->ctx;
	unsigned long flags;

	spin_lock_irqsave(&ctx->completion_lock, flags);
	__io_cqring_fill_event(ctx, req->user_data, res, cflags);
	/*
	 * If we're the last reference to this request, add to our locked
	 * free_list cache.
	 */
	if (req_ref_put_and_test(req)) {
		if (req->flags & (REQ_F_LINK | REQ_F_HARDLINK)) {
			if (req->flags & (REQ_F_LINK_TIMEOUT | REQ_F_FAIL))
				io_disarm_next(req);
			if (req->link) {
				io_req_task_queue(req->link);
				req->link = NULL;
			}
		}
		io_dismantle_req(req);
		io_put_task(req->task, 1);
		list_add(&req->compl.list, &ctx->locked_free_list);
		ctx->locked_free_nr++;
	} else {
		if (!percpu_ref_tryget(&ctx->refs))
			req = NULL;
	}
	io_commit_cqring(ctx);
	spin_unlock_irqrestore(&ctx->completion_lock, flags);

	if (req) {
		io_cqring_ev_posted(ctx);
		percpu_ref_put(&ctx->refs);
	}
}

static inline bool io_req_needs_clean(struct io_kiocb *req)
{
	return req->flags & IO_REQ_CLEAN_FLAGS;
}

static void io_req_complete_state(struct io_kiocb *req, long res,
				  unsigned int cflags)
{
	if (io_req_needs_clean(req))
		io_clean_op(req);
	req->result = res;
	req->compl.cflags = cflags;
	req->flags |= REQ_F_COMPLETE_INLINE;
}

static inline void __io_req_complete(struct io_kiocb *req, unsigned issue_flags,
				     long res, unsigned cflags)
{
	if (issue_flags & IO_URING_F_COMPLETE_DEFER)
		io_req_complete_state(req, res, cflags);
	else
		io_req_complete_post(req, res, cflags);
}

static inline void io_req_complete(struct io_kiocb *req, long res)
{
	__io_req_complete(req, 0, res, 0);
}

static void io_req_complete_failed(struct io_kiocb *req, long res)
{
	req_set_fail(req);
	io_put_req(req);
	io_req_complete_post(req, res, 0);
}

static void io_flush_cached_locked_reqs(struct io_ring_ctx *ctx,
					struct io_comp_state *cs)
{
	spin_lock_irq(&ctx->completion_lock);
	list_splice_init(&ctx->locked_free_list, &cs->free_list);
	ctx->locked_free_nr = 0;
	spin_unlock_irq(&ctx->completion_lock);
}

/* Returns true IFF there are requests in the cache */
static bool io_flush_cached_reqs(struct io_ring_ctx *ctx)
{
	struct io_submit_state *state = &ctx->submit_state;
	struct io_comp_state *cs = &state->comp;
	int nr;

	/*
	 * If we have more than a batch's worth of requests in our IRQ side
	 * locked cache, grab the lock and move them over to our submission
	 * side cache.
	 */
	if (READ_ONCE(ctx->locked_free_nr) > IO_COMPL_BATCH)
		io_flush_cached_locked_reqs(ctx, cs);

	nr = state->free_reqs;
	while (!list_empty(&cs->free_list)) {
		struct io_kiocb *req = list_first_entry(&cs->free_list,
						struct io_kiocb, compl.list);

		list_del(&req->compl.list);
		state->reqs[nr++] = req;
		if (nr == ARRAY_SIZE(state->reqs))
			break;
	}

	state->free_reqs = nr;
	return nr != 0;
}

static struct io_kiocb *io_alloc_req(struct io_ring_ctx *ctx)
{
	struct io_submit_state *state = &ctx->submit_state;

	BUILD_BUG_ON(ARRAY_SIZE(state->reqs) < IO_REQ_ALLOC_BATCH);

	if (!state->free_reqs) {
		gfp_t gfp = GFP_KERNEL | __GFP_NOWARN;
		int ret, i;

		if (io_flush_cached_reqs(ctx))
			goto got_req;

		ret = kmem_cache_alloc_bulk(req_cachep, gfp, IO_REQ_ALLOC_BATCH,
					    state->reqs);

		/*
		 * Bulk alloc is all-or-nothing. If we fail to get a batch,
		 * retry single alloc to be on the safe side.
		 */
		if (unlikely(ret <= 0)) {
			state->reqs[0] = kmem_cache_alloc(req_cachep, gfp);
			if (!state->reqs[0])
				return NULL;
			ret = 1;
		}

		/*
		 * Don't initialise the fields below on every allocation, but
		 * do that in advance and keep valid on free.
		 */
		for (i = 0; i < ret; i++) {
			struct io_kiocb *req = state->reqs[i];

			req->ctx = ctx;
			req->link = NULL;
			req->async_data = NULL;
			/* not necessary, but safer to zero */
			req->result = 0;
		}
		state->free_reqs = ret;
	}
got_req:
	state->free_reqs--;
	return state->reqs[state->free_reqs];
}

static inline void io_put_file(struct file *file)
{
	if (file)
		fput(file);
}

static void io_dismantle_req(struct io_kiocb *req)
{
	unsigned int flags = req->flags;

	if (io_req_needs_clean(req))
		io_clean_op(req);
	if (!(flags & REQ_F_FIXED_FILE))
		io_put_file(req->file);
	if (req->fixed_rsrc_refs)
		percpu_ref_put(req->fixed_rsrc_refs);
	if (req->async_data) {
		kfree(req->async_data);
		req->async_data = NULL;
	}
}

/* must to be called somewhat shortly after putting a request */
static inline void io_put_task(struct task_struct *task, int nr)
{
	struct io_uring_task *tctx = task->io_uring;

	percpu_counter_sub(&tctx->inflight, nr);
	if (unlikely(atomic_read(&tctx->in_idle)))
		wake_up(&tctx->wait);
	put_task_struct_many(task, nr);
}

static void __io_free_req(struct io_kiocb *req)
{
	struct io_ring_ctx *ctx = req->ctx;

	io_dismantle_req(req);
	io_put_task(req->task, 1);

	kmem_cache_free(req_cachep, req);
	percpu_ref_put(&ctx->refs);
}

static inline void io_remove_next_linked(struct io_kiocb *req)
{
	struct io_kiocb *nxt = req->link;

	req->link = nxt->link;
	nxt->link = NULL;
}

static bool io_kill_linked_timeout(struct io_kiocb *req)
	__must_hold(&req->ctx->completion_lock)
{
	struct io_kiocb *link = req->link;

	/*
	 * Can happen if a linked timeout fired and link had been like
	 * req -> link t-out -> link t-out [-> ...]
	 */
	if (link && (link->flags & REQ_F_LTIMEOUT_ACTIVE)) {
		struct io_timeout_data *io = link->async_data;

		io_remove_next_linked(req);
		link->timeout.head = NULL;
		if (hrtimer_try_to_cancel(&io->timer) != -1) {
			io_cqring_fill_event(link->ctx, link->user_data,
					     -ECANCELED, 0);
			io_put_req_deferred(link, 1);
			return true;
		}
	}
	return false;
}

static void io_fail_links(struct io_kiocb *req)
	__must_hold(&req->ctx->completion_lock)
{
	struct io_kiocb *nxt, *link = req->link;

	req->link = NULL;
	while (link) {
		nxt = link->link;
		link->link = NULL;

		trace_io_uring_fail_link(req, link);
		io_cqring_fill_event(link->ctx, link->user_data, -ECANCELED, 0);
		io_put_req_deferred(link, 2);
		link = nxt;
	}
}

static bool io_disarm_next(struct io_kiocb *req)
	__must_hold(&req->ctx->completion_lock)
{
	bool posted = false;

	if (likely(req->flags & REQ_F_LINK_TIMEOUT))
		posted = io_kill_linked_timeout(req);
	if (unlikely((req->flags & REQ_F_FAIL) &&
		     !(req->flags & REQ_F_HARDLINK))) {
		posted |= (req->link != NULL);
		io_fail_links(req);
	}
	return posted;
}

static struct io_kiocb *__io_req_find_next(struct io_kiocb *req)
{
	struct io_kiocb *nxt;

	/*
	 * If LINK is set, we have dependent requests in this chain. If we
	 * didn't fail this request, queue the first one up, moving any other
	 * dependencies to the next request. In case of failure, fail the rest
	 * of the chain.
	 */
	if (req->flags & (REQ_F_LINK_TIMEOUT | REQ_F_FAIL)) {
		struct io_ring_ctx *ctx = req->ctx;
		unsigned long flags;
		bool posted;

		spin_lock_irqsave(&ctx->completion_lock, flags);
		posted = io_disarm_next(req);
		if (posted)
			io_commit_cqring(req->ctx);
		spin_unlock_irqrestore(&ctx->completion_lock, flags);
		if (posted)
			io_cqring_ev_posted(ctx);
	}
	nxt = req->link;
	req->link = NULL;
	return nxt;
}

static inline struct io_kiocb *io_req_find_next(struct io_kiocb *req)
{
	if (likely(!(req->flags & (REQ_F_LINK|REQ_F_HARDLINK))))
		return NULL;
	return __io_req_find_next(req);
}

static void ctx_flush_and_put(struct io_ring_ctx *ctx)
{
	if (!ctx)
		return;
	if (ctx->submit_state.comp.nr) {
		mutex_lock(&ctx->uring_lock);
		io_submit_flush_completions(ctx);
		mutex_unlock(&ctx->uring_lock);
	}
	percpu_ref_put(&ctx->refs);
}

static void tctx_task_work(struct callback_head *cb)
{
	struct io_ring_ctx *ctx = NULL;
	struct io_uring_task *tctx = container_of(cb, struct io_uring_task,
						  task_work);

	while (1) {
		struct io_wq_work_node *node;

		spin_lock_irq(&tctx->task_lock);
		node = tctx->task_list.first;
		INIT_WQ_LIST(&tctx->task_list);
		spin_unlock_irq(&tctx->task_lock);

		while (node) {
			struct io_wq_work_node *next = node->next;
			struct io_kiocb *req = container_of(node, struct io_kiocb,
							    io_task_work.node);

			if (req->ctx != ctx) {
				ctx_flush_and_put(ctx);
				ctx = req->ctx;
				percpu_ref_get(&ctx->refs);
			}
			req->io_task_work.func(req);
			node = next;
		}
		if (wq_list_empty(&tctx->task_list)) {
			clear_bit(0, &tctx->task_state);
			if (wq_list_empty(&tctx->task_list))
				break;
			/* another tctx_task_work() is enqueued, yield */
			if (test_and_set_bit(0, &tctx->task_state))
				break;
		}
		cond_resched();
	}

	ctx_flush_and_put(ctx);
}

static void io_req_task_work_add(struct io_kiocb *req)
{
	struct task_struct *tsk = req->task;
	struct io_uring_task *tctx = tsk->io_uring;
	enum task_work_notify_mode notify;
	struct io_wq_work_node *node;
	unsigned long flags;

	WARN_ON_ONCE(!tctx);

	spin_lock_irqsave(&tctx->task_lock, flags);
	wq_list_add_tail(&req->io_task_work.node, &tctx->task_list);
	spin_unlock_irqrestore(&tctx->task_lock, flags);

	/* task_work already pending, we're done */
	if (test_bit(0, &tctx->task_state) ||
	    test_and_set_bit(0, &tctx->task_state))
		return;
	if (unlikely(tsk->flags & PF_EXITING))
		goto fail;

	/*
	 * SQPOLL kernel thread doesn't need notification, just a wakeup. For
	 * all other cases, use TWA_SIGNAL unconditionally to ensure we're
	 * processing task_work. There's no reliable way to tell if TWA_RESUME
	 * will do the job.
	 */
	notify = (req->ctx->flags & IORING_SETUP_SQPOLL) ? TWA_NONE : TWA_SIGNAL;
	if (!task_work_add(tsk, &tctx->task_work, notify)) {
		wake_up_process(tsk);
		return;
	}
fail:
	clear_bit(0, &tctx->task_state);
	spin_lock_irqsave(&tctx->task_lock, flags);
	node = tctx->task_list.first;
	INIT_WQ_LIST(&tctx->task_list);
	spin_unlock_irqrestore(&tctx->task_lock, flags);

	while (node) {
		req = container_of(node, struct io_kiocb, io_task_work.node);
		node = node->next;
		if (llist_add(&req->io_task_work.fallback_node,
			      &req->ctx->fallback_llist))
			schedule_delayed_work(&req->ctx->fallback_work, 1);
	}
}

static void io_req_task_cancel(struct io_kiocb *req)
{
	struct io_ring_ctx *ctx = req->ctx;

	/* ctx is guaranteed to stay alive while we hold uring_lock */
	mutex_lock(&ctx->uring_lock);
	io_req_complete_failed(req, req->result);
	mutex_unlock(&ctx->uring_lock);
}

static void io_req_task_submit(struct io_kiocb *req)
{
	struct io_ring_ctx *ctx = req->ctx;

	/* ctx stays valid until unlock, even if we drop all ours ctx->refs */
	mutex_lock(&ctx->uring_lock);
	if (!(req->task->flags & PF_EXITING) && !req->task->in_execve)
		__io_queue_sqe(req);
	else
		io_req_complete_failed(req, -EFAULT);
	mutex_unlock(&ctx->uring_lock);
}

static void io_req_task_queue_fail(struct io_kiocb *req, int ret)
{
	req->result = ret;
	req->io_task_work.func = io_req_task_cancel;
	io_req_task_work_add(req);
}

static void io_req_task_queue(struct io_kiocb *req)
{
	req->io_task_work.func = io_req_task_submit;
	io_req_task_work_add(req);
}

static inline void io_queue_next(struct io_kiocb *req)
{
	struct io_kiocb *nxt = io_req_find_next(req);

	if (nxt)
		io_req_task_queue(nxt);
}

static void io_free_req(struct io_kiocb *req)
{
	io_queue_next(req);
	__io_free_req(req);
}

struct req_batch {
	struct task_struct	*task;
	int			task_refs;
	int			ctx_refs;
};

static inline void io_init_req_batch(struct req_batch *rb)
{
	rb->task_refs = 0;
	rb->ctx_refs = 0;
	rb->task = NULL;
}

static void io_req_free_batch_finish(struct io_ring_ctx *ctx,
				     struct req_batch *rb)
{
	if (rb->task)
		io_put_task(rb->task, rb->task_refs);
	if (rb->ctx_refs)
		percpu_ref_put_many(&ctx->refs, rb->ctx_refs);
}

static void io_req_free_batch(struct req_batch *rb, struct io_kiocb *req,
			      struct io_submit_state *state)
{
	io_queue_next(req);
	io_dismantle_req(req);

	if (req->task != rb->task) {
		if (rb->task)
			io_put_task(rb->task, rb->task_refs);
		rb->task = req->task;
		rb->task_refs = 0;
	}
	rb->task_refs++;
	rb->ctx_refs++;

	if (state->free_reqs != ARRAY_SIZE(state->reqs))
		state->reqs[state->free_reqs++] = req;
	else
		list_add(&req->compl.list, &state->comp.free_list);
}

static void io_submit_flush_completions(struct io_ring_ctx *ctx)
{
	struct io_comp_state *cs = &ctx->submit_state.comp;
	int i, nr = cs->nr;
	struct req_batch rb;

	spin_lock_irq(&ctx->completion_lock);
	for (i = 0; i < nr; i++) {
		struct io_kiocb *req = cs->reqs[i];

		__io_cqring_fill_event(ctx, req->user_data, req->result,
					req->compl.cflags);
	}
	io_commit_cqring(ctx);
	spin_unlock_irq(&ctx->completion_lock);
	io_cqring_ev_posted(ctx);

	io_init_req_batch(&rb);
	for (i = 0; i < nr; i++) {
		struct io_kiocb *req = cs->reqs[i];

		/* submission and completion refs */
		if (req_ref_sub_and_test(req, 2))
			io_req_free_batch(&rb, req, &ctx->submit_state);
	}

	io_req_free_batch_finish(ctx, &rb);
	cs->nr = 0;
}

/*
 * Drop reference to request, return next in chain (if there is one) if this
 * was the last reference to this request.
 */
static inline struct io_kiocb *io_put_req_find_next(struct io_kiocb *req)
{
	struct io_kiocb *nxt = NULL;

	if (req_ref_put_and_test(req)) {
		nxt = io_req_find_next(req);
		__io_free_req(req);
	}
	return nxt;
}

static inline void io_put_req(struct io_kiocb *req)
{
	if (req_ref_put_and_test(req))
		io_free_req(req);
}

static void io_free_req_deferred(struct io_kiocb *req)
{
	req->io_task_work.func = io_free_req;
	io_req_task_work_add(req);
}

static inline void io_put_req_deferred(struct io_kiocb *req, int refs)
{
	if (req_ref_sub_and_test(req, refs))
		io_free_req_deferred(req);
}

static unsigned io_cqring_events(struct io_ring_ctx *ctx)
{
	/* See comment at the top of this file */
	smp_rmb();
	return __io_cqring_events(ctx);
}

static inline unsigned int io_sqring_entries(struct io_ring_ctx *ctx)
{
	struct io_rings *rings = ctx->rings;

	/* make sure SQ entry isn't read before tail */
	return smp_load_acquire(&rings->sq.tail) - ctx->cached_sq_head;
}

static unsigned int io_put_kbuf(struct io_kiocb *req, struct io_buffer *kbuf)
{
	unsigned int cflags;

	cflags = kbuf->bid << IORING_CQE_BUFFER_SHIFT;
	cflags |= IORING_CQE_F_BUFFER;
	req->flags &= ~REQ_F_BUFFER_SELECTED;
	kfree(kbuf);
	return cflags;
}

static inline unsigned int io_put_rw_kbuf(struct io_kiocb *req)
{
	struct io_buffer *kbuf;

	kbuf = (struct io_buffer *) (unsigned long) req->rw.addr;
	return io_put_kbuf(req, kbuf);
}

static inline bool io_run_task_work(void)
{
	if (current->task_works) {
		__set_current_state(TASK_RUNNING);
		task_work_run();
		return true;
	}

	return false;
}

/*
 * Find and free completed poll iocbs
 */
static void io_iopoll_complete(struct io_ring_ctx *ctx, unsigned int *nr_events,
			       struct list_head *done)
{
	struct req_batch rb;
	struct io_kiocb *req;

	/* order with ->result store in io_complete_rw_iopoll() */
	smp_rmb();

	io_init_req_batch(&rb);
	while (!list_empty(done)) {
		int cflags = 0;

		req = list_first_entry(done, struct io_kiocb, inflight_entry);
		list_del(&req->inflight_entry);

		if (READ_ONCE(req->result) == -EAGAIN &&
		    !(req->flags & REQ_F_DONT_REISSUE)) {
			req->iopoll_completed = 0;
			req_ref_get(req);
			io_queue_async_work(req);
			continue;
		}

		if (req->flags & REQ_F_BUFFER_SELECTED)
			cflags = io_put_rw_kbuf(req);

		__io_cqring_fill_event(ctx, req->user_data, req->result, cflags);
		(*nr_events)++;

		if (req_ref_put_and_test(req))
			io_req_free_batch(&rb, req, &ctx->submit_state);
	}

	io_commit_cqring(ctx);
	io_cqring_ev_posted_iopoll(ctx);
	io_req_free_batch_finish(ctx, &rb);
}

static int io_do_iopoll(struct io_ring_ctx *ctx, unsigned int *nr_events,
			long min)
{
	struct io_kiocb *req, *tmp;
	LIST_HEAD(done);
	bool spin;
	int ret;

	/*
	 * Only spin for completions if we don't have multiple devices hanging
	 * off our complete list, and we're under the requested amount.
	 */
	spin = !ctx->poll_multi_queue && *nr_events < min;

	ret = 0;
	list_for_each_entry_safe(req, tmp, &ctx->iopoll_list, inflight_entry) {
		struct kiocb *kiocb = &req->rw.kiocb;

		/*
		 * Move completed and retryable entries to our local lists.
		 * If we find a request that requires polling, break out
		 * and complete those lists first, if we have entries there.
		 */
		if (READ_ONCE(req->iopoll_completed)) {
			list_move_tail(&req->inflight_entry, &done);
			continue;
		}
		if (!list_empty(&done))
			break;

		ret = kiocb->ki_filp->f_op->iopoll(kiocb, spin);
		if (ret < 0)
			break;

		/* iopoll may have completed current req */
		if (READ_ONCE(req->iopoll_completed))
			list_move_tail(&req->inflight_entry, &done);

		if (ret && spin)
			spin = false;
		ret = 0;
	}

	if (!list_empty(&done))
		io_iopoll_complete(ctx, nr_events, &done);

	return ret;
}

/*
 * We can't just wait for polled events to come to us, we have to actively
 * find and complete them.
 */
static void io_iopoll_try_reap_events(struct io_ring_ctx *ctx)
{
	if (!(ctx->flags & IORING_SETUP_IOPOLL))
		return;

	mutex_lock(&ctx->uring_lock);
	while (!list_empty(&ctx->iopoll_list)) {
		unsigned int nr_events = 0;

		io_do_iopoll(ctx, &nr_events, 0);

		/* let it sleep and repeat later if can't complete a request */
		if (nr_events == 0)
			break;
		/*
		 * Ensure we allow local-to-the-cpu processing to take place,
		 * in this case we need to ensure that we reap all events.
		 * Also let task_work, etc. to progress by releasing the mutex
		 */
		if (need_resched()) {
			mutex_unlock(&ctx->uring_lock);
			cond_resched();
			mutex_lock(&ctx->uring_lock);
		}
	}
	mutex_unlock(&ctx->uring_lock);
}

static int io_iopoll_check(struct io_ring_ctx *ctx, long min)
{
	unsigned int nr_events = 0;
	int ret = 0;

	/*
	 * We disallow the app entering submit/complete with polling, but we
	 * still need to lock the ring to prevent racing with polled issue
	 * that got punted to a workqueue.
	 */
	mutex_lock(&ctx->uring_lock);
	/*
	 * Don't enter poll loop if we already have events pending.
	 * If we do, we can potentially be spinning for commands that
	 * already triggered a CQE (eg in error).
	 */
	if (test_bit(0, &ctx->check_cq_overflow))
		__io_cqring_overflow_flush(ctx, false);
	if (io_cqring_events(ctx))
		goto out;
	do {
		/*
		 * If a submit got punted to a workqueue, we can have the
		 * application entering polling for a command before it gets
		 * issued. That app will hold the uring_lock for the duration
		 * of the poll right here, so we need to take a breather every
		 * now and then to ensure that the issue has a chance to add
		 * the poll to the issued list. Otherwise we can spin here
		 * forever, while the workqueue is stuck trying to acquire the
		 * very same mutex.
		 */
		if (list_empty(&ctx->iopoll_list)) {
			u32 tail = ctx->cached_cq_tail;

			mutex_unlock(&ctx->uring_lock);
			io_run_task_work();
			mutex_lock(&ctx->uring_lock);

			/* some requests don't go through iopoll_list */
			if (tail != ctx->cached_cq_tail ||
			    list_empty(&ctx->iopoll_list))
				break;
		}
		ret = io_do_iopoll(ctx, &nr_events, min);
	} while (!ret && nr_events < min && !need_resched());
out:
	mutex_unlock(&ctx->uring_lock);
	return ret;
}

static void kiocb_end_write(struct io_kiocb *req)
{
	/*
	 * Tell lockdep we inherited freeze protection from submission
	 * thread.
	 */
	if (req->flags & REQ_F_ISREG) {
		struct super_block *sb = file_inode(req->file)->i_sb;

		__sb_writers_acquired(sb, SB_FREEZE_WRITE);
		sb_end_write(sb);
	}
}

#ifdef CONFIG_BLOCK
static bool io_resubmit_prep(struct io_kiocb *req)
{
	struct io_async_rw *rw = req->async_data;

	if (!rw)
		return !io_req_prep_async(req);
	/* may have left rw->iter inconsistent on -EIOCBQUEUED */
	iov_iter_revert(&rw->iter, req->result - iov_iter_count(&rw->iter));
	return true;
}

static bool io_rw_should_reissue(struct io_kiocb *req)
{
	umode_t mode = file_inode(req->file)->i_mode;
	struct io_ring_ctx *ctx = req->ctx;

	if (!S_ISBLK(mode) && !S_ISREG(mode))
		return false;
	if ((req->flags & REQ_F_NOWAIT) || (io_wq_current_is_worker() &&
	    !(ctx->flags & IORING_SETUP_IOPOLL)))
		return false;
	/*
	 * If ref is dying, we might be running poll reap from the exit work.
	 * Don't attempt to reissue from that path, just let it fail with
	 * -EAGAIN.
	 */
	if (percpu_ref_is_dying(&ctx->refs))
		return false;
	return true;
}
#else
static bool io_resubmit_prep(struct io_kiocb *req)
{
	return false;
}
static bool io_rw_should_reissue(struct io_kiocb *req)
{
	return false;
}
#endif

static void io_fallback_req_func(struct work_struct *work)
{
	struct io_ring_ctx *ctx = container_of(work, struct io_ring_ctx,
						fallback_work.work);
	struct llist_node *node = llist_del_all(&ctx->fallback_llist);
	struct io_kiocb *req, *tmp;

	llist_for_each_entry_safe(req, tmp, node, io_task_work.fallback_node)
		req->io_task_work.func(req);
}

static void __io_complete_rw(struct io_kiocb *req, long res, long res2,
			     unsigned int issue_flags)
{
	int cflags = 0;

	if (req->rw.kiocb.ki_flags & IOCB_WRITE)
		kiocb_end_write(req);
	if (res != req->result) {
		if ((res == -EAGAIN || res == -EOPNOTSUPP) &&
		    io_rw_should_reissue(req)) {
			req->flags |= REQ_F_REISSUE;
			return;
		}
		req_set_fail(req);
	}
	if (req->flags & REQ_F_BUFFER_SELECTED)
		cflags = io_put_rw_kbuf(req);
	__io_req_complete(req, issue_flags, res, cflags);
}

static void io_complete_rw(struct kiocb *kiocb, long res, long res2)
{
	struct io_kiocb *req = container_of(kiocb, struct io_kiocb, rw.kiocb);

	__io_complete_rw(req, res, res2, 0);
}

static void io_complete_rw_iopoll(struct kiocb *kiocb, long res, long res2)
{
	struct io_kiocb *req = container_of(kiocb, struct io_kiocb, rw.kiocb);

	if (kiocb->ki_flags & IOCB_WRITE)
		kiocb_end_write(req);
	if (unlikely(res != req->result)) {
		if (!(res == -EAGAIN && io_rw_should_reissue(req) &&
		    io_resubmit_prep(req))) {
			req_set_fail(req);
			req->flags |= REQ_F_DONT_REISSUE;
		}
	}

	WRITE_ONCE(req->result, res);
	/* order with io_iopoll_complete() checking ->result */
	smp_wmb();
	WRITE_ONCE(req->iopoll_completed, 1);
}

/*
 * After the iocb has been issued, it's safe to be found on the poll list.
 * Adding the kiocb to the list AFTER submission ensures that we don't
 * find it from a io_do_iopoll() thread before the issuer is done
 * accessing the kiocb cookie.
 */
static void io_iopoll_req_issued(struct io_kiocb *req)
{
	struct io_ring_ctx *ctx = req->ctx;
	const bool in_async = io_wq_current_is_worker();

	/* workqueue context doesn't hold uring_lock, grab it now */
	if (unlikely(in_async))
		mutex_lock(&ctx->uring_lock);

	/*
	 * Track whether we have multiple files in our lists. This will impact
	 * how we do polling eventually, not spinning if we're on potentially
	 * different devices.
	 */
	if (list_empty(&ctx->iopoll_list)) {
		ctx->poll_multi_queue = false;
	} else if (!ctx->poll_multi_queue) {
		struct io_kiocb *list_req;
		unsigned int queue_num0, queue_num1;

		list_req = list_first_entry(&ctx->iopoll_list, struct io_kiocb,
						inflight_entry);

		if (list_req->file != req->file) {
			ctx->poll_multi_queue = true;
		} else {
			queue_num0 = blk_qc_t_to_queue_num(list_req->rw.kiocb.ki_cookie);
			queue_num1 = blk_qc_t_to_queue_num(req->rw.kiocb.ki_cookie);
			if (queue_num0 != queue_num1)
				ctx->poll_multi_queue = true;
		}
	}

	/*
	 * For fast devices, IO may have already completed. If it has, add
	 * it to the front so we find it first.
	 */
	if (READ_ONCE(req->iopoll_completed))
		list_add(&req->inflight_entry, &ctx->iopoll_list);
	else
		list_add_tail(&req->inflight_entry, &ctx->iopoll_list);

	if (unlikely(in_async)) {
		/*
		 * If IORING_SETUP_SQPOLL is enabled, sqes are either handle
		 * in sq thread task context or in io worker task context. If
		 * current task context is sq thread, we don't need to check
		 * whether should wake up sq thread.
		 */
		if ((ctx->flags & IORING_SETUP_SQPOLL) &&
		    wq_has_sleeper(&ctx->sq_data->wait))
			wake_up(&ctx->sq_data->wait);

		mutex_unlock(&ctx->uring_lock);
	}
}

static inline void io_state_file_put(struct io_submit_state *state)
{
	if (state->file_refs) {
		fput_many(state->file, state->file_refs);
		state->file_refs = 0;
	}
}

/*
 * Get as many references to a file as we have IOs left in this submission,
 * assuming most submissions are for one file, or at least that each file
 * has more than one submission.
 */
static struct file *__io_file_get(struct io_submit_state *state, int fd)
{
	if (!state)
		return fget(fd);

	if (state->file_refs) {
		if (state->fd == fd) {
			state->file_refs--;
			return state->file;
		}
		io_state_file_put(state);
	}
	state->file = fget_many(fd, state->ios_left);
	if (unlikely(!state->file))
		return NULL;

	state->fd = fd;
	state->file_refs = state->ios_left - 1;
	return state->file;
}

static bool io_bdev_nowait(struct block_device *bdev)
{
	return !bdev || blk_queue_nowait(bdev_get_queue(bdev));
}

/*
 * If we tracked the file through the SCM inflight mechanism, we could support
 * any file. For now, just ensure that anything potentially problematic is done
 * inline.
 */
static bool __io_file_supports_async(struct file *file, int rw)
{
	umode_t mode = file_inode(file)->i_mode;

	if (S_ISBLK(mode)) {
		if (IS_ENABLED(CONFIG_BLOCK) &&
		    io_bdev_nowait(I_BDEV(file->f_mapping->host)))
			return true;
		return false;
	}
	if (S_ISSOCK(mode))
		return true;
	if (S_ISREG(mode)) {
		if (IS_ENABLED(CONFIG_BLOCK) &&
		    io_bdev_nowait(file->f_inode->i_sb->s_bdev) &&
		    file->f_op != &io_uring_fops)
			return true;
		return false;
	}

	/* any ->read/write should understand O_NONBLOCK */
	if (file->f_flags & O_NONBLOCK)
		return true;

	if (!(file->f_mode & FMODE_NOWAIT))
		return false;

	if (rw == READ)
		return file->f_op->read_iter != NULL;

	return file->f_op->write_iter != NULL;
}

static bool io_file_supports_async(struct io_kiocb *req, int rw)
{
	if (rw == READ && (req->flags & REQ_F_ASYNC_READ))
		return true;
	else if (rw == WRITE && (req->flags & REQ_F_ASYNC_WRITE))
		return true;

	return __io_file_supports_async(req->file, rw);
}

static int io_prep_rw(struct io_kiocb *req, const struct io_uring_sqe *sqe)
{
	struct io_ring_ctx *ctx = req->ctx;
	struct kiocb *kiocb = &req->rw.kiocb;
	struct file *file = req->file;
	unsigned ioprio;
	int ret;

	if (!(req->flags & REQ_F_ISREG) && S_ISREG(file_inode(file)->i_mode))
		req->flags |= REQ_F_ISREG;

	kiocb->ki_pos = READ_ONCE(sqe->off);
	if (kiocb->ki_pos == -1 && !(file->f_mode & FMODE_STREAM)) {
		req->flags |= REQ_F_CUR_POS;
		kiocb->ki_pos = file->f_pos;
	}
	kiocb->ki_hint = ki_hint_validate(file_write_hint(kiocb->ki_filp));
	kiocb->ki_flags = iocb_flags(kiocb->ki_filp);
	ret = kiocb_set_rw_flags(kiocb, READ_ONCE(sqe->rw_flags));
	if (unlikely(ret))
		return ret;

	/* don't allow async punt for O_NONBLOCK or RWF_NOWAIT */
	if ((kiocb->ki_flags & IOCB_NOWAIT) || (file->f_flags & O_NONBLOCK))
		req->flags |= REQ_F_NOWAIT;

	ioprio = READ_ONCE(sqe->ioprio);
	if (ioprio) {
		ret = ioprio_check_cap(ioprio);
		if (ret)
			return ret;

		kiocb->ki_ioprio = ioprio;
	} else
		kiocb->ki_ioprio = get_current_ioprio();

	if (ctx->flags & IORING_SETUP_IOPOLL) {
		if (!(kiocb->ki_flags & IOCB_DIRECT) ||
		    !kiocb->ki_filp->f_op->iopoll)
			return -EOPNOTSUPP;

		kiocb->ki_flags |= IOCB_HIPRI;
		kiocb->ki_complete = io_complete_rw_iopoll;
		req->iopoll_completed = 0;
	} else {
		if (kiocb->ki_flags & IOCB_HIPRI)
			return -EINVAL;
		kiocb->ki_complete = io_complete_rw;
	}

	if (req->opcode == IORING_OP_READ_FIXED ||
	    req->opcode == IORING_OP_WRITE_FIXED) {
		req->imu = NULL;
		io_req_set_rsrc_node(req);
	}

	req->rw.addr = READ_ONCE(sqe->addr);
	req->rw.len = READ_ONCE(sqe->len);
	req->buf_index = READ_ONCE(sqe->buf_index);
	return 0;
}

static inline void io_rw_done(struct kiocb *kiocb, ssize_t ret)
{
	switch (ret) {
	case -EIOCBQUEUED:
		break;
	case -ERESTARTSYS:
	case -ERESTARTNOINTR:
	case -ERESTARTNOHAND:
	case -ERESTART_RESTARTBLOCK:
		/*
		 * We can't just restart the syscall, since previously
		 * submitted sqes may already be in progress. Just fail this
		 * IO with EINTR.
		 */
		ret = -EINTR;
		fallthrough;
	default:
		kiocb->ki_complete(kiocb, ret, 0);
	}
}

static void kiocb_done(struct kiocb *kiocb, ssize_t ret,
		       unsigned int issue_flags)
{
	struct io_kiocb *req = container_of(kiocb, struct io_kiocb, rw.kiocb);
	struct io_async_rw *io = req->async_data;
	bool check_reissue = kiocb->ki_complete == io_complete_rw;

	/* add previously done IO, if any */
	if (io && io->bytes_done > 0) {
		if (ret < 0)
			ret = io->bytes_done;
		else
			ret += io->bytes_done;
	}

	if (req->flags & REQ_F_CUR_POS)
		req->file->f_pos = kiocb->ki_pos;
	if (ret >= 0 && check_reissue)
		__io_complete_rw(req, ret, 0, issue_flags);
	else
		io_rw_done(kiocb, ret);

	if (check_reissue && (req->flags & REQ_F_REISSUE)) {
		req->flags &= ~REQ_F_REISSUE;
		if (io_resubmit_prep(req)) {
			req_ref_get(req);
			io_queue_async_work(req);
		} else {
			int cflags = 0;

			req_set_fail(req);
			if (req->flags & REQ_F_BUFFER_SELECTED)
				cflags = io_put_rw_kbuf(req);
			__io_req_complete(req, issue_flags, ret, cflags);
		}
	}
}

static int __io_import_fixed(struct io_kiocb *req, int rw, struct iov_iter *iter,
			     struct io_mapped_ubuf *imu)
{
	size_t len = req->rw.len;
	u64 buf_end, buf_addr = req->rw.addr;
	size_t offset;

	if (unlikely(check_add_overflow(buf_addr, (u64)len, &buf_end)))
		return -EFAULT;
	/* not inside the mapped region */
	if (unlikely(buf_addr < imu->ubuf || buf_end > imu->ubuf_end))
		return -EFAULT;

	/*
	 * May not be a start of buffer, set size appropriately
	 * and advance us to the beginning.
	 */
	offset = buf_addr - imu->ubuf;
	iov_iter_bvec(iter, rw, imu->bvec, imu->nr_bvecs, offset + len);

	if (offset) {
		/*
		 * Don't use iov_iter_advance() here, as it's really slow for
		 * using the latter parts of a big fixed buffer - it iterates
		 * over each segment manually. We can cheat a bit here, because
		 * we know that:
		 *
		 * 1) it's a BVEC iter, we set it up
		 * 2) all bvecs are PAGE_SIZE in size, except potentially the
		 *    first and last bvec
		 *
		 * So just find our index, and adjust the iterator afterwards.
		 * If the offset is within the first bvec (or the whole first
		 * bvec, just use iov_iter_advance(). This makes it easier
		 * since we can just skip the first segment, which may not
		 * be PAGE_SIZE aligned.
		 */
		const struct bio_vec *bvec = imu->bvec;

		if (offset <= bvec->bv_len) {
			iov_iter_advance(iter, offset);
		} else {
			unsigned long seg_skip;

			/* skip first vec */
			offset -= bvec->bv_len;
			seg_skip = 1 + (offset >> PAGE_SHIFT);

			iter->bvec = bvec + seg_skip;
			iter->nr_segs -= seg_skip;
			iter->count -= bvec->bv_len + offset;
			iter->iov_offset = offset & ~PAGE_MASK;
		}
	}

	return 0;
}

static int io_import_fixed(struct io_kiocb *req, int rw, struct iov_iter *iter)
{
	struct io_ring_ctx *ctx = req->ctx;
	struct io_mapped_ubuf *imu = req->imu;
	u16 index, buf_index = req->buf_index;

	if (likely(!imu)) {
		if (unlikely(buf_index >= ctx->nr_user_bufs))
			return -EFAULT;
		index = array_index_nospec(buf_index, ctx->nr_user_bufs);
		imu = READ_ONCE(ctx->user_bufs[index]);
		req->imu = imu;
	}
	return __io_import_fixed(req, rw, iter, imu);
}

static void io_ring_submit_unlock(struct io_ring_ctx *ctx, bool needs_lock)
{
	if (needs_lock)
		mutex_unlock(&ctx->uring_lock);
}

static void io_ring_submit_lock(struct io_ring_ctx *ctx, bool needs_lock)
{
	/*
	 * "Normal" inline submissions always hold the uring_lock, since we
	 * grab it from the system call. Same is true for the SQPOLL offload.
	 * The only exception is when we've detached the request and issue it
	 * from an async worker thread, grab the lock for that case.
	 */
	if (needs_lock)
		mutex_lock(&ctx->uring_lock);
}

static struct io_buffer *io_buffer_select(struct io_kiocb *req, size_t *len,
					  int bgid, struct io_buffer *kbuf,
					  bool needs_lock)
{
	struct io_buffer *head;

	if (req->flags & REQ_F_BUFFER_SELECTED)
		return kbuf;

	io_ring_submit_lock(req->ctx, needs_lock);

	lockdep_assert_held(&req->ctx->uring_lock);

	head = xa_load(&req->ctx->io_buffers, bgid);
	if (head) {
		if (!list_empty(&head->list)) {
			kbuf = list_last_entry(&head->list, struct io_buffer,
							list);
			list_del(&kbuf->list);
		} else {
			kbuf = head;
			xa_erase(&req->ctx->io_buffers, bgid);
		}
		if (*len > kbuf->len)
			*len = kbuf->len;
	} else {
		kbuf = ERR_PTR(-ENOBUFS);
	}

	io_ring_submit_unlock(req->ctx, needs_lock);

	return kbuf;
}

static void __user *io_rw_buffer_select(struct io_kiocb *req, size_t *len,
					bool needs_lock)
{
	struct io_buffer *kbuf;
	u16 bgid;

	kbuf = (struct io_buffer *) (unsigned long) req->rw.addr;
	bgid = req->buf_index;
	kbuf = io_buffer_select(req, len, bgid, kbuf, needs_lock);
	if (IS_ERR(kbuf))
		return kbuf;
	req->rw.addr = (u64) (unsigned long) kbuf;
	req->flags |= REQ_F_BUFFER_SELECTED;
	return u64_to_user_ptr(kbuf->addr);
}

#ifdef CONFIG_COMPAT
static ssize_t io_compat_import(struct io_kiocb *req, struct iovec *iov,
				bool needs_lock)
{
	struct compat_iovec __user *uiov;
	compat_ssize_t clen;
	void __user *buf;
	ssize_t len;

	uiov = u64_to_user_ptr(req->rw.addr);
	if (!access_ok(uiov, sizeof(*uiov)))
		return -EFAULT;
	if (__get_user(clen, &uiov->iov_len))
		return -EFAULT;
	if (clen < 0)
		return -EINVAL;

	len = clen;
	buf = io_rw_buffer_select(req, &len, needs_lock);
	if (IS_ERR(buf))
		return PTR_ERR(buf);
	iov[0].iov_base = buf;
	iov[0].iov_len = (compat_size_t) len;
	return 0;
}
#endif

static ssize_t __io_iov_buffer_select(struct io_kiocb *req, struct iovec *iov,
				      bool needs_lock)
{
	struct iovec __user *uiov = u64_to_user_ptr(req->rw.addr);
	void __user *buf;
	ssize_t len;

	if (copy_from_user(iov, uiov, sizeof(*uiov)))
		return -EFAULT;

	len = iov[0].iov_len;
	if (len < 0)
		return -EINVAL;
	buf = io_rw_buffer_select(req, &len, needs_lock);
	if (IS_ERR(buf))
		return PTR_ERR(buf);
	iov[0].iov_base = buf;
	iov[0].iov_len = len;
	return 0;
}

static ssize_t io_iov_buffer_select(struct io_kiocb *req, struct iovec *iov,
				    bool needs_lock)
{
	if (req->flags & REQ_F_BUFFER_SELECTED) {
		struct io_buffer *kbuf;

		kbuf = (struct io_buffer *) (unsigned long) req->rw.addr;
		iov[0].iov_base = u64_to_user_ptr(kbuf->addr);
		iov[0].iov_len = kbuf->len;
		return 0;
	}
	if (req->rw.len != 1)
		return -EINVAL;

#ifdef CONFIG_COMPAT
	if (req->ctx->compat)
		return io_compat_import(req, iov, needs_lock);
#endif

	return __io_iov_buffer_select(req, iov, needs_lock);
}

static int io_import_iovec(int rw, struct io_kiocb *req, struct iovec **iovec,
			   struct iov_iter *iter, bool needs_lock)
{
	void __user *buf = u64_to_user_ptr(req->rw.addr);
	size_t sqe_len = req->rw.len;
	u8 opcode = req->opcode;
	ssize_t ret;

	if (opcode == IORING_OP_READ_FIXED || opcode == IORING_OP_WRITE_FIXED) {
		*iovec = NULL;
		return io_import_fixed(req, rw, iter);
	}

	/* buffer index only valid with fixed read/write, or buffer select  */
	if (req->buf_index && !(req->flags & REQ_F_BUFFER_SELECT))
		return -EINVAL;

	if (opcode == IORING_OP_READ || opcode == IORING_OP_WRITE) {
		if (req->flags & REQ_F_BUFFER_SELECT) {
			buf = io_rw_buffer_select(req, &sqe_len, needs_lock);
			if (IS_ERR(buf))
				return PTR_ERR(buf);
			req->rw.len = sqe_len;
		}

		ret = import_single_range(rw, buf, sqe_len, *iovec, iter);
		*iovec = NULL;
		return ret;
	}

	if (req->flags & REQ_F_BUFFER_SELECT) {
		ret = io_iov_buffer_select(req, *iovec, needs_lock);
		if (!ret)
			iov_iter_init(iter, rw, *iovec, 1, (*iovec)->iov_len);
		*iovec = NULL;
		return ret;
	}

	return __import_iovec(rw, buf, sqe_len, UIO_FASTIOV, iovec, iter,
			      req->ctx->compat);
}

static inline loff_t *io_kiocb_ppos(struct kiocb *kiocb)
{
	return (kiocb->ki_filp->f_mode & FMODE_STREAM) ? NULL : &kiocb->ki_pos;
}

/*
 * For files that don't have ->read_iter() and ->write_iter(), handle them
 * by looping over ->read() or ->write() manually.
 */
static ssize_t loop_rw_iter(int rw, struct io_kiocb *req, struct iov_iter *iter)
{
	struct kiocb *kiocb = &req->rw.kiocb;
	struct file *file = req->file;
	ssize_t ret = 0;

	/*
	 * Don't support polled IO through this interface, and we can't
	 * support non-blocking either. For the latter, this just causes
	 * the kiocb to be handled from an async context.
	 */
	if (kiocb->ki_flags & IOCB_HIPRI)
		return -EOPNOTSUPP;
	if (kiocb->ki_flags & IOCB_NOWAIT)
		return -EAGAIN;

	while (iov_iter_count(iter)) {
		struct iovec iovec;
		ssize_t nr;

		if (!iov_iter_is_bvec(iter)) {
			iovec = iov_iter_iovec(iter);
		} else {
			iovec.iov_base = u64_to_user_ptr(req->rw.addr);
			iovec.iov_len = req->rw.len;
		}

		if (rw == READ) {
			nr = file->f_op->read(file, iovec.iov_base,
					      iovec.iov_len, io_kiocb_ppos(kiocb));
		} else {
			nr = file->f_op->write(file, iovec.iov_base,
					       iovec.iov_len, io_kiocb_ppos(kiocb));
		}

		if (nr < 0) {
			if (!ret)
				ret = nr;
			break;
		}
		ret += nr;
		if (nr != iovec.iov_len)
			break;
		req->rw.len -= nr;
		req->rw.addr += nr;
		iov_iter_advance(iter, nr);
	}

	return ret;
}

static void io_req_map_rw(struct io_kiocb *req, const struct iovec *iovec,
			  const struct iovec *fast_iov, struct iov_iter *iter)
{
	struct io_async_rw *rw = req->async_data;

	memcpy(&rw->iter, iter, sizeof(*iter));
	rw->free_iovec = iovec;
	rw->bytes_done = 0;
	/* can only be fixed buffers, no need to do anything */
	if (iov_iter_is_bvec(iter))
		return;
	if (!iovec) {
		unsigned iov_off = 0;

		rw->iter.iov = rw->fast_iov;
		if (iter->iov != fast_iov) {
			iov_off = iter->iov - fast_iov;
			rw->iter.iov += iov_off;
		}
		if (rw->fast_iov != fast_iov)
			memcpy(rw->fast_iov + iov_off, fast_iov + iov_off,
			       sizeof(struct iovec) * iter->nr_segs);
	} else {
		req->flags |= REQ_F_NEED_CLEANUP;
	}
}

static inline int io_alloc_async_data(struct io_kiocb *req)
{
	WARN_ON_ONCE(!io_op_defs[req->opcode].async_size);
	req->async_data = kmalloc(io_op_defs[req->opcode].async_size, GFP_KERNEL);
	return req->async_data == NULL;
}

static int io_setup_async_rw(struct io_kiocb *req, const struct iovec *iovec,
			     const struct iovec *fast_iov,
			     struct iov_iter *iter, bool force)
{
	if (!force && !io_op_defs[req->opcode].needs_async_setup)
		return 0;
	if (!req->async_data) {
		if (io_alloc_async_data(req)) {
			kfree(iovec);
			return -ENOMEM;
		}

		io_req_map_rw(req, iovec, fast_iov, iter);
	}
	return 0;
}

static inline int io_rw_prep_async(struct io_kiocb *req, int rw)
{
	struct io_async_rw *iorw = req->async_data;
	struct iovec *iov = iorw->fast_iov;
	int ret;

	ret = io_import_iovec(rw, req, &iov, &iorw->iter, false);
	if (unlikely(ret < 0))
		return ret;

	iorw->bytes_done = 0;
	iorw->free_iovec = iov;
	if (iov)
		req->flags |= REQ_F_NEED_CLEANUP;
	return 0;
}

static int io_read_prep(struct io_kiocb *req, const struct io_uring_sqe *sqe)
{
	if (unlikely(!(req->file->f_mode & FMODE_READ)))
		return -EBADF;
	return io_prep_rw(req, sqe);
}

/*
 * This is our waitqueue callback handler, registered through lock_page_async()
 * when we initially tried to do the IO with the iocb armed our waitqueue.
 * This gets called when the page is unlocked, and we generally expect that to
 * happen when the page IO is completed and the page is now uptodate. This will
 * queue a task_work based retry of the operation, attempting to copy the data
 * again. If the latter fails because the page was NOT uptodate, then we will
 * do a thread based blocking retry of the operation. That's the unexpected
 * slow path.
 */
static int io_async_buf_func(struct wait_queue_entry *wait, unsigned mode,
			     int sync, void *arg)
{
	struct wait_page_queue *wpq;
	struct io_kiocb *req = wait->private;
	struct wait_page_key *key = arg;

	wpq = container_of(wait, struct wait_page_queue, wait);

	if (!wake_page_match(wpq, key))
		return 0;

	req->rw.kiocb.ki_flags &= ~IOCB_WAITQ;
	list_del_init(&wait->entry);

	/* submit ref gets dropped, acquire a new one */
	req_ref_get(req);
	io_req_task_queue(req);
	return 1;
}

/*
 * This controls whether a given IO request should be armed for async page
 * based retry. If we return false here, the request is handed to the async
 * worker threads for retry. If we're doing buffered reads on a regular file,
 * we prepare a private wait_page_queue entry and retry the operation. This
 * will either succeed because the page is now uptodate and unlocked, or it
 * will register a callback when the page is unlocked at IO completion. Through
 * that callback, io_uring uses task_work to setup a retry of the operation.
 * That retry will attempt the buffered read again. The retry will generally
 * succeed, or in rare cases where it fails, we then fall back to using the
 * async worker threads for a blocking retry.
 */
static bool io_rw_should_retry(struct io_kiocb *req)
{
	struct io_async_rw *rw = req->async_data;
	struct wait_page_queue *wait = &rw->wpq;
	struct kiocb *kiocb = &req->rw.kiocb;

	/* never retry for NOWAIT, we just complete with -EAGAIN */
	if (req->flags & REQ_F_NOWAIT)
		return false;

	/* Only for buffered IO */
	if (kiocb->ki_flags & (IOCB_DIRECT | IOCB_HIPRI))
		return false;

	/*
	 * just use poll if we can, and don't attempt if the fs doesn't
	 * support callback based unlocks
	 */
	if (file_can_poll(req->file) || !(req->file->f_mode & FMODE_BUF_RASYNC))
		return false;

	wait->wait.func = io_async_buf_func;
	wait->wait.private = req;
	wait->wait.flags = 0;
	INIT_LIST_HEAD(&wait->wait.entry);
	kiocb->ki_flags |= IOCB_WAITQ;
	kiocb->ki_flags &= ~IOCB_NOWAIT;
	kiocb->ki_waitq = wait;
	return true;
}

static inline int io_iter_do_read(struct io_kiocb *req, struct iov_iter *iter)
{
	if (req->file->f_op->read_iter)
		return call_read_iter(req->file, &req->rw.kiocb, iter);
	else if (req->file->f_op->read)
		return loop_rw_iter(READ, req, iter);
	else
		return -EINVAL;
}

static int io_read(struct io_kiocb *req, unsigned int issue_flags)
{
	struct iovec inline_vecs[UIO_FASTIOV], *iovec = inline_vecs;
	struct kiocb *kiocb = &req->rw.kiocb;
	struct iov_iter __iter, *iter = &__iter;
	struct io_async_rw *rw = req->async_data;
	ssize_t io_size, ret, ret2;
	bool force_nonblock = issue_flags & IO_URING_F_NONBLOCK;

	if (rw) {
		iter = &rw->iter;
		iovec = NULL;
	} else {
		ret = io_import_iovec(READ, req, &iovec, iter, !force_nonblock);
		if (ret < 0)
			return ret;
	}
	io_size = iov_iter_count(iter);
	req->result = io_size;

	/* Ensure we clear previously set non-block flag */
	if (!force_nonblock)
		kiocb->ki_flags &= ~IOCB_NOWAIT;
	else
		kiocb->ki_flags |= IOCB_NOWAIT;

	/* If the file doesn't support async, just async punt */
	if (force_nonblock && !io_file_supports_async(req, READ)) {
		ret = io_setup_async_rw(req, iovec, inline_vecs, iter, true);
		return ret ?: -EAGAIN;
	}

	ret = rw_verify_area(READ, req->file, io_kiocb_ppos(kiocb), io_size);
	if (unlikely(ret)) {
		kfree(iovec);
		return ret;
	}

	ret = io_iter_do_read(req, iter);

	if (ret == -EAGAIN || (req->flags & REQ_F_REISSUE)) {
		req->flags &= ~REQ_F_REISSUE;
		/* IOPOLL retry should happen for io-wq threads */
		if (!force_nonblock && !(req->ctx->flags & IORING_SETUP_IOPOLL))
			goto done;
		/* no retry on NONBLOCK nor RWF_NOWAIT */
		if (req->flags & REQ_F_NOWAIT)
			goto done;
		/* some cases will consume bytes even on error returns */
		iov_iter_revert(iter, io_size - iov_iter_count(iter));
		ret = 0;
	} else if (ret == -EIOCBQUEUED) {
		goto out_free;
	} else if (ret <= 0 || ret == io_size || !force_nonblock ||
		   (req->flags & REQ_F_NOWAIT) || !(req->flags & REQ_F_ISREG)) {
		/* read all, failed, already did sync or don't want to retry */
		goto done;
	}

	ret2 = io_setup_async_rw(req, iovec, inline_vecs, iter, true);
	if (ret2)
		return ret2;

	iovec = NULL;
	rw = req->async_data;
	/* now use our persistent iterator, if we aren't already */
	iter = &rw->iter;

	do {
		io_size -= ret;
		rw->bytes_done += ret;
		/* if we can retry, do so with the callbacks armed */
		if (!io_rw_should_retry(req)) {
			kiocb->ki_flags &= ~IOCB_WAITQ;
			return -EAGAIN;
		}

		/*
		 * Now retry read with the IOCB_WAITQ parts set in the iocb. If
		 * we get -EIOCBQUEUED, then we'll get a notification when the
		 * desired page gets unlocked. We can also get a partial read
		 * here, and if we do, then just retry at the new offset.
		 */
		ret = io_iter_do_read(req, iter);
		if (ret == -EIOCBQUEUED)
			return 0;
		/* we got some bytes, but not all. retry. */
		kiocb->ki_flags &= ~IOCB_WAITQ;
	} while (ret > 0 && ret < io_size);
done:
	kiocb_done(kiocb, ret, issue_flags);
out_free:
	/* it's faster to check here then delegate to kfree */
	if (iovec)
		kfree(iovec);
	return 0;
}

static int io_write_prep(struct io_kiocb *req, const struct io_uring_sqe *sqe)
{
	if (unlikely(!(req->file->f_mode & FMODE_WRITE)))
		return -EBADF;
	return io_prep_rw(req, sqe);
}

static int io_write(struct io_kiocb *req, unsigned int issue_flags)
{
	struct iovec inline_vecs[UIO_FASTIOV], *iovec = inline_vecs;
	struct kiocb *kiocb = &req->rw.kiocb;
	struct iov_iter __iter, *iter = &__iter;
	struct io_async_rw *rw = req->async_data;
	ssize_t ret, ret2, io_size;
	bool force_nonblock = issue_flags & IO_URING_F_NONBLOCK;

	if (rw) {
		iter = &rw->iter;
		iovec = NULL;
	} else {
		ret = io_import_iovec(WRITE, req, &iovec, iter, !force_nonblock);
		if (ret < 0)
			return ret;
	}
	io_size = iov_iter_count(iter);
	req->result = io_size;

	/* Ensure we clear previously set non-block flag */
	if (!force_nonblock)
		kiocb->ki_flags &= ~IOCB_NOWAIT;
	else
		kiocb->ki_flags |= IOCB_NOWAIT;

	/* If the file doesn't support async, just async punt */
	if (force_nonblock && !io_file_supports_async(req, WRITE))
		goto copy_iov;

	/* file path doesn't support NOWAIT for non-direct_IO */
	if (force_nonblock && !(kiocb->ki_flags & IOCB_DIRECT) &&
	    (req->flags & REQ_F_ISREG))
		goto copy_iov;

	ret = rw_verify_area(WRITE, req->file, io_kiocb_ppos(kiocb), io_size);
	if (unlikely(ret))
		goto out_free;

	/*
	 * Open-code file_start_write here to grab freeze protection,
	 * which will be released by another thread in
	 * io_complete_rw().  Fool lockdep by telling it the lock got
	 * released so that it doesn't complain about the held lock when
	 * we return to userspace.
	 */
	if (req->flags & REQ_F_ISREG) {
		sb_start_write(file_inode(req->file)->i_sb);
		__sb_writers_release(file_inode(req->file)->i_sb,
					SB_FREEZE_WRITE);
	}
	kiocb->ki_flags |= IOCB_WRITE;

	if (req->file->f_op->write_iter)
		ret2 = call_write_iter(req->file, kiocb, iter);
	else if (req->file->f_op->write)
		ret2 = loop_rw_iter(WRITE, req, iter);
	else
		ret2 = -EINVAL;

	if (req->flags & REQ_F_REISSUE) {
		req->flags &= ~REQ_F_REISSUE;
		ret2 = -EAGAIN;
	}

	/*
	 * Raw bdev writes will return -EOPNOTSUPP for IOCB_NOWAIT. Just
	 * retry them without IOCB_NOWAIT.
	 */
	if (ret2 == -EOPNOTSUPP && (kiocb->ki_flags & IOCB_NOWAIT))
		ret2 = -EAGAIN;
	/* no retry on NONBLOCK nor RWF_NOWAIT */
	if (ret2 == -EAGAIN && (req->flags & REQ_F_NOWAIT))
		goto done;
	if (!force_nonblock || ret2 != -EAGAIN) {
		/* IOPOLL retry should happen for io-wq threads */
		if ((req->ctx->flags & IORING_SETUP_IOPOLL) && ret2 == -EAGAIN)
			goto copy_iov;
done:
		kiocb_done(kiocb, ret2, issue_flags);
	} else {
copy_iov:
		/* some cases will consume bytes even on error returns */
		iov_iter_revert(iter, io_size - iov_iter_count(iter));
		ret = io_setup_async_rw(req, iovec, inline_vecs, iter, false);
		return ret ?: -EAGAIN;
	}
out_free:
	/* it's reportedly faster than delegating the null check to kfree() */
	if (iovec)
		kfree(iovec);
	return ret;
}

static int io_renameat_prep(struct io_kiocb *req,
			    const struct io_uring_sqe *sqe)
{
	struct io_rename *ren = &req->rename;
	const char __user *oldf, *newf;

	if (unlikely(req->ctx->flags & IORING_SETUP_IOPOLL))
		return -EINVAL;
	if (sqe->ioprio || sqe->buf_index)
		return -EINVAL;
	if (unlikely(req->flags & REQ_F_FIXED_FILE))
		return -EBADF;

	ren->old_dfd = READ_ONCE(sqe->fd);
	oldf = u64_to_user_ptr(READ_ONCE(sqe->addr));
	newf = u64_to_user_ptr(READ_ONCE(sqe->addr2));
	ren->new_dfd = READ_ONCE(sqe->len);
	ren->flags = READ_ONCE(sqe->rename_flags);

	ren->oldpath = getname(oldf);
	if (IS_ERR(ren->oldpath))
		return PTR_ERR(ren->oldpath);

	ren->newpath = getname(newf);
	if (IS_ERR(ren->newpath)) {
		putname(ren->oldpath);
		return PTR_ERR(ren->newpath);
	}

	req->flags |= REQ_F_NEED_CLEANUP;
	return 0;
}

static int io_renameat(struct io_kiocb *req, unsigned int issue_flags)
{
	struct io_rename *ren = &req->rename;
	int ret;

	if (issue_flags & IO_URING_F_NONBLOCK)
		return -EAGAIN;

	ret = do_renameat2(ren->old_dfd, ren->oldpath, ren->new_dfd,
				ren->newpath, ren->flags);

	req->flags &= ~REQ_F_NEED_CLEANUP;
	if (ret < 0)
		req_set_fail(req);
	io_req_complete(req, ret);
	return 0;
}

static int io_unlinkat_prep(struct io_kiocb *req,
			    const struct io_uring_sqe *sqe)
{
	struct io_unlink *un = &req->unlink;
	const char __user *fname;

	if (unlikely(req->ctx->flags & IORING_SETUP_IOPOLL))
		return -EINVAL;
	if (sqe->ioprio || sqe->off || sqe->len || sqe->buf_index)
		return -EINVAL;
	if (unlikely(req->flags & REQ_F_FIXED_FILE))
		return -EBADF;

	un->dfd = READ_ONCE(sqe->fd);

	un->flags = READ_ONCE(sqe->unlink_flags);
	if (un->flags & ~AT_REMOVEDIR)
		return -EINVAL;

	fname = u64_to_user_ptr(READ_ONCE(sqe->addr));
	un->filename = getname(fname);
	if (IS_ERR(un->filename))
		return PTR_ERR(un->filename);

	req->flags |= REQ_F_NEED_CLEANUP;
	return 0;
}

static int io_unlinkat(struct io_kiocb *req, unsigned int issue_flags)
{
	struct io_unlink *un = &req->unlink;
	int ret;

	if (issue_flags & IO_URING_F_NONBLOCK)
		return -EAGAIN;

	if (un->flags & AT_REMOVEDIR)
		ret = do_rmdir(un->dfd, un->filename);
	else
		ret = do_unlinkat(un->dfd, un->filename);

	req->flags &= ~REQ_F_NEED_CLEANUP;
	if (ret < 0)
		req_set_fail(req);
	io_req_complete(req, ret);
	return 0;
}

static int io_shutdown_prep(struct io_kiocb *req,
			    const struct io_uring_sqe *sqe)
{
#if defined(CONFIG_NET)
	if (unlikely(req->ctx->flags & IORING_SETUP_IOPOLL))
		return -EINVAL;
	if (sqe->ioprio || sqe->off || sqe->addr || sqe->rw_flags ||
	    sqe->buf_index)
		return -EINVAL;

	req->shutdown.how = READ_ONCE(sqe->len);
	return 0;
#else
	return -EOPNOTSUPP;
#endif
}

static int io_shutdown(struct io_kiocb *req, unsigned int issue_flags)
{
#if defined(CONFIG_NET)
	struct socket *sock;
	int ret;

	if (issue_flags & IO_URING_F_NONBLOCK)
		return -EAGAIN;

	sock = sock_from_file(req->file);
	if (unlikely(!sock))
		return -ENOTSOCK;

	ret = __sys_shutdown_sock(sock, req->shutdown.how);
	if (ret < 0)
		req_set_fail(req);
	io_req_complete(req, ret);
	return 0;
#else
	return -EOPNOTSUPP;
#endif
}

static int __io_splice_prep(struct io_kiocb *req,
			    const struct io_uring_sqe *sqe)
{
	struct io_splice *sp = &req->splice;
	unsigned int valid_flags = SPLICE_F_FD_IN_FIXED | SPLICE_F_ALL;

	if (unlikely(req->ctx->flags & IORING_SETUP_IOPOLL))
		return -EINVAL;

	sp->file_in = NULL;
	sp->len = READ_ONCE(sqe->len);
	sp->flags = READ_ONCE(sqe->splice_flags);

	if (unlikely(sp->flags & ~valid_flags))
		return -EINVAL;

	sp->file_in = io_file_get(NULL, req, READ_ONCE(sqe->splice_fd_in),
				  (sp->flags & SPLICE_F_FD_IN_FIXED));
	if (!sp->file_in)
		return -EBADF;
	req->flags |= REQ_F_NEED_CLEANUP;
	return 0;
}

static int io_tee_prep(struct io_kiocb *req,
		       const struct io_uring_sqe *sqe)
{
	if (READ_ONCE(sqe->splice_off_in) || READ_ONCE(sqe->off))
		return -EINVAL;
	return __io_splice_prep(req, sqe);
}

static int io_tee(struct io_kiocb *req, unsigned int issue_flags)
{
	struct io_splice *sp = &req->splice;
	struct file *in = sp->file_in;
	struct file *out = sp->file_out;
	unsigned int flags = sp->flags & ~SPLICE_F_FD_IN_FIXED;
	long ret = 0;

	if (issue_flags & IO_URING_F_NONBLOCK)
		return -EAGAIN;
	if (sp->len)
		ret = do_tee(in, out, sp->len, flags);

	if (!(sp->flags & SPLICE_F_FD_IN_FIXED))
		io_put_file(in);
	req->flags &= ~REQ_F_NEED_CLEANUP;

	if (ret != sp->len)
		req_set_fail(req);
	io_req_complete(req, ret);
	return 0;
}

static int io_splice_prep(struct io_kiocb *req, const struct io_uring_sqe *sqe)
{
	struct io_splice *sp = &req->splice;

	sp->off_in = READ_ONCE(sqe->splice_off_in);
	sp->off_out = READ_ONCE(sqe->off);
	return __io_splice_prep(req, sqe);
}

static int io_splice(struct io_kiocb *req, unsigned int issue_flags)
{
	struct io_splice *sp = &req->splice;
	struct file *in = sp->file_in;
	struct file *out = sp->file_out;
	unsigned int flags = sp->flags & ~SPLICE_F_FD_IN_FIXED;
	loff_t *poff_in, *poff_out;
	long ret = 0;

	if (issue_flags & IO_URING_F_NONBLOCK)
		return -EAGAIN;

	poff_in = (sp->off_in == -1) ? NULL : &sp->off_in;
	poff_out = (sp->off_out == -1) ? NULL : &sp->off_out;

	if (sp->len)
		ret = do_splice(in, poff_in, out, poff_out, sp->len, flags);

	if (!(sp->flags & SPLICE_F_FD_IN_FIXED))
		io_put_file(in);
	req->flags &= ~REQ_F_NEED_CLEANUP;

	if (ret != sp->len)
		req_set_fail(req);
	io_req_complete(req, ret);
	return 0;
}

/*
 * IORING_OP_NOP just posts a completion event, nothing else.
 */
static int io_nop(struct io_kiocb *req, unsigned int issue_flags)
{
	struct io_ring_ctx *ctx = req->ctx;

	if (unlikely(ctx->flags & IORING_SETUP_IOPOLL))
		return -EINVAL;

	__io_req_complete(req, issue_flags, 0, 0);
	return 0;
}

static int io_fsync_prep(struct io_kiocb *req, const struct io_uring_sqe *sqe)
{
	struct io_ring_ctx *ctx = req->ctx;

	if (!req->file)
		return -EBADF;

	if (unlikely(ctx->flags & IORING_SETUP_IOPOLL))
		return -EINVAL;
	if (unlikely(sqe->addr || sqe->ioprio || sqe->buf_index))
		return -EINVAL;

	req->sync.flags = READ_ONCE(sqe->fsync_flags);
	if (unlikely(req->sync.flags & ~IORING_FSYNC_DATASYNC))
		return -EINVAL;

	req->sync.off = READ_ONCE(sqe->off);
	req->sync.len = READ_ONCE(sqe->len);
	return 0;
}

static int io_fsync(struct io_kiocb *req, unsigned int issue_flags)
{
	loff_t end = req->sync.off + req->sync.len;
	int ret;

	/* fsync always requires a blocking context */
	if (issue_flags & IO_URING_F_NONBLOCK)
		return -EAGAIN;

	ret = vfs_fsync_range(req->file, req->sync.off,
				end > 0 ? end : LLONG_MAX,
				req->sync.flags & IORING_FSYNC_DATASYNC);
	if (ret < 0)
		req_set_fail(req);
	io_req_complete(req, ret);
	return 0;
}

static int io_fallocate_prep(struct io_kiocb *req,
			     const struct io_uring_sqe *sqe)
{
	if (sqe->ioprio || sqe->buf_index || sqe->rw_flags)
		return -EINVAL;
	if (unlikely(req->ctx->flags & IORING_SETUP_IOPOLL))
		return -EINVAL;

	req->sync.off = READ_ONCE(sqe->off);
	req->sync.len = READ_ONCE(sqe->addr);
	req->sync.mode = READ_ONCE(sqe->len);
	return 0;
}

static int io_fallocate(struct io_kiocb *req, unsigned int issue_flags)
{
	int ret;

	/* fallocate always requiring blocking context */
	if (issue_flags & IO_URING_F_NONBLOCK)
		return -EAGAIN;
	ret = vfs_fallocate(req->file, req->sync.mode, req->sync.off,
				req->sync.len);
	if (ret < 0)
		req_set_fail(req);
	io_req_complete(req, ret);
	return 0;
}

static int __io_openat_prep(struct io_kiocb *req, const struct io_uring_sqe *sqe)
{
	const char __user *fname;
	int ret;

	if (unlikely(sqe->ioprio || sqe->buf_index))
		return -EINVAL;
	if (unlikely(req->flags & REQ_F_FIXED_FILE))
		return -EBADF;

	/* open.how should be already initialised */
	if (!(req->open.how.flags & O_PATH) && force_o_largefile())
		req->open.how.flags |= O_LARGEFILE;

	req->open.dfd = READ_ONCE(sqe->fd);
	fname = u64_to_user_ptr(READ_ONCE(sqe->addr));
	req->open.filename = getname(fname);
	if (IS_ERR(req->open.filename)) {
		ret = PTR_ERR(req->open.filename);
		req->open.filename = NULL;
		return ret;
	}
	req->open.nofile = rlimit(RLIMIT_NOFILE);
	req->flags |= REQ_F_NEED_CLEANUP;
	return 0;
}

static int io_openat_prep(struct io_kiocb *req, const struct io_uring_sqe *sqe)
{
	u64 flags, mode;

	if (unlikely(req->ctx->flags & IORING_SETUP_IOPOLL))
		return -EINVAL;
	mode = READ_ONCE(sqe->len);
	flags = READ_ONCE(sqe->open_flags);
	req->open.how = build_open_how(flags, mode);
	return __io_openat_prep(req, sqe);
}

static int io_openat2_prep(struct io_kiocb *req, const struct io_uring_sqe *sqe)
{
	struct open_how __user *how;
	size_t len;
	int ret;

	if (unlikely(req->ctx->flags & IORING_SETUP_IOPOLL))
		return -EINVAL;
	how = u64_to_user_ptr(READ_ONCE(sqe->addr2));
	len = READ_ONCE(sqe->len);
	if (len < OPEN_HOW_SIZE_VER0)
		return -EINVAL;

	ret = copy_struct_from_user(&req->open.how, sizeof(req->open.how), how,
					len);
	if (ret)
		return ret;

	return __io_openat_prep(req, sqe);
}

static int io_openat2(struct io_kiocb *req, unsigned int issue_flags)
{
	struct open_flags op;
	struct file *file;
	bool nonblock_set;
	bool resolve_nonblock;
	int ret;

	ret = build_open_flags(&req->open.how, &op);
	if (ret)
		goto err;
	nonblock_set = op.open_flag & O_NONBLOCK;
	resolve_nonblock = req->open.how.resolve & RESOLVE_CACHED;
	if (issue_flags & IO_URING_F_NONBLOCK) {
		/*
		 * Don't bother trying for O_TRUNC, O_CREAT, or O_TMPFILE open,
		 * it'll always -EAGAIN
		 */
		if (req->open.how.flags & (O_TRUNC | O_CREAT | O_TMPFILE))
			return -EAGAIN;
		op.lookup_flags |= LOOKUP_CACHED;
		op.open_flag |= O_NONBLOCK;
	}

	ret = __get_unused_fd_flags(req->open.how.flags, req->open.nofile);
	if (ret < 0)
		goto err;

	file = do_filp_open(req->open.dfd, req->open.filename, &op);
	if (IS_ERR(file)) {
		/*
		 * We could hang on to this 'fd' on retrying, but seems like
		 * marginal gain for something that is now known to be a slower
		 * path. So just put it, and we'll get a new one when we retry.
		 */
		put_unused_fd(ret);

		ret = PTR_ERR(file);
		/* only retry if RESOLVE_CACHED wasn't already set by application */
		if (ret == -EAGAIN &&
		    (!resolve_nonblock && (issue_flags & IO_URING_F_NONBLOCK)))
			return -EAGAIN;
		goto err;
	}

	if ((issue_flags & IO_URING_F_NONBLOCK) && !nonblock_set)
		file->f_flags &= ~O_NONBLOCK;
	fsnotify_open(file);
	fd_install(ret, file);
err:
	putname(req->open.filename);
	req->flags &= ~REQ_F_NEED_CLEANUP;
	if (ret < 0)
		req_set_fail(req);
	__io_req_complete(req, issue_flags, ret, 0);
	return 0;
}

static int io_openat(struct io_kiocb *req, unsigned int issue_flags)
{
	return io_openat2(req, issue_flags);
}

static int io_remove_buffers_prep(struct io_kiocb *req,
				  const struct io_uring_sqe *sqe)
{
	struct io_provide_buf *p = &req->pbuf;
	u64 tmp;

	if (sqe->ioprio || sqe->rw_flags || sqe->addr || sqe->len || sqe->off)
		return -EINVAL;

	tmp = READ_ONCE(sqe->fd);
	if (!tmp || tmp > USHRT_MAX)
		return -EINVAL;

	memset(p, 0, sizeof(*p));
	p->nbufs = tmp;
	p->bgid = READ_ONCE(sqe->buf_group);
	return 0;
}

static int __io_remove_buffers(struct io_ring_ctx *ctx, struct io_buffer *buf,
			       int bgid, unsigned nbufs)
{
	unsigned i = 0;

	/* shouldn't happen */
	if (!nbufs)
		return 0;

	/* the head kbuf is the list itself */
	while (!list_empty(&buf->list)) {
		struct io_buffer *nxt;

		nxt = list_first_entry(&buf->list, struct io_buffer, list);
		list_del(&nxt->list);
		kfree(nxt);
		if (++i == nbufs)
			return i;
	}
	i++;
	kfree(buf);
	xa_erase(&ctx->io_buffers, bgid);

	return i;
}

static int io_remove_buffers(struct io_kiocb *req, unsigned int issue_flags)
{
	struct io_provide_buf *p = &req->pbuf;
	struct io_ring_ctx *ctx = req->ctx;
	struct io_buffer *head;
	int ret = 0;
	bool force_nonblock = issue_flags & IO_URING_F_NONBLOCK;

	io_ring_submit_lock(ctx, !force_nonblock);

	lockdep_assert_held(&ctx->uring_lock);

	ret = -ENOENT;
	head = xa_load(&ctx->io_buffers, p->bgid);
	if (head)
		ret = __io_remove_buffers(ctx, head, p->bgid, p->nbufs);
	if (ret < 0)
		req_set_fail(req);

	/* complete before unlock, IOPOLL may need the lock */
	__io_req_complete(req, issue_flags, ret, 0);
	io_ring_submit_unlock(ctx, !force_nonblock);
	return 0;
}

static int io_provide_buffers_prep(struct io_kiocb *req,
				   const struct io_uring_sqe *sqe)
{
	unsigned long size, tmp_check;
	struct io_provide_buf *p = &req->pbuf;
	u64 tmp;

	if (sqe->ioprio || sqe->rw_flags)
		return -EINVAL;

	tmp = READ_ONCE(sqe->fd);
	if (!tmp || tmp > USHRT_MAX)
		return -E2BIG;
	p->nbufs = tmp;
	p->addr = READ_ONCE(sqe->addr);
	p->len = READ_ONCE(sqe->len);

	if (check_mul_overflow((unsigned long)p->len, (unsigned long)p->nbufs,
				&size))
		return -EOVERFLOW;
	if (check_add_overflow((unsigned long)p->addr, size, &tmp_check))
		return -EOVERFLOW;

	size = (unsigned long)p->len * p->nbufs;
	if (!access_ok(u64_to_user_ptr(p->addr), size))
		return -EFAULT;

	p->bgid = READ_ONCE(sqe->buf_group);
	tmp = READ_ONCE(sqe->off);
	if (tmp > USHRT_MAX)
		return -E2BIG;
	p->bid = tmp;
	return 0;
}

static int io_add_buffers(struct io_provide_buf *pbuf, struct io_buffer **head)
{
	struct io_buffer *buf;
	u64 addr = pbuf->addr;
	int i, bid = pbuf->bid;

	for (i = 0; i < pbuf->nbufs; i++) {
		buf = kmalloc(sizeof(*buf), GFP_KERNEL);
		if (!buf)
			break;

		buf->addr = addr;
		buf->len = min_t(__u32, pbuf->len, MAX_RW_COUNT);
		buf->bid = bid;
		addr += pbuf->len;
		bid++;
		if (!*head) {
			INIT_LIST_HEAD(&buf->list);
			*head = buf;
		} else {
			list_add_tail(&buf->list, &(*head)->list);
		}
	}

	return i ? i : -ENOMEM;
}

static int io_provide_buffers(struct io_kiocb *req, unsigned int issue_flags)
{
	struct io_provide_buf *p = &req->pbuf;
	struct io_ring_ctx *ctx = req->ctx;
	struct io_buffer *head, *list;
	int ret = 0;
	bool force_nonblock = issue_flags & IO_URING_F_NONBLOCK;

	io_ring_submit_lock(ctx, !force_nonblock);

	lockdep_assert_held(&ctx->uring_lock);

	list = head = xa_load(&ctx->io_buffers, p->bgid);

	ret = io_add_buffers(p, &head);
	if (ret >= 0 && !list) {
		ret = xa_insert(&ctx->io_buffers, p->bgid, head, GFP_KERNEL);
		if (ret < 0)
			__io_remove_buffers(ctx, head, p->bgid, -1U);
	}
	if (ret < 0)
		req_set_fail(req);
	/* complete before unlock, IOPOLL may need the lock */
	__io_req_complete(req, issue_flags, ret, 0);
	io_ring_submit_unlock(ctx, !force_nonblock);
	return 0;
}

static int io_epoll_ctl_prep(struct io_kiocb *req,
			     const struct io_uring_sqe *sqe)
{
#if defined(CONFIG_EPOLL)
	if (sqe->ioprio || sqe->buf_index)
		return -EINVAL;
	if (unlikely(req->ctx->flags & IORING_SETUP_IOPOLL))
		return -EINVAL;

	req->epoll.epfd = READ_ONCE(sqe->fd);
	req->epoll.op = READ_ONCE(sqe->len);
	req->epoll.fd = READ_ONCE(sqe->off);

	if (ep_op_has_event(req->epoll.op)) {
		struct epoll_event __user *ev;

		ev = u64_to_user_ptr(READ_ONCE(sqe->addr));
		if (copy_from_user(&req->epoll.event, ev, sizeof(*ev)))
			return -EFAULT;
	}

	return 0;
#else
	return -EOPNOTSUPP;
#endif
}

static int io_epoll_ctl(struct io_kiocb *req, unsigned int issue_flags)
{
#if defined(CONFIG_EPOLL)
	struct io_epoll *ie = &req->epoll;
	int ret;
	bool force_nonblock = issue_flags & IO_URING_F_NONBLOCK;

	ret = do_epoll_ctl(ie->epfd, ie->op, ie->fd, &ie->event, force_nonblock);
	if (force_nonblock && ret == -EAGAIN)
		return -EAGAIN;

	if (ret < 0)
		req_set_fail(req);
	__io_req_complete(req, issue_flags, ret, 0);
	return 0;
#else
	return -EOPNOTSUPP;
#endif
}

static int io_madvise_prep(struct io_kiocb *req, const struct io_uring_sqe *sqe)
{
#if defined(CONFIG_ADVISE_SYSCALLS) && defined(CONFIG_MMU)
	if (sqe->ioprio || sqe->buf_index || sqe->off)
		return -EINVAL;
	if (unlikely(req->ctx->flags & IORING_SETUP_IOPOLL))
		return -EINVAL;

	req->madvise.addr = READ_ONCE(sqe->addr);
	req->madvise.len = READ_ONCE(sqe->len);
	req->madvise.advice = READ_ONCE(sqe->fadvise_advice);
	return 0;
#else
	return -EOPNOTSUPP;
#endif
}

static int io_madvise(struct io_kiocb *req, unsigned int issue_flags)
{
#if defined(CONFIG_ADVISE_SYSCALLS) && defined(CONFIG_MMU)
	struct io_madvise *ma = &req->madvise;
	int ret;

	if (issue_flags & IO_URING_F_NONBLOCK)
		return -EAGAIN;

	ret = do_madvise(current->mm, ma->addr, ma->len, ma->advice);
	if (ret < 0)
		req_set_fail(req);
	io_req_complete(req, ret);
	return 0;
#else
	return -EOPNOTSUPP;
#endif
}

static int io_fadvise_prep(struct io_kiocb *req, const struct io_uring_sqe *sqe)
{
	if (sqe->ioprio || sqe->buf_index || sqe->addr)
		return -EINVAL;
	if (unlikely(req->ctx->flags & IORING_SETUP_IOPOLL))
		return -EINVAL;

	req->fadvise.offset = READ_ONCE(sqe->off);
	req->fadvise.len = READ_ONCE(sqe->len);
	req->fadvise.advice = READ_ONCE(sqe->fadvise_advice);
	return 0;
}

static int io_fadvise(struct io_kiocb *req, unsigned int issue_flags)
{
	struct io_fadvise *fa = &req->fadvise;
	int ret;

	if (issue_flags & IO_URING_F_NONBLOCK) {
		switch (fa->advice) {
		case POSIX_FADV_NORMAL:
		case POSIX_FADV_RANDOM:
		case POSIX_FADV_SEQUENTIAL:
			break;
		default:
			return -EAGAIN;
		}
	}

	ret = vfs_fadvise(req->file, fa->offset, fa->len, fa->advice);
	if (ret < 0)
		req_set_fail(req);
	__io_req_complete(req, issue_flags, ret, 0);
	return 0;
}

static int io_statx_prep(struct io_kiocb *req, const struct io_uring_sqe *sqe)
{
	if (unlikely(req->ctx->flags & IORING_SETUP_IOPOLL))
		return -EINVAL;
	if (sqe->ioprio || sqe->buf_index)
		return -EINVAL;
	if (req->flags & REQ_F_FIXED_FILE)
		return -EBADF;

	req->statx.dfd = READ_ONCE(sqe->fd);
	req->statx.mask = READ_ONCE(sqe->len);
	req->statx.filename = u64_to_user_ptr(READ_ONCE(sqe->addr));
	req->statx.buffer = u64_to_user_ptr(READ_ONCE(sqe->addr2));
	req->statx.flags = READ_ONCE(sqe->statx_flags);

	return 0;
}

static int io_statx(struct io_kiocb *req, unsigned int issue_flags)
{
	struct io_statx *ctx = &req->statx;
	int ret;

	if (issue_flags & IO_URING_F_NONBLOCK)
		return -EAGAIN;

	ret = do_statx(ctx->dfd, ctx->filename, ctx->flags, ctx->mask,
		       ctx->buffer);

	if (ret < 0)
		req_set_fail(req);
	io_req_complete(req, ret);
	return 0;
}

static int io_close_prep(struct io_kiocb *req, const struct io_uring_sqe *sqe)
{
	if (unlikely(req->ctx->flags & IORING_SETUP_IOPOLL))
		return -EINVAL;
	if (sqe->ioprio || sqe->off || sqe->addr || sqe->len ||
	    sqe->rw_flags || sqe->buf_index)
		return -EINVAL;
	if (req->flags & REQ_F_FIXED_FILE)
		return -EBADF;

	req->close.fd = READ_ONCE(sqe->fd);
	return 0;
}

static int io_close(struct io_kiocb *req, unsigned int issue_flags)
{
	struct files_struct *files = current->files;
	struct io_close *close = &req->close;
	struct fdtable *fdt;
	struct file *file = NULL;
	int ret = -EBADF;

	spin_lock(&files->file_lock);
	fdt = files_fdtable(files);
	if (close->fd >= fdt->max_fds) {
		spin_unlock(&files->file_lock);
		goto err;
	}
	file = fdt->fd[close->fd];
	if (!file || file->f_op == &io_uring_fops) {
		spin_unlock(&files->file_lock);
		file = NULL;
		goto err;
	}

	/* if the file has a flush method, be safe and punt to async */
	if (file->f_op->flush && (issue_flags & IO_URING_F_NONBLOCK)) {
		spin_unlock(&files->file_lock);
		return -EAGAIN;
	}

	ret = __close_fd_get_file(close->fd, &file);
	spin_unlock(&files->file_lock);
	if (ret < 0) {
		if (ret == -ENOENT)
			ret = -EBADF;
		goto err;
	}

	/* No ->flush() or already async, safely close from here */
	ret = filp_close(file, current->files);
err:
	if (ret < 0)
		req_set_fail(req);
	if (file)
		fput(file);
	__io_req_complete(req, issue_flags, ret, 0);
	return 0;
}

static int io_sfr_prep(struct io_kiocb *req, const struct io_uring_sqe *sqe)
{
	struct io_ring_ctx *ctx = req->ctx;

	if (unlikely(ctx->flags & IORING_SETUP_IOPOLL))
		return -EINVAL;
	if (unlikely(sqe->addr || sqe->ioprio || sqe->buf_index))
		return -EINVAL;

	req->sync.off = READ_ONCE(sqe->off);
	req->sync.len = READ_ONCE(sqe->len);
	req->sync.flags = READ_ONCE(sqe->sync_range_flags);
	return 0;
}

static int io_sync_file_range(struct io_kiocb *req, unsigned int issue_flags)
{
	int ret;

	/* sync_file_range always requires a blocking context */
	if (issue_flags & IO_URING_F_NONBLOCK)
		return -EAGAIN;

	ret = sync_file_range(req->file, req->sync.off, req->sync.len,
				req->sync.flags);
	if (ret < 0)
		req_set_fail(req);
	io_req_complete(req, ret);
	return 0;
}

#if defined(CONFIG_NET)
static int io_setup_async_msg(struct io_kiocb *req,
			      struct io_async_msghdr *kmsg)
{
	struct io_async_msghdr *async_msg = req->async_data;

	if (async_msg)
		return -EAGAIN;
	if (io_alloc_async_data(req)) {
		kfree(kmsg->free_iov);
		return -ENOMEM;
	}
	async_msg = req->async_data;
	req->flags |= REQ_F_NEED_CLEANUP;
	memcpy(async_msg, kmsg, sizeof(*kmsg));
	async_msg->msg.msg_name = &async_msg->addr;
	/* if were using fast_iov, set it to the new one */
	if (!async_msg->free_iov)
		async_msg->msg.msg_iter.iov = async_msg->fast_iov;

	return -EAGAIN;
}

static int io_sendmsg_copy_hdr(struct io_kiocb *req,
			       struct io_async_msghdr *iomsg)
{
	iomsg->msg.msg_name = &iomsg->addr;
	iomsg->free_iov = iomsg->fast_iov;
	return sendmsg_copy_msghdr(&iomsg->msg, req->sr_msg.umsg,
				   req->sr_msg.msg_flags, &iomsg->free_iov);
}

static int io_sendmsg_prep_async(struct io_kiocb *req)
{
	int ret;

	ret = io_sendmsg_copy_hdr(req, req->async_data);
	if (!ret)
		req->flags |= REQ_F_NEED_CLEANUP;
	return ret;
}

static int io_sendmsg_prep(struct io_kiocb *req, const struct io_uring_sqe *sqe)
{
	struct io_sr_msg *sr = &req->sr_msg;

	if (unlikely(req->ctx->flags & IORING_SETUP_IOPOLL))
		return -EINVAL;

	sr->umsg = u64_to_user_ptr(READ_ONCE(sqe->addr));
	sr->len = READ_ONCE(sqe->len);
	sr->msg_flags = READ_ONCE(sqe->msg_flags) | MSG_NOSIGNAL;
	if (sr->msg_flags & MSG_DONTWAIT)
		req->flags |= REQ_F_NOWAIT;

#ifdef CONFIG_COMPAT
	if (req->ctx->compat)
		sr->msg_flags |= MSG_CMSG_COMPAT;
#endif
	return 0;
}

static int io_sendmsg(struct io_kiocb *req, unsigned int issue_flags)
{
	struct io_async_msghdr iomsg, *kmsg;
	struct socket *sock;
	unsigned flags;
	int min_ret = 0;
	int ret;

	sock = sock_from_file(req->file);
	if (unlikely(!sock))
		return -ENOTSOCK;

	kmsg = req->async_data;
	if (!kmsg) {
		ret = io_sendmsg_copy_hdr(req, &iomsg);
		if (ret)
			return ret;
		kmsg = &iomsg;
	}

	flags = req->sr_msg.msg_flags;
	if (issue_flags & IO_URING_F_NONBLOCK)
		flags |= MSG_DONTWAIT;
	if (flags & MSG_WAITALL)
		min_ret = iov_iter_count(&kmsg->msg.msg_iter);

	ret = __sys_sendmsg_sock(sock, &kmsg->msg, flags);
	if ((issue_flags & IO_URING_F_NONBLOCK) && ret == -EAGAIN)
		return io_setup_async_msg(req, kmsg);
	if (ret == -ERESTARTSYS)
		ret = -EINTR;

	/* fast path, check for non-NULL to avoid function call */
	if (kmsg->free_iov)
		kfree(kmsg->free_iov);
	req->flags &= ~REQ_F_NEED_CLEANUP;
	if (ret < min_ret)
		req_set_fail(req);
	__io_req_complete(req, issue_flags, ret, 0);
	return 0;
}

static int io_send(struct io_kiocb *req, unsigned int issue_flags)
{
	struct io_sr_msg *sr = &req->sr_msg;
	struct msghdr msg;
	struct iovec iov;
	struct socket *sock;
	unsigned flags;
	int min_ret = 0;
	int ret;

	sock = sock_from_file(req->file);
	if (unlikely(!sock))
		return -ENOTSOCK;

	ret = import_single_range(WRITE, sr->buf, sr->len, &iov, &msg.msg_iter);
	if (unlikely(ret))
		return ret;

	msg.msg_name = NULL;
	msg.msg_control = NULL;
	msg.msg_controllen = 0;
	msg.msg_namelen = 0;

	flags = req->sr_msg.msg_flags;
	if (issue_flags & IO_URING_F_NONBLOCK)
		flags |= MSG_DONTWAIT;
	if (flags & MSG_WAITALL)
		min_ret = iov_iter_count(&msg.msg_iter);

	msg.msg_flags = flags;
	ret = sock_sendmsg(sock, &msg);
	if ((issue_flags & IO_URING_F_NONBLOCK) && ret == -EAGAIN)
		return -EAGAIN;
	if (ret == -ERESTARTSYS)
		ret = -EINTR;

	if (ret < min_ret)
		req_set_fail(req);
	__io_req_complete(req, issue_flags, ret, 0);
	return 0;
}

static int __io_recvmsg_copy_hdr(struct io_kiocb *req,
				 struct io_async_msghdr *iomsg)
{
	struct io_sr_msg *sr = &req->sr_msg;
	struct iovec __user *uiov;
	size_t iov_len;
	int ret;

	ret = __copy_msghdr_from_user(&iomsg->msg, sr->umsg,
					&iomsg->uaddr, &uiov, &iov_len);
	if (ret)
		return ret;

	if (req->flags & REQ_F_BUFFER_SELECT) {
		if (iov_len > 1)
			return -EINVAL;
		if (copy_from_user(iomsg->fast_iov, uiov, sizeof(*uiov)))
			return -EFAULT;
		sr->len = iomsg->fast_iov[0].iov_len;
		iomsg->free_iov = NULL;
	} else {
		iomsg->free_iov = iomsg->fast_iov;
		ret = __import_iovec(READ, uiov, iov_len, UIO_FASTIOV,
				     &iomsg->free_iov, &iomsg->msg.msg_iter,
				     false);
		if (ret > 0)
			ret = 0;
	}

	return ret;
}

#ifdef CONFIG_COMPAT
static int __io_compat_recvmsg_copy_hdr(struct io_kiocb *req,
					struct io_async_msghdr *iomsg)
{
	struct io_sr_msg *sr = &req->sr_msg;
	struct compat_iovec __user *uiov;
	compat_uptr_t ptr;
	compat_size_t len;
	int ret;

	ret = __get_compat_msghdr(&iomsg->msg, sr->umsg_compat, &iomsg->uaddr,
				  &ptr, &len);
	if (ret)
		return ret;

	uiov = compat_ptr(ptr);
	if (req->flags & REQ_F_BUFFER_SELECT) {
		compat_ssize_t clen;

		if (len > 1)
			return -EINVAL;
		if (!access_ok(uiov, sizeof(*uiov)))
			return -EFAULT;
		if (__get_user(clen, &uiov->iov_len))
			return -EFAULT;
		if (clen < 0)
			return -EINVAL;
		sr->len = clen;
		iomsg->free_iov = NULL;
	} else {
		iomsg->free_iov = iomsg->fast_iov;
		ret = __import_iovec(READ, (struct iovec __user *)uiov, len,
				   UIO_FASTIOV, &iomsg->free_iov,
				   &iomsg->msg.msg_iter, true);
		if (ret < 0)
			return ret;
	}

	return 0;
}
#endif

static int io_recvmsg_copy_hdr(struct io_kiocb *req,
			       struct io_async_msghdr *iomsg)
{
	iomsg->msg.msg_name = &iomsg->addr;

#ifdef CONFIG_COMPAT
	if (req->ctx->compat)
		return __io_compat_recvmsg_copy_hdr(req, iomsg);
#endif

	return __io_recvmsg_copy_hdr(req, iomsg);
}

static struct io_buffer *io_recv_buffer_select(struct io_kiocb *req,
					       bool needs_lock)
{
	struct io_sr_msg *sr = &req->sr_msg;
	struct io_buffer *kbuf;

	kbuf = io_buffer_select(req, &sr->len, sr->bgid, sr->kbuf, needs_lock);
	if (IS_ERR(kbuf))
		return kbuf;

	sr->kbuf = kbuf;
	req->flags |= REQ_F_BUFFER_SELECTED;
	return kbuf;
}

static inline unsigned int io_put_recv_kbuf(struct io_kiocb *req)
{
	return io_put_kbuf(req, req->sr_msg.kbuf);
}

static int io_recvmsg_prep_async(struct io_kiocb *req)
{
	int ret;

	ret = io_recvmsg_copy_hdr(req, req->async_data);
	if (!ret)
		req->flags |= REQ_F_NEED_CLEANUP;
	return ret;
}

static int io_recvmsg_prep(struct io_kiocb *req, const struct io_uring_sqe *sqe)
{
	struct io_sr_msg *sr = &req->sr_msg;

	if (unlikely(req->ctx->flags & IORING_SETUP_IOPOLL))
		return -EINVAL;

	sr->umsg = u64_to_user_ptr(READ_ONCE(sqe->addr));
	sr->len = READ_ONCE(sqe->len);
	sr->bgid = READ_ONCE(sqe->buf_group);
	sr->msg_flags = READ_ONCE(sqe->msg_flags) | MSG_NOSIGNAL;
	if (sr->msg_flags & MSG_DONTWAIT)
		req->flags |= REQ_F_NOWAIT;

#ifdef CONFIG_COMPAT
	if (req->ctx->compat)
		sr->msg_flags |= MSG_CMSG_COMPAT;
#endif
	return 0;
}

static int io_recvmsg(struct io_kiocb *req, unsigned int issue_flags)
{
	struct io_async_msghdr iomsg, *kmsg;
	struct socket *sock;
	struct io_buffer *kbuf;
	unsigned flags;
	int min_ret = 0;
	int ret, cflags = 0;
	bool force_nonblock = issue_flags & IO_URING_F_NONBLOCK;

	sock = sock_from_file(req->file);
	if (unlikely(!sock))
		return -ENOTSOCK;

	kmsg = req->async_data;
	if (!kmsg) {
		ret = io_recvmsg_copy_hdr(req, &iomsg);
		if (ret)
			return ret;
		kmsg = &iomsg;
	}

	if (req->flags & REQ_F_BUFFER_SELECT) {
		kbuf = io_recv_buffer_select(req, !force_nonblock);
		if (IS_ERR(kbuf))
			return PTR_ERR(kbuf);
		kmsg->fast_iov[0].iov_base = u64_to_user_ptr(kbuf->addr);
		kmsg->fast_iov[0].iov_len = req->sr_msg.len;
		iov_iter_init(&kmsg->msg.msg_iter, READ, kmsg->fast_iov,
				1, req->sr_msg.len);
	}

	flags = req->sr_msg.msg_flags;
	if (force_nonblock)
		flags |= MSG_DONTWAIT;
	if (flags & MSG_WAITALL)
		min_ret = iov_iter_count(&kmsg->msg.msg_iter);

	ret = __sys_recvmsg_sock(sock, &kmsg->msg, req->sr_msg.umsg,
					kmsg->uaddr, flags);
	if (force_nonblock && ret == -EAGAIN)
		return io_setup_async_msg(req, kmsg);
	if (ret == -ERESTARTSYS)
		ret = -EINTR;

	if (req->flags & REQ_F_BUFFER_SELECTED)
		cflags = io_put_recv_kbuf(req);
	/* fast path, check for non-NULL to avoid function call */
	if (kmsg->free_iov)
		kfree(kmsg->free_iov);
	req->flags &= ~REQ_F_NEED_CLEANUP;
	if (ret < min_ret || ((flags & MSG_WAITALL) && (kmsg->msg.msg_flags & (MSG_TRUNC | MSG_CTRUNC))))
		req_set_fail(req);
	__io_req_complete(req, issue_flags, ret, cflags);
	return 0;
}

static int io_recv(struct io_kiocb *req, unsigned int issue_flags)
{
	struct io_buffer *kbuf;
	struct io_sr_msg *sr = &req->sr_msg;
	struct msghdr msg;
	void __user *buf = sr->buf;
	struct socket *sock;
	struct iovec iov;
	unsigned flags;
	int min_ret = 0;
	int ret, cflags = 0;
	bool force_nonblock = issue_flags & IO_URING_F_NONBLOCK;

	sock = sock_from_file(req->file);
	if (unlikely(!sock))
		return -ENOTSOCK;

	if (req->flags & REQ_F_BUFFER_SELECT) {
		kbuf = io_recv_buffer_select(req, !force_nonblock);
		if (IS_ERR(kbuf))
			return PTR_ERR(kbuf);
		buf = u64_to_user_ptr(kbuf->addr);
	}

	ret = import_single_range(READ, buf, sr->len, &iov, &msg.msg_iter);
	if (unlikely(ret))
		goto out_free;

	msg.msg_name = NULL;
	msg.msg_control = NULL;
	msg.msg_controllen = 0;
	msg.msg_namelen = 0;
	msg.msg_iocb = NULL;
	msg.msg_flags = 0;

	flags = req->sr_msg.msg_flags;
	if (force_nonblock)
		flags |= MSG_DONTWAIT;
	if (flags & MSG_WAITALL)
		min_ret = iov_iter_count(&msg.msg_iter);

	ret = sock_recvmsg(sock, &msg, flags);
	if (force_nonblock && ret == -EAGAIN)
		return -EAGAIN;
	if (ret == -ERESTARTSYS)
		ret = -EINTR;
out_free:
	if (req->flags & REQ_F_BUFFER_SELECTED)
		cflags = io_put_recv_kbuf(req);
	if (ret < min_ret || ((flags & MSG_WAITALL) && (msg.msg_flags & (MSG_TRUNC | MSG_CTRUNC))))
		req_set_fail(req);
	__io_req_complete(req, issue_flags, ret, cflags);
	return 0;
}

static int io_accept_prep(struct io_kiocb *req, const struct io_uring_sqe *sqe)
{
	struct io_accept *accept = &req->accept;

	if (unlikely(req->ctx->flags & IORING_SETUP_IOPOLL))
		return -EINVAL;
	if (sqe->ioprio || sqe->len || sqe->buf_index)
		return -EINVAL;

	accept->addr = u64_to_user_ptr(READ_ONCE(sqe->addr));
	accept->addr_len = u64_to_user_ptr(READ_ONCE(sqe->addr2));
	accept->flags = READ_ONCE(sqe->accept_flags);
	accept->nofile = rlimit(RLIMIT_NOFILE);
	return 0;
}

static int io_accept(struct io_kiocb *req, unsigned int issue_flags)
{
	struct io_accept *accept = &req->accept;
	bool force_nonblock = issue_flags & IO_URING_F_NONBLOCK;
	unsigned int file_flags = force_nonblock ? O_NONBLOCK : 0;
	int ret;

	if (req->file->f_flags & O_NONBLOCK)
		req->flags |= REQ_F_NOWAIT;

	ret = __sys_accept4_file(req->file, file_flags, accept->addr,
					accept->addr_len, accept->flags,
					accept->nofile);
	if (ret == -EAGAIN && force_nonblock)
		return -EAGAIN;
	if (ret < 0) {
		if (ret == -ERESTARTSYS)
			ret = -EINTR;
		req_set_fail(req);
	}
	__io_req_complete(req, issue_flags, ret, 0);
	return 0;
}

static int io_connect_prep_async(struct io_kiocb *req)
{
	struct io_async_connect *io = req->async_data;
	struct io_connect *conn = &req->connect;

	return move_addr_to_kernel(conn->addr, conn->addr_len, &io->address);
}

static int io_connect_prep(struct io_kiocb *req, const struct io_uring_sqe *sqe)
{
	struct io_connect *conn = &req->connect;

	if (unlikely(req->ctx->flags & IORING_SETUP_IOPOLL))
		return -EINVAL;
	if (sqe->ioprio || sqe->len || sqe->buf_index || sqe->rw_flags)
		return -EINVAL;

	conn->addr = u64_to_user_ptr(READ_ONCE(sqe->addr));
	conn->addr_len =  READ_ONCE(sqe->addr2);
	return 0;
}

static int io_connect(struct io_kiocb *req, unsigned int issue_flags)
{
	struct io_async_connect __io, *io;
	unsigned file_flags;
	int ret;
	bool force_nonblock = issue_flags & IO_URING_F_NONBLOCK;

	if (req->async_data) {
		io = req->async_data;
	} else {
		ret = move_addr_to_kernel(req->connect.addr,
						req->connect.addr_len,
						&__io.address);
		if (ret)
			goto out;
		io = &__io;
	}

	file_flags = force_nonblock ? O_NONBLOCK : 0;

	ret = __sys_connect_file(req->file, &io->address,
					req->connect.addr_len, file_flags);
	if ((ret == -EAGAIN || ret == -EINPROGRESS) && force_nonblock) {
		if (req->async_data)
			return -EAGAIN;
		if (io_alloc_async_data(req)) {
			ret = -ENOMEM;
			goto out;
		}
		memcpy(req->async_data, &__io, sizeof(__io));
		return -EAGAIN;
	}
	if (ret == -ERESTARTSYS)
		ret = -EINTR;
out:
	if (ret < 0)
		req_set_fail(req);
	__io_req_complete(req, issue_flags, ret, 0);
	return 0;
}
#else /* !CONFIG_NET */
#define IO_NETOP_FN(op)							\
static int io_##op(struct io_kiocb *req, unsigned int issue_flags)	\
{									\
	return -EOPNOTSUPP;						\
}

#define IO_NETOP_PREP(op)						\
IO_NETOP_FN(op)								\
static int io_##op##_prep(struct io_kiocb *req, const struct io_uring_sqe *sqe) \
{									\
	return -EOPNOTSUPP;						\
}									\

#define IO_NETOP_PREP_ASYNC(op)						\
IO_NETOP_PREP(op)							\
static int io_##op##_prep_async(struct io_kiocb *req)			\
{									\
	return -EOPNOTSUPP;						\
}

IO_NETOP_PREP_ASYNC(sendmsg);
IO_NETOP_PREP_ASYNC(recvmsg);
IO_NETOP_PREP_ASYNC(connect);
IO_NETOP_PREP(accept);
IO_NETOP_FN(send);
IO_NETOP_FN(recv);
#endif /* CONFIG_NET */

struct io_poll_table {
	struct poll_table_struct pt;
	struct io_kiocb *req;
	int error;
};

static int __io_async_wake(struct io_kiocb *req, struct io_poll_iocb *poll,
			   __poll_t mask, io_req_tw_func_t func)
{
	/* for instances that support it check for an event match first: */
	if (mask && !(mask & poll->events))
		return 0;

	trace_io_uring_task_add(req->ctx, req->opcode, req->user_data, mask);

	list_del_init(&poll->wait.entry);

	req->result = mask;
	req->io_task_work.func = func;

	/*
	 * If this fails, then the task is exiting. When a task exits, the
	 * work gets canceled, so just cancel this request as well instead
	 * of executing it. We can't safely execute it anyway, as we may not
	 * have the needed state needed for it anyway.
	 */
	io_req_task_work_add(req);
	return 1;
}

static bool io_poll_rewait(struct io_kiocb *req, struct io_poll_iocb *poll)
	__acquires(&req->ctx->completion_lock)
{
	struct io_ring_ctx *ctx = req->ctx;

	if (unlikely(req->task->flags & PF_EXITING))
		WRITE_ONCE(poll->canceled, true);

	if (!req->result && !READ_ONCE(poll->canceled)) {
		struct poll_table_struct pt = { ._key = poll->events };

		req->result = vfs_poll(req->file, &pt) & poll->events;
	}

	spin_lock_irq(&ctx->completion_lock);
	if (!req->result && !READ_ONCE(poll->canceled)) {
		add_wait_queue(poll->head, &poll->wait);
		return true;
	}

	return false;
}

static struct io_poll_iocb *io_poll_get_double(struct io_kiocb *req)
{
	/* pure poll stashes this in ->async_data, poll driven retry elsewhere */
	if (req->opcode == IORING_OP_POLL_ADD)
		return req->async_data;
	return req->apoll->double_poll;
}

static struct io_poll_iocb *io_poll_get_single(struct io_kiocb *req)
{
	if (req->opcode == IORING_OP_POLL_ADD)
		return &req->poll;
	return &req->apoll->poll;
}

static void io_poll_remove_double(struct io_kiocb *req)
	__must_hold(&req->ctx->completion_lock)
{
	struct io_poll_iocb *poll = io_poll_get_double(req);

	lockdep_assert_held(&req->ctx->completion_lock);

	if (poll && poll->head) {
		struct wait_queue_head *head = poll->head;

		spin_lock(&head->lock);
		list_del_init(&poll->wait.entry);
		if (poll->wait.private)
			req_ref_put(req);
		poll->head = NULL;
		spin_unlock(&head->lock);
	}
}

static bool io_poll_complete(struct io_kiocb *req, __poll_t mask)
	__must_hold(&req->ctx->completion_lock)
{
	struct io_ring_ctx *ctx = req->ctx;
	unsigned flags = IORING_CQE_F_MORE;
	int error;

	if (READ_ONCE(req->poll.canceled)) {
		error = -ECANCELED;
		req->poll.events |= EPOLLONESHOT;
	} else {
		error = mangle_poll(mask);
	}
	if (req->poll.events & EPOLLONESHOT)
		flags = 0;
	if (!io_cqring_fill_event(ctx, req->user_data, error, flags)) {
		io_poll_remove_waitqs(req);
		req->poll.done = true;
		flags = 0;
	}
	if (flags & IORING_CQE_F_MORE)
		ctx->cq_extra++;

	io_commit_cqring(ctx);
	return !(flags & IORING_CQE_F_MORE);
}

static void io_poll_task_func(struct io_kiocb *req)
{
	struct io_ring_ctx *ctx = req->ctx;
	struct io_kiocb *nxt;

	if (io_poll_rewait(req, &req->poll)) {
		spin_unlock_irq(&ctx->completion_lock);
	} else {
		bool done;

		done = io_poll_complete(req, req->result);
		if (done) {
			hash_del(&req->hash_node);
		} else {
			req->result = 0;
			add_wait_queue(req->poll.head, &req->poll.wait);
		}
		spin_unlock_irq(&ctx->completion_lock);
		io_cqring_ev_posted(ctx);

		if (done) {
			nxt = io_put_req_find_next(req);
			if (nxt)
				io_req_task_submit(nxt);
		}
	}
}

static int io_poll_double_wake(struct wait_queue_entry *wait, unsigned mode,
			       int sync, void *key)
{
	struct io_kiocb *req = wait->private;
	struct io_poll_iocb *poll = io_poll_get_single(req);
	__poll_t mask = key_to_poll(key);

	/* for instances that support it check for an event match first: */
	if (mask && !(mask & poll->events))
		return 0;
	if (!(poll->events & EPOLLONESHOT))
		return poll->wait.func(&poll->wait, mode, sync, key);

	list_del_init(&wait->entry);

	if (poll->head) {
		bool done;

		spin_lock(&poll->head->lock);
		done = list_empty(&poll->wait.entry);
		if (!done)
			list_del_init(&poll->wait.entry);
		/* make sure double remove sees this as being gone */
		wait->private = NULL;
		spin_unlock(&poll->head->lock);
		if (!done) {
			/* use wait func handler, so it matches the rq type */
			poll->wait.func(&poll->wait, mode, sync, key);
		}
	}
	req_ref_put(req);
	return 1;
}

static void io_init_poll_iocb(struct io_poll_iocb *poll, __poll_t events,
			      wait_queue_func_t wake_func)
{
	poll->head = NULL;
	poll->done = false;
	poll->canceled = false;
#define IO_POLL_UNMASK	(EPOLLERR|EPOLLHUP|EPOLLNVAL|EPOLLRDHUP)
	/* mask in events that we always want/need */
	poll->events = events | IO_POLL_UNMASK;
	INIT_LIST_HEAD(&poll->wait.entry);
	init_waitqueue_func_entry(&poll->wait, wake_func);
}

static void __io_queue_proc(struct io_poll_iocb *poll, struct io_poll_table *pt,
			    struct wait_queue_head *head,
			    struct io_poll_iocb **poll_ptr)
{
	struct io_kiocb *req = pt->req;

	/*
	 * If poll->head is already set, it's because the file being polled
	 * uses multiple waitqueues for poll handling (eg one for read, one
	 * for write). Setup a separate io_poll_iocb if this happens.
	 */
	if (unlikely(poll->head)) {
		struct io_poll_iocb *poll_one = poll;

		/* already have a 2nd entry, fail a third attempt */
		if (*poll_ptr) {
			pt->error = -EINVAL;
			return;
		}
		/*
		 * Can't handle multishot for double wait for now, turn it
		 * into one-shot mode.
		 */
		if (!(poll_one->events & EPOLLONESHOT))
			poll_one->events |= EPOLLONESHOT;
		/* double add on the same waitqueue head, ignore */
		if (poll_one->head == head)
			return;
		poll = kmalloc(sizeof(*poll), GFP_ATOMIC);
		if (!poll) {
			pt->error = -ENOMEM;
			return;
		}
		io_init_poll_iocb(poll, poll_one->events, io_poll_double_wake);
		req_ref_get(req);
		poll->wait.private = req;
		*poll_ptr = poll;
	}

	pt->error = 0;
	poll->head = head;

	if (poll->events & EPOLLEXCLUSIVE)
		add_wait_queue_exclusive(head, &poll->wait);
	else
		add_wait_queue(head, &poll->wait);
}

static void io_async_queue_proc(struct file *file, struct wait_queue_head *head,
			       struct poll_table_struct *p)
{
	struct io_poll_table *pt = container_of(p, struct io_poll_table, pt);
	struct async_poll *apoll = pt->req->apoll;

	__io_queue_proc(&apoll->poll, pt, head, &apoll->double_poll);
}

static void io_async_task_func(struct io_kiocb *req)
{
	struct async_poll *apoll = req->apoll;
	struct io_ring_ctx *ctx = req->ctx;

	trace_io_uring_task_run(req->ctx, req, req->opcode, req->user_data);

	if (io_poll_rewait(req, &apoll->poll)) {
		spin_unlock_irq(&ctx->completion_lock);
		return;
	}

	hash_del(&req->hash_node);
	io_poll_remove_double(req);
	spin_unlock_irq(&ctx->completion_lock);

	if (!READ_ONCE(apoll->poll.canceled))
		io_req_task_submit(req);
	else
		io_req_complete_failed(req, -ECANCELED);
}

static int io_async_wake(struct wait_queue_entry *wait, unsigned mode, int sync,
			void *key)
{
	struct io_kiocb *req = wait->private;
	struct io_poll_iocb *poll = &req->apoll->poll;

	trace_io_uring_poll_wake(req->ctx, req->opcode, req->user_data,
					key_to_poll(key));

	return __io_async_wake(req, poll, key_to_poll(key), io_async_task_func);
}

static void io_poll_req_insert(struct io_kiocb *req)
{
	struct io_ring_ctx *ctx = req->ctx;
	struct hlist_head *list;

	list = &ctx->cancel_hash[hash_long(req->user_data, ctx->cancel_hash_bits)];
	hlist_add_head(&req->hash_node, list);
}

static __poll_t __io_arm_poll_handler(struct io_kiocb *req,
				      struct io_poll_iocb *poll,
				      struct io_poll_table *ipt, __poll_t mask,
				      wait_queue_func_t wake_func)
	__acquires(&ctx->completion_lock)
{
	struct io_ring_ctx *ctx = req->ctx;
	bool cancel = false;

	INIT_HLIST_NODE(&req->hash_node);
	io_init_poll_iocb(poll, mask, wake_func);
	poll->file = req->file;
	poll->wait.private = req;

	ipt->pt._key = mask;
	ipt->req = req;
	ipt->error = -EINVAL;

	mask = vfs_poll(req->file, &ipt->pt) & poll->events;

	spin_lock_irq(&ctx->completion_lock);
	if (likely(poll->head)) {
		spin_lock(&poll->head->lock);
		if (unlikely(list_empty(&poll->wait.entry))) {
			if (ipt->error)
				cancel = true;
			ipt->error = 0;
			mask = 0;
		}
		if ((mask && (poll->events & EPOLLONESHOT)) || ipt->error)
			list_del_init(&poll->wait.entry);
		else if (cancel)
			WRITE_ONCE(poll->canceled, true);
		else if (!poll->done) /* actually waiting for an event */
			io_poll_req_insert(req);
		spin_unlock(&poll->head->lock);
	}

	return mask;
}

enum {
	IO_APOLL_OK,
	IO_APOLL_ABORTED,
	IO_APOLL_READY
};

static int io_arm_poll_handler(struct io_kiocb *req)
{
	const struct io_op_def *def = &io_op_defs[req->opcode];
	struct io_ring_ctx *ctx = req->ctx;
	struct async_poll *apoll;
	struct io_poll_table ipt;
	__poll_t ret, mask = EPOLLONESHOT | POLLERR | POLLPRI;
	int rw;

	if (!req->file || !file_can_poll(req->file))
		return IO_APOLL_ABORTED;
	if (req->flags & REQ_F_POLLED)
		return IO_APOLL_ABORTED;
	if (!def->pollin && !def->pollout)
		return IO_APOLL_ABORTED;

	if (def->pollin) {
		rw = READ;
		mask |= POLLIN | POLLRDNORM;

		/* If reading from MSG_ERRQUEUE using recvmsg, ignore POLLIN */
		if ((req->opcode == IORING_OP_RECVMSG) &&
		    (req->sr_msg.msg_flags & MSG_ERRQUEUE))
			mask &= ~POLLIN;
	} else {
		rw = WRITE;
		mask |= POLLOUT | POLLWRNORM;
	}

	/* if we can't nonblock try, then no point in arming a poll handler */
	if (!io_file_supports_async(req, rw))
		return IO_APOLL_ABORTED;

	apoll = kmalloc(sizeof(*apoll), GFP_ATOMIC);
	if (unlikely(!apoll))
		return IO_APOLL_ABORTED;
	apoll->double_poll = NULL;
	req->apoll = apoll;
	req->flags |= REQ_F_POLLED;
	ipt.pt._qproc = io_async_queue_proc;

	ret = __io_arm_poll_handler(req, &apoll->poll, &ipt, mask,
					io_async_wake);
	if (ret || ipt.error) {
		io_poll_remove_double(req);
		spin_unlock_irq(&ctx->completion_lock);
		if (ret)
			return IO_APOLL_READY;
		return IO_APOLL_ABORTED;
	}
	spin_unlock_irq(&ctx->completion_lock);
	trace_io_uring_poll_arm(ctx, req, req->opcode, req->user_data,
				mask, apoll->poll.events);
	return IO_APOLL_OK;
}

static bool __io_poll_remove_one(struct io_kiocb *req,
				 struct io_poll_iocb *poll, bool do_cancel)
	__must_hold(&req->ctx->completion_lock)
{
	bool do_complete = false;

	if (!poll->head)
		return false;
	spin_lock(&poll->head->lock);
	if (do_cancel)
		WRITE_ONCE(poll->canceled, true);
	if (!list_empty(&poll->wait.entry)) {
		list_del_init(&poll->wait.entry);
		do_complete = true;
	}
	spin_unlock(&poll->head->lock);
	hash_del(&req->hash_node);
	return do_complete;
}

static bool io_poll_remove_waitqs(struct io_kiocb *req)
	__must_hold(&req->ctx->completion_lock)
{
	bool do_complete;

	io_poll_remove_double(req);
	do_complete = __io_poll_remove_one(req, io_poll_get_single(req), true);

	if (req->opcode != IORING_OP_POLL_ADD && do_complete) {
		/* non-poll requests have submit ref still */
		req_ref_put(req);
	}
	return do_complete;
}

static bool io_poll_remove_one(struct io_kiocb *req)
	__must_hold(&req->ctx->completion_lock)
{
	bool do_complete;

	do_complete = io_poll_remove_waitqs(req);
	if (do_complete) {
		io_cqring_fill_event(req->ctx, req->user_data, -ECANCELED, 0);
		io_commit_cqring(req->ctx);
		req_set_fail(req);
		io_put_req_deferred(req, 1);
	}

	return do_complete;
}

/*
 * Returns true if we found and killed one or more poll requests
 */
static bool io_poll_remove_all(struct io_ring_ctx *ctx, struct task_struct *tsk,
			       bool cancel_all)
{
	struct hlist_node *tmp;
	struct io_kiocb *req;
	int posted = 0, i;

	spin_lock_irq(&ctx->completion_lock);
	for (i = 0; i < (1U << ctx->cancel_hash_bits); i++) {
		struct hlist_head *list;

		list = &ctx->cancel_hash[i];
		hlist_for_each_entry_safe(req, tmp, list, hash_node) {
			if (io_match_task(req, tsk, cancel_all))
				posted += io_poll_remove_one(req);
		}
	}
	spin_unlock_irq(&ctx->completion_lock);

	if (posted)
		io_cqring_ev_posted(ctx);

	return posted != 0;
}

static struct io_kiocb *io_poll_find(struct io_ring_ctx *ctx, __u64 sqe_addr,
				     bool poll_only)
	__must_hold(&ctx->completion_lock)
{
	struct hlist_head *list;
	struct io_kiocb *req;

	list = &ctx->cancel_hash[hash_long(sqe_addr, ctx->cancel_hash_bits)];
	hlist_for_each_entry(req, list, hash_node) {
		if (sqe_addr != req->user_data)
			continue;
		if (poll_only && req->opcode != IORING_OP_POLL_ADD)
			continue;
		return req;
	}
	return NULL;
}

static int io_poll_cancel(struct io_ring_ctx *ctx, __u64 sqe_addr,
			  bool poll_only)
	__must_hold(&ctx->completion_lock)
{
	struct io_kiocb *req;

	req = io_poll_find(ctx, sqe_addr, poll_only);
	if (!req)
		return -ENOENT;
	if (io_poll_remove_one(req))
		return 0;

	return -EALREADY;
}

static __poll_t io_poll_parse_events(const struct io_uring_sqe *sqe,
				     unsigned int flags)
{
	u32 events;

	events = READ_ONCE(sqe->poll32_events);
#ifdef __BIG_ENDIAN
	events = swahw32(events);
#endif
	if (!(flags & IORING_POLL_ADD_MULTI))
		events |= EPOLLONESHOT;
	return demangle_poll(events) | (events & (EPOLLEXCLUSIVE|EPOLLONESHOT));
}

static int io_poll_update_prep(struct io_kiocb *req,
			       const struct io_uring_sqe *sqe)
{
	struct io_poll_update *upd = &req->poll_update;
	u32 flags;

	if (unlikely(req->ctx->flags & IORING_SETUP_IOPOLL))
		return -EINVAL;
	if (sqe->ioprio || sqe->buf_index)
		return -EINVAL;
	flags = READ_ONCE(sqe->len);
	if (flags & ~(IORING_POLL_UPDATE_EVENTS | IORING_POLL_UPDATE_USER_DATA |
		      IORING_POLL_ADD_MULTI))
		return -EINVAL;
	/* meaningless without update */
	if (flags == IORING_POLL_ADD_MULTI)
		return -EINVAL;

	upd->old_user_data = READ_ONCE(sqe->addr);
	upd->update_events = flags & IORING_POLL_UPDATE_EVENTS;
	upd->update_user_data = flags & IORING_POLL_UPDATE_USER_DATA;

	upd->new_user_data = READ_ONCE(sqe->off);
	if (!upd->update_user_data && upd->new_user_data)
		return -EINVAL;
	if (upd->update_events)
		upd->events = io_poll_parse_events(sqe, flags);
	else if (sqe->poll32_events)
		return -EINVAL;

	return 0;
}

static int io_poll_wake(struct wait_queue_entry *wait, unsigned mode, int sync,
			void *key)
{
	struct io_kiocb *req = wait->private;
	struct io_poll_iocb *poll = &req->poll;

	return __io_async_wake(req, poll, key_to_poll(key), io_poll_task_func);
}

static void io_poll_queue_proc(struct file *file, struct wait_queue_head *head,
			       struct poll_table_struct *p)
{
	struct io_poll_table *pt = container_of(p, struct io_poll_table, pt);

	__io_queue_proc(&pt->req->poll, pt, head, (struct io_poll_iocb **) &pt->req->async_data);
}

static int io_poll_add_prep(struct io_kiocb *req, const struct io_uring_sqe *sqe)
{
	struct io_poll_iocb *poll = &req->poll;
	u32 flags;

	if (unlikely(req->ctx->flags & IORING_SETUP_IOPOLL))
		return -EINVAL;
	if (sqe->ioprio || sqe->buf_index || sqe->off || sqe->addr)
		return -EINVAL;
	flags = READ_ONCE(sqe->len);
	if (flags & ~IORING_POLL_ADD_MULTI)
		return -EINVAL;

	poll->events = io_poll_parse_events(sqe, flags);
	return 0;
}

static int io_poll_add(struct io_kiocb *req, unsigned int issue_flags)
{
	struct io_poll_iocb *poll = &req->poll;
	struct io_ring_ctx *ctx = req->ctx;
	struct io_poll_table ipt;
	__poll_t mask;

	ipt.pt._qproc = io_poll_queue_proc;

	mask = __io_arm_poll_handler(req, &req->poll, &ipt, poll->events,
					io_poll_wake);

	if (mask) { /* no async, we'd stolen it */
		ipt.error = 0;
		io_poll_complete(req, mask);
	}
	spin_unlock_irq(&ctx->completion_lock);

	if (mask) {
		io_cqring_ev_posted(ctx);
		if (poll->events & EPOLLONESHOT)
			io_put_req(req);
	}
	return ipt.error;
}

static int io_poll_update(struct io_kiocb *req, unsigned int issue_flags)
{
	struct io_ring_ctx *ctx = req->ctx;
	struct io_kiocb *preq;
	bool completing;
	int ret;

	spin_lock_irq(&ctx->completion_lock);
	preq = io_poll_find(ctx, req->poll_update.old_user_data, true);
	if (!preq) {
		ret = -ENOENT;
		goto err;
	}

	if (!req->poll_update.update_events && !req->poll_update.update_user_data) {
		completing = true;
		ret = io_poll_remove_one(preq) ? 0 : -EALREADY;
		goto err;
	}

	/*
	 * Don't allow racy completion with singleshot, as we cannot safely
	 * update those. For multishot, if we're racing with completion, just
	 * let completion re-add it.
	 */
	completing = !__io_poll_remove_one(preq, &preq->poll, false);
	if (completing && (preq->poll.events & EPOLLONESHOT)) {
		ret = -EALREADY;
		goto err;
	}
	/* we now have a detached poll request. reissue. */
	ret = 0;
err:
	if (ret < 0) {
		spin_unlock_irq(&ctx->completion_lock);
		req_set_fail(req);
		io_req_complete(req, ret);
		return 0;
	}
	/* only mask one event flags, keep behavior flags */
	if (req->poll_update.update_events) {
		preq->poll.events &= ~0xffff;
		preq->poll.events |= req->poll_update.events & 0xffff;
		preq->poll.events |= IO_POLL_UNMASK;
	}
	if (req->poll_update.update_user_data)
		preq->user_data = req->poll_update.new_user_data;
	spin_unlock_irq(&ctx->completion_lock);

	/* complete update request, we're done with it */
	io_req_complete(req, ret);

	if (!completing) {
		ret = io_poll_add(preq, issue_flags);
		if (ret < 0) {
			req_set_fail(preq);
			io_req_complete(preq, ret);
		}
	}
	return 0;
}

static enum hrtimer_restart io_timeout_fn(struct hrtimer *timer)
{
	struct io_timeout_data *data = container_of(timer,
						struct io_timeout_data, timer);
	struct io_kiocb *req = data->req;
	struct io_ring_ctx *ctx = req->ctx;
	unsigned long flags;

	spin_lock_irqsave(&ctx->completion_lock, flags);
	list_del_init(&req->timeout.list);
	atomic_set(&req->ctx->cq_timeouts,
		atomic_read(&req->ctx->cq_timeouts) + 1);

	io_cqring_fill_event(ctx, req->user_data, -ETIME, 0);
	io_commit_cqring(ctx);
	spin_unlock_irqrestore(&ctx->completion_lock, flags);

	io_cqring_ev_posted(ctx);
	req_set_fail(req);
	io_put_req(req);
	return HRTIMER_NORESTART;
}

static struct io_kiocb *io_timeout_extract(struct io_ring_ctx *ctx,
					   __u64 user_data)
	__must_hold(&ctx->completion_lock)
{
	struct io_timeout_data *io;
	struct io_kiocb *req;
	bool found = false;

	list_for_each_entry(req, &ctx->timeout_list, timeout.list) {
		found = user_data == req->user_data;
		if (found)
			break;
	}
	if (!found)
		return ERR_PTR(-ENOENT);

	io = req->async_data;
	if (hrtimer_try_to_cancel(&io->timer) == -1)
		return ERR_PTR(-EALREADY);
	list_del_init(&req->timeout.list);
	return req;
}

static int io_timeout_cancel(struct io_ring_ctx *ctx, __u64 user_data)
	__must_hold(&ctx->completion_lock)
{
	struct io_kiocb *req = io_timeout_extract(ctx, user_data);

	if (IS_ERR(req))
		return PTR_ERR(req);

	req_set_fail(req);
	io_cqring_fill_event(ctx, req->user_data, -ECANCELED, 0);
	io_put_req_deferred(req, 1);
	return 0;
}

static int io_timeout_update(struct io_ring_ctx *ctx, __u64 user_data,
			     struct timespec64 *ts, enum hrtimer_mode mode)
	__must_hold(&ctx->completion_lock)
{
	struct io_kiocb *req = io_timeout_extract(ctx, user_data);
	struct io_timeout_data *data;

	if (IS_ERR(req))
		return PTR_ERR(req);

	req->timeout.off = 0; /* noseq */
	data = req->async_data;
	list_add_tail(&req->timeout.list, &ctx->timeout_list);
	hrtimer_init(&data->timer, CLOCK_MONOTONIC, mode);
	data->timer.function = io_timeout_fn;
	hrtimer_start(&data->timer, timespec64_to_ktime(*ts), mode);
	return 0;
}

static int io_timeout_remove_prep(struct io_kiocb *req,
				  const struct io_uring_sqe *sqe)
{
	struct io_timeout_rem *tr = &req->timeout_rem;

	if (unlikely(req->ctx->flags & IORING_SETUP_IOPOLL))
		return -EINVAL;
	if (unlikely(req->flags & (REQ_F_FIXED_FILE | REQ_F_BUFFER_SELECT)))
		return -EINVAL;
	if (sqe->ioprio || sqe->buf_index || sqe->len)
		return -EINVAL;

	tr->addr = READ_ONCE(sqe->addr);
	tr->flags = READ_ONCE(sqe->timeout_flags);
	if (tr->flags & IORING_TIMEOUT_UPDATE) {
		if (tr->flags & ~(IORING_TIMEOUT_UPDATE|IORING_TIMEOUT_ABS))
			return -EINVAL;
		if (get_timespec64(&tr->ts, u64_to_user_ptr(sqe->addr2)))
			return -EFAULT;
	} else if (tr->flags) {
		/* timeout removal doesn't support flags */
		return -EINVAL;
	}

	return 0;
}

static inline enum hrtimer_mode io_translate_timeout_mode(unsigned int flags)
{
	return (flags & IORING_TIMEOUT_ABS) ? HRTIMER_MODE_ABS
					    : HRTIMER_MODE_REL;
}

/*
 * Remove or update an existing timeout command
 */
static int io_timeout_remove(struct io_kiocb *req, unsigned int issue_flags)
{
	struct io_timeout_rem *tr = &req->timeout_rem;
	struct io_ring_ctx *ctx = req->ctx;
	int ret;

	spin_lock_irq(&ctx->completion_lock);
	if (!(req->timeout_rem.flags & IORING_TIMEOUT_UPDATE))
		ret = io_timeout_cancel(ctx, tr->addr);
	else
		ret = io_timeout_update(ctx, tr->addr, &tr->ts,
					io_translate_timeout_mode(tr->flags));

	io_cqring_fill_event(ctx, req->user_data, ret, 0);
	io_commit_cqring(ctx);
	spin_unlock_irq(&ctx->completion_lock);
	io_cqring_ev_posted(ctx);
	if (ret < 0)
		req_set_fail(req);
	io_put_req(req);
	return 0;
}

static int io_timeout_prep(struct io_kiocb *req, const struct io_uring_sqe *sqe,
			   bool is_timeout_link)
{
	struct io_timeout_data *data;
	unsigned flags;
	u32 off = READ_ONCE(sqe->off);

	if (unlikely(req->ctx->flags & IORING_SETUP_IOPOLL))
		return -EINVAL;
	if (sqe->ioprio || sqe->buf_index || sqe->len != 1)
		return -EINVAL;
	if (off && is_timeout_link)
		return -EINVAL;
	flags = READ_ONCE(sqe->timeout_flags);
	if (flags & ~IORING_TIMEOUT_ABS)
		return -EINVAL;

	req->timeout.off = off;
	if (unlikely(off && !req->ctx->off_timeout_used))
		req->ctx->off_timeout_used = true;

	if (!req->async_data && io_alloc_async_data(req))
		return -ENOMEM;

	data = req->async_data;
	data->req = req;

	if (get_timespec64(&data->ts, u64_to_user_ptr(sqe->addr)))
		return -EFAULT;

	data->mode = io_translate_timeout_mode(flags);
	hrtimer_init(&data->timer, CLOCK_MONOTONIC, data->mode);
	if (is_timeout_link)
		io_req_track_inflight(req);
	return 0;
}

static int io_timeout(struct io_kiocb *req, unsigned int issue_flags)
{
	struct io_ring_ctx *ctx = req->ctx;
	struct io_timeout_data *data = req->async_data;
	struct list_head *entry;
	u32 tail, off = req->timeout.off;

	spin_lock_irq(&ctx->completion_lock);

	/*
	 * sqe->off holds how many events that need to occur for this
	 * timeout event to be satisfied. If it isn't set, then this is
	 * a pure timeout request, sequence isn't used.
	 */
	if (io_is_timeout_noseq(req)) {
		entry = ctx->timeout_list.prev;
		goto add;
	}

	tail = ctx->cached_cq_tail - atomic_read(&ctx->cq_timeouts);
	req->timeout.target_seq = tail + off;

	/* Update the last seq here in case io_flush_timeouts() hasn't.
	 * This is safe because ->completion_lock is held, and submissions
	 * and completions are never mixed in the same ->completion_lock section.
	 */
	ctx->cq_last_tm_flush = tail;

	/*
	 * Insertion sort, ensuring the first entry in the list is always
	 * the one we need first.
	 */
	list_for_each_prev(entry, &ctx->timeout_list) {
		struct io_kiocb *nxt = list_entry(entry, struct io_kiocb,
						  timeout.list);

		if (io_is_timeout_noseq(nxt))
			continue;
		/* nxt.seq is behind @tail, otherwise would've been completed */
		if (off >= nxt->timeout.target_seq - tail)
			break;
	}
add:
	list_add(&req->timeout.list, entry);
	data->timer.function = io_timeout_fn;
	hrtimer_start(&data->timer, timespec64_to_ktime(data->ts), data->mode);
	spin_unlock_irq(&ctx->completion_lock);
	return 0;
}

struct io_cancel_data {
	struct io_ring_ctx *ctx;
	u64 user_data;
};

static bool io_cancel_cb(struct io_wq_work *work, void *data)
{
	struct io_kiocb *req = container_of(work, struct io_kiocb, work);
	struct io_cancel_data *cd = data;

	return req->ctx == cd->ctx && req->user_data == cd->user_data;
}

static int io_async_cancel_one(struct io_uring_task *tctx, u64 user_data,
			       struct io_ring_ctx *ctx)
{
	struct io_cancel_data data = { .ctx = ctx, .user_data = user_data, };
	enum io_wq_cancel cancel_ret;
	int ret = 0;

	if (!tctx || !tctx->io_wq)
		return -ENOENT;

	cancel_ret = io_wq_cancel_cb(tctx->io_wq, io_cancel_cb, &data, false);
	switch (cancel_ret) {
	case IO_WQ_CANCEL_OK:
		ret = 0;
		break;
	case IO_WQ_CANCEL_RUNNING:
		ret = -EALREADY;
		break;
	case IO_WQ_CANCEL_NOTFOUND:
		ret = -ENOENT;
		break;
	}

	return ret;
}

static void io_async_find_and_cancel(struct io_ring_ctx *ctx,
				     struct io_kiocb *req, __u64 sqe_addr,
				     int success_ret)
{
	unsigned long flags;
	int ret;

	ret = io_async_cancel_one(req->task->io_uring, sqe_addr, ctx);
	spin_lock_irqsave(&ctx->completion_lock, flags);
	if (ret != -ENOENT)
		goto done;
	ret = io_timeout_cancel(ctx, sqe_addr);
	if (ret != -ENOENT)
		goto done;
	ret = io_poll_cancel(ctx, sqe_addr, false);
done:
	if (!ret)
		ret = success_ret;
	io_cqring_fill_event(ctx, req->user_data, ret, 0);
	io_commit_cqring(ctx);
	spin_unlock_irqrestore(&ctx->completion_lock, flags);
	io_cqring_ev_posted(ctx);

	if (ret < 0)
		req_set_fail(req);
}

static int io_async_cancel_prep(struct io_kiocb *req,
				const struct io_uring_sqe *sqe)
{
	if (unlikely(req->ctx->flags & IORING_SETUP_IOPOLL))
		return -EINVAL;
	if (unlikely(req->flags & (REQ_F_FIXED_FILE | REQ_F_BUFFER_SELECT)))
		return -EINVAL;
	if (sqe->ioprio || sqe->off || sqe->len || sqe->cancel_flags)
		return -EINVAL;

	req->cancel.addr = READ_ONCE(sqe->addr);
	return 0;
}

static int io_async_cancel(struct io_kiocb *req, unsigned int issue_flags)
{
	struct io_ring_ctx *ctx = req->ctx;
	u64 sqe_addr = req->cancel.addr;
	struct io_tctx_node *node;
	int ret;

	/* tasks should wait for their io-wq threads, so safe w/o sync */
	ret = io_async_cancel_one(req->task->io_uring, sqe_addr, ctx);
	spin_lock_irq(&ctx->completion_lock);
	if (ret != -ENOENT)
		goto done;
	ret = io_timeout_cancel(ctx, sqe_addr);
	if (ret != -ENOENT)
		goto done;
	ret = io_poll_cancel(ctx, sqe_addr, false);
	if (ret != -ENOENT)
		goto done;
	spin_unlock_irq(&ctx->completion_lock);

	/* slow path, try all io-wq's */
	io_ring_submit_lock(ctx, !(issue_flags & IO_URING_F_NONBLOCK));
	ret = -ENOENT;
	list_for_each_entry(node, &ctx->tctx_list, ctx_node) {
		struct io_uring_task *tctx = node->task->io_uring;

		ret = io_async_cancel_one(tctx, req->cancel.addr, ctx);
		if (ret != -ENOENT)
			break;
	}
	io_ring_submit_unlock(ctx, !(issue_flags & IO_URING_F_NONBLOCK));

	spin_lock_irq(&ctx->completion_lock);
done:
	io_cqring_fill_event(ctx, req->user_data, ret, 0);
	io_commit_cqring(ctx);
	spin_unlock_irq(&ctx->completion_lock);
	io_cqring_ev_posted(ctx);

	if (ret < 0)
		req_set_fail(req);
	io_put_req(req);
	return 0;
}

static int io_rsrc_update_prep(struct io_kiocb *req,
				const struct io_uring_sqe *sqe)
{
	if (unlikely(req->flags & (REQ_F_FIXED_FILE | REQ_F_BUFFER_SELECT)))
		return -EINVAL;
	if (sqe->ioprio || sqe->rw_flags)
		return -EINVAL;

	req->rsrc_update.offset = READ_ONCE(sqe->off);
	req->rsrc_update.nr_args = READ_ONCE(sqe->len);
	if (!req->rsrc_update.nr_args)
		return -EINVAL;
	req->rsrc_update.arg = READ_ONCE(sqe->addr);
	return 0;
}

static int io_files_update(struct io_kiocb *req, unsigned int issue_flags)
{
	struct io_ring_ctx *ctx = req->ctx;
	struct io_uring_rsrc_update2 up;
	int ret;

	if (issue_flags & IO_URING_F_NONBLOCK)
		return -EAGAIN;

	up.offset = req->rsrc_update.offset;
	up.data = req->rsrc_update.arg;
	up.nr = 0;
	up.tags = 0;
	up.resv = 0;

	mutex_lock(&ctx->uring_lock);
	ret = __io_register_rsrc_update(ctx, IORING_RSRC_FILE,
					&up, req->rsrc_update.nr_args);
	mutex_unlock(&ctx->uring_lock);

	if (ret < 0)
		req_set_fail(req);
	__io_req_complete(req, issue_flags, ret, 0);
	return 0;
}

static int io_req_prep(struct io_kiocb *req, const struct io_uring_sqe *sqe)
{
	switch (req->opcode) {
	case IORING_OP_NOP:
		return 0;
	case IORING_OP_READV:
	case IORING_OP_READ_FIXED:
	case IORING_OP_READ:
		return io_read_prep(req, sqe);
	case IORING_OP_WRITEV:
	case IORING_OP_WRITE_FIXED:
	case IORING_OP_WRITE:
		return io_write_prep(req, sqe);
	case IORING_OP_POLL_ADD:
		return io_poll_add_prep(req, sqe);
	case IORING_OP_POLL_REMOVE:
		return io_poll_update_prep(req, sqe);
	case IORING_OP_FSYNC:
		return io_fsync_prep(req, sqe);
	case IORING_OP_SYNC_FILE_RANGE:
		return io_sfr_prep(req, sqe);
	case IORING_OP_SENDMSG:
	case IORING_OP_SEND:
		return io_sendmsg_prep(req, sqe);
	case IORING_OP_RECVMSG:
	case IORING_OP_RECV:
		return io_recvmsg_prep(req, sqe);
	case IORING_OP_CONNECT:
		return io_connect_prep(req, sqe);
	case IORING_OP_TIMEOUT:
		return io_timeout_prep(req, sqe, false);
	case IORING_OP_TIMEOUT_REMOVE:
		return io_timeout_remove_prep(req, sqe);
	case IORING_OP_ASYNC_CANCEL:
		return io_async_cancel_prep(req, sqe);
	case IORING_OP_LINK_TIMEOUT:
		return io_timeout_prep(req, sqe, true);
	case IORING_OP_ACCEPT:
		return io_accept_prep(req, sqe);
	case IORING_OP_FALLOCATE:
		return io_fallocate_prep(req, sqe);
	case IORING_OP_OPENAT:
		return io_openat_prep(req, sqe);
	case IORING_OP_CLOSE:
		return io_close_prep(req, sqe);
	case IORING_OP_FILES_UPDATE:
		return io_rsrc_update_prep(req, sqe);
	case IORING_OP_STATX:
		return io_statx_prep(req, sqe);
	case IORING_OP_FADVISE:
		return io_fadvise_prep(req, sqe);
	case IORING_OP_MADVISE:
		return io_madvise_prep(req, sqe);
	case IORING_OP_OPENAT2:
		return io_openat2_prep(req, sqe);
	case IORING_OP_EPOLL_CTL:
		return io_epoll_ctl_prep(req, sqe);
	case IORING_OP_SPLICE:
		return io_splice_prep(req, sqe);
	case IORING_OP_PROVIDE_BUFFERS:
		return io_provide_buffers_prep(req, sqe);
	case IORING_OP_REMOVE_BUFFERS:
		return io_remove_buffers_prep(req, sqe);
	case IORING_OP_TEE:
		return io_tee_prep(req, sqe);
	case IORING_OP_SHUTDOWN:
		return io_shutdown_prep(req, sqe);
	case IORING_OP_RENAMEAT:
		return io_renameat_prep(req, sqe);
	case IORING_OP_UNLINKAT:
		return io_unlinkat_prep(req, sqe);
	}

	printk_once(KERN_WARNING "io_uring: unhandled opcode %d\n",
			req->opcode);
	return -EINVAL;
}

static int io_req_prep_async(struct io_kiocb *req)
{
	if (!io_op_defs[req->opcode].needs_async_setup)
		return 0;
	if (WARN_ON_ONCE(req->async_data))
		return -EFAULT;
	if (io_alloc_async_data(req))
		return -EAGAIN;

	switch (req->opcode) {
	case IORING_OP_READV:
		return io_rw_prep_async(req, READ);
	case IORING_OP_WRITEV:
		return io_rw_prep_async(req, WRITE);
	case IORING_OP_SENDMSG:
		return io_sendmsg_prep_async(req);
	case IORING_OP_RECVMSG:
		return io_recvmsg_prep_async(req);
	case IORING_OP_CONNECT:
		return io_connect_prep_async(req);
	}
	printk_once(KERN_WARNING "io_uring: prep_async() bad opcode %d\n",
		    req->opcode);
	return -EFAULT;
}

static u32 io_get_sequence(struct io_kiocb *req)
{
	u32 seq = req->ctx->cached_sq_head;

	/* need original cached_sq_head, but it was increased for each req */
	io_for_each_link(req, req)
		seq--;
	return seq;
}

static bool io_drain_req(struct io_kiocb *req)
{
	struct io_kiocb *pos;
	struct io_ring_ctx *ctx = req->ctx;
	struct io_defer_entry *de;
	int ret;
	u32 seq;

	/*
	 * If we need to drain a request in the middle of a link, drain the
	 * head request and the next request/link after the current link.
	 * Considering sequential execution of links, IOSQE_IO_DRAIN will be
	 * maintained for every request of our link.
	 */
	if (ctx->drain_next) {
		req->flags |= REQ_F_IO_DRAIN;
		ctx->drain_next = false;
	}
	/* not interested in head, start from the first linked */
	io_for_each_link(pos, req->link) {
		if (pos->flags & REQ_F_IO_DRAIN) {
			ctx->drain_next = true;
			req->flags |= REQ_F_IO_DRAIN;
			break;
		}
	}

	/* Still need defer if there is pending req in defer list. */
	if (likely(list_empty_careful(&ctx->defer_list) &&
		!(req->flags & REQ_F_IO_DRAIN))) {
		ctx->drain_active = false;
		return false;
	}

	seq = io_get_sequence(req);
	/* Still a chance to pass the sequence check */
	if (!req_need_defer(req, seq) && list_empty_careful(&ctx->defer_list))
		return false;

	ret = io_req_prep_async(req);
	if (ret)
		goto fail;
	io_prep_async_link(req);
	de = kmalloc(sizeof(*de), GFP_KERNEL);
	if (!de) {
		ret = -ENOMEM;
fail:
		io_req_complete_failed(req, ret);
		return true;
	}

	spin_lock_irq(&ctx->completion_lock);
	if (!req_need_defer(req, seq) && list_empty(&ctx->defer_list)) {
		spin_unlock_irq(&ctx->completion_lock);
		kfree(de);
		io_queue_async_work(req);
		return true;
	}

	trace_io_uring_defer(ctx, req, req->user_data);
	de->req = req;
	de->seq = seq;
	list_add_tail(&de->list, &ctx->defer_list);
	spin_unlock_irq(&ctx->completion_lock);
	return true;
}

static void io_clean_op(struct io_kiocb *req)
{
	if (req->flags & REQ_F_BUFFER_SELECTED) {
		switch (req->opcode) {
		case IORING_OP_READV:
		case IORING_OP_READ_FIXED:
		case IORING_OP_READ:
			kfree((void *)(unsigned long)req->rw.addr);
			break;
		case IORING_OP_RECVMSG:
		case IORING_OP_RECV:
			kfree(req->sr_msg.kbuf);
			break;
		}
	}

	if (req->flags & REQ_F_NEED_CLEANUP) {
		switch (req->opcode) {
		case IORING_OP_READV:
		case IORING_OP_READ_FIXED:
		case IORING_OP_READ:
		case IORING_OP_WRITEV:
		case IORING_OP_WRITE_FIXED:
		case IORING_OP_WRITE: {
			struct io_async_rw *io = req->async_data;

			kfree(io->free_iovec);
			break;
			}
		case IORING_OP_RECVMSG:
		case IORING_OP_SENDMSG: {
			struct io_async_msghdr *io = req->async_data;

			kfree(io->free_iov);
			break;
			}
		case IORING_OP_SPLICE:
		case IORING_OP_TEE:
			if (!(req->splice.flags & SPLICE_F_FD_IN_FIXED))
				io_put_file(req->splice.file_in);
			break;
		case IORING_OP_OPENAT:
		case IORING_OP_OPENAT2:
			if (req->open.filename)
				putname(req->open.filename);
			break;
		case IORING_OP_RENAMEAT:
			putname(req->rename.oldpath);
			putname(req->rename.newpath);
			break;
		case IORING_OP_UNLINKAT:
			putname(req->unlink.filename);
			break;
		}
	}
	if ((req->flags & REQ_F_POLLED) && req->apoll) {
		kfree(req->apoll->double_poll);
		kfree(req->apoll);
		req->apoll = NULL;
	}
	if (req->flags & REQ_F_INFLIGHT) {
		struct io_uring_task *tctx = req->task->io_uring;

		atomic_dec(&tctx->inflight_tracked);
	}
	if (req->flags & REQ_F_CREDS)
		put_cred(req->creds);

	req->flags &= ~IO_REQ_CLEAN_FLAGS;
}

static int io_issue_sqe(struct io_kiocb *req, unsigned int issue_flags)
{
	struct io_ring_ctx *ctx = req->ctx;
	const struct cred *creds = NULL;
	int ret;

	if ((req->flags & REQ_F_CREDS) && req->creds != current_cred())
		creds = override_creds(req->creds);

	switch (req->opcode) {
	case IORING_OP_NOP:
		ret = io_nop(req, issue_flags);
		break;
	case IORING_OP_READV:
	case IORING_OP_READ_FIXED:
	case IORING_OP_READ:
		ret = io_read(req, issue_flags);
		break;
	case IORING_OP_WRITEV:
	case IORING_OP_WRITE_FIXED:
	case IORING_OP_WRITE:
		ret = io_write(req, issue_flags);
		break;
	case IORING_OP_FSYNC:
		ret = io_fsync(req, issue_flags);
		break;
	case IORING_OP_POLL_ADD:
		ret = io_poll_add(req, issue_flags);
		break;
	case IORING_OP_POLL_REMOVE:
		ret = io_poll_update(req, issue_flags);
		break;
	case IORING_OP_SYNC_FILE_RANGE:
		ret = io_sync_file_range(req, issue_flags);
		break;
	case IORING_OP_SENDMSG:
		ret = io_sendmsg(req, issue_flags);
		break;
	case IORING_OP_SEND:
		ret = io_send(req, issue_flags);
		break;
	case IORING_OP_RECVMSG:
		ret = io_recvmsg(req, issue_flags);
		break;
	case IORING_OP_RECV:
		ret = io_recv(req, issue_flags);
		break;
	case IORING_OP_TIMEOUT:
		ret = io_timeout(req, issue_flags);
		break;
	case IORING_OP_TIMEOUT_REMOVE:
		ret = io_timeout_remove(req, issue_flags);
		break;
	case IORING_OP_ACCEPT:
		ret = io_accept(req, issue_flags);
		break;
	case IORING_OP_CONNECT:
		ret = io_connect(req, issue_flags);
		break;
	case IORING_OP_ASYNC_CANCEL:
		ret = io_async_cancel(req, issue_flags);
		break;
	case IORING_OP_FALLOCATE:
		ret = io_fallocate(req, issue_flags);
		break;
	case IORING_OP_OPENAT:
		ret = io_openat(req, issue_flags);
		break;
	case IORING_OP_CLOSE:
		ret = io_close(req, issue_flags);
		break;
	case IORING_OP_FILES_UPDATE:
		ret = io_files_update(req, issue_flags);
		break;
	case IORING_OP_STATX:
		ret = io_statx(req, issue_flags);
		break;
	case IORING_OP_FADVISE:
		ret = io_fadvise(req, issue_flags);
		break;
	case IORING_OP_MADVISE:
		ret = io_madvise(req, issue_flags);
		break;
	case IORING_OP_OPENAT2:
		ret = io_openat2(req, issue_flags);
		break;
	case IORING_OP_EPOLL_CTL:
		ret = io_epoll_ctl(req, issue_flags);
		break;
	case IORING_OP_SPLICE:
		ret = io_splice(req, issue_flags);
		break;
	case IORING_OP_PROVIDE_BUFFERS:
		ret = io_provide_buffers(req, issue_flags);
		break;
	case IORING_OP_REMOVE_BUFFERS:
		ret = io_remove_buffers(req, issue_flags);
		break;
	case IORING_OP_TEE:
		ret = io_tee(req, issue_flags);
		break;
	case IORING_OP_SHUTDOWN:
		ret = io_shutdown(req, issue_flags);
		break;
	case IORING_OP_RENAMEAT:
		ret = io_renameat(req, issue_flags);
		break;
	case IORING_OP_UNLINKAT:
		ret = io_unlinkat(req, issue_flags);
		break;
	default:
		ret = -EINVAL;
		break;
	}

	if (creds)
		revert_creds(creds);
	if (ret)
		return ret;
	/* If the op doesn't have a file, we're not polling for it */
	if ((ctx->flags & IORING_SETUP_IOPOLL) && req->file)
		io_iopoll_req_issued(req);

	return 0;
}

static void io_wq_submit_work(struct io_wq_work *work)
{
	struct io_kiocb *req = container_of(work, struct io_kiocb, work);
	struct io_kiocb *timeout;
	int ret = 0;

	timeout = io_prep_linked_timeout(req);
	if (timeout)
		io_queue_linked_timeout(timeout);

	if (work->flags & IO_WQ_WORK_CANCEL)
		ret = -ECANCELED;

	if (!ret) {
		do {
			ret = io_issue_sqe(req, 0);
			/*
			 * We can get EAGAIN for polled IO even though we're
			 * forcing a sync submission from here, since we can't
			 * wait for request slots on the block side.
			 */
			if (ret != -EAGAIN)
				break;
			cond_resched();
		} while (1);
	}

	/* avoid locking problems by failing it from a clean context */
	if (ret) {
		/* io-wq is going to take one down */
		req_ref_get(req);
		io_req_task_queue_fail(req, ret);
	}
}

#define FFS_ASYNC_READ		0x1UL
#define FFS_ASYNC_WRITE		0x2UL
#ifdef CONFIG_64BIT
#define FFS_ISREG		0x4UL
#else
#define FFS_ISREG		0x0UL
#endif
#define FFS_MASK		~(FFS_ASYNC_READ|FFS_ASYNC_WRITE|FFS_ISREG)

static inline struct io_fixed_file *io_fixed_file_slot(struct io_file_table *table,
						      unsigned i)
{
	struct io_fixed_file *table_l2;

	table_l2 = table->files[i >> IORING_FILE_TABLE_SHIFT];
	return &table_l2[i & IORING_FILE_TABLE_MASK];
}

static inline struct file *io_file_from_index(struct io_ring_ctx *ctx,
					      int index)
{
	struct io_fixed_file *slot = io_fixed_file_slot(&ctx->file_table, index);

	return (struct file *) (slot->file_ptr & FFS_MASK);
}

static void io_fixed_file_set(struct io_fixed_file *file_slot, struct file *file)
{
	unsigned long file_ptr = (unsigned long) file;

	if (__io_file_supports_async(file, READ))
		file_ptr |= FFS_ASYNC_READ;
	if (__io_file_supports_async(file, WRITE))
		file_ptr |= FFS_ASYNC_WRITE;
	if (S_ISREG(file_inode(file)->i_mode))
		file_ptr |= FFS_ISREG;
	file_slot->file_ptr = file_ptr;
}

static struct file *io_file_get(struct io_submit_state *state,
				struct io_kiocb *req, int fd, bool fixed)
{
	struct io_ring_ctx *ctx = req->ctx;
	struct file *file;

	if (fixed) {
		unsigned long file_ptr;

		if (unlikely((unsigned int)fd >= ctx->nr_user_files))
			return NULL;
		fd = array_index_nospec(fd, ctx->nr_user_files);
		file_ptr = io_fixed_file_slot(&ctx->file_table, fd)->file_ptr;
		file = (struct file *) (file_ptr & FFS_MASK);
		file_ptr &= ~FFS_MASK;
		/* mask in overlapping REQ_F and FFS bits */
		req->flags |= (file_ptr << REQ_F_ASYNC_READ_BIT);
		io_req_set_rsrc_node(req);
	} else {
		trace_io_uring_file_get(ctx, fd);
		file = __io_file_get(state, fd);

		/* we don't allow fixed io_uring files */
		if (file && unlikely(file->f_op == &io_uring_fops))
			io_req_track_inflight(req);
	}

	return file;
}

static enum hrtimer_restart io_link_timeout_fn(struct hrtimer *timer)
{
	struct io_timeout_data *data = container_of(timer,
						struct io_timeout_data, timer);
	struct io_kiocb *prev, *req = data->req;
	struct io_ring_ctx *ctx = req->ctx;
	unsigned long flags;

	spin_lock_irqsave(&ctx->completion_lock, flags);
	prev = req->timeout.head;
	req->timeout.head = NULL;

	/*
	 * We don't expect the list to be empty, that will only happen if we
	 * race with the completion of the linked work.
	 */
	if (prev) {
		io_remove_next_linked(prev);
		if (!req_ref_inc_not_zero(prev))
			prev = NULL;
	}
	spin_unlock_irqrestore(&ctx->completion_lock, flags);

	if (prev) {
		io_async_find_and_cancel(ctx, req, prev->user_data, -ETIME);
		io_put_req_deferred(prev, 1);
		io_put_req_deferred(req, 1);
	} else {
		io_req_complete_post(req, -ETIME, 0);
	}
	return HRTIMER_NORESTART;
}

static void io_queue_linked_timeout(struct io_kiocb *req)
{
	struct io_ring_ctx *ctx = req->ctx;

	spin_lock_irq(&ctx->completion_lock);
	/*
	 * If the back reference is NULL, then our linked request finished
	 * before we got a chance to setup the timer
	 */
	if (req->timeout.head) {
		struct io_timeout_data *data = req->async_data;

		data->timer.function = io_link_timeout_fn;
		hrtimer_start(&data->timer, timespec64_to_ktime(data->ts),
				data->mode);
	}
	spin_unlock_irq(&ctx->completion_lock);
	/* drop submission reference */
	io_put_req(req);
}

static struct io_kiocb *io_prep_linked_timeout(struct io_kiocb *req)
{
	struct io_kiocb *nxt = req->link;

	if (!nxt || (req->flags & REQ_F_LINK_TIMEOUT) ||
	    nxt->opcode != IORING_OP_LINK_TIMEOUT)
		return NULL;

	nxt->timeout.head = req;
	nxt->flags |= REQ_F_LTIMEOUT_ACTIVE;
	req->flags |= REQ_F_LINK_TIMEOUT;
	return nxt;
}

static void __io_queue_sqe(struct io_kiocb *req)
{
	struct io_kiocb *linked_timeout = io_prep_linked_timeout(req);
	int ret;

issue_sqe:
	ret = io_issue_sqe(req, IO_URING_F_NONBLOCK|IO_URING_F_COMPLETE_DEFER);

	/*
	 * We async punt it if the file wasn't marked NOWAIT, or if the file
	 * doesn't support non-blocking read/write attempts
	 */
	if (likely(!ret)) {
		/* drop submission reference */
		if (req->flags & REQ_F_COMPLETE_INLINE) {
			struct io_ring_ctx *ctx = req->ctx;
			struct io_comp_state *cs = &ctx->submit_state.comp;

			cs->reqs[cs->nr++] = req;
			if (cs->nr == ARRAY_SIZE(cs->reqs))
				io_submit_flush_completions(ctx);
		} else {
			io_put_req(req);
		}
	} else if (ret == -EAGAIN && !(req->flags & REQ_F_NOWAIT)) {
		switch (io_arm_poll_handler(req)) {
		case IO_APOLL_READY:
			goto issue_sqe;
		case IO_APOLL_ABORTED:
			/*
			 * Queued up for async execution, worker will release
			 * submit reference when the iocb is actually submitted.
			 */
			io_queue_async_work(req);
			break;
		}
	} else {
		io_req_complete_failed(req, ret);
	}
	if (linked_timeout)
		io_queue_linked_timeout(linked_timeout);
}

static inline void io_queue_sqe(struct io_kiocb *req)
{
	if (unlikely(req->ctx->drain_active) && io_drain_req(req))
		return;

	if (likely(!(req->flags & REQ_F_FORCE_ASYNC))) {
		__io_queue_sqe(req);
	} else {
		int ret = io_req_prep_async(req);

		if (unlikely(ret))
			io_req_complete_failed(req, ret);
		else
			io_queue_async_work(req);
	}
}

/*
 * Check SQE restrictions (opcode and flags).
 *
 * Returns 'true' if SQE is allowed, 'false' otherwise.
 */
static inline bool io_check_restriction(struct io_ring_ctx *ctx,
					struct io_kiocb *req,
					unsigned int sqe_flags)
{
	if (likely(!ctx->restricted))
		return true;

	if (!test_bit(req->opcode, ctx->restrictions.sqe_op))
		return false;

	if ((sqe_flags & ctx->restrictions.sqe_flags_required) !=
	    ctx->restrictions.sqe_flags_required)
		return false;

	if (sqe_flags & ~(ctx->restrictions.sqe_flags_allowed |
			  ctx->restrictions.sqe_flags_required))
		return false;

	return true;
}

static int io_init_req(struct io_ring_ctx *ctx, struct io_kiocb *req,
		       const struct io_uring_sqe *sqe)
{
	struct io_submit_state *state;
	unsigned int sqe_flags;
	int personality, ret = 0;

	req->opcode = READ_ONCE(sqe->opcode);
	/* same numerical values with corresponding REQ_F_*, safe to copy */
	req->flags = sqe_flags = READ_ONCE(sqe->flags);
	req->user_data = READ_ONCE(sqe->user_data);
	req->file = NULL;
	req->fixed_rsrc_refs = NULL;
	/* one is dropped after submission, the other at completion */
	atomic_set(&req->refs, 2);
	req->task = current;

	/* enforce forwards compatibility on users */
	if (unlikely(sqe_flags & ~SQE_VALID_FLAGS))
		return -EINVAL;
	if (unlikely(req->opcode >= IORING_OP_LAST))
		return -EINVAL;
	if (!io_check_restriction(ctx, req, sqe_flags))
		return -EACCES;

	if ((sqe_flags & IOSQE_BUFFER_SELECT) &&
	    !io_op_defs[req->opcode].buffer_select)
		return -EOPNOTSUPP;
	if (unlikely(sqe_flags & IOSQE_IO_DRAIN))
		ctx->drain_active = true;

	personality = READ_ONCE(sqe->personality);
	if (personality) {
		req->creds = xa_load(&ctx->personalities, personality);
		if (!req->creds)
			return -EINVAL;
		get_cred(req->creds);
		req->flags |= REQ_F_CREDS;
	}
	state = &ctx->submit_state;

	/*
	 * Plug now if we have more than 1 IO left after this, and the target
	 * is potentially a read/write to block based storage.
	 */
	if (!state->plug_started && state->ios_left > 1 &&
	    io_op_defs[req->opcode].plug) {
		blk_start_plug(&state->plug);
		state->plug_started = true;
	}

	if (io_op_defs[req->opcode].needs_file) {
		bool fixed = req->flags & REQ_F_FIXED_FILE;

		req->file = io_file_get(state, req, READ_ONCE(sqe->fd), fixed);
		if (unlikely(!req->file))
			ret = -EBADF;
	}

	state->ios_left--;
	return ret;
}

static int io_submit_sqe(struct io_ring_ctx *ctx, struct io_kiocb *req,
			 const struct io_uring_sqe *sqe)
{
	struct io_submit_link *link = &ctx->submit_state.link;
	int ret;

	ret = io_init_req(ctx, req, sqe);
	if (unlikely(ret)) {
fail_req:
		if (link->head) {
			/* fail even hard links since we don't submit */
			req_set_fail(link->head);
			io_req_complete_failed(link->head, -ECANCELED);
			link->head = NULL;
		}
		io_req_complete_failed(req, ret);
		return ret;
	}

	ret = io_req_prep(req, sqe);
	if (unlikely(ret))
		goto fail_req;

	/* don't need @sqe from now on */
	trace_io_uring_submit_sqe(ctx, req, req->opcode, req->user_data,
				  req->flags, true,
				  ctx->flags & IORING_SETUP_SQPOLL);

	/*
	 * If we already have a head request, queue this one for async
	 * submittal once the head completes. If we don't have a head but
	 * IOSQE_IO_LINK is set in the sqe, start a new head. This one will be
	 * submitted sync once the chain is complete. If none of those
	 * conditions are true (normal request), then just queue it.
	 */
	if (link->head) {
		struct io_kiocb *head = link->head;

		ret = io_req_prep_async(req);
		if (unlikely(ret))
			goto fail_req;
		trace_io_uring_link(ctx, req, head);
		link->last->link = req;
		link->last = req;

		/* last request of a link, enqueue the link */
		if (!(req->flags & (REQ_F_LINK | REQ_F_HARDLINK))) {
			link->head = NULL;
			io_queue_sqe(head);
		}
	} else {
		if (req->flags & (REQ_F_LINK | REQ_F_HARDLINK)) {
			link->head = req;
			link->last = req;
		} else {
			io_queue_sqe(req);
		}
	}

	return 0;
}

/*
 * Batched submission is done, ensure local IO is flushed out.
 */
static void io_submit_state_end(struct io_submit_state *state,
				struct io_ring_ctx *ctx)
{
	if (state->link.head)
		io_queue_sqe(state->link.head);
	if (state->comp.nr)
		io_submit_flush_completions(ctx);
	if (state->plug_started)
		blk_finish_plug(&state->plug);
	io_state_file_put(state);
}

/*
 * Start submission side cache.
 */
static void io_submit_state_start(struct io_submit_state *state,
				  unsigned int max_ios)
{
	state->plug_started = false;
	state->ios_left = max_ios;
	/* set only head, no need to init link_last in advance */
	state->link.head = NULL;
}

static void io_commit_sqring(struct io_ring_ctx *ctx)
{
	struct io_rings *rings = ctx->rings;

	/*
	 * Ensure any loads from the SQEs are done at this point,
	 * since once we write the new head, the application could
	 * write new data to them.
	 */
	smp_store_release(&rings->sq.head, ctx->cached_sq_head);
}

/*
 * Fetch an sqe, if one is available. Note this returns a pointer to memory
 * that is mapped by userspace. This means that care needs to be taken to
 * ensure that reads are stable, as we cannot rely on userspace always
 * being a good citizen. If members of the sqe are validated and then later
 * used, it's important that those reads are done through READ_ONCE() to
 * prevent a re-load down the line.
 */
static const struct io_uring_sqe *io_get_sqe(struct io_ring_ctx *ctx)
{
	unsigned head, mask = ctx->sq_entries - 1;
	unsigned sq_idx = ctx->cached_sq_head++ & mask;

	/*
	 * The cached sq head (or cq tail) serves two purposes:
	 *
	 * 1) allows us to batch the cost of updating the user visible
	 *    head updates.
	 * 2) allows the kernel side to track the head on its own, even
	 *    though the application is the one updating it.
	 */
	head = READ_ONCE(ctx->sq_array[sq_idx]);
	if (likely(head < ctx->sq_entries))
		return &ctx->sq_sqes[head];

	/* drop invalid entries */
	ctx->cq_extra--;
	WRITE_ONCE(ctx->rings->sq_dropped,
		   READ_ONCE(ctx->rings->sq_dropped) + 1);
	return NULL;
}

static int io_submit_sqes(struct io_ring_ctx *ctx, unsigned int nr)
{
	struct io_uring_task *tctx;
	int submitted = 0;

	/* make sure SQ entry isn't read before tail */
	nr = min3(nr, ctx->sq_entries, io_sqring_entries(ctx));
	if (!percpu_ref_tryget_many(&ctx->refs, nr))
		return -EAGAIN;

	tctx = current->io_uring;
	tctx->cached_refs -= nr;
	if (unlikely(tctx->cached_refs < 0)) {
		unsigned int refill = -tctx->cached_refs + IO_TCTX_REFS_CACHE_NR;

		percpu_counter_add(&tctx->inflight, refill);
		refcount_add(refill, &current->usage);
		tctx->cached_refs += refill;
	}
	io_submit_state_start(&ctx->submit_state, nr);

	while (submitted < nr) {
		const struct io_uring_sqe *sqe;
		struct io_kiocb *req;

		req = io_alloc_req(ctx);
		if (unlikely(!req)) {
			if (!submitted)
				submitted = -EAGAIN;
			break;
		}
		sqe = io_get_sqe(ctx);
		if (unlikely(!sqe)) {
			kmem_cache_free(req_cachep, req);
			break;
		}
		/* will complete beyond this point, count as submitted */
		submitted++;
		if (io_submit_sqe(ctx, req, sqe))
			break;
	}

	if (unlikely(submitted != nr)) {
		int ref_used = (submitted == -EAGAIN) ? 0 : submitted;
		int unused = nr - ref_used;

		current->io_uring->cached_refs += unused;
		percpu_ref_put_many(&ctx->refs, unused);
	}

	io_submit_state_end(&ctx->submit_state, ctx);
	 /* Commit SQ ring head once we've consumed and submitted all SQEs */
	io_commit_sqring(ctx);

	return submitted;
}

static inline bool io_sqd_events_pending(struct io_sq_data *sqd)
{
	return READ_ONCE(sqd->state);
}

static inline void io_ring_set_wakeup_flag(struct io_ring_ctx *ctx)
{
	/* Tell userspace we may need a wakeup call */
	spin_lock_irq(&ctx->completion_lock);
	ctx->rings->sq_flags |= IORING_SQ_NEED_WAKEUP;
	spin_unlock_irq(&ctx->completion_lock);
}

static inline void io_ring_clear_wakeup_flag(struct io_ring_ctx *ctx)
{
	spin_lock_irq(&ctx->completion_lock);
	ctx->rings->sq_flags &= ~IORING_SQ_NEED_WAKEUP;
	spin_unlock_irq(&ctx->completion_lock);
}

static int __io_sq_thread(struct io_ring_ctx *ctx, bool cap_entries)
{
	unsigned int to_submit;
	int ret = 0;

	to_submit = io_sqring_entries(ctx);
	/* if we're handling multiple rings, cap submit size for fairness */
	if (cap_entries && to_submit > IORING_SQPOLL_CAP_ENTRIES_VALUE)
		to_submit = IORING_SQPOLL_CAP_ENTRIES_VALUE;

	if (!list_empty(&ctx->iopoll_list) || to_submit) {
		unsigned nr_events = 0;
		const struct cred *creds = NULL;

		if (ctx->sq_creds != current_cred())
			creds = override_creds(ctx->sq_creds);

		mutex_lock(&ctx->uring_lock);
		if (!list_empty(&ctx->iopoll_list))
			io_do_iopoll(ctx, &nr_events, 0);

		/*
		 * Don't submit if refs are dying, good for io_uring_register(),
		 * but also it is relied upon by io_ring_exit_work()
		 */
		if (to_submit && likely(!percpu_ref_is_dying(&ctx->refs)) &&
		    !(ctx->flags & IORING_SETUP_R_DISABLED))
			ret = io_submit_sqes(ctx, to_submit);
		mutex_unlock(&ctx->uring_lock);

		if (to_submit && wq_has_sleeper(&ctx->sqo_sq_wait))
			wake_up(&ctx->sqo_sq_wait);
		if (creds)
			revert_creds(creds);
	}

	return ret;
}

static void io_sqd_update_thread_idle(struct io_sq_data *sqd)
{
	struct io_ring_ctx *ctx;
	unsigned sq_thread_idle = 0;

	list_for_each_entry(ctx, &sqd->ctx_list, sqd_list)
		sq_thread_idle = max(sq_thread_idle, ctx->sq_thread_idle);
	sqd->sq_thread_idle = sq_thread_idle;
}

static bool io_sqd_handle_event(struct io_sq_data *sqd)
{
	bool did_sig = false;
	struct ksignal ksig;

	if (test_bit(IO_SQ_THREAD_SHOULD_PARK, &sqd->state) ||
	    signal_pending(current)) {
		mutex_unlock(&sqd->lock);
		if (signal_pending(current))
			did_sig = get_signal(&ksig);
		cond_resched();
		mutex_lock(&sqd->lock);
	}
	return did_sig || test_bit(IO_SQ_THREAD_SHOULD_STOP, &sqd->state);
}

static int io_sq_thread(void *data)
{
	struct io_sq_data *sqd = data;
	struct io_ring_ctx *ctx;
	unsigned long timeout = 0;
	char buf[TASK_COMM_LEN];
	DEFINE_WAIT(wait);

	snprintf(buf, sizeof(buf), "iou-sqp-%d", sqd->task_pid);
	set_task_comm(current, buf);

	if (sqd->sq_cpu != -1)
		set_cpus_allowed_ptr(current, cpumask_of(sqd->sq_cpu));
	else
		set_cpus_allowed_ptr(current, cpu_online_mask);
	current->flags |= PF_NO_SETAFFINITY;

	mutex_lock(&sqd->lock);
	while (1) {
		bool cap_entries, sqt_spin = false;

		if (io_sqd_events_pending(sqd) || signal_pending(current)) {
			if (io_sqd_handle_event(sqd))
				break;
			timeout = jiffies + sqd->sq_thread_idle;
		}

		cap_entries = !list_is_singular(&sqd->ctx_list);
		list_for_each_entry(ctx, &sqd->ctx_list, sqd_list) {
			int ret = __io_sq_thread(ctx, cap_entries);

			if (!sqt_spin && (ret > 0 || !list_empty(&ctx->iopoll_list)))
				sqt_spin = true;
		}
		if (io_run_task_work())
			sqt_spin = true;

		if (sqt_spin || !time_after(jiffies, timeout)) {
			cond_resched();
			if (sqt_spin)
				timeout = jiffies + sqd->sq_thread_idle;
			continue;
		}

		prepare_to_wait(&sqd->wait, &wait, TASK_INTERRUPTIBLE);
		if (!io_sqd_events_pending(sqd) && !current->task_works) {
			bool needs_sched = true;

			list_for_each_entry(ctx, &sqd->ctx_list, sqd_list) {
				io_ring_set_wakeup_flag(ctx);

				if ((ctx->flags & IORING_SETUP_IOPOLL) &&
				    !list_empty_careful(&ctx->iopoll_list)) {
					needs_sched = false;
					break;
				}
				if (io_sqring_entries(ctx)) {
					needs_sched = false;
					break;
				}
			}

			if (needs_sched) {
				mutex_unlock(&sqd->lock);
				schedule();
				mutex_lock(&sqd->lock);
			}
			list_for_each_entry(ctx, &sqd->ctx_list, sqd_list)
				io_ring_clear_wakeup_flag(ctx);
		}

		finish_wait(&sqd->wait, &wait);
		timeout = jiffies + sqd->sq_thread_idle;
	}

	io_uring_cancel_generic(true, sqd);
	sqd->thread = NULL;
	list_for_each_entry(ctx, &sqd->ctx_list, sqd_list)
		io_ring_set_wakeup_flag(ctx);
	io_run_task_work();
	mutex_unlock(&sqd->lock);

	complete(&sqd->exited);
	do_exit(0);
}

struct io_wait_queue {
	struct wait_queue_entry wq;
	struct io_ring_ctx *ctx;
	unsigned to_wait;
	unsigned nr_timeouts;
};

static inline bool io_should_wake(struct io_wait_queue *iowq)
{
	struct io_ring_ctx *ctx = iowq->ctx;

	/*
	 * Wake up if we have enough events, or if a timeout occurred since we
	 * started waiting. For timeouts, we always want to return to userspace,
	 * regardless of event count.
	 */
	return io_cqring_events(ctx) >= iowq->to_wait ||
			atomic_read(&ctx->cq_timeouts) != iowq->nr_timeouts;
}

static int io_wake_function(struct wait_queue_entry *curr, unsigned int mode,
			    int wake_flags, void *key)
{
	struct io_wait_queue *iowq = container_of(curr, struct io_wait_queue,
							wq);

	/*
	 * Cannot safely flush overflowed CQEs from here, ensure we wake up
	 * the task, and the next invocation will do it.
	 */
	if (io_should_wake(iowq) || test_bit(0, &iowq->ctx->check_cq_overflow))
		return autoremove_wake_function(curr, mode, wake_flags, key);
	return -1;
}

static int io_run_task_work_sig(void)
{
	if (io_run_task_work())
		return 1;
	if (!signal_pending(current))
		return 0;
	if (test_thread_flag(TIF_NOTIFY_SIGNAL))
		return -ERESTARTSYS;
	return -EINTR;
}

/* when returns >0, the caller should retry */
static inline int io_cqring_wait_schedule(struct io_ring_ctx *ctx,
					  struct io_wait_queue *iowq,
					  signed long *timeout)
{
	int ret;

	/* make sure we run task_work before checking for signals */
	ret = io_run_task_work_sig();
	if (ret || io_should_wake(iowq))
		return ret;
	/* let the caller flush overflows, retry */
	if (test_bit(0, &ctx->check_cq_overflow))
		return 1;

	*timeout = schedule_timeout(*timeout);
	return !*timeout ? -ETIME : 1;
}

/*
 * Wait until events become available, if we don't already have some. The
 * application must reap them itself, as they reside on the shared cq ring.
 */
static int io_cqring_wait(struct io_ring_ctx *ctx, int min_events,
			  const sigset_t __user *sig, size_t sigsz,
			  struct __kernel_timespec __user *uts)
{
	struct io_wait_queue iowq = {
		.wq = {
			.private	= current,
			.func		= io_wake_function,
			.entry		= LIST_HEAD_INIT(iowq.wq.entry),
		},
		.ctx		= ctx,
		.to_wait	= min_events,
	};
	struct io_rings *rings = ctx->rings;
	signed long timeout = MAX_SCHEDULE_TIMEOUT;
	int ret;

	do {
		io_cqring_overflow_flush(ctx, false);
		if (io_cqring_events(ctx) >= min_events)
			return 0;
		if (!io_run_task_work())
			break;
	} while (1);

	if (sig) {
#ifdef CONFIG_COMPAT
		if (in_compat_syscall())
			ret = set_compat_user_sigmask((const compat_sigset_t __user *)sig,
						      sigsz);
		else
#endif
			ret = set_user_sigmask(sig, sigsz);

		if (ret)
			return ret;
	}

	if (uts) {
		struct timespec64 ts;

		if (get_timespec64(&ts, uts))
			return -EFAULT;
		timeout = timespec64_to_jiffies(&ts);
	}

	iowq.nr_timeouts = atomic_read(&ctx->cq_timeouts);
	trace_io_uring_cqring_wait(ctx, min_events);
	do {
		/* if we can't even flush overflow, don't wait for more */
		if (!io_cqring_overflow_flush(ctx, false)) {
			ret = -EBUSY;
			break;
		}
		prepare_to_wait_exclusive(&ctx->cq_wait, &iowq.wq,
						TASK_INTERRUPTIBLE);
		ret = io_cqring_wait_schedule(ctx, &iowq, &timeout);
		finish_wait(&ctx->cq_wait, &iowq.wq);
		cond_resched();
	} while (ret > 0);

	restore_saved_sigmask_unless(ret == -EINTR);

	return READ_ONCE(rings->cq.head) == READ_ONCE(rings->cq.tail) ? ret : 0;
}

static void io_free_page_table(void **table, size_t size)
{
	unsigned i, nr_tables = DIV_ROUND_UP(size, PAGE_SIZE);

	for (i = 0; i < nr_tables; i++)
		kfree(table[i]);
	kfree(table);
}

static void **io_alloc_page_table(size_t size)
{
	unsigned i, nr_tables = DIV_ROUND_UP(size, PAGE_SIZE);
	size_t init_size = size;
	void **table;

	table = kcalloc(nr_tables, sizeof(*table), GFP_KERNEL);
	if (!table)
		return NULL;

	for (i = 0; i < nr_tables; i++) {
		unsigned int this_size = min_t(size_t, size, PAGE_SIZE);

		table[i] = kzalloc(this_size, GFP_KERNEL);
		if (!table[i]) {
			io_free_page_table(table, init_size);
			return NULL;
		}
		size -= this_size;
	}
	return table;
}

static inline void io_rsrc_ref_lock(struct io_ring_ctx *ctx)
{
	spin_lock_bh(&ctx->rsrc_ref_lock);
}

static inline void io_rsrc_ref_unlock(struct io_ring_ctx *ctx)
{
	spin_unlock_bh(&ctx->rsrc_ref_lock);
}

static void io_rsrc_node_destroy(struct io_rsrc_node *ref_node)
{
	percpu_ref_exit(&ref_node->refs);
	kfree(ref_node);
}

static void io_rsrc_node_switch(struct io_ring_ctx *ctx,
				struct io_rsrc_data *data_to_kill)
{
	WARN_ON_ONCE(!ctx->rsrc_backup_node);
	WARN_ON_ONCE(data_to_kill && !ctx->rsrc_node);

	if (data_to_kill) {
		struct io_rsrc_node *rsrc_node = ctx->rsrc_node;

		rsrc_node->rsrc_data = data_to_kill;
		io_rsrc_ref_lock(ctx);
		list_add_tail(&rsrc_node->node, &ctx->rsrc_ref_list);
		io_rsrc_ref_unlock(ctx);

		atomic_inc(&data_to_kill->refs);
		percpu_ref_kill(&rsrc_node->refs);
		ctx->rsrc_node = NULL;
	}

	if (!ctx->rsrc_node) {
		ctx->rsrc_node = ctx->rsrc_backup_node;
		ctx->rsrc_backup_node = NULL;
	}
}

static int io_rsrc_node_switch_start(struct io_ring_ctx *ctx)
{
	if (ctx->rsrc_backup_node)
		return 0;
	ctx->rsrc_backup_node = io_rsrc_node_alloc(ctx);
	return ctx->rsrc_backup_node ? 0 : -ENOMEM;
}

static int io_rsrc_ref_quiesce(struct io_rsrc_data *data, struct io_ring_ctx *ctx)
{
	int ret;

	/* As we may drop ->uring_lock, other task may have started quiesce */
	if (data->quiesce)
		return -ENXIO;

	data->quiesce = true;
	do {
		ret = io_rsrc_node_switch_start(ctx);
		if (ret)
			break;
		io_rsrc_node_switch(ctx, data);

		/* kill initial ref, already quiesced if zero */
		if (atomic_dec_and_test(&data->refs))
			break;
		flush_delayed_work(&ctx->rsrc_put_work);
		ret = wait_for_completion_interruptible(&data->done);
		if (!ret)
			break;

		atomic_inc(&data->refs);
		/* wait for all works potentially completing data->done */
		flush_delayed_work(&ctx->rsrc_put_work);
		reinit_completion(&data->done);

		mutex_unlock(&ctx->uring_lock);
		ret = io_run_task_work_sig();
		mutex_lock(&ctx->uring_lock);
	} while (ret >= 0);
	data->quiesce = false;

	return ret;
}

static u64 *io_get_tag_slot(struct io_rsrc_data *data, unsigned int idx)
{
	unsigned int off = idx & IO_RSRC_TAG_TABLE_MASK;
	unsigned int table_idx = idx >> IO_RSRC_TAG_TABLE_SHIFT;

	return &data->tags[table_idx][off];
}

static void io_rsrc_data_free(struct io_rsrc_data *data)
{
	size_t size = data->nr * sizeof(data->tags[0][0]);

	if (data->tags)
		io_free_page_table((void **)data->tags, size);
	kfree(data);
}

static int io_rsrc_data_alloc(struct io_ring_ctx *ctx, rsrc_put_fn *do_put,
			      u64 __user *utags, unsigned nr,
			      struct io_rsrc_data **pdata)
{
	struct io_rsrc_data *data;
	int ret = -ENOMEM;
	unsigned i;

	data = kzalloc(sizeof(*data), GFP_KERNEL);
	if (!data)
		return -ENOMEM;
	data->tags = (u64 **)io_alloc_page_table(nr * sizeof(data->tags[0][0]));
	if (!data->tags) {
		kfree(data);
		return -ENOMEM;
	}

	data->nr = nr;
	data->ctx = ctx;
	data->do_put = do_put;
	if (utags) {
		ret = -EFAULT;
		for (i = 0; i < nr; i++) {
			u64 *tag_slot = io_get_tag_slot(data, i);

			if (copy_from_user(tag_slot, &utags[i],
					   sizeof(*tag_slot)))
				goto fail;
		}
	}

	atomic_set(&data->refs, 1);
	init_completion(&data->done);
	*pdata = data;
	return 0;
fail:
	io_rsrc_data_free(data);
	return ret;
}

static bool io_alloc_file_tables(struct io_file_table *table, unsigned nr_files)
{
	size_t size = nr_files * sizeof(struct io_fixed_file);

	table->files = (struct io_fixed_file **)io_alloc_page_table(size);
	return !!table->files;
}

static void io_free_file_tables(struct io_file_table *table, unsigned nr_files)
{
	size_t size = nr_files * sizeof(struct io_fixed_file);

	io_free_page_table((void **)table->files, size);
	table->files = NULL;
}

static void __io_sqe_files_unregister(struct io_ring_ctx *ctx)
{
#if defined(CONFIG_UNIX)
	if (ctx->ring_sock) {
		struct sock *sock = ctx->ring_sock->sk;
		struct sk_buff *skb;

		while ((skb = skb_dequeue(&sock->sk_receive_queue)) != NULL)
			kfree_skb(skb);
	}
#else
	int i;

	for (i = 0; i < ctx->nr_user_files; i++) {
		struct file *file;

		file = io_file_from_index(ctx, i);
		if (file)
			fput(file);
	}
#endif
	io_free_file_tables(&ctx->file_table, ctx->nr_user_files);
	io_rsrc_data_free(ctx->file_data);
	ctx->file_data = NULL;
	ctx->nr_user_files = 0;
}

static int io_sqe_files_unregister(struct io_ring_ctx *ctx)
{
	int ret;

	if (!ctx->file_data)
		return -ENXIO;
	ret = io_rsrc_ref_quiesce(ctx->file_data, ctx);
	if (!ret)
		__io_sqe_files_unregister(ctx);
	return ret;
}

static void io_sq_thread_unpark(struct io_sq_data *sqd)
	__releases(&sqd->lock)
{
	WARN_ON_ONCE(sqd->thread == current);

	/*
	 * Do the dance but not conditional clear_bit() because it'd race with
	 * other threads incrementing park_pending and setting the bit.
	 */
	clear_bit(IO_SQ_THREAD_SHOULD_PARK, &sqd->state);
	if (atomic_dec_return(&sqd->park_pending))
		set_bit(IO_SQ_THREAD_SHOULD_PARK, &sqd->state);
	mutex_unlock(&sqd->lock);
}

static void io_sq_thread_park(struct io_sq_data *sqd)
	__acquires(&sqd->lock)
{
	WARN_ON_ONCE(sqd->thread == current);

	atomic_inc(&sqd->park_pending);
	set_bit(IO_SQ_THREAD_SHOULD_PARK, &sqd->state);
	mutex_lock(&sqd->lock);
	if (sqd->thread)
		wake_up_process(sqd->thread);
}

static void io_sq_thread_stop(struct io_sq_data *sqd)
{
	WARN_ON_ONCE(sqd->thread == current);
	WARN_ON_ONCE(test_bit(IO_SQ_THREAD_SHOULD_STOP, &sqd->state));

	set_bit(IO_SQ_THREAD_SHOULD_STOP, &sqd->state);
	mutex_lock(&sqd->lock);
	if (sqd->thread)
		wake_up_process(sqd->thread);
	mutex_unlock(&sqd->lock);
	wait_for_completion(&sqd->exited);
}

static void io_put_sq_data(struct io_sq_data *sqd)
{
	if (refcount_dec_and_test(&sqd->refs)) {
		WARN_ON_ONCE(atomic_read(&sqd->park_pending));

		io_sq_thread_stop(sqd);
		kfree(sqd);
	}
}

static void io_sq_thread_finish(struct io_ring_ctx *ctx)
{
	struct io_sq_data *sqd = ctx->sq_data;

	if (sqd) {
		io_sq_thread_park(sqd);
		list_del_init(&ctx->sqd_list);
		io_sqd_update_thread_idle(sqd);
		io_sq_thread_unpark(sqd);

		io_put_sq_data(sqd);
		ctx->sq_data = NULL;
	}
}

static struct io_sq_data *io_attach_sq_data(struct io_uring_params *p)
{
	struct io_ring_ctx *ctx_attach;
	struct io_sq_data *sqd;
	struct fd f;

	f = fdget(p->wq_fd);
	if (!f.file)
		return ERR_PTR(-ENXIO);
	if (f.file->f_op != &io_uring_fops) {
		fdput(f);
		return ERR_PTR(-EINVAL);
	}

	ctx_attach = f.file->private_data;
	sqd = ctx_attach->sq_data;
	if (!sqd) {
		fdput(f);
		return ERR_PTR(-EINVAL);
	}
	if (sqd->task_tgid != current->tgid) {
		fdput(f);
		return ERR_PTR(-EPERM);
	}

	refcount_inc(&sqd->refs);
	fdput(f);
	return sqd;
}

static struct io_sq_data *io_get_sq_data(struct io_uring_params *p,
					 bool *attached)
{
	struct io_sq_data *sqd;

	*attached = false;
	if (p->flags & IORING_SETUP_ATTACH_WQ) {
		sqd = io_attach_sq_data(p);
		if (!IS_ERR(sqd)) {
			*attached = true;
			return sqd;
		}
		/* fall through for EPERM case, setup new sqd/task */
		if (PTR_ERR(sqd) != -EPERM)
			return sqd;
	}

	sqd = kzalloc(sizeof(*sqd), GFP_KERNEL);
	if (!sqd)
		return ERR_PTR(-ENOMEM);

	atomic_set(&sqd->park_pending, 0);
	refcount_set(&sqd->refs, 1);
	INIT_LIST_HEAD(&sqd->ctx_list);
	mutex_init(&sqd->lock);
	init_waitqueue_head(&sqd->wait);
	init_completion(&sqd->exited);
	return sqd;
}

#if defined(CONFIG_UNIX)
/*
 * Ensure the UNIX gc is aware of our file set, so we are certain that
 * the io_uring can be safely unregistered on process exit, even if we have
 * loops in the file referencing.
 */
static int __io_sqe_files_scm(struct io_ring_ctx *ctx, int nr, int offset)
{
	struct sock *sk = ctx->ring_sock->sk;
	struct scm_fp_list *fpl;
	struct sk_buff *skb;
	int i, nr_files;

	fpl = kzalloc(sizeof(*fpl), GFP_KERNEL);
	if (!fpl)
		return -ENOMEM;

	skb = alloc_skb(0, GFP_KERNEL);
	if (!skb) {
		kfree(fpl);
		return -ENOMEM;
	}

	skb->sk = sk;

	nr_files = 0;
	fpl->user = get_uid(current_user());
	for (i = 0; i < nr; i++) {
		struct file *file = io_file_from_index(ctx, i + offset);

		if (!file)
			continue;
		fpl->fp[nr_files] = get_file(file);
		unix_inflight(fpl->user, fpl->fp[nr_files]);
		nr_files++;
	}

	if (nr_files) {
		fpl->max = SCM_MAX_FD;
		fpl->count = nr_files;
		UNIXCB(skb).fp = fpl;
		skb->destructor = unix_destruct_scm;
		refcount_add(skb->truesize, &sk->sk_wmem_alloc);
		skb_queue_head(&sk->sk_receive_queue, skb);

		for (i = 0; i < nr_files; i++)
			fput(fpl->fp[i]);
	} else {
		kfree_skb(skb);
		kfree(fpl);
	}

	return 0;
}

/*
 * If UNIX sockets are enabled, fd passing can cause a reference cycle which
 * causes regular reference counting to break down. We rely on the UNIX
 * garbage collection to take care of this problem for us.
 */
static int io_sqe_files_scm(struct io_ring_ctx *ctx)
{
	unsigned left, total;
	int ret = 0;

	total = 0;
	left = ctx->nr_user_files;
	while (left) {
		unsigned this_files = min_t(unsigned, left, SCM_MAX_FD);

		ret = __io_sqe_files_scm(ctx, this_files, total);
		if (ret)
			break;
		left -= this_files;
		total += this_files;
	}

	if (!ret)
		return 0;

	while (total < ctx->nr_user_files) {
		struct file *file = io_file_from_index(ctx, total);

		if (file)
			fput(file);
		total++;
	}

	return ret;
}
#else
static int io_sqe_files_scm(struct io_ring_ctx *ctx)
{
	return 0;
}
#endif

static void io_rsrc_file_put(struct io_ring_ctx *ctx, struct io_rsrc_put *prsrc)
{
	struct file *file = prsrc->file;
#if defined(CONFIG_UNIX)
	struct sock *sock = ctx->ring_sock->sk;
	struct sk_buff_head list, *head = &sock->sk_receive_queue;
	struct sk_buff *skb;
	int i;

	__skb_queue_head_init(&list);

	/*
	 * Find the skb that holds this file in its SCM_RIGHTS. When found,
	 * remove this entry and rearrange the file array.
	 */
	skb = skb_dequeue(head);
	while (skb) {
		struct scm_fp_list *fp;

		fp = UNIXCB(skb).fp;
		for (i = 0; i < fp->count; i++) {
			int left;

			if (fp->fp[i] != file)
				continue;

			unix_notinflight(fp->user, fp->fp[i]);
			left = fp->count - 1 - i;
			if (left) {
				memmove(&fp->fp[i], &fp->fp[i + 1],
						left * sizeof(struct file *));
			}
			fp->count--;
			if (!fp->count) {
				kfree_skb(skb);
				skb = NULL;
			} else {
				__skb_queue_tail(&list, skb);
			}
			fput(file);
			file = NULL;
			break;
		}

		if (!file)
			break;

		__skb_queue_tail(&list, skb);

		skb = skb_dequeue(head);
	}

	if (skb_peek(&list)) {
		spin_lock_irq(&head->lock);
		while ((skb = __skb_dequeue(&list)) != NULL)
			__skb_queue_tail(head, skb);
		spin_unlock_irq(&head->lock);
	}
#else
	fput(file);
#endif
}

static void __io_rsrc_put_work(struct io_rsrc_node *ref_node)
{
	struct io_rsrc_data *rsrc_data = ref_node->rsrc_data;
	struct io_ring_ctx *ctx = rsrc_data->ctx;
	struct io_rsrc_put *prsrc, *tmp;

	list_for_each_entry_safe(prsrc, tmp, &ref_node->rsrc_list, list) {
		list_del(&prsrc->list);

		if (prsrc->tag) {
			bool lock_ring = ctx->flags & IORING_SETUP_IOPOLL;

			io_ring_submit_lock(ctx, lock_ring);
			spin_lock_irq(&ctx->completion_lock);
			io_cqring_fill_event(ctx, prsrc->tag, 0, 0);
			ctx->cq_extra++;
			io_commit_cqring(ctx);
			spin_unlock_irq(&ctx->completion_lock);
			io_cqring_ev_posted(ctx);
			io_ring_submit_unlock(ctx, lock_ring);
		}

		rsrc_data->do_put(ctx, prsrc);
		kfree(prsrc);
	}

	io_rsrc_node_destroy(ref_node);
	if (atomic_dec_and_test(&rsrc_data->refs))
		complete(&rsrc_data->done);
}

static void io_rsrc_put_work(struct work_struct *work)
{
	struct io_ring_ctx *ctx;
	struct llist_node *node;

	ctx = container_of(work, struct io_ring_ctx, rsrc_put_work.work);
	node = llist_del_all(&ctx->rsrc_put_llist);

	while (node) {
		struct io_rsrc_node *ref_node;
		struct llist_node *next = node->next;

		ref_node = llist_entry(node, struct io_rsrc_node, llist);
		__io_rsrc_put_work(ref_node);
		node = next;
	}
}

static void io_rsrc_node_ref_zero(struct percpu_ref *ref)
{
	struct io_rsrc_node *node = container_of(ref, struct io_rsrc_node, refs);
	struct io_ring_ctx *ctx = node->rsrc_data->ctx;
	bool first_add = false;

	io_rsrc_ref_lock(ctx);
	node->done = true;

	while (!list_empty(&ctx->rsrc_ref_list)) {
		node = list_first_entry(&ctx->rsrc_ref_list,
					    struct io_rsrc_node, node);
		/* recycle ref nodes in order */
		if (!node->done)
			break;
		list_del(&node->node);
		first_add |= llist_add(&node->llist, &ctx->rsrc_put_llist);
	}
	io_rsrc_ref_unlock(ctx);

	if (first_add)
		mod_delayed_work(system_wq, &ctx->rsrc_put_work, HZ);
}

static struct io_rsrc_node *io_rsrc_node_alloc(struct io_ring_ctx *ctx)
{
	struct io_rsrc_node *ref_node;

	ref_node = kzalloc(sizeof(*ref_node), GFP_KERNEL);
	if (!ref_node)
		return NULL;

	if (percpu_ref_init(&ref_node->refs, io_rsrc_node_ref_zero,
			    0, GFP_KERNEL)) {
		kfree(ref_node);
		return NULL;
	}
	INIT_LIST_HEAD(&ref_node->node);
	INIT_LIST_HEAD(&ref_node->rsrc_list);
	ref_node->done = false;
	return ref_node;
}

static int io_sqe_files_register(struct io_ring_ctx *ctx, void __user *arg,
				 unsigned nr_args, u64 __user *tags)
{
	__s32 __user *fds = (__s32 __user *) arg;
	struct file *file;
	int fd, ret;
	unsigned i;

	if (ctx->file_data)
		return -EBUSY;
	if (!nr_args)
		return -EINVAL;
	if (nr_args > IORING_MAX_FIXED_FILES)
		return -EMFILE;
	ret = io_rsrc_node_switch_start(ctx);
	if (ret)
		return ret;
	ret = io_rsrc_data_alloc(ctx, io_rsrc_file_put, tags, nr_args,
				 &ctx->file_data);
	if (ret)
		return ret;

	ret = -ENOMEM;
	if (!io_alloc_file_tables(&ctx->file_table, nr_args))
		goto out_free;

	for (i = 0; i < nr_args; i++, ctx->nr_user_files++) {
		if (copy_from_user(&fd, &fds[i], sizeof(fd))) {
			ret = -EFAULT;
			goto out_fput;
		}
		/* allow sparse sets */
		if (fd == -1) {
			ret = -EINVAL;
			if (unlikely(*io_get_tag_slot(ctx->file_data, i)))
				goto out_fput;
			continue;
		}

		file = fget(fd);
		ret = -EBADF;
		if (unlikely(!file))
			goto out_fput;

		/*
		 * Don't allow io_uring instances to be registered. If UNIX
		 * isn't enabled, then this causes a reference cycle and this
		 * instance can never get freed. If UNIX is enabled we'll
		 * handle it just fine, but there's still no point in allowing
		 * a ring fd as it doesn't support regular read/write anyway.
		 */
		if (file->f_op == &io_uring_fops) {
			fput(file);
			goto out_fput;
		}
		io_fixed_file_set(io_fixed_file_slot(&ctx->file_table, i), file);
	}

	ret = io_sqe_files_scm(ctx);
	if (ret) {
		__io_sqe_files_unregister(ctx);
		return ret;
	}

	io_rsrc_node_switch(ctx, NULL);
	return ret;
out_fput:
	for (i = 0; i < ctx->nr_user_files; i++) {
		file = io_file_from_index(ctx, i);
		if (file)
			fput(file);
	}
	io_free_file_tables(&ctx->file_table, nr_args);
	ctx->nr_user_files = 0;
out_free:
	io_rsrc_data_free(ctx->file_data);
	ctx->file_data = NULL;
	return ret;
}

static int io_sqe_file_register(struct io_ring_ctx *ctx, struct file *file,
				int index)
{
#if defined(CONFIG_UNIX)
	struct sock *sock = ctx->ring_sock->sk;
	struct sk_buff_head *head = &sock->sk_receive_queue;
	struct sk_buff *skb;

	/*
	 * See if we can merge this file into an existing skb SCM_RIGHTS
	 * file set. If there's no room, fall back to allocating a new skb
	 * and filling it in.
	 */
	spin_lock_irq(&head->lock);
	skb = skb_peek(head);
	if (skb) {
		struct scm_fp_list *fpl = UNIXCB(skb).fp;

		if (fpl->count < SCM_MAX_FD) {
			__skb_unlink(skb, head);
			spin_unlock_irq(&head->lock);
			fpl->fp[fpl->count] = get_file(file);
			unix_inflight(fpl->user, fpl->fp[fpl->count]);
			fpl->count++;
			spin_lock_irq(&head->lock);
			__skb_queue_head(head, skb);
		} else {
			skb = NULL;
		}
	}
	spin_unlock_irq(&head->lock);

	if (skb) {
		fput(file);
		return 0;
	}

	return __io_sqe_files_scm(ctx, 1, index);
#else
	return 0;
#endif
}

static int io_queue_rsrc_removal(struct io_rsrc_data *data, unsigned idx,
				 struct io_rsrc_node *node, void *rsrc)
{
	struct io_rsrc_put *prsrc;

	prsrc = kzalloc(sizeof(*prsrc), GFP_KERNEL);
	if (!prsrc)
		return -ENOMEM;

	prsrc->tag = *io_get_tag_slot(data, idx);
	prsrc->rsrc = rsrc;
	list_add(&prsrc->list, &node->rsrc_list);
	return 0;
}

static int __io_sqe_files_update(struct io_ring_ctx *ctx,
				 struct io_uring_rsrc_update2 *up,
				 unsigned nr_args)
{
	u64 __user *tags = u64_to_user_ptr(up->tags);
	__s32 __user *fds = u64_to_user_ptr(up->data);
	struct io_rsrc_data *data = ctx->file_data;
	struct io_fixed_file *file_slot;
	struct file *file;
	int fd, i, err = 0;
	unsigned int done;
	bool needs_switch = false;

	if (!ctx->file_data)
		return -ENXIO;
	if (up->offset + nr_args > ctx->nr_user_files)
		return -EINVAL;

	for (done = 0; done < nr_args; done++) {
		u64 tag = 0;

		if ((tags && copy_from_user(&tag, &tags[done], sizeof(tag))) ||
		    copy_from_user(&fd, &fds[done], sizeof(fd))) {
			err = -EFAULT;
			break;
		}
		if ((fd == IORING_REGISTER_FILES_SKIP || fd == -1) && tag) {
			err = -EINVAL;
			break;
		}
		if (fd == IORING_REGISTER_FILES_SKIP)
			continue;

		i = array_index_nospec(up->offset + done, ctx->nr_user_files);
		file_slot = io_fixed_file_slot(&ctx->file_table, i);

		if (file_slot->file_ptr) {
			file = (struct file *)(file_slot->file_ptr & FFS_MASK);
			err = io_queue_rsrc_removal(data, up->offset + done,
						    ctx->rsrc_node, file);
			if (err)
				break;
			file_slot->file_ptr = 0;
			needs_switch = true;
		}
		if (fd != -1) {
			file = fget(fd);
			if (!file) {
				err = -EBADF;
				break;
			}
			/*
			 * Don't allow io_uring instances to be registered. If
			 * UNIX isn't enabled, then this causes a reference
			 * cycle and this instance can never get freed. If UNIX
			 * is enabled we'll handle it just fine, but there's
			 * still no point in allowing a ring fd as it doesn't
			 * support regular read/write anyway.
			 */
			if (file->f_op == &io_uring_fops) {
				fput(file);
				err = -EBADF;
				break;
			}
			*io_get_tag_slot(data, up->offset + done) = tag;
			io_fixed_file_set(file_slot, file);
			err = io_sqe_file_register(ctx, file, i);
			if (err) {
				file_slot->file_ptr = 0;
				fput(file);
				break;
			}
		}
	}

	if (needs_switch)
		io_rsrc_node_switch(ctx, data);
	return done ? done : err;
}

static struct io_wq_work *io_free_work(struct io_wq_work *work)
{
	struct io_kiocb *req = container_of(work, struct io_kiocb, work);

	req = io_put_req_find_next(req);
	return req ? &req->work : NULL;
}

static struct io_wq *io_init_wq_offload(struct io_ring_ctx *ctx,
					struct task_struct *task)
{
	struct io_wq_hash *hash;
	struct io_wq_data data;
	unsigned int concurrency;

	hash = ctx->hash_map;
	if (!hash) {
		hash = kzalloc(sizeof(*hash), GFP_KERNEL);
		if (!hash)
			return ERR_PTR(-ENOMEM);
		refcount_set(&hash->refs, 1);
		init_waitqueue_head(&hash->wait);
		ctx->hash_map = hash;
	}

	data.hash = hash;
	data.task = task;
	data.free_work = io_free_work;
	data.do_work = io_wq_submit_work;

	/* Do QD, or 4 * CPUS, whatever is smallest */
	concurrency = min(ctx->sq_entries, 4 * num_online_cpus());

	return io_wq_create(concurrency, &data);
}

static int io_uring_alloc_task_context(struct task_struct *task,
				       struct io_ring_ctx *ctx)
{
	struct io_uring_task *tctx;
	int ret;

	tctx = kzalloc(sizeof(*tctx), GFP_KERNEL);
	if (unlikely(!tctx))
		return -ENOMEM;

	ret = percpu_counter_init(&tctx->inflight, 0, GFP_KERNEL);
	if (unlikely(ret)) {
		kfree(tctx);
		return ret;
	}

	tctx->io_wq = io_init_wq_offload(ctx, task);
	if (IS_ERR(tctx->io_wq)) {
		ret = PTR_ERR(tctx->io_wq);
		percpu_counter_destroy(&tctx->inflight);
		kfree(tctx);
		return ret;
	}

	xa_init(&tctx->xa);
	init_waitqueue_head(&tctx->wait);
	atomic_set(&tctx->in_idle, 0);
	atomic_set(&tctx->inflight_tracked, 0);
	task->io_uring = tctx;
	spin_lock_init(&tctx->task_lock);
	INIT_WQ_LIST(&tctx->task_list);
	init_task_work(&tctx->task_work, tctx_task_work);
	return 0;
}

void __io_uring_free(struct task_struct *tsk)
{
	struct io_uring_task *tctx = tsk->io_uring;

	WARN_ON_ONCE(!xa_empty(&tctx->xa));
	WARN_ON_ONCE(tctx->io_wq);
	WARN_ON_ONCE(tctx->cached_refs);

	percpu_counter_destroy(&tctx->inflight);
	kfree(tctx);
	tsk->io_uring = NULL;
}

static int io_sq_offload_create(struct io_ring_ctx *ctx,
				struct io_uring_params *p)
{
	int ret;

	/* Retain compatibility with failing for an invalid attach attempt */
	if ((ctx->flags & (IORING_SETUP_ATTACH_WQ | IORING_SETUP_SQPOLL)) ==
				IORING_SETUP_ATTACH_WQ) {
		struct fd f;

		f = fdget(p->wq_fd);
		if (!f.file)
			return -ENXIO;
		fdput(f);
		if (f.file->f_op != &io_uring_fops)
			return -EINVAL;
	}
	if (ctx->flags & IORING_SETUP_SQPOLL) {
		struct task_struct *tsk;
		struct io_sq_data *sqd;
		bool attached;

		sqd = io_get_sq_data(p, &attached);
		if (IS_ERR(sqd)) {
			ret = PTR_ERR(sqd);
			goto err;
		}

		ctx->sq_creds = get_current_cred();
		ctx->sq_data = sqd;
		ctx->sq_thread_idle = msecs_to_jiffies(p->sq_thread_idle);
		if (!ctx->sq_thread_idle)
			ctx->sq_thread_idle = HZ;

		io_sq_thread_park(sqd);
		list_add(&ctx->sqd_list, &sqd->ctx_list);
		io_sqd_update_thread_idle(sqd);
		/* don't attach to a dying SQPOLL thread, would be racy */
		ret = (attached && !sqd->thread) ? -ENXIO : 0;
		io_sq_thread_unpark(sqd);

		if (ret < 0)
			goto err;
		if (attached)
			return 0;

		if (p->flags & IORING_SETUP_SQ_AFF) {
			int cpu = p->sq_thread_cpu;

			ret = -EINVAL;
			if (cpu >= nr_cpu_ids || !cpu_online(cpu))
				goto err_sqpoll;
			sqd->sq_cpu = cpu;
		} else {
			sqd->sq_cpu = -1;
		}

		sqd->task_pid = current->pid;
		sqd->task_tgid = current->tgid;
		tsk = create_io_thread(io_sq_thread, sqd, NUMA_NO_NODE);
		if (IS_ERR(tsk)) {
			ret = PTR_ERR(tsk);
			goto err_sqpoll;
		}

		sqd->thread = tsk;
		ret = io_uring_alloc_task_context(tsk, ctx);
		wake_up_new_task(tsk);
		if (ret)
			goto err;
	} else if (p->flags & IORING_SETUP_SQ_AFF) {
		/* Can't have SQ_AFF without SQPOLL */
		ret = -EINVAL;
		goto err;
	}

	return 0;
err_sqpoll:
	complete(&ctx->sq_data->exited);
err:
	io_sq_thread_finish(ctx);
	return ret;
}

static inline void __io_unaccount_mem(struct user_struct *user,
				      unsigned long nr_pages)
{
	atomic_long_sub(nr_pages, &user->locked_vm);
}

static inline int __io_account_mem(struct user_struct *user,
				   unsigned long nr_pages)
{
	unsigned long page_limit, cur_pages, new_pages;

	/* Don't allow more pages than we can safely lock */
	page_limit = rlimit(RLIMIT_MEMLOCK) >> PAGE_SHIFT;

	do {
		cur_pages = atomic_long_read(&user->locked_vm);
		new_pages = cur_pages + nr_pages;
		if (new_pages > page_limit)
			return -ENOMEM;
	} while (atomic_long_cmpxchg(&user->locked_vm, cur_pages,
					new_pages) != cur_pages);

	return 0;
}

static void io_unaccount_mem(struct io_ring_ctx *ctx, unsigned long nr_pages)
{
	if (ctx->user)
		__io_unaccount_mem(ctx->user, nr_pages);

	if (ctx->mm_account)
		atomic64_sub(nr_pages, &ctx->mm_account->pinned_vm);
}

static int io_account_mem(struct io_ring_ctx *ctx, unsigned long nr_pages)
{
	int ret;

	if (ctx->user) {
		ret = __io_account_mem(ctx->user, nr_pages);
		if (ret)
			return ret;
	}

	if (ctx->mm_account)
		atomic64_add(nr_pages, &ctx->mm_account->pinned_vm);

	return 0;
}

static void io_mem_free(void *ptr)
{
	struct page *page;

	if (!ptr)
		return;

	page = virt_to_head_page(ptr);
	if (put_page_testzero(page))
		free_compound_page(page);
}

static void *io_mem_alloc(size_t size)
{
	gfp_t gfp_flags = GFP_KERNEL | __GFP_ZERO | __GFP_NOWARN | __GFP_COMP |
				__GFP_NORETRY | __GFP_ACCOUNT;

	return (void *) __get_free_pages(gfp_flags, get_order(size));
}

static unsigned long rings_size(unsigned sq_entries, unsigned cq_entries,
				size_t *sq_offset)
{
	struct io_rings *rings;
	size_t off, sq_array_size;

	off = struct_size(rings, cqes, cq_entries);
	if (off == SIZE_MAX)
		return SIZE_MAX;

#ifdef CONFIG_SMP
	off = ALIGN(off, SMP_CACHE_BYTES);
	if (off == 0)
		return SIZE_MAX;
#endif

	if (sq_offset)
		*sq_offset = off;

	sq_array_size = array_size(sizeof(u32), sq_entries);
	if (sq_array_size == SIZE_MAX)
		return SIZE_MAX;

	if (check_add_overflow(off, sq_array_size, &off))
		return SIZE_MAX;

	return off;
}

static void io_buffer_unmap(struct io_ring_ctx *ctx, struct io_mapped_ubuf **slot)
{
	struct io_mapped_ubuf *imu = *slot;
	unsigned int i;

	if (imu != ctx->dummy_ubuf) {
		for (i = 0; i < imu->nr_bvecs; i++)
			unpin_user_page(imu->bvec[i].bv_page);
		if (imu->acct_pages)
			io_unaccount_mem(ctx, imu->acct_pages);
		kvfree(imu);
	}
	*slot = NULL;
}

static void io_rsrc_buf_put(struct io_ring_ctx *ctx, struct io_rsrc_put *prsrc)
{
	io_buffer_unmap(ctx, &prsrc->buf);
	prsrc->buf = NULL;
}

static void __io_sqe_buffers_unregister(struct io_ring_ctx *ctx)
{
	unsigned int i;

	for (i = 0; i < ctx->nr_user_bufs; i++)
		io_buffer_unmap(ctx, &ctx->user_bufs[i]);
	kfree(ctx->user_bufs);
	io_rsrc_data_free(ctx->buf_data);
	ctx->user_bufs = NULL;
	ctx->buf_data = NULL;
	ctx->nr_user_bufs = 0;
}

static int io_sqe_buffers_unregister(struct io_ring_ctx *ctx)
{
	int ret;

	if (!ctx->buf_data)
		return -ENXIO;

	ret = io_rsrc_ref_quiesce(ctx->buf_data, ctx);
	if (!ret)
		__io_sqe_buffers_unregister(ctx);
	return ret;
}

static int io_copy_iov(struct io_ring_ctx *ctx, struct iovec *dst,
		       void __user *arg, unsigned index)
{
	struct iovec __user *src;

#ifdef CONFIG_COMPAT
	if (ctx->compat) {
		struct compat_iovec __user *ciovs;
		struct compat_iovec ciov;

		ciovs = (struct compat_iovec __user *) arg;
		if (copy_from_user(&ciov, &ciovs[index], sizeof(ciov)))
			return -EFAULT;

		dst->iov_base = u64_to_user_ptr((u64)ciov.iov_base);
		dst->iov_len = ciov.iov_len;
		return 0;
	}
#endif
	src = (struct iovec __user *) arg;
	if (copy_from_user(dst, &src[index], sizeof(*dst)))
		return -EFAULT;
	return 0;
}

/*
 * Not super efficient, but this is just a registration time. And we do cache
 * the last compound head, so generally we'll only do a full search if we don't
 * match that one.
 *
 * We check if the given compound head page has already been accounted, to
 * avoid double accounting it. This allows us to account the full size of the
 * page, not just the constituent pages of a huge page.
 */
static bool headpage_already_acct(struct io_ring_ctx *ctx, struct page **pages,
				  int nr_pages, struct page *hpage)
{
	int i, j;

	/* check current page array */
	for (i = 0; i < nr_pages; i++) {
		if (!PageCompound(pages[i]))
			continue;
		if (compound_head(pages[i]) == hpage)
			return true;
	}

	/* check previously registered pages */
	for (i = 0; i < ctx->nr_user_bufs; i++) {
		struct io_mapped_ubuf *imu = ctx->user_bufs[i];

		for (j = 0; j < imu->nr_bvecs; j++) {
			if (!PageCompound(imu->bvec[j].bv_page))
				continue;
			if (compound_head(imu->bvec[j].bv_page) == hpage)
				return true;
		}
	}

	return false;
}

static int io_buffer_account_pin(struct io_ring_ctx *ctx, struct page **pages,
				 int nr_pages, struct io_mapped_ubuf *imu,
				 struct page **last_hpage)
{
	int i, ret;

	imu->acct_pages = 0;
	for (i = 0; i < nr_pages; i++) {
		if (!PageCompound(pages[i])) {
			imu->acct_pages++;
		} else {
			struct page *hpage;

			hpage = compound_head(pages[i]);
			if (hpage == *last_hpage)
				continue;
			*last_hpage = hpage;
			if (headpage_already_acct(ctx, pages, i, hpage))
				continue;
			imu->acct_pages += page_size(hpage) >> PAGE_SHIFT;
		}
	}

	if (!imu->acct_pages)
		return 0;

	ret = io_account_mem(ctx, imu->acct_pages);
	if (ret)
		imu->acct_pages = 0;
	return ret;
}

static int io_sqe_buffer_register(struct io_ring_ctx *ctx, struct iovec *iov,
				  struct io_mapped_ubuf **pimu,
				  struct page **last_hpage)
{
	struct io_mapped_ubuf *imu = NULL;
	struct vm_area_struct **vmas = NULL;
	struct page **pages = NULL;
	unsigned long off, start, end, ubuf;
	size_t size;
	int ret, pret, nr_pages, i;

	if (!iov->iov_base) {
		*pimu = ctx->dummy_ubuf;
		return 0;
	}

	ubuf = (unsigned long) iov->iov_base;
	end = (ubuf + iov->iov_len + PAGE_SIZE - 1) >> PAGE_SHIFT;
	start = ubuf >> PAGE_SHIFT;
	nr_pages = end - start;

	*pimu = NULL;
	ret = -ENOMEM;

	pages = kvmalloc_array(nr_pages, sizeof(struct page *), GFP_KERNEL);
	if (!pages)
		goto done;

	vmas = kvmalloc_array(nr_pages, sizeof(struct vm_area_struct *),
			      GFP_KERNEL);
	if (!vmas)
		goto done;

	imu = kvmalloc(struct_size(imu, bvec, nr_pages), GFP_KERNEL);
	if (!imu)
		goto done;

	ret = 0;
	mmap_read_lock(current->mm);
	pret = pin_user_pages(ubuf, nr_pages, FOLL_WRITE | FOLL_LONGTERM,
			      pages, vmas);
	if (pret == nr_pages) {
		/* don't support file backed memory */
		for (i = 0; i < nr_pages; i++) {
			struct vm_area_struct *vma = vmas[i];

			if (vma_is_shmem(vma))
				continue;
			if (vma->vm_file &&
			    !is_file_hugepages(vma->vm_file)) {
				ret = -EOPNOTSUPP;
				break;
			}
		}
	} else {
		ret = pret < 0 ? pret : -EFAULT;
	}
	mmap_read_unlock(current->mm);
	if (ret) {
		/*
		 * if we did partial map, or found file backed vmas,
		 * release any pages we did get
		 */
		if (pret > 0)
			unpin_user_pages(pages, pret);
		goto done;
	}

	ret = io_buffer_account_pin(ctx, pages, pret, imu, last_hpage);
	if (ret) {
		unpin_user_pages(pages, pret);
		goto done;
	}

	off = ubuf & ~PAGE_MASK;
	size = iov->iov_len;
	for (i = 0; i < nr_pages; i++) {
		size_t vec_len;

		vec_len = min_t(size_t, size, PAGE_SIZE - off);
		imu->bvec[i].bv_page = pages[i];
		imu->bvec[i].bv_len = vec_len;
		imu->bvec[i].bv_offset = off;
		off = 0;
		size -= vec_len;
	}
	/* store original address for later verification */
	imu->ubuf = ubuf;
	imu->ubuf_end = ubuf + iov->iov_len;
	imu->nr_bvecs = nr_pages;
	*pimu = imu;
	ret = 0;
done:
	if (ret)
		kvfree(imu);
	kvfree(pages);
	kvfree(vmas);
	return ret;
}

static int io_buffers_map_alloc(struct io_ring_ctx *ctx, unsigned int nr_args)
{
	ctx->user_bufs = kcalloc(nr_args, sizeof(*ctx->user_bufs), GFP_KERNEL);
	return ctx->user_bufs ? 0 : -ENOMEM;
}

static int io_buffer_validate(struct iovec *iov)
{
	unsigned long tmp, acct_len = iov->iov_len + (PAGE_SIZE - 1);

	/*
	 * Don't impose further limits on the size and buffer
	 * constraints here, we'll -EINVAL later when IO is
	 * submitted if they are wrong.
	 */
	if (!iov->iov_base)
		return iov->iov_len ? -EFAULT : 0;
	if (!iov->iov_len)
		return -EFAULT;

	/* arbitrary limit, but we need something */
	if (iov->iov_len > SZ_1G)
		return -EFAULT;

	if (check_add_overflow((unsigned long)iov->iov_base, acct_len, &tmp))
		return -EOVERFLOW;

	return 0;
}

static int io_sqe_buffers_register(struct io_ring_ctx *ctx, void __user *arg,
				   unsigned int nr_args, u64 __user *tags)
{
	struct page *last_hpage = NULL;
	struct io_rsrc_data *data;
	int i, ret;
	struct iovec iov;

	if (ctx->user_bufs)
		return -EBUSY;
	if (!nr_args || nr_args > IORING_MAX_REG_BUFFERS)
		return -EINVAL;
	ret = io_rsrc_node_switch_start(ctx);
	if (ret)
		return ret;
	ret = io_rsrc_data_alloc(ctx, io_rsrc_buf_put, tags, nr_args, &data);
	if (ret)
		return ret;
	ret = io_buffers_map_alloc(ctx, nr_args);
	if (ret) {
		io_rsrc_data_free(data);
		return ret;
	}

	for (i = 0; i < nr_args; i++, ctx->nr_user_bufs++) {
		ret = io_copy_iov(ctx, &iov, arg, i);
		if (ret)
			break;
		ret = io_buffer_validate(&iov);
		if (ret)
			break;
		if (!iov.iov_base && *io_get_tag_slot(data, i)) {
			ret = -EINVAL;
			break;
		}

		ret = io_sqe_buffer_register(ctx, &iov, &ctx->user_bufs[i],
					     &last_hpage);
		if (ret)
			break;
	}

	WARN_ON_ONCE(ctx->buf_data);

	ctx->buf_data = data;
	if (ret)
		__io_sqe_buffers_unregister(ctx);
	else
		io_rsrc_node_switch(ctx, NULL);
	return ret;
}

static int __io_sqe_buffers_update(struct io_ring_ctx *ctx,
				   struct io_uring_rsrc_update2 *up,
				   unsigned int nr_args)
{
	u64 __user *tags = u64_to_user_ptr(up->tags);
	struct iovec iov, __user *iovs = u64_to_user_ptr(up->data);
	struct page *last_hpage = NULL;
	bool needs_switch = false;
	__u32 done;
	int i, err;

	if (!ctx->buf_data)
		return -ENXIO;
	if (up->offset + nr_args > ctx->nr_user_bufs)
		return -EINVAL;

	for (done = 0; done < nr_args; done++) {
		struct io_mapped_ubuf *imu;
		int offset = up->offset + done;
		u64 tag = 0;

		err = io_copy_iov(ctx, &iov, iovs, done);
		if (err)
			break;
		if (tags && copy_from_user(&tag, &tags[done], sizeof(tag))) {
			err = -EFAULT;
			break;
		}
		err = io_buffer_validate(&iov);
		if (err)
			break;
		if (!iov.iov_base && tag) {
			err = -EINVAL;
			break;
		}
		err = io_sqe_buffer_register(ctx, &iov, &imu, &last_hpage);
		if (err)
			break;

		i = array_index_nospec(offset, ctx->nr_user_bufs);
		if (ctx->user_bufs[i] != ctx->dummy_ubuf) {
			err = io_queue_rsrc_removal(ctx->buf_data, offset,
						    ctx->rsrc_node, ctx->user_bufs[i]);
			if (unlikely(err)) {
				io_buffer_unmap(ctx, &imu);
				break;
			}
			ctx->user_bufs[i] = NULL;
			needs_switch = true;
		}

		ctx->user_bufs[i] = imu;
		*io_get_tag_slot(ctx->buf_data, offset) = tag;
	}

	if (needs_switch)
		io_rsrc_node_switch(ctx, ctx->buf_data);
	return done ? done : err;
}

static int io_eventfd_register(struct io_ring_ctx *ctx, void __user *arg)
{
	__s32 __user *fds = arg;
	int fd;

	if (ctx->cq_ev_fd)
		return -EBUSY;

	if (copy_from_user(&fd, fds, sizeof(*fds)))
		return -EFAULT;

	ctx->cq_ev_fd = eventfd_ctx_fdget(fd);
	if (IS_ERR(ctx->cq_ev_fd)) {
		int ret = PTR_ERR(ctx->cq_ev_fd);

		ctx->cq_ev_fd = NULL;
		return ret;
	}

	return 0;
}

static int io_eventfd_unregister(struct io_ring_ctx *ctx)
{
	if (ctx->cq_ev_fd) {
		eventfd_ctx_put(ctx->cq_ev_fd);
		ctx->cq_ev_fd = NULL;
		return 0;
	}

	return -ENXIO;
}

static void io_destroy_buffers(struct io_ring_ctx *ctx)
{
	struct io_buffer *buf;
	unsigned long index;

	xa_for_each(&ctx->io_buffers, index, buf)
		__io_remove_buffers(ctx, buf, index, -1U);
}

static void io_req_cache_free(struct list_head *list, struct task_struct *tsk)
{
	struct io_kiocb *req, *nxt;

	list_for_each_entry_safe(req, nxt, list, compl.list) {
		if (tsk && req->task != tsk)
			continue;
		list_del(&req->compl.list);
		kmem_cache_free(req_cachep, req);
	}
}

static void io_req_caches_free(struct io_ring_ctx *ctx)
{
	struct io_submit_state *submit_state = &ctx->submit_state;
	struct io_comp_state *cs = &ctx->submit_state.comp;

	mutex_lock(&ctx->uring_lock);

	if (submit_state->free_reqs) {
		kmem_cache_free_bulk(req_cachep, submit_state->free_reqs,
				     submit_state->reqs);
		submit_state->free_reqs = 0;
	}

	io_flush_cached_locked_reqs(ctx, cs);
	io_req_cache_free(&cs->free_list, NULL);
	mutex_unlock(&ctx->uring_lock);
}

static bool io_wait_rsrc_data(struct io_rsrc_data *data)
{
	if (!data)
		return false;
	if (!atomic_dec_and_test(&data->refs))
		wait_for_completion(&data->done);
	return true;
}

static void io_ring_ctx_free(struct io_ring_ctx *ctx)
{
	io_sq_thread_finish(ctx);

	if (ctx->mm_account) {
		mmdrop(ctx->mm_account);
		ctx->mm_account = NULL;
	}

	mutex_lock(&ctx->uring_lock);
	if (io_wait_rsrc_data(ctx->buf_data))
		__io_sqe_buffers_unregister(ctx);
	if (io_wait_rsrc_data(ctx->file_data))
		__io_sqe_files_unregister(ctx);
	if (ctx->rings)
		__io_cqring_overflow_flush(ctx, true);
	mutex_unlock(&ctx->uring_lock);
	io_eventfd_unregister(ctx);
	io_destroy_buffers(ctx);
	if (ctx->sq_creds)
		put_cred(ctx->sq_creds);

	/* there are no registered resources left, nobody uses it */
	if (ctx->rsrc_node)
		io_rsrc_node_destroy(ctx->rsrc_node);
	if (ctx->rsrc_backup_node)
		io_rsrc_node_destroy(ctx->rsrc_backup_node);
	flush_delayed_work(&ctx->rsrc_put_work);

	WARN_ON_ONCE(!list_empty(&ctx->rsrc_ref_list));
	WARN_ON_ONCE(!llist_empty(&ctx->rsrc_put_llist));

#if defined(CONFIG_UNIX)
	if (ctx->ring_sock) {
		ctx->ring_sock->file = NULL; /* so that iput() is called */
		sock_release(ctx->ring_sock);
	}
#endif

	io_mem_free(ctx->rings);
	io_mem_free(ctx->sq_sqes);

	percpu_ref_exit(&ctx->refs);
	free_uid(ctx->user);
	io_req_caches_free(ctx);
	if (ctx->hash_map)
		io_wq_put_hash(ctx->hash_map);
	kfree(ctx->cancel_hash);
	kfree(ctx->dummy_ubuf);
	kfree(ctx);
}

static __poll_t io_uring_poll(struct file *file, poll_table *wait)
{
	struct io_ring_ctx *ctx = file->private_data;
	__poll_t mask = 0;

	poll_wait(file, &ctx->poll_wait, wait);
	/*
	 * synchronizes with barrier from wq_has_sleeper call in
	 * io_commit_cqring
	 */
	smp_rmb();
	if (!io_sqring_full(ctx))
		mask |= EPOLLOUT | EPOLLWRNORM;

	/*
	 * Don't flush cqring overflow list here, just do a simple check.
	 * Otherwise there could possible be ABBA deadlock:
	 *      CPU0                    CPU1
	 *      ----                    ----
	 * lock(&ctx->uring_lock);
	 *                              lock(&ep->mtx);
	 *                              lock(&ctx->uring_lock);
	 * lock(&ep->mtx);
	 *
	 * Users may get EPOLLIN meanwhile seeing nothing in cqring, this
	 * pushs them to do the flush.
	 */
	if (io_cqring_events(ctx) || test_bit(0, &ctx->check_cq_overflow))
		mask |= EPOLLIN | EPOLLRDNORM;

	return mask;
}

static int io_uring_fasync(int fd, struct file *file, int on)
{
	struct io_ring_ctx *ctx = file->private_data;

	return fasync_helper(fd, file, on, &ctx->cq_fasync);
}

static int io_unregister_personality(struct io_ring_ctx *ctx, unsigned id)
{
	const struct cred *creds;

	creds = xa_erase(&ctx->personalities, id);
	if (creds) {
		put_cred(creds);
		return 0;
	}

	return -EINVAL;
}

struct io_tctx_exit {
	struct callback_head		task_work;
	struct completion		completion;
	struct io_ring_ctx		*ctx;
};

static void io_tctx_exit_cb(struct callback_head *cb)
{
	struct io_uring_task *tctx = current->io_uring;
	struct io_tctx_exit *work;

	work = container_of(cb, struct io_tctx_exit, task_work);
	/*
	 * When @in_idle, we're in cancellation and it's racy to remove the
	 * node. It'll be removed by the end of cancellation, just ignore it.
	 */
	if (!atomic_read(&tctx->in_idle))
		io_uring_del_tctx_node((unsigned long)work->ctx);
	complete(&work->completion);
}

static bool io_cancel_ctx_cb(struct io_wq_work *work, void *data)
{
	struct io_kiocb *req = container_of(work, struct io_kiocb, work);

	return req->ctx == data;
}

static void io_ring_exit_work(struct work_struct *work)
{
	struct io_ring_ctx *ctx = container_of(work, struct io_ring_ctx, exit_work);
	unsigned long timeout = jiffies + HZ * 60 * 5;
	struct io_tctx_exit exit;
	struct io_tctx_node *node;
	int ret;

	/*
	 * If we're doing polled IO and end up having requests being
	 * submitted async (out-of-line), then completions can come in while
	 * we're waiting for refs to drop. We need to reap these manually,
	 * as nobody else will be looking for them.
	 */
	do {
		io_uring_try_cancel_requests(ctx, NULL, true);
		if (ctx->sq_data) {
			struct io_sq_data *sqd = ctx->sq_data;
			struct task_struct *tsk;

			io_sq_thread_park(sqd);
			tsk = sqd->thread;
			if (tsk && tsk->io_uring && tsk->io_uring->io_wq)
				io_wq_cancel_cb(tsk->io_uring->io_wq,
						io_cancel_ctx_cb, ctx, true);
			io_sq_thread_unpark(sqd);
		}

		WARN_ON_ONCE(time_after(jiffies, timeout));
	} while (!wait_for_completion_timeout(&ctx->ref_comp, HZ/20));

	init_completion(&exit.completion);
	init_task_work(&exit.task_work, io_tctx_exit_cb);
	exit.ctx = ctx;
	/*
	 * Some may use context even when all refs and requests have been put,
	 * and they are free to do so while still holding uring_lock or
	 * completion_lock, see io_req_task_submit(). Apart from other work,
	 * this lock/unlock section also waits them to finish.
	 */
	mutex_lock(&ctx->uring_lock);
	while (!list_empty(&ctx->tctx_list)) {
		WARN_ON_ONCE(time_after(jiffies, timeout));

		node = list_first_entry(&ctx->tctx_list, struct io_tctx_node,
					ctx_node);
		/* don't spin on a single task if cancellation failed */
		list_rotate_left(&ctx->tctx_list);
		ret = task_work_add(node->task, &exit.task_work, TWA_SIGNAL);
		if (WARN_ON_ONCE(ret))
			continue;
		wake_up_process(node->task);

		mutex_unlock(&ctx->uring_lock);
		wait_for_completion(&exit.completion);
		mutex_lock(&ctx->uring_lock);
	}
	mutex_unlock(&ctx->uring_lock);
	spin_lock_irq(&ctx->completion_lock);
	spin_unlock_irq(&ctx->completion_lock);

	io_ring_ctx_free(ctx);
}

/* Returns true if we found and killed one or more timeouts */
static bool io_kill_timeouts(struct io_ring_ctx *ctx, struct task_struct *tsk,
			     bool cancel_all)
{
	struct io_kiocb *req, *tmp;
	int canceled = 0;

	spin_lock_irq(&ctx->completion_lock);
	list_for_each_entry_safe(req, tmp, &ctx->timeout_list, timeout.list) {
		if (io_match_task(req, tsk, cancel_all)) {
			io_kill_timeout(req, -ECANCELED);
			canceled++;
		}
	}
	if (canceled != 0)
		io_commit_cqring(ctx);
	spin_unlock_irq(&ctx->completion_lock);
	if (canceled != 0)
		io_cqring_ev_posted(ctx);
	return canceled != 0;
}

static void io_ring_ctx_wait_and_kill(struct io_ring_ctx *ctx)
{
	unsigned long index;
	struct creds *creds;

	mutex_lock(&ctx->uring_lock);
	percpu_ref_kill(&ctx->refs);
	if (ctx->rings)
		__io_cqring_overflow_flush(ctx, true);
	xa_for_each(&ctx->personalities, index, creds)
		io_unregister_personality(ctx, index);
	mutex_unlock(&ctx->uring_lock);

	io_kill_timeouts(ctx, NULL, true);
	io_poll_remove_all(ctx, NULL, true);

	/* if we failed setting up the ctx, we might not have any rings */
	io_iopoll_try_reap_events(ctx);

	INIT_WORK(&ctx->exit_work, io_ring_exit_work);
	/*
	 * Use system_unbound_wq to avoid spawning tons of event kworkers
	 * if we're exiting a ton of rings at the same time. It just adds
	 * noise and overhead, there's no discernable change in runtime
	 * over using system_wq.
	 */
	queue_work(system_unbound_wq, &ctx->exit_work);
}

static int io_uring_release(struct inode *inode, struct file *file)
{
	struct io_ring_ctx *ctx = file->private_data;

	file->private_data = NULL;
	io_ring_ctx_wait_and_kill(ctx);
	return 0;
}

struct io_task_cancel {
	struct task_struct *task;
	bool all;
};

static bool io_cancel_task_cb(struct io_wq_work *work, void *data)
{
	struct io_kiocb *req = container_of(work, struct io_kiocb, work);
	struct io_task_cancel *cancel = data;
	bool ret;

	if (!cancel->all && (req->flags & REQ_F_LINK_TIMEOUT)) {
		unsigned long flags;
		struct io_ring_ctx *ctx = req->ctx;

		/* protect against races with linked timeouts */
		spin_lock_irqsave(&ctx->completion_lock, flags);
		ret = io_match_task(req, cancel->task, cancel->all);
		spin_unlock_irqrestore(&ctx->completion_lock, flags);
	} else {
		ret = io_match_task(req, cancel->task, cancel->all);
	}
	return ret;
}

static bool io_cancel_defer_files(struct io_ring_ctx *ctx,
				  struct task_struct *task, bool cancel_all)
{
	struct io_defer_entry *de;
	LIST_HEAD(list);

	spin_lock_irq(&ctx->completion_lock);
	list_for_each_entry_reverse(de, &ctx->defer_list, list) {
		if (io_match_task(de->req, task, cancel_all)) {
			list_cut_position(&list, &ctx->defer_list, &de->list);
			break;
		}
	}
	spin_unlock_irq(&ctx->completion_lock);
	if (list_empty(&list))
		return false;

	while (!list_empty(&list)) {
		de = list_first_entry(&list, struct io_defer_entry, list);
		list_del_init(&de->list);
		io_req_complete_failed(de->req, -ECANCELED);
		kfree(de);
	}
	return true;
}

static bool io_uring_try_cancel_iowq(struct io_ring_ctx *ctx)
{
	struct io_tctx_node *node;
	enum io_wq_cancel cret;
	bool ret = false;

	mutex_lock(&ctx->uring_lock);
	list_for_each_entry(node, &ctx->tctx_list, ctx_node) {
		struct io_uring_task *tctx = node->task->io_uring;

		/*
		 * io_wq will stay alive while we hold uring_lock, because it's
		 * killed after ctx nodes, which requires to take the lock.
		 */
		if (!tctx || !tctx->io_wq)
			continue;
		cret = io_wq_cancel_cb(tctx->io_wq, io_cancel_ctx_cb, ctx, true);
		ret |= (cret != IO_WQ_CANCEL_NOTFOUND);
	}
	mutex_unlock(&ctx->uring_lock);

	return ret;
}

static void io_uring_try_cancel_requests(struct io_ring_ctx *ctx,
					 struct task_struct *task,
					 bool cancel_all)
{
	struct io_task_cancel cancel = { .task = task, .all = cancel_all, };
	struct io_uring_task *tctx = task ? task->io_uring : NULL;

	while (1) {
		enum io_wq_cancel cret;
		bool ret = false;

		if (!task) {
			ret |= io_uring_try_cancel_iowq(ctx);
		} else if (tctx && tctx->io_wq) {
			/*
			 * Cancels requests of all rings, not only @ctx, but
			 * it's fine as the task is in exit/exec.
			 */
			cret = io_wq_cancel_cb(tctx->io_wq, io_cancel_task_cb,
					       &cancel, true);
			ret |= (cret != IO_WQ_CANCEL_NOTFOUND);
		}

		/* SQPOLL thread does its own polling */
		if ((!(ctx->flags & IORING_SETUP_SQPOLL) && cancel_all) ||
		    (ctx->sq_data && ctx->sq_data->thread == current)) {
			while (!list_empty_careful(&ctx->iopoll_list)) {
				io_iopoll_try_reap_events(ctx);
				ret = true;
			}
		}

		ret |= io_cancel_defer_files(ctx, task, cancel_all);
		ret |= io_poll_remove_all(ctx, task, cancel_all);
		ret |= io_kill_timeouts(ctx, task, cancel_all);
		if (task)
			ret |= io_run_task_work();
		if (!ret)
			break;
		cond_resched();
	}
}

static int __io_uring_add_tctx_node(struct io_ring_ctx *ctx)
{
	struct io_uring_task *tctx = current->io_uring;
	struct io_tctx_node *node;
	int ret;

	if (unlikely(!tctx)) {
		ret = io_uring_alloc_task_context(current, ctx);
		if (unlikely(ret))
			return ret;
		tctx = current->io_uring;
	}
	if (!xa_load(&tctx->xa, (unsigned long)ctx)) {
		node = kmalloc(sizeof(*node), GFP_KERNEL);
		if (!node)
			return -ENOMEM;
		node->ctx = ctx;
		node->task = current;

		ret = xa_err(xa_store(&tctx->xa, (unsigned long)ctx,
					node, GFP_KERNEL));
		if (ret) {
			kfree(node);
			return ret;
		}

		mutex_lock(&ctx->uring_lock);
		list_add(&node->ctx_node, &ctx->tctx_list);
		mutex_unlock(&ctx->uring_lock);
	}
	tctx->last = ctx;
	return 0;
}

/*
 * Note that this task has used io_uring. We use it for cancelation purposes.
 */
static inline int io_uring_add_tctx_node(struct io_ring_ctx *ctx)
{
	struct io_uring_task *tctx = current->io_uring;

	if (likely(tctx && tctx->last == ctx))
		return 0;
	return __io_uring_add_tctx_node(ctx);
}

/*
 * Remove this io_uring_file -> task mapping.
 */
static void io_uring_del_tctx_node(unsigned long index)
{
	struct io_uring_task *tctx = current->io_uring;
	struct io_tctx_node *node;

	if (!tctx)
		return;
	node = xa_erase(&tctx->xa, index);
	if (!node)
		return;

	WARN_ON_ONCE(current != node->task);
	WARN_ON_ONCE(list_empty(&node->ctx_node));

	mutex_lock(&node->ctx->uring_lock);
	list_del(&node->ctx_node);
	mutex_unlock(&node->ctx->uring_lock);

	if (tctx->last == node->ctx)
		tctx->last = NULL;
	kfree(node);
}

static void io_uring_clean_tctx(struct io_uring_task *tctx)
{
	struct io_wq *wq = tctx->io_wq;
	struct io_tctx_node *node;
	unsigned long index;

	tctx->io_wq = NULL;
	xa_for_each(&tctx->xa, index, node)
<<<<<<< HEAD
		io_uring_del_task_file(index);
	if (wq)
		io_wq_put_and_exit(wq);
=======
		io_uring_del_tctx_node(index);
	if (wq) {
		/*
		 * Must be after io_uring_del_task_file() (removes nodes under
		 * uring_lock) to avoid race with io_uring_try_cancel_iowq().
		 */
		tctx->io_wq = NULL;
		io_wq_put_and_exit(wq);
	}
>>>>>>> 2734d6c1
}

static s64 tctx_inflight(struct io_uring_task *tctx, bool tracked)
{
	if (tracked)
		return atomic_read(&tctx->inflight_tracked);
	return percpu_counter_sum(&tctx->inflight);
}

static void io_uring_drop_tctx_refs(struct task_struct *task)
{
	struct io_uring_task *tctx = task->io_uring;
	unsigned int refs = tctx->cached_refs;

	tctx->cached_refs = 0;
	percpu_counter_sub(&tctx->inflight, refs);
	put_task_struct_many(task, refs);
}

/*
 * Find any io_uring ctx that this task has registered or done IO on, and cancel
 * requests. @sqd should be not-null IIF it's an SQPOLL thread cancellation.
 */
static void io_uring_cancel_generic(bool cancel_all, struct io_sq_data *sqd)
{
	struct io_uring_task *tctx = current->io_uring;
	struct io_ring_ctx *ctx;
	s64 inflight;
	DEFINE_WAIT(wait);

	WARN_ON_ONCE(sqd && sqd->thread != current);

	if (!current->io_uring)
		return;
	if (tctx->io_wq)
		io_wq_exit_start(tctx->io_wq);

	io_uring_drop_tctx_refs(current);
	atomic_inc(&tctx->in_idle);
	do {
		/* read completions before cancelations */
		inflight = tctx_inflight(tctx, !cancel_all);
		if (!inflight)
			break;

		if (!sqd) {
			struct io_tctx_node *node;
			unsigned long index;

			xa_for_each(&tctx->xa, index, node) {
				/* sqpoll task will cancel all its requests */
				if (node->ctx->sq_data)
					continue;
				io_uring_try_cancel_requests(node->ctx, current,
							     cancel_all);
			}
		} else {
			list_for_each_entry(ctx, &sqd->ctx_list, sqd_list)
				io_uring_try_cancel_requests(ctx, current,
							     cancel_all);
		}

		prepare_to_wait(&tctx->wait, &wait, TASK_UNINTERRUPTIBLE);
		/*
		 * If we've seen completions, retry without waiting. This
		 * avoids a race where a completion comes in before we did
		 * prepare_to_wait().
		 */
		if (inflight == tctx_inflight(tctx, !cancel_all))
			schedule();
		finish_wait(&tctx->wait, &wait);
	} while (1);
	atomic_dec(&tctx->in_idle);

	io_uring_clean_tctx(tctx);
	if (cancel_all) {
		/* for exec all current's requests should be gone, kill tctx */
		__io_uring_free(current);
	}
}

void __io_uring_cancel(struct files_struct *files)
{
	io_uring_cancel_generic(!files, NULL);
}

static void *io_uring_validate_mmap_request(struct file *file,
					    loff_t pgoff, size_t sz)
{
	struct io_ring_ctx *ctx = file->private_data;
	loff_t offset = pgoff << PAGE_SHIFT;
	struct page *page;
	void *ptr;

	switch (offset) {
	case IORING_OFF_SQ_RING:
	case IORING_OFF_CQ_RING:
		ptr = ctx->rings;
		break;
	case IORING_OFF_SQES:
		ptr = ctx->sq_sqes;
		break;
	default:
		return ERR_PTR(-EINVAL);
	}

	page = virt_to_head_page(ptr);
	if (sz > page_size(page))
		return ERR_PTR(-EINVAL);

	return ptr;
}

#ifdef CONFIG_MMU

static int io_uring_mmap(struct file *file, struct vm_area_struct *vma)
{
	size_t sz = vma->vm_end - vma->vm_start;
	unsigned long pfn;
	void *ptr;

	ptr = io_uring_validate_mmap_request(file, vma->vm_pgoff, sz);
	if (IS_ERR(ptr))
		return PTR_ERR(ptr);

	pfn = virt_to_phys(ptr) >> PAGE_SHIFT;
	return remap_pfn_range(vma, vma->vm_start, pfn, sz, vma->vm_page_prot);
}

#else /* !CONFIG_MMU */

static int io_uring_mmap(struct file *file, struct vm_area_struct *vma)
{
	return vma->vm_flags & (VM_SHARED | VM_MAYSHARE) ? 0 : -EINVAL;
}

static unsigned int io_uring_nommu_mmap_capabilities(struct file *file)
{
	return NOMMU_MAP_DIRECT | NOMMU_MAP_READ | NOMMU_MAP_WRITE;
}

static unsigned long io_uring_nommu_get_unmapped_area(struct file *file,
	unsigned long addr, unsigned long len,
	unsigned long pgoff, unsigned long flags)
{
	void *ptr;

	ptr = io_uring_validate_mmap_request(file, pgoff, len);
	if (IS_ERR(ptr))
		return PTR_ERR(ptr);

	return (unsigned long) ptr;
}

#endif /* !CONFIG_MMU */

static int io_sqpoll_wait_sq(struct io_ring_ctx *ctx)
{
	DEFINE_WAIT(wait);

	do {
		if (!io_sqring_full(ctx))
			break;
		prepare_to_wait(&ctx->sqo_sq_wait, &wait, TASK_INTERRUPTIBLE);

		if (!io_sqring_full(ctx))
			break;
		schedule();
	} while (!signal_pending(current));

	finish_wait(&ctx->sqo_sq_wait, &wait);
	return 0;
}

static int io_get_ext_arg(unsigned flags, const void __user *argp, size_t *argsz,
			  struct __kernel_timespec __user **ts,
			  const sigset_t __user **sig)
{
	struct io_uring_getevents_arg arg;

	/*
	 * If EXT_ARG isn't set, then we have no timespec and the argp pointer
	 * is just a pointer to the sigset_t.
	 */
	if (!(flags & IORING_ENTER_EXT_ARG)) {
		*sig = (const sigset_t __user *) argp;
		*ts = NULL;
		return 0;
	}

	/*
	 * EXT_ARG is set - ensure we agree on the size of it and copy in our
	 * timespec and sigset_t pointers if good.
	 */
	if (*argsz != sizeof(arg))
		return -EINVAL;
	if (copy_from_user(&arg, argp, sizeof(arg)))
		return -EFAULT;
	*sig = u64_to_user_ptr(arg.sigmask);
	*argsz = arg.sigmask_sz;
	*ts = u64_to_user_ptr(arg.ts);
	return 0;
}

SYSCALL_DEFINE6(io_uring_enter, unsigned int, fd, u32, to_submit,
		u32, min_complete, u32, flags, const void __user *, argp,
		size_t, argsz)
{
	struct io_ring_ctx *ctx;
	int submitted = 0;
	struct fd f;
	long ret;

	io_run_task_work();

	if (unlikely(flags & ~(IORING_ENTER_GETEVENTS | IORING_ENTER_SQ_WAKEUP |
			       IORING_ENTER_SQ_WAIT | IORING_ENTER_EXT_ARG)))
		return -EINVAL;

	f = fdget(fd);
	if (unlikely(!f.file))
		return -EBADF;

	ret = -EOPNOTSUPP;
	if (unlikely(f.file->f_op != &io_uring_fops))
		goto out_fput;

	ret = -ENXIO;
	ctx = f.file->private_data;
	if (unlikely(!percpu_ref_tryget(&ctx->refs)))
		goto out_fput;

	ret = -EBADFD;
	if (unlikely(ctx->flags & IORING_SETUP_R_DISABLED))
		goto out;

	/*
	 * For SQ polling, the thread will do all submissions and completions.
	 * Just return the requested submit count, and wake the thread if
	 * we were asked to.
	 */
	ret = 0;
	if (ctx->flags & IORING_SETUP_SQPOLL) {
		io_cqring_overflow_flush(ctx, false);

		ret = -EOWNERDEAD;
		if (unlikely(ctx->sq_data->thread == NULL))
			goto out;
		if (flags & IORING_ENTER_SQ_WAKEUP)
			wake_up(&ctx->sq_data->wait);
		if (flags & IORING_ENTER_SQ_WAIT) {
			ret = io_sqpoll_wait_sq(ctx);
			if (ret)
				goto out;
		}
		submitted = to_submit;
	} else if (to_submit) {
		ret = io_uring_add_tctx_node(ctx);
		if (unlikely(ret))
			goto out;
		mutex_lock(&ctx->uring_lock);
		submitted = io_submit_sqes(ctx, to_submit);
		mutex_unlock(&ctx->uring_lock);

		if (submitted != to_submit)
			goto out;
	}
	if (flags & IORING_ENTER_GETEVENTS) {
		const sigset_t __user *sig;
		struct __kernel_timespec __user *ts;

		ret = io_get_ext_arg(flags, argp, &argsz, &ts, &sig);
		if (unlikely(ret))
			goto out;

		min_complete = min(min_complete, ctx->cq_entries);

		/*
		 * When SETUP_IOPOLL and SETUP_SQPOLL are both enabled, user
		 * space applications don't need to do io completion events
		 * polling again, they can rely on io_sq_thread to do polling
		 * work, which can reduce cpu usage and uring_lock contention.
		 */
		if (ctx->flags & IORING_SETUP_IOPOLL &&
		    !(ctx->flags & IORING_SETUP_SQPOLL)) {
			ret = io_iopoll_check(ctx, min_complete);
		} else {
			ret = io_cqring_wait(ctx, min_complete, sig, argsz, ts);
		}
	}

out:
	percpu_ref_put(&ctx->refs);
out_fput:
	fdput(f);
	return submitted ? submitted : ret;
}

#ifdef CONFIG_PROC_FS
static int io_uring_show_cred(struct seq_file *m, unsigned int id,
		const struct cred *cred)
{
	struct user_namespace *uns = seq_user_ns(m);
	struct group_info *gi;
	kernel_cap_t cap;
	unsigned __capi;
	int g;

	seq_printf(m, "%5d\n", id);
	seq_put_decimal_ull(m, "\tUid:\t", from_kuid_munged(uns, cred->uid));
	seq_put_decimal_ull(m, "\t\t", from_kuid_munged(uns, cred->euid));
	seq_put_decimal_ull(m, "\t\t", from_kuid_munged(uns, cred->suid));
	seq_put_decimal_ull(m, "\t\t", from_kuid_munged(uns, cred->fsuid));
	seq_put_decimal_ull(m, "\n\tGid:\t", from_kgid_munged(uns, cred->gid));
	seq_put_decimal_ull(m, "\t\t", from_kgid_munged(uns, cred->egid));
	seq_put_decimal_ull(m, "\t\t", from_kgid_munged(uns, cred->sgid));
	seq_put_decimal_ull(m, "\t\t", from_kgid_munged(uns, cred->fsgid));
	seq_puts(m, "\n\tGroups:\t");
	gi = cred->group_info;
	for (g = 0; g < gi->ngroups; g++) {
		seq_put_decimal_ull(m, g ? " " : "",
					from_kgid_munged(uns, gi->gid[g]));
	}
	seq_puts(m, "\n\tCapEff:\t");
	cap = cred->cap_effective;
	CAP_FOR_EACH_U32(__capi)
		seq_put_hex_ll(m, NULL, cap.cap[CAP_LAST_U32 - __capi], 8);
	seq_putc(m, '\n');
	return 0;
}

static void __io_uring_show_fdinfo(struct io_ring_ctx *ctx, struct seq_file *m)
{
	struct io_sq_data *sq = NULL;
	bool has_lock;
	int i;

	/*
	 * Avoid ABBA deadlock between the seq lock and the io_uring mutex,
	 * since fdinfo case grabs it in the opposite direction of normal use
	 * cases. If we fail to get the lock, we just don't iterate any
	 * structures that could be going away outside the io_uring mutex.
	 */
	has_lock = mutex_trylock(&ctx->uring_lock);

	if (has_lock && (ctx->flags & IORING_SETUP_SQPOLL)) {
		sq = ctx->sq_data;
		if (!sq->thread)
			sq = NULL;
	}

	seq_printf(m, "SqThread:\t%d\n", sq ? task_pid_nr(sq->thread) : -1);
	seq_printf(m, "SqThreadCpu:\t%d\n", sq ? task_cpu(sq->thread) : -1);
	seq_printf(m, "UserFiles:\t%u\n", ctx->nr_user_files);
	for (i = 0; has_lock && i < ctx->nr_user_files; i++) {
		struct file *f = io_file_from_index(ctx, i);

		if (f)
			seq_printf(m, "%5u: %s\n", i, file_dentry(f)->d_iname);
		else
			seq_printf(m, "%5u: <none>\n", i);
	}
	seq_printf(m, "UserBufs:\t%u\n", ctx->nr_user_bufs);
	for (i = 0; has_lock && i < ctx->nr_user_bufs; i++) {
		struct io_mapped_ubuf *buf = ctx->user_bufs[i];
		unsigned int len = buf->ubuf_end - buf->ubuf;

		seq_printf(m, "%5u: 0x%llx/%u\n", i, buf->ubuf, len);
	}
	if (has_lock && !xa_empty(&ctx->personalities)) {
		unsigned long index;
		const struct cred *cred;

		seq_printf(m, "Personalities:\n");
		xa_for_each(&ctx->personalities, index, cred)
			io_uring_show_cred(m, index, cred);
	}
	seq_printf(m, "PollList:\n");
	spin_lock_irq(&ctx->completion_lock);
	for (i = 0; i < (1U << ctx->cancel_hash_bits); i++) {
		struct hlist_head *list = &ctx->cancel_hash[i];
		struct io_kiocb *req;

		hlist_for_each_entry(req, list, hash_node)
			seq_printf(m, "  op=%d, task_works=%d\n", req->opcode,
					req->task->task_works != NULL);
	}
	spin_unlock_irq(&ctx->completion_lock);
	if (has_lock)
		mutex_unlock(&ctx->uring_lock);
}

static void io_uring_show_fdinfo(struct seq_file *m, struct file *f)
{
	struct io_ring_ctx *ctx = f->private_data;

	if (percpu_ref_tryget(&ctx->refs)) {
		__io_uring_show_fdinfo(ctx, m);
		percpu_ref_put(&ctx->refs);
	}
}
#endif

static const struct file_operations io_uring_fops = {
	.release	= io_uring_release,
	.mmap		= io_uring_mmap,
#ifndef CONFIG_MMU
	.get_unmapped_area = io_uring_nommu_get_unmapped_area,
	.mmap_capabilities = io_uring_nommu_mmap_capabilities,
#endif
	.poll		= io_uring_poll,
	.fasync		= io_uring_fasync,
#ifdef CONFIG_PROC_FS
	.show_fdinfo	= io_uring_show_fdinfo,
#endif
};

static int io_allocate_scq_urings(struct io_ring_ctx *ctx,
				  struct io_uring_params *p)
{
	struct io_rings *rings;
	size_t size, sq_array_offset;

	/* make sure these are sane, as we already accounted them */
	ctx->sq_entries = p->sq_entries;
	ctx->cq_entries = p->cq_entries;

	size = rings_size(p->sq_entries, p->cq_entries, &sq_array_offset);
	if (size == SIZE_MAX)
		return -EOVERFLOW;

	rings = io_mem_alloc(size);
	if (!rings)
		return -ENOMEM;

	ctx->rings = rings;
	ctx->sq_array = (u32 *)((char *)rings + sq_array_offset);
	rings->sq_ring_mask = p->sq_entries - 1;
	rings->cq_ring_mask = p->cq_entries - 1;
	rings->sq_ring_entries = p->sq_entries;
	rings->cq_ring_entries = p->cq_entries;

	size = array_size(sizeof(struct io_uring_sqe), p->sq_entries);
	if (size == SIZE_MAX) {
		io_mem_free(ctx->rings);
		ctx->rings = NULL;
		return -EOVERFLOW;
	}

	ctx->sq_sqes = io_mem_alloc(size);
	if (!ctx->sq_sqes) {
		io_mem_free(ctx->rings);
		ctx->rings = NULL;
		return -ENOMEM;
	}

	return 0;
}

static int io_uring_install_fd(struct io_ring_ctx *ctx, struct file *file)
{
	int ret, fd;

	fd = get_unused_fd_flags(O_RDWR | O_CLOEXEC);
	if (fd < 0)
		return fd;

	ret = io_uring_add_tctx_node(ctx);
	if (ret) {
		put_unused_fd(fd);
		return ret;
	}
	fd_install(fd, file);
	return fd;
}

/*
 * Allocate an anonymous fd, this is what constitutes the application
 * visible backing of an io_uring instance. The application mmaps this
 * fd to gain access to the SQ/CQ ring details. If UNIX sockets are enabled,
 * we have to tie this fd to a socket for file garbage collection purposes.
 */
static struct file *io_uring_get_file(struct io_ring_ctx *ctx)
{
	struct file *file;
#if defined(CONFIG_UNIX)
	int ret;

	ret = sock_create_kern(&init_net, PF_UNIX, SOCK_RAW, IPPROTO_IP,
				&ctx->ring_sock);
	if (ret)
		return ERR_PTR(ret);
#endif

	file = anon_inode_getfile("[io_uring]", &io_uring_fops, ctx,
					O_RDWR | O_CLOEXEC);
#if defined(CONFIG_UNIX)
	if (IS_ERR(file)) {
		sock_release(ctx->ring_sock);
		ctx->ring_sock = NULL;
	} else {
		ctx->ring_sock->file = file;
	}
#endif
	return file;
}

static int io_uring_create(unsigned entries, struct io_uring_params *p,
			   struct io_uring_params __user *params)
{
	struct io_ring_ctx *ctx;
	struct file *file;
	int ret;

	if (!entries)
		return -EINVAL;
	if (entries > IORING_MAX_ENTRIES) {
		if (!(p->flags & IORING_SETUP_CLAMP))
			return -EINVAL;
		entries = IORING_MAX_ENTRIES;
	}

	/*
	 * Use twice as many entries for the CQ ring. It's possible for the
	 * application to drive a higher depth than the size of the SQ ring,
	 * since the sqes are only used at submission time. This allows for
	 * some flexibility in overcommitting a bit. If the application has
	 * set IORING_SETUP_CQSIZE, it will have passed in the desired number
	 * of CQ ring entries manually.
	 */
	p->sq_entries = roundup_pow_of_two(entries);
	if (p->flags & IORING_SETUP_CQSIZE) {
		/*
		 * If IORING_SETUP_CQSIZE is set, we do the same roundup
		 * to a power-of-two, if it isn't already. We do NOT impose
		 * any cq vs sq ring sizing.
		 */
		if (!p->cq_entries)
			return -EINVAL;
		if (p->cq_entries > IORING_MAX_CQ_ENTRIES) {
			if (!(p->flags & IORING_SETUP_CLAMP))
				return -EINVAL;
			p->cq_entries = IORING_MAX_CQ_ENTRIES;
		}
		p->cq_entries = roundup_pow_of_two(p->cq_entries);
		if (p->cq_entries < p->sq_entries)
			return -EINVAL;
	} else {
		p->cq_entries = 2 * p->sq_entries;
	}

	ctx = io_ring_ctx_alloc(p);
	if (!ctx)
		return -ENOMEM;
	ctx->compat = in_compat_syscall();
	if (!capable(CAP_IPC_LOCK))
		ctx->user = get_uid(current_user());

	/*
	 * This is just grabbed for accounting purposes. When a process exits,
	 * the mm is exited and dropped before the files, hence we need to hang
	 * on to this mm purely for the purposes of being able to unaccount
	 * memory (locked/pinned vm). It's not used for anything else.
	 */
	mmgrab(current->mm);
	ctx->mm_account = current->mm;

	ret = io_allocate_scq_urings(ctx, p);
	if (ret)
		goto err;

	ret = io_sq_offload_create(ctx, p);
	if (ret)
		goto err;
	/* always set a rsrc node */
	ret = io_rsrc_node_switch_start(ctx);
	if (ret)
		goto err;
	io_rsrc_node_switch(ctx, NULL);

	memset(&p->sq_off, 0, sizeof(p->sq_off));
	p->sq_off.head = offsetof(struct io_rings, sq.head);
	p->sq_off.tail = offsetof(struct io_rings, sq.tail);
	p->sq_off.ring_mask = offsetof(struct io_rings, sq_ring_mask);
	p->sq_off.ring_entries = offsetof(struct io_rings, sq_ring_entries);
	p->sq_off.flags = offsetof(struct io_rings, sq_flags);
	p->sq_off.dropped = offsetof(struct io_rings, sq_dropped);
	p->sq_off.array = (char *)ctx->sq_array - (char *)ctx->rings;

	memset(&p->cq_off, 0, sizeof(p->cq_off));
	p->cq_off.head = offsetof(struct io_rings, cq.head);
	p->cq_off.tail = offsetof(struct io_rings, cq.tail);
	p->cq_off.ring_mask = offsetof(struct io_rings, cq_ring_mask);
	p->cq_off.ring_entries = offsetof(struct io_rings, cq_ring_entries);
	p->cq_off.overflow = offsetof(struct io_rings, cq_overflow);
	p->cq_off.cqes = offsetof(struct io_rings, cqes);
	p->cq_off.flags = offsetof(struct io_rings, cq_flags);

	p->features = IORING_FEAT_SINGLE_MMAP | IORING_FEAT_NODROP |
			IORING_FEAT_SUBMIT_STABLE | IORING_FEAT_RW_CUR_POS |
			IORING_FEAT_CUR_PERSONALITY | IORING_FEAT_FAST_POLL |
			IORING_FEAT_POLL_32BITS | IORING_FEAT_SQPOLL_NONFIXED |
			IORING_FEAT_EXT_ARG | IORING_FEAT_NATIVE_WORKERS |
			IORING_FEAT_RSRC_TAGS;

	if (copy_to_user(params, p, sizeof(*p))) {
		ret = -EFAULT;
		goto err;
	}

	file = io_uring_get_file(ctx);
	if (IS_ERR(file)) {
		ret = PTR_ERR(file);
		goto err;
	}

	/*
	 * Install ring fd as the very last thing, so we don't risk someone
	 * having closed it before we finish setup
	 */
	ret = io_uring_install_fd(ctx, file);
	if (ret < 0) {
		/* fput will clean it up */
		fput(file);
		return ret;
	}

	trace_io_uring_create(ret, ctx, p->sq_entries, p->cq_entries, p->flags);
	return ret;
err:
	io_ring_ctx_wait_and_kill(ctx);
	return ret;
}

/*
 * Sets up an aio uring context, and returns the fd. Applications asks for a
 * ring size, we return the actual sq/cq ring sizes (among other things) in the
 * params structure passed in.
 */
static long io_uring_setup(u32 entries, struct io_uring_params __user *params)
{
	struct io_uring_params p;
	int i;

	if (copy_from_user(&p, params, sizeof(p)))
		return -EFAULT;
	for (i = 0; i < ARRAY_SIZE(p.resv); i++) {
		if (p.resv[i])
			return -EINVAL;
	}

	if (p.flags & ~(IORING_SETUP_IOPOLL | IORING_SETUP_SQPOLL |
			IORING_SETUP_SQ_AFF | IORING_SETUP_CQSIZE |
			IORING_SETUP_CLAMP | IORING_SETUP_ATTACH_WQ |
			IORING_SETUP_R_DISABLED))
		return -EINVAL;

	return  io_uring_create(entries, &p, params);
}

SYSCALL_DEFINE2(io_uring_setup, u32, entries,
		struct io_uring_params __user *, params)
{
	return io_uring_setup(entries, params);
}

static int io_probe(struct io_ring_ctx *ctx, void __user *arg, unsigned nr_args)
{
	struct io_uring_probe *p;
	size_t size;
	int i, ret;

	size = struct_size(p, ops, nr_args);
	if (size == SIZE_MAX)
		return -EOVERFLOW;
	p = kzalloc(size, GFP_KERNEL);
	if (!p)
		return -ENOMEM;

	ret = -EFAULT;
	if (copy_from_user(p, arg, size))
		goto out;
	ret = -EINVAL;
	if (memchr_inv(p, 0, size))
		goto out;

	p->last_op = IORING_OP_LAST - 1;
	if (nr_args > IORING_OP_LAST)
		nr_args = IORING_OP_LAST;

	for (i = 0; i < nr_args; i++) {
		p->ops[i].op = i;
		if (!io_op_defs[i].not_supported)
			p->ops[i].flags = IO_URING_OP_SUPPORTED;
	}
	p->ops_len = i;

	ret = 0;
	if (copy_to_user(arg, p, size))
		ret = -EFAULT;
out:
	kfree(p);
	return ret;
}

static int io_register_personality(struct io_ring_ctx *ctx)
{
	const struct cred *creds;
	u32 id;
	int ret;

	creds = get_current_cred();

	ret = xa_alloc_cyclic(&ctx->personalities, &id, (void *)creds,
			XA_LIMIT(0, USHRT_MAX), &ctx->pers_next, GFP_KERNEL);
	if (!ret)
		return id;
	put_cred(creds);
	return ret;
}

static int io_register_restrictions(struct io_ring_ctx *ctx, void __user *arg,
				    unsigned int nr_args)
{
	struct io_uring_restriction *res;
	size_t size;
	int i, ret;

	/* Restrictions allowed only if rings started disabled */
	if (!(ctx->flags & IORING_SETUP_R_DISABLED))
		return -EBADFD;

	/* We allow only a single restrictions registration */
	if (ctx->restrictions.registered)
		return -EBUSY;

	if (!arg || nr_args > IORING_MAX_RESTRICTIONS)
		return -EINVAL;

	size = array_size(nr_args, sizeof(*res));
	if (size == SIZE_MAX)
		return -EOVERFLOW;

	res = memdup_user(arg, size);
	if (IS_ERR(res))
		return PTR_ERR(res);

	ret = 0;

	for (i = 0; i < nr_args; i++) {
		switch (res[i].opcode) {
		case IORING_RESTRICTION_REGISTER_OP:
			if (res[i].register_op >= IORING_REGISTER_LAST) {
				ret = -EINVAL;
				goto out;
			}

			__set_bit(res[i].register_op,
				  ctx->restrictions.register_op);
			break;
		case IORING_RESTRICTION_SQE_OP:
			if (res[i].sqe_op >= IORING_OP_LAST) {
				ret = -EINVAL;
				goto out;
			}

			__set_bit(res[i].sqe_op, ctx->restrictions.sqe_op);
			break;
		case IORING_RESTRICTION_SQE_FLAGS_ALLOWED:
			ctx->restrictions.sqe_flags_allowed = res[i].sqe_flags;
			break;
		case IORING_RESTRICTION_SQE_FLAGS_REQUIRED:
			ctx->restrictions.sqe_flags_required = res[i].sqe_flags;
			break;
		default:
			ret = -EINVAL;
			goto out;
		}
	}

out:
	/* Reset all restrictions if an error happened */
	if (ret != 0)
		memset(&ctx->restrictions, 0, sizeof(ctx->restrictions));
	else
		ctx->restrictions.registered = true;

	kfree(res);
	return ret;
}

static int io_register_enable_rings(struct io_ring_ctx *ctx)
{
	if (!(ctx->flags & IORING_SETUP_R_DISABLED))
		return -EBADFD;

	if (ctx->restrictions.registered)
		ctx->restricted = 1;

	ctx->flags &= ~IORING_SETUP_R_DISABLED;
	if (ctx->sq_data && wq_has_sleeper(&ctx->sq_data->wait))
		wake_up(&ctx->sq_data->wait);
	return 0;
}

static int __io_register_rsrc_update(struct io_ring_ctx *ctx, unsigned type,
				     struct io_uring_rsrc_update2 *up,
				     unsigned nr_args)
{
	__u32 tmp;
	int err;

	if (up->resv)
		return -EINVAL;
	if (check_add_overflow(up->offset, nr_args, &tmp))
		return -EOVERFLOW;
	err = io_rsrc_node_switch_start(ctx);
	if (err)
		return err;

	switch (type) {
	case IORING_RSRC_FILE:
		return __io_sqe_files_update(ctx, up, nr_args);
	case IORING_RSRC_BUFFER:
		return __io_sqe_buffers_update(ctx, up, nr_args);
	}
	return -EINVAL;
}

static int io_register_files_update(struct io_ring_ctx *ctx, void __user *arg,
				    unsigned nr_args)
{
	struct io_uring_rsrc_update2 up;

	if (!nr_args)
		return -EINVAL;
	memset(&up, 0, sizeof(up));
	if (copy_from_user(&up, arg, sizeof(struct io_uring_rsrc_update)))
		return -EFAULT;
	return __io_register_rsrc_update(ctx, IORING_RSRC_FILE, &up, nr_args);
}

static int io_register_rsrc_update(struct io_ring_ctx *ctx, void __user *arg,
				   unsigned size, unsigned type)
{
	struct io_uring_rsrc_update2 up;

	if (size != sizeof(up))
		return -EINVAL;
	if (copy_from_user(&up, arg, sizeof(up)))
		return -EFAULT;
	if (!up.nr || up.resv)
		return -EINVAL;
	return __io_register_rsrc_update(ctx, type, &up, up.nr);
}

static int io_register_rsrc(struct io_ring_ctx *ctx, void __user *arg,
			    unsigned int size, unsigned int type)
{
	struct io_uring_rsrc_register rr;

	/* keep it extendible */
	if (size != sizeof(rr))
		return -EINVAL;

	memset(&rr, 0, sizeof(rr));
	if (copy_from_user(&rr, arg, size))
		return -EFAULT;
	if (!rr.nr || rr.resv || rr.resv2)
		return -EINVAL;

	switch (type) {
	case IORING_RSRC_FILE:
		return io_sqe_files_register(ctx, u64_to_user_ptr(rr.data),
					     rr.nr, u64_to_user_ptr(rr.tags));
	case IORING_RSRC_BUFFER:
		return io_sqe_buffers_register(ctx, u64_to_user_ptr(rr.data),
					       rr.nr, u64_to_user_ptr(rr.tags));
	}
	return -EINVAL;
}

static int io_register_iowq_aff(struct io_ring_ctx *ctx, void __user *arg,
				unsigned len)
{
	struct io_uring_task *tctx = current->io_uring;
	cpumask_var_t new_mask;
	int ret;

	if (!tctx || !tctx->io_wq)
		return -EINVAL;

	if (!alloc_cpumask_var(&new_mask, GFP_KERNEL))
		return -ENOMEM;

	cpumask_clear(new_mask);
	if (len > cpumask_size())
		len = cpumask_size();

	if (copy_from_user(new_mask, arg, len)) {
		free_cpumask_var(new_mask);
		return -EFAULT;
	}

	ret = io_wq_cpu_affinity(tctx->io_wq, new_mask);
	free_cpumask_var(new_mask);
	return ret;
}

static int io_unregister_iowq_aff(struct io_ring_ctx *ctx)
{
	struct io_uring_task *tctx = current->io_uring;

	if (!tctx || !tctx->io_wq)
		return -EINVAL;

	return io_wq_cpu_affinity(tctx->io_wq, NULL);
}

static bool io_register_op_must_quiesce(int op)
{
	switch (op) {
	case IORING_REGISTER_BUFFERS:
	case IORING_UNREGISTER_BUFFERS:
	case IORING_REGISTER_FILES:
	case IORING_UNREGISTER_FILES:
	case IORING_REGISTER_FILES_UPDATE:
	case IORING_REGISTER_PROBE:
	case IORING_REGISTER_PERSONALITY:
	case IORING_UNREGISTER_PERSONALITY:
	case IORING_REGISTER_FILES2:
	case IORING_REGISTER_FILES_UPDATE2:
	case IORING_REGISTER_BUFFERS2:
	case IORING_REGISTER_BUFFERS_UPDATE:
	case IORING_REGISTER_IOWQ_AFF:
	case IORING_UNREGISTER_IOWQ_AFF:
		return false;
	default:
		return true;
	}
}

static int __io_uring_register(struct io_ring_ctx *ctx, unsigned opcode,
			       void __user *arg, unsigned nr_args)
	__releases(ctx->uring_lock)
	__acquires(ctx->uring_lock)
{
	int ret;

	/*
	 * We're inside the ring mutex, if the ref is already dying, then
	 * someone else killed the ctx or is already going through
	 * io_uring_register().
	 */
	if (percpu_ref_is_dying(&ctx->refs))
		return -ENXIO;

	if (ctx->restricted) {
		if (opcode >= IORING_REGISTER_LAST)
			return -EINVAL;
		opcode = array_index_nospec(opcode, IORING_REGISTER_LAST);
		if (!test_bit(opcode, ctx->restrictions.register_op))
			return -EACCES;
	}

	if (io_register_op_must_quiesce(opcode)) {
		percpu_ref_kill(&ctx->refs);

		/*
		 * Drop uring mutex before waiting for references to exit. If
		 * another thread is currently inside io_uring_enter() it might
		 * need to grab the uring_lock to make progress. If we hold it
		 * here across the drain wait, then we can deadlock. It's safe
		 * to drop the mutex here, since no new references will come in
		 * after we've killed the percpu ref.
		 */
		mutex_unlock(&ctx->uring_lock);
		do {
			ret = wait_for_completion_interruptible(&ctx->ref_comp);
			if (!ret)
				break;
			ret = io_run_task_work_sig();
			if (ret < 0)
				break;
		} while (1);
		mutex_lock(&ctx->uring_lock);

		if (ret) {
			io_refs_resurrect(&ctx->refs, &ctx->ref_comp);
			return ret;
		}
	}

	switch (opcode) {
	case IORING_REGISTER_BUFFERS:
		ret = io_sqe_buffers_register(ctx, arg, nr_args, NULL);
		break;
	case IORING_UNREGISTER_BUFFERS:
		ret = -EINVAL;
		if (arg || nr_args)
			break;
		ret = io_sqe_buffers_unregister(ctx);
		break;
	case IORING_REGISTER_FILES:
		ret = io_sqe_files_register(ctx, arg, nr_args, NULL);
		break;
	case IORING_UNREGISTER_FILES:
		ret = -EINVAL;
		if (arg || nr_args)
			break;
		ret = io_sqe_files_unregister(ctx);
		break;
	case IORING_REGISTER_FILES_UPDATE:
		ret = io_register_files_update(ctx, arg, nr_args);
		break;
	case IORING_REGISTER_EVENTFD:
	case IORING_REGISTER_EVENTFD_ASYNC:
		ret = -EINVAL;
		if (nr_args != 1)
			break;
		ret = io_eventfd_register(ctx, arg);
		if (ret)
			break;
		if (opcode == IORING_REGISTER_EVENTFD_ASYNC)
			ctx->eventfd_async = 1;
		else
			ctx->eventfd_async = 0;
		break;
	case IORING_UNREGISTER_EVENTFD:
		ret = -EINVAL;
		if (arg || nr_args)
			break;
		ret = io_eventfd_unregister(ctx);
		break;
	case IORING_REGISTER_PROBE:
		ret = -EINVAL;
		if (!arg || nr_args > 256)
			break;
		ret = io_probe(ctx, arg, nr_args);
		break;
	case IORING_REGISTER_PERSONALITY:
		ret = -EINVAL;
		if (arg || nr_args)
			break;
		ret = io_register_personality(ctx);
		break;
	case IORING_UNREGISTER_PERSONALITY:
		ret = -EINVAL;
		if (arg)
			break;
		ret = io_unregister_personality(ctx, nr_args);
		break;
	case IORING_REGISTER_ENABLE_RINGS:
		ret = -EINVAL;
		if (arg || nr_args)
			break;
		ret = io_register_enable_rings(ctx);
		break;
	case IORING_REGISTER_RESTRICTIONS:
		ret = io_register_restrictions(ctx, arg, nr_args);
		break;
	case IORING_REGISTER_FILES2:
		ret = io_register_rsrc(ctx, arg, nr_args, IORING_RSRC_FILE);
		break;
	case IORING_REGISTER_FILES_UPDATE2:
		ret = io_register_rsrc_update(ctx, arg, nr_args,
					      IORING_RSRC_FILE);
		break;
	case IORING_REGISTER_BUFFERS2:
		ret = io_register_rsrc(ctx, arg, nr_args, IORING_RSRC_BUFFER);
		break;
	case IORING_REGISTER_BUFFERS_UPDATE:
		ret = io_register_rsrc_update(ctx, arg, nr_args,
					      IORING_RSRC_BUFFER);
		break;
	case IORING_REGISTER_IOWQ_AFF:
		ret = -EINVAL;
		if (!arg || !nr_args)
			break;
		ret = io_register_iowq_aff(ctx, arg, nr_args);
		break;
	case IORING_UNREGISTER_IOWQ_AFF:
		ret = -EINVAL;
		if (arg || nr_args)
			break;
		ret = io_unregister_iowq_aff(ctx);
		break;
	default:
		ret = -EINVAL;
		break;
	}

	if (io_register_op_must_quiesce(opcode)) {
		/* bring the ctx back to life */
		percpu_ref_reinit(&ctx->refs);
		reinit_completion(&ctx->ref_comp);
	}
	return ret;
}

SYSCALL_DEFINE4(io_uring_register, unsigned int, fd, unsigned int, opcode,
		void __user *, arg, unsigned int, nr_args)
{
	struct io_ring_ctx *ctx;
	long ret = -EBADF;
	struct fd f;

	f = fdget(fd);
	if (!f.file)
		return -EBADF;

	ret = -EOPNOTSUPP;
	if (f.file->f_op != &io_uring_fops)
		goto out_fput;

	ctx = f.file->private_data;

	io_run_task_work();

	mutex_lock(&ctx->uring_lock);
	ret = __io_uring_register(ctx, opcode, arg, nr_args);
	mutex_unlock(&ctx->uring_lock);
	trace_io_uring_register(ctx, opcode, ctx->nr_user_files, ctx->nr_user_bufs,
							ctx->cq_ev_fd != NULL, ret);
out_fput:
	fdput(f);
	return ret;
}

static int __init io_uring_init(void)
{
#define __BUILD_BUG_VERIFY_ELEMENT(stype, eoffset, etype, ename) do { \
	BUILD_BUG_ON(offsetof(stype, ename) != eoffset); \
	BUILD_BUG_ON(sizeof(etype) != sizeof_field(stype, ename)); \
} while (0)

#define BUILD_BUG_SQE_ELEM(eoffset, etype, ename) \
	__BUILD_BUG_VERIFY_ELEMENT(struct io_uring_sqe, eoffset, etype, ename)
	BUILD_BUG_ON(sizeof(struct io_uring_sqe) != 64);
	BUILD_BUG_SQE_ELEM(0,  __u8,   opcode);
	BUILD_BUG_SQE_ELEM(1,  __u8,   flags);
	BUILD_BUG_SQE_ELEM(2,  __u16,  ioprio);
	BUILD_BUG_SQE_ELEM(4,  __s32,  fd);
	BUILD_BUG_SQE_ELEM(8,  __u64,  off);
	BUILD_BUG_SQE_ELEM(8,  __u64,  addr2);
	BUILD_BUG_SQE_ELEM(16, __u64,  addr);
	BUILD_BUG_SQE_ELEM(16, __u64,  splice_off_in);
	BUILD_BUG_SQE_ELEM(24, __u32,  len);
	BUILD_BUG_SQE_ELEM(28,     __kernel_rwf_t, rw_flags);
	BUILD_BUG_SQE_ELEM(28, /* compat */   int, rw_flags);
	BUILD_BUG_SQE_ELEM(28, /* compat */ __u32, rw_flags);
	BUILD_BUG_SQE_ELEM(28, __u32,  fsync_flags);
	BUILD_BUG_SQE_ELEM(28, /* compat */ __u16,  poll_events);
	BUILD_BUG_SQE_ELEM(28, __u32,  poll32_events);
	BUILD_BUG_SQE_ELEM(28, __u32,  sync_range_flags);
	BUILD_BUG_SQE_ELEM(28, __u32,  msg_flags);
	BUILD_BUG_SQE_ELEM(28, __u32,  timeout_flags);
	BUILD_BUG_SQE_ELEM(28, __u32,  accept_flags);
	BUILD_BUG_SQE_ELEM(28, __u32,  cancel_flags);
	BUILD_BUG_SQE_ELEM(28, __u32,  open_flags);
	BUILD_BUG_SQE_ELEM(28, __u32,  statx_flags);
	BUILD_BUG_SQE_ELEM(28, __u32,  fadvise_advice);
	BUILD_BUG_SQE_ELEM(28, __u32,  splice_flags);
	BUILD_BUG_SQE_ELEM(32, __u64,  user_data);
	BUILD_BUG_SQE_ELEM(40, __u16,  buf_index);
	BUILD_BUG_SQE_ELEM(40, __u16,  buf_group);
	BUILD_BUG_SQE_ELEM(42, __u16,  personality);
	BUILD_BUG_SQE_ELEM(44, __s32,  splice_fd_in);

	BUILD_BUG_ON(sizeof(struct io_uring_files_update) !=
		     sizeof(struct io_uring_rsrc_update));
	BUILD_BUG_ON(sizeof(struct io_uring_rsrc_update) >
		     sizeof(struct io_uring_rsrc_update2));
	/* should fit into one byte */
	BUILD_BUG_ON(SQE_VALID_FLAGS >= (1 << 8));

	BUILD_BUG_ON(ARRAY_SIZE(io_op_defs) != IORING_OP_LAST);
	BUILD_BUG_ON(__REQ_F_LAST_BIT >= 8 * sizeof(int));

	req_cachep = KMEM_CACHE(io_kiocb, SLAB_HWCACHE_ALIGN | SLAB_PANIC |
				SLAB_ACCOUNT);
	return 0;
};
__initcall(io_uring_init);<|MERGE_RESOLUTION|>--- conflicted
+++ resolved
@@ -101,13 +101,10 @@
 #define IORING_MAX_RESTRICTIONS	(IORING_RESTRICTION_LAST + \
 				 IORING_REGISTER_LAST + IORING_OP_LAST)
 
-<<<<<<< HEAD
-=======
 #define IO_RSRC_TAG_TABLE_SHIFT	9
 #define IO_RSRC_TAG_TABLE_MAX	(1U << IO_RSRC_TAG_TABLE_SHIFT)
 #define IO_RSRC_TAG_TABLE_MASK	(IO_RSRC_TAG_TABLE_MAX - 1)
 
->>>>>>> 2734d6c1
 #define IORING_MAX_REG_BUFFERS	(1U << 14)
 
 #define SQE_VALID_FLAGS	(IOSQE_FIXED_FILE|IOSQE_IO_DRAIN|IOSQE_IO_LINK|	\
@@ -9071,13 +9068,7 @@
 	struct io_tctx_node *node;
 	unsigned long index;
 
-	tctx->io_wq = NULL;
 	xa_for_each(&tctx->xa, index, node)
-<<<<<<< HEAD
-		io_uring_del_task_file(index);
-	if (wq)
-		io_wq_put_and_exit(wq);
-=======
 		io_uring_del_tctx_node(index);
 	if (wq) {
 		/*
@@ -9087,7 +9078,6 @@
 		tctx->io_wq = NULL;
 		io_wq_put_and_exit(wq);
 	}
->>>>>>> 2734d6c1
 }
 
 static s64 tctx_inflight(struct io_uring_task *tctx, bool tracked)
