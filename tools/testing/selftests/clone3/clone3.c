--- conflicted
+++ resolved
@@ -198,9 +198,5 @@
 	/* Do a clone3() in a new time namespace */
 	test_clone3(CLONE_NEWTIME, 0, 0, CLONE3_ARGS_NO_TEST);
 
-<<<<<<< HEAD
-	return !ksft_get_fail_cnt() ? ksft_exit_pass() : ksft_exit_fail();
-=======
 	ksft_finished();
->>>>>>> 33a86170
 }