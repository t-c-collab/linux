--- conflicted
+++ resolved
@@ -8,8 +8,6 @@
 
 skip_test=0
 csv_sep=@
-<<<<<<< HEAD
-=======
 
 stat_output=$(mktemp /tmp/__perf_test.stat_output.csv.XXXXX)
 
@@ -24,7 +22,6 @@
   exit 1
 }
 trap trap_cleanup EXIT TERM INT
->>>>>>> 33a86170
 
 function commachecker()
 {
@@ -74,12 +71,8 @@
 check_no_args()
 {
 	echo -n "Checking CSV output: no args "
-<<<<<<< HEAD
-	perf stat -x$csv_sep true 2>&1 | commachecker --no-args
-=======
 	perf stat -x$csv_sep -o "${stat_output}" true
         commachecker --no-args
->>>>>>> 33a86170
 	echo "[Success]"
 }
 
@@ -91,12 +84,8 @@
 		echo "[Skip] paranoid and not root"
 		return
 	fi
-<<<<<<< HEAD
-	perf stat -x$csv_sep -a true 2>&1 | commachecker --system-wide
-=======
 	perf stat -x$csv_sep -a -o "${stat_output}" true
         commachecker --system-wide
->>>>>>> 33a86170
 	echo "[Success]"
 }
 
@@ -108,25 +97,16 @@
 		echo "[Skip] paranoid and not root"
 		return
 	fi
-<<<<<<< HEAD
-	echo -n "Checking CSV output: system wide no aggregation "
-	perf stat -x$csv_sep -A -a --no-merge true 2>&1 | commachecker --system-wide-no-aggr
-=======
 	perf stat -x$csv_sep -A -a --no-merge -o "${stat_output}" true
         commachecker --system-wide-no-aggr
->>>>>>> 33a86170
 	echo "[Success]"
 }
 
 check_interval()
 {
 	echo -n "Checking CSV output: interval "
-<<<<<<< HEAD
-	perf stat -x$csv_sep -I 1000 true 2>&1 | commachecker --interval
-=======
 	perf stat -x$csv_sep -I 1000 -o "${stat_output}" true
         commachecker --interval
->>>>>>> 33a86170
 	echo "[Success]"
 }
 
@@ -134,12 +114,8 @@
 check_event()
 {
 	echo -n "Checking CSV output: event "
-<<<<<<< HEAD
-	perf stat -x$csv_sep -e cpu-clock true 2>&1 | commachecker --event
-=======
 	perf stat -x$csv_sep -e cpu-clock -o "${stat_output}" true
         commachecker --event
->>>>>>> 33a86170
 	echo "[Success]"
 }
 
@@ -151,12 +127,8 @@
 		echo "[Skip] paranoid and not root"
 		return
 	fi
-<<<<<<< HEAD
-	perf stat -x$csv_sep --per-core -a true 2>&1 | commachecker --per-core
-=======
 	perf stat -x$csv_sep --per-core -a -o "${stat_output}" true
         commachecker --per-core
->>>>>>> 33a86170
 	echo "[Success]"
 }
 
@@ -168,12 +140,8 @@
 		echo "[Skip] paranoid and not root"
 		return
 	fi
-<<<<<<< HEAD
-	perf stat -x$csv_sep --per-thread -a true 2>&1 | commachecker --per-thread
-=======
 	perf stat -x$csv_sep --per-thread -a -o "${stat_output}" true
         commachecker --per-thread
->>>>>>> 33a86170
 	echo "[Success]"
 }
 
@@ -185,12 +153,8 @@
 		echo "[Skip] paranoid and not root"
 		return
 	fi
-<<<<<<< HEAD
-	perf stat -x$csv_sep --per-die -a true 2>&1 | commachecker --per-die
-=======
 	perf stat -x$csv_sep --per-die -a -o "${stat_output}" true
         commachecker --per-die
->>>>>>> 33a86170
 	echo "[Success]"
 }
 
@@ -202,12 +166,8 @@
 		echo "[Skip] paranoid and not root"
 		return
 	fi
-<<<<<<< HEAD
-	perf stat -x$csv_sep --per-node -a true 2>&1 | commachecker --per-node
-=======
 	perf stat -x$csv_sep --per-node -a -o "${stat_output}" true
         commachecker --per-node
->>>>>>> 33a86170
 	echo "[Success]"
 }
 
@@ -219,12 +179,8 @@
 		echo "[Skip] paranoid and not root"
 		return
 	fi
-<<<<<<< HEAD
-	perf stat -x$csv_sep --per-socket -a true 2>&1 | commachecker --per-socket
-=======
 	perf stat -x$csv_sep --per-socket -a -o "${stat_output}" true
         commachecker --per-socket
->>>>>>> 33a86170
 	echo "[Success]"
 }
 
