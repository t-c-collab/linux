# SPDX-License-Identifier: GPL-2.0
VERSION = 6
PATCHLEVEL = 3
SUBLEVEL = 0
<<<<<<< HEAD
EXTRAVERSION = -rc6
=======
EXTRAVERSION = -rc4
>>>>>>> 82bbec18
NAME = Hurr durr I'ma ninja sloth

# *DOCUMENTATION*
# To see a list of typical targets execute "make help"
# More info can be located in ./README
# Comments in this file are targeted only to the developer, do not
# expect to learn how to build the kernel reading this file.

ifeq ($(filter undefine,$(.FEATURES)),)
$(error GNU Make >= 3.82 is required. Your Make version is $(MAKE_VERSION))
endif

$(if $(filter __%, $(MAKECMDGOALS)), \
	$(error targets prefixed with '__' are only for internal use))

# That's our default target when none is given on the command line
PHONY := __all
__all:

# We are using a recursive build, so we need to do a little thinking
# to get the ordering right.
#
# Most importantly: sub-Makefiles should only ever modify files in
# their own directory. If in some directory we have a dependency on
# a file in another dir (which doesn't happen often, but it's often
# unavoidable when linking the built-in.a targets which finally
# turn into vmlinux), we will call a sub make in that other dir, and
# after that we are sure that everything which is in that other dir
# is now up to date.
#
# The only cases where we need to modify files which have global
# effects are thus separated out and done before the recursive
# descending is started. They are now explicitly listed as the
# prepare rule.

ifneq ($(sub_make_done),1)

# Do not use make's built-in rules and variables
# (this increases performance and avoids hard-to-debug behaviour)
MAKEFLAGS += -rR

# Avoid funny character set dependencies
unexport LC_ALL
LC_COLLATE=C
LC_NUMERIC=C
export LC_COLLATE LC_NUMERIC

# Avoid interference with shell env settings
unexport GREP_OPTIONS

# Beautify output
# ---------------------------------------------------------------------------
#
# Most of build commands in Kbuild start with "cmd_". You can optionally define
# "quiet_cmd_*". If defined, the short log is printed. Otherwise, no log from
# that command is printed by default.
#
# e.g.)
#    quiet_cmd_depmod = DEPMOD  $(MODLIB)
#          cmd_depmod = $(srctree)/scripts/depmod.sh $(DEPMOD) $(KERNELRELEASE)
#
# A simple variant is to prefix commands with $(Q) - that's useful
# for commands that shall be hidden in non-verbose mode.
#
#    $(Q)$(MAKE) $(build)=scripts/basic
#
# If KBUILD_VERBOSE contains 1, the whole command is echoed.
# If KBUILD_VERBOSE contains 2, the reason for rebuilding is printed.
#
# To put more focus on warnings, be less verbose as default
# Use 'make V=1' to see the full commands

ifeq ("$(origin V)", "command line")
  KBUILD_VERBOSE = $(V)
endif

quiet = quiet_
Q = @

ifneq ($(findstring 1, $(KBUILD_VERBOSE)),)
  quiet =
  Q =
endif

# If the user is running make -s (silent mode), suppress echoing of
# commands
# make-4.0 (and later) keep single letter options in the 1st word of MAKEFLAGS.

ifeq ($(filter 3.%,$(MAKE_VERSION)),)
short-opts := $(firstword -$(MAKEFLAGS))
else
short-opts := $(filter-out --%,$(MAKEFLAGS))
endif

ifneq ($(findstring s,$(short-opts)),)
quiet=silent_
override KBUILD_VERBOSE :=
endif

export quiet Q KBUILD_VERBOSE

# Call a source code checker (by default, "sparse") as part of the
# C compilation.
#
# Use 'make C=1' to enable checking of only re-compiled files.
# Use 'make C=2' to enable checking of *all* source files, regardless
# of whether they are re-compiled or not.
#
# See the file "Documentation/dev-tools/sparse.rst" for more details,
# including where to get the "sparse" utility.

ifeq ("$(origin C)", "command line")
  KBUILD_CHECKSRC = $(C)
endif
ifndef KBUILD_CHECKSRC
  KBUILD_CHECKSRC = 0
endif

export KBUILD_CHECKSRC

# Enable "clippy" (a linter) as part of the Rust compilation.
#
# Use 'make CLIPPY=1' to enable it.
ifeq ("$(origin CLIPPY)", "command line")
  KBUILD_CLIPPY := $(CLIPPY)
endif

export KBUILD_CLIPPY

# Use make M=dir or set the environment variable KBUILD_EXTMOD to specify the
# directory of external module to build. Setting M= takes precedence.
ifeq ("$(origin M)", "command line")
  KBUILD_EXTMOD := $(M)
endif

$(if $(word 2, $(KBUILD_EXTMOD)), \
	$(error building multiple external modules is not supported))

$(foreach x, % :, $(if $(findstring $x, $(KBUILD_EXTMOD)), \
	$(error module directory path cannot contain '$x')))

# Remove trailing slashes
ifneq ($(filter %/, $(KBUILD_EXTMOD)),)
KBUILD_EXTMOD := $(shell dirname $(KBUILD_EXTMOD).)
endif

export KBUILD_EXTMOD

# Kbuild will save output files in the current working directory.
# This does not need to match to the root of the kernel source tree.
#
# For example, you can do this:
#
#  cd /dir/to/store/output/files; make -f /dir/to/kernel/source/Makefile
#
# If you want to save output files in a different location, there are
# two syntaxes to specify it.
#
# 1) O=
# Use "make O=dir/to/store/output/files/"
#
# 2) Set KBUILD_OUTPUT
# Set the environment variable KBUILD_OUTPUT to point to the output directory.
# export KBUILD_OUTPUT=dir/to/store/output/files/; make
#
# The O= assignment takes precedence over the KBUILD_OUTPUT environment
# variable.

# Do we want to change the working directory?
ifeq ("$(origin O)", "command line")
  KBUILD_OUTPUT := $(O)
endif

ifneq ($(KBUILD_OUTPUT),)
# Make's built-in functions such as $(abspath ...), $(realpath ...) cannot
# expand a shell special character '~'. We use a somewhat tedious way here.
abs_objtree := $(shell mkdir -p $(KBUILD_OUTPUT) && cd $(KBUILD_OUTPUT) && pwd)
$(if $(abs_objtree),, \
     $(error failed to create output directory "$(KBUILD_OUTPUT)"))

# $(realpath ...) resolves symlinks
abs_objtree := $(realpath $(abs_objtree))
else
abs_objtree := $(CURDIR)
endif # ifneq ($(KBUILD_OUTPUT),)

ifeq ($(abs_objtree),$(CURDIR))
# Suppress "Entering directory ..." unless we are changing the work directory.
MAKEFLAGS += --no-print-directory
else
need-sub-make := 1
endif

this-makefile := $(lastword $(MAKEFILE_LIST))
abs_srctree := $(realpath $(dir $(this-makefile)))

ifneq ($(words $(subst :, ,$(abs_srctree))), 1)
$(error source directory cannot contain spaces or colons)
endif

ifneq ($(filter 3.%,$(MAKE_VERSION)),)
# 'MAKEFLAGS += -rR' does not immediately become effective for GNU Make 3.x
# We need to invoke sub-make to avoid implicit rules in the top Makefile.
need-sub-make := 1
# Cancel implicit rules for this Makefile.
$(this-makefile): ;
endif

export abs_srctree abs_objtree
export sub_make_done := 1

ifeq ($(need-sub-make),1)

PHONY += $(MAKECMDGOALS) __sub-make

$(filter-out $(this-makefile), $(MAKECMDGOALS)) __all: __sub-make
	@:

# Invoke a second make in the output directory, passing relevant variables
__sub-make:
	$(Q)$(MAKE) -C $(abs_objtree) -f $(abs_srctree)/Makefile $(MAKECMDGOALS)

endif # need-sub-make
endif # sub_make_done

# We process the rest of the Makefile if this is the final invocation of make
ifeq ($(need-sub-make),)

# Do not print "Entering directory ...",
# but we want to display it when entering to the output directory
# so that IDEs/editors are able to understand relative filenames.
MAKEFLAGS += --no-print-directory

ifeq ($(abs_srctree),$(abs_objtree))
        # building in the source tree
        srctree := .
	building_out_of_srctree :=
else
        ifeq ($(abs_srctree)/,$(dir $(abs_objtree)))
                # building in a subdirectory of the source tree
                srctree := ..
        else
                srctree := $(abs_srctree)
        endif
	building_out_of_srctree := 1
endif

ifneq ($(KBUILD_ABS_SRCTREE),)
srctree := $(abs_srctree)
endif

objtree		:= .
VPATH		:= $(srctree)

export building_out_of_srctree srctree objtree VPATH

# To make sure we do not include .config for any of the *config targets
# catch them early, and hand them over to scripts/kconfig/Makefile
# It is allowed to specify more targets when calling make, including
# mixing *config targets and build targets.
# For example 'make oldconfig all'.
# Detect when mixed targets is specified, and make a second invocation
# of make so .config is not included in this case either (for *config).

version_h := include/generated/uapi/linux/version.h

clean-targets := %clean mrproper cleandocs
no-dot-config-targets := $(clean-targets) \
			 cscope gtags TAGS tags help% %docs check% coccicheck \
			 $(version_h) headers headers_% archheaders archscripts \
			 %asm-generic kernelversion %src-pkg dt_binding_check \
			 outputmakefile rustavailable rustfmt rustfmtcheck
# Installation targets should not require compiler. Unfortunately, vdso_install
# is an exception where build artifacts may be updated. This must be fixed.
no-compiler-targets := $(no-dot-config-targets) install dtbs_install \
			headers_install modules_install kernelrelease image_name
no-sync-config-targets := $(no-dot-config-targets) %install kernelrelease \
			  image_name
single-targets := %.a %.i %.ko %.lds %.ll %.lst %.mod %.o %.rsi %.s %.symtypes %/

config-build	:=
mixed-build	:=
need-config	:= 1
need-compiler	:= 1
may-sync-config	:= 1
single-build	:=

ifneq ($(filter $(no-dot-config-targets), $(MAKECMDGOALS)),)
	ifeq ($(filter-out $(no-dot-config-targets), $(MAKECMDGOALS)),)
		need-config :=
	endif
endif

ifneq ($(filter $(no-compiler-targets), $(MAKECMDGOALS)),)
	ifeq ($(filter-out $(no-compiler-targets), $(MAKECMDGOALS)),)
		need-compiler :=
	endif
endif

ifneq ($(filter $(no-sync-config-targets), $(MAKECMDGOALS)),)
	ifeq ($(filter-out $(no-sync-config-targets), $(MAKECMDGOALS)),)
		may-sync-config :=
	endif
endif

ifneq ($(KBUILD_EXTMOD),)
	may-sync-config :=
endif

ifeq ($(KBUILD_EXTMOD),)
        ifneq ($(filter %config,$(MAKECMDGOALS)),)
		config-build := 1
                ifneq ($(words $(MAKECMDGOALS)),1)
			mixed-build := 1
                endif
        endif
endif

# We cannot build single targets and the others at the same time
ifneq ($(filter $(single-targets), $(MAKECMDGOALS)),)
	single-build := 1
	ifneq ($(filter-out $(single-targets), $(MAKECMDGOALS)),)
		mixed-build := 1
	endif
endif

# For "make -j clean all", "make -j mrproper defconfig all", etc.
ifneq ($(filter $(clean-targets),$(MAKECMDGOALS)),)
        ifneq ($(filter-out $(clean-targets),$(MAKECMDGOALS)),)
		mixed-build := 1
        endif
endif

# install and modules_install need also be processed one by one
ifneq ($(filter install,$(MAKECMDGOALS)),)
        ifneq ($(filter modules_install,$(MAKECMDGOALS)),)
		mixed-build := 1
        endif
endif

ifdef mixed-build
# ===========================================================================
# We're called with mixed targets (*config and build targets).
# Handle them one by one.

PHONY += $(MAKECMDGOALS) __build_one_by_one

$(MAKECMDGOALS): __build_one_by_one
	@:

__build_one_by_one:
	$(Q)set -e; \
	for i in $(MAKECMDGOALS); do \
		$(MAKE) -f $(srctree)/Makefile $$i; \
	done

else # !mixed-build

include $(srctree)/scripts/Kbuild.include

# Read KERNELRELEASE from include/config/kernel.release (if it exists)
KERNELRELEASE = $(call read-file, include/config/kernel.release)
KERNELVERSION = $(VERSION)$(if $(PATCHLEVEL),.$(PATCHLEVEL)$(if $(SUBLEVEL),.$(SUBLEVEL)))$(EXTRAVERSION)
export VERSION PATCHLEVEL SUBLEVEL KERNELRELEASE KERNELVERSION

include $(srctree)/scripts/subarch.include

# Cross compiling and selecting different set of gcc/bin-utils
# ---------------------------------------------------------------------------
#
# When performing cross compilation for other architectures ARCH shall be set
# to the target architecture. (See arch/* for the possibilities).
# ARCH can be set during invocation of make:
# make ARCH=ia64
# Another way is to have ARCH set in the environment.
# The default ARCH is the host where make is executed.

# CROSS_COMPILE specify the prefix used for all executables used
# during compilation. Only gcc and related bin-utils executables
# are prefixed with $(CROSS_COMPILE).
# CROSS_COMPILE can be set on the command line
# make CROSS_COMPILE=ia64-linux-
# Alternatively CROSS_COMPILE can be set in the environment.
# Default value for CROSS_COMPILE is not to prefix executables
# Note: Some architectures assign CROSS_COMPILE in their arch/*/Makefile
ARCH		?= $(SUBARCH)

# Architecture as present in compile.h
UTS_MACHINE 	:= $(ARCH)
SRCARCH 	:= $(ARCH)

# Additional ARCH settings for x86
ifeq ($(ARCH),i386)
        SRCARCH := x86
endif
ifeq ($(ARCH),x86_64)
        SRCARCH := x86
endif

# Additional ARCH settings for sparc
ifeq ($(ARCH),sparc32)
       SRCARCH := sparc
endif
ifeq ($(ARCH),sparc64)
       SRCARCH := sparc
endif

# Additional ARCH settings for parisc
ifeq ($(ARCH),parisc64)
       SRCARCH := parisc
endif

export cross_compiling :=
ifneq ($(SRCARCH),$(SUBARCH))
cross_compiling := 1
endif

KCONFIG_CONFIG	?= .config
export KCONFIG_CONFIG

# SHELL used by kbuild
CONFIG_SHELL := sh

HOST_LFS_CFLAGS := $(shell getconf LFS_CFLAGS 2>/dev/null)
HOST_LFS_LDFLAGS := $(shell getconf LFS_LDFLAGS 2>/dev/null)
HOST_LFS_LIBS := $(shell getconf LFS_LIBS 2>/dev/null)

ifneq ($(LLVM),)
ifneq ($(filter %/,$(LLVM)),)
LLVM_PREFIX := $(LLVM)
else ifneq ($(filter -%,$(LLVM)),)
LLVM_SUFFIX := $(LLVM)
endif

HOSTCC	= $(LLVM_PREFIX)clang$(LLVM_SUFFIX)
HOSTCXX	= $(LLVM_PREFIX)clang++$(LLVM_SUFFIX)
else
HOSTCC	= gcc
HOSTCXX	= g++
endif
HOSTRUSTC = rustc
HOSTPKG_CONFIG	= pkg-config

KBUILD_USERHOSTCFLAGS := -Wall -Wmissing-prototypes -Wstrict-prototypes \
			 -O2 -fomit-frame-pointer -std=gnu11 \
			 -Wdeclaration-after-statement
KBUILD_USERCFLAGS  := $(KBUILD_USERHOSTCFLAGS) $(USERCFLAGS)
KBUILD_USERLDFLAGS := $(USERLDFLAGS)

# These flags apply to all Rust code in the tree, including the kernel and
# host programs.
export rust_common_flags := --edition=2021 \
			    -Zbinary_dep_depinfo=y \
			    -Dunsafe_op_in_unsafe_fn -Drust_2018_idioms \
			    -Dunreachable_pub -Dnon_ascii_idents \
			    -Wmissing_docs \
			    -Drustdoc::missing_crate_level_docs \
			    -Dclippy::correctness -Dclippy::style \
			    -Dclippy::suspicious -Dclippy::complexity \
			    -Dclippy::perf \
			    -Dclippy::let_unit_value -Dclippy::mut_mut \
			    -Dclippy::needless_bitwise_bool \
			    -Dclippy::needless_continue \
			    -Wclippy::dbg_macro

KBUILD_HOSTCFLAGS   := $(KBUILD_USERHOSTCFLAGS) $(HOST_LFS_CFLAGS) $(HOSTCFLAGS)
KBUILD_HOSTCXXFLAGS := -Wall -O2 $(HOST_LFS_CFLAGS) $(HOSTCXXFLAGS)
KBUILD_HOSTRUSTFLAGS := $(rust_common_flags) -O -Cstrip=debuginfo \
			-Zallow-features= $(HOSTRUSTFLAGS)
KBUILD_HOSTLDFLAGS  := $(HOST_LFS_LDFLAGS) $(HOSTLDFLAGS)
KBUILD_HOSTLDLIBS   := $(HOST_LFS_LIBS) $(HOSTLDLIBS)

# Make variables (CC, etc...)
CPP		= $(CC) -E
ifneq ($(LLVM),)
CC		= $(LLVM_PREFIX)clang$(LLVM_SUFFIX)
LD		= $(LLVM_PREFIX)ld.lld$(LLVM_SUFFIX)
AR		= $(LLVM_PREFIX)llvm-ar$(LLVM_SUFFIX)
NM		= $(LLVM_PREFIX)llvm-nm$(LLVM_SUFFIX)
OBJCOPY		= $(LLVM_PREFIX)llvm-objcopy$(LLVM_SUFFIX)
OBJDUMP		= $(LLVM_PREFIX)llvm-objdump$(LLVM_SUFFIX)
READELF		= $(LLVM_PREFIX)llvm-readelf$(LLVM_SUFFIX)
STRIP		= $(LLVM_PREFIX)llvm-strip$(LLVM_SUFFIX)
else
CC		= $(CROSS_COMPILE)gcc
LD		= $(CROSS_COMPILE)ld
AR		= $(CROSS_COMPILE)ar
NM		= $(CROSS_COMPILE)nm
OBJCOPY		= $(CROSS_COMPILE)objcopy
OBJDUMP		= $(CROSS_COMPILE)objdump
READELF		= $(CROSS_COMPILE)readelf
STRIP		= $(CROSS_COMPILE)strip
endif
RUSTC		= rustc
RUSTDOC		= rustdoc
RUSTFMT		= rustfmt
CLIPPY_DRIVER	= clippy-driver
BINDGEN		= bindgen
CARGO		= cargo
PAHOLE		= pahole
RESOLVE_BTFIDS	= $(objtree)/tools/bpf/resolve_btfids/resolve_btfids
LEX		= flex
YACC		= bison
AWK		= awk
INSTALLKERNEL  := installkernel
DEPMOD		= depmod
PERL		= perl
PYTHON3		= python3
CHECK		= sparse
BASH		= bash
KGZIP		= gzip
KBZIP2		= bzip2
KLZOP		= lzop
LZMA		= lzma
LZ4		= lz4c
XZ		= xz
ZSTD		= zstd

PAHOLE_FLAGS	= $(shell PAHOLE=$(PAHOLE) $(srctree)/scripts/pahole-flags.sh)

CHECKFLAGS     := -D__linux__ -Dlinux -D__STDC__ -Dunix -D__unix__ \
		  -Wbitwise -Wno-return-void -Wno-unknown-attribute $(CF)
NOSTDINC_FLAGS :=
CFLAGS_MODULE   =
RUSTFLAGS_MODULE =
AFLAGS_MODULE   =
LDFLAGS_MODULE  =
CFLAGS_KERNEL	=
RUSTFLAGS_KERNEL =
AFLAGS_KERNEL	=
LDFLAGS_vmlinux =

# Use USERINCLUDE when you must reference the UAPI directories only.
USERINCLUDE    := \
		-I$(srctree)/arch/$(SRCARCH)/include/uapi \
		-I$(objtree)/arch/$(SRCARCH)/include/generated/uapi \
		-I$(srctree)/include/uapi \
		-I$(objtree)/include/generated/uapi \
                -include $(srctree)/include/linux/compiler-version.h \
                -include $(srctree)/include/linux/kconfig.h

# Use LINUXINCLUDE when you must reference the include/ directory.
# Needed to be compatible with the O= option
LINUXINCLUDE    := \
		-I$(srctree)/arch/$(SRCARCH)/include \
		-I$(objtree)/arch/$(SRCARCH)/include/generated \
		$(if $(building_out_of_srctree),-I$(srctree)/include) \
		-I$(objtree)/include \
		$(USERINCLUDE)

KBUILD_AFLAGS   := -D__ASSEMBLY__ -fno-PIE
KBUILD_CFLAGS   := -Wall -Wundef -Werror=strict-prototypes -Wno-trigraphs \
		   -fno-strict-aliasing -fno-common -fshort-wchar -fno-PIE \
		   -Werror=implicit-function-declaration -Werror=implicit-int \
		   -Werror=return-type -Wno-format-security -funsigned-char \
		   -std=gnu11
KBUILD_CPPFLAGS := -D__KERNEL__
KBUILD_RUSTFLAGS := $(rust_common_flags) \
		    --target=$(objtree)/scripts/target.json \
		    -Cpanic=abort -Cembed-bitcode=n -Clto=n \
		    -Cforce-unwind-tables=n -Ccodegen-units=1 \
		    -Csymbol-mangling-version=v0 \
		    -Crelocation-model=static \
		    -Zfunction-sections=n \
		    -Dclippy::float_arithmetic

KBUILD_AFLAGS_KERNEL :=
KBUILD_CFLAGS_KERNEL :=
KBUILD_RUSTFLAGS_KERNEL :=
KBUILD_AFLAGS_MODULE  := -DMODULE
KBUILD_CFLAGS_MODULE  := -DMODULE
KBUILD_RUSTFLAGS_MODULE := --cfg MODULE
KBUILD_LDFLAGS_MODULE :=
KBUILD_LDFLAGS :=
CLANG_FLAGS :=

ifeq ($(KBUILD_CLIPPY),1)
	RUSTC_OR_CLIPPY_QUIET := CLIPPY
	RUSTC_OR_CLIPPY = $(CLIPPY_DRIVER)
else
	RUSTC_OR_CLIPPY_QUIET := RUSTC
	RUSTC_OR_CLIPPY = $(RUSTC)
endif

ifdef RUST_LIB_SRC
	export RUST_LIB_SRC
endif

# Allows the usage of unstable features in stable compilers.
export RUSTC_BOOTSTRAP := 1

export ARCH SRCARCH CONFIG_SHELL BASH HOSTCC KBUILD_HOSTCFLAGS CROSS_COMPILE LD CC HOSTPKG_CONFIG
export RUSTC RUSTDOC RUSTFMT RUSTC_OR_CLIPPY_QUIET RUSTC_OR_CLIPPY BINDGEN CARGO
export HOSTRUSTC KBUILD_HOSTRUSTFLAGS
export CPP AR NM STRIP OBJCOPY OBJDUMP READELF PAHOLE RESOLVE_BTFIDS LEX YACC AWK INSTALLKERNEL
export PERL PYTHON3 CHECK CHECKFLAGS MAKE UTS_MACHINE HOSTCXX
export KGZIP KBZIP2 KLZOP LZMA LZ4 XZ ZSTD
export KBUILD_HOSTCXXFLAGS KBUILD_HOSTLDFLAGS KBUILD_HOSTLDLIBS LDFLAGS_MODULE
export KBUILD_USERCFLAGS KBUILD_USERLDFLAGS

export KBUILD_CPPFLAGS NOSTDINC_FLAGS LINUXINCLUDE OBJCOPYFLAGS KBUILD_LDFLAGS
export KBUILD_CFLAGS CFLAGS_KERNEL CFLAGS_MODULE
export KBUILD_RUSTFLAGS RUSTFLAGS_KERNEL RUSTFLAGS_MODULE
export KBUILD_AFLAGS AFLAGS_KERNEL AFLAGS_MODULE
export KBUILD_AFLAGS_MODULE KBUILD_CFLAGS_MODULE KBUILD_RUSTFLAGS_MODULE KBUILD_LDFLAGS_MODULE
export KBUILD_AFLAGS_KERNEL KBUILD_CFLAGS_KERNEL KBUILD_RUSTFLAGS_KERNEL
export PAHOLE_FLAGS

# Files to ignore in find ... statements

export RCS_FIND_IGNORE := \( -name SCCS -o -name BitKeeper -o -name .svn -o    \
			  -name CVS -o -name .pc -o -name .hg -o -name .git \) \
			  -prune -o
export RCS_TAR_IGNORE := --exclude SCCS --exclude BitKeeper --exclude .svn \
			 --exclude CVS --exclude .pc --exclude .hg --exclude .git

# ===========================================================================
# Rules shared between *config targets and build targets

# Basic helpers built in scripts/basic/
PHONY += scripts_basic
scripts_basic:
	$(Q)$(MAKE) $(build)=scripts/basic

PHONY += outputmakefile
ifdef building_out_of_srctree
# Before starting out-of-tree build, make sure the source tree is clean.
# outputmakefile generates a Makefile in the output directory, if using a
# separate output directory. This allows convenient use of make in the
# output directory.
# At the same time when output Makefile generated, generate .gitignore to
# ignore whole output directory

quiet_cmd_makefile = GEN     Makefile
      cmd_makefile = { \
	echo "\# Automatically generated by $(srctree)/Makefile: don't edit"; \
	echo "include $(srctree)/Makefile"; \
	} > Makefile

outputmakefile:
	@if [ -f $(srctree)/.config -o \
		 -d $(srctree)/include/config -o \
		 -d $(srctree)/arch/$(SRCARCH)/include/generated ]; then \
		echo >&2 "***"; \
		echo >&2 "*** The source tree is not clean, please run 'make$(if $(findstring command line, $(origin ARCH)), ARCH=$(ARCH)) mrproper'"; \
		echo >&2 "*** in $(abs_srctree)";\
		echo >&2 "***"; \
		false; \
	fi
	$(Q)ln -fsn $(srctree) source
	$(call cmd,makefile)
	$(Q)test -e .gitignore || \
	{ echo "# this is build directory, ignore it"; echo "*"; } > .gitignore
endif

# The expansion should be delayed until arch/$(SRCARCH)/Makefile is included.
# Some architectures define CROSS_COMPILE in arch/$(SRCARCH)/Makefile.
# CC_VERSION_TEXT is referenced from Kconfig (so it needs export),
# and from include/config/auto.conf.cmd to detect the compiler upgrade.
CC_VERSION_TEXT = $(subst $(pound),,$(shell LC_ALL=C $(CC) --version 2>/dev/null | head -n 1))

ifneq ($(findstring clang,$(CC_VERSION_TEXT)),)
include $(srctree)/scripts/Makefile.clang
endif

# Include this also for config targets because some architectures need
# cc-cross-prefix to determine CROSS_COMPILE.
ifdef need-compiler
include $(srctree)/scripts/Makefile.compiler
endif

ifdef config-build
# ===========================================================================
# *config targets only - make sure prerequisites are updated, and descend
# in scripts/kconfig to make the *config target

# Read arch specific Makefile to set KBUILD_DEFCONFIG as needed.
# KBUILD_DEFCONFIG may point out an alternative default configuration
# used for 'make defconfig'
include $(srctree)/arch/$(SRCARCH)/Makefile
export KBUILD_DEFCONFIG KBUILD_KCONFIG CC_VERSION_TEXT

config: outputmakefile scripts_basic FORCE
	$(Q)$(MAKE) $(build)=scripts/kconfig $@

%config: outputmakefile scripts_basic FORCE
	$(Q)$(MAKE) $(build)=scripts/kconfig $@

else #!config-build
# ===========================================================================
# Build targets only - this includes vmlinux, arch specific targets, clean
# targets and others. In general all targets except *config targets.

# If building an external module we do not care about the all: rule
# but instead __all depend on modules
PHONY += all
ifeq ($(KBUILD_EXTMOD),)
__all: all
else
__all: modules
endif

targets :=

# Decide whether to build built-in, modular, or both.
# Normally, just do built-in.

KBUILD_MODULES :=
KBUILD_BUILTIN := 1

# If we have only "make modules", don't compile built-in objects.
ifeq ($(MAKECMDGOALS),modules)
  KBUILD_BUILTIN :=
endif

# If we have "make <whatever> modules", compile modules
# in addition to whatever we do anyway.
# Just "make" or "make all" shall build modules as well

ifneq ($(filter all modules nsdeps %compile_commands.json clang-%,$(MAKECMDGOALS)),)
  KBUILD_MODULES := 1
endif

ifeq ($(MAKECMDGOALS),)
  KBUILD_MODULES := 1
endif

export KBUILD_MODULES KBUILD_BUILTIN

ifdef need-config
include include/config/auto.conf
endif

ifeq ($(KBUILD_EXTMOD),)
# Objects we will link into vmlinux / subdirs we need to visit
core-y		:=
drivers-y	:=
libs-y		:= lib/
endif # KBUILD_EXTMOD

# The all: target is the default when no target is given on the
# command line.
# This allow a user to issue only 'make' to build a kernel including modules
# Defaults to vmlinux, but the arch makefile usually adds further targets
all: vmlinux

CFLAGS_GCOV	:= -fprofile-arcs -ftest-coverage
ifdef CONFIG_CC_IS_GCC
CFLAGS_GCOV	+= -fno-tree-loop-im
endif
export CFLAGS_GCOV

# The arch Makefiles can override CC_FLAGS_FTRACE. We may also append it later.
ifdef CONFIG_FUNCTION_TRACER
  CC_FLAGS_FTRACE := -pg
endif

include $(srctree)/arch/$(SRCARCH)/Makefile

ifdef need-config
ifdef may-sync-config
# Read in dependencies to all Kconfig* files, make sure to run syncconfig if
# changes are detected. This should be included after arch/$(SRCARCH)/Makefile
# because some architectures define CROSS_COMPILE there.
include include/config/auto.conf.cmd

$(KCONFIG_CONFIG):
	@echo >&2 '***'
	@echo >&2 '*** Configuration file "$@" not found!'
	@echo >&2 '***'
	@echo >&2 '*** Please run some configurator (e.g. "make oldconfig" or'
	@echo >&2 '*** "make menuconfig" or "make xconfig").'
	@echo >&2 '***'
	@/bin/false

# The actual configuration files used during the build are stored in
# include/generated/ and include/config/. Update them if .config is newer than
# include/config/auto.conf (which mirrors .config).
#
# This exploits the 'multi-target pattern rule' trick.
# The syncconfig should be executed only once to make all the targets.
# (Note: use the grouped target '&:' when we bump to GNU Make 4.3)
#
# Do not use $(call cmd,...) here. That would suppress prompts from syncconfig,
# so you cannot notice that Kconfig is waiting for the user input.
%/config/auto.conf %/config/auto.conf.cmd %/generated/autoconf.h %/generated/rustc_cfg: $(KCONFIG_CONFIG)
	$(Q)$(kecho) "  SYNC    $@"
	$(Q)$(MAKE) -f $(srctree)/Makefile syncconfig
else # !may-sync-config
# External modules and some install targets need include/generated/autoconf.h
# and include/config/auto.conf but do not care if they are up-to-date.
# Use auto.conf to trigger the test
PHONY += include/config/auto.conf

include/config/auto.conf:
	@test -e include/generated/autoconf.h -a -e $@ || (		\
	echo >&2;							\
	echo >&2 "  ERROR: Kernel configuration is invalid.";		\
	echo >&2 "         include/generated/autoconf.h or $@ are missing.";\
	echo >&2 "         Run 'make oldconfig && make prepare' on kernel src to fix it.";	\
	echo >&2 ;							\
	/bin/false)

endif # may-sync-config
endif # need-config

KBUILD_CFLAGS	+= -fno-delete-null-pointer-checks
KBUILD_CFLAGS	+= $(call cc-disable-warning,frame-address,)
KBUILD_CFLAGS	+= $(call cc-disable-warning, format-truncation)
KBUILD_CFLAGS	+= $(call cc-disable-warning, format-overflow)
KBUILD_CFLAGS	+= $(call cc-disable-warning, address-of-packed-member)

ifdef CONFIG_CC_OPTIMIZE_FOR_PERFORMANCE
KBUILD_CFLAGS += -O2
KBUILD_RUSTFLAGS += -Copt-level=2
else ifdef CONFIG_CC_OPTIMIZE_FOR_SIZE
KBUILD_CFLAGS += -Os
KBUILD_RUSTFLAGS += -Copt-level=s
endif

# Always set `debug-assertions` and `overflow-checks` because their default
# depends on `opt-level` and `debug-assertions`, respectively.
KBUILD_RUSTFLAGS += -Cdebug-assertions=$(if $(CONFIG_RUST_DEBUG_ASSERTIONS),y,n)
KBUILD_RUSTFLAGS += -Coverflow-checks=$(if $(CONFIG_RUST_OVERFLOW_CHECKS),y,n)

# Tell gcc to never replace conditional load with a non-conditional one
ifdef CONFIG_CC_IS_GCC
# gcc-10 renamed --param=allow-store-data-races=0 to
# -fno-allow-store-data-races.
KBUILD_CFLAGS	+= $(call cc-option,--param=allow-store-data-races=0)
KBUILD_CFLAGS	+= $(call cc-option,-fno-allow-store-data-races)
endif

ifdef CONFIG_READABLE_ASM
# Disable optimizations that make assembler listings hard to read.
# reorder blocks reorders the control in the function
# ipa clone creates specialized cloned functions
# partial inlining inlines only parts of functions
KBUILD_CFLAGS += -fno-reorder-blocks -fno-ipa-cp-clone -fno-partial-inlining
endif

ifneq ($(CONFIG_FRAME_WARN),0)
KBUILD_CFLAGS += -Wframe-larger-than=$(CONFIG_FRAME_WARN)
endif

stackp-flags-y                                    := -fno-stack-protector
stackp-flags-$(CONFIG_STACKPROTECTOR)             := -fstack-protector
stackp-flags-$(CONFIG_STACKPROTECTOR_STRONG)      := -fstack-protector-strong

KBUILD_CFLAGS += $(stackp-flags-y)

KBUILD_CPPFLAGS-$(CONFIG_WERROR) += -Werror
KBUILD_CPPFLAGS += $(KBUILD_CPPFLAGS-y)
KBUILD_CFLAGS-$(CONFIG_CC_NO_ARRAY_BOUNDS) += -Wno-array-bounds

KBUILD_RUSTFLAGS-$(CONFIG_WERROR) += -Dwarnings
KBUILD_RUSTFLAGS += $(KBUILD_RUSTFLAGS-y)

ifdef CONFIG_CC_IS_CLANG
# The kernel builds with '-std=gnu11' so use of GNU extensions is acceptable.
KBUILD_CFLAGS += -Wno-gnu
else

# gcc inanely warns about local variables called 'main'
KBUILD_CFLAGS += -Wno-main
endif

# These warnings generated too much noise in a regular build.
# Use make W=1 to enable them (see scripts/Makefile.extrawarn)
KBUILD_CFLAGS += $(call cc-disable-warning, unused-but-set-variable)
KBUILD_CFLAGS += $(call cc-disable-warning, unused-const-variable)

# These result in bogus false positives
KBUILD_CFLAGS += $(call cc-disable-warning, dangling-pointer)

ifdef CONFIG_FRAME_POINTER
KBUILD_CFLAGS	+= -fno-omit-frame-pointer -fno-optimize-sibling-calls
KBUILD_RUSTFLAGS += -Cforce-frame-pointers=y
else
# Some targets (ARM with Thumb2, for example), can't be built with frame
# pointers.  For those, we don't have FUNCTION_TRACER automatically
# select FRAME_POINTER.  However, FUNCTION_TRACER adds -pg, and this is
# incompatible with -fomit-frame-pointer with current GCC, so we don't use
# -fomit-frame-pointer with FUNCTION_TRACER.
# In the Rust target specification, "frame-pointer" is set explicitly
# to "may-omit".
ifndef CONFIG_FUNCTION_TRACER
KBUILD_CFLAGS	+= -fomit-frame-pointer
endif
endif

# Initialize all stack variables with a 0xAA pattern.
ifdef CONFIG_INIT_STACK_ALL_PATTERN
KBUILD_CFLAGS	+= -ftrivial-auto-var-init=pattern
endif

# Initialize all stack variables with a zero value.
ifdef CONFIG_INIT_STACK_ALL_ZERO
KBUILD_CFLAGS	+= -ftrivial-auto-var-init=zero
ifdef CONFIG_CC_HAS_AUTO_VAR_INIT_ZERO_ENABLER
# https://github.com/llvm/llvm-project/issues/44842
CC_AUTO_VAR_INIT_ZERO_ENABLER := -enable-trivial-auto-var-init-zero-knowing-it-will-be-removed-from-clang
export CC_AUTO_VAR_INIT_ZERO_ENABLER
KBUILD_CFLAGS	+= $(CC_AUTO_VAR_INIT_ZERO_ENABLER)
endif
endif

# While VLAs have been removed, GCC produces unreachable stack probes
# for the randomize_kstack_offset feature. Disable it for all compilers.
KBUILD_CFLAGS	+= $(call cc-option, -fno-stack-clash-protection)

# Clear used registers at func exit (to reduce data lifetime and ROP gadgets).
ifdef CONFIG_ZERO_CALL_USED_REGS
KBUILD_CFLAGS	+= -fzero-call-used-regs=used-gpr
endif

ifdef CONFIG_FUNCTION_TRACER
ifdef CONFIG_FTRACE_MCOUNT_USE_CC
  CC_FLAGS_FTRACE	+= -mrecord-mcount
  ifdef CONFIG_HAVE_NOP_MCOUNT
    ifeq ($(call cc-option-yn, -mnop-mcount),y)
      CC_FLAGS_FTRACE	+= -mnop-mcount
      CC_FLAGS_USING	+= -DCC_USING_NOP_MCOUNT
    endif
  endif
endif
ifdef CONFIG_FTRACE_MCOUNT_USE_OBJTOOL
  ifdef CONFIG_HAVE_OBJTOOL_NOP_MCOUNT
    CC_FLAGS_USING	+= -DCC_USING_NOP_MCOUNT
  endif
endif
ifdef CONFIG_FTRACE_MCOUNT_USE_RECORDMCOUNT
  ifdef CONFIG_HAVE_C_RECORDMCOUNT
    BUILD_C_RECORDMCOUNT := y
    export BUILD_C_RECORDMCOUNT
  endif
endif
ifdef CONFIG_HAVE_FENTRY
  # s390-linux-gnu-gcc did not support -mfentry until gcc-9.
  ifeq ($(call cc-option-yn, -mfentry),y)
    CC_FLAGS_FTRACE	+= -mfentry
    CC_FLAGS_USING	+= -DCC_USING_FENTRY
  endif
endif
export CC_FLAGS_FTRACE
KBUILD_CFLAGS	+= $(CC_FLAGS_FTRACE) $(CC_FLAGS_USING)
KBUILD_AFLAGS	+= $(CC_FLAGS_USING)
endif

# We trigger additional mismatches with less inlining
ifdef CONFIG_DEBUG_SECTION_MISMATCH
KBUILD_CFLAGS += -fno-inline-functions-called-once
endif

# `rustc`'s `-Zfunction-sections` applies to data too (as of 1.59.0).
ifdef CONFIG_LD_DEAD_CODE_DATA_ELIMINATION
KBUILD_CFLAGS_KERNEL += -ffunction-sections -fdata-sections
KBUILD_RUSTFLAGS_KERNEL += -Zfunction-sections=y
LDFLAGS_vmlinux += --gc-sections
endif

ifdef CONFIG_SHADOW_CALL_STACK
ifndef CONFIG_DYNAMIC_SCS
CC_FLAGS_SCS	:= -fsanitize=shadow-call-stack
KBUILD_CFLAGS	+= $(CC_FLAGS_SCS)
endif
export CC_FLAGS_SCS
endif

ifdef CONFIG_LTO_CLANG
ifdef CONFIG_LTO_CLANG_THIN
CC_FLAGS_LTO	:= -flto=thin -fsplit-lto-unit
KBUILD_LDFLAGS	+= --thinlto-cache-dir=$(extmod_prefix).thinlto-cache
else
CC_FLAGS_LTO	:= -flto
endif
CC_FLAGS_LTO	+= -fvisibility=hidden

# Limit inlining across translation units to reduce binary size
KBUILD_LDFLAGS += -mllvm -import-instr-limit=5

# Check for frame size exceeding threshold during prolog/epilog insertion
# when using lld < 13.0.0.
ifneq ($(CONFIG_FRAME_WARN),0)
ifeq ($(call test-lt, $(CONFIG_LLD_VERSION), 130000),y)
KBUILD_LDFLAGS	+= -plugin-opt=-warn-stack-size=$(CONFIG_FRAME_WARN)
endif
endif
endif

ifdef CONFIG_LTO
KBUILD_CFLAGS	+= -fno-lto $(CC_FLAGS_LTO)
KBUILD_AFLAGS	+= -fno-lto
export CC_FLAGS_LTO
endif

ifdef CONFIG_CFI_CLANG
CC_FLAGS_CFI	:= -fsanitize=kcfi
KBUILD_CFLAGS	+= $(CC_FLAGS_CFI)
export CC_FLAGS_CFI
endif

ifneq ($(CONFIG_FUNCTION_ALIGNMENT),0)
KBUILD_CFLAGS += -falign-functions=$(CONFIG_FUNCTION_ALIGNMENT)
endif

# arch Makefile may override CC so keep this after arch Makefile is included
NOSTDINC_FLAGS += -nostdinc

# warn about C99 declaration after statement
KBUILD_CFLAGS += -Wdeclaration-after-statement

# Variable Length Arrays (VLAs) should not be used anywhere in the kernel
KBUILD_CFLAGS += -Wvla

# disable pointer signed / unsigned warnings in gcc 4.0
KBUILD_CFLAGS += -Wno-pointer-sign

# In order to make sure new function cast mismatches are not introduced
# in the kernel (to avoid tripping CFI checking), the kernel should be
# globally built with -Wcast-function-type.
KBUILD_CFLAGS += $(call cc-option, -Wcast-function-type)

# disable stringop warnings in gcc 8+
KBUILD_CFLAGS += $(call cc-disable-warning, stringop-truncation)

# We'll want to enable this eventually, but it's not going away for 5.7 at least
KBUILD_CFLAGS += $(call cc-disable-warning, stringop-overflow)

# Another good warning that we'll want to enable eventually
KBUILD_CFLAGS += $(call cc-disable-warning, restrict)

# Enabled with W=2, disabled by default as noisy
ifdef CONFIG_CC_IS_GCC
KBUILD_CFLAGS += -Wno-maybe-uninitialized
endif

# The allocators already balk at large sizes, so silence the compiler
# warnings for bounds checks involving those possible values. While
# -Wno-alloc-size-larger-than would normally be used here, earlier versions
# of gcc (<9.1) weirdly don't handle the option correctly when _other_
# warnings are produced (?!). Using -Walloc-size-larger-than=SIZE_MAX
# doesn't work (as it is documented to), silently resolving to "0" prior to
# version 9.1 (and producing an error more recently). Numeric values larger
# than PTRDIFF_MAX also don't work prior to version 9.1, which are silently
# ignored, continuing to default to PTRDIFF_MAX. So, left with no other
# choice, we must perform a versioned check to disable this warning.
# https://lore.kernel.org/lkml/20210824115859.187f272f@canb.auug.org.au
KBUILD_CFLAGS-$(call gcc-min-version, 90100) += -Wno-alloc-size-larger-than
KBUILD_CFLAGS += $(KBUILD_CFLAGS-y) $(CONFIG_CC_IMPLICIT_FALLTHROUGH)

# disable invalid "can't wrap" optimizations for signed / pointers
KBUILD_CFLAGS	+= -fno-strict-overflow

# Make sure -fstack-check isn't enabled (like gentoo apparently did)
KBUILD_CFLAGS  += -fno-stack-check

# conserve stack if available
ifdef CONFIG_CC_IS_GCC
KBUILD_CFLAGS   += -fconserve-stack
endif

# Prohibit date/time macros, which would make the build non-deterministic
KBUILD_CFLAGS   += -Werror=date-time

# enforce correct pointer usage
KBUILD_CFLAGS   += $(call cc-option,-Werror=incompatible-pointer-types)

# Require designated initializers for all marked structures
KBUILD_CFLAGS   += $(call cc-option,-Werror=designated-init)

# change __FILE__ to the relative path from the srctree
KBUILD_CPPFLAGS += $(call cc-option,-fmacro-prefix-map=$(srctree)/=)

# include additional Makefiles when needed
include-y			:= scripts/Makefile.extrawarn
include-$(CONFIG_DEBUG_INFO)	+= scripts/Makefile.debug
include-$(CONFIG_KASAN)		+= scripts/Makefile.kasan
include-$(CONFIG_KCSAN)		+= scripts/Makefile.kcsan
include-$(CONFIG_KMSAN)		+= scripts/Makefile.kmsan
include-$(CONFIG_UBSAN)		+= scripts/Makefile.ubsan
include-$(CONFIG_KCOV)		+= scripts/Makefile.kcov
include-$(CONFIG_RANDSTRUCT)	+= scripts/Makefile.randstruct
include-$(CONFIG_GCC_PLUGINS)	+= scripts/Makefile.gcc-plugins

include $(addprefix $(srctree)/, $(include-y))

# scripts/Makefile.gcc-plugins is intentionally included last.
# Do not add $(call cc-option,...) below this line. When you build the kernel
# from the clean source tree, the GCC plugins do not exist at this point.

# Add user supplied CPPFLAGS, AFLAGS, CFLAGS and RUSTFLAGS as the last assignments
KBUILD_CPPFLAGS += $(KCPPFLAGS)
KBUILD_AFLAGS   += $(KAFLAGS)
KBUILD_CFLAGS   += $(KCFLAGS)
KBUILD_RUSTFLAGS += $(KRUSTFLAGS)

KBUILD_LDFLAGS_MODULE += --build-id=sha1
LDFLAGS_vmlinux += --build-id=sha1

KBUILD_LDFLAGS	+= -z noexecstack
ifeq ($(CONFIG_LD_IS_BFD),y)
KBUILD_LDFLAGS	+= $(call ld-option,--no-warn-rwx-segments)
endif

ifeq ($(CONFIG_STRIP_ASM_SYMS),y)
LDFLAGS_vmlinux	+= -X
endif

ifeq ($(CONFIG_RELR),y)
LDFLAGS_vmlinux	+= --pack-dyn-relocs=relr --use-android-relr-tags
endif

# We never want expected sections to be placed heuristically by the
# linker. All sections should be explicitly named in the linker script.
ifdef CONFIG_LD_ORPHAN_WARN
LDFLAGS_vmlinux += --orphan-handling=$(CONFIG_LD_ORPHAN_WARN_LEVEL)
endif

# Align the bit size of userspace programs with the kernel
KBUILD_USERCFLAGS  += $(filter -m32 -m64 --target=%, $(KBUILD_CFLAGS))
KBUILD_USERLDFLAGS += $(filter -m32 -m64 --target=%, $(KBUILD_CFLAGS))

# make the checker run with the right architecture
CHECKFLAGS += --arch=$(ARCH)

# insure the checker run with the right endianness
CHECKFLAGS += $(if $(CONFIG_CPU_BIG_ENDIAN),-mbig-endian,-mlittle-endian)

# the checker needs the correct machine size
CHECKFLAGS += $(if $(CONFIG_64BIT),-m64,-m32)

# Default kernel image to build when no specific target is given.
# KBUILD_IMAGE may be overruled on the command line or
# set in the environment
# Also any assignments in arch/$(ARCH)/Makefile take precedence over
# this default value
export KBUILD_IMAGE ?= vmlinux

#
# INSTALL_PATH specifies where to place the updated kernel and system map
# images. Default is /boot, but you can set it to other values
export	INSTALL_PATH ?= /boot

#
# INSTALL_DTBS_PATH specifies a prefix for relocations required by build roots.
# Like INSTALL_MOD_PATH, it isn't defined in the Makefile, but can be passed as
# an argument if needed. Otherwise it defaults to the kernel install path
#
export INSTALL_DTBS_PATH ?= $(INSTALL_PATH)/dtbs/$(KERNELRELEASE)

#
# INSTALL_MOD_PATH specifies a prefix to MODLIB for module directory
# relocations required by build roots.  This is not defined in the
# makefile but the argument can be passed to make if needed.
#

MODLIB	= $(INSTALL_MOD_PATH)/lib/modules/$(KERNELRELEASE)
export MODLIB

PHONY += prepare0

export extmod_prefix = $(if $(KBUILD_EXTMOD),$(KBUILD_EXTMOD)/)
export MODORDER := $(extmod_prefix)modules.order
export MODULES_NSDEPS := $(extmod_prefix)modules.nsdeps

ifeq ($(KBUILD_EXTMOD),)

build-dir	:= .
clean-dirs	:= $(sort . Documentation \
		     $(patsubst %/,%,$(filter %/, $(core-) \
			$(drivers-) $(libs-))))

export ARCH_CORE	:= $(core-y)
export ARCH_LIB		:= $(filter %/, $(libs-y))
export ARCH_DRIVERS	:= $(drivers-y) $(drivers-m)
# Externally visible symbols (used by link-vmlinux.sh)

KBUILD_VMLINUX_OBJS := ./built-in.a
ifdef CONFIG_MODULES
KBUILD_VMLINUX_OBJS += $(patsubst %/, %/lib.a, $(filter %/, $(libs-y)))
KBUILD_VMLINUX_LIBS := $(filter-out %/, $(libs-y))
else
KBUILD_VMLINUX_LIBS := $(patsubst %/,%/lib.a, $(libs-y))
endif

export KBUILD_VMLINUX_LIBS
export KBUILD_LDS          := arch/$(SRCARCH)/kernel/vmlinux.lds

# Recurse until adjust_autoksyms.sh is satisfied
PHONY += autoksyms_recursive
ifdef CONFIG_TRIM_UNUSED_KSYMS
# For the kernel to actually contain only the needed exported symbols,
# we have to build modules as well to determine what those symbols are.
# (this can be evaluated only once include/config/auto.conf has been included)
KBUILD_MODULES := 1

autoksyms_recursive: $(build-dir) modules.order
	$(Q)$(CONFIG_SHELL) $(srctree)/scripts/adjust_autoksyms.sh \
	  "$(MAKE) -f $(srctree)/Makefile autoksyms_recursive"
endif

autoksyms_h := $(if $(CONFIG_TRIM_UNUSED_KSYMS), include/generated/autoksyms.h)

quiet_cmd_autoksyms_h = GEN     $@
      cmd_autoksyms_h = mkdir -p $(dir $@); \
			$(CONFIG_SHELL) $(srctree)/scripts/gen_autoksyms.sh $@

$(autoksyms_h):
	$(call cmd,autoksyms_h)

# '$(AR) mPi' needs 'T' to workaround the bug of llvm-ar <= 14
quiet_cmd_ar_vmlinux.a = AR      $@
      cmd_ar_vmlinux.a = \
	rm -f $@; \
	$(AR) cDPrST $@ $(KBUILD_VMLINUX_OBJS); \
	$(AR) mPiT $$($(AR) t $@ | sed -n 1p) $@ $$($(AR) t $@ | grep -F -f $(srctree)/scripts/head-object-list.txt)

targets += vmlinux.a
vmlinux.a: $(KBUILD_VMLINUX_OBJS) scripts/head-object-list.txt autoksyms_recursive FORCE
	$(call if_changed,ar_vmlinux.a)

PHONY += vmlinux_o
vmlinux_o: vmlinux.a $(KBUILD_VMLINUX_LIBS)
	$(Q)$(MAKE) -f $(srctree)/scripts/Makefile.vmlinux_o

vmlinux.o modules.builtin.modinfo modules.builtin: vmlinux_o
	@:

PHONY += vmlinux
# LDFLAGS_vmlinux in the top Makefile defines linker flags for the top vmlinux,
# not for decompressors. LDFLAGS_vmlinux in arch/*/boot/compressed/Makefile is
# unrelated; the decompressors just happen to have the same base name,
# arch/*/boot/compressed/vmlinux.
# Export LDFLAGS_vmlinux only to scripts/Makefile.vmlinux.
#
# _LDFLAGS_vmlinux is a workaround for the 'private export' bug:
#   https://savannah.gnu.org/bugs/?61463
# For Make > 4.4, the following simple code will work:
#  vmlinux: private export LDFLAGS_vmlinux := $(LDFLAGS_vmlinux)
vmlinux: private _LDFLAGS_vmlinux := $(LDFLAGS_vmlinux)
vmlinux: export LDFLAGS_vmlinux = $(_LDFLAGS_vmlinux)
vmlinux: vmlinux.o $(KBUILD_LDS) modpost
	$(Q)$(MAKE) -f $(srctree)/scripts/Makefile.vmlinux

# The actual objects are generated when descending,
# make sure no implicit rule kicks in
$(sort $(KBUILD_LDS) $(KBUILD_VMLINUX_OBJS) $(KBUILD_VMLINUX_LIBS)): . ;

ifeq ($(origin KERNELRELEASE),file)
filechk_kernel.release = $(srctree)/scripts/setlocalversion $(srctree)
else
filechk_kernel.release = echo $(KERNELRELEASE)
endif

# Store (new) KERNELRELEASE string in include/config/kernel.release
include/config/kernel.release: FORCE
	$(call filechk,kernel.release)

# Additional helpers built in scripts/
# Carefully list dependencies so we do not try to build scripts twice
# in parallel
PHONY += scripts
scripts: scripts_basic scripts_dtc
	$(Q)$(MAKE) $(build)=$(@)

# Things we need to do before we recursively start building the kernel
# or the modules are listed in "prepare".
# A multi level approach is used. prepareN is processed before prepareN-1.
# archprepare is used in arch Makefiles and when processed asm symlink,
# version.h and scripts_basic is processed / created.

PHONY += prepare archprepare

archprepare: outputmakefile archheaders archscripts scripts include/config/kernel.release \
	asm-generic $(version_h) $(autoksyms_h) include/generated/utsrelease.h \
	include/generated/compile.h include/generated/autoconf.h remove-stale-files

prepare0: archprepare
	$(Q)$(MAKE) $(build)=scripts/mod
	$(Q)$(MAKE) $(build)=. prepare

# All the preparing..
prepare: prepare0
ifdef CONFIG_RUST
	$(Q)$(CONFIG_SHELL) $(srctree)/scripts/rust_is_available.sh -v
	$(Q)$(MAKE) $(build)=rust
endif

PHONY += remove-stale-files
remove-stale-files:
	$(Q)$(srctree)/scripts/remove-stale-files

# Support for using generic headers in asm-generic
asm-generic := -f $(srctree)/scripts/Makefile.asm-generic obj

PHONY += asm-generic uapi-asm-generic
asm-generic: uapi-asm-generic
	$(Q)$(MAKE) $(asm-generic)=arch/$(SRCARCH)/include/generated/asm \
	generic=include/asm-generic
uapi-asm-generic:
	$(Q)$(MAKE) $(asm-generic)=arch/$(SRCARCH)/include/generated/uapi/asm \
	generic=include/uapi/asm-generic

# Generate some files
# ---------------------------------------------------------------------------

# KERNELRELEASE can change from a few different places, meaning version.h
# needs to be updated, so this check is forced on all builds

uts_len := 64
define filechk_utsrelease.h
	if [ `echo -n "$(KERNELRELEASE)" | wc -c ` -gt $(uts_len) ]; then \
	  echo '"$(KERNELRELEASE)" exceeds $(uts_len) characters' >&2;    \
	  exit 1;                                                         \
	fi;                                                               \
	echo \#define UTS_RELEASE \"$(KERNELRELEASE)\"
endef

define filechk_version.h
	if [ $(SUBLEVEL) -gt 255 ]; then                                 \
		echo \#define LINUX_VERSION_CODE $(shell                 \
		expr $(VERSION) \* 65536 + $(PATCHLEVEL) \* 256 + 255); \
	else                                                             \
		echo \#define LINUX_VERSION_CODE $(shell                 \
		expr $(VERSION) \* 65536 + $(PATCHLEVEL) \* 256 + $(SUBLEVEL)); \
	fi;                                                              \
	echo '#define KERNEL_VERSION(a,b,c) (((a) << 16) + ((b) << 8) +  \
	((c) > 255 ? 255 : (c)))';                                       \
	echo \#define LINUX_VERSION_MAJOR $(VERSION);                    \
	echo \#define LINUX_VERSION_PATCHLEVEL $(PATCHLEVEL);            \
	echo \#define LINUX_VERSION_SUBLEVEL $(SUBLEVEL)
endef

$(version_h): PATCHLEVEL := $(or $(PATCHLEVEL), 0)
$(version_h): SUBLEVEL := $(or $(SUBLEVEL), 0)
$(version_h): FORCE
	$(call filechk,version.h)

include/generated/utsrelease.h: include/config/kernel.release FORCE
	$(call filechk,utsrelease.h)

filechk_compile.h = $(srctree)/scripts/mkcompile_h \
	"$(UTS_MACHINE)" "$(CONFIG_CC_VERSION_TEXT)" "$(LD)"

include/generated/compile.h: FORCE
	$(call filechk,compile.h)

PHONY += headerdep
headerdep:
	$(Q)find $(srctree)/include/ -name '*.h' | xargs --max-args 1 \
	$(srctree)/scripts/headerdep.pl -I$(srctree)/include

# ---------------------------------------------------------------------------
# Kernel headers

#Default location for installed headers
export INSTALL_HDR_PATH = $(objtree)/usr

quiet_cmd_headers_install = INSTALL $(INSTALL_HDR_PATH)/include
      cmd_headers_install = \
	mkdir -p $(INSTALL_HDR_PATH); \
	rsync -mrl --include='*/' --include='*\.h' --exclude='*' \
	usr/include $(INSTALL_HDR_PATH)

PHONY += headers_install
headers_install: headers
	$(call cmd,headers_install)

PHONY += archheaders archscripts

hdr-inst := -f $(srctree)/scripts/Makefile.headersinst obj

PHONY += headers
headers: $(version_h) scripts_unifdef uapi-asm-generic archheaders archscripts
	$(if $(filter um, $(SRCARCH)), $(error Headers not exportable for UML))
	$(Q)$(MAKE) $(hdr-inst)=include/uapi
	$(Q)$(MAKE) $(hdr-inst)=arch/$(SRCARCH)/include/uapi

ifdef CONFIG_HEADERS_INSTALL
prepare: headers
endif

PHONY += scripts_unifdef
scripts_unifdef: scripts_basic
	$(Q)$(MAKE) $(build)=scripts scripts/unifdef

# ---------------------------------------------------------------------------
# Install

# Many distributions have the custom install script, /sbin/installkernel.
# If DKMS is installed, 'make install' will eventually recurse back
# to this Makefile to build and install external modules.
# Cancel sub_make_done so that options such as M=, V=, etc. are parsed.

quiet_cmd_install = INSTALL $(INSTALL_PATH)
      cmd_install = unset sub_make_done; $(srctree)/scripts/install.sh

# ---------------------------------------------------------------------------
# Tools

ifdef CONFIG_OBJTOOL
prepare: tools/objtool
endif

ifdef CONFIG_BPF
ifdef CONFIG_DEBUG_INFO_BTF
prepare: tools/bpf/resolve_btfids
endif
endif

PHONY += resolve_btfids_clean

resolve_btfids_O = $(abspath $(objtree))/tools/bpf/resolve_btfids

# tools/bpf/resolve_btfids directory might not exist
# in output directory, skip its clean in that case
resolve_btfids_clean:
ifneq ($(wildcard $(resolve_btfids_O)),)
	$(Q)$(MAKE) -sC $(srctree)/tools/bpf/resolve_btfids O=$(resolve_btfids_O) clean
endif

# Clear a bunch of variables before executing the submake
ifeq ($(quiet),silent_)
tools_silent=s
endif

tools/: FORCE
	$(Q)mkdir -p $(objtree)/tools
	$(Q)$(MAKE) LDFLAGS= MAKEFLAGS="$(tools_silent) $(filter --j% -j,$(MAKEFLAGS))" O=$(abspath $(objtree)) subdir=tools -C $(srctree)/tools/

tools/%: FORCE
	$(Q)mkdir -p $(objtree)/tools
	$(Q)$(MAKE) LDFLAGS= MAKEFLAGS="$(tools_silent) $(filter --j% -j,$(MAKEFLAGS))" O=$(abspath $(objtree)) subdir=tools -C $(srctree)/tools/ $*

# ---------------------------------------------------------------------------
# Kernel selftest

PHONY += kselftest
kselftest: headers
	$(Q)$(MAKE) -C $(srctree)/tools/testing/selftests run_tests

kselftest-%: headers FORCE
	$(Q)$(MAKE) -C $(srctree)/tools/testing/selftests $*

PHONY += kselftest-merge
kselftest-merge:
	$(if $(wildcard $(objtree)/.config),, $(error No .config exists, config your kernel first!))
	$(Q)find $(srctree)/tools/testing/selftests -name config | \
		xargs $(srctree)/scripts/kconfig/merge_config.sh -m $(objtree)/.config
	$(Q)$(MAKE) -f $(srctree)/Makefile olddefconfig

# ---------------------------------------------------------------------------
# Devicetree files

ifneq ($(wildcard $(srctree)/arch/$(SRCARCH)/boot/dts/),)
dtstree := arch/$(SRCARCH)/boot/dts
endif

ifneq ($(dtstree),)

%.dtb: dtbs_prepare
	$(Q)$(MAKE) $(build)=$(dtstree) $(dtstree)/$@

%.dtbo: dtbs_prepare
	$(Q)$(MAKE) $(build)=$(dtstree) $(dtstree)/$@

PHONY += dtbs dtbs_prepare dtbs_install dtbs_check
dtbs: dtbs_prepare
	$(Q)$(MAKE) $(build)=$(dtstree)

# include/config/kernel.release is actually needed when installing DTBs because
# INSTALL_DTBS_PATH contains $(KERNELRELEASE). However, we do not want to make
# dtbs_install depend on it as dtbs_install may run as root.
dtbs_prepare: include/config/kernel.release scripts_dtc

ifneq ($(filter dtbs_check, $(MAKECMDGOALS)),)
export CHECK_DTBS=y
endif

ifneq ($(CHECK_DTBS),)
dtbs_prepare: dt_binding_check
endif

dtbs_check: dtbs

dtbs_install:
	$(Q)$(MAKE) $(dtbinst)=$(dtstree) dst=$(INSTALL_DTBS_PATH)

ifdef CONFIG_OF_EARLY_FLATTREE
all: dtbs
endif

endif

PHONY += scripts_dtc
scripts_dtc: scripts_basic
	$(Q)$(MAKE) $(build)=scripts/dtc

ifneq ($(filter dt_binding_check, $(MAKECMDGOALS)),)
export CHECK_DT_BINDING=y
endif

PHONY += dt_binding_check
dt_binding_check: scripts_dtc
	$(Q)$(MAKE) $(build)=Documentation/devicetree/bindings

PHONY += dt_compatible_check
dt_compatible_check: dt_binding_check
	$(Q)$(MAKE) $(build)=Documentation/devicetree/bindings $@

# ---------------------------------------------------------------------------
# Modules

ifdef CONFIG_MODULES

# By default, build modules as well

all: modules

# When we're building modules with modversions, we need to consider
# the built-in objects during the descend as well, in order to
# make sure the checksums are up to date before we record them.
ifdef CONFIG_MODVERSIONS
  KBUILD_BUILTIN := 1
endif

# Build modules
#

# *.ko are usually independent of vmlinux, but CONFIG_DEBUG_INFO_BTF_MODULES
# is an exception.
ifdef CONFIG_DEBUG_INFO_BTF_MODULES
KBUILD_BUILTIN := 1
modules: vmlinux
endif

modules: modules_prepare

# Target to prepare building external modules
modules_prepare: prepare
	$(Q)$(MAKE) $(build)=scripts scripts/module.lds

export modules_sign_only :=

ifeq ($(CONFIG_MODULE_SIG),y)
PHONY += modules_sign
modules_sign: modules_install
	@:

# modules_sign is a subset of modules_install.
# 'make modules_install modules_sign' is equivalent to 'make modules_install'.
ifeq ($(filter modules_install,$(MAKECMDGOALS)),)
modules_sign_only := y
endif
endif

modinst_pre :=
ifneq ($(filter modules_install,$(MAKECMDGOALS)),)
modinst_pre := __modinst_pre
endif

modules_install: $(modinst_pre)
PHONY += __modinst_pre
__modinst_pre:
	@rm -rf $(MODLIB)/kernel
	@rm -f $(MODLIB)/source
	@mkdir -p $(MODLIB)/kernel
	@ln -s $(abspath $(srctree)) $(MODLIB)/source
	@if [ ! $(objtree) -ef  $(MODLIB)/build ]; then \
		rm -f $(MODLIB)/build ; \
		ln -s $(CURDIR) $(MODLIB)/build ; \
	fi
	@sed 's:^\(.*\)\.o$$:kernel/\1.ko:' modules.order > $(MODLIB)/modules.order
	@cp -f modules.builtin $(MODLIB)/
	@cp -f $(objtree)/modules.builtin.modinfo $(MODLIB)/

endif # CONFIG_MODULES

###
# Cleaning is done on three levels.
# make clean     Delete most generated files
#                Leave enough to build external modules
# make mrproper  Delete the current configuration, and all generated files
# make distclean Remove editor backup files, patch leftover files and the like

# Directories & files removed with 'make clean'
CLEAN_FILES += include/ksym vmlinux.symvers modules-only.symvers \
	       modules.builtin modules.builtin.modinfo modules.nsdeps \
	       compile_commands.json .thinlto-cache rust/test rust/doc \
	       rust-project.json .vmlinux.objs .vmlinux.export.c

# Directories & files removed with 'make mrproper'
MRPROPER_FILES += include/config include/generated          \
		  arch/$(SRCARCH)/include/generated .objdiff \
		  debian snap tar-install \
		  .config .config.old .version \
		  Module.symvers \
		  certs/signing_key.pem \
		  certs/x509.genkey \
		  vmlinux-gdb.py \
		  *.spec rpmbuild \
		  rust/libmacros.so

# clean - Delete most, but leave enough to build external modules
#
clean: rm-files := $(CLEAN_FILES)

PHONY += archclean vmlinuxclean

vmlinuxclean:
	$(Q)$(CONFIG_SHELL) $(srctree)/scripts/link-vmlinux.sh clean
	$(Q)$(if $(ARCH_POSTLINK), $(MAKE) -f $(ARCH_POSTLINK) clean)

clean: archclean vmlinuxclean resolve_btfids_clean

# mrproper - Delete all generated files, including .config
#
mrproper: rm-files := $(wildcard $(MRPROPER_FILES))
mrproper-dirs      := $(addprefix _mrproper_,scripts)

PHONY += $(mrproper-dirs) mrproper
$(mrproper-dirs):
	$(Q)$(MAKE) $(clean)=$(patsubst _mrproper_%,%,$@)

mrproper: clean $(mrproper-dirs)
	$(call cmd,rmfiles)
	@find . $(RCS_FIND_IGNORE) \
		\( -name '*.rmeta' \) \
		-type f -print | xargs rm -f

# distclean
#
PHONY += distclean

distclean: mrproper
	@find . $(RCS_FIND_IGNORE) \
		\( -name '*.orig' -o -name '*.rej' -o -name '*~' \
		-o -name '*.bak' -o -name '#*#' -o -name '*%' \
		-o -name 'core' -o -name tags -o -name TAGS -o -name 'cscope*' \
		-o -name GPATH -o -name GRTAGS -o -name GSYMS -o -name GTAGS \) \
		-type f -print | xargs rm -f


# Packaging of the kernel to various formats
# ---------------------------------------------------------------------------

%src-pkg: FORCE
	$(Q)$(MAKE) -f $(srctree)/scripts/Makefile.package $@
%pkg: include/config/kernel.release FORCE
	$(Q)$(MAKE) -f $(srctree)/scripts/Makefile.package $@

# Brief documentation of the typical targets used
# ---------------------------------------------------------------------------

boards := $(wildcard $(srctree)/arch/$(SRCARCH)/configs/*_defconfig)
boards := $(sort $(notdir $(boards)))
board-dirs := $(dir $(wildcard $(srctree)/arch/$(SRCARCH)/configs/*/*_defconfig))
board-dirs := $(sort $(notdir $(board-dirs:/=)))

PHONY += help
help:
	@echo  'Cleaning targets:'
	@echo  '  clean		  - Remove most generated files but keep the config and'
	@echo  '                    enough build support to build external modules'
	@echo  '  mrproper	  - Remove all generated files + config + various backup files'
	@echo  '  distclean	  - mrproper + remove editor backup and patch files'
	@echo  ''
	@echo  'Configuration targets:'
	@$(MAKE) -f $(srctree)/scripts/kconfig/Makefile help
	@echo  ''
	@echo  'Other generic targets:'
	@echo  '  all		  - Build all targets marked with [*]'
	@echo  '* vmlinux	  - Build the bare kernel'
	@echo  '* modules	  - Build all modules'
	@echo  '  modules_install - Install all modules to INSTALL_MOD_PATH (default: /)'
	@echo  '  dir/            - Build all files in dir and below'
	@echo  '  dir/file.[ois]  - Build specified target only'
	@echo  '  dir/file.ll     - Build the LLVM assembly file'
	@echo  '                    (requires compiler support for LLVM assembly generation)'
	@echo  '  dir/file.lst    - Build specified mixed source/assembly target only'
	@echo  '                    (requires a recent binutils and recent build (System.map))'
	@echo  '  dir/file.ko     - Build module including final link'
	@echo  '  modules_prepare - Set up for building external modules'
	@echo  '  tags/TAGS	  - Generate tags file for editors'
	@echo  '  cscope	  - Generate cscope index'
	@echo  '  gtags           - Generate GNU GLOBAL index'
	@echo  '  kernelrelease	  - Output the release version string (use with make -s)'
	@echo  '  kernelversion	  - Output the version stored in Makefile (use with make -s)'
	@echo  '  image_name	  - Output the image name (use with make -s)'
	@echo  '  headers_install - Install sanitised kernel headers to INSTALL_HDR_PATH'; \
	 echo  '                    (default: $(INSTALL_HDR_PATH))'; \
	 echo  ''
	@echo  'Static analysers:'
	@echo  '  checkstack      - Generate a list of stack hogs'
	@echo  '  versioncheck    - Sanity check on version.h usage'
	@echo  '  includecheck    - Check for duplicate included header files'
	@echo  '  export_report   - List the usages of all exported symbols'
	@echo  '  headerdep       - Detect inclusion cycles in headers'
	@echo  '  coccicheck      - Check with Coccinelle'
	@echo  '  clang-analyzer  - Check with clang static analyzer'
	@echo  '  clang-tidy      - Check with clang-tidy'
	@echo  ''
	@echo  'Tools:'
	@echo  '  nsdeps          - Generate missing symbol namespace dependencies'
	@echo  ''
	@echo  'Kernel selftest:'
	@echo  '  kselftest         - Build and run kernel selftest'
	@echo  '                      Build, install, and boot kernel before'
	@echo  '                      running kselftest on it'
	@echo  '                      Run as root for full coverage'
	@echo  '  kselftest-all     - Build kernel selftest'
	@echo  '  kselftest-install - Build and install kernel selftest'
	@echo  '  kselftest-clean   - Remove all generated kselftest files'
	@echo  '  kselftest-merge   - Merge all the config dependencies of'
	@echo  '		      kselftest to existing .config.'
	@echo  ''
	@echo  'Rust targets:'
	@echo  '  rustavailable   - Checks whether the Rust toolchain is'
	@echo  '		    available and, if not, explains why.'
	@echo  '  rustfmt	  - Reformat all the Rust code in the kernel'
	@echo  '  rustfmtcheck	  - Checks if all the Rust code in the kernel'
	@echo  '		    is formatted, printing a diff otherwise.'
	@echo  '  rustdoc	  - Generate Rust documentation'
	@echo  '		    (requires kernel .config)'
	@echo  '  rusttest        - Runs the Rust tests'
	@echo  '                    (requires kernel .config; downloads external repos)'
	@echo  '  rust-analyzer	  - Generate rust-project.json rust-analyzer support file'
	@echo  '		    (requires kernel .config)'
	@echo  '  dir/file.[os]   - Build specified target only'
	@echo  '  dir/file.rsi    - Build macro expanded source, similar to C preprocessing.'
	@echo  '                    Run with RUSTFMT=n to skip reformatting if needed.'
	@echo  '                    The output is not intended to be compilable.'
	@echo  '  dir/file.ll     - Build the LLVM assembly file'
	@echo  ''
	@$(if $(dtstree), \
		echo 'Devicetree:'; \
		echo '* dtbs             - Build device tree blobs for enabled boards'; \
		echo '  dtbs_install     - Install dtbs to $(INSTALL_DTBS_PATH)'; \
		echo '  dt_binding_check - Validate device tree binding documents'; \
		echo '  dtbs_check       - Validate device tree source files';\
		echo '')

	@echo 'Userspace tools targets:'
	@echo '  use "make tools/help"'
	@echo '  or  "cd tools; make help"'
	@echo  ''
	@echo  'Kernel packaging:'
	@$(MAKE) -f $(srctree)/scripts/Makefile.package help
	@echo  ''
	@echo  'Documentation targets:'
	@$(MAKE) -f $(srctree)/Documentation/Makefile dochelp
	@echo  ''
	@echo  'Architecture specific targets ($(SRCARCH)):'
	@$(or $(archhelp),\
		echo '  No architecture specific help defined for $(SRCARCH)')
	@echo  ''
	@$(if $(boards), \
		$(foreach b, $(boards), \
		printf "  %-27s - Build for %s\\n" $(b) $(subst _defconfig,,$(b));) \
		echo '')
	@$(if $(board-dirs), \
		$(foreach b, $(board-dirs), \
		printf "  %-16s - Show %s-specific targets\\n" help-$(b) $(b);) \
		printf "  %-16s - Show all of the above\\n" help-boards; \
		echo '')

	@echo  '  make V=n   [targets] 1: verbose build'
	@echo  '                       2: give reason for rebuild of target'
	@echo  '                       V=1 and V=2 can be combined with V=12'
	@echo  '  make O=dir [targets] Locate all output files in "dir", including .config'
	@echo  '  make C=1   [targets] Check re-compiled c source with $$CHECK'
	@echo  '                       (sparse by default)'
	@echo  '  make C=2   [targets] Force check of all c source with $$CHECK'
	@echo  '  make RECORDMCOUNT_WARN=1 [targets] Warn about ignored mcount sections'
	@echo  '  make W=n   [targets] Enable extra build checks, n=1,2,3 where'
	@echo  '		1: warnings which may be relevant and do not occur too often'
	@echo  '		2: warnings which occur quite often but may still be relevant'
	@echo  '		3: more obscure warnings, can most likely be ignored'
	@echo  '		e: warnings are being treated as errors'
	@echo  '		Multiple levels can be combined with W=12 or W=123'
	@$(if $(dtstree), \
		echo '  make CHECK_DTBS=1 [targets] Check all generated dtb files against schema'; \
		echo '         This can be applied both to "dtbs" and to individual "foo.dtb" targets' ; \
		)
	@echo  ''
	@echo  'Execute "make" or "make all" to build all targets marked with [*] '
	@echo  'For further info see the ./README file'


help-board-dirs := $(addprefix help-,$(board-dirs))

help-boards: $(help-board-dirs)

boards-per-dir = $(sort $(notdir $(wildcard $(srctree)/arch/$(SRCARCH)/configs/$*/*_defconfig)))

$(help-board-dirs): help-%:
	@echo  'Architecture specific targets ($(SRCARCH) $*):'
	@$(if $(boards-per-dir), \
		$(foreach b, $(boards-per-dir), \
		printf "  %-24s - Build for %s\\n" $*/$(b) $(subst _defconfig,,$(b));) \
		echo '')


# Documentation targets
# ---------------------------------------------------------------------------
DOC_TARGETS := xmldocs latexdocs pdfdocs htmldocs epubdocs cleandocs \
	       linkcheckdocs dochelp refcheckdocs texinfodocs infodocs
PHONY += $(DOC_TARGETS)
$(DOC_TARGETS):
	$(Q)$(MAKE) $(build)=Documentation $@


# Rust targets
# ---------------------------------------------------------------------------

# "Is Rust available?" target
PHONY += rustavailable
rustavailable:
	$(Q)$(CONFIG_SHELL) $(srctree)/scripts/rust_is_available.sh -v && echo "Rust is available!"

# Documentation target
#
# Using the singular to avoid running afoul of `no-dot-config-targets`.
PHONY += rustdoc
rustdoc: prepare
	$(Q)$(MAKE) $(build)=rust $@

# Testing target
PHONY += rusttest
rusttest: prepare
	$(Q)$(MAKE) $(build)=rust $@

# Formatting targets
PHONY += rustfmt rustfmtcheck

# We skip `rust/alloc` since we want to minimize the diff w.r.t. upstream.
#
# We match using absolute paths since `find` does not resolve them
# when matching, which is a problem when e.g. `srctree` is `..`.
# We `grep` afterwards in order to remove the directory entry itself.
rustfmt:
	$(Q)find $(abs_srctree) -type f -name '*.rs' \
		-o -path $(abs_srctree)/rust/alloc -prune \
		-o -path $(abs_objtree)/rust/test -prune \
		| grep -Fv $(abs_srctree)/rust/alloc \
		| grep -Fv $(abs_objtree)/rust/test \
		| grep -Fv generated \
		| xargs $(RUSTFMT) $(rustfmt_flags)

rustfmtcheck: rustfmt_flags = --check
rustfmtcheck: rustfmt

# IDE support targets
PHONY += rust-analyzer
rust-analyzer:
	$(Q)$(MAKE) $(build)=rust $@

# Misc
# ---------------------------------------------------------------------------

PHONY += misc-check
misc-check:
	$(Q)$(srctree)/scripts/misc-check

all: misc-check

PHONY += scripts_gdb
scripts_gdb: prepare0
	$(Q)$(MAKE) $(build)=scripts/gdb
	$(Q)ln -fsn $(abspath $(srctree)/scripts/gdb/vmlinux-gdb.py)

ifdef CONFIG_GDB_SCRIPTS
all: scripts_gdb
endif

else # KBUILD_EXTMOD

filechk_kernel.release = echo $(KERNELRELEASE)

###
# External module support.
# When building external modules the kernel used as basis is considered
# read-only, and no consistency checks are made and the make
# system is not used on the basis kernel. If updates are required
# in the basis kernel ordinary make commands (without M=...) must be used.

# We are always building only modules.
KBUILD_BUILTIN :=
KBUILD_MODULES := 1

build-dir := $(KBUILD_EXTMOD)

compile_commands.json: $(extmod_prefix)compile_commands.json
PHONY += compile_commands.json

clean-dirs := $(KBUILD_EXTMOD)
clean: rm-files := $(KBUILD_EXTMOD)/Module.symvers $(KBUILD_EXTMOD)/modules.nsdeps \
	$(KBUILD_EXTMOD)/compile_commands.json $(KBUILD_EXTMOD)/.thinlto-cache

PHONY += prepare
# now expand this into a simple variable to reduce the cost of shell evaluations
prepare: CC_VERSION_TEXT := $(CC_VERSION_TEXT)
prepare:
	@if [ "$(CC_VERSION_TEXT)" != "$(CONFIG_CC_VERSION_TEXT)" ]; then \
		echo >&2 "warning: the compiler differs from the one used to build the kernel"; \
		echo >&2 "  The kernel was built by: $(CONFIG_CC_VERSION_TEXT)"; \
		echo >&2 "  You are using:           $(CC_VERSION_TEXT)"; \
	fi

PHONY += help
help:
	@echo  '  Building external modules.'
	@echo  '  Syntax: make -C path/to/kernel/src M=$$PWD target'
	@echo  ''
	@echo  '  modules         - default target, build the module(s)'
	@echo  '  modules_install - install the module'
	@echo  '  clean           - remove generated files in module directory only'
	@echo  ''

endif # KBUILD_EXTMOD

# ---------------------------------------------------------------------------
# Modules

PHONY += modules modules_install modules_prepare

ifdef CONFIG_MODULES

$(MODORDER): $(build-dir)
	@:

# KBUILD_MODPOST_NOFINAL can be set to skip the final link of modules.
# This is solely useful to speed up test compiles.
modules: modpost
ifneq ($(KBUILD_MODPOST_NOFINAL),1)
	$(Q)$(MAKE) -f $(srctree)/scripts/Makefile.modfinal
endif

PHONY += modules_check
modules_check: $(MODORDER)
	$(Q)$(CONFIG_SHELL) $(srctree)/scripts/modules-check.sh $<

quiet_cmd_depmod = DEPMOD  $(MODLIB)
      cmd_depmod = $(CONFIG_SHELL) $(srctree)/scripts/depmod.sh $(DEPMOD) \
                   $(KERNELRELEASE)

modules_install:
	$(Q)$(MAKE) -f $(srctree)/scripts/Makefile.modinst
	$(call cmd,depmod)

else # CONFIG_MODULES

# Modules not configured
# ---------------------------------------------------------------------------

modules modules_install:
	@echo >&2 '***'
	@echo >&2 '*** The present kernel configuration has modules disabled.'
	@echo >&2 '*** To use the module feature, please run "make menuconfig" etc.'
	@echo >&2 '*** to enable CONFIG_MODULES.'
	@echo >&2 '***'
	@exit 1

KBUILD_MODULES :=

endif # CONFIG_MODULES

PHONY += modpost
modpost: $(if $(single-build),, $(if $(KBUILD_BUILTIN), vmlinux.o)) \
	 $(if $(KBUILD_MODULES), modules_check)
	$(Q)$(MAKE) -f $(srctree)/scripts/Makefile.modpost

# Single targets
# ---------------------------------------------------------------------------
# To build individual files in subdirectories, you can do like this:
#
#   make foo/bar/baz.s
#
# The supported suffixes for single-target are listed in 'single-targets'
#
# To build only under specific subdirectories, you can do like this:
#
#   make foo/bar/baz/

ifdef single-build

# .ko is special because modpost is needed
single-ko := $(sort $(filter %.ko, $(MAKECMDGOALS)))
single-no-ko := $(filter-out $(single-ko), $(MAKECMDGOALS)) \
		$(foreach x, o mod, $(patsubst %.ko, %.$x, $(single-ko)))

$(single-ko): single_modules
	@:
$(single-no-ko): $(build-dir)
	@:

# Remove MODORDER when done because it is not the real one.
PHONY += single_modules
single_modules: $(single-no-ko) modules_prepare
	$(Q){ $(foreach m, $(single-ko), echo $(extmod_prefix)$(m:%.ko=%.o);) } > $(MODORDER)
	$(Q)$(MAKE) -f $(srctree)/scripts/Makefile.modpost
ifneq ($(KBUILD_MODPOST_NOFINAL),1)
	$(Q)$(MAKE) -f $(srctree)/scripts/Makefile.modfinal
endif
	$(Q)rm -f $(MODORDER)

single-goals := $(addprefix $(build-dir)/, $(single-no-ko))

KBUILD_MODULES := 1

endif

# Preset locale variables to speed up the build process. Limit locale
# tweaks to this spot to avoid wrong language settings when running
# make menuconfig etc.
# Error messages still appears in the original language
PHONY += $(build-dir)
$(build-dir): prepare
	$(Q)$(MAKE) $(build)=$@ need-builtin=1 need-modorder=1 $(single-goals)

clean-dirs := $(addprefix _clean_, $(clean-dirs))
PHONY += $(clean-dirs) clean
$(clean-dirs):
	$(Q)$(MAKE) $(clean)=$(patsubst _clean_%,%,$@)

clean: $(clean-dirs)
	$(call cmd,rmfiles)
	@find $(or $(KBUILD_EXTMOD), .) $(RCS_FIND_IGNORE) \
		\( -name '*.[aios]' -o -name '*.rsi' -o -name '*.ko' -o -name '.*.cmd' \
		-o -name '*.ko.*' \
		-o -name '*.dtb' -o -name '*.dtbo' \
		-o -name '*.dtb.S' -o -name '*.dtbo.S' \
		-o -name '*.dt.yaml' \
		-o -name '*.dwo' -o -name '*.lst' \
		-o -name '*.su' -o -name '*.mod' -o -name '*.usyms' \
		-o -name '.*.d' -o -name '.*.tmp' -o -name '*.mod.c' \
		-o -name '*.lex.c' -o -name '*.tab.[ch]' \
		-o -name '*.asn1.[ch]' \
		-o -name '*.symtypes' -o -name 'modules.order' \
		-o -name '*.c.[012]*.*' \
		-o -name '*.ll' \
		-o -name '*.gcno' \
		-o -name '*.*.symversions' \) -type f -print \
		-o -name '.tmp_*' -print \
		| xargs rm -rf

# Generate tags for editors
# ---------------------------------------------------------------------------
quiet_cmd_tags = GEN     $@
      cmd_tags = $(BASH) $(srctree)/scripts/tags.sh $@

tags TAGS cscope gtags: FORCE
	$(call cmd,tags)

# Script to generate missing namespace dependencies
# ---------------------------------------------------------------------------

PHONY += nsdeps
nsdeps: export KBUILD_NSDEPS=1
nsdeps: modules
	$(Q)$(CONFIG_SHELL) $(srctree)/scripts/nsdeps

# Clang Tooling
# ---------------------------------------------------------------------------

quiet_cmd_gen_compile_commands = GEN     $@
      cmd_gen_compile_commands = $(PYTHON3) $< -a $(AR) -o $@ $(filter-out $<, $(real-prereqs))

$(extmod_prefix)compile_commands.json: scripts/clang-tools/gen_compile_commands.py \
	$(if $(KBUILD_EXTMOD),, vmlinux.a $(KBUILD_VMLINUX_LIBS)) \
	$(if $(CONFIG_MODULES), $(MODORDER)) FORCE
	$(call if_changed,gen_compile_commands)

targets += $(extmod_prefix)compile_commands.json

PHONY += clang-tidy clang-analyzer

ifdef CONFIG_CC_IS_CLANG
quiet_cmd_clang_tools = CHECK   $<
      cmd_clang_tools = $(PYTHON3) $(srctree)/scripts/clang-tools/run-clang-tools.py $@ $<

clang-tidy clang-analyzer: $(extmod_prefix)compile_commands.json
	$(call cmd,clang_tools)
else
clang-tidy clang-analyzer:
	@echo "$@ requires CC=clang" >&2
	@false
endif

# Scripts to check various things for consistency
# ---------------------------------------------------------------------------

PHONY += includecheck versioncheck coccicheck export_report

includecheck:
	find $(srctree)/* $(RCS_FIND_IGNORE) \
		-name '*.[hcS]' -type f -print | sort \
		| xargs $(PERL) -w $(srctree)/scripts/checkincludes.pl

versioncheck:
	find $(srctree)/* $(RCS_FIND_IGNORE) \
		-name '*.[hcS]' -type f -print | sort \
		| xargs $(PERL) -w $(srctree)/scripts/checkversion.pl

coccicheck:
	$(Q)$(BASH) $(srctree)/scripts/$@

export_report:
	$(PERL) $(srctree)/scripts/export_report.pl

PHONY += checkstack kernelrelease kernelversion image_name

# UML needs a little special treatment here.  It wants to use the host
# toolchain, so needs $(SUBARCH) passed to checkstack.pl.  Everyone
# else wants $(ARCH), including people doing cross-builds, which means
# that $(SUBARCH) doesn't work here.
ifeq ($(ARCH), um)
CHECKSTACK_ARCH := $(SUBARCH)
else
CHECKSTACK_ARCH := $(ARCH)
endif
checkstack:
	$(OBJDUMP) -d vmlinux $$(find . -name '*.ko') | \
	$(PERL) $(srctree)/scripts/checkstack.pl $(CHECKSTACK_ARCH)

kernelrelease:
	@$(filechk_kernel.release)

kernelversion:
	@echo $(KERNELVERSION)

image_name:
	@echo $(KBUILD_IMAGE)

quiet_cmd_rmfiles = $(if $(wildcard $(rm-files)),CLEAN   $(wildcard $(rm-files)))
      cmd_rmfiles = rm -rf $(rm-files)

# read saved command lines for existing targets
existing-targets := $(wildcard $(sort $(targets)))

-include $(foreach f,$(existing-targets),$(dir $(f)).$(notdir $(f)).cmd)

endif # config-build
endif # mixed-build
endif # need-sub-make

PHONY += FORCE
FORCE:

# Declare the contents of the PHONY variable as phony.  We keep that
# information in a variable so we can use it in if_changed and friends.
.PHONY: $(PHONY)<|MERGE_RESOLUTION|>--- conflicted
+++ resolved
@@ -2,11 +2,7 @@
 VERSION = 6
 PATCHLEVEL = 3
 SUBLEVEL = 0
-<<<<<<< HEAD
-EXTRAVERSION = -rc6
-=======
 EXTRAVERSION = -rc4
->>>>>>> 82bbec18
 NAME = Hurr durr I'ma ninja sloth
 
 # *DOCUMENTATION*
