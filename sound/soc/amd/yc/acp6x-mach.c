--- conflicted
+++ resolved
@@ -230,8 +230,6 @@
 	{
 		.driver_data = &acp6x_card,
 		.matches = {
-<<<<<<< HEAD
-=======
 			DMI_MATCH(DMI_BOARD_VENDOR, "TIMI"),
 			DMI_MATCH(DMI_PRODUCT_NAME, "Redmi Book Pro 15 2022"),
 		}
@@ -239,13 +237,10 @@
 	{
 		.driver_data = &acp6x_card,
 		.matches = {
->>>>>>> 82bbec18
 			DMI_MATCH(DMI_BOARD_VENDOR, "Razer"),
 			DMI_MATCH(DMI_PRODUCT_NAME, "Blade 14 (2022) - RZ09-0427"),
 		}
 	},
-<<<<<<< HEAD
-=======
 	{
 		.driver_data = &acp6x_card,
 		.matches = {
@@ -274,7 +269,6 @@
 			DMI_MATCH(DMI_BOARD_NAME, "8A43"),
 		}
 	},
->>>>>>> 82bbec18
 	{}
 };
 
