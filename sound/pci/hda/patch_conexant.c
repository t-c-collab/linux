--- conflicted
+++ resolved
@@ -3240,107 +3240,8 @@
 	CXT_FIXUP_THINKPAD_ACPI,
 };
 
-<<<<<<< HEAD
-#if IS_ENABLED(CONFIG_THINKPAD_ACPI)
-
-#include <linux/thinkpad_acpi.h>
-#include <acpi/acpi.h>
-
-static int (*led_set_func)(int, bool);
-
-static acpi_status acpi_check_cb(acpi_handle handle, u32 lvl, void *context,
-				 void **rv)
-{
-	bool *found = context;
-	*found = true;
-	return AE_OK;
-}
-
-static bool is_thinkpad(struct hda_codec *codec)
-{
-	bool found = false;
-	if (codec->subsystem_id >> 16 != 0x17aa)
-		return false;
-	if (ACPI_SUCCESS(acpi_get_devices("LEN0068", acpi_check_cb, &found, NULL)) && found)
-		return true;
-	found = false;
-	return ACPI_SUCCESS(acpi_get_devices("IBM0068", acpi_check_cb, &found, NULL)) && found;
-}
-
-static void update_tpacpi_mute_led(void *private_data, int enabled)
-{
-	struct hda_codec *codec = private_data;
-	struct conexant_spec *spec = codec->spec;
-
-	if (spec->dynamic_eapd)
-		cx_auto_vmaster_hook(private_data, enabled);
-
-	if (led_set_func)
-		led_set_func(TPACPI_LED_MUTE, !enabled);
-}
-
-static void update_tpacpi_micmute_led(struct hda_codec *codec,
-				      struct snd_ctl_elem_value *ucontrol)
-{
-	if (!ucontrol || !led_set_func)
-		return;
-	if (strcmp("Capture Switch", ucontrol->id.name) == 0 && ucontrol->id.index == 0) {
-		/* TODO: How do I verify if it's a mono or stereo here? */
-		bool val = ucontrol->value.integer.value[0] || ucontrol->value.integer.value[1];
-		led_set_func(TPACPI_LED_MICMUTE, !val);
-	}
-}
-
-static void cxt_fixup_thinkpad_acpi(struct hda_codec *codec,
-				  const struct hda_fixup *fix, int action)
-{
-	struct conexant_spec *spec = codec->spec;
-
-	bool removefunc = false;
-
-	if (action == HDA_FIXUP_ACT_PROBE) {
-		if (!is_thinkpad(codec))
-			return;
-		if (!led_set_func)
-			led_set_func = symbol_request(tpacpi_led_set);
-		if (!led_set_func) {
-			snd_printk(KERN_WARNING "Failed to find thinkpad-acpi symbol tpacpi_led_set\n");
-			return;
-		}
-
-		removefunc = true;
-		if (led_set_func(TPACPI_LED_MUTE, false) >= 0) {
-			spec->gen.vmaster_mute.hook = update_tpacpi_mute_led;
-			removefunc = false;
-		}
-		if (led_set_func(TPACPI_LED_MICMUTE, false) >= 0) {
-			if (spec->gen.num_adc_nids > 1)
-				snd_printdd("Skipping micmute LED control due to several ADCs");
-			else {
-				spec->gen.cap_sync_hook = update_tpacpi_micmute_led;
-				removefunc = false;
-			}
-		}
-	}
-
-	if (led_set_func && (action == HDA_FIXUP_ACT_FREE || removefunc)) {
-		symbol_put(tpacpi_led_set);
-		led_set_func = NULL;
-	}
-}
-
-#else
-
-static void cxt_fixup_thinkpad_acpi(struct hda_codec *codec,
-				  const struct hda_fixup *fix, int action)
-{
-}
-
-#endif
-=======
 /* for hda_fixup_thinkpad_acpi() */
 #include "thinkpad_helper.c"
->>>>>>> 2aff4c9c
 
 static void cxt_fixup_stereo_dmic(struct hda_codec *codec,
 				  const struct hda_fixup *fix, int action)
