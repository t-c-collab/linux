// SPDX-License-Identifier: GPL-2.0
/*
 * Basic worker thread pool for io_uring
 *
 * Copyright (C) 2019 Jens Axboe
 *
 */
#include <linux/kernel.h>
#include <linux/init.h>
#include <linux/errno.h>
#include <linux/sched/signal.h>
#include <linux/percpu.h>
#include <linux/slab.h>
#include <linux/rculist_nulls.h>
#include <linux/cpu.h>
#include <linux/task_work.h>
#include <linux/audit.h>
#include <linux/mmu_context.h>
#include <uapi/linux/io_uring.h>

#include "io-wq.h"
#include "slist.h"
#include "io_uring.h"

#define WORKER_IDLE_TIMEOUT	(5 * HZ)

enum {
	IO_WORKER_F_UP		= 1,	/* up and active */
	IO_WORKER_F_RUNNING	= 2,	/* account as running */
	IO_WORKER_F_FREE	= 4,	/* worker on free list */
	IO_WORKER_F_BOUND	= 8,	/* is doing bounded work */
};

enum {
	IO_WQ_BIT_EXIT		= 0,	/* wq exiting */
};

enum {
	IO_ACCT_STALLED_BIT	= 0,	/* stalled on hash */
};

/*
 * One for each thread in a wq pool
 */
struct io_worker {
	refcount_t ref;
	unsigned flags;
	struct hlist_nulls_node nulls_node;
	struct list_head all_list;
	struct task_struct *task;
	struct io_wq *wq;

	struct io_wq_work *cur_work;
	struct io_wq_work *next_work;
	raw_spinlock_t lock;

	struct completion ref_done;

	unsigned long create_state;
	struct callback_head create_work;
	int create_index;

	union {
		struct rcu_head rcu;
		struct work_struct work;
	};
};

#if BITS_PER_LONG == 64
#define IO_WQ_HASH_ORDER	6
#else
#define IO_WQ_HASH_ORDER	5
#endif

#define IO_WQ_NR_HASH_BUCKETS	(1u << IO_WQ_HASH_ORDER)

struct io_wq_acct {
	unsigned nr_workers;
	unsigned max_workers;
	int index;
	atomic_t nr_running;
	raw_spinlock_t lock;
	struct io_wq_work_list work_list;
	unsigned long flags;
};

enum {
	IO_WQ_ACCT_BOUND,
	IO_WQ_ACCT_UNBOUND,
	IO_WQ_ACCT_NR,
};

/*
 * Per io_wq state
  */
struct io_wq {
	unsigned long state;

	free_work_fn *free_work;
	io_wq_work_fn *do_work;

	struct io_wq_hash *hash;

	atomic_t worker_refs;
	struct completion worker_done;

	struct hlist_node cpuhp_node;

	struct task_struct *task;

	struct io_wq_acct acct[IO_WQ_ACCT_NR];

	/* lock protects access to elements below */
	raw_spinlock_t lock;

	struct hlist_nulls_head free_list;
	struct list_head all_list;

	struct wait_queue_entry wait;

	struct io_wq_work *hash_tail[IO_WQ_NR_HASH_BUCKETS];

	cpumask_var_t cpu_mask;
};

static enum cpuhp_state io_wq_online;

struct io_cb_cancel_data {
	work_cancel_fn *fn;
	void *data;
	int nr_running;
	int nr_pending;
	bool cancel_all;
};

static bool create_io_worker(struct io_wq *wq, int index);
static void io_wq_dec_running(struct io_worker *worker);
static bool io_acct_cancel_pending_work(struct io_wq *wq,
					struct io_wq_acct *acct,
					struct io_cb_cancel_data *match);
static void create_worker_cb(struct callback_head *cb);
static void io_wq_cancel_tw_create(struct io_wq *wq);

static bool io_worker_get(struct io_worker *worker)
{
	return refcount_inc_not_zero(&worker->ref);
}

static void io_worker_release(struct io_worker *worker)
{
	if (refcount_dec_and_test(&worker->ref))
		complete(&worker->ref_done);
}

static inline struct io_wq_acct *io_get_acct(struct io_wq *wq, bool bound)
{
	return &wq->acct[bound ? IO_WQ_ACCT_BOUND : IO_WQ_ACCT_UNBOUND];
}

static inline struct io_wq_acct *io_work_get_acct(struct io_wq *wq,
						  struct io_wq_work *work)
{
	return io_get_acct(wq, !(work->flags & IO_WQ_WORK_UNBOUND));
}

static inline struct io_wq_acct *io_wq_get_acct(struct io_worker *worker)
{
	return io_get_acct(worker->wq, worker->flags & IO_WORKER_F_BOUND);
}

static void io_worker_ref_put(struct io_wq *wq)
{
	if (atomic_dec_and_test(&wq->worker_refs))
		complete(&wq->worker_done);
}

static void io_worker_cancel_cb(struct io_worker *worker)
{
	struct io_wq_acct *acct = io_wq_get_acct(worker);
	struct io_wq *wq = worker->wq;

	atomic_dec(&acct->nr_running);
	raw_spin_lock(&wq->lock);
	acct->nr_workers--;
	raw_spin_unlock(&wq->lock);
	io_worker_ref_put(wq);
	clear_bit_unlock(0, &worker->create_state);
	io_worker_release(worker);
}

static bool io_task_worker_match(struct callback_head *cb, void *data)
{
	struct io_worker *worker;

	if (cb->func != create_worker_cb)
		return false;
	worker = container_of(cb, struct io_worker, create_work);
	return worker == data;
}

static void io_worker_exit(struct io_worker *worker)
{
	struct io_wq *wq = worker->wq;

	while (1) {
		struct callback_head *cb = task_work_cancel_match(wq->task,
						io_task_worker_match, worker);

		if (!cb)
			break;
		io_worker_cancel_cb(worker);
	}

	io_worker_release(worker);
	wait_for_completion(&worker->ref_done);

	raw_spin_lock(&wq->lock);
	if (worker->flags & IO_WORKER_F_FREE)
		hlist_nulls_del_rcu(&worker->nulls_node);
	list_del_rcu(&worker->all_list);
	raw_spin_unlock(&wq->lock);
	io_wq_dec_running(worker);
	worker->flags = 0;
	preempt_disable();
	current->flags &= ~PF_IO_WORKER;
	preempt_enable();

	kfree_rcu(worker, rcu);
	io_worker_ref_put(wq);
	do_exit(0);
}

static inline bool io_acct_run_queue(struct io_wq_acct *acct)
{
	bool ret = false;

	raw_spin_lock(&acct->lock);
	if (!wq_list_empty(&acct->work_list) &&
	    !test_bit(IO_ACCT_STALLED_BIT, &acct->flags))
		ret = true;
	raw_spin_unlock(&acct->lock);

	return ret;
}

/*
 * Check head of free list for an available worker. If one isn't available,
 * caller must create one.
 */
static bool io_wq_activate_free_worker(struct io_wq *wq,
					struct io_wq_acct *acct)
	__must_hold(RCU)
{
	struct hlist_nulls_node *n;
	struct io_worker *worker;

	/*
	 * Iterate free_list and see if we can find an idle worker to
	 * activate. If a given worker is on the free_list but in the process
	 * of exiting, keep trying.
	 */
	hlist_nulls_for_each_entry_rcu(worker, n, &wq->free_list, nulls_node) {
		if (!io_worker_get(worker))
			continue;
		if (io_wq_get_acct(worker) != acct) {
			io_worker_release(worker);
			continue;
		}
		if (wake_up_process(worker->task)) {
			io_worker_release(worker);
			return true;
		}
		io_worker_release(worker);
	}

	return false;
}

/*
 * We need a worker. If we find a free one, we're good. If not, and we're
 * below the max number of workers, create one.
 */
static bool io_wq_create_worker(struct io_wq *wq, struct io_wq_acct *acct)
{
	/*
	 * Most likely an attempt to queue unbounded work on an io_wq that
	 * wasn't setup with any unbounded workers.
	 */
	if (unlikely(!acct->max_workers))
		pr_warn_once("io-wq is not configured for unbound workers");

	raw_spin_lock(&wq->lock);
	if (acct->nr_workers >= acct->max_workers) {
		raw_spin_unlock(&wq->lock);
		return true;
	}
	acct->nr_workers++;
	raw_spin_unlock(&wq->lock);
	atomic_inc(&acct->nr_running);
	atomic_inc(&wq->worker_refs);
	return create_io_worker(wq, acct->index);
}

static void io_wq_inc_running(struct io_worker *worker)
{
	struct io_wq_acct *acct = io_wq_get_acct(worker);

	atomic_inc(&acct->nr_running);
}

static void create_worker_cb(struct callback_head *cb)
{
	struct io_worker *worker;
	struct io_wq *wq;

	struct io_wq_acct *acct;
	bool do_create = false;

	worker = container_of(cb, struct io_worker, create_work);
	wq = worker->wq;
	acct = &wq->acct[worker->create_index];
	raw_spin_lock(&wq->lock);

	if (acct->nr_workers < acct->max_workers) {
		acct->nr_workers++;
		do_create = true;
	}
	raw_spin_unlock(&wq->lock);
	if (do_create) {
		create_io_worker(wq, worker->create_index);
	} else {
		atomic_dec(&acct->nr_running);
		io_worker_ref_put(wq);
	}
	clear_bit_unlock(0, &worker->create_state);
	io_worker_release(worker);
}

static bool io_queue_worker_create(struct io_worker *worker,
				   struct io_wq_acct *acct,
				   task_work_func_t func)
{
	struct io_wq *wq = worker->wq;

	/* raced with exit, just ignore create call */
	if (test_bit(IO_WQ_BIT_EXIT, &wq->state))
		goto fail;
	if (!io_worker_get(worker))
		goto fail;
	/*
	 * create_state manages ownership of create_work/index. We should
	 * only need one entry per worker, as the worker going to sleep
	 * will trigger the condition, and waking will clear it once it
	 * runs the task_work.
	 */
	if (test_bit(0, &worker->create_state) ||
	    test_and_set_bit_lock(0, &worker->create_state))
		goto fail_release;

	atomic_inc(&wq->worker_refs);
	init_task_work(&worker->create_work, func);
	worker->create_index = acct->index;
	if (!task_work_add(wq->task, &worker->create_work, TWA_SIGNAL)) {
		/*
		 * EXIT may have been set after checking it above, check after
		 * adding the task_work and remove any creation item if it is
		 * now set. wq exit does that too, but we can have added this
		 * work item after we canceled in io_wq_exit_workers().
		 */
		if (test_bit(IO_WQ_BIT_EXIT, &wq->state))
			io_wq_cancel_tw_create(wq);
		io_worker_ref_put(wq);
		return true;
	}
	io_worker_ref_put(wq);
	clear_bit_unlock(0, &worker->create_state);
fail_release:
	io_worker_release(worker);
fail:
	atomic_dec(&acct->nr_running);
	io_worker_ref_put(wq);
	return false;
}

static void io_wq_dec_running(struct io_worker *worker)
{
	struct io_wq_acct *acct = io_wq_get_acct(worker);
	struct io_wq *wq = worker->wq;

	if (!(worker->flags & IO_WORKER_F_UP))
		return;

	if (!atomic_dec_and_test(&acct->nr_running))
		return;
	if (!io_acct_run_queue(acct))
		return;

	atomic_inc(&acct->nr_running);
	atomic_inc(&wq->worker_refs);
	io_queue_worker_create(worker, acct, create_worker_cb);
}

/*
 * Worker will start processing some work. Move it to the busy list, if
 * it's currently on the freelist
 */
static void __io_worker_busy(struct io_wq *wq, struct io_worker *worker)
{
	if (worker->flags & IO_WORKER_F_FREE) {
		worker->flags &= ~IO_WORKER_F_FREE;
		raw_spin_lock(&wq->lock);
		hlist_nulls_del_init_rcu(&worker->nulls_node);
		raw_spin_unlock(&wq->lock);
	}
}

/*
 * No work, worker going to sleep. Move to freelist.
 */
static void __io_worker_idle(struct io_wq *wq, struct io_worker *worker)
	__must_hold(wq->lock)
{
	if (!(worker->flags & IO_WORKER_F_FREE)) {
		worker->flags |= IO_WORKER_F_FREE;
		hlist_nulls_add_head_rcu(&worker->nulls_node, &wq->free_list);
	}
}

static inline unsigned int io_get_work_hash(struct io_wq_work *work)
{
	return work->flags >> IO_WQ_HASH_SHIFT;
}

static bool io_wait_on_hash(struct io_wq *wq, unsigned int hash)
{
	bool ret = false;

	spin_lock_irq(&wq->hash->wait.lock);
	if (list_empty(&wq->wait.entry)) {
		__add_wait_queue(&wq->hash->wait, &wq->wait);
		if (!test_bit(hash, &wq->hash->map)) {
			__set_current_state(TASK_RUNNING);
			list_del_init(&wq->wait.entry);
			ret = true;
		}
	}
	spin_unlock_irq(&wq->hash->wait.lock);
	return ret;
}

static struct io_wq_work *io_get_next_work(struct io_wq_acct *acct,
					   struct io_worker *worker)
	__must_hold(acct->lock)
{
	struct io_wq_work_node *node, *prev;
	struct io_wq_work *work, *tail;
	unsigned int stall_hash = -1U;
	struct io_wq *wq = worker->wq;

	wq_list_for_each(node, prev, &acct->work_list) {
		unsigned int hash;

		work = container_of(node, struct io_wq_work, list);

		/* not hashed, can run anytime */
		if (!io_wq_is_hashed(work)) {
			wq_list_del(&acct->work_list, node, prev);
			return work;
		}

		hash = io_get_work_hash(work);
		/* all items with this hash lie in [work, tail] */
		tail = wq->hash_tail[hash];

		/* hashed, can run if not already running */
		if (!test_and_set_bit(hash, &wq->hash->map)) {
			wq->hash_tail[hash] = NULL;
			wq_list_cut(&acct->work_list, &tail->list, prev);
			return work;
		}
		if (stall_hash == -1U)
			stall_hash = hash;
		/* fast forward to a next hash, for-each will fix up @prev */
		node = &tail->list;
	}

	if (stall_hash != -1U) {
		bool unstalled;

		/*
		 * Set this before dropping the lock to avoid racing with new
		 * work being added and clearing the stalled bit.
		 */
		set_bit(IO_ACCT_STALLED_BIT, &acct->flags);
		raw_spin_unlock(&acct->lock);
		unstalled = io_wait_on_hash(wq, stall_hash);
		raw_spin_lock(&acct->lock);
		if (unstalled) {
			clear_bit(IO_ACCT_STALLED_BIT, &acct->flags);
			if (wq_has_sleeper(&wq->hash->wait))
				wake_up(&wq->hash->wait);
		}
	}

	return NULL;
}

static void io_assign_current_work(struct io_worker *worker,
				   struct io_wq_work *work)
{
	if (work) {
		io_run_task_work();
		cond_resched();
	}

	raw_spin_lock(&worker->lock);
	worker->cur_work = work;
	worker->next_work = NULL;
	raw_spin_unlock(&worker->lock);
}

static void io_worker_handle_work(struct io_worker *worker)
{
	struct io_wq_acct *acct = io_wq_get_acct(worker);
	struct io_wq *wq = worker->wq;
	bool do_kill = test_bit(IO_WQ_BIT_EXIT, &wq->state);

	do {
		struct io_wq_work *work;

		/*
		 * If we got some work, mark us as busy. If we didn't, but
		 * the list isn't empty, it means we stalled on hashed work.
		 * Mark us stalled so we don't keep looking for work when we
		 * can't make progress, any work completion or insertion will
		 * clear the stalled flag.
		 */
		raw_spin_lock(&acct->lock);
		work = io_get_next_work(acct, worker);
		raw_spin_unlock(&acct->lock);
		if (work) {
			__io_worker_busy(wq, worker);

			/*
			 * Make sure cancelation can find this, even before
			 * it becomes the active work. That avoids a window
			 * where the work has been removed from our general
			 * work list, but isn't yet discoverable as the
			 * current work item for this worker.
			 */
			raw_spin_lock(&worker->lock);
			worker->next_work = work;
			raw_spin_unlock(&worker->lock);
		} else {
			break;
		}
		io_assign_current_work(worker, work);
		__set_current_state(TASK_RUNNING);

		/* handle a whole dependent link */
		do {
			struct io_wq_work *next_hashed, *linked;
			unsigned int hash = io_get_work_hash(work);

			next_hashed = wq_next_work(work);

			if (unlikely(do_kill) && (work->flags & IO_WQ_WORK_UNBOUND))
				work->flags |= IO_WQ_WORK_CANCEL;
			wq->do_work(work);
			io_assign_current_work(worker, NULL);

			linked = wq->free_work(work);
			work = next_hashed;
			if (!work && linked && !io_wq_is_hashed(linked)) {
				work = linked;
				linked = NULL;
			}
			io_assign_current_work(worker, work);
			if (linked)
				io_wq_enqueue(wq, linked);

			if (hash != -1U && !next_hashed) {
				/* serialize hash clear with wake_up() */
				spin_lock_irq(&wq->hash->wait.lock);
				clear_bit(hash, &wq->hash->map);
				clear_bit(IO_ACCT_STALLED_BIT, &acct->flags);
				spin_unlock_irq(&wq->hash->wait.lock);
				if (wq_has_sleeper(&wq->hash->wait))
					wake_up(&wq->hash->wait);
			}
		} while (work);
	} while (1);
}

static int io_wq_worker(void *data)
{
	struct io_worker *worker = data;
<<<<<<< HEAD
	struct io_wqe_acct *acct = io_wqe_get_acct(worker);
	struct io_wqe *wqe = worker->wqe;
	struct io_wq *wq = wqe->wq;
=======
	struct io_wq_acct *acct = io_wq_get_acct(worker);
	struct io_wq *wq = worker->wq;
>>>>>>> 33a86170
	bool exit_mask = false, last_timeout = false;
	char buf[TASK_COMM_LEN];

	worker->flags |= (IO_WORKER_F_UP | IO_WORKER_F_RUNNING);

	snprintf(buf, sizeof(buf), "iou-wrk-%d", wq->task->pid);
	set_task_comm(current, buf);

	while (!test_bit(IO_WQ_BIT_EXIT, &wq->state)) {
		long ret;

		set_current_state(TASK_INTERRUPTIBLE);
		while (io_acct_run_queue(acct))
			io_worker_handle_work(worker);

<<<<<<< HEAD
		raw_spin_lock(&wqe->lock);
=======
		raw_spin_lock(&wq->lock);
>>>>>>> 33a86170
		/*
		 * Last sleep timed out. Exit if we're not the last worker,
		 * or if someone modified our affinity.
		 */
		if (last_timeout && (exit_mask || acct->nr_workers > 1)) {
			acct->nr_workers--;
			raw_spin_unlock(&wq->lock);
			__set_current_state(TASK_RUNNING);
			break;
		}
		last_timeout = false;
		__io_worker_idle(wq, worker);
		raw_spin_unlock(&wq->lock);
		if (io_run_task_work())
			continue;
		ret = schedule_timeout(WORKER_IDLE_TIMEOUT);
		if (signal_pending(current)) {
			struct ksignal ksig;

			if (!get_signal(&ksig))
				continue;
			break;
		}
		if (!ret) {
			last_timeout = true;
			exit_mask = !cpumask_test_cpu(raw_smp_processor_id(),
<<<<<<< HEAD
							wqe->cpu_mask);
=======
							wq->cpu_mask);
>>>>>>> 33a86170
		}
	}

	if (test_bit(IO_WQ_BIT_EXIT, &wq->state))
		io_worker_handle_work(worker);

	io_worker_exit(worker);
	return 0;
}

/*
 * Called when a worker is scheduled in. Mark us as currently running.
 */
void io_wq_worker_running(struct task_struct *tsk)
{
	struct io_worker *worker = tsk->worker_private;

	if (!worker)
		return;
	if (!(worker->flags & IO_WORKER_F_UP))
		return;
	if (worker->flags & IO_WORKER_F_RUNNING)
		return;
	worker->flags |= IO_WORKER_F_RUNNING;
	io_wq_inc_running(worker);
}

/*
 * Called when worker is going to sleep. If there are no workers currently
 * running and we have work pending, wake up a free one or create a new one.
 */
void io_wq_worker_sleeping(struct task_struct *tsk)
{
	struct io_worker *worker = tsk->worker_private;

	if (!worker)
		return;
	if (!(worker->flags & IO_WORKER_F_UP))
		return;
	if (!(worker->flags & IO_WORKER_F_RUNNING))
		return;

	worker->flags &= ~IO_WORKER_F_RUNNING;
	io_wq_dec_running(worker);
}

static void io_init_new_worker(struct io_wq *wq, struct io_worker *worker,
			       struct task_struct *tsk)
{
	tsk->worker_private = worker;
	worker->task = tsk;
<<<<<<< HEAD
	set_cpus_allowed_ptr(tsk, wqe->cpu_mask);
=======
	set_cpus_allowed_ptr(tsk, wq->cpu_mask);
>>>>>>> 33a86170

	raw_spin_lock(&wq->lock);
	hlist_nulls_add_head_rcu(&worker->nulls_node, &wq->free_list);
	list_add_tail_rcu(&worker->all_list, &wq->all_list);
	worker->flags |= IO_WORKER_F_FREE;
	raw_spin_unlock(&wq->lock);
	wake_up_new_task(tsk);
}

static bool io_wq_work_match_all(struct io_wq_work *work, void *data)
{
	return true;
}

static inline bool io_should_retry_thread(long err)
{
	/*
	 * Prevent perpetual task_work retry, if the task (or its group) is
	 * exiting.
	 */
	if (fatal_signal_pending(current))
		return false;

	switch (err) {
	case -EAGAIN:
	case -ERESTARTSYS:
	case -ERESTARTNOINTR:
	case -ERESTARTNOHAND:
		return true;
	default:
		return false;
	}
}

static void create_worker_cont(struct callback_head *cb)
{
	struct io_worker *worker;
	struct task_struct *tsk;
	struct io_wq *wq;

	worker = container_of(cb, struct io_worker, create_work);
	clear_bit_unlock(0, &worker->create_state);
	wq = worker->wq;
	tsk = create_io_thread(io_wq_worker, worker, NUMA_NO_NODE);
	if (!IS_ERR(tsk)) {
		io_init_new_worker(wq, worker, tsk);
		io_worker_release(worker);
		return;
	} else if (!io_should_retry_thread(PTR_ERR(tsk))) {
		struct io_wq_acct *acct = io_wq_get_acct(worker);

		atomic_dec(&acct->nr_running);
		raw_spin_lock(&wq->lock);
		acct->nr_workers--;
		if (!acct->nr_workers) {
			struct io_cb_cancel_data match = {
				.fn		= io_wq_work_match_all,
				.cancel_all	= true,
			};

			raw_spin_unlock(&wq->lock);
			while (io_acct_cancel_pending_work(wq, acct, &match))
				;
		} else {
			raw_spin_unlock(&wq->lock);
		}
		io_worker_ref_put(wq);
		kfree(worker);
		return;
	}

	/* re-create attempts grab a new worker ref, drop the existing one */
	io_worker_release(worker);
	schedule_work(&worker->work);
}

static void io_workqueue_create(struct work_struct *work)
{
	struct io_worker *worker = container_of(work, struct io_worker, work);
	struct io_wq_acct *acct = io_wq_get_acct(worker);

	if (!io_queue_worker_create(worker, acct, create_worker_cont))
		kfree(worker);
}

static bool create_io_worker(struct io_wq *wq, int index)
{
	struct io_wq_acct *acct = &wq->acct[index];
	struct io_worker *worker;
	struct task_struct *tsk;

	__set_current_state(TASK_RUNNING);

	worker = kzalloc(sizeof(*worker), GFP_KERNEL);
	if (!worker) {
fail:
		atomic_dec(&acct->nr_running);
		raw_spin_lock(&wq->lock);
		acct->nr_workers--;
		raw_spin_unlock(&wq->lock);
		io_worker_ref_put(wq);
		return false;
	}

	refcount_set(&worker->ref, 1);
	worker->wq = wq;
	raw_spin_lock_init(&worker->lock);
	init_completion(&worker->ref_done);

	if (index == IO_WQ_ACCT_BOUND)
		worker->flags |= IO_WORKER_F_BOUND;

	tsk = create_io_thread(io_wq_worker, worker, NUMA_NO_NODE);
	if (!IS_ERR(tsk)) {
		io_init_new_worker(wq, worker, tsk);
	} else if (!io_should_retry_thread(PTR_ERR(tsk))) {
		kfree(worker);
		goto fail;
	} else {
		INIT_WORK(&worker->work, io_workqueue_create);
		schedule_work(&worker->work);
	}

	return true;
}

/*
 * Iterate the passed in list and call the specific function for each
 * worker that isn't exiting
 */
static bool io_wq_for_each_worker(struct io_wq *wq,
				  bool (*func)(struct io_worker *, void *),
				  void *data)
{
	struct io_worker *worker;
	bool ret = false;

	list_for_each_entry_rcu(worker, &wq->all_list, all_list) {
		if (io_worker_get(worker)) {
			/* no task if node is/was offline */
			if (worker->task)
				ret = func(worker, data);
			io_worker_release(worker);
			if (ret)
				break;
		}
	}

	return ret;
}

static bool io_wq_worker_wake(struct io_worker *worker, void *data)
{
	__set_notify_signal(worker->task);
	wake_up_process(worker->task);
	return false;
}

static void io_run_cancel(struct io_wq_work *work, struct io_wq *wq)
{
	do {
		work->flags |= IO_WQ_WORK_CANCEL;
		wq->do_work(work);
		work = wq->free_work(work);
	} while (work);
}

static void io_wq_insert_work(struct io_wq *wq, struct io_wq_work *work)
{
	struct io_wq_acct *acct = io_work_get_acct(wq, work);
	unsigned int hash;
	struct io_wq_work *tail;

	if (!io_wq_is_hashed(work)) {
append:
		wq_list_add_tail(&work->list, &acct->work_list);
		return;
	}

	hash = io_get_work_hash(work);
	tail = wq->hash_tail[hash];
	wq->hash_tail[hash] = work;
	if (!tail)
		goto append;

	wq_list_add_after(&work->list, &tail->list, &acct->work_list);
}

static bool io_wq_work_match_item(struct io_wq_work *work, void *data)
{
	return work == data;
}

void io_wq_enqueue(struct io_wq *wq, struct io_wq_work *work)
{
	struct io_wq_acct *acct = io_work_get_acct(wq, work);
	struct io_cb_cancel_data match;
	unsigned work_flags = work->flags;
	bool do_create;

	/*
	 * If io-wq is exiting for this task, or if the request has explicitly
	 * been marked as one that should not get executed, cancel it here.
	 */
	if (test_bit(IO_WQ_BIT_EXIT, &wq->state) ||
	    (work->flags & IO_WQ_WORK_CANCEL)) {
		io_run_cancel(work, wq);
		return;
	}

	raw_spin_lock(&acct->lock);
	io_wq_insert_work(wq, work);
	clear_bit(IO_ACCT_STALLED_BIT, &acct->flags);
	raw_spin_unlock(&acct->lock);

	raw_spin_lock(&wq->lock);
	rcu_read_lock();
	do_create = !io_wq_activate_free_worker(wq, acct);
	rcu_read_unlock();

	raw_spin_unlock(&wq->lock);

	if (do_create && ((work_flags & IO_WQ_WORK_CONCURRENT) ||
	    !atomic_read(&acct->nr_running))) {
		bool did_create;

		did_create = io_wq_create_worker(wq, acct);
		if (likely(did_create))
			return;

		raw_spin_lock(&wq->lock);
		if (acct->nr_workers) {
			raw_spin_unlock(&wq->lock);
			return;
		}
		raw_spin_unlock(&wq->lock);

		/* fatal condition, failed to create the first worker */
		match.fn		= io_wq_work_match_item,
		match.data		= work,
		match.cancel_all	= false,

		io_acct_cancel_pending_work(wq, acct, &match);
	}
}

/*
 * Work items that hash to the same value will not be done in parallel.
 * Used to limit concurrent writes, generally hashed by inode.
 */
void io_wq_hash_work(struct io_wq_work *work, void *val)
{
	unsigned int bit;

	bit = hash_ptr(val, IO_WQ_HASH_ORDER);
	work->flags |= (IO_WQ_WORK_HASHED | (bit << IO_WQ_HASH_SHIFT));
}

static bool __io_wq_worker_cancel(struct io_worker *worker,
				  struct io_cb_cancel_data *match,
				  struct io_wq_work *work)
{
	if (work && match->fn(work, match->data)) {
		work->flags |= IO_WQ_WORK_CANCEL;
		__set_notify_signal(worker->task);
		return true;
	}

	return false;
}

static bool io_wq_worker_cancel(struct io_worker *worker, void *data)
{
	struct io_cb_cancel_data *match = data;

	/*
	 * Hold the lock to avoid ->cur_work going out of scope, caller
	 * may dereference the passed in work.
	 */
	raw_spin_lock(&worker->lock);
	if (__io_wq_worker_cancel(worker, match, worker->cur_work) ||
	    __io_wq_worker_cancel(worker, match, worker->next_work))
		match->nr_running++;
	raw_spin_unlock(&worker->lock);

	return match->nr_running && !match->cancel_all;
}

static inline void io_wq_remove_pending(struct io_wq *wq,
					 struct io_wq_work *work,
					 struct io_wq_work_node *prev)
{
	struct io_wq_acct *acct = io_work_get_acct(wq, work);
	unsigned int hash = io_get_work_hash(work);
	struct io_wq_work *prev_work = NULL;

	if (io_wq_is_hashed(work) && work == wq->hash_tail[hash]) {
		if (prev)
			prev_work = container_of(prev, struct io_wq_work, list);
		if (prev_work && io_get_work_hash(prev_work) == hash)
			wq->hash_tail[hash] = prev_work;
		else
			wq->hash_tail[hash] = NULL;
	}
	wq_list_del(&acct->work_list, &work->list, prev);
}

static bool io_acct_cancel_pending_work(struct io_wq *wq,
					struct io_wq_acct *acct,
					struct io_cb_cancel_data *match)
{
	struct io_wq_work_node *node, *prev;
	struct io_wq_work *work;

	raw_spin_lock(&acct->lock);
	wq_list_for_each(node, prev, &acct->work_list) {
		work = container_of(node, struct io_wq_work, list);
		if (!match->fn(work, match->data))
			continue;
		io_wq_remove_pending(wq, work, prev);
		raw_spin_unlock(&acct->lock);
		io_run_cancel(work, wq);
		match->nr_pending++;
		/* not safe to continue after unlock */
		return true;
	}
	raw_spin_unlock(&acct->lock);

	return false;
}

static void io_wq_cancel_pending_work(struct io_wq *wq,
				      struct io_cb_cancel_data *match)
{
	int i;
retry:
	for (i = 0; i < IO_WQ_ACCT_NR; i++) {
		struct io_wq_acct *acct = io_get_acct(wq, i == 0);

		if (io_acct_cancel_pending_work(wq, acct, match)) {
			if (match->cancel_all)
				goto retry;
			break;
		}
	}
}

static void io_wq_cancel_running_work(struct io_wq *wq,
				       struct io_cb_cancel_data *match)
{
	rcu_read_lock();
	io_wq_for_each_worker(wq, io_wq_worker_cancel, match);
	rcu_read_unlock();
}

enum io_wq_cancel io_wq_cancel_cb(struct io_wq *wq, work_cancel_fn *cancel,
				  void *data, bool cancel_all)
{
	struct io_cb_cancel_data match = {
		.fn		= cancel,
		.data		= data,
		.cancel_all	= cancel_all,
	};

	/*
	 * First check pending list, if we're lucky we can just remove it
	 * from there. CANCEL_OK means that the work is returned as-new,
	 * no completion will be posted for it.
	 *
	 * Then check if a free (going busy) or busy worker has the work
	 * currently running. If we find it there, we'll return CANCEL_RUNNING
	 * as an indication that we attempt to signal cancellation. The
	 * completion will run normally in this case.
	 *
	 * Do both of these while holding the wq->lock, to ensure that
	 * we'll find a work item regardless of state.
	 */
	io_wq_cancel_pending_work(wq, &match);
	if (match.nr_pending && !match.cancel_all)
		return IO_WQ_CANCEL_OK;

	raw_spin_lock(&wq->lock);
	io_wq_cancel_running_work(wq, &match);
	raw_spin_unlock(&wq->lock);
	if (match.nr_running && !match.cancel_all)
		return IO_WQ_CANCEL_RUNNING;

	if (match.nr_running)
		return IO_WQ_CANCEL_RUNNING;
	if (match.nr_pending)
		return IO_WQ_CANCEL_OK;
	return IO_WQ_CANCEL_NOTFOUND;
}

static int io_wq_hash_wake(struct wait_queue_entry *wait, unsigned mode,
			    int sync, void *key)
{
	struct io_wq *wq = container_of(wait, struct io_wq, wait);
	int i;

	list_del_init(&wait->entry);

	rcu_read_lock();
	for (i = 0; i < IO_WQ_ACCT_NR; i++) {
		struct io_wq_acct *acct = &wq->acct[i];

		if (test_and_clear_bit(IO_ACCT_STALLED_BIT, &acct->flags))
			io_wq_activate_free_worker(wq, acct);
	}
	rcu_read_unlock();
	return 1;
}

struct io_wq *io_wq_create(unsigned bounded, struct io_wq_data *data)
{
	int ret, i;
	struct io_wq *wq;

	if (WARN_ON_ONCE(!data->free_work || !data->do_work))
		return ERR_PTR(-EINVAL);
	if (WARN_ON_ONCE(!bounded))
		return ERR_PTR(-EINVAL);

	wq = kzalloc(sizeof(struct io_wq), GFP_KERNEL);
	if (!wq)
		return ERR_PTR(-ENOMEM);
	ret = cpuhp_state_add_instance_nocalls(io_wq_online, &wq->cpuhp_node);
	if (ret)
		goto err_wq;

	refcount_inc(&data->hash->refs);
	wq->hash = data->hash;
	wq->free_work = data->free_work;
	wq->do_work = data->do_work;

	ret = -ENOMEM;

	if (!alloc_cpumask_var(&wq->cpu_mask, GFP_KERNEL))
		goto err;
	cpumask_copy(wq->cpu_mask, cpu_possible_mask);
	wq->acct[IO_WQ_ACCT_BOUND].max_workers = bounded;
	wq->acct[IO_WQ_ACCT_UNBOUND].max_workers =
				task_rlimit(current, RLIMIT_NPROC);
	INIT_LIST_HEAD(&wq->wait.entry);
	wq->wait.func = io_wq_hash_wake;
	for (i = 0; i < IO_WQ_ACCT_NR; i++) {
		struct io_wq_acct *acct = &wq->acct[i];

		acct->index = i;
		atomic_set(&acct->nr_running, 0);
		INIT_WQ_LIST(&acct->work_list);
		raw_spin_lock_init(&acct->lock);
	}

	raw_spin_lock_init(&wq->lock);
	INIT_HLIST_NULLS_HEAD(&wq->free_list, 0);
	INIT_LIST_HEAD(&wq->all_list);

	wq->task = get_task_struct(data->task);
	atomic_set(&wq->worker_refs, 1);
	init_completion(&wq->worker_done);
	return wq;
err:
	io_wq_put_hash(data->hash);
	cpuhp_state_remove_instance_nocalls(io_wq_online, &wq->cpuhp_node);

	free_cpumask_var(wq->cpu_mask);
err_wq:
	kfree(wq);
	return ERR_PTR(ret);
}

static bool io_task_work_match(struct callback_head *cb, void *data)
{
	struct io_worker *worker;

	if (cb->func != create_worker_cb && cb->func != create_worker_cont)
		return false;
	worker = container_of(cb, struct io_worker, create_work);
	return worker->wq == data;
}

void io_wq_exit_start(struct io_wq *wq)
{
	set_bit(IO_WQ_BIT_EXIT, &wq->state);
}

static void io_wq_cancel_tw_create(struct io_wq *wq)
{
	struct callback_head *cb;

	while ((cb = task_work_cancel_match(wq->task, io_task_work_match, wq)) != NULL) {
		struct io_worker *worker;

		worker = container_of(cb, struct io_worker, create_work);
		io_worker_cancel_cb(worker);
		/*
		 * Only the worker continuation helper has worker allocated and
		 * hence needs freeing.
		 */
		if (cb->func == create_worker_cont)
			kfree(worker);
	}
}

static void io_wq_exit_workers(struct io_wq *wq)
{
	if (!wq->task)
		return;

	io_wq_cancel_tw_create(wq);

	rcu_read_lock();
	io_wq_for_each_worker(wq, io_wq_worker_wake, NULL);
	rcu_read_unlock();
	io_worker_ref_put(wq);
	wait_for_completion(&wq->worker_done);

	spin_lock_irq(&wq->hash->wait.lock);
	list_del_init(&wq->wait.entry);
	spin_unlock_irq(&wq->hash->wait.lock);

	put_task_struct(wq->task);
	wq->task = NULL;
}

static void io_wq_destroy(struct io_wq *wq)
{
	struct io_cb_cancel_data match = {
		.fn		= io_wq_work_match_all,
		.cancel_all	= true,
	};

	cpuhp_state_remove_instance_nocalls(io_wq_online, &wq->cpuhp_node);
	io_wq_cancel_pending_work(wq, &match);
	free_cpumask_var(wq->cpu_mask);
	io_wq_put_hash(wq->hash);
	kfree(wq);
}

void io_wq_put_and_exit(struct io_wq *wq)
{
	WARN_ON_ONCE(!test_bit(IO_WQ_BIT_EXIT, &wq->state));

	io_wq_exit_workers(wq);
	io_wq_destroy(wq);
}

struct online_data {
	unsigned int cpu;
	bool online;
};

static bool io_wq_worker_affinity(struct io_worker *worker, void *data)
{
	struct online_data *od = data;

	if (od->online)
		cpumask_set_cpu(od->cpu, worker->wq->cpu_mask);
	else
		cpumask_clear_cpu(od->cpu, worker->wq->cpu_mask);
	return false;
}

static int __io_wq_cpu_online(struct io_wq *wq, unsigned int cpu, bool online)
{
	struct online_data od = {
		.cpu = cpu,
		.online = online
	};

	rcu_read_lock();
	io_wq_for_each_worker(wq, io_wq_worker_affinity, &od);
	rcu_read_unlock();
	return 0;
}

static int io_wq_cpu_online(unsigned int cpu, struct hlist_node *node)
{
	struct io_wq *wq = hlist_entry_safe(node, struct io_wq, cpuhp_node);

	return __io_wq_cpu_online(wq, cpu, true);
}

static int io_wq_cpu_offline(unsigned int cpu, struct hlist_node *node)
{
	struct io_wq *wq = hlist_entry_safe(node, struct io_wq, cpuhp_node);

	return __io_wq_cpu_online(wq, cpu, false);
}

int io_wq_cpu_affinity(struct io_wq *wq, cpumask_var_t mask)
{
	rcu_read_lock();
	if (mask)
		cpumask_copy(wq->cpu_mask, mask);
	else
		cpumask_copy(wq->cpu_mask, cpu_possible_mask);
	rcu_read_unlock();

	return 0;
}

/*
 * Set max number of unbounded workers, returns old value. If new_count is 0,
 * then just return the old value.
 */
int io_wq_max_workers(struct io_wq *wq, int *new_count)
{
	struct io_wq_acct *acct;
	int prev[IO_WQ_ACCT_NR];
	int i;

	BUILD_BUG_ON((int) IO_WQ_ACCT_BOUND   != (int) IO_WQ_BOUND);
	BUILD_BUG_ON((int) IO_WQ_ACCT_UNBOUND != (int) IO_WQ_UNBOUND);
	BUILD_BUG_ON((int) IO_WQ_ACCT_NR      != 2);

	for (i = 0; i < IO_WQ_ACCT_NR; i++) {
		if (new_count[i] > task_rlimit(current, RLIMIT_NPROC))
			new_count[i] = task_rlimit(current, RLIMIT_NPROC);
	}

	for (i = 0; i < IO_WQ_ACCT_NR; i++)
		prev[i] = 0;

	rcu_read_lock();

	raw_spin_lock(&wq->lock);
	for (i = 0; i < IO_WQ_ACCT_NR; i++) {
		acct = &wq->acct[i];
		prev[i] = max_t(int, acct->max_workers, prev[i]);
		if (new_count[i])
			acct->max_workers = new_count[i];
	}
	raw_spin_unlock(&wq->lock);
	rcu_read_unlock();

	for (i = 0; i < IO_WQ_ACCT_NR; i++)
		new_count[i] = prev[i];

	return 0;
}

static __init int io_wq_init(void)
{
	int ret;

	ret = cpuhp_setup_state_multi(CPUHP_AP_ONLINE_DYN, "io-wq/online",
					io_wq_cpu_online, io_wq_cpu_offline);
	if (ret < 0)
		return ret;
	io_wq_online = ret;
	return 0;
}
subsys_initcall(io_wq_init);<|MERGE_RESOLUTION|>--- conflicted
+++ resolved
@@ -595,14 +595,8 @@
 static int io_wq_worker(void *data)
 {
 	struct io_worker *worker = data;
-<<<<<<< HEAD
-	struct io_wqe_acct *acct = io_wqe_get_acct(worker);
-	struct io_wqe *wqe = worker->wqe;
-	struct io_wq *wq = wqe->wq;
-=======
 	struct io_wq_acct *acct = io_wq_get_acct(worker);
 	struct io_wq *wq = worker->wq;
->>>>>>> 33a86170
 	bool exit_mask = false, last_timeout = false;
 	char buf[TASK_COMM_LEN];
 
@@ -618,11 +612,7 @@
 		while (io_acct_run_queue(acct))
 			io_worker_handle_work(worker);
 
-<<<<<<< HEAD
-		raw_spin_lock(&wqe->lock);
-=======
 		raw_spin_lock(&wq->lock);
->>>>>>> 33a86170
 		/*
 		 * Last sleep timed out. Exit if we're not the last worker,
 		 * or if someone modified our affinity.
@@ -649,11 +639,7 @@
 		if (!ret) {
 			last_timeout = true;
 			exit_mask = !cpumask_test_cpu(raw_smp_processor_id(),
-<<<<<<< HEAD
-							wqe->cpu_mask);
-=======
 							wq->cpu_mask);
->>>>>>> 33a86170
 		}
 	}
 
@@ -705,11 +691,7 @@
 {
 	tsk->worker_private = worker;
 	worker->task = tsk;
-<<<<<<< HEAD
-	set_cpus_allowed_ptr(tsk, wqe->cpu_mask);
-=======
 	set_cpus_allowed_ptr(tsk, wq->cpu_mask);
->>>>>>> 33a86170
 
 	raw_spin_lock(&wq->lock);
 	hlist_nulls_add_head_rcu(&worker->nulls_node, &wq->free_list);
