// SPDX-License-Identifier: GPL-2.0
/* Multipath TCP
 *
 * Copyright (c) 2017 - 2019, Intel Corporation.
 */

#define pr_fmt(fmt) "MPTCP: " fmt

#include <linux/kernel.h>
#include <linux/module.h>
#include <linux/netdevice.h>
#include <linux/sched/signal.h>
#include <linux/atomic.h>
#include <net/sock.h>
#include <net/inet_common.h>
#include <net/inet_hashtables.h>
#include <net/protocol.h>
#include <net/tcp.h>
#include <net/tcp_states.h>
#if IS_ENABLED(CONFIG_MPTCP_IPV6)
#include <net/transp_v6.h>
#endif
#include <net/mptcp.h>
#include <net/xfrm.h>
#include <asm/ioctls.h>
#include "protocol.h"
#include "mib.h"

#define CREATE_TRACE_POINTS
#include <trace/events/mptcp.h>

#if IS_ENABLED(CONFIG_MPTCP_IPV6)
struct mptcp6_sock {
	struct mptcp_sock msk;
	struct ipv6_pinfo np;
};
#endif

enum {
	MPTCP_CMSG_TS = BIT(0),
	MPTCP_CMSG_INQ = BIT(1),
};

static struct percpu_counter mptcp_sockets_allocated ____cacheline_aligned_in_smp;

static void __mptcp_destroy_sock(struct sock *sk);
static void __mptcp_check_send_data_fin(struct sock *sk);

DEFINE_PER_CPU(struct mptcp_delegated_action, mptcp_delegated_actions);
static struct net_device mptcp_napi_dev;

/* If msk has an initial subflow socket, and the MP_CAPABLE handshake has not
 * completed yet or has failed, return the subflow socket.
 * Otherwise return NULL.
 */
struct socket *__mptcp_nmpc_socket(const struct mptcp_sock *msk)
{
	if (!msk->subflow || READ_ONCE(msk->can_ack))
		return NULL;

	return msk->subflow;
}

/* Returns end sequence number of the receiver's advertised window */
static u64 mptcp_wnd_end(const struct mptcp_sock *msk)
{
	return READ_ONCE(msk->wnd_end);
}

static bool mptcp_is_tcpsk(struct sock *sk)
{
	struct socket *sock = sk->sk_socket;

	if (unlikely(sk->sk_prot == &tcp_prot)) {
		/* we are being invoked after mptcp_accept() has
		 * accepted a non-mp-capable flow: sk is a tcp_sk,
		 * not an mptcp one.
		 *
		 * Hand the socket over to tcp so all further socket ops
		 * bypass mptcp.
		 */
		sock->ops = &inet_stream_ops;
		return true;
#if IS_ENABLED(CONFIG_MPTCP_IPV6)
	} else if (unlikely(sk->sk_prot == &tcpv6_prot)) {
		sock->ops = &inet6_stream_ops;
		return true;
#endif
	}

	return false;
}

static int __mptcp_socket_create(struct mptcp_sock *msk)
{
	struct mptcp_subflow_context *subflow;
	struct sock *sk = (struct sock *)msk;
	struct socket *ssock;
	int err;

	err = mptcp_subflow_create_socket(sk, sk->sk_family, &ssock);
	if (err)
		return err;

	msk->first = ssock->sk;
	msk->subflow = ssock;
	subflow = mptcp_subflow_ctx(ssock->sk);
	list_add(&subflow->node, &msk->conn_list);
	sock_hold(ssock->sk);
	subflow->request_mptcp = 1;

	/* This is the first subflow, always with id 0 */
	subflow->local_id_valid = 1;
	mptcp_sock_graft(msk->first, sk->sk_socket);

	return 0;
}

static void mptcp_drop(struct sock *sk, struct sk_buff *skb)
{
	sk_drops_add(sk, skb);
	__kfree_skb(skb);
}

static void mptcp_rmem_charge(struct sock *sk, int size)
{
	mptcp_sk(sk)->rmem_fwd_alloc -= size;
}

static bool mptcp_try_coalesce(struct sock *sk, struct sk_buff *to,
			       struct sk_buff *from)
{
	bool fragstolen;
	int delta;

	if (MPTCP_SKB_CB(from)->offset ||
	    !skb_try_coalesce(to, from, &fragstolen, &delta))
		return false;

	pr_debug("colesced seq %llx into %llx new len %d new end seq %llx",
		 MPTCP_SKB_CB(from)->map_seq, MPTCP_SKB_CB(to)->map_seq,
		 to->len, MPTCP_SKB_CB(from)->end_seq);
	MPTCP_SKB_CB(to)->end_seq = MPTCP_SKB_CB(from)->end_seq;

	/* note the fwd memory can reach a negative value after accounting
	 * for the delta, but the later skb free will restore a non
	 * negative one
	 */
	atomic_add(delta, &sk->sk_rmem_alloc);
	mptcp_rmem_charge(sk, delta);
	kfree_skb_partial(from, fragstolen);

	return true;
}

static bool mptcp_ooo_try_coalesce(struct mptcp_sock *msk, struct sk_buff *to,
				   struct sk_buff *from)
{
	if (MPTCP_SKB_CB(from)->map_seq != MPTCP_SKB_CB(to)->end_seq)
		return false;

	return mptcp_try_coalesce((struct sock *)msk, to, from);
}

static void __mptcp_rmem_reclaim(struct sock *sk, int amount)
{
	amount >>= PAGE_SHIFT;
	mptcp_sk(sk)->rmem_fwd_alloc -= amount << PAGE_SHIFT;
	__sk_mem_reduce_allocated(sk, amount);
}

static void mptcp_rmem_uncharge(struct sock *sk, int size)
{
	struct mptcp_sock *msk = mptcp_sk(sk);
	int reclaimable;

	msk->rmem_fwd_alloc += size;
	reclaimable = msk->rmem_fwd_alloc - sk_unused_reserved_mem(sk);

	/* see sk_mem_uncharge() for the rationale behind the following schema */
	if (unlikely(reclaimable >= PAGE_SIZE))
		__mptcp_rmem_reclaim(sk, reclaimable);
}

static void mptcp_rfree(struct sk_buff *skb)
{
	unsigned int len = skb->truesize;
	struct sock *sk = skb->sk;

	atomic_sub(len, &sk->sk_rmem_alloc);
	mptcp_rmem_uncharge(sk, len);
}

void mptcp_set_owner_r(struct sk_buff *skb, struct sock *sk)
{
	skb_orphan(skb);
	skb->sk = sk;
	skb->destructor = mptcp_rfree;
	atomic_add(skb->truesize, &sk->sk_rmem_alloc);
	mptcp_rmem_charge(sk, skb->truesize);
}

/* "inspired" by tcp_data_queue_ofo(), main differences:
 * - use mptcp seqs
 * - don't cope with sacks
 */
static void mptcp_data_queue_ofo(struct mptcp_sock *msk, struct sk_buff *skb)
{
	struct sock *sk = (struct sock *)msk;
	struct rb_node **p, *parent;
	u64 seq, end_seq, max_seq;
	struct sk_buff *skb1;

	seq = MPTCP_SKB_CB(skb)->map_seq;
	end_seq = MPTCP_SKB_CB(skb)->end_seq;
	max_seq = atomic64_read(&msk->rcv_wnd_sent);

	pr_debug("msk=%p seq=%llx limit=%llx empty=%d", msk, seq, max_seq,
		 RB_EMPTY_ROOT(&msk->out_of_order_queue));
	if (after64(end_seq, max_seq)) {
		/* out of window */
		mptcp_drop(sk, skb);
		pr_debug("oow by %lld, rcv_wnd_sent %llu\n",
			 (unsigned long long)end_seq - (unsigned long)max_seq,
			 (unsigned long long)atomic64_read(&msk->rcv_wnd_sent));
		MPTCP_INC_STATS(sock_net(sk), MPTCP_MIB_NODSSWINDOW);
		return;
	}

	p = &msk->out_of_order_queue.rb_node;
	MPTCP_INC_STATS(sock_net(sk), MPTCP_MIB_OFOQUEUE);
	if (RB_EMPTY_ROOT(&msk->out_of_order_queue)) {
		rb_link_node(&skb->rbnode, NULL, p);
		rb_insert_color(&skb->rbnode, &msk->out_of_order_queue);
		msk->ooo_last_skb = skb;
		goto end;
	}

	/* with 2 subflows, adding at end of ooo queue is quite likely
	 * Use of ooo_last_skb avoids the O(Log(N)) rbtree lookup.
	 */
	if (mptcp_ooo_try_coalesce(msk, msk->ooo_last_skb, skb)) {
		MPTCP_INC_STATS(sock_net(sk), MPTCP_MIB_OFOMERGE);
		MPTCP_INC_STATS(sock_net(sk), MPTCP_MIB_OFOQUEUETAIL);
		return;
	}

	/* Can avoid an rbtree lookup if we are adding skb after ooo_last_skb */
	if (!before64(seq, MPTCP_SKB_CB(msk->ooo_last_skb)->end_seq)) {
		MPTCP_INC_STATS(sock_net(sk), MPTCP_MIB_OFOQUEUETAIL);
		parent = &msk->ooo_last_skb->rbnode;
		p = &parent->rb_right;
		goto insert;
	}

	/* Find place to insert this segment. Handle overlaps on the way. */
	parent = NULL;
	while (*p) {
		parent = *p;
		skb1 = rb_to_skb(parent);
		if (before64(seq, MPTCP_SKB_CB(skb1)->map_seq)) {
			p = &parent->rb_left;
			continue;
		}
		if (before64(seq, MPTCP_SKB_CB(skb1)->end_seq)) {
			if (!after64(end_seq, MPTCP_SKB_CB(skb1)->end_seq)) {
				/* All the bits are present. Drop. */
				mptcp_drop(sk, skb);
				MPTCP_INC_STATS(sock_net(sk), MPTCP_MIB_DUPDATA);
				return;
			}
			if (after64(seq, MPTCP_SKB_CB(skb1)->map_seq)) {
				/* partial overlap:
				 *     |     skb      |
				 *  |     skb1    |
				 * continue traversing
				 */
			} else {
				/* skb's seq == skb1's seq and skb covers skb1.
				 * Replace skb1 with skb.
				 */
				rb_replace_node(&skb1->rbnode, &skb->rbnode,
						&msk->out_of_order_queue);
				mptcp_drop(sk, skb1);
				MPTCP_INC_STATS(sock_net(sk), MPTCP_MIB_DUPDATA);
				goto merge_right;
			}
		} else if (mptcp_ooo_try_coalesce(msk, skb1, skb)) {
			MPTCP_INC_STATS(sock_net(sk), MPTCP_MIB_OFOMERGE);
			return;
		}
		p = &parent->rb_right;
	}

insert:
	/* Insert segment into RB tree. */
	rb_link_node(&skb->rbnode, parent, p);
	rb_insert_color(&skb->rbnode, &msk->out_of_order_queue);

merge_right:
	/* Remove other segments covered by skb. */
	while ((skb1 = skb_rb_next(skb)) != NULL) {
		if (before64(end_seq, MPTCP_SKB_CB(skb1)->end_seq))
			break;
		rb_erase(&skb1->rbnode, &msk->out_of_order_queue);
		mptcp_drop(sk, skb1);
		MPTCP_INC_STATS(sock_net(sk), MPTCP_MIB_DUPDATA);
	}
	/* If there is no skb after us, we are the last_skb ! */
	if (!skb1)
		msk->ooo_last_skb = skb;

end:
	skb_condense(skb);
	mptcp_set_owner_r(skb, sk);
}

static bool mptcp_rmem_schedule(struct sock *sk, struct sock *ssk, int size)
{
	struct mptcp_sock *msk = mptcp_sk(sk);
	int amt, amount;

	if (size <= msk->rmem_fwd_alloc)
		return true;

	size -= msk->rmem_fwd_alloc;
	amt = sk_mem_pages(size);
	amount = amt << PAGE_SHIFT;
	if (!__sk_mem_raise_allocated(sk, size, amt, SK_MEM_RECV))
		return false;

	msk->rmem_fwd_alloc += amount;
	return true;
}

static bool __mptcp_move_skb(struct mptcp_sock *msk, struct sock *ssk,
			     struct sk_buff *skb, unsigned int offset,
			     size_t copy_len)
{
	struct mptcp_subflow_context *subflow = mptcp_subflow_ctx(ssk);
	struct sock *sk = (struct sock *)msk;
	struct sk_buff *tail;
	bool has_rxtstamp;

	__skb_unlink(skb, &ssk->sk_receive_queue);

	skb_ext_reset(skb);
	skb_orphan(skb);

	/* try to fetch required memory from subflow */
	if (!mptcp_rmem_schedule(sk, ssk, skb->truesize))
		goto drop;

	has_rxtstamp = TCP_SKB_CB(skb)->has_rxtstamp;

	/* the skb map_seq accounts for the skb offset:
	 * mptcp_subflow_get_mapped_dsn() is based on the current tp->copied_seq
	 * value
	 */
	MPTCP_SKB_CB(skb)->map_seq = mptcp_subflow_get_mapped_dsn(subflow);
	MPTCP_SKB_CB(skb)->end_seq = MPTCP_SKB_CB(skb)->map_seq + copy_len;
	MPTCP_SKB_CB(skb)->offset = offset;
	MPTCP_SKB_CB(skb)->has_rxtstamp = has_rxtstamp;

	if (MPTCP_SKB_CB(skb)->map_seq == msk->ack_seq) {
		/* in sequence */
		WRITE_ONCE(msk->ack_seq, msk->ack_seq + copy_len);
		tail = skb_peek_tail(&sk->sk_receive_queue);
		if (tail && mptcp_try_coalesce(sk, tail, skb))
			return true;

		mptcp_set_owner_r(skb, sk);
		__skb_queue_tail(&sk->sk_receive_queue, skb);
		return true;
	} else if (after64(MPTCP_SKB_CB(skb)->map_seq, msk->ack_seq)) {
		mptcp_data_queue_ofo(msk, skb);
		return false;
	}

	/* old data, keep it simple and drop the whole pkt, sender
	 * will retransmit as needed, if needed.
	 */
	MPTCP_INC_STATS(sock_net(sk), MPTCP_MIB_DUPDATA);
drop:
	mptcp_drop(sk, skb);
	return false;
}

static void mptcp_stop_timer(struct sock *sk)
{
	struct inet_connection_sock *icsk = inet_csk(sk);

	sk_stop_timer(sk, &icsk->icsk_retransmit_timer);
	mptcp_sk(sk)->timer_ival = 0;
}

static void mptcp_close_wake_up(struct sock *sk)
{
	if (sock_flag(sk, SOCK_DEAD))
		return;

	sk->sk_state_change(sk);
	if (sk->sk_shutdown == SHUTDOWN_MASK ||
	    sk->sk_state == TCP_CLOSE)
		sk_wake_async(sk, SOCK_WAKE_WAITD, POLL_HUP);
	else
		sk_wake_async(sk, SOCK_WAKE_WAITD, POLL_IN);
}

static bool mptcp_pending_data_fin_ack(struct sock *sk)
{
	struct mptcp_sock *msk = mptcp_sk(sk);

	return !__mptcp_check_fallback(msk) &&
	       ((1 << sk->sk_state) &
		(TCPF_FIN_WAIT1 | TCPF_CLOSING | TCPF_LAST_ACK)) &&
	       msk->write_seq == READ_ONCE(msk->snd_una);
}

static void mptcp_check_data_fin_ack(struct sock *sk)
{
	struct mptcp_sock *msk = mptcp_sk(sk);

	/* Look for an acknowledged DATA_FIN */
	if (mptcp_pending_data_fin_ack(sk)) {
		WRITE_ONCE(msk->snd_data_fin_enable, 0);

		switch (sk->sk_state) {
		case TCP_FIN_WAIT1:
			inet_sk_state_store(sk, TCP_FIN_WAIT2);
			break;
		case TCP_CLOSING:
		case TCP_LAST_ACK:
			inet_sk_state_store(sk, TCP_CLOSE);
			break;
		}

		mptcp_close_wake_up(sk);
	}
}

static bool mptcp_pending_data_fin(struct sock *sk, u64 *seq)
{
	struct mptcp_sock *msk = mptcp_sk(sk);

	if (READ_ONCE(msk->rcv_data_fin) &&
	    ((1 << sk->sk_state) &
	     (TCPF_ESTABLISHED | TCPF_FIN_WAIT1 | TCPF_FIN_WAIT2))) {
		u64 rcv_data_fin_seq = READ_ONCE(msk->rcv_data_fin_seq);

		if (msk->ack_seq == rcv_data_fin_seq) {
			if (seq)
				*seq = rcv_data_fin_seq;

			return true;
		}
	}

	return false;
}

static void mptcp_set_datafin_timeout(const struct sock *sk)
{
	struct inet_connection_sock *icsk = inet_csk(sk);
	u32 retransmits;

	retransmits = min_t(u32, icsk->icsk_retransmits,
			    ilog2(TCP_RTO_MAX / TCP_RTO_MIN));

	mptcp_sk(sk)->timer_ival = TCP_RTO_MIN << retransmits;
}

static void __mptcp_set_timeout(struct sock *sk, long tout)
{
	mptcp_sk(sk)->timer_ival = tout > 0 ? tout : TCP_RTO_MIN;
}

static long mptcp_timeout_from_subflow(const struct mptcp_subflow_context *subflow)
{
	const struct sock *ssk = mptcp_subflow_tcp_sock(subflow);

	return inet_csk(ssk)->icsk_pending && !subflow->stale_count ?
	       inet_csk(ssk)->icsk_timeout - jiffies : 0;
}

static void mptcp_set_timeout(struct sock *sk)
{
	struct mptcp_subflow_context *subflow;
	long tout = 0;

	mptcp_for_each_subflow(mptcp_sk(sk), subflow)
		tout = max(tout, mptcp_timeout_from_subflow(subflow));
	__mptcp_set_timeout(sk, tout);
}

static inline bool tcp_can_send_ack(const struct sock *ssk)
{
	return !((1 << inet_sk_state_load(ssk)) &
	       (TCPF_SYN_SENT | TCPF_SYN_RECV | TCPF_TIME_WAIT | TCPF_CLOSE | TCPF_LISTEN));
}

void __mptcp_subflow_send_ack(struct sock *ssk)
{
	if (tcp_can_send_ack(ssk))
		tcp_send_ack(ssk);
}

static void mptcp_subflow_send_ack(struct sock *ssk)
{
	bool slow;

	slow = lock_sock_fast(ssk);
	__mptcp_subflow_send_ack(ssk);
	unlock_sock_fast(ssk, slow);
}

static void mptcp_send_ack(struct mptcp_sock *msk)
{
	struct mptcp_subflow_context *subflow;

	mptcp_for_each_subflow(msk, subflow)
		mptcp_subflow_send_ack(mptcp_subflow_tcp_sock(subflow));
}

static void mptcp_subflow_cleanup_rbuf(struct sock *ssk)
{
	bool slow;

	slow = lock_sock_fast(ssk);
	if (tcp_can_send_ack(ssk))
		tcp_cleanup_rbuf(ssk, 1);
	unlock_sock_fast(ssk, slow);
}

static bool mptcp_subflow_could_cleanup(const struct sock *ssk, bool rx_empty)
{
	const struct inet_connection_sock *icsk = inet_csk(ssk);
	u8 ack_pending = READ_ONCE(icsk->icsk_ack.pending);
	const struct tcp_sock *tp = tcp_sk(ssk);

	return (ack_pending & ICSK_ACK_SCHED) &&
		((READ_ONCE(tp->rcv_nxt) - READ_ONCE(tp->rcv_wup) >
		  READ_ONCE(icsk->icsk_ack.rcv_mss)) ||
		 (rx_empty && ack_pending &
			      (ICSK_ACK_PUSHED2 | ICSK_ACK_PUSHED)));
}

static void mptcp_cleanup_rbuf(struct mptcp_sock *msk)
{
	int old_space = READ_ONCE(msk->old_wspace);
	struct mptcp_subflow_context *subflow;
	struct sock *sk = (struct sock *)msk;
	int space =  __mptcp_space(sk);
	bool cleanup, rx_empty;

	cleanup = (space > 0) && (space >= (old_space << 1));
	rx_empty = !__mptcp_rmem(sk);

	mptcp_for_each_subflow(msk, subflow) {
		struct sock *ssk = mptcp_subflow_tcp_sock(subflow);

		if (cleanup || mptcp_subflow_could_cleanup(ssk, rx_empty))
			mptcp_subflow_cleanup_rbuf(ssk);
	}
}

static bool mptcp_check_data_fin(struct sock *sk)
{
	struct mptcp_sock *msk = mptcp_sk(sk);
	u64 rcv_data_fin_seq;
	bool ret = false;

	if (__mptcp_check_fallback(msk))
		return ret;

	/* Need to ack a DATA_FIN received from a peer while this side
	 * of the connection is in ESTABLISHED, FIN_WAIT1, or FIN_WAIT2.
	 * msk->rcv_data_fin was set when parsing the incoming options
	 * at the subflow level and the msk lock was not held, so this
	 * is the first opportunity to act on the DATA_FIN and change
	 * the msk state.
	 *
	 * If we are caught up to the sequence number of the incoming
	 * DATA_FIN, send the DATA_ACK now and do state transition.  If
	 * not caught up, do nothing and let the recv code send DATA_ACK
	 * when catching up.
	 */

	if (mptcp_pending_data_fin(sk, &rcv_data_fin_seq)) {
		WRITE_ONCE(msk->ack_seq, msk->ack_seq + 1);
		WRITE_ONCE(msk->rcv_data_fin, 0);

		sk->sk_shutdown |= RCV_SHUTDOWN;
		smp_mb__before_atomic(); /* SHUTDOWN must be visible first */

		switch (sk->sk_state) {
		case TCP_ESTABLISHED:
			inet_sk_state_store(sk, TCP_CLOSE_WAIT);
			break;
		case TCP_FIN_WAIT1:
			inet_sk_state_store(sk, TCP_CLOSING);
			break;
		case TCP_FIN_WAIT2:
			inet_sk_state_store(sk, TCP_CLOSE);
			break;
		default:
			/* Other states not expected */
			WARN_ON_ONCE(1);
			break;
		}

		ret = true;
		mptcp_send_ack(msk);
		mptcp_close_wake_up(sk);
	}
	return ret;
}

static bool __mptcp_move_skbs_from_subflow(struct mptcp_sock *msk,
					   struct sock *ssk,
					   unsigned int *bytes)
{
	struct mptcp_subflow_context *subflow = mptcp_subflow_ctx(ssk);
	struct sock *sk = (struct sock *)msk;
	unsigned int moved = 0;
	bool more_data_avail;
	struct tcp_sock *tp;
	bool done = false;
	int sk_rbuf;

	sk_rbuf = READ_ONCE(sk->sk_rcvbuf);

	if (!(sk->sk_userlocks & SOCK_RCVBUF_LOCK)) {
		int ssk_rbuf = READ_ONCE(ssk->sk_rcvbuf);

		if (unlikely(ssk_rbuf > sk_rbuf)) {
			WRITE_ONCE(sk->sk_rcvbuf, ssk_rbuf);
			sk_rbuf = ssk_rbuf;
		}
	}

	pr_debug("msk=%p ssk=%p", msk, ssk);
	tp = tcp_sk(ssk);
	do {
		u32 map_remaining, offset;
		u32 seq = tp->copied_seq;
		struct sk_buff *skb;
		bool fin;

		/* try to move as much data as available */
		map_remaining = subflow->map_data_len -
				mptcp_subflow_get_map_offset(subflow);

		skb = skb_peek(&ssk->sk_receive_queue);
		if (!skb) {
			/* With racing move_skbs_to_msk() and __mptcp_move_skbs(),
			 * a different CPU can have already processed the pending
			 * data, stop here or we can enter an infinite loop
			 */
			if (!moved)
				done = true;
			break;
		}

		if (__mptcp_check_fallback(msk)) {
			/* Under fallback skbs have no MPTCP extension and TCP could
			 * collapse them between the dummy map creation and the
			 * current dequeue. Be sure to adjust the map size.
			 */
			map_remaining = skb->len;
			subflow->map_data_len = skb->len;
		}

		offset = seq - TCP_SKB_CB(skb)->seq;
		fin = TCP_SKB_CB(skb)->tcp_flags & TCPHDR_FIN;
		if (fin) {
			done = true;
			seq++;
		}

		if (offset < skb->len) {
			size_t len = skb->len - offset;

			if (tp->urg_data)
				done = true;

			if (__mptcp_move_skb(msk, ssk, skb, offset, len))
				moved += len;
			seq += len;

			if (WARN_ON_ONCE(map_remaining < len))
				break;
		} else {
			WARN_ON_ONCE(!fin);
			sk_eat_skb(ssk, skb);
			done = true;
		}

		WRITE_ONCE(tp->copied_seq, seq);
		more_data_avail = mptcp_subflow_data_available(ssk);

		if (atomic_read(&sk->sk_rmem_alloc) > sk_rbuf) {
			done = true;
			break;
		}
	} while (more_data_avail);

	*bytes += moved;
	return done;
}

static bool __mptcp_ofo_queue(struct mptcp_sock *msk)
{
	struct sock *sk = (struct sock *)msk;
	struct sk_buff *skb, *tail;
	bool moved = false;
	struct rb_node *p;
	u64 end_seq;

	p = rb_first(&msk->out_of_order_queue);
	pr_debug("msk=%p empty=%d", msk, RB_EMPTY_ROOT(&msk->out_of_order_queue));
	while (p) {
		skb = rb_to_skb(p);
		if (after64(MPTCP_SKB_CB(skb)->map_seq, msk->ack_seq))
			break;

		p = rb_next(p);
		rb_erase(&skb->rbnode, &msk->out_of_order_queue);

		if (unlikely(!after64(MPTCP_SKB_CB(skb)->end_seq,
				      msk->ack_seq))) {
			mptcp_drop(sk, skb);
			MPTCP_INC_STATS(sock_net(sk), MPTCP_MIB_DUPDATA);
			continue;
		}

		end_seq = MPTCP_SKB_CB(skb)->end_seq;
		tail = skb_peek_tail(&sk->sk_receive_queue);
		if (!tail || !mptcp_ooo_try_coalesce(msk, tail, skb)) {
			int delta = msk->ack_seq - MPTCP_SKB_CB(skb)->map_seq;

			/* skip overlapping data, if any */
			pr_debug("uncoalesced seq=%llx ack seq=%llx delta=%d",
				 MPTCP_SKB_CB(skb)->map_seq, msk->ack_seq,
				 delta);
			MPTCP_SKB_CB(skb)->offset += delta;
			MPTCP_SKB_CB(skb)->map_seq += delta;
			__skb_queue_tail(&sk->sk_receive_queue, skb);
		}
		msk->ack_seq = end_seq;
		moved = true;
	}
	return moved;
}

/* In most cases we will be able to lock the mptcp socket.  If its already
 * owned, we need to defer to the work queue to avoid ABBA deadlock.
 */
static bool move_skbs_to_msk(struct mptcp_sock *msk, struct sock *ssk)
{
	struct sock *sk = (struct sock *)msk;
	unsigned int moved = 0;

	__mptcp_move_skbs_from_subflow(msk, ssk, &moved);
	__mptcp_ofo_queue(msk);
	if (unlikely(ssk->sk_err)) {
		if (!sock_owned_by_user(sk))
			__mptcp_error_report(sk);
		else
			__set_bit(MPTCP_ERROR_REPORT,  &msk->cb_flags);
	}

	/* If the moves have caught up with the DATA_FIN sequence number
	 * it's time to ack the DATA_FIN and change socket state, but
	 * this is not a good place to change state. Let the workqueue
	 * do it.
	 */
	if (mptcp_pending_data_fin(sk, NULL))
		mptcp_schedule_work(sk);
	return moved > 0;
}

void mptcp_data_ready(struct sock *sk, struct sock *ssk)
{
	struct mptcp_subflow_context *subflow = mptcp_subflow_ctx(ssk);
	struct mptcp_sock *msk = mptcp_sk(sk);
	int sk_rbuf, ssk_rbuf;

	/* The peer can send data while we are shutting down this
	 * subflow at msk destruction time, but we must avoid enqueuing
	 * more data to the msk receive queue
	 */
	if (unlikely(subflow->disposable))
		return;

	ssk_rbuf = READ_ONCE(ssk->sk_rcvbuf);
	sk_rbuf = READ_ONCE(sk->sk_rcvbuf);
	if (unlikely(ssk_rbuf > sk_rbuf))
		sk_rbuf = ssk_rbuf;

	/* over limit? can't append more skbs to msk, Also, no need to wake-up*/
	if (__mptcp_rmem(sk) > sk_rbuf) {
		MPTCP_INC_STATS(sock_net(sk), MPTCP_MIB_RCVPRUNED);
		return;
	}

	/* Wake-up the reader only for in-sequence data */
	mptcp_data_lock(sk);
	if (move_skbs_to_msk(msk, ssk))
		sk->sk_data_ready(sk);

	mptcp_data_unlock(sk);
}

static bool __mptcp_finish_join(struct mptcp_sock *msk, struct sock *ssk)
{
	struct sock *sk = (struct sock *)msk;

	if (sk->sk_state != TCP_ESTABLISHED)
		return false;

	/* attach to msk socket only after we are sure we will deal with it
	 * at close time
	 */
	if (sk->sk_socket && !ssk->sk_socket)
		mptcp_sock_graft(ssk, sk->sk_socket);

	mptcp_sockopt_sync_locked(msk, ssk);
	return true;
}

static void __mptcp_flush_join_list(struct sock *sk)
{
	struct mptcp_subflow_context *tmp, *subflow;
	struct mptcp_sock *msk = mptcp_sk(sk);

	list_for_each_entry_safe(subflow, tmp, &msk->join_list, node) {
		struct sock *ssk = mptcp_subflow_tcp_sock(subflow);
		bool slow = lock_sock_fast(ssk);

		list_move_tail(&subflow->node, &msk->conn_list);
		if (!__mptcp_finish_join(msk, ssk))
			mptcp_subflow_reset(ssk);
		unlock_sock_fast(ssk, slow);
	}
}

static bool mptcp_timer_pending(struct sock *sk)
{
	return timer_pending(&inet_csk(sk)->icsk_retransmit_timer);
}

static void mptcp_reset_timer(struct sock *sk)
{
	struct inet_connection_sock *icsk = inet_csk(sk);
	unsigned long tout;

	/* prevent rescheduling on close */
	if (unlikely(inet_sk_state_load(sk) == TCP_CLOSE))
		return;

	tout = mptcp_sk(sk)->timer_ival;
	sk_reset_timer(sk, &icsk->icsk_retransmit_timer, jiffies + tout);
}

bool mptcp_schedule_work(struct sock *sk)
{
	if (inet_sk_state_load(sk) != TCP_CLOSE &&
	    schedule_work(&mptcp_sk(sk)->work)) {
		/* each subflow already holds a reference to the sk, and the
		 * workqueue is invoked by a subflow, so sk can't go away here.
		 */
		sock_hold(sk);
		return true;
	}
	return false;
}

void mptcp_subflow_eof(struct sock *sk)
{
	if (!test_and_set_bit(MPTCP_WORK_EOF, &mptcp_sk(sk)->flags))
		mptcp_schedule_work(sk);
}

static void mptcp_check_for_eof(struct mptcp_sock *msk)
{
	struct mptcp_subflow_context *subflow;
	struct sock *sk = (struct sock *)msk;
	int receivers = 0;

	mptcp_for_each_subflow(msk, subflow)
		receivers += !subflow->rx_eof;
	if (receivers)
		return;

	if (!(sk->sk_shutdown & RCV_SHUTDOWN)) {
		/* hopefully temporary hack: propagate shutdown status
		 * to msk, when all subflows agree on it
		 */
		sk->sk_shutdown |= RCV_SHUTDOWN;

		smp_mb__before_atomic(); /* SHUTDOWN must be visible first */
		sk->sk_data_ready(sk);
	}

	switch (sk->sk_state) {
	case TCP_ESTABLISHED:
		inet_sk_state_store(sk, TCP_CLOSE_WAIT);
		break;
	case TCP_FIN_WAIT1:
		inet_sk_state_store(sk, TCP_CLOSING);
		break;
	case TCP_FIN_WAIT2:
		inet_sk_state_store(sk, TCP_CLOSE);
		break;
	default:
		return;
	}
	mptcp_close_wake_up(sk);
}

static struct sock *mptcp_subflow_recv_lookup(const struct mptcp_sock *msk)
{
	struct mptcp_subflow_context *subflow;

	msk_owned_by_me(msk);

	mptcp_for_each_subflow(msk, subflow) {
		if (READ_ONCE(subflow->data_avail))
			return mptcp_subflow_tcp_sock(subflow);
	}

	return NULL;
}

static bool mptcp_skb_can_collapse_to(u64 write_seq,
				      const struct sk_buff *skb,
				      const struct mptcp_ext *mpext)
{
	if (!tcp_skb_can_collapse_to(skb))
		return false;

	/* can collapse only if MPTCP level sequence is in order and this
	 * mapping has not been xmitted yet
	 */
	return mpext && mpext->data_seq + mpext->data_len == write_seq &&
	       !mpext->frozen;
}

/* we can append data to the given data frag if:
 * - there is space available in the backing page_frag
 * - the data frag tail matches the current page_frag free offset
 * - the data frag end sequence number matches the current write seq
 */
static bool mptcp_frag_can_collapse_to(const struct mptcp_sock *msk,
				       const struct page_frag *pfrag,
				       const struct mptcp_data_frag *df)
{
	return df && pfrag->page == df->page &&
		pfrag->size - pfrag->offset > 0 &&
		pfrag->offset == (df->offset + df->data_len) &&
		df->data_seq + df->data_len == msk->write_seq;
}

static void dfrag_uncharge(struct sock *sk, int len)
{
	sk_mem_uncharge(sk, len);
	sk_wmem_queued_add(sk, -len);
}

static void dfrag_clear(struct sock *sk, struct mptcp_data_frag *dfrag)
{
	int len = dfrag->data_len + dfrag->overhead;

	list_del(&dfrag->list);
	dfrag_uncharge(sk, len);
	put_page(dfrag->page);
}

static void __mptcp_clean_una(struct sock *sk)
{
	struct mptcp_sock *msk = mptcp_sk(sk);
	struct mptcp_data_frag *dtmp, *dfrag;
	u64 snd_una;

	/* on fallback we just need to ignore snd_una, as this is really
	 * plain TCP
	 */
	if (__mptcp_check_fallback(msk))
		msk->snd_una = READ_ONCE(msk->snd_nxt);

	snd_una = msk->snd_una;
	list_for_each_entry_safe(dfrag, dtmp, &msk->rtx_queue, list) {
		if (after64(dfrag->data_seq + dfrag->data_len, snd_una))
			break;

		if (unlikely(dfrag == msk->first_pending)) {
			/* in recovery mode can see ack after the current snd head */
			if (WARN_ON_ONCE(!msk->recovery))
				break;

			WRITE_ONCE(msk->first_pending, mptcp_send_next(sk));
		}

		dfrag_clear(sk, dfrag);
	}

	dfrag = mptcp_rtx_head(sk);
	if (dfrag && after64(snd_una, dfrag->data_seq)) {
		u64 delta = snd_una - dfrag->data_seq;

		/* prevent wrap around in recovery mode */
		if (unlikely(delta > dfrag->already_sent)) {
			if (WARN_ON_ONCE(!msk->recovery))
				goto out;
			if (WARN_ON_ONCE(delta > dfrag->data_len))
				goto out;
			dfrag->already_sent += delta - dfrag->already_sent;
		}

		dfrag->data_seq += delta;
		dfrag->offset += delta;
		dfrag->data_len -= delta;
		dfrag->already_sent -= delta;

		dfrag_uncharge(sk, delta);
	}

	/* all retransmitted data acked, recovery completed */
	if (unlikely(msk->recovery) && after64(msk->snd_una, msk->recovery_snd_nxt))
		msk->recovery = false;

out:
	if (snd_una == READ_ONCE(msk->snd_nxt) &&
	    snd_una == READ_ONCE(msk->write_seq)) {
		if (mptcp_timer_pending(sk) && !mptcp_data_fin_enabled(msk))
			mptcp_stop_timer(sk);
	} else {
		mptcp_reset_timer(sk);
	}
}

static void __mptcp_clean_una_wakeup(struct sock *sk)
{
	lockdep_assert_held_once(&sk->sk_lock.slock);

	__mptcp_clean_una(sk);
	mptcp_write_space(sk);
}

static void mptcp_clean_una_wakeup(struct sock *sk)
{
	mptcp_data_lock(sk);
	__mptcp_clean_una_wakeup(sk);
	mptcp_data_unlock(sk);
}

static void mptcp_enter_memory_pressure(struct sock *sk)
{
	struct mptcp_subflow_context *subflow;
	struct mptcp_sock *msk = mptcp_sk(sk);
	bool first = true;

	sk_stream_moderate_sndbuf(sk);
	mptcp_for_each_subflow(msk, subflow) {
		struct sock *ssk = mptcp_subflow_tcp_sock(subflow);

		if (first)
			tcp_enter_memory_pressure(ssk);
		sk_stream_moderate_sndbuf(ssk);
		first = false;
	}
}

/* ensure we get enough memory for the frag hdr, beyond some minimal amount of
 * data
 */
static bool mptcp_page_frag_refill(struct sock *sk, struct page_frag *pfrag)
{
	if (likely(skb_page_frag_refill(32U + sizeof(struct mptcp_data_frag),
					pfrag, sk->sk_allocation)))
		return true;

	mptcp_enter_memory_pressure(sk);
	return false;
}

static struct mptcp_data_frag *
mptcp_carve_data_frag(const struct mptcp_sock *msk, struct page_frag *pfrag,
		      int orig_offset)
{
	int offset = ALIGN(orig_offset, sizeof(long));
	struct mptcp_data_frag *dfrag;

	dfrag = (struct mptcp_data_frag *)(page_to_virt(pfrag->page) + offset);
	dfrag->data_len = 0;
	dfrag->data_seq = msk->write_seq;
	dfrag->overhead = offset - orig_offset + sizeof(struct mptcp_data_frag);
	dfrag->offset = offset + sizeof(struct mptcp_data_frag);
	dfrag->already_sent = 0;
	dfrag->page = pfrag->page;

	return dfrag;
}

struct mptcp_sendmsg_info {
	int mss_now;
	int size_goal;
	u16 limit;
	u16 sent;
	unsigned int flags;
	bool data_lock_held;
};

static int mptcp_check_allowed_size(const struct mptcp_sock *msk, struct sock *ssk,
				    u64 data_seq, int avail_size)
{
	u64 window_end = mptcp_wnd_end(msk);
	u64 mptcp_snd_wnd;

	if (__mptcp_check_fallback(msk))
		return avail_size;

	mptcp_snd_wnd = window_end - data_seq;
	avail_size = min_t(unsigned int, mptcp_snd_wnd, avail_size);

	if (unlikely(tcp_sk(ssk)->snd_wnd < mptcp_snd_wnd)) {
		tcp_sk(ssk)->snd_wnd = min_t(u64, U32_MAX, mptcp_snd_wnd);
		MPTCP_INC_STATS(sock_net(ssk), MPTCP_MIB_SNDWNDSHARED);
	}

	return avail_size;
}

static bool __mptcp_add_ext(struct sk_buff *skb, gfp_t gfp)
{
	struct skb_ext *mpext = __skb_ext_alloc(gfp);

	if (!mpext)
		return false;
	__skb_ext_set(skb, SKB_EXT_MPTCP, mpext);
	return true;
}

static struct sk_buff *__mptcp_do_alloc_tx_skb(struct sock *sk, gfp_t gfp)
{
	struct sk_buff *skb;

	skb = alloc_skb_fclone(MAX_TCP_HEADER, gfp);
	if (likely(skb)) {
		if (likely(__mptcp_add_ext(skb, gfp))) {
			skb_reserve(skb, MAX_TCP_HEADER);
			skb->ip_summed = CHECKSUM_PARTIAL;
			INIT_LIST_HEAD(&skb->tcp_tsorted_anchor);
			return skb;
		}
		__kfree_skb(skb);
	} else {
		mptcp_enter_memory_pressure(sk);
	}
	return NULL;
}

static struct sk_buff *__mptcp_alloc_tx_skb(struct sock *sk, struct sock *ssk, gfp_t gfp)
{
	struct sk_buff *skb;

	skb = __mptcp_do_alloc_tx_skb(sk, gfp);
	if (!skb)
		return NULL;

	if (likely(sk_wmem_schedule(ssk, skb->truesize))) {
		tcp_skb_entail(ssk, skb);
		return skb;
	}
	tcp_skb_tsorted_anchor_cleanup(skb);
	kfree_skb(skb);
	return NULL;
}

static struct sk_buff *mptcp_alloc_tx_skb(struct sock *sk, struct sock *ssk, bool data_lock_held)
{
	gfp_t gfp = data_lock_held ? GFP_ATOMIC : sk->sk_allocation;

	return __mptcp_alloc_tx_skb(sk, ssk, gfp);
}

/* note: this always recompute the csum on the whole skb, even
 * if we just appended a single frag. More status info needed
 */
static void mptcp_update_data_checksum(struct sk_buff *skb, int added)
{
	struct mptcp_ext *mpext = mptcp_get_ext(skb);
	__wsum csum = ~csum_unfold(mpext->csum);
	int offset = skb->len - added;

	mpext->csum = csum_fold(csum_block_add(csum, skb_checksum(skb, offset, added, 0), offset));
}

static void mptcp_update_infinite_map(struct mptcp_sock *msk,
				      struct sock *ssk,
				      struct mptcp_ext *mpext)
{
	if (!mpext)
		return;

	mpext->infinite_map = 1;
	mpext->data_len = 0;

	MPTCP_INC_STATS(sock_net(ssk), MPTCP_MIB_INFINITEMAPTX);
	mptcp_subflow_ctx(ssk)->send_infinite_map = 0;
	pr_fallback(msk);
	mptcp_do_fallback(ssk);
}

static int mptcp_sendmsg_frag(struct sock *sk, struct sock *ssk,
			      struct mptcp_data_frag *dfrag,
			      struct mptcp_sendmsg_info *info)
{
	u64 data_seq = dfrag->data_seq + info->sent;
	int offset = dfrag->offset + info->sent;
	struct mptcp_sock *msk = mptcp_sk(sk);
	bool zero_window_probe = false;
	struct mptcp_ext *mpext = NULL;
	bool can_coalesce = false;
	bool reuse_skb = true;
	struct sk_buff *skb;
	size_t copy;
	int i;

	pr_debug("msk=%p ssk=%p sending dfrag at seq=%llu len=%u already sent=%u",
		 msk, ssk, dfrag->data_seq, dfrag->data_len, info->sent);

	if (WARN_ON_ONCE(info->sent > info->limit ||
			 info->limit > dfrag->data_len))
		return 0;

	if (unlikely(!__tcp_can_send(ssk)))
		return -EAGAIN;

	/* compute send limit */
	info->mss_now = tcp_send_mss(ssk, &info->size_goal, info->flags);
	copy = info->size_goal;

	skb = tcp_write_queue_tail(ssk);
	if (skb && copy > skb->len) {
		/* Limit the write to the size available in the
		 * current skb, if any, so that we create at most a new skb.
		 * Explicitly tells TCP internals to avoid collapsing on later
		 * queue management operation, to avoid breaking the ext <->
		 * SSN association set here
		 */
		mpext = skb_ext_find(skb, SKB_EXT_MPTCP);
		if (!mptcp_skb_can_collapse_to(data_seq, skb, mpext)) {
			TCP_SKB_CB(skb)->eor = 1;
			goto alloc_skb;
		}

		i = skb_shinfo(skb)->nr_frags;
		can_coalesce = skb_can_coalesce(skb, i, dfrag->page, offset);
		if (!can_coalesce && i >= READ_ONCE(sysctl_max_skb_frags)) {
			tcp_mark_push(tcp_sk(ssk), skb);
			goto alloc_skb;
		}

		copy -= skb->len;
	} else {
alloc_skb:
		skb = mptcp_alloc_tx_skb(sk, ssk, info->data_lock_held);
		if (!skb)
			return -ENOMEM;

		i = skb_shinfo(skb)->nr_frags;
		reuse_skb = false;
		mpext = skb_ext_find(skb, SKB_EXT_MPTCP);
	}

	/* Zero window and all data acked? Probe. */
	copy = mptcp_check_allowed_size(msk, ssk, data_seq, copy);
	if (copy == 0) {
		u64 snd_una = READ_ONCE(msk->snd_una);

		if (snd_una != msk->snd_nxt) {
			tcp_remove_empty_skb(ssk);
			return 0;
		}

		zero_window_probe = true;
		data_seq = snd_una - 1;
		copy = 1;

		/* all mptcp-level data is acked, no skbs should be present into the
		 * ssk write queue
		 */
		WARN_ON_ONCE(reuse_skb);
	}

	copy = min_t(size_t, copy, info->limit - info->sent);
	if (!sk_wmem_schedule(ssk, copy)) {
		tcp_remove_empty_skb(ssk);
		return -ENOMEM;
	}

	if (can_coalesce) {
		skb_frag_size_add(&skb_shinfo(skb)->frags[i - 1], copy);
	} else {
		get_page(dfrag->page);
		skb_fill_page_desc(skb, i, dfrag->page, offset, copy);
	}

	skb->len += copy;
	skb->data_len += copy;
	skb->truesize += copy;
	sk_wmem_queued_add(ssk, copy);
	sk_mem_charge(ssk, copy);
	WRITE_ONCE(tcp_sk(ssk)->write_seq, tcp_sk(ssk)->write_seq + copy);
	TCP_SKB_CB(skb)->end_seq += copy;
	tcp_skb_pcount_set(skb, 0);

	/* on skb reuse we just need to update the DSS len */
	if (reuse_skb) {
		TCP_SKB_CB(skb)->tcp_flags &= ~TCPHDR_PSH;
		mpext->data_len += copy;
		WARN_ON_ONCE(zero_window_probe);
		goto out;
	}

	memset(mpext, 0, sizeof(*mpext));
	mpext->data_seq = data_seq;
	mpext->subflow_seq = mptcp_subflow_ctx(ssk)->rel_write_seq;
	mpext->data_len = copy;
	mpext->use_map = 1;
	mpext->dsn64 = 1;

	pr_debug("data_seq=%llu subflow_seq=%u data_len=%u dsn64=%d",
		 mpext->data_seq, mpext->subflow_seq, mpext->data_len,
		 mpext->dsn64);

	if (zero_window_probe) {
		mptcp_subflow_ctx(ssk)->rel_write_seq += copy;
		mpext->frozen = 1;
		if (READ_ONCE(msk->csum_enabled))
			mptcp_update_data_checksum(skb, copy);
		tcp_push_pending_frames(ssk);
		return 0;
	}
out:
	if (READ_ONCE(msk->csum_enabled))
		mptcp_update_data_checksum(skb, copy);
	if (mptcp_subflow_ctx(ssk)->send_infinite_map)
		mptcp_update_infinite_map(msk, ssk, mpext);
	trace_mptcp_sendmsg_frag(mpext);
	mptcp_subflow_ctx(ssk)->rel_write_seq += copy;
	return copy;
}

#define MPTCP_SEND_BURST_SIZE		((1 << 16) - \
					 sizeof(struct tcphdr) - \
					 MAX_TCP_OPTION_SPACE - \
					 sizeof(struct ipv6hdr) - \
					 sizeof(struct frag_hdr))

struct subflow_send_info {
	struct sock *ssk;
	u64 linger_time;
};

void mptcp_subflow_set_active(struct mptcp_subflow_context *subflow)
{
	if (!subflow->stale)
		return;

	subflow->stale = 0;
	MPTCP_INC_STATS(sock_net(mptcp_subflow_tcp_sock(subflow)), MPTCP_MIB_SUBFLOWRECOVER);
}

bool mptcp_subflow_active(struct mptcp_subflow_context *subflow)
{
	if (unlikely(subflow->stale)) {
		u32 rcv_tstamp = READ_ONCE(tcp_sk(mptcp_subflow_tcp_sock(subflow))->rcv_tstamp);

		if (subflow->stale_rcv_tstamp == rcv_tstamp)
			return false;

		mptcp_subflow_set_active(subflow);
	}
	return __mptcp_subflow_active(subflow);
}

#define SSK_MODE_ACTIVE	0
#define SSK_MODE_BACKUP	1
#define SSK_MODE_MAX	2

/* implement the mptcp packet scheduler;
 * returns the subflow that will transmit the next DSS
 * additionally updates the rtx timeout
 */
static struct sock *mptcp_subflow_get_send(struct mptcp_sock *msk)
{
	struct subflow_send_info send_info[SSK_MODE_MAX];
	struct mptcp_subflow_context *subflow;
	struct sock *sk = (struct sock *)msk;
	u32 pace, burst, wmem;
	int i, nr_active = 0;
	struct sock *ssk;
	u64 linger_time;
	long tout = 0;

	msk_owned_by_me(msk);

	if (__mptcp_check_fallback(msk)) {
		if (!msk->first)
			return NULL;
		return __tcp_can_send(msk->first) &&
		       sk_stream_memory_free(msk->first) ? msk->first : NULL;
	}

	/* re-use last subflow, if the burst allow that */
	if (msk->last_snd && msk->snd_burst > 0 &&
	    sk_stream_memory_free(msk->last_snd) &&
	    mptcp_subflow_active(mptcp_subflow_ctx(msk->last_snd))) {
		mptcp_set_timeout(sk);
		return msk->last_snd;
	}

	/* pick the subflow with the lower wmem/wspace ratio */
	for (i = 0; i < SSK_MODE_MAX; ++i) {
		send_info[i].ssk = NULL;
		send_info[i].linger_time = -1;
	}

	mptcp_for_each_subflow(msk, subflow) {
		trace_mptcp_subflow_get_send(subflow);
		ssk =  mptcp_subflow_tcp_sock(subflow);
		if (!mptcp_subflow_active(subflow))
			continue;

		tout = max(tout, mptcp_timeout_from_subflow(subflow));
		nr_active += !subflow->backup;
		pace = subflow->avg_pacing_rate;
		if (unlikely(!pace)) {
			/* init pacing rate from socket */
			subflow->avg_pacing_rate = READ_ONCE(ssk->sk_pacing_rate);
			pace = subflow->avg_pacing_rate;
			if (!pace)
				continue;
		}

		linger_time = div_u64((u64)READ_ONCE(ssk->sk_wmem_queued) << 32, pace);
		if (linger_time < send_info[subflow->backup].linger_time) {
			send_info[subflow->backup].ssk = ssk;
			send_info[subflow->backup].linger_time = linger_time;
		}
	}
	__mptcp_set_timeout(sk, tout);

	/* pick the best backup if no other subflow is active */
	if (!nr_active)
		send_info[SSK_MODE_ACTIVE].ssk = send_info[SSK_MODE_BACKUP].ssk;

	/* According to the blest algorithm, to avoid HoL blocking for the
	 * faster flow, we need to:
	 * - estimate the faster flow linger time
	 * - use the above to estimate the amount of byte transferred
	 *   by the faster flow
	 * - check that the amount of queued data is greter than the above,
	 *   otherwise do not use the picked, slower, subflow
	 * We select the subflow with the shorter estimated time to flush
	 * the queued mem, which basically ensure the above. We just need
	 * to check that subflow has a non empty cwin.
	 */
	ssk = send_info[SSK_MODE_ACTIVE].ssk;
	if (!ssk || !sk_stream_memory_free(ssk))
		return NULL;

	burst = min_t(int, MPTCP_SEND_BURST_SIZE, mptcp_wnd_end(msk) - msk->snd_nxt);
	wmem = READ_ONCE(ssk->sk_wmem_queued);
	if (!burst) {
		msk->last_snd = NULL;
		return ssk;
	}

	subflow = mptcp_subflow_ctx(ssk);
	subflow->avg_pacing_rate = div_u64((u64)subflow->avg_pacing_rate * wmem +
					   READ_ONCE(ssk->sk_pacing_rate) * burst,
					   burst + wmem);
	msk->last_snd = ssk;
	msk->snd_burst = burst;
	return ssk;
}

static void mptcp_push_release(struct sock *ssk, struct mptcp_sendmsg_info *info)
{
	tcp_push(ssk, 0, info->mss_now, tcp_sk(ssk)->nonagle, info->size_goal);
	release_sock(ssk);
}

static void mptcp_update_post_push(struct mptcp_sock *msk,
				   struct mptcp_data_frag *dfrag,
				   u32 sent)
{
	u64 snd_nxt_new = dfrag->data_seq;

	dfrag->already_sent += sent;

	msk->snd_burst -= sent;

	snd_nxt_new += dfrag->already_sent;

	/* snd_nxt_new can be smaller than snd_nxt in case mptcp
	 * is recovering after a failover. In that event, this re-sends
	 * old segments.
	 *
	 * Thus compute snd_nxt_new candidate based on
	 * the dfrag->data_seq that was sent and the data
	 * that has been handed to the subflow for transmission
	 * and skip update in case it was old dfrag.
	 */
	if (likely(after64(snd_nxt_new, msk->snd_nxt)))
		msk->snd_nxt = snd_nxt_new;
}

void mptcp_check_and_set_pending(struct sock *sk)
{
	if (mptcp_send_head(sk))
		mptcp_sk(sk)->push_pending |= BIT(MPTCP_PUSH_PENDING);
}

void __mptcp_push_pending(struct sock *sk, unsigned int flags)
{
	struct sock *prev_ssk = NULL, *ssk = NULL;
	struct mptcp_sock *msk = mptcp_sk(sk);
	struct mptcp_sendmsg_info info = {
				.flags = flags,
	};
	bool do_check_data_fin = false;
	struct mptcp_data_frag *dfrag;
	int len;

	while ((dfrag = mptcp_send_head(sk))) {
		info.sent = dfrag->already_sent;
		info.limit = dfrag->data_len;
		len = dfrag->data_len - dfrag->already_sent;
		while (len > 0) {
			int ret = 0;

			prev_ssk = ssk;
			ssk = mptcp_subflow_get_send(msk);

			/* First check. If the ssk has changed since
			 * the last round, release prev_ssk
			 */
			if (ssk != prev_ssk && prev_ssk)
				mptcp_push_release(prev_ssk, &info);
			if (!ssk)
				goto out;

			/* Need to lock the new subflow only if different
			 * from the previous one, otherwise we are still
			 * helding the relevant lock
			 */
			if (ssk != prev_ssk)
				lock_sock(ssk);

			ret = mptcp_sendmsg_frag(sk, ssk, dfrag, &info);
			if (ret <= 0) {
				if (ret == -EAGAIN)
					continue;
				mptcp_push_release(ssk, &info);
				goto out;
			}

			do_check_data_fin = true;
			info.sent += ret;
			len -= ret;

			mptcp_update_post_push(msk, dfrag, ret);
		}
		WRITE_ONCE(msk->first_pending, mptcp_send_next(sk));
	}

	/* at this point we held the socket lock for the last subflow we used */
	if (ssk)
		mptcp_push_release(ssk, &info);

out:
	/* ensure the rtx timer is running */
	if (!mptcp_timer_pending(sk))
		mptcp_reset_timer(sk);
	if (do_check_data_fin)
		__mptcp_check_send_data_fin(sk);
}

static void __mptcp_subflow_push_pending(struct sock *sk, struct sock *ssk, bool first)
{
	struct mptcp_sock *msk = mptcp_sk(sk);
	struct mptcp_sendmsg_info info = {
		.data_lock_held = true,
	};
	struct mptcp_data_frag *dfrag;
	struct sock *xmit_ssk;
	int len, copied = 0;

	info.flags = 0;
	while ((dfrag = mptcp_send_head(sk))) {
		info.sent = dfrag->already_sent;
		info.limit = dfrag->data_len;
		len = dfrag->data_len - dfrag->already_sent;
		while (len > 0) {
			int ret = 0;

			/* check for a different subflow usage only after
			 * spooling the first chunk of data
			 */
			xmit_ssk = first ? ssk : mptcp_subflow_get_send(msk);
			if (!xmit_ssk)
				goto out;
			if (xmit_ssk != ssk) {
				mptcp_subflow_delegate(mptcp_subflow_ctx(xmit_ssk),
						       MPTCP_DELEGATE_SEND);
				goto out;
			}

			ret = mptcp_sendmsg_frag(sk, ssk, dfrag, &info);
			if (ret <= 0)
				goto out;

			info.sent += ret;
			copied += ret;
			len -= ret;
			first = false;

			mptcp_update_post_push(msk, dfrag, ret);
		}
		WRITE_ONCE(msk->first_pending, mptcp_send_next(sk));
	}

out:
	/* __mptcp_alloc_tx_skb could have released some wmem and we are
	 * not going to flush it via release_sock()
	 */
	if (copied) {
		tcp_push(ssk, 0, info.mss_now, tcp_sk(ssk)->nonagle,
			 info.size_goal);
		if (!mptcp_timer_pending(sk))
			mptcp_reset_timer(sk);

		if (msk->snd_data_fin_enable &&
		    msk->snd_nxt + 1 == msk->write_seq)
			mptcp_schedule_work(sk);
	}
}

static void mptcp_set_nospace(struct sock *sk)
{
	/* enable autotune */
	set_bit(SOCK_NOSPACE, &sk->sk_socket->flags);

	/* will be cleared on avail space */
	set_bit(MPTCP_NOSPACE, &mptcp_sk(sk)->flags);
}

static int mptcp_disconnect(struct sock *sk, int flags);

static int mptcp_sendmsg_fastopen(struct sock *sk, struct sock *ssk, struct msghdr *msg,
				  size_t len, int *copied_syn)
{
	unsigned int saved_flags = msg->msg_flags;
	struct mptcp_sock *msk = mptcp_sk(sk);
	int ret;

	lock_sock(ssk);
	msg->msg_flags |= MSG_DONTWAIT;
	msk->connect_flags = O_NONBLOCK;
	msk->fastopening = 1;
	ret = tcp_sendmsg_fastopen(ssk, msg, copied_syn, len, NULL);
	msk->fastopening = 0;
	msg->msg_flags = saved_flags;
	release_sock(ssk);

	/* do the blocking bits of inet_stream_connect outside the ssk socket lock */
	if (ret == -EINPROGRESS && !(msg->msg_flags & MSG_DONTWAIT)) {
		ret = __inet_stream_connect(sk->sk_socket, msg->msg_name,
					    msg->msg_namelen, msg->msg_flags, 1);

		/* Keep the same behaviour of plain TCP: zero the copied bytes in
		 * case of any error, except timeout or signal
		 */
		if (ret && ret != -EINPROGRESS && ret != -ERESTARTSYS && ret != -EINTR)
			*copied_syn = 0;
	} else if (ret && ret != -EINPROGRESS) {
		mptcp_disconnect(sk, 0);
	}

	return ret;
}

static int mptcp_sendmsg(struct sock *sk, struct msghdr *msg, size_t len)
{
	struct mptcp_sock *msk = mptcp_sk(sk);
	struct page_frag *pfrag;
	struct socket *ssock;
	size_t copied = 0;
	int ret = 0;
	long timeo;

	/* silently ignore everything else */
	msg->msg_flags &= MSG_MORE | MSG_DONTWAIT | MSG_NOSIGNAL | MSG_FASTOPEN;

	lock_sock(sk);

	ssock = __mptcp_nmpc_socket(msk);
	if (unlikely(ssock && (inet_sk(ssock->sk)->defer_connect ||
			       msg->msg_flags & MSG_FASTOPEN))) {
		int copied_syn = 0;

		ret = mptcp_sendmsg_fastopen(sk, ssock->sk, msg, len, &copied_syn);
		copied += copied_syn;
		if (ret == -EINPROGRESS && copied_syn > 0)
			goto out;
		else if (ret)
			goto do_error;
	}

	timeo = sock_sndtimeo(sk, msg->msg_flags & MSG_DONTWAIT);

	if ((1 << sk->sk_state) & ~(TCPF_ESTABLISHED | TCPF_CLOSE_WAIT)) {
		ret = sk_stream_wait_connect(sk, &timeo);
		if (ret)
			goto do_error;
	}

	ret = -EPIPE;
	if (unlikely(sk->sk_err || (sk->sk_shutdown & SEND_SHUTDOWN)))
		goto do_error;

	pfrag = sk_page_frag(sk);

	while (msg_data_left(msg)) {
		int total_ts, frag_truesize = 0;
		struct mptcp_data_frag *dfrag;
		bool dfrag_collapsed;
		size_t psize, offset;

		/* reuse tail pfrag, if possible, or carve a new one from the
		 * page allocator
		 */
		dfrag = mptcp_pending_tail(sk);
		dfrag_collapsed = mptcp_frag_can_collapse_to(msk, pfrag, dfrag);
		if (!dfrag_collapsed) {
			if (!sk_stream_memory_free(sk))
				goto wait_for_memory;

			if (!mptcp_page_frag_refill(sk, pfrag))
				goto wait_for_memory;

			dfrag = mptcp_carve_data_frag(msk, pfrag, pfrag->offset);
			frag_truesize = dfrag->overhead;
		}

		/* we do not bound vs wspace, to allow a single packet.
		 * memory accounting will prevent execessive memory usage
		 * anyway
		 */
		offset = dfrag->offset + dfrag->data_len;
		psize = pfrag->size - offset;
		psize = min_t(size_t, psize, msg_data_left(msg));
		total_ts = psize + frag_truesize;

		if (!sk_wmem_schedule(sk, total_ts))
			goto wait_for_memory;

		if (copy_page_from_iter(dfrag->page, offset, psize,
					&msg->msg_iter) != psize) {
			ret = -EFAULT;
			goto do_error;
		}

		/* data successfully copied into the write queue */
		sk->sk_forward_alloc -= total_ts;
		copied += psize;
		dfrag->data_len += psize;
		frag_truesize += psize;
		pfrag->offset += frag_truesize;
		WRITE_ONCE(msk->write_seq, msk->write_seq + psize);

		/* charge data on mptcp pending queue to the msk socket
		 * Note: we charge such data both to sk and ssk
		 */
		sk_wmem_queued_add(sk, frag_truesize);
		if (!dfrag_collapsed) {
			get_page(dfrag->page);
			list_add_tail(&dfrag->list, &msk->rtx_queue);
			if (!msk->first_pending)
				WRITE_ONCE(msk->first_pending, dfrag);
		}
		pr_debug("msk=%p dfrag at seq=%llu len=%u sent=%u new=%d", msk,
			 dfrag->data_seq, dfrag->data_len, dfrag->already_sent,
			 !dfrag_collapsed);

		continue;

wait_for_memory:
		mptcp_set_nospace(sk);
		__mptcp_push_pending(sk, msg->msg_flags);
		ret = sk_stream_wait_memory(sk, &timeo);
		if (ret)
			goto do_error;
	}

	if (copied)
		__mptcp_push_pending(sk, msg->msg_flags);

out:
	release_sock(sk);
	return copied;

do_error:
	if (copied)
		goto out;

	copied = sk_stream_error(sk, msg->msg_flags, ret);
	goto out;
}

static int __mptcp_recvmsg_mskq(struct mptcp_sock *msk,
				struct msghdr *msg,
				size_t len, int flags,
				struct scm_timestamping_internal *tss,
				int *cmsg_flags)
{
	struct sk_buff *skb, *tmp;
	int copied = 0;

	skb_queue_walk_safe(&msk->receive_queue, skb, tmp) {
		u32 offset = MPTCP_SKB_CB(skb)->offset;
		u32 data_len = skb->len - offset;
		u32 count = min_t(size_t, len - copied, data_len);
		int err;

		if (!(flags & MSG_TRUNC)) {
			err = skb_copy_datagram_msg(skb, offset, msg, count);
			if (unlikely(err < 0)) {
				if (!copied)
					return err;
				break;
			}
		}

		if (MPTCP_SKB_CB(skb)->has_rxtstamp) {
			tcp_update_recv_tstamps(skb, tss);
			*cmsg_flags |= MPTCP_CMSG_TS;
		}

		copied += count;

		if (count < data_len) {
			if (!(flags & MSG_PEEK)) {
				MPTCP_SKB_CB(skb)->offset += count;
				MPTCP_SKB_CB(skb)->map_seq += count;
			}
			break;
		}

		if (!(flags & MSG_PEEK)) {
			/* we will bulk release the skb memory later */
			skb->destructor = NULL;
			WRITE_ONCE(msk->rmem_released, msk->rmem_released + skb->truesize);
			__skb_unlink(skb, &msk->receive_queue);
			__kfree_skb(skb);
		}

		if (copied >= len)
			break;
	}

	return copied;
}

/* receive buffer autotuning.  See tcp_rcv_space_adjust for more information.
 *
 * Only difference: Use highest rtt estimate of the subflows in use.
 */
static void mptcp_rcv_space_adjust(struct mptcp_sock *msk, int copied)
{
	struct mptcp_subflow_context *subflow;
	struct sock *sk = (struct sock *)msk;
	u32 time, advmss = 1;
	u64 rtt_us, mstamp;

	msk_owned_by_me(msk);

	if (copied <= 0)
		return;

	msk->rcvq_space.copied += copied;

	mstamp = div_u64(tcp_clock_ns(), NSEC_PER_USEC);
	time = tcp_stamp_us_delta(mstamp, msk->rcvq_space.time);

	rtt_us = msk->rcvq_space.rtt_us;
	if (rtt_us && time < (rtt_us >> 3))
		return;

	rtt_us = 0;
	mptcp_for_each_subflow(msk, subflow) {
		const struct tcp_sock *tp;
		u64 sf_rtt_us;
		u32 sf_advmss;

		tp = tcp_sk(mptcp_subflow_tcp_sock(subflow));

		sf_rtt_us = READ_ONCE(tp->rcv_rtt_est.rtt_us);
		sf_advmss = READ_ONCE(tp->advmss);

		rtt_us = max(sf_rtt_us, rtt_us);
		advmss = max(sf_advmss, advmss);
	}

	msk->rcvq_space.rtt_us = rtt_us;
	if (time < (rtt_us >> 3) || rtt_us == 0)
		return;

	if (msk->rcvq_space.copied <= msk->rcvq_space.space)
		goto new_measure;

	if (READ_ONCE(sock_net(sk)->ipv4.sysctl_tcp_moderate_rcvbuf) &&
	    !(sk->sk_userlocks & SOCK_RCVBUF_LOCK)) {
		int rcvmem, rcvbuf;
		u64 rcvwin, grow;

		rcvwin = ((u64)msk->rcvq_space.copied << 1) + 16 * advmss;

		grow = rcvwin * (msk->rcvq_space.copied - msk->rcvq_space.space);

		do_div(grow, msk->rcvq_space.space);
		rcvwin += (grow << 1);

		rcvmem = SKB_TRUESIZE(advmss + MAX_TCP_HEADER);
		while (tcp_win_from_space(sk, rcvmem) < advmss)
			rcvmem += 128;

		do_div(rcvwin, advmss);
		rcvbuf = min_t(u64, rcvwin * rcvmem,
			       READ_ONCE(sock_net(sk)->ipv4.sysctl_tcp_rmem[2]));

		if (rcvbuf > sk->sk_rcvbuf) {
			u32 window_clamp;

			window_clamp = tcp_win_from_space(sk, rcvbuf);
			WRITE_ONCE(sk->sk_rcvbuf, rcvbuf);

			/* Make subflows follow along.  If we do not do this, we
			 * get drops at subflow level if skbs can't be moved to
			 * the mptcp rx queue fast enough (announced rcv_win can
			 * exceed ssk->sk_rcvbuf).
			 */
			mptcp_for_each_subflow(msk, subflow) {
				struct sock *ssk;
				bool slow;

				ssk = mptcp_subflow_tcp_sock(subflow);
				slow = lock_sock_fast(ssk);
				WRITE_ONCE(ssk->sk_rcvbuf, rcvbuf);
				tcp_sk(ssk)->window_clamp = window_clamp;
				tcp_cleanup_rbuf(ssk, 1);
				unlock_sock_fast(ssk, slow);
			}
		}
	}

	msk->rcvq_space.space = msk->rcvq_space.copied;
new_measure:
	msk->rcvq_space.copied = 0;
	msk->rcvq_space.time = mstamp;
}

static void __mptcp_update_rmem(struct sock *sk)
{
	struct mptcp_sock *msk = mptcp_sk(sk);

	if (!msk->rmem_released)
		return;

	atomic_sub(msk->rmem_released, &sk->sk_rmem_alloc);
	mptcp_rmem_uncharge(sk, msk->rmem_released);
	WRITE_ONCE(msk->rmem_released, 0);
}

static void __mptcp_splice_receive_queue(struct sock *sk)
{
	struct mptcp_sock *msk = mptcp_sk(sk);

	skb_queue_splice_tail_init(&sk->sk_receive_queue, &msk->receive_queue);
}

static bool __mptcp_move_skbs(struct mptcp_sock *msk)
{
	struct sock *sk = (struct sock *)msk;
	unsigned int moved = 0;
	bool ret, done;

	do {
		struct sock *ssk = mptcp_subflow_recv_lookup(msk);
		bool slowpath;

		/* we can have data pending in the subflows only if the msk
		 * receive buffer was full at subflow_data_ready() time,
		 * that is an unlikely slow path.
		 */
		if (likely(!ssk))
			break;

		slowpath = lock_sock_fast(ssk);
		mptcp_data_lock(sk);
		__mptcp_update_rmem(sk);
		done = __mptcp_move_skbs_from_subflow(msk, ssk, &moved);
		mptcp_data_unlock(sk);

		if (unlikely(ssk->sk_err))
			__mptcp_error_report(sk);
		unlock_sock_fast(ssk, slowpath);
	} while (!done);

	/* acquire the data lock only if some input data is pending */
	ret = moved > 0;
	if (!RB_EMPTY_ROOT(&msk->out_of_order_queue) ||
	    !skb_queue_empty_lockless(&sk->sk_receive_queue)) {
		mptcp_data_lock(sk);
		__mptcp_update_rmem(sk);
		ret |= __mptcp_ofo_queue(msk);
		__mptcp_splice_receive_queue(sk);
		mptcp_data_unlock(sk);
	}
	if (ret)
		mptcp_check_data_fin((struct sock *)msk);
	return !skb_queue_empty(&msk->receive_queue);
}

static unsigned int mptcp_inq_hint(const struct sock *sk)
{
	const struct mptcp_sock *msk = mptcp_sk(sk);
	const struct sk_buff *skb;

	skb = skb_peek(&msk->receive_queue);
	if (skb) {
		u64 hint_val = msk->ack_seq - MPTCP_SKB_CB(skb)->map_seq;

		if (hint_val >= INT_MAX)
			return INT_MAX;

		return (unsigned int)hint_val;
	}

	if (sk->sk_state == TCP_CLOSE || (sk->sk_shutdown & RCV_SHUTDOWN))
		return 1;

	return 0;
}

static int mptcp_recvmsg(struct sock *sk, struct msghdr *msg, size_t len,
			 int flags, int *addr_len)
{
	struct mptcp_sock *msk = mptcp_sk(sk);
	struct scm_timestamping_internal tss;
	int copied = 0, cmsg_flags = 0;
	int target;
	long timeo;

	/* MSG_ERRQUEUE is really a no-op till we support IP_RECVERR */
	if (unlikely(flags & MSG_ERRQUEUE))
		return inet_recv_error(sk, msg, len, addr_len);

	lock_sock(sk);
	if (unlikely(sk->sk_state == TCP_LISTEN)) {
		copied = -ENOTCONN;
		goto out_err;
	}

	timeo = sock_rcvtimeo(sk, flags & MSG_DONTWAIT);

	len = min_t(size_t, len, INT_MAX);
	target = sock_rcvlowat(sk, flags & MSG_WAITALL, len);

	if (unlikely(msk->recvmsg_inq))
		cmsg_flags = MPTCP_CMSG_INQ;

	while (copied < len) {
		int bytes_read;

		bytes_read = __mptcp_recvmsg_mskq(msk, msg, len - copied, flags, &tss, &cmsg_flags);
		if (unlikely(bytes_read < 0)) {
			if (!copied)
				copied = bytes_read;
			goto out_err;
		}

		copied += bytes_read;

		/* be sure to advertise window change */
		mptcp_cleanup_rbuf(msk);

		if (skb_queue_empty(&msk->receive_queue) && __mptcp_move_skbs(msk))
			continue;

		/* only the master socket status is relevant here. The exit
		 * conditions mirror closely tcp_recvmsg()
		 */
		if (copied >= target)
			break;

		if (copied) {
			if (sk->sk_err ||
			    sk->sk_state == TCP_CLOSE ||
			    (sk->sk_shutdown & RCV_SHUTDOWN) ||
			    !timeo ||
			    signal_pending(current))
				break;
		} else {
			if (sk->sk_err) {
				copied = sock_error(sk);
				break;
			}

			if (test_and_clear_bit(MPTCP_WORK_EOF, &msk->flags))
				mptcp_check_for_eof(msk);

			if (sk->sk_shutdown & RCV_SHUTDOWN) {
				/* race breaker: the shutdown could be after the
				 * previous receive queue check
				 */
				if (__mptcp_move_skbs(msk))
					continue;
				break;
			}

			if (sk->sk_state == TCP_CLOSE) {
				copied = -ENOTCONN;
				break;
			}

			if (!timeo) {
				copied = -EAGAIN;
				break;
			}

			if (signal_pending(current)) {
				copied = sock_intr_errno(timeo);
				break;
			}
		}

		pr_debug("block timeout %ld", timeo);
		sk_wait_data(sk, &timeo, NULL);
	}

out_err:
	if (cmsg_flags && copied >= 0) {
		if (cmsg_flags & MPTCP_CMSG_TS)
			tcp_recv_timestamp(msg, sk, &tss);

		if (cmsg_flags & MPTCP_CMSG_INQ) {
			unsigned int inq = mptcp_inq_hint(sk);

			put_cmsg(msg, SOL_TCP, TCP_CM_INQ, sizeof(inq), &inq);
		}
	}

	pr_debug("msk=%p rx queue empty=%d:%d copied=%d",
		 msk, skb_queue_empty_lockless(&sk->sk_receive_queue),
		 skb_queue_empty(&msk->receive_queue), copied);
	if (!(flags & MSG_PEEK))
		mptcp_rcv_space_adjust(msk, copied);

	release_sock(sk);
	return copied;
}

static void mptcp_retransmit_timer(struct timer_list *t)
{
	struct inet_connection_sock *icsk = from_timer(icsk, t,
						       icsk_retransmit_timer);
	struct sock *sk = &icsk->icsk_inet.sk;
	struct mptcp_sock *msk = mptcp_sk(sk);

	bh_lock_sock(sk);
	if (!sock_owned_by_user(sk)) {
		/* we need a process context to retransmit */
		if (!test_and_set_bit(MPTCP_WORK_RTX, &msk->flags))
			mptcp_schedule_work(sk);
	} else {
		/* delegate our work to tcp_release_cb() */
		__set_bit(MPTCP_RETRANSMIT, &msk->cb_flags);
	}
	bh_unlock_sock(sk);
	sock_put(sk);
}

static void mptcp_timeout_timer(struct timer_list *t)
{
	struct sock *sk = from_timer(sk, t, sk_timer);

	mptcp_schedule_work(sk);
	sock_put(sk);
}

/* Find an idle subflow.  Return NULL if there is unacked data at tcp
 * level.
 *
 * A backup subflow is returned only if that is the only kind available.
 */
static struct sock *mptcp_subflow_get_retrans(struct mptcp_sock *msk)
{
	struct sock *backup = NULL, *pick = NULL;
	struct mptcp_subflow_context *subflow;
	int min_stale_count = INT_MAX;

	msk_owned_by_me(msk);

	if (__mptcp_check_fallback(msk))
		return NULL;

	mptcp_for_each_subflow(msk, subflow) {
		struct sock *ssk = mptcp_subflow_tcp_sock(subflow);

		if (!__mptcp_subflow_active(subflow))
			continue;

		/* still data outstanding at TCP level? skip this */
		if (!tcp_rtx_and_write_queues_empty(ssk)) {
			mptcp_pm_subflow_chk_stale(msk, ssk);
			min_stale_count = min_t(int, min_stale_count, subflow->stale_count);
			continue;
		}

		if (subflow->backup) {
			if (!backup)
				backup = ssk;
			continue;
		}

		if (!pick)
			pick = ssk;
	}

	if (pick)
		return pick;

	/* use backup only if there are no progresses anywhere */
	return min_stale_count > 1 ? backup : NULL;
}

static void mptcp_dispose_initial_subflow(struct mptcp_sock *msk)
{
	if (msk->subflow) {
		iput(SOCK_INODE(msk->subflow));
		msk->subflow = NULL;
	}
}

bool __mptcp_retransmit_pending_data(struct sock *sk)
{
	struct mptcp_data_frag *cur, *rtx_head;
	struct mptcp_sock *msk = mptcp_sk(sk);

	if (__mptcp_check_fallback(msk))
		return false;

	if (tcp_rtx_and_write_queues_empty(sk))
		return false;

	/* the closing socket has some data untransmitted and/or unacked:
	 * some data in the mptcp rtx queue has not really xmitted yet.
	 * keep it simple and re-inject the whole mptcp level rtx queue
	 */
	mptcp_data_lock(sk);
	__mptcp_clean_una_wakeup(sk);
	rtx_head = mptcp_rtx_head(sk);
	if (!rtx_head) {
		mptcp_data_unlock(sk);
		return false;
	}

	msk->recovery_snd_nxt = msk->snd_nxt;
	msk->recovery = true;
	mptcp_data_unlock(sk);

	msk->first_pending = rtx_head;
	msk->snd_burst = 0;

	/* be sure to clear the "sent status" on all re-injected fragments */
	list_for_each_entry(cur, &msk->rtx_queue, list) {
		if (!cur->already_sent)
			break;
		cur->already_sent = 0;
	}

	return true;
}

/* flags for __mptcp_close_ssk() */
#define MPTCP_CF_PUSH		BIT(1)
#define MPTCP_CF_FASTCLOSE	BIT(2)

/* subflow sockets can be either outgoing (connect) or incoming
 * (accept).
 *
 * Outgoing subflows use in-kernel sockets.
 * Incoming subflows do not have their own 'struct socket' allocated,
 * so we need to use tcp_close() after detaching them from the mptcp
 * parent socket.
 */
static void __mptcp_close_ssk(struct sock *sk, struct sock *ssk,
			      struct mptcp_subflow_context *subflow,
			      unsigned int flags)
{
	struct mptcp_sock *msk = mptcp_sk(sk);
	bool need_push, dispose_it;

	dispose_it = !msk->subflow || ssk != msk->subflow->sk;
	if (dispose_it)
		list_del(&subflow->node);

	lock_sock_nested(ssk, SINGLE_DEPTH_NESTING);

	if (flags & MPTCP_CF_FASTCLOSE) {
		/* be sure to force the tcp_disconnect() path,
		 * to generate the egress reset
		 */
		ssk->sk_lingertime = 0;
		sock_set_flag(ssk, SOCK_LINGER);
		subflow->send_fastclose = 1;
	}

	need_push = (flags & MPTCP_CF_PUSH) && __mptcp_retransmit_pending_data(sk);
	if (!dispose_it) {
		tcp_disconnect(ssk, 0);
		msk->subflow->state = SS_UNCONNECTED;
		mptcp_subflow_ctx_reset(subflow);
		release_sock(ssk);

		goto out;
	}

	subflow->disposable = 1;

	/* if ssk hit tcp_done(), tcp_cleanup_ulp() cleared the related ops
	 * the ssk has been already destroyed, we just need to release the
	 * reference owned by msk;
	 */
	if (!inet_csk(ssk)->icsk_ulp_ops) {
		WARN_ON_ONCE(!sock_flag(ssk, SOCK_DEAD));
		kfree_rcu(subflow, rcu);
	} else if (msk->in_accept_queue && msk->first == ssk) {
		/* if the first subflow moved to a close state, e.g. due to
		 * incoming reset and we reach here before inet_child_forget()
		 * the TCP stack could later try to close it via
		 * inet_csk_listen_stop(), or deliver it to the user space via
		 * accept().
		 * We can't delete the subflow - or risk a double free - nor let
		 * the msk survive - or will be leaked in the non accept scenario:
		 * fallback and let TCP cope with the subflow cleanup.
		 */
		WARN_ON_ONCE(sock_flag(ssk, SOCK_DEAD));
		mptcp_subflow_drop_ctx(ssk);
	} else {
		/* otherwise tcp will dispose of the ssk and subflow ctx */
<<<<<<< HEAD
		if (ssk->sk_state == TCP_LISTEN) {
			tcp_set_state(ssk, TCP_CLOSE);
			mptcp_subflow_queue_clean(sk, ssk);
			inet_csk_listen_stop(ssk);
=======
		if (ssk->sk_state == TCP_LISTEN)
>>>>>>> 82bbec18
			mptcp_event_pm_listener(ssk, MPTCP_EVENT_LISTENER_CLOSED);

		__tcp_close(ssk, 0);

		/* close acquired an extra ref */
		__sock_put(ssk);
	}
	release_sock(ssk);

	sock_put(ssk);

	if (ssk == msk->first)
		msk->first = NULL;

out:
	if (ssk == msk->last_snd)
		msk->last_snd = NULL;

	if (need_push)
		__mptcp_push_pending(sk, 0);
}

void mptcp_close_ssk(struct sock *sk, struct sock *ssk,
		     struct mptcp_subflow_context *subflow)
{
	if (sk->sk_state == TCP_ESTABLISHED)
		mptcp_event(MPTCP_EVENT_SUB_CLOSED, mptcp_sk(sk), ssk, GFP_KERNEL);

	/* subflow aborted before reaching the fully_established status
	 * attempt the creation of the next subflow
	 */
	mptcp_pm_subflow_check_next(mptcp_sk(sk), ssk, subflow);

	__mptcp_close_ssk(sk, ssk, subflow, MPTCP_CF_PUSH);
}

static unsigned int mptcp_sync_mss(struct sock *sk, u32 pmtu)
{
	return 0;
}

static void __mptcp_close_subflow(struct sock *sk)
{
	struct mptcp_subflow_context *subflow, *tmp;
	struct mptcp_sock *msk = mptcp_sk(sk);

	might_sleep();

	mptcp_for_each_subflow_safe(msk, subflow, tmp) {
		struct sock *ssk = mptcp_subflow_tcp_sock(subflow);

		if (inet_sk_state_load(ssk) != TCP_CLOSE)
			continue;

		/* 'subflow_data_ready' will re-sched once rx queue is empty */
		if (!skb_queue_empty_lockless(&ssk->sk_receive_queue))
			continue;

		mptcp_close_ssk(sk, ssk, subflow);
	}

	/* if the MPC subflow has been closed before the msk is accepted,
	 * msk will never be accept-ed, close it now
	 */
	if (!msk->first && msk->in_accept_queue) {
		sock_set_flag(sk, SOCK_DEAD);
		inet_sk_state_store(sk, TCP_CLOSE);
	}
}

static bool mptcp_check_close_timeout(const struct sock *sk)
{
	s32 delta = tcp_jiffies32 - inet_csk(sk)->icsk_mtup.probe_timestamp;
	struct mptcp_subflow_context *subflow;

	if (delta >= TCP_TIMEWAIT_LEN)
		return true;

	/* if all subflows are in closed status don't bother with additional
	 * timeout
	 */
	mptcp_for_each_subflow(mptcp_sk(sk), subflow) {
		if (inet_sk_state_load(mptcp_subflow_tcp_sock(subflow)) !=
		    TCP_CLOSE)
			return false;
	}
	return true;
}

static void mptcp_check_fastclose(struct mptcp_sock *msk)
{
	struct mptcp_subflow_context *subflow, *tmp;
	struct sock *sk = (struct sock *)msk;

	if (likely(!READ_ONCE(msk->rcv_fastclose)))
		return;

	mptcp_token_destroy(msk);

	mptcp_for_each_subflow_safe(msk, subflow, tmp) {
		struct sock *tcp_sk = mptcp_subflow_tcp_sock(subflow);
		bool slow;

		slow = lock_sock_fast(tcp_sk);
		if (tcp_sk->sk_state != TCP_CLOSE) {
			tcp_send_active_reset(tcp_sk, GFP_ATOMIC);
			tcp_set_state(tcp_sk, TCP_CLOSE);
		}
		unlock_sock_fast(tcp_sk, slow);
	}

	/* Mirror the tcp_reset() error propagation */
	switch (sk->sk_state) {
	case TCP_SYN_SENT:
		sk->sk_err = ECONNREFUSED;
		break;
	case TCP_CLOSE_WAIT:
		sk->sk_err = EPIPE;
		break;
	case TCP_CLOSE:
		return;
	default:
		sk->sk_err = ECONNRESET;
	}

	inet_sk_state_store(sk, TCP_CLOSE);
	sk->sk_shutdown = SHUTDOWN_MASK;
	smp_mb__before_atomic(); /* SHUTDOWN must be visible first */
	set_bit(MPTCP_WORK_CLOSE_SUBFLOW, &msk->flags);

	/* the calling mptcp_worker will properly destroy the socket */
	if (sock_flag(sk, SOCK_DEAD))
		return;

	sk->sk_state_change(sk);
	sk_error_report(sk);
}

static void __mptcp_retrans(struct sock *sk)
{
	struct mptcp_sock *msk = mptcp_sk(sk);
	struct mptcp_sendmsg_info info = {};
	struct mptcp_data_frag *dfrag;
	size_t copied = 0;
	struct sock *ssk;
	int ret;

	mptcp_clean_una_wakeup(sk);

	/* first check ssk: need to kick "stale" logic */
	ssk = mptcp_subflow_get_retrans(msk);
	dfrag = mptcp_rtx_head(sk);
	if (!dfrag) {
		if (mptcp_data_fin_enabled(msk)) {
			struct inet_connection_sock *icsk = inet_csk(sk);

			icsk->icsk_retransmits++;
			mptcp_set_datafin_timeout(sk);
			mptcp_send_ack(msk);

			goto reset_timer;
		}

		if (!mptcp_send_head(sk))
			return;

		goto reset_timer;
	}

	if (!ssk)
		goto reset_timer;

	lock_sock(ssk);

	/* limit retransmission to the bytes already sent on some subflows */
	info.sent = 0;
	info.limit = READ_ONCE(msk->csum_enabled) ? dfrag->data_len : dfrag->already_sent;
	while (info.sent < info.limit) {
		ret = mptcp_sendmsg_frag(sk, ssk, dfrag, &info);
		if (ret <= 0)
			break;

		MPTCP_INC_STATS(sock_net(sk), MPTCP_MIB_RETRANSSEGS);
		copied += ret;
		info.sent += ret;
	}
	if (copied) {
		dfrag->already_sent = max(dfrag->already_sent, info.sent);
		tcp_push(ssk, 0, info.mss_now, tcp_sk(ssk)->nonagle,
			 info.size_goal);
		WRITE_ONCE(msk->allow_infinite_fallback, false);
	}

	release_sock(ssk);

reset_timer:
	mptcp_check_and_set_pending(sk);

	if (!mptcp_timer_pending(sk))
		mptcp_reset_timer(sk);
}

/* schedule the timeout timer for the relevant event: either close timeout
 * or mp_fail timeout. The close timeout takes precedence on the mp_fail one
 */
void mptcp_reset_timeout(struct mptcp_sock *msk, unsigned long fail_tout)
{
	struct sock *sk = (struct sock *)msk;
	unsigned long timeout, close_timeout;

	if (!fail_tout && !sock_flag(sk, SOCK_DEAD))
		return;

	close_timeout = inet_csk(sk)->icsk_mtup.probe_timestamp - tcp_jiffies32 + jiffies + TCP_TIMEWAIT_LEN;

	/* the close timeout takes precedence on the fail one, and here at least one of
	 * them is active
	 */
	timeout = sock_flag(sk, SOCK_DEAD) ? close_timeout : fail_tout;

	sk_reset_timer(sk, &sk->sk_timer, timeout);
}

static void mptcp_mp_fail_no_response(struct mptcp_sock *msk)
{
	struct sock *ssk = msk->first;
	bool slow;

	if (!ssk)
		return;

	pr_debug("MP_FAIL doesn't respond, reset the subflow");

	slow = lock_sock_fast(ssk);
	mptcp_subflow_reset(ssk);
	WRITE_ONCE(mptcp_subflow_ctx(ssk)->fail_tout, 0);
	unlock_sock_fast(ssk, slow);

	mptcp_reset_timeout(msk, 0);
}

static void mptcp_do_fastclose(struct sock *sk)
{
	struct mptcp_subflow_context *subflow, *tmp;
	struct mptcp_sock *msk = mptcp_sk(sk);

	mptcp_for_each_subflow_safe(msk, subflow, tmp)
		__mptcp_close_ssk(sk, mptcp_subflow_tcp_sock(subflow),
				  subflow, MPTCP_CF_FASTCLOSE);
}

static void mptcp_worker(struct work_struct *work)
{
	struct mptcp_sock *msk = container_of(work, struct mptcp_sock, work);
	struct sock *sk = (struct sock *)msk;
	unsigned long fail_tout;
	int state;

	lock_sock(sk);
	state = sk->sk_state;
	if (unlikely(state == TCP_CLOSE))
		goto unlock;

	mptcp_check_data_fin_ack(sk);

	mptcp_check_fastclose(msk);

	mptcp_pm_nl_work(msk);

	if (test_and_clear_bit(MPTCP_WORK_EOF, &msk->flags))
		mptcp_check_for_eof(msk);

	__mptcp_check_send_data_fin(sk);
	mptcp_check_data_fin(sk);

	if (test_and_clear_bit(MPTCP_WORK_CLOSE_SUBFLOW, &msk->flags))
		__mptcp_close_subflow(sk);

	/* There is no point in keeping around an orphaned sk timedout or
	 * closed, but we need the msk around to reply to incoming DATA_FIN,
	 * even if it is orphaned and in FIN_WAIT2 state
	 */
	if (sock_flag(sk, SOCK_DEAD)) {
		if (mptcp_check_close_timeout(sk)) {
			inet_sk_state_store(sk, TCP_CLOSE);
			mptcp_do_fastclose(sk);
		}
		if (sk->sk_state == TCP_CLOSE) {
			__mptcp_destroy_sock(sk);
			goto unlock;
		}
	}

	if (test_and_clear_bit(MPTCP_WORK_RTX, &msk->flags))
		__mptcp_retrans(sk);

	fail_tout = msk->first ? READ_ONCE(mptcp_subflow_ctx(msk->first)->fail_tout) : 0;
	if (fail_tout && time_after(jiffies, fail_tout))
		mptcp_mp_fail_no_response(msk);

unlock:
	release_sock(sk);
	sock_put(sk);
}

static int __mptcp_init_sock(struct sock *sk)
{
	struct mptcp_sock *msk = mptcp_sk(sk);

	INIT_LIST_HEAD(&msk->conn_list);
	INIT_LIST_HEAD(&msk->join_list);
	INIT_LIST_HEAD(&msk->rtx_queue);
	INIT_WORK(&msk->work, mptcp_worker);
	__skb_queue_head_init(&msk->receive_queue);
	msk->out_of_order_queue = RB_ROOT;
	msk->first_pending = NULL;
	msk->rmem_fwd_alloc = 0;
	WRITE_ONCE(msk->rmem_released, 0);
	msk->timer_ival = TCP_RTO_MIN;

	msk->first = NULL;
	inet_csk(sk)->icsk_sync_mss = mptcp_sync_mss;
	WRITE_ONCE(msk->csum_enabled, mptcp_is_checksum_enabled(sock_net(sk)));
	WRITE_ONCE(msk->allow_infinite_fallback, true);
	msk->recovery = false;

	mptcp_pm_data_init(msk);

	/* re-use the csk retrans timer for MPTCP-level retrans */
	timer_setup(&msk->sk.icsk_retransmit_timer, mptcp_retransmit_timer, 0);
	timer_setup(&sk->sk_timer, mptcp_timeout_timer, 0);

	return 0;
}

static void mptcp_ca_reset(struct sock *sk)
{
	struct inet_connection_sock *icsk = inet_csk(sk);

	tcp_assign_congestion_control(sk);
	strcpy(mptcp_sk(sk)->ca_name, icsk->icsk_ca_ops->name);

	/* no need to keep a reference to the ops, the name will suffice */
	tcp_cleanup_congestion_control(sk);
	icsk->icsk_ca_ops = NULL;
}

static int mptcp_init_sock(struct sock *sk)
{
	struct net *net = sock_net(sk);
	int ret;

	ret = __mptcp_init_sock(sk);
	if (ret)
		return ret;

	if (!mptcp_is_enabled(net))
		return -ENOPROTOOPT;

	if (unlikely(!net->mib.mptcp_statistics) && !mptcp_mib_alloc(net))
		return -ENOMEM;

	ret = __mptcp_socket_create(mptcp_sk(sk));
	if (ret)
		return ret;

	set_bit(SOCK_CUSTOM_SOCKOPT, &sk->sk_socket->flags);

	/* fetch the ca name; do it outside __mptcp_init_sock(), so that clone will
	 * propagate the correct value
	 */
	mptcp_ca_reset(sk);

	sk_sockets_allocated_inc(sk);
	sk->sk_rcvbuf = READ_ONCE(net->ipv4.sysctl_tcp_rmem[1]);
	sk->sk_sndbuf = READ_ONCE(net->ipv4.sysctl_tcp_wmem[1]);

	return 0;
}

static void __mptcp_clear_xmit(struct sock *sk)
{
	struct mptcp_sock *msk = mptcp_sk(sk);
	struct mptcp_data_frag *dtmp, *dfrag;

	WRITE_ONCE(msk->first_pending, NULL);
	list_for_each_entry_safe(dfrag, dtmp, &msk->rtx_queue, list)
		dfrag_clear(sk, dfrag);
}

void mptcp_cancel_work(struct sock *sk)
{
	struct mptcp_sock *msk = mptcp_sk(sk);

	if (cancel_work_sync(&msk->work))
		__sock_put(sk);
}

void mptcp_subflow_shutdown(struct sock *sk, struct sock *ssk, int how)
{
	lock_sock(ssk);

	switch (ssk->sk_state) {
	case TCP_LISTEN:
		if (!(how & RCV_SHUTDOWN))
			break;
		fallthrough;
	case TCP_SYN_SENT:
		tcp_disconnect(ssk, O_NONBLOCK);
		break;
	default:
		if (__mptcp_check_fallback(mptcp_sk(sk))) {
			pr_debug("Fallback");
			ssk->sk_shutdown |= how;
			tcp_shutdown(ssk, how);
		} else {
			pr_debug("Sending DATA_FIN on subflow %p", ssk);
			tcp_send_ack(ssk);
			if (!mptcp_timer_pending(sk))
				mptcp_reset_timer(sk);
		}
		break;
	}

	release_sock(ssk);
}

static const unsigned char new_state[16] = {
	/* current state:     new state:      action:	*/
	[0 /* (Invalid) */] = TCP_CLOSE,
	[TCP_ESTABLISHED]   = TCP_FIN_WAIT1 | TCP_ACTION_FIN,
	[TCP_SYN_SENT]      = TCP_CLOSE,
	[TCP_SYN_RECV]      = TCP_FIN_WAIT1 | TCP_ACTION_FIN,
	[TCP_FIN_WAIT1]     = TCP_FIN_WAIT1,
	[TCP_FIN_WAIT2]     = TCP_FIN_WAIT2,
	[TCP_TIME_WAIT]     = TCP_CLOSE,	/* should not happen ! */
	[TCP_CLOSE]         = TCP_CLOSE,
	[TCP_CLOSE_WAIT]    = TCP_LAST_ACK  | TCP_ACTION_FIN,
	[TCP_LAST_ACK]      = TCP_LAST_ACK,
	[TCP_LISTEN]        = TCP_CLOSE,
	[TCP_CLOSING]       = TCP_CLOSING,
	[TCP_NEW_SYN_RECV]  = TCP_CLOSE,	/* should not happen ! */
};

static int mptcp_close_state(struct sock *sk)
{
	int next = (int)new_state[sk->sk_state];
	int ns = next & TCP_STATE_MASK;

	inet_sk_state_store(sk, ns);

	return next & TCP_ACTION_FIN;
}

static void __mptcp_check_send_data_fin(struct sock *sk)
{
	struct mptcp_subflow_context *subflow;
	struct mptcp_sock *msk = mptcp_sk(sk);

	pr_debug("msk=%p snd_data_fin_enable=%d pending=%d snd_nxt=%llu write_seq=%llu",
		 msk, msk->snd_data_fin_enable, !!mptcp_send_head(sk),
		 msk->snd_nxt, msk->write_seq);

	/* we still need to enqueue subflows or not really shutting down,
	 * skip this
	 */
	if (!msk->snd_data_fin_enable || msk->snd_nxt + 1 != msk->write_seq ||
	    mptcp_send_head(sk))
		return;

	WRITE_ONCE(msk->snd_nxt, msk->write_seq);

	/* fallback socket will not get data_fin/ack, can move to the next
	 * state now
	 */
	if (__mptcp_check_fallback(msk)) {
		WRITE_ONCE(msk->snd_una, msk->write_seq);
		if ((1 << sk->sk_state) & (TCPF_CLOSING | TCPF_LAST_ACK)) {
			inet_sk_state_store(sk, TCP_CLOSE);
			mptcp_close_wake_up(sk);
		} else if (sk->sk_state == TCP_FIN_WAIT1) {
			inet_sk_state_store(sk, TCP_FIN_WAIT2);
		}
	}

	mptcp_for_each_subflow(msk, subflow) {
		struct sock *tcp_sk = mptcp_subflow_tcp_sock(subflow);

		mptcp_subflow_shutdown(sk, tcp_sk, SEND_SHUTDOWN);
	}
}

static void __mptcp_wr_shutdown(struct sock *sk)
{
	struct mptcp_sock *msk = mptcp_sk(sk);

	pr_debug("msk=%p snd_data_fin_enable=%d shutdown=%x state=%d pending=%d",
		 msk, msk->snd_data_fin_enable, sk->sk_shutdown, sk->sk_state,
		 !!mptcp_send_head(sk));

	/* will be ignored by fallback sockets */
	WRITE_ONCE(msk->write_seq, msk->write_seq + 1);
	WRITE_ONCE(msk->snd_data_fin_enable, 1);

	__mptcp_check_send_data_fin(sk);
}

static void __mptcp_destroy_sock(struct sock *sk)
{
	struct mptcp_sock *msk = mptcp_sk(sk);

	pr_debug("msk=%p", msk);

	might_sleep();

	mptcp_stop_timer(sk);
	sk_stop_timer(sk, &sk->sk_timer);
	msk->pm.status = 0;

	sk->sk_prot->destroy(sk);

	WARN_ON_ONCE(msk->rmem_fwd_alloc);
	WARN_ON_ONCE(msk->rmem_released);
	sk_stream_kill_queues(sk);
	xfrm_sk_free_policy(sk);

	sock_put(sk);
}

static __poll_t mptcp_check_readable(struct mptcp_sock *msk)
{
	/* Concurrent splices from sk_receive_queue into receive_queue will
	 * always show at least one non-empty queue when checked in this order.
	 */
	if (skb_queue_empty_lockless(&((struct sock *)msk)->sk_receive_queue) &&
	    skb_queue_empty_lockless(&msk->receive_queue))
		return 0;

	return EPOLLIN | EPOLLRDNORM;
}

static void mptcp_listen_inuse_dec(struct sock *sk)
{
	if (inet_sk_state_load(sk) == TCP_LISTEN)
		sock_prot_inuse_add(sock_net(sk), sk->sk_prot, -1);
}

bool __mptcp_close(struct sock *sk, long timeout)
{
	struct mptcp_subflow_context *subflow;
	struct mptcp_sock *msk = mptcp_sk(sk);
	bool do_cancel_work = false;
	int subflows_alive = 0;

	sk->sk_shutdown = SHUTDOWN_MASK;

	if ((1 << sk->sk_state) & (TCPF_LISTEN | TCPF_CLOSE)) {
		mptcp_listen_inuse_dec(sk);
		inet_sk_state_store(sk, TCP_CLOSE);
		goto cleanup;
	}

	if (mptcp_check_readable(msk)) {
		/* the msk has read data, do the MPTCP equivalent of TCP reset */
		inet_sk_state_store(sk, TCP_CLOSE);
		mptcp_do_fastclose(sk);
	} else if (mptcp_close_state(sk)) {
		__mptcp_wr_shutdown(sk);
	}

	sk_stream_wait_close(sk, timeout);

cleanup:
	/* orphan all the subflows */
	inet_csk(sk)->icsk_mtup.probe_timestamp = tcp_jiffies32;
	mptcp_for_each_subflow(msk, subflow) {
		struct sock *ssk = mptcp_subflow_tcp_sock(subflow);
		bool slow = lock_sock_fast_nested(ssk);

		subflows_alive += ssk->sk_state != TCP_CLOSE;

		/* since the close timeout takes precedence on the fail one,
		 * cancel the latter
		 */
		if (ssk == msk->first)
			subflow->fail_tout = 0;

		/* detach from the parent socket, but allow data_ready to
		 * push incoming data into the mptcp stack, to properly ack it
		 */
		ssk->sk_socket = NULL;
		ssk->sk_wq = NULL;
		unlock_sock_fast(ssk, slow);
	}
	sock_orphan(sk);

	/* all the subflows are closed, only timeout can change the msk
	 * state, let's not keep resources busy for no reasons
	 */
	if (subflows_alive == 0)
		inet_sk_state_store(sk, TCP_CLOSE);

	sock_hold(sk);
	pr_debug("msk=%p state=%d", sk, sk->sk_state);
	if (msk->token)
		mptcp_event(MPTCP_EVENT_CLOSED, msk, NULL, GFP_KERNEL);

	if (sk->sk_state == TCP_CLOSE) {
		__mptcp_destroy_sock(sk);
		do_cancel_work = true;
	} else {
		mptcp_reset_timeout(msk, 0);
	}

	return do_cancel_work;
}

static void mptcp_close(struct sock *sk, long timeout)
{
	bool do_cancel_work;

	lock_sock(sk);

	do_cancel_work = __mptcp_close(sk, timeout);
	release_sock(sk);
	if (do_cancel_work)
		mptcp_cancel_work(sk);

	sock_put(sk);
}

void mptcp_copy_inaddrs(struct sock *msk, const struct sock *ssk)
{
#if IS_ENABLED(CONFIG_MPTCP_IPV6)
	const struct ipv6_pinfo *ssk6 = inet6_sk(ssk);
	struct ipv6_pinfo *msk6 = inet6_sk(msk);

	msk->sk_v6_daddr = ssk->sk_v6_daddr;
	msk->sk_v6_rcv_saddr = ssk->sk_v6_rcv_saddr;

	if (msk6 && ssk6) {
		msk6->saddr = ssk6->saddr;
		msk6->flow_label = ssk6->flow_label;
	}
#endif

	inet_sk(msk)->inet_num = inet_sk(ssk)->inet_num;
	inet_sk(msk)->inet_dport = inet_sk(ssk)->inet_dport;
	inet_sk(msk)->inet_sport = inet_sk(ssk)->inet_sport;
	inet_sk(msk)->inet_daddr = inet_sk(ssk)->inet_daddr;
	inet_sk(msk)->inet_saddr = inet_sk(ssk)->inet_saddr;
	inet_sk(msk)->inet_rcv_saddr = inet_sk(ssk)->inet_rcv_saddr;
}

static int mptcp_disconnect(struct sock *sk, int flags)
{
	struct mptcp_sock *msk = mptcp_sk(sk);

	/* We are on the fastopen error path. We can't call straight into the
	 * subflows cleanup code due to lock nesting (we are already under
	 * msk->firstsocket lock). Do nothing and leave the cleanup to the
	 * caller.
	 */
	if (msk->fastopening)
		return 0;

<<<<<<< HEAD
=======
	mptcp_listen_inuse_dec(sk);
>>>>>>> 82bbec18
	inet_sk_state_store(sk, TCP_CLOSE);

	mptcp_stop_timer(sk);
	sk_stop_timer(sk, &sk->sk_timer);

	if (msk->token)
		mptcp_event(MPTCP_EVENT_CLOSED, msk, NULL, GFP_KERNEL);

	/* msk->subflow is still intact, the following will not free the first
	 * subflow
	 */
	mptcp_destroy_common(msk, MPTCP_CF_FASTCLOSE);
	msk->last_snd = NULL;
	WRITE_ONCE(msk->flags, 0);
	msk->cb_flags = 0;
	msk->push_pending = 0;
	msk->recovery = false;
	msk->can_ack = false;
	msk->fully_established = false;
	msk->rcv_data_fin = false;
	msk->snd_data_fin_enable = false;
	msk->rcv_fastclose = false;
	msk->use_64bit_ack = false;
	WRITE_ONCE(msk->csum_enabled, mptcp_is_checksum_enabled(sock_net(sk)));
	mptcp_pm_data_reset(msk);
	mptcp_ca_reset(sk);

	sk->sk_shutdown = 0;
	sk_error_report(sk);
	return 0;
}

#if IS_ENABLED(CONFIG_MPTCP_IPV6)
static struct ipv6_pinfo *mptcp_inet6_sk(const struct sock *sk)
{
	unsigned int offset = sizeof(struct mptcp6_sock) - sizeof(struct ipv6_pinfo);

	return (struct ipv6_pinfo *)(((u8 *)sk) + offset);
}
#endif

struct sock *mptcp_sk_clone(const struct sock *sk,
			    const struct mptcp_options_received *mp_opt,
			    struct request_sock *req)
{
	struct mptcp_subflow_request_sock *subflow_req = mptcp_subflow_rsk(req);
	struct sock *nsk = sk_clone_lock(sk, GFP_ATOMIC);
	struct mptcp_sock *msk;

	if (!nsk)
		return NULL;

#if IS_ENABLED(CONFIG_MPTCP_IPV6)
	if (nsk->sk_family == AF_INET6)
		inet_sk(nsk)->pinet6 = mptcp_inet6_sk(nsk);
#endif

	__mptcp_init_sock(nsk);

	msk = mptcp_sk(nsk);
	msk->local_key = subflow_req->local_key;
	msk->token = subflow_req->token;
	msk->subflow = NULL;
	msk->in_accept_queue = 1;
	WRITE_ONCE(msk->fully_established, false);
	if (mp_opt->suboptions & OPTION_MPTCP_CSUMREQD)
		WRITE_ONCE(msk->csum_enabled, true);

	msk->write_seq = subflow_req->idsn + 1;
	msk->snd_nxt = msk->write_seq;
	msk->snd_una = msk->write_seq;
	msk->wnd_end = msk->snd_nxt + req->rsk_rcv_wnd;
	msk->setsockopt_seq = mptcp_sk(sk)->setsockopt_seq;

	sock_reset_flag(nsk, SOCK_RCU_FREE);
	/* will be fully established after successful MPC subflow creation */
	inet_sk_state_store(nsk, TCP_SYN_RECV);

	security_inet_csk_clone(nsk, req);
	bh_unlock_sock(nsk);

	/* note: the newly allocated socket refcount is 2 now */
	return nsk;
}

void mptcp_rcv_space_init(struct mptcp_sock *msk, const struct sock *ssk)
{
	const struct tcp_sock *tp = tcp_sk(ssk);

	msk->rcvq_space.copied = 0;
	msk->rcvq_space.rtt_us = 0;

	msk->rcvq_space.time = tp->tcp_mstamp;

	/* initial rcv_space offering made to peer */
	msk->rcvq_space.space = min_t(u32, tp->rcv_wnd,
				      TCP_INIT_CWND * tp->advmss);
	if (msk->rcvq_space.space == 0)
		msk->rcvq_space.space = TCP_INIT_CWND * TCP_MSS_DEFAULT;

	WRITE_ONCE(msk->wnd_end, msk->snd_nxt + tcp_sk(ssk)->snd_wnd);
}

static struct sock *mptcp_accept(struct sock *sk, int flags, int *err,
				 bool kern)
{
	struct mptcp_sock *msk = mptcp_sk(sk);
	struct socket *listener;
	struct sock *newsk;

	listener = __mptcp_nmpc_socket(msk);
	if (WARN_ON_ONCE(!listener)) {
		*err = -EINVAL;
		return NULL;
	}

	pr_debug("msk=%p, listener=%p", msk, mptcp_subflow_ctx(listener->sk));
	newsk = inet_csk_accept(listener->sk, flags, err, kern);
	if (!newsk)
		return NULL;

	pr_debug("msk=%p, subflow is mptcp=%d", msk, sk_is_mptcp(newsk));
	if (sk_is_mptcp(newsk)) {
		struct mptcp_subflow_context *subflow;
		struct sock *new_mptcp_sock;

		subflow = mptcp_subflow_ctx(newsk);
		new_mptcp_sock = subflow->conn;

		/* is_mptcp should be false if subflow->conn is missing, see
		 * subflow_syn_recv_sock()
		 */
		if (WARN_ON_ONCE(!new_mptcp_sock)) {
			tcp_sk(newsk)->is_mptcp = 0;
			goto out;
		}

		newsk = new_mptcp_sock;
		MPTCP_INC_STATS(sock_net(sk), MPTCP_MIB_MPCAPABLEPASSIVEACK);
	} else {
		MPTCP_INC_STATS(sock_net(sk),
				MPTCP_MIB_MPCAPABLEPASSIVEFALLBACK);
	}

out:
	newsk->sk_kern_sock = kern;
	return newsk;
}

void mptcp_destroy_common(struct mptcp_sock *msk, unsigned int flags)
{
	struct mptcp_subflow_context *subflow, *tmp;
	struct sock *sk = (struct sock *)msk;

	__mptcp_clear_xmit(sk);

	/* join list will be eventually flushed (with rst) at sock lock release time */
	mptcp_for_each_subflow_safe(msk, subflow, tmp)
		__mptcp_close_ssk(sk, mptcp_subflow_tcp_sock(subflow), subflow, flags);

	/* move to sk_receive_queue, sk_stream_kill_queues will purge it */
	mptcp_data_lock(sk);
	skb_queue_splice_tail_init(&msk->receive_queue, &sk->sk_receive_queue);
	__skb_queue_purge(&sk->sk_receive_queue);
	skb_rbtree_purge(&msk->out_of_order_queue);
	mptcp_data_unlock(sk);

	/* move all the rx fwd alloc into the sk_mem_reclaim_final in
	 * inet_sock_destruct() will dispose it
	 */
	sk->sk_forward_alloc += msk->rmem_fwd_alloc;
	msk->rmem_fwd_alloc = 0;
	mptcp_token_destroy(msk);
	mptcp_pm_free_anno_list(msk);
	mptcp_free_local_addr_list(msk);
}

static void mptcp_destroy(struct sock *sk)
{
	struct mptcp_sock *msk = mptcp_sk(sk);

	/* clears msk->subflow, allowing the following to close
	 * even the initial subflow
	 */
	mptcp_dispose_initial_subflow(msk);
	mptcp_destroy_common(msk, 0);
	sk_sockets_allocated_dec(sk);
}

void __mptcp_data_acked(struct sock *sk)
{
	if (!sock_owned_by_user(sk))
		__mptcp_clean_una(sk);
	else
		__set_bit(MPTCP_CLEAN_UNA, &mptcp_sk(sk)->cb_flags);

	if (mptcp_pending_data_fin_ack(sk))
		mptcp_schedule_work(sk);
}

void __mptcp_check_push(struct sock *sk, struct sock *ssk)
{
	if (!mptcp_send_head(sk))
		return;

	if (!sock_owned_by_user(sk))
		__mptcp_subflow_push_pending(sk, ssk, false);
	else
		__set_bit(MPTCP_PUSH_PENDING, &mptcp_sk(sk)->cb_flags);
}

#define MPTCP_FLAGS_PROCESS_CTX_NEED (BIT(MPTCP_PUSH_PENDING) | \
				      BIT(MPTCP_RETRANSMIT) | \
				      BIT(MPTCP_FLUSH_JOIN_LIST))

/* processes deferred events and flush wmem */
static void mptcp_release_cb(struct sock *sk)
	__must_hold(&sk->sk_lock.slock)
{
	struct mptcp_sock *msk = mptcp_sk(sk);

	for (;;) {
		unsigned long flags = (msk->cb_flags & MPTCP_FLAGS_PROCESS_CTX_NEED) |
				      msk->push_pending;
		if (!flags)
			break;

		/* the following actions acquire the subflow socket lock
		 *
		 * 1) can't be invoked in atomic scope
		 * 2) must avoid ABBA deadlock with msk socket spinlock: the RX
		 *    datapath acquires the msk socket spinlock while helding
		 *    the subflow socket lock
		 */
		msk->push_pending = 0;
		msk->cb_flags &= ~flags;
		spin_unlock_bh(&sk->sk_lock.slock);
		if (flags & BIT(MPTCP_FLUSH_JOIN_LIST))
			__mptcp_flush_join_list(sk);
		if (flags & BIT(MPTCP_PUSH_PENDING))
			__mptcp_push_pending(sk, 0);
		if (flags & BIT(MPTCP_RETRANSMIT))
			__mptcp_retrans(sk);

		cond_resched();
		spin_lock_bh(&sk->sk_lock.slock);
	}

	if (__test_and_clear_bit(MPTCP_CLEAN_UNA, &msk->cb_flags))
		__mptcp_clean_una_wakeup(sk);
	if (unlikely(&msk->cb_flags)) {
		/* be sure to set the current sk state before tacking actions
		 * depending on sk_state, that is processing MPTCP_ERROR_REPORT
		 */
		if (__test_and_clear_bit(MPTCP_CONNECTED, &msk->cb_flags))
			__mptcp_set_connected(sk);
		if (__test_and_clear_bit(MPTCP_ERROR_REPORT, &msk->cb_flags))
			__mptcp_error_report(sk);
		if (__test_and_clear_bit(MPTCP_RESET_SCHEDULER, &msk->cb_flags))
			msk->last_snd = NULL;
	}

	__mptcp_update_rmem(sk);
}

/* MP_JOIN client subflow must wait for 4th ack before sending any data:
 * TCP can't schedule delack timer before the subflow is fully established.
 * MPTCP uses the delack timer to do 3rd ack retransmissions
 */
static void schedule_3rdack_retransmission(struct sock *ssk)
{
	struct inet_connection_sock *icsk = inet_csk(ssk);
	struct tcp_sock *tp = tcp_sk(ssk);
	unsigned long timeout;

	if (mptcp_subflow_ctx(ssk)->fully_established)
		return;

	/* reschedule with a timeout above RTT, as we must look only for drop */
	if (tp->srtt_us)
		timeout = usecs_to_jiffies(tp->srtt_us >> (3 - 1));
	else
		timeout = TCP_TIMEOUT_INIT;
	timeout += jiffies;

	WARN_ON_ONCE(icsk->icsk_ack.pending & ICSK_ACK_TIMER);
	icsk->icsk_ack.pending |= ICSK_ACK_SCHED | ICSK_ACK_TIMER;
	icsk->icsk_ack.timeout = timeout;
	sk_reset_timer(ssk, &icsk->icsk_delack_timer, timeout);
}

void mptcp_subflow_process_delegated(struct sock *ssk)
{
	struct mptcp_subflow_context *subflow = mptcp_subflow_ctx(ssk);
	struct sock *sk = subflow->conn;

	if (test_bit(MPTCP_DELEGATE_SEND, &subflow->delegated_status)) {
		mptcp_data_lock(sk);
		if (!sock_owned_by_user(sk))
			__mptcp_subflow_push_pending(sk, ssk, true);
		else
			__set_bit(MPTCP_PUSH_PENDING, &mptcp_sk(sk)->cb_flags);
		mptcp_data_unlock(sk);
		mptcp_subflow_delegated_done(subflow, MPTCP_DELEGATE_SEND);
	}
	if (test_bit(MPTCP_DELEGATE_ACK, &subflow->delegated_status)) {
		schedule_3rdack_retransmission(ssk);
		mptcp_subflow_delegated_done(subflow, MPTCP_DELEGATE_ACK);
	}
}

static int mptcp_hash(struct sock *sk)
{
	/* should never be called,
	 * we hash the TCP subflows not the master socket
	 */
	WARN_ON_ONCE(1);
	return 0;
}

static void mptcp_unhash(struct sock *sk)
{
	/* called from sk_common_release(), but nothing to do here */
}

static int mptcp_get_port(struct sock *sk, unsigned short snum)
{
	struct mptcp_sock *msk = mptcp_sk(sk);
	struct socket *ssock;

	ssock = __mptcp_nmpc_socket(msk);
	pr_debug("msk=%p, subflow=%p", msk, ssock);
	if (WARN_ON_ONCE(!ssock))
		return -EINVAL;

	return inet_csk_get_port(ssock->sk, snum);
}

void mptcp_finish_connect(struct sock *ssk)
{
	struct mptcp_subflow_context *subflow;
	struct mptcp_sock *msk;
	struct sock *sk;

	subflow = mptcp_subflow_ctx(ssk);
	sk = subflow->conn;
	msk = mptcp_sk(sk);

	pr_debug("msk=%p, token=%u", sk, subflow->token);

	subflow->map_seq = subflow->iasn;
	subflow->map_subflow_seq = 1;

	/* the socket is not connected yet, no msk/subflow ops can access/race
	 * accessing the field below
	 */
	WRITE_ONCE(msk->local_key, subflow->local_key);
	WRITE_ONCE(msk->write_seq, subflow->idsn + 1);
	WRITE_ONCE(msk->snd_nxt, msk->write_seq);
	WRITE_ONCE(msk->snd_una, msk->write_seq);

	mptcp_pm_new_connection(msk, ssk, 0);

	mptcp_rcv_space_init(msk, ssk);
}

void mptcp_sock_graft(struct sock *sk, struct socket *parent)
{
	write_lock_bh(&sk->sk_callback_lock);
	rcu_assign_pointer(sk->sk_wq, &parent->wq);
	sk_set_socket(sk, parent);
	sk->sk_uid = SOCK_INODE(parent)->i_uid;
	write_unlock_bh(&sk->sk_callback_lock);
}

bool mptcp_finish_join(struct sock *ssk)
{
	struct mptcp_subflow_context *subflow = mptcp_subflow_ctx(ssk);
	struct mptcp_sock *msk = mptcp_sk(subflow->conn);
	struct sock *parent = (void *)msk;
	bool ret = true;

	pr_debug("msk=%p, subflow=%p", msk, subflow);

	/* mptcp socket already closing? */
	if (!mptcp_is_fully_established(parent)) {
		subflow->reset_reason = MPTCP_RST_EMPTCP;
		return false;
	}

	if (!list_empty(&subflow->node))
		goto out;

	if (!mptcp_pm_allow_new_subflow(msk))
		goto err_prohibited;

	/* active connections are already on conn_list.
	 * If we can't acquire msk socket lock here, let the release callback
	 * handle it
	 */
	mptcp_data_lock(parent);
	if (!sock_owned_by_user(parent)) {
		ret = __mptcp_finish_join(msk, ssk);
		if (ret) {
			sock_hold(ssk);
			list_add_tail(&subflow->node, &msk->conn_list);
		}
	} else {
		sock_hold(ssk);
		list_add_tail(&subflow->node, &msk->join_list);
		__set_bit(MPTCP_FLUSH_JOIN_LIST, &msk->cb_flags);
	}
	mptcp_data_unlock(parent);

	if (!ret) {
err_prohibited:
		subflow->reset_reason = MPTCP_RST_EPROHIBIT;
		return false;
	}

	subflow->map_seq = READ_ONCE(msk->ack_seq);
	WRITE_ONCE(msk->allow_infinite_fallback, false);

out:
	mptcp_event(MPTCP_EVENT_SUB_ESTABLISHED, msk, ssk, GFP_ATOMIC);
	return true;
}

static void mptcp_shutdown(struct sock *sk, int how)
{
	pr_debug("sk=%p, how=%d", sk, how);

	if ((how & SEND_SHUTDOWN) && mptcp_close_state(sk))
		__mptcp_wr_shutdown(sk);
}

static int mptcp_forward_alloc_get(const struct sock *sk)
{
	return sk->sk_forward_alloc + mptcp_sk(sk)->rmem_fwd_alloc;
}

static int mptcp_ioctl_outq(const struct mptcp_sock *msk, u64 v)
{
	const struct sock *sk = (void *)msk;
	u64 delta;

	if (sk->sk_state == TCP_LISTEN)
		return -EINVAL;

	if ((1 << sk->sk_state) & (TCPF_SYN_SENT | TCPF_SYN_RECV))
		return 0;

	delta = msk->write_seq - v;
	if (__mptcp_check_fallback(msk) && msk->first) {
		struct tcp_sock *tp = tcp_sk(msk->first);

		/* the first subflow is disconnected after close - see
		 * __mptcp_close_ssk(). tcp_disconnect() moves the write_seq
		 * so ignore that status, too.
		 */
		if (!((1 << msk->first->sk_state) &
		      (TCPF_SYN_SENT | TCPF_SYN_RECV | TCPF_CLOSE)))
			delta += READ_ONCE(tp->write_seq) - tp->snd_una;
	}
	if (delta > INT_MAX)
		delta = INT_MAX;

	return (int)delta;
}

static int mptcp_ioctl(struct sock *sk, int cmd, unsigned long arg)
{
	struct mptcp_sock *msk = mptcp_sk(sk);
	bool slow;
	int answ;

	switch (cmd) {
	case SIOCINQ:
		if (sk->sk_state == TCP_LISTEN)
			return -EINVAL;

		lock_sock(sk);
		__mptcp_move_skbs(msk);
		answ = mptcp_inq_hint(sk);
		release_sock(sk);
		break;
	case SIOCOUTQ:
		slow = lock_sock_fast(sk);
		answ = mptcp_ioctl_outq(msk, READ_ONCE(msk->snd_una));
		unlock_sock_fast(sk, slow);
		break;
	case SIOCOUTQNSD:
		slow = lock_sock_fast(sk);
		answ = mptcp_ioctl_outq(msk, msk->snd_nxt);
		unlock_sock_fast(sk, slow);
		break;
	default:
		return -ENOIOCTLCMD;
	}

	return put_user(answ, (int __user *)arg);
}

static void mptcp_subflow_early_fallback(struct mptcp_sock *msk,
					 struct mptcp_subflow_context *subflow)
{
	subflow->request_mptcp = 0;
	__mptcp_do_fallback(msk);
}

static int mptcp_connect(struct sock *sk, struct sockaddr *uaddr, int addr_len)
{
	struct mptcp_subflow_context *subflow;
	struct mptcp_sock *msk = mptcp_sk(sk);
	struct socket *ssock;
	int err = -EINVAL;

	ssock = __mptcp_nmpc_socket(msk);
	if (!ssock)
		return -EINVAL;

	mptcp_token_destroy(msk);
	inet_sk_state_store(sk, TCP_SYN_SENT);
	subflow = mptcp_subflow_ctx(ssock->sk);
#ifdef CONFIG_TCP_MD5SIG
	/* no MPTCP if MD5SIG is enabled on this socket or we may run out of
	 * TCP option space.
	 */
	if (rcu_access_pointer(tcp_sk(ssock->sk)->md5sig_info))
		mptcp_subflow_early_fallback(msk, subflow);
#endif
	if (subflow->request_mptcp && mptcp_token_new_connect(ssock->sk)) {
		MPTCP_INC_STATS(sock_net(ssock->sk), MPTCP_MIB_TOKENFALLBACKINIT);
		mptcp_subflow_early_fallback(msk, subflow);
	}
	if (likely(!__mptcp_check_fallback(msk)))
		MPTCP_INC_STATS(sock_net(sk), MPTCP_MIB_MPCAPABLEACTIVE);

	/* if reaching here via the fastopen/sendmsg path, the caller already
	 * acquired the subflow socket lock, too.
	 */
	if (msk->fastopening)
		err = __inet_stream_connect(ssock, uaddr, addr_len, msk->connect_flags, 1);
	else
		err = inet_stream_connect(ssock, uaddr, addr_len, msk->connect_flags);
	inet_sk(sk)->defer_connect = inet_sk(ssock->sk)->defer_connect;

	/* on successful connect, the msk state will be moved to established by
	 * subflow_finish_connect()
	 */
	if (unlikely(err && err != -EINPROGRESS)) {
		inet_sk_state_store(sk, inet_sk_state_load(ssock->sk));
		return err;
	}

	mptcp_copy_inaddrs(sk, ssock->sk);

	/* unblocking connect, mptcp-level inet_stream_connect will error out
	 * without changing the socket state, update it here.
	 */
	if (err == -EINPROGRESS)
		sk->sk_socket->state = ssock->state;
	return err;
}

static struct proto mptcp_prot = {
	.name		= "MPTCP",
	.owner		= THIS_MODULE,
	.init		= mptcp_init_sock,
	.connect	= mptcp_connect,
	.disconnect	= mptcp_disconnect,
	.close		= mptcp_close,
	.accept		= mptcp_accept,
	.setsockopt	= mptcp_setsockopt,
	.getsockopt	= mptcp_getsockopt,
	.shutdown	= mptcp_shutdown,
	.destroy	= mptcp_destroy,
	.sendmsg	= mptcp_sendmsg,
	.ioctl		= mptcp_ioctl,
	.recvmsg	= mptcp_recvmsg,
	.release_cb	= mptcp_release_cb,
	.hash		= mptcp_hash,
	.unhash		= mptcp_unhash,
	.get_port	= mptcp_get_port,
	.forward_alloc_get	= mptcp_forward_alloc_get,
	.sockets_allocated	= &mptcp_sockets_allocated,

	.memory_allocated	= &tcp_memory_allocated,
	.per_cpu_fw_alloc	= &tcp_memory_per_cpu_fw_alloc,

	.memory_pressure	= &tcp_memory_pressure,
	.sysctl_wmem_offset	= offsetof(struct net, ipv4.sysctl_tcp_wmem),
	.sysctl_rmem_offset	= offsetof(struct net, ipv4.sysctl_tcp_rmem),
	.sysctl_mem	= sysctl_tcp_mem,
	.obj_size	= sizeof(struct mptcp_sock),
	.slab_flags	= SLAB_TYPESAFE_BY_RCU,
	.no_autobind	= true,
};

static int mptcp_bind(struct socket *sock, struct sockaddr *uaddr, int addr_len)
{
	struct mptcp_sock *msk = mptcp_sk(sock->sk);
	struct socket *ssock;
	int err;

	lock_sock(sock->sk);
	ssock = __mptcp_nmpc_socket(msk);
	if (!ssock) {
		err = -EINVAL;
		goto unlock;
	}

	err = ssock->ops->bind(ssock, uaddr, addr_len);
	if (!err)
		mptcp_copy_inaddrs(sock->sk, ssock->sk);

unlock:
	release_sock(sock->sk);
	return err;
}

static int mptcp_stream_connect(struct socket *sock, struct sockaddr *uaddr,
				int addr_len, int flags)
{
	int ret;

	lock_sock(sock->sk);
	mptcp_sk(sock->sk)->connect_flags = flags;
	ret = __inet_stream_connect(sock, uaddr, addr_len, flags, 0);
	release_sock(sock->sk);
	return ret;
}

static int mptcp_listen(struct socket *sock, int backlog)
{
	struct mptcp_sock *msk = mptcp_sk(sock->sk);
	struct sock *sk = sock->sk;
	struct socket *ssock;
	int err;

	pr_debug("msk=%p", msk);

	lock_sock(sk);
	ssock = __mptcp_nmpc_socket(msk);
	if (!ssock) {
		err = -EINVAL;
		goto unlock;
	}

	mptcp_token_destroy(msk);
	inet_sk_state_store(sk, TCP_LISTEN);
	sock_set_flag(sk, SOCK_RCU_FREE);

	err = ssock->ops->listen(ssock, backlog);
	inet_sk_state_store(sk, inet_sk_state_load(ssock->sk));
	if (!err) {
		sock_prot_inuse_add(sock_net(sk), sk->sk_prot, 1);
		mptcp_copy_inaddrs(sk, ssock->sk);
	}

	mptcp_event_pm_listener(ssock->sk, MPTCP_EVENT_LISTENER_CREATED);

unlock:
	release_sock(sk);
	return err;
}

static int mptcp_stream_accept(struct socket *sock, struct socket *newsock,
			       int flags, bool kern)
{
	struct mptcp_sock *msk = mptcp_sk(sock->sk);
	struct socket *ssock;
	int err;

	pr_debug("msk=%p", msk);

	ssock = __mptcp_nmpc_socket(msk);
	if (!ssock)
		return -EINVAL;

	err = ssock->ops->accept(sock, newsock, flags, kern);
	if (err == 0 && !mptcp_is_tcpsk(newsock->sk)) {
		struct mptcp_sock *msk = mptcp_sk(newsock->sk);
		struct mptcp_subflow_context *subflow;
		struct sock *newsk = newsock->sk;

		set_bit(SOCK_CUSTOM_SOCKOPT, &newsock->flags);
		msk->in_accept_queue = 0;

		lock_sock(newsk);

		/* set ssk->sk_socket of accept()ed flows to mptcp socket.
		 * This is needed so NOSPACE flag can be set from tcp stack.
		 */
		mptcp_for_each_subflow(msk, subflow) {
			struct sock *ssk = mptcp_subflow_tcp_sock(subflow);

			if (!ssk->sk_socket)
				mptcp_sock_graft(ssk, newsock);
		}
		release_sock(newsk);
	}

	return err;
}

static __poll_t mptcp_check_writeable(struct mptcp_sock *msk)
{
	struct sock *sk = (struct sock *)msk;

	if (unlikely(sk->sk_shutdown & SEND_SHUTDOWN))
		return EPOLLOUT | EPOLLWRNORM;

	if (sk_stream_is_writeable(sk))
		return EPOLLOUT | EPOLLWRNORM;

	mptcp_set_nospace(sk);
	smp_mb__after_atomic(); /* msk->flags is changed by write_space cb */
	if (sk_stream_is_writeable(sk))
		return EPOLLOUT | EPOLLWRNORM;

	return 0;
}

static __poll_t mptcp_poll(struct file *file, struct socket *sock,
			   struct poll_table_struct *wait)
{
	struct sock *sk = sock->sk;
	struct mptcp_sock *msk;
	__poll_t mask = 0;
	int state;

	msk = mptcp_sk(sk);
	sock_poll_wait(file, sock, wait);

	state = inet_sk_state_load(sk);
	pr_debug("msk=%p state=%d flags=%lx", msk, state, msk->flags);
	if (state == TCP_LISTEN) {
		if (WARN_ON_ONCE(!msk->subflow || !msk->subflow->sk))
			return 0;

		return inet_csk_listen_poll(msk->subflow->sk);
	}

	if (state != TCP_SYN_SENT && state != TCP_SYN_RECV) {
		mask |= mptcp_check_readable(msk);
		mask |= mptcp_check_writeable(msk);
	} else if (state == TCP_SYN_SENT && inet_sk(sk)->defer_connect) {
		/* cf tcp_poll() note about TFO */
		mask |= EPOLLOUT | EPOLLWRNORM;
	}
	if (sk->sk_shutdown == SHUTDOWN_MASK || state == TCP_CLOSE)
		mask |= EPOLLHUP;
	if (sk->sk_shutdown & RCV_SHUTDOWN)
		mask |= EPOLLIN | EPOLLRDNORM | EPOLLRDHUP;

	/* This barrier is coupled with smp_wmb() in __mptcp_error_report() */
	smp_rmb();
	if (sk->sk_err)
		mask |= EPOLLERR;

	return mask;
}

static const struct proto_ops mptcp_stream_ops = {
	.family		   = PF_INET,
	.owner		   = THIS_MODULE,
	.release	   = inet_release,
	.bind		   = mptcp_bind,
	.connect	   = mptcp_stream_connect,
	.socketpair	   = sock_no_socketpair,
	.accept		   = mptcp_stream_accept,
	.getname	   = inet_getname,
	.poll		   = mptcp_poll,
	.ioctl		   = inet_ioctl,
	.gettstamp	   = sock_gettstamp,
	.listen		   = mptcp_listen,
	.shutdown	   = inet_shutdown,
	.setsockopt	   = sock_common_setsockopt,
	.getsockopt	   = sock_common_getsockopt,
	.sendmsg	   = inet_sendmsg,
	.recvmsg	   = inet_recvmsg,
	.mmap		   = sock_no_mmap,
	.sendpage	   = inet_sendpage,
};

static struct inet_protosw mptcp_protosw = {
	.type		= SOCK_STREAM,
	.protocol	= IPPROTO_MPTCP,
	.prot		= &mptcp_prot,
	.ops		= &mptcp_stream_ops,
	.flags		= INET_PROTOSW_ICSK,
};

static int mptcp_napi_poll(struct napi_struct *napi, int budget)
{
	struct mptcp_delegated_action *delegated;
	struct mptcp_subflow_context *subflow;
	int work_done = 0;

	delegated = container_of(napi, struct mptcp_delegated_action, napi);
	while ((subflow = mptcp_subflow_delegated_next(delegated)) != NULL) {
		struct sock *ssk = mptcp_subflow_tcp_sock(subflow);

		bh_lock_sock_nested(ssk);
		if (!sock_owned_by_user(ssk) &&
		    mptcp_subflow_has_delegated_action(subflow))
			mptcp_subflow_process_delegated(ssk);
		/* ... elsewhere tcp_release_cb_override already processed
		 * the action or will do at next release_sock().
		 * In both case must dequeue the subflow here - on the same
		 * CPU that scheduled it.
		 */
		bh_unlock_sock(ssk);
		sock_put(ssk);

		if (++work_done == budget)
			return budget;
	}

	/* always provide a 0 'work_done' argument, so that napi_complete_done
	 * will not try accessing the NULL napi->dev ptr
	 */
	napi_complete_done(napi, 0);
	return work_done;
}

void __init mptcp_proto_init(void)
{
	struct mptcp_delegated_action *delegated;
	int cpu;

	mptcp_prot.h.hashinfo = tcp_prot.h.hashinfo;

	if (percpu_counter_init(&mptcp_sockets_allocated, 0, GFP_KERNEL))
		panic("Failed to allocate MPTCP pcpu counter\n");

	init_dummy_netdev(&mptcp_napi_dev);
	for_each_possible_cpu(cpu) {
		delegated = per_cpu_ptr(&mptcp_delegated_actions, cpu);
		INIT_LIST_HEAD(&delegated->head);
		netif_napi_add_tx(&mptcp_napi_dev, &delegated->napi,
				  mptcp_napi_poll);
		napi_enable(&delegated->napi);
	}

	mptcp_subflow_init();
	mptcp_pm_init();
	mptcp_token_init();

	if (proto_register(&mptcp_prot, 1) != 0)
		panic("Failed to register MPTCP proto.\n");

	inet_register_protosw(&mptcp_protosw);

	BUILD_BUG_ON(sizeof(struct mptcp_skb_cb) > sizeof_field(struct sk_buff, cb));
}

#if IS_ENABLED(CONFIG_MPTCP_IPV6)
static const struct proto_ops mptcp_v6_stream_ops = {
	.family		   = PF_INET6,
	.owner		   = THIS_MODULE,
	.release	   = inet6_release,
	.bind		   = mptcp_bind,
	.connect	   = mptcp_stream_connect,
	.socketpair	   = sock_no_socketpair,
	.accept		   = mptcp_stream_accept,
	.getname	   = inet6_getname,
	.poll		   = mptcp_poll,
	.ioctl		   = inet6_ioctl,
	.gettstamp	   = sock_gettstamp,
	.listen		   = mptcp_listen,
	.shutdown	   = inet_shutdown,
	.setsockopt	   = sock_common_setsockopt,
	.getsockopt	   = sock_common_getsockopt,
	.sendmsg	   = inet6_sendmsg,
	.recvmsg	   = inet6_recvmsg,
	.mmap		   = sock_no_mmap,
	.sendpage	   = inet_sendpage,
#ifdef CONFIG_COMPAT
	.compat_ioctl	   = inet6_compat_ioctl,
#endif
};

static struct proto mptcp_v6_prot;

static struct inet_protosw mptcp_v6_protosw = {
	.type		= SOCK_STREAM,
	.protocol	= IPPROTO_MPTCP,
	.prot		= &mptcp_v6_prot,
	.ops		= &mptcp_v6_stream_ops,
	.flags		= INET_PROTOSW_ICSK,
};

int __init mptcp_proto_v6_init(void)
{
	int err;

	mptcp_v6_prot = mptcp_prot;
	strcpy(mptcp_v6_prot.name, "MPTCPv6");
	mptcp_v6_prot.slab = NULL;
	mptcp_v6_prot.obj_size = sizeof(struct mptcp6_sock);

	err = proto_register(&mptcp_v6_prot, 1);
	if (err)
		return err;

	err = inet6_register_protosw(&mptcp_v6_protosw);
	if (err)
		proto_unregister(&mptcp_v6_prot);

	return err;
}
#endif<|MERGE_RESOLUTION|>--- conflicted
+++ resolved
@@ -2365,14 +2365,7 @@
 		mptcp_subflow_drop_ctx(ssk);
 	} else {
 		/* otherwise tcp will dispose of the ssk and subflow ctx */
-<<<<<<< HEAD
-		if (ssk->sk_state == TCP_LISTEN) {
-			tcp_set_state(ssk, TCP_CLOSE);
-			mptcp_subflow_queue_clean(sk, ssk);
-			inet_csk_listen_stop(ssk);
-=======
 		if (ssk->sk_state == TCP_LISTEN)
->>>>>>> 82bbec18
 			mptcp_event_pm_listener(ssk, MPTCP_EVENT_LISTENER_CLOSED);
 
 		__tcp_close(ssk, 0);
@@ -3039,10 +3032,7 @@
 	if (msk->fastopening)
 		return 0;
 
-<<<<<<< HEAD
-=======
 	mptcp_listen_inuse_dec(sk);
->>>>>>> 82bbec18
 	inet_sk_state_store(sk, TCP_CLOSE);
 
 	mptcp_stop_timer(sk);
