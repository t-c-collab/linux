// SPDX-License-Identifier: GPL-2.0
/* Multipath TCP
 *
 * Copyright (c) 2017 - 2019, Intel Corporation.
 */

#define pr_fmt(fmt) "MPTCP: " fmt

#include <linux/kernel.h>
#include <linux/module.h>
#include <linux/netdevice.h>
#include <crypto/algapi.h>
#include <crypto/sha2.h>
#include <net/sock.h>
#include <net/inet_common.h>
#include <net/inet_hashtables.h>
#include <net/protocol.h>
#include <net/tcp.h>
#if IS_ENABLED(CONFIG_MPTCP_IPV6)
#include <net/ip6_route.h>
#include <net/transp_v6.h>
#endif
#include <net/mptcp.h>
#include <uapi/linux/mptcp.h>
#include "protocol.h"
#include "mib.h"

#include <trace/events/mptcp.h>
#include <trace/events/sock.h>

static void mptcp_subflow_ops_undo_override(struct sock *ssk);

static void SUBFLOW_REQ_INC_STATS(struct request_sock *req,
				  enum linux_mptcp_mib_field field)
{
	MPTCP_INC_STATS(sock_net(req_to_sk(req)), field);
}

static void subflow_req_destructor(struct request_sock *req)
{
	struct mptcp_subflow_request_sock *subflow_req = mptcp_subflow_rsk(req);

	pr_debug("subflow_req=%p", subflow_req);

	if (subflow_req->msk)
		sock_put((struct sock *)subflow_req->msk);

	mptcp_token_destroy_request(req);
}

static void subflow_generate_hmac(u64 key1, u64 key2, u32 nonce1, u32 nonce2,
				  void *hmac)
{
	u8 msg[8];

	put_unaligned_be32(nonce1, &msg[0]);
	put_unaligned_be32(nonce2, &msg[4]);

	mptcp_crypto_hmac_sha(key1, key2, msg, 8, hmac);
}

static bool mptcp_can_accept_new_subflow(const struct mptcp_sock *msk)
{
	return mptcp_is_fully_established((void *)msk) &&
		((mptcp_pm_is_userspace(msk) &&
		  mptcp_userspace_pm_active(msk)) ||
		 READ_ONCE(msk->pm.accept_subflow));
}

/* validate received token and create truncated hmac and nonce for SYN-ACK */
static void subflow_req_create_thmac(struct mptcp_subflow_request_sock *subflow_req)
{
	struct mptcp_sock *msk = subflow_req->msk;
	u8 hmac[SHA256_DIGEST_SIZE];

	get_random_bytes(&subflow_req->local_nonce, sizeof(u32));

	subflow_generate_hmac(msk->local_key, msk->remote_key,
			      subflow_req->local_nonce,
			      subflow_req->remote_nonce, hmac);

	subflow_req->thmac = get_unaligned_be64(hmac);
}

static struct mptcp_sock *subflow_token_join_request(struct request_sock *req)
{
	struct mptcp_subflow_request_sock *subflow_req = mptcp_subflow_rsk(req);
	struct mptcp_sock *msk;
	int local_id;

	msk = mptcp_token_get_sock(sock_net(req_to_sk(req)), subflow_req->token);
	if (!msk) {
		SUBFLOW_REQ_INC_STATS(req, MPTCP_MIB_JOINNOTOKEN);
		return NULL;
	}

	local_id = mptcp_pm_get_local_id(msk, (struct sock_common *)req);
	if (local_id < 0) {
		sock_put((struct sock *)msk);
		return NULL;
	}
	subflow_req->local_id = local_id;

	return msk;
}

static void subflow_init_req(struct request_sock *req, const struct sock *sk_listener)
{
	struct mptcp_subflow_request_sock *subflow_req = mptcp_subflow_rsk(req);

	subflow_req->mp_capable = 0;
	subflow_req->mp_join = 0;
	subflow_req->csum_reqd = mptcp_is_checksum_enabled(sock_net(sk_listener));
	subflow_req->allow_join_id0 = mptcp_allow_join_id0(sock_net(sk_listener));
	subflow_req->msk = NULL;
	mptcp_token_init_request(req);
}

static bool subflow_use_different_sport(struct mptcp_sock *msk, const struct sock *sk)
{
	return inet_sk(sk)->inet_sport != inet_sk((struct sock *)msk)->inet_sport;
}

static void subflow_add_reset_reason(struct sk_buff *skb, u8 reason)
{
	struct mptcp_ext *mpext = skb_ext_add(skb, SKB_EXT_MPTCP);

	if (mpext) {
		memset(mpext, 0, sizeof(*mpext));
		mpext->reset_reason = reason;
	}
}

/* Init mptcp request socket.
 *
 * Returns an error code if a JOIN has failed and a TCP reset
 * should be sent.
 */
static int subflow_check_req(struct request_sock *req,
			     const struct sock *sk_listener,
			     struct sk_buff *skb)
{
	struct mptcp_subflow_context *listener = mptcp_subflow_ctx(sk_listener);
	struct mptcp_subflow_request_sock *subflow_req = mptcp_subflow_rsk(req);
	struct mptcp_options_received mp_opt;
	bool opt_mp_capable, opt_mp_join;

	pr_debug("subflow_req=%p, listener=%p", subflow_req, listener);

#ifdef CONFIG_TCP_MD5SIG
	/* no MPTCP if MD5SIG is enabled on this socket or we may run out of
	 * TCP option space.
	 */
	if (rcu_access_pointer(tcp_sk(sk_listener)->md5sig_info))
		return -EINVAL;
#endif

	mptcp_get_options(skb, &mp_opt);

	opt_mp_capable = !!(mp_opt.suboptions & OPTIONS_MPTCP_MPC);
	opt_mp_join = !!(mp_opt.suboptions & OPTIONS_MPTCP_MPJ);
	if (opt_mp_capable) {
		SUBFLOW_REQ_INC_STATS(req, MPTCP_MIB_MPCAPABLEPASSIVE);

		if (opt_mp_join)
			return 0;
	} else if (opt_mp_join) {
		SUBFLOW_REQ_INC_STATS(req, MPTCP_MIB_JOINSYNRX);
	}

	if (opt_mp_capable && listener->request_mptcp) {
		int err, retries = MPTCP_TOKEN_MAX_RETRIES;

		subflow_req->ssn_offset = TCP_SKB_CB(skb)->seq;
again:
		do {
			get_random_bytes(&subflow_req->local_key, sizeof(subflow_req->local_key));
		} while (subflow_req->local_key == 0);

		if (unlikely(req->syncookie)) {
			mptcp_crypto_key_sha(subflow_req->local_key,
					     &subflow_req->token,
					     &subflow_req->idsn);
			if (mptcp_token_exists(subflow_req->token)) {
				if (retries-- > 0)
					goto again;
				SUBFLOW_REQ_INC_STATS(req, MPTCP_MIB_TOKENFALLBACKINIT);
			} else {
				subflow_req->mp_capable = 1;
			}
			return 0;
		}

		err = mptcp_token_new_request(req);
		if (err == 0)
			subflow_req->mp_capable = 1;
		else if (retries-- > 0)
			goto again;
		else
			SUBFLOW_REQ_INC_STATS(req, MPTCP_MIB_TOKENFALLBACKINIT);

	} else if (opt_mp_join && listener->request_mptcp) {
		subflow_req->ssn_offset = TCP_SKB_CB(skb)->seq;
		subflow_req->mp_join = 1;
		subflow_req->backup = mp_opt.backup;
		subflow_req->remote_id = mp_opt.join_id;
		subflow_req->token = mp_opt.token;
		subflow_req->remote_nonce = mp_opt.nonce;
		subflow_req->msk = subflow_token_join_request(req);

		/* Can't fall back to TCP in this case. */
		if (!subflow_req->msk) {
			subflow_add_reset_reason(skb, MPTCP_RST_EMPTCP);
			return -EPERM;
		}

		if (subflow_use_different_sport(subflow_req->msk, sk_listener)) {
			pr_debug("syn inet_sport=%d %d",
				 ntohs(inet_sk(sk_listener)->inet_sport),
				 ntohs(inet_sk((struct sock *)subflow_req->msk)->inet_sport));
			if (!mptcp_pm_sport_in_anno_list(subflow_req->msk, sk_listener)) {
				SUBFLOW_REQ_INC_STATS(req, MPTCP_MIB_MISMATCHPORTSYNRX);
				return -EPERM;
			}
			SUBFLOW_REQ_INC_STATS(req, MPTCP_MIB_JOINPORTSYNRX);
		}

		subflow_req_create_thmac(subflow_req);

		if (unlikely(req->syncookie)) {
			if (mptcp_can_accept_new_subflow(subflow_req->msk))
				subflow_init_req_cookie_join_save(subflow_req, skb);
			else
				return -EPERM;
		}

		pr_debug("token=%u, remote_nonce=%u msk=%p", subflow_req->token,
			 subflow_req->remote_nonce, subflow_req->msk);
	}

	return 0;
}

int mptcp_subflow_init_cookie_req(struct request_sock *req,
				  const struct sock *sk_listener,
				  struct sk_buff *skb)
{
	struct mptcp_subflow_context *listener = mptcp_subflow_ctx(sk_listener);
	struct mptcp_subflow_request_sock *subflow_req = mptcp_subflow_rsk(req);
	struct mptcp_options_received mp_opt;
	bool opt_mp_capable, opt_mp_join;
	int err;

	subflow_init_req(req, sk_listener);
	mptcp_get_options(skb, &mp_opt);

	opt_mp_capable = !!(mp_opt.suboptions & OPTIONS_MPTCP_MPC);
	opt_mp_join = !!(mp_opt.suboptions & OPTIONS_MPTCP_MPJ);
	if (opt_mp_capable && opt_mp_join)
		return -EINVAL;

	if (opt_mp_capable && listener->request_mptcp) {
		if (mp_opt.sndr_key == 0)
			return -EINVAL;

		subflow_req->local_key = mp_opt.rcvr_key;
		err = mptcp_token_new_request(req);
		if (err)
			return err;

		subflow_req->mp_capable = 1;
		subflow_req->ssn_offset = TCP_SKB_CB(skb)->seq - 1;
	} else if (opt_mp_join && listener->request_mptcp) {
		if (!mptcp_token_join_cookie_init_state(subflow_req, skb))
			return -EINVAL;

		subflow_req->mp_join = 1;
		subflow_req->ssn_offset = TCP_SKB_CB(skb)->seq - 1;
	}

	return 0;
}
EXPORT_SYMBOL_GPL(mptcp_subflow_init_cookie_req);

static struct dst_entry *subflow_v4_route_req(const struct sock *sk,
					      struct sk_buff *skb,
					      struct flowi *fl,
					      struct request_sock *req)
{
	struct dst_entry *dst;
	int err;

	tcp_rsk(req)->is_mptcp = 1;
	subflow_init_req(req, sk);

	dst = tcp_request_sock_ipv4_ops.route_req(sk, skb, fl, req);
	if (!dst)
		return NULL;

	err = subflow_check_req(req, sk, skb);
	if (err == 0)
		return dst;

	dst_release(dst);
	if (!req->syncookie)
		tcp_request_sock_ops.send_reset(sk, skb);
	return NULL;
}

static void subflow_prep_synack(const struct sock *sk, struct request_sock *req,
				struct tcp_fastopen_cookie *foc,
				enum tcp_synack_type synack_type)
{
	struct mptcp_subflow_context *subflow = mptcp_subflow_ctx(sk);
	struct inet_request_sock *ireq = inet_rsk(req);

	/* clear tstamp_ok, as needed depending on cookie */
	if (foc && foc->len > -1)
		ireq->tstamp_ok = 0;

	if (synack_type == TCP_SYNACK_FASTOPEN)
		mptcp_fastopen_subflow_synack_set_params(subflow, req);
}

static int subflow_v4_send_synack(const struct sock *sk, struct dst_entry *dst,
				  struct flowi *fl,
				  struct request_sock *req,
				  struct tcp_fastopen_cookie *foc,
				  enum tcp_synack_type synack_type,
				  struct sk_buff *syn_skb)
{
	subflow_prep_synack(sk, req, foc, synack_type);

	return tcp_request_sock_ipv4_ops.send_synack(sk, dst, fl, req, foc,
						     synack_type, syn_skb);
}

#if IS_ENABLED(CONFIG_MPTCP_IPV6)
static int subflow_v6_send_synack(const struct sock *sk, struct dst_entry *dst,
				  struct flowi *fl,
				  struct request_sock *req,
				  struct tcp_fastopen_cookie *foc,
				  enum tcp_synack_type synack_type,
				  struct sk_buff *syn_skb)
{
	subflow_prep_synack(sk, req, foc, synack_type);

	return tcp_request_sock_ipv6_ops.send_synack(sk, dst, fl, req, foc,
						     synack_type, syn_skb);
}

static struct dst_entry *subflow_v6_route_req(const struct sock *sk,
					      struct sk_buff *skb,
					      struct flowi *fl,
					      struct request_sock *req)
{
	struct dst_entry *dst;
	int err;

	tcp_rsk(req)->is_mptcp = 1;
	subflow_init_req(req, sk);

	dst = tcp_request_sock_ipv6_ops.route_req(sk, skb, fl, req);
	if (!dst)
		return NULL;

	err = subflow_check_req(req, sk, skb);
	if (err == 0)
		return dst;

	dst_release(dst);
	if (!req->syncookie)
		tcp6_request_sock_ops.send_reset(sk, skb);
	return NULL;
}
#endif

/* validate received truncated hmac and create hmac for third ACK */
static bool subflow_thmac_valid(struct mptcp_subflow_context *subflow)
{
	u8 hmac[SHA256_DIGEST_SIZE];
	u64 thmac;

	subflow_generate_hmac(subflow->remote_key, subflow->local_key,
			      subflow->remote_nonce, subflow->local_nonce,
			      hmac);

	thmac = get_unaligned_be64(hmac);
	pr_debug("subflow=%p, token=%u, thmac=%llu, subflow->thmac=%llu\n",
		 subflow, subflow->token, thmac, subflow->thmac);

	return thmac == subflow->thmac;
}

void mptcp_subflow_reset(struct sock *ssk)
{
	struct mptcp_subflow_context *subflow = mptcp_subflow_ctx(ssk);
	struct sock *sk = subflow->conn;

	/* mptcp_mp_fail_no_response() can reach here on an already closed
	 * socket
	 */
	if (ssk->sk_state == TCP_CLOSE)
		return;

	/* must hold: tcp_done() could drop last reference on parent */
	sock_hold(sk);

	tcp_send_active_reset(ssk, GFP_ATOMIC);
	tcp_done(ssk);
	if (!test_and_set_bit(MPTCP_WORK_CLOSE_SUBFLOW, &mptcp_sk(sk)->flags) &&
	    schedule_work(&mptcp_sk(sk)->work))
		return; /* worker will put sk for us */

	sock_put(sk);
}

static bool subflow_use_different_dport(struct mptcp_sock *msk, const struct sock *sk)
{
	return inet_sk(sk)->inet_dport != inet_sk((struct sock *)msk)->inet_dport;
}

void __mptcp_set_connected(struct sock *sk)
{
	if (sk->sk_state == TCP_SYN_SENT) {
		inet_sk_state_store(sk, TCP_ESTABLISHED);
		sk->sk_state_change(sk);
	}
}

static void mptcp_set_connected(struct sock *sk)
{
	mptcp_data_lock(sk);
	if (!sock_owned_by_user(sk))
		__mptcp_set_connected(sk);
	else
		__set_bit(MPTCP_CONNECTED, &mptcp_sk(sk)->cb_flags);
	mptcp_data_unlock(sk);
}

static void subflow_set_remote_key(struct mptcp_sock *msk,
				   struct mptcp_subflow_context *subflow,
				   const struct mptcp_options_received *mp_opt)
{
	/* active MPC subflow will reach here multiple times:
	 * at subflow_finish_connect() time and at 4th ack time
	 */
	if (subflow->remote_key_valid)
		return;

	subflow->remote_key_valid = 1;
	subflow->remote_key = mp_opt->sndr_key;
	mptcp_crypto_key_sha(subflow->remote_key, NULL, &subflow->iasn);
	subflow->iasn++;

	WRITE_ONCE(msk->remote_key, subflow->remote_key);
	WRITE_ONCE(msk->ack_seq, subflow->iasn);
	WRITE_ONCE(msk->can_ack, true);
	atomic64_set(&msk->rcv_wnd_sent, subflow->iasn);
}

static void subflow_finish_connect(struct sock *sk, const struct sk_buff *skb)
{
	struct mptcp_subflow_context *subflow = mptcp_subflow_ctx(sk);
	struct mptcp_options_received mp_opt;
	struct sock *parent = subflow->conn;
	struct mptcp_sock *msk;

	subflow->icsk_af_ops->sk_rx_dst_set(sk, skb);

	/* be sure no special action on any packet other than syn-ack */
	if (subflow->conn_finished)
		return;

	msk = mptcp_sk(parent);
	mptcp_propagate_sndbuf(parent, sk);
	subflow->rel_write_seq = 1;
	subflow->conn_finished = 1;
	subflow->ssn_offset = TCP_SKB_CB(skb)->seq;
	pr_debug("subflow=%p synack seq=%x", subflow, subflow->ssn_offset);

	mptcp_get_options(skb, &mp_opt);
	if (subflow->request_mptcp) {
		if (!(mp_opt.suboptions & OPTIONS_MPTCP_MPC)) {
			MPTCP_INC_STATS(sock_net(sk),
					MPTCP_MIB_MPCAPABLEACTIVEFALLBACK);
			mptcp_do_fallback(sk);
			pr_fallback(msk);
			goto fallback;
		}

		if (mp_opt.suboptions & OPTION_MPTCP_CSUMREQD)
			WRITE_ONCE(msk->csum_enabled, true);
		if (mp_opt.deny_join_id0)
			WRITE_ONCE(msk->pm.remote_deny_join_id0, true);
		subflow->mp_capable = 1;
		subflow_set_remote_key(msk, subflow, &mp_opt);
		MPTCP_INC_STATS(sock_net(sk), MPTCP_MIB_MPCAPABLEACTIVEACK);
		mptcp_finish_connect(sk);
		mptcp_set_connected(parent);
	} else if (subflow->request_join) {
		u8 hmac[SHA256_DIGEST_SIZE];

		if (!(mp_opt.suboptions & OPTIONS_MPTCP_MPJ)) {
			subflow->reset_reason = MPTCP_RST_EMPTCP;
			goto do_reset;
		}

		subflow->backup = mp_opt.backup;
		subflow->thmac = mp_opt.thmac;
		subflow->remote_nonce = mp_opt.nonce;
		subflow->remote_id = mp_opt.join_id;
		pr_debug("subflow=%p, thmac=%llu, remote_nonce=%u backup=%d",
			 subflow, subflow->thmac, subflow->remote_nonce,
			 subflow->backup);

		if (!subflow_thmac_valid(subflow)) {
			MPTCP_INC_STATS(sock_net(sk), MPTCP_MIB_JOINACKMAC);
			subflow->reset_reason = MPTCP_RST_EMPTCP;
			goto do_reset;
		}

		if (!mptcp_finish_join(sk))
			goto do_reset;

		subflow_generate_hmac(subflow->local_key, subflow->remote_key,
				      subflow->local_nonce,
				      subflow->remote_nonce,
				      hmac);
		memcpy(subflow->hmac, hmac, MPTCPOPT_HMAC_LEN);

		subflow->mp_join = 1;
		MPTCP_INC_STATS(sock_net(sk), MPTCP_MIB_JOINSYNACKRX);

		if (subflow_use_different_dport(msk, sk)) {
			pr_debug("synack inet_dport=%d %d",
				 ntohs(inet_sk(sk)->inet_dport),
				 ntohs(inet_sk(parent)->inet_dport));
			MPTCP_INC_STATS(sock_net(sk), MPTCP_MIB_JOINPORTSYNACKRX);
		}
	} else if (mptcp_check_fallback(sk)) {
fallback:
		mptcp_rcv_space_init(msk, sk);
		mptcp_set_connected(parent);
	}
	return;

do_reset:
	subflow->reset_transient = 0;
	mptcp_subflow_reset(sk);
}

static void subflow_set_local_id(struct mptcp_subflow_context *subflow, int local_id)
{
	subflow->local_id = local_id;
	subflow->local_id_valid = 1;
}

static int subflow_chk_local_id(struct sock *sk)
{
	struct mptcp_subflow_context *subflow = mptcp_subflow_ctx(sk);
	struct mptcp_sock *msk = mptcp_sk(subflow->conn);
	int err;

	if (likely(subflow->local_id_valid))
		return 0;

	err = mptcp_pm_get_local_id(msk, (struct sock_common *)sk);
	if (err < 0)
		return err;

	subflow_set_local_id(subflow, err);
	return 0;
}

static int subflow_rebuild_header(struct sock *sk)
{
	int err = subflow_chk_local_id(sk);

	if (unlikely(err < 0))
		return err;

	return inet_sk_rebuild_header(sk);
}

#if IS_ENABLED(CONFIG_MPTCP_IPV6)
static int subflow_v6_rebuild_header(struct sock *sk)
{
	int err = subflow_chk_local_id(sk);

	if (unlikely(err < 0))
		return err;

	return inet6_sk_rebuild_header(sk);
}
#endif

static struct request_sock_ops mptcp_subflow_v4_request_sock_ops __ro_after_init;
static struct tcp_request_sock_ops subflow_request_sock_ipv4_ops __ro_after_init;

static int subflow_v4_conn_request(struct sock *sk, struct sk_buff *skb)
{
	struct mptcp_subflow_context *subflow = mptcp_subflow_ctx(sk);

	pr_debug("subflow=%p", subflow);

	/* Never answer to SYNs sent to broadcast or multicast */
	if (skb_rtable(skb)->rt_flags & (RTCF_BROADCAST | RTCF_MULTICAST))
		goto drop;

	return tcp_conn_request(&mptcp_subflow_v4_request_sock_ops,
				&subflow_request_sock_ipv4_ops,
				sk, skb);
drop:
	tcp_listendrop(sk);
	return 0;
}

static void subflow_v4_req_destructor(struct request_sock *req)
{
	subflow_req_destructor(req);
	tcp_request_sock_ops.destructor(req);
}

#if IS_ENABLED(CONFIG_MPTCP_IPV6)
static struct request_sock_ops mptcp_subflow_v6_request_sock_ops __ro_after_init;
static struct tcp_request_sock_ops subflow_request_sock_ipv6_ops __ro_after_init;
static struct inet_connection_sock_af_ops subflow_v6_specific __ro_after_init;
static struct inet_connection_sock_af_ops subflow_v6m_specific __ro_after_init;
static struct proto tcpv6_prot_override __ro_after_init;

static int subflow_v6_conn_request(struct sock *sk, struct sk_buff *skb)
{
	struct mptcp_subflow_context *subflow = mptcp_subflow_ctx(sk);

	pr_debug("subflow=%p", subflow);

	if (skb->protocol == htons(ETH_P_IP))
		return subflow_v4_conn_request(sk, skb);

	if (!ipv6_unicast_destination(skb))
		goto drop;

	if (ipv6_addr_v4mapped(&ipv6_hdr(skb)->saddr)) {
		__IP6_INC_STATS(sock_net(sk), NULL, IPSTATS_MIB_INHDRERRORS);
		return 0;
	}

	return tcp_conn_request(&mptcp_subflow_v6_request_sock_ops,
				&subflow_request_sock_ipv6_ops, sk, skb);

drop:
	tcp_listendrop(sk);
	return 0; /* don't send reset */
}

static void subflow_v6_req_destructor(struct request_sock *req)
{
	subflow_req_destructor(req);
	tcp6_request_sock_ops.destructor(req);
}
#endif

struct request_sock *mptcp_subflow_reqsk_alloc(const struct request_sock_ops *ops,
					       struct sock *sk_listener,
					       bool attach_listener)
{
	if (ops->family == AF_INET)
		ops = &mptcp_subflow_v4_request_sock_ops;
#if IS_ENABLED(CONFIG_MPTCP_IPV6)
	else if (ops->family == AF_INET6)
		ops = &mptcp_subflow_v6_request_sock_ops;
#endif

	return inet_reqsk_alloc(ops, sk_listener, attach_listener);
}
EXPORT_SYMBOL(mptcp_subflow_reqsk_alloc);

/* validate hmac received in third ACK */
static bool subflow_hmac_valid(const struct request_sock *req,
			       const struct mptcp_options_received *mp_opt)
{
	const struct mptcp_subflow_request_sock *subflow_req;
	u8 hmac[SHA256_DIGEST_SIZE];
	struct mptcp_sock *msk;

	subflow_req = mptcp_subflow_rsk(req);
	msk = subflow_req->msk;
	if (!msk)
		return false;

	subflow_generate_hmac(msk->remote_key, msk->local_key,
			      subflow_req->remote_nonce,
			      subflow_req->local_nonce, hmac);

	return !crypto_memneq(hmac, mp_opt->hmac, MPTCPOPT_HMAC_LEN);
}

static void mptcp_force_close(struct sock *sk)
{
	/* the msk is not yet exposed to user-space, and refcount is 2 */
	inet_sk_state_store(sk, TCP_CLOSE);
	sk_common_release(sk);
	sock_put(sk);
}

static void subflow_ulp_fallback(struct sock *sk,
				 struct mptcp_subflow_context *old_ctx)
{
	struct inet_connection_sock *icsk = inet_csk(sk);

	mptcp_subflow_tcp_fallback(sk, old_ctx);
	icsk->icsk_ulp_ops = NULL;
	rcu_assign_pointer(icsk->icsk_ulp_data, NULL);
	tcp_sk(sk)->is_mptcp = 0;

	mptcp_subflow_ops_undo_override(sk);
}

void mptcp_subflow_drop_ctx(struct sock *ssk)
{
	struct mptcp_subflow_context *ctx = mptcp_subflow_ctx(ssk);

	if (!ctx)
		return;

	subflow_ulp_fallback(ssk, ctx);
	if (ctx->conn)
		sock_put(ctx->conn);

	kfree_rcu(ctx, rcu);
}

void mptcp_subflow_fully_established(struct mptcp_subflow_context *subflow,
				     const struct mptcp_options_received *mp_opt)
{
	struct mptcp_sock *msk = mptcp_sk(subflow->conn);

	subflow_set_remote_key(msk, subflow, mp_opt);
	subflow->fully_established = 1;
	WRITE_ONCE(msk->fully_established, true);

	if (subflow->is_mptfo)
		mptcp_fastopen_gen_msk_ackseq(msk, subflow, mp_opt);
}

static struct sock *subflow_syn_recv_sock(const struct sock *sk,
					  struct sk_buff *skb,
					  struct request_sock *req,
					  struct dst_entry *dst,
					  struct request_sock *req_unhash,
					  bool *own_req)
{
	struct mptcp_subflow_context *listener = mptcp_subflow_ctx(sk);
	struct mptcp_subflow_request_sock *subflow_req;
	struct mptcp_options_received mp_opt;
	bool fallback, fallback_is_fatal;
	struct sock *new_msk = NULL;
	struct mptcp_sock *owner;
	struct sock *child;

	pr_debug("listener=%p, req=%p, conn=%p", listener, req, listener->conn);

	/* After child creation we must look for MPC even when options
	 * are not parsed
	 */
	mp_opt.suboptions = 0;

	/* hopefully temporary handling for MP_JOIN+syncookie */
	subflow_req = mptcp_subflow_rsk(req);
	fallback_is_fatal = tcp_rsk(req)->is_mptcp && subflow_req->mp_join;
	fallback = !tcp_rsk(req)->is_mptcp;
	if (fallback)
		goto create_child;

	/* if the sk is MP_CAPABLE, we try to fetch the client key */
	if (subflow_req->mp_capable) {
		/* we can receive and accept an in-window, out-of-order pkt,
		 * which may not carry the MP_CAPABLE opt even on mptcp enabled
		 * paths: always try to extract the peer key, and fallback
		 * for packets missing it.
		 * Even OoO DSS packets coming legitly after dropped or
		 * reordered MPC will cause fallback, but we don't have other
		 * options.
		 */
		mptcp_get_options(skb, &mp_opt);
		if (!(mp_opt.suboptions & OPTIONS_MPTCP_MPC)) {
			fallback = true;
			goto create_child;
		}

		new_msk = mptcp_sk_clone(listener->conn, &mp_opt, req);
		if (!new_msk)
			fallback = true;
	} else if (subflow_req->mp_join) {
		mptcp_get_options(skb, &mp_opt);
		if (!(mp_opt.suboptions & OPTIONS_MPTCP_MPJ) ||
		    !subflow_hmac_valid(req, &mp_opt) ||
		    !mptcp_can_accept_new_subflow(subflow_req->msk)) {
			SUBFLOW_REQ_INC_STATS(req, MPTCP_MIB_JOINACKMAC);
			fallback = true;
		}
	}

create_child:
	child = listener->icsk_af_ops->syn_recv_sock(sk, skb, req, dst,
						     req_unhash, own_req);

	if (child && *own_req) {
		struct mptcp_subflow_context *ctx = mptcp_subflow_ctx(child);

		tcp_rsk(req)->drop_req = false;

		/* we need to fallback on ctx allocation failure and on pre-reqs
		 * checking above. In the latter scenario we additionally need
		 * to reset the context to non MPTCP status.
		 */
		if (!ctx || fallback) {
			if (fallback_is_fatal) {
				subflow_add_reset_reason(skb, MPTCP_RST_EMPTCP);
				goto dispose_child;
			}

			if (new_msk)
				mptcp_copy_inaddrs(new_msk, child);
			mptcp_subflow_drop_ctx(child);
			goto out;
		}

		/* ssk inherits options of listener sk */
		ctx->setsockopt_seq = listener->setsockopt_seq;

		if (ctx->mp_capable) {
			owner = mptcp_sk(new_msk);

			/* this can't race with mptcp_close(), as the msk is
			 * not yet exposted to user-space
			 */
			inet_sk_state_store((void *)new_msk, TCP_ESTABLISHED);

			/* record the newly created socket as the first msk
			 * subflow, but don't link it yet into conn_list
			 */
			WRITE_ONCE(owner->first, child);

			/* new mpc subflow takes ownership of the newly
			 * created mptcp socket
			 */
			mptcp_sk(new_msk)->setsockopt_seq = ctx->setsockopt_seq;
			mptcp_pm_new_connection(owner, child, 1);
			mptcp_token_accept(subflow_req, owner);
			ctx->conn = new_msk;
			new_msk = NULL;

			/* set msk addresses early to ensure mptcp_pm_get_local_id()
			 * uses the correct data
			 */
			mptcp_copy_inaddrs(ctx->conn, child);
			mptcp_propagate_sndbuf(ctx->conn, child);

			mptcp_rcv_space_init(owner, child);
			list_add(&ctx->node, &owner->conn_list);
			sock_hold(child);

			/* with OoO packets we can reach here without ingress
			 * mpc option
			 */
			if (mp_opt.suboptions & OPTION_MPTCP_MPC_ACK) {
				mptcp_subflow_fully_established(ctx, &mp_opt);
				mptcp_pm_fully_established(owner, child, GFP_ATOMIC);
				ctx->pm_notified = 1;
			}
		} else if (ctx->mp_join) {
			owner = subflow_req->msk;
			if (!owner) {
				subflow_add_reset_reason(skb, MPTCP_RST_EPROHIBIT);
				goto dispose_child;
			}

			/* move the msk reference ownership to the subflow */
			subflow_req->msk = NULL;
			ctx->conn = (struct sock *)owner;

			if (subflow_use_different_sport(owner, sk)) {
				pr_debug("ack inet_sport=%d %d",
					 ntohs(inet_sk(sk)->inet_sport),
					 ntohs(inet_sk((struct sock *)owner)->inet_sport));
				if (!mptcp_pm_sport_in_anno_list(owner, sk)) {
					SUBFLOW_REQ_INC_STATS(req, MPTCP_MIB_MISMATCHPORTACKRX);
					goto dispose_child;
				}
				SUBFLOW_REQ_INC_STATS(req, MPTCP_MIB_JOINPORTACKRX);
			}

			if (!mptcp_finish_join(child))
				goto dispose_child;

			SUBFLOW_REQ_INC_STATS(req, MPTCP_MIB_JOINACKRX);
			tcp_rsk(req)->drop_req = true;
		}
	}

out:
	/* dispose of the left over mptcp master, if any */
	if (unlikely(new_msk))
		mptcp_force_close(new_msk);

	/* check for expected invariant - should never trigger, just help
	 * catching eariler subtle bugs
	 */
	WARN_ON_ONCE(child && *own_req && tcp_sk(child)->is_mptcp &&
		     (!mptcp_subflow_ctx(child) ||
		      !mptcp_subflow_ctx(child)->conn));
	return child;

dispose_child:
	mptcp_subflow_drop_ctx(child);
	tcp_rsk(req)->drop_req = true;
	inet_csk_prepare_for_destroy_sock(child);
	tcp_done(child);
	req->rsk_ops->send_reset(sk, skb);

	/* The last child reference will be released by the caller */
	return child;
}

static struct inet_connection_sock_af_ops subflow_specific __ro_after_init;
static struct proto tcp_prot_override __ro_after_init;

enum mapping_status {
	MAPPING_OK,
	MAPPING_INVALID,
	MAPPING_EMPTY,
	MAPPING_DATA_FIN,
	MAPPING_DUMMY,
	MAPPING_BAD_CSUM
};

static void dbg_bad_map(struct mptcp_subflow_context *subflow, u32 ssn)
{
	pr_debug("Bad mapping: ssn=%d map_seq=%d map_data_len=%d",
		 ssn, subflow->map_subflow_seq, subflow->map_data_len);
}

static bool skb_is_fully_mapped(struct sock *ssk, struct sk_buff *skb)
{
	struct mptcp_subflow_context *subflow = mptcp_subflow_ctx(ssk);
	unsigned int skb_consumed;

	skb_consumed = tcp_sk(ssk)->copied_seq - TCP_SKB_CB(skb)->seq;
	if (WARN_ON_ONCE(skb_consumed >= skb->len))
		return true;

	return skb->len - skb_consumed <= subflow->map_data_len -
					  mptcp_subflow_get_map_offset(subflow);
}

static bool validate_mapping(struct sock *ssk, struct sk_buff *skb)
{
	struct mptcp_subflow_context *subflow = mptcp_subflow_ctx(ssk);
	u32 ssn = tcp_sk(ssk)->copied_seq - subflow->ssn_offset;

	if (unlikely(before(ssn, subflow->map_subflow_seq))) {
		/* Mapping covers data later in the subflow stream,
		 * currently unsupported.
		 */
		dbg_bad_map(subflow, ssn);
		return false;
	}
	if (unlikely(!before(ssn, subflow->map_subflow_seq +
				  subflow->map_data_len))) {
		/* Mapping does covers past subflow data, invalid */
		dbg_bad_map(subflow, ssn);
		return false;
	}
	return true;
}

static enum mapping_status validate_data_csum(struct sock *ssk, struct sk_buff *skb,
					      bool csum_reqd)
{
	struct mptcp_subflow_context *subflow = mptcp_subflow_ctx(ssk);
	u32 offset, seq, delta;
	__sum16 csum;
	int len;

	if (!csum_reqd)
		return MAPPING_OK;

	/* mapping already validated on previous traversal */
	if (subflow->map_csum_len == subflow->map_data_len)
		return MAPPING_OK;

	/* traverse the receive queue, ensuring it contains a full
	 * DSS mapping and accumulating the related csum.
	 * Preserve the accoumlate csum across multiple calls, to compute
	 * the csum only once
	 */
	delta = subflow->map_data_len - subflow->map_csum_len;
	for (;;) {
		seq = tcp_sk(ssk)->copied_seq + subflow->map_csum_len;
		offset = seq - TCP_SKB_CB(skb)->seq;

		/* if the current skb has not been accounted yet, csum its contents
		 * up to the amount covered by the current DSS
		 */
		if (offset < skb->len) {
			__wsum csum;

			len = min(skb->len - offset, delta);
			csum = skb_checksum(skb, offset, len, 0);
			subflow->map_data_csum = csum_block_add(subflow->map_data_csum, csum,
								subflow->map_csum_len);

			delta -= len;
			subflow->map_csum_len += len;
		}
		if (delta == 0)
			break;

		if (skb_queue_is_last(&ssk->sk_receive_queue, skb)) {
			/* if this subflow is closed, the partial mapping
			 * will be never completed; flush the pending skbs, so
			 * that subflow_sched_work_if_closed() can kick in
			 */
			if (unlikely(ssk->sk_state == TCP_CLOSE))
				while ((skb = skb_peek(&ssk->sk_receive_queue)))
					sk_eat_skb(ssk, skb);

			/* not enough data to validate the csum */
			return MAPPING_EMPTY;
		}

		/* the DSS mapping for next skbs will be validated later,
		 * when a get_mapping_status call will process such skb
		 */
		skb = skb->next;
	}

	/* note that 'map_data_len' accounts only for the carried data, does
	 * not include the eventual seq increment due to the data fin,
	 * while the pseudo header requires the original DSS data len,
	 * including that
	 */
	csum = __mptcp_make_csum(subflow->map_seq,
				 subflow->map_subflow_seq,
				 subflow->map_data_len + subflow->map_data_fin,
				 subflow->map_data_csum);
	if (unlikely(csum)) {
		MPTCP_INC_STATS(sock_net(ssk), MPTCP_MIB_DATACSUMERR);
		return MAPPING_BAD_CSUM;
	}

	subflow->valid_csum_seen = 1;
	return MAPPING_OK;
}

static enum mapping_status get_mapping_status(struct sock *ssk,
					      struct mptcp_sock *msk)
{
	struct mptcp_subflow_context *subflow = mptcp_subflow_ctx(ssk);
	bool csum_reqd = READ_ONCE(msk->csum_enabled);
	struct mptcp_ext *mpext;
	struct sk_buff *skb;
	u16 data_len;
	u64 map_seq;

	skb = skb_peek(&ssk->sk_receive_queue);
	if (!skb)
		return MAPPING_EMPTY;

	if (mptcp_check_fallback(ssk))
		return MAPPING_DUMMY;

	mpext = mptcp_get_ext(skb);
	if (!mpext || !mpext->use_map) {
		if (!subflow->map_valid && !skb->len) {
			/* the TCP stack deliver 0 len FIN pkt to the receive
			 * queue, that is the only 0len pkts ever expected here,
			 * and we can admit no mapping only for 0 len pkts
			 */
			if (!(TCP_SKB_CB(skb)->tcp_flags & TCPHDR_FIN))
				WARN_ONCE(1, "0len seq %d:%d flags %x",
					  TCP_SKB_CB(skb)->seq,
					  TCP_SKB_CB(skb)->end_seq,
					  TCP_SKB_CB(skb)->tcp_flags);
			sk_eat_skb(ssk, skb);
			return MAPPING_EMPTY;
		}

		if (!subflow->map_valid)
			return MAPPING_INVALID;

		goto validate_seq;
	}

	trace_get_mapping_status(mpext);

	data_len = mpext->data_len;
	if (data_len == 0) {
		pr_debug("infinite mapping received");
		MPTCP_INC_STATS(sock_net(ssk), MPTCP_MIB_INFINITEMAPRX);
		subflow->map_data_len = 0;
		return MAPPING_INVALID;
	}

	if (mpext->data_fin == 1) {
		if (data_len == 1) {
			bool updated = mptcp_update_rcv_data_fin(msk, mpext->data_seq,
								 mpext->dsn64);
			pr_debug("DATA_FIN with no payload seq=%llu", mpext->data_seq);
			if (subflow->map_valid) {
				/* A DATA_FIN might arrive in a DSS
				 * option before the previous mapping
				 * has been fully consumed. Continue
				 * handling the existing mapping.
				 */
				skb_ext_del(skb, SKB_EXT_MPTCP);
				return MAPPING_OK;
			} else {
				if (updated && schedule_work(&msk->work))
					sock_hold((struct sock *)msk);

				return MAPPING_DATA_FIN;
			}
		} else {
			u64 data_fin_seq = mpext->data_seq + data_len - 1;

			/* If mpext->data_seq is a 32-bit value, data_fin_seq
			 * must also be limited to 32 bits.
			 */
			if (!mpext->dsn64)
				data_fin_seq &= GENMASK_ULL(31, 0);

			mptcp_update_rcv_data_fin(msk, data_fin_seq, mpext->dsn64);
			pr_debug("DATA_FIN with mapping seq=%llu dsn64=%d",
				 data_fin_seq, mpext->dsn64);
		}

		/* Adjust for DATA_FIN using 1 byte of sequence space */
		data_len--;
	}

	map_seq = mptcp_expand_seq(READ_ONCE(msk->ack_seq), mpext->data_seq, mpext->dsn64);
	WRITE_ONCE(mptcp_sk(subflow->conn)->use_64bit_ack, !!mpext->dsn64);

	if (subflow->map_valid) {
		/* Allow replacing only with an identical map */
		if (subflow->map_seq == map_seq &&
		    subflow->map_subflow_seq == mpext->subflow_seq &&
		    subflow->map_data_len == data_len &&
		    subflow->map_csum_reqd == mpext->csum_reqd) {
			skb_ext_del(skb, SKB_EXT_MPTCP);
			goto validate_csum;
		}

		/* If this skb data are fully covered by the current mapping,
		 * the new map would need caching, which is not supported
		 */
		if (skb_is_fully_mapped(ssk, skb)) {
			MPTCP_INC_STATS(sock_net(ssk), MPTCP_MIB_DSSNOMATCH);
			return MAPPING_INVALID;
		}

		/* will validate the next map after consuming the current one */
		goto validate_csum;
	}

	subflow->map_seq = map_seq;
	subflow->map_subflow_seq = mpext->subflow_seq;
	subflow->map_data_len = data_len;
	subflow->map_valid = 1;
	subflow->map_data_fin = mpext->data_fin;
	subflow->mpc_map = mpext->mpc_map;
	subflow->map_csum_reqd = mpext->csum_reqd;
	subflow->map_csum_len = 0;
	subflow->map_data_csum = csum_unfold(mpext->csum);

	/* Cfr RFC 8684 Section 3.3.0 */
	if (unlikely(subflow->map_csum_reqd != csum_reqd))
		return MAPPING_INVALID;

	pr_debug("new map seq=%llu subflow_seq=%u data_len=%u csum=%d:%u",
		 subflow->map_seq, subflow->map_subflow_seq,
		 subflow->map_data_len, subflow->map_csum_reqd,
		 subflow->map_data_csum);

validate_seq:
	/* we revalidate valid mapping on new skb, because we must ensure
	 * the current skb is completely covered by the available mapping
	 */
	if (!validate_mapping(ssk, skb)) {
		MPTCP_INC_STATS(sock_net(ssk), MPTCP_MIB_DSSTCPMISMATCH);
		return MAPPING_INVALID;
	}

	skb_ext_del(skb, SKB_EXT_MPTCP);

validate_csum:
	return validate_data_csum(ssk, skb, csum_reqd);
}

static void mptcp_subflow_discard_data(struct sock *ssk, struct sk_buff *skb,
				       u64 limit)
{
	struct mptcp_subflow_context *subflow = mptcp_subflow_ctx(ssk);
	bool fin = TCP_SKB_CB(skb)->tcp_flags & TCPHDR_FIN;
	u32 incr;

	incr = limit >= skb->len ? skb->len + fin : limit;

	pr_debug("discarding=%d len=%d seq=%d", incr, skb->len,
		 subflow->map_subflow_seq);
	MPTCP_INC_STATS(sock_net(ssk), MPTCP_MIB_DUPDATA);
	tcp_sk(ssk)->copied_seq += incr;
	if (!before(tcp_sk(ssk)->copied_seq, TCP_SKB_CB(skb)->end_seq))
		sk_eat_skb(ssk, skb);
	if (mptcp_subflow_get_map_offset(subflow) >= subflow->map_data_len)
		subflow->map_valid = 0;
}

/* sched mptcp worker to remove the subflow if no more data is pending */
static void subflow_sched_work_if_closed(struct mptcp_sock *msk, struct sock *ssk)
{
	struct sock *sk = (struct sock *)msk;

	if (likely(ssk->sk_state != TCP_CLOSE))
		return;

	if (skb_queue_empty(&ssk->sk_receive_queue) &&
	    !test_and_set_bit(MPTCP_WORK_CLOSE_SUBFLOW, &msk->flags)) {
		sock_hold(sk);
		if (!schedule_work(&msk->work))
			sock_put(sk);
	}
}

static bool subflow_can_fallback(struct mptcp_subflow_context *subflow)
{
	struct mptcp_sock *msk = mptcp_sk(subflow->conn);

	if (subflow->mp_join)
		return false;
	else if (READ_ONCE(msk->csum_enabled))
		return !subflow->valid_csum_seen;
	else
		return !subflow->fully_established;
}

static void mptcp_subflow_fail(struct mptcp_sock *msk, struct sock *ssk)
{
	struct mptcp_subflow_context *subflow = mptcp_subflow_ctx(ssk);
	unsigned long fail_tout;

	/* greceful failure can happen only on the MPC subflow */
	if (WARN_ON_ONCE(ssk != READ_ONCE(msk->first)))
		return;

	/* since the close timeout take precedence on the fail one,
	 * no need to start the latter when the first is already set
	 */
	if (sock_flag((struct sock *)msk, SOCK_DEAD))
		return;

	/* we don't need extreme accuracy here, use a zero fail_tout as special
	 * value meaning no fail timeout at all;
	 */
	fail_tout = jiffies + TCP_RTO_MAX;
	if (!fail_tout)
		fail_tout = 1;
	WRITE_ONCE(subflow->fail_tout, fail_tout);
	tcp_send_ack(ssk);

	mptcp_reset_timeout(msk, subflow->fail_tout);
}

static bool subflow_check_data_avail(struct sock *ssk)
{
	struct mptcp_subflow_context *subflow = mptcp_subflow_ctx(ssk);
	enum mapping_status status;
	struct mptcp_sock *msk;
	struct sk_buff *skb;

	if (!skb_peek(&ssk->sk_receive_queue))
		WRITE_ONCE(subflow->data_avail, MPTCP_SUBFLOW_NODATA);
	if (subflow->data_avail)
		return true;

	msk = mptcp_sk(subflow->conn);
	for (;;) {
		u64 ack_seq;
		u64 old_ack;

		status = get_mapping_status(ssk, msk);
		trace_subflow_check_data_avail(status, skb_peek(&ssk->sk_receive_queue));
		if (unlikely(status == MAPPING_INVALID || status == MAPPING_DUMMY ||
			     status == MAPPING_BAD_CSUM))
			goto fallback;

		if (status != MAPPING_OK)
			goto no_data;

		skb = skb_peek(&ssk->sk_receive_queue);
		if (WARN_ON_ONCE(!skb))
			goto no_data;

		if (unlikely(!READ_ONCE(msk->can_ack)))
			goto fallback;

		old_ack = READ_ONCE(msk->ack_seq);
		ack_seq = mptcp_subflow_get_mapped_dsn(subflow);
		pr_debug("msk ack_seq=%llx subflow ack_seq=%llx", old_ack,
			 ack_seq);
		if (unlikely(before64(ack_seq, old_ack))) {
			mptcp_subflow_discard_data(ssk, skb, old_ack - ack_seq);
			continue;
		}

		WRITE_ONCE(subflow->data_avail, MPTCP_SUBFLOW_DATA_AVAIL);
		break;
	}
	return true;

no_data:
	subflow_sched_work_if_closed(msk, ssk);
	return false;

fallback:
	if (!__mptcp_check_fallback(msk)) {
		/* RFC 8684 section 3.7. */
		if (status == MAPPING_BAD_CSUM &&
		    (subflow->mp_join || subflow->valid_csum_seen)) {
			subflow->send_mp_fail = 1;

			if (!READ_ONCE(msk->allow_infinite_fallback)) {
				subflow->reset_transient = 0;
				subflow->reset_reason = MPTCP_RST_EMIDDLEBOX;
				goto reset;
			}
			mptcp_subflow_fail(msk, ssk);
			WRITE_ONCE(subflow->data_avail, MPTCP_SUBFLOW_DATA_AVAIL);
			return true;
		}

		if (!subflow_can_fallback(subflow) && subflow->map_data_len) {
			/* fatal protocol error, close the socket.
			 * subflow_error_report() will introduce the appropriate barriers
			 */
			subflow->reset_transient = 0;
			subflow->reset_reason = MPTCP_RST_EMPTCP;

reset:
			ssk->sk_err = EBADMSG;
			tcp_set_state(ssk, TCP_CLOSE);
			while ((skb = skb_peek(&ssk->sk_receive_queue)))
				sk_eat_skb(ssk, skb);
			tcp_send_active_reset(ssk, GFP_ATOMIC);
			WRITE_ONCE(subflow->data_avail, MPTCP_SUBFLOW_NODATA);
			return false;
		}

		mptcp_do_fallback(ssk);
	}

	skb = skb_peek(&ssk->sk_receive_queue);
	subflow->map_valid = 1;
	subflow->map_seq = READ_ONCE(msk->ack_seq);
	subflow->map_data_len = skb->len;
	subflow->map_subflow_seq = tcp_sk(ssk)->copied_seq - subflow->ssn_offset;
	WRITE_ONCE(subflow->data_avail, MPTCP_SUBFLOW_DATA_AVAIL);
	return true;
}

bool mptcp_subflow_data_available(struct sock *sk)
{
	struct mptcp_subflow_context *subflow = mptcp_subflow_ctx(sk);

	/* check if current mapping is still valid */
	if (subflow->map_valid &&
	    mptcp_subflow_get_map_offset(subflow) >= subflow->map_data_len) {
		subflow->map_valid = 0;
		WRITE_ONCE(subflow->data_avail, MPTCP_SUBFLOW_NODATA);

		pr_debug("Done with mapping: seq=%u data_len=%u",
			 subflow->map_subflow_seq,
			 subflow->map_data_len);
	}

	return subflow_check_data_avail(sk);
}

/* If ssk has an mptcp parent socket, use the mptcp rcvbuf occupancy,
 * not the ssk one.
 *
 * In mptcp, rwin is about the mptcp-level connection data.
 *
 * Data that is still on the ssk rx queue can thus be ignored,
 * as far as mptcp peer is concerned that data is still inflight.
 * DSS ACK is updated when skb is moved to the mptcp rx queue.
 */
void mptcp_space(const struct sock *ssk, int *space, int *full_space)
{
	const struct mptcp_subflow_context *subflow = mptcp_subflow_ctx(ssk);
	const struct sock *sk = subflow->conn;

	*space = __mptcp_space(sk);
	*full_space = tcp_full_space(sk);
}

void __mptcp_error_report(struct sock *sk)
{
	struct mptcp_subflow_context *subflow;
	struct mptcp_sock *msk = mptcp_sk(sk);

	mptcp_for_each_subflow(msk, subflow) {
		struct sock *ssk = mptcp_subflow_tcp_sock(subflow);
		int err = sock_error(ssk);
		int ssk_state;

		if (!err)
			continue;

		/* only propagate errors on fallen-back sockets or
		 * on MPC connect
		 */
		if (sk->sk_state != TCP_SYN_SENT && !__mptcp_check_fallback(msk))
			continue;

		/* We need to propagate only transition to CLOSE state.
		 * Orphaned socket will see such state change via
		 * subflow_sched_work_if_closed() and that path will properly
		 * destroy the msk as needed.
		 */
		ssk_state = inet_sk_state_load(ssk);
		if (ssk_state == TCP_CLOSE && !sock_flag(sk, SOCK_DEAD))
			inet_sk_state_store(sk, ssk_state);
		sk->sk_err = -err;

		/* This barrier is coupled with smp_rmb() in mptcp_poll() */
		smp_wmb();
		sk_error_report(sk);
		break;
	}
}

static void subflow_error_report(struct sock *ssk)
{
	struct sock *sk = mptcp_subflow_ctx(ssk)->conn;

	/* bail early if this is a no-op, so that we avoid introducing a
	 * problematic lockdep dependency between TCP accept queue lock
	 * and msk socket spinlock
	 */
	if (!sk->sk_socket)
		return;

	mptcp_data_lock(sk);
	if (!sock_owned_by_user(sk))
		__mptcp_error_report(sk);
	else
		__set_bit(MPTCP_ERROR_REPORT,  &mptcp_sk(sk)->cb_flags);
	mptcp_data_unlock(sk);
}

static void subflow_data_ready(struct sock *sk)
{
	struct mptcp_subflow_context *subflow = mptcp_subflow_ctx(sk);
	u16 state = 1 << inet_sk_state_load(sk);
	struct sock *parent = subflow->conn;
	struct mptcp_sock *msk;

	trace_sk_data_ready(sk);

	msk = mptcp_sk(parent);
	if (state & TCPF_LISTEN) {
		/* MPJ subflow are removed from accept queue before reaching here,
		 * avoid stray wakeups
		 */
		if (reqsk_queue_empty(&inet_csk(sk)->icsk_accept_queue))
			return;

		parent->sk_data_ready(parent);
		return;
	}

	WARN_ON_ONCE(!__mptcp_check_fallback(msk) && !subflow->mp_capable &&
		     !subflow->mp_join && !(state & TCPF_CLOSE));

	if (mptcp_subflow_data_available(sk))
		mptcp_data_ready(parent, sk);
	else if (unlikely(sk->sk_err))
		subflow_error_report(sk);
}

static void subflow_write_space(struct sock *ssk)
{
	struct sock *sk = mptcp_subflow_ctx(ssk)->conn;

	mptcp_propagate_sndbuf(sk, ssk);
	mptcp_write_space(sk);
}

static const struct inet_connection_sock_af_ops *
subflow_default_af_ops(struct sock *sk)
{
#if IS_ENABLED(CONFIG_MPTCP_IPV6)
	if (sk->sk_family == AF_INET6)
		return &subflow_v6_specific;
#endif
	return &subflow_specific;
}

#if IS_ENABLED(CONFIG_MPTCP_IPV6)
void mptcpv6_handle_mapped(struct sock *sk, bool mapped)
{
	struct mptcp_subflow_context *subflow = mptcp_subflow_ctx(sk);
	struct inet_connection_sock *icsk = inet_csk(sk);
	const struct inet_connection_sock_af_ops *target;

	target = mapped ? &subflow_v6m_specific : subflow_default_af_ops(sk);

	pr_debug("subflow=%p family=%d ops=%p target=%p mapped=%d",
		 subflow, sk->sk_family, icsk->icsk_af_ops, target, mapped);

	if (likely(icsk->icsk_af_ops == target))
		return;

	subflow->icsk_af_ops = icsk->icsk_af_ops;
	icsk->icsk_af_ops = target;
}
#endif

void mptcp_info2sockaddr(const struct mptcp_addr_info *info,
			 struct sockaddr_storage *addr,
			 unsigned short family)
{
	memset(addr, 0, sizeof(*addr));
	addr->ss_family = family;
	if (addr->ss_family == AF_INET) {
		struct sockaddr_in *in_addr = (struct sockaddr_in *)addr;

		if (info->family == AF_INET)
			in_addr->sin_addr = info->addr;
#if IS_ENABLED(CONFIG_MPTCP_IPV6)
		else if (ipv6_addr_v4mapped(&info->addr6))
			in_addr->sin_addr.s_addr = info->addr6.s6_addr32[3];
#endif
		in_addr->sin_port = info->port;
	}
#if IS_ENABLED(CONFIG_MPTCP_IPV6)
	else if (addr->ss_family == AF_INET6) {
		struct sockaddr_in6 *in6_addr = (struct sockaddr_in6 *)addr;

		if (info->family == AF_INET)
			ipv6_addr_set_v4mapped(info->addr.s_addr,
					       &in6_addr->sin6_addr);
		else
			in6_addr->sin6_addr = info->addr6;
		in6_addr->sin6_port = info->port;
	}
#endif
}

int __mptcp_subflow_connect(struct sock *sk, const struct mptcp_addr_info *loc,
			    const struct mptcp_addr_info *remote)
{
	struct mptcp_sock *msk = mptcp_sk(sk);
	struct mptcp_subflow_context *subflow;
	struct sockaddr_storage addr;
	int remote_id = remote->id;
	int local_id = loc->id;
	int err = -ENOTCONN;
	struct socket *sf;
	struct sock *ssk;
	u32 remote_token;
	int addrlen;
	int ifindex;
	u8 flags;

	if (!mptcp_is_fully_established(sk))
		goto err_out;

	err = mptcp_subflow_create_socket(sk, loc->family, &sf);
	if (err)
		goto err_out;

	ssk = sf->sk;
	subflow = mptcp_subflow_ctx(ssk);
	do {
		get_random_bytes(&subflow->local_nonce, sizeof(u32));
	} while (!subflow->local_nonce);

	if (local_id)
		subflow_set_local_id(subflow, local_id);

	mptcp_pm_get_flags_and_ifindex_by_id(msk, local_id,
					     &flags, &ifindex);
	subflow->remote_key_valid = 1;
	subflow->remote_key = msk->remote_key;
	subflow->local_key = msk->local_key;
	subflow->token = msk->token;
	mptcp_info2sockaddr(loc, &addr, ssk->sk_family);

	addrlen = sizeof(struct sockaddr_in);
#if IS_ENABLED(CONFIG_MPTCP_IPV6)
	if (addr.ss_family == AF_INET6)
		addrlen = sizeof(struct sockaddr_in6);
#endif
	mptcp_sockopt_sync(msk, ssk);

	ssk->sk_bound_dev_if = ifindex;
	err = kernel_bind(sf, (struct sockaddr *)&addr, addrlen);
	if (err)
		goto failed;

	mptcp_crypto_key_sha(subflow->remote_key, &remote_token, NULL);
	pr_debug("msk=%p remote_token=%u local_id=%d remote_id=%d", msk,
		 remote_token, local_id, remote_id);
	subflow->remote_token = remote_token;
	subflow->remote_id = remote_id;
	subflow->request_join = 1;
	subflow->request_bkup = !!(flags & MPTCP_PM_ADDR_FLAG_BACKUP);
	mptcp_info2sockaddr(remote, &addr, ssk->sk_family);

	sock_hold(ssk);
	list_add_tail(&subflow->node, &msk->conn_list);
	err = kernel_connect(sf, (struct sockaddr *)&addr, addrlen, O_NONBLOCK);
	if (err && err != -EINPROGRESS)
		goto failed_unlink;

	/* discard the subflow socket */
	mptcp_sock_graft(ssk, sk->sk_socket);
	iput(SOCK_INODE(sf));
	WRITE_ONCE(msk->allow_infinite_fallback, false);
	return 0;

failed_unlink:
	list_del(&subflow->node);
	sock_put(mptcp_subflow_tcp_sock(subflow));

failed:
	subflow->disposable = 1;
	sock_release(sf);

err_out:
	/* we account subflows before the creation, and this failures will not
	 * be caught by sk_state_change()
	 */
	mptcp_pm_close_subflow(msk);
	return err;
}

static void mptcp_attach_cgroup(struct sock *parent, struct sock *child)
{
#ifdef CONFIG_SOCK_CGROUP_DATA
	struct sock_cgroup_data *parent_skcd = &parent->sk_cgrp_data,
				*child_skcd = &child->sk_cgrp_data;

	/* only the additional subflows created by kworkers have to be modified */
	if (cgroup_id(sock_cgroup_ptr(parent_skcd)) !=
	    cgroup_id(sock_cgroup_ptr(child_skcd))) {
#ifdef CONFIG_MEMCG
		struct mem_cgroup *memcg = parent->sk_memcg;

		mem_cgroup_sk_free(child);
		if (memcg && css_tryget(&memcg->css))
			child->sk_memcg = memcg;
#endif /* CONFIG_MEMCG */

		cgroup_sk_free(child_skcd);
		*child_skcd = *parent_skcd;
		cgroup_sk_clone(child_skcd);
	}
#endif /* CONFIG_SOCK_CGROUP_DATA */
}

static void mptcp_subflow_ops_override(struct sock *ssk)
{
#if IS_ENABLED(CONFIG_MPTCP_IPV6)
	if (ssk->sk_prot == &tcpv6_prot)
		ssk->sk_prot = &tcpv6_prot_override;
	else
#endif
		ssk->sk_prot = &tcp_prot_override;
}

static void mptcp_subflow_ops_undo_override(struct sock *ssk)
{
#if IS_ENABLED(CONFIG_MPTCP_IPV6)
	if (ssk->sk_prot == &tcpv6_prot_override)
		ssk->sk_prot = &tcpv6_prot;
	else
#endif
		ssk->sk_prot = &tcp_prot;
}

int mptcp_subflow_create_socket(struct sock *sk, unsigned short family,
				struct socket **new_sock)
{
	struct mptcp_subflow_context *subflow;
	struct net *net = sock_net(sk);
	struct socket *sf;
	int err;

	/* un-accepted server sockets can reach here - on bad configuration
	 * bail early to avoid greater trouble later
	 */
	if (unlikely(!sk->sk_socket))
		return -EINVAL;

	err = sock_create_kern(net, family, SOCK_STREAM, IPPROTO_TCP, &sf);
	if (err)
		return err;

	lock_sock_nested(sf->sk, SINGLE_DEPTH_NESTING);

	/* the newly created socket has to be in the same cgroup as its parent */
	mptcp_attach_cgroup(sk, sf->sk);

	/* kernel sockets do not by default acquire net ref, but TCP timer
	 * needs it.
	 * Update ns_tracker to current stack trace and refcounted tracker.
	 */
	__netns_tracker_free(net, &sf->sk->ns_tracker, false);
	sf->sk->sk_net_refcnt = 1;
	get_net_track(net, &sf->sk->ns_tracker, GFP_KERNEL);
	sock_inuse_add(net, 1);
	err = tcp_set_ulp(sf->sk, "mptcp");
	release_sock(sf->sk);

	if (err) {
		sock_release(sf);
		return err;
	}

	/* the newly created socket really belongs to the owning MPTCP master
	 * socket, even if for additional subflows the allocation is performed
	 * by a kernel workqueue. Adjust inode references, so that the
	 * procfs/diag interfaces really show this one belonging to the correct
	 * user.
	 */
	SOCK_INODE(sf)->i_ino = SOCK_INODE(sk->sk_socket)->i_ino;
	SOCK_INODE(sf)->i_uid = SOCK_INODE(sk->sk_socket)->i_uid;
	SOCK_INODE(sf)->i_gid = SOCK_INODE(sk->sk_socket)->i_gid;

	subflow = mptcp_subflow_ctx(sf->sk);
	pr_debug("subflow=%p", subflow);

	*new_sock = sf;
	sock_hold(sk);
	subflow->conn = sk;
	mptcp_subflow_ops_override(sf->sk);

	return 0;
}

static struct mptcp_subflow_context *subflow_create_ctx(struct sock *sk,
							gfp_t priority)
{
	struct inet_connection_sock *icsk = inet_csk(sk);
	struct mptcp_subflow_context *ctx;

	ctx = kzalloc(sizeof(*ctx), priority);
	if (!ctx)
		return NULL;

	rcu_assign_pointer(icsk->icsk_ulp_data, ctx);
	INIT_LIST_HEAD(&ctx->node);
	INIT_LIST_HEAD(&ctx->delegated_node);

	pr_debug("subflow=%p", ctx);

	ctx->tcp_sock = sk;

	return ctx;
}

static void __subflow_state_change(struct sock *sk)
{
	struct socket_wq *wq;

	rcu_read_lock();
	wq = rcu_dereference(sk->sk_wq);
	if (skwq_has_sleeper(wq))
		wake_up_interruptible_all(&wq->wait);
	rcu_read_unlock();
}

static bool subflow_is_done(const struct sock *sk)
{
	return sk->sk_shutdown & RCV_SHUTDOWN || sk->sk_state == TCP_CLOSE;
}

static void subflow_state_change(struct sock *sk)
{
	struct mptcp_subflow_context *subflow = mptcp_subflow_ctx(sk);
	struct sock *parent = subflow->conn;

	__subflow_state_change(sk);

	if (subflow_simultaneous_connect(sk)) {
		mptcp_propagate_sndbuf(parent, sk);
		mptcp_do_fallback(sk);
		mptcp_rcv_space_init(mptcp_sk(parent), sk);
		pr_fallback(mptcp_sk(parent));
		subflow->conn_finished = 1;
		mptcp_set_connected(parent);
	}

	/* as recvmsg() does not acquire the subflow socket for ssk selection
	 * a fin packet carrying a DSS can be unnoticed if we don't trigger
	 * the data available machinery here.
	 */
	if (mptcp_subflow_data_available(sk))
		mptcp_data_ready(parent, sk);
	else if (unlikely(sk->sk_err))
		subflow_error_report(sk);

	subflow_sched_work_if_closed(mptcp_sk(parent), sk);

	if (__mptcp_check_fallback(mptcp_sk(parent)) &&
	    !subflow->rx_eof && subflow_is_done(sk)) {
		subflow->rx_eof = 1;
		mptcp_subflow_eof(parent);
	}
}

<<<<<<< HEAD
void mptcp_subflow_queue_clean(struct sock *listener_sk, struct sock *listener_ssk)
{
	struct request_sock_queue *queue = &inet_csk(listener_ssk)->icsk_accept_queue;
	struct mptcp_sock *msk, *next, *head = NULL;
	struct request_sock *req;

	/* build a list of all unaccepted mptcp sockets */
	spin_lock_bh(&queue->rskq_lock);
	for (req = queue->rskq_accept_head; req; req = req->dl_next) {
		struct mptcp_subflow_context *subflow;
		struct sock *ssk = req->sk;
		struct mptcp_sock *msk;

		if (!sk_is_mptcp(ssk))
			continue;

		subflow = mptcp_subflow_ctx(ssk);
		if (!subflow || !subflow->conn)
			continue;

		/* skip if already in list */
		msk = mptcp_sk(subflow->conn);
		if (msk->dl_next || msk == head)
			continue;

		msk->dl_next = head;
		head = msk;
	}
	spin_unlock_bh(&queue->rskq_lock);
	if (!head)
		return;

	/* can't acquire the msk socket lock under the subflow one,
	 * or will cause ABBA deadlock
	 */
	release_sock(listener_ssk);

	for (msk = head; msk; msk = next) {
		struct sock *sk = (struct sock *)msk;
		bool do_cancel_work;

		sock_hold(sk);
		lock_sock_nested(sk, SINGLE_DEPTH_NESTING);
		next = msk->dl_next;
		msk->first = NULL;
		msk->dl_next = NULL;

		do_cancel_work = __mptcp_close(sk, 0);
		release_sock(sk);
		if (do_cancel_work) {
			/* lockdep will report a false positive ABBA deadlock
			 * between cancel_work_sync and the listener socket.
			 * The involved locks belong to different sockets WRT
			 * the existing AB chain.
			 * Using a per socket key is problematic as key
			 * deregistration requires process context and must be
			 * performed at socket disposal time, in atomic
			 * context.
			 * Just tell lockdep to consider the listener socket
			 * released here.
			 */
			mutex_release(&listener_sk->sk_lock.dep_map, _RET_IP_);
			mptcp_cancel_work(sk);
			mutex_acquire(&listener_sk->sk_lock.dep_map,
				      SINGLE_DEPTH_NESTING, 0, _RET_IP_);
		}
		sock_put(sk);
	}

	/* we are still under the listener msk socket lock */
	lock_sock_nested(listener_ssk, SINGLE_DEPTH_NESTING);
}

=======
>>>>>>> 82bbec18
static int subflow_ulp_init(struct sock *sk)
{
	struct inet_connection_sock *icsk = inet_csk(sk);
	struct mptcp_subflow_context *ctx;
	struct tcp_sock *tp = tcp_sk(sk);
	int err = 0;

	/* disallow attaching ULP to a socket unless it has been
	 * created with sock_create_kern()
	 */
	if (!sk->sk_kern_sock) {
		err = -EOPNOTSUPP;
		goto out;
	}

	ctx = subflow_create_ctx(sk, GFP_KERNEL);
	if (!ctx) {
		err = -ENOMEM;
		goto out;
	}

	pr_debug("subflow=%p, family=%d", ctx, sk->sk_family);

	tp->is_mptcp = 1;
	ctx->icsk_af_ops = icsk->icsk_af_ops;
	icsk->icsk_af_ops = subflow_default_af_ops(sk);
	ctx->tcp_state_change = sk->sk_state_change;
	ctx->tcp_error_report = sk->sk_error_report;

	WARN_ON_ONCE(sk->sk_data_ready != sock_def_readable);
	WARN_ON_ONCE(sk->sk_write_space != sk_stream_write_space);

	sk->sk_data_ready = subflow_data_ready;
	sk->sk_write_space = subflow_write_space;
	sk->sk_state_change = subflow_state_change;
	sk->sk_error_report = subflow_error_report;
out:
	return err;
}

static void subflow_ulp_release(struct sock *ssk)
{
	struct mptcp_subflow_context *ctx = mptcp_subflow_ctx(ssk);
	bool release = true;
	struct sock *sk;

	if (!ctx)
		return;

	sk = ctx->conn;
	if (sk) {
		/* if the msk has been orphaned, keep the ctx
		 * alive, will be freed by __mptcp_close_ssk(),
		 * when the subflow is still unaccepted
		 */
		release = ctx->disposable || list_empty(&ctx->node);

		/* inet_child_forget() does not call sk_state_change(),
		 * explicitly trigger the socket close machinery
		 */
		if (!release && !test_and_set_bit(MPTCP_WORK_CLOSE_SUBFLOW,
						  &mptcp_sk(sk)->flags))
			mptcp_schedule_work(sk);
		sock_put(sk);
	}

	mptcp_subflow_ops_undo_override(ssk);
	if (release)
		kfree_rcu(ctx, rcu);
}

static void subflow_ulp_clone(const struct request_sock *req,
			      struct sock *newsk,
			      const gfp_t priority)
{
	struct mptcp_subflow_request_sock *subflow_req = mptcp_subflow_rsk(req);
	struct mptcp_subflow_context *old_ctx = mptcp_subflow_ctx(newsk);
	struct mptcp_subflow_context *new_ctx;

	if (!tcp_rsk(req)->is_mptcp ||
	    (!subflow_req->mp_capable && !subflow_req->mp_join)) {
		subflow_ulp_fallback(newsk, old_ctx);
		return;
	}

	new_ctx = subflow_create_ctx(newsk, priority);
	if (!new_ctx) {
		subflow_ulp_fallback(newsk, old_ctx);
		return;
	}

	new_ctx->conn_finished = 1;
	new_ctx->icsk_af_ops = old_ctx->icsk_af_ops;
	new_ctx->tcp_state_change = old_ctx->tcp_state_change;
	new_ctx->tcp_error_report = old_ctx->tcp_error_report;
	new_ctx->rel_write_seq = 1;
	new_ctx->tcp_sock = newsk;

	if (subflow_req->mp_capable) {
		/* see comments in subflow_syn_recv_sock(), MPTCP connection
		 * is fully established only after we receive the remote key
		 */
		new_ctx->mp_capable = 1;
		new_ctx->local_key = subflow_req->local_key;
		new_ctx->token = subflow_req->token;
		new_ctx->ssn_offset = subflow_req->ssn_offset;
		new_ctx->idsn = subflow_req->idsn;

		/* this is the first subflow, id is always 0 */
		new_ctx->local_id_valid = 1;
	} else if (subflow_req->mp_join) {
		new_ctx->ssn_offset = subflow_req->ssn_offset;
		new_ctx->mp_join = 1;
		new_ctx->fully_established = 1;
		new_ctx->remote_key_valid = 1;
		new_ctx->backup = subflow_req->backup;
		new_ctx->remote_id = subflow_req->remote_id;
		new_ctx->token = subflow_req->token;
		new_ctx->thmac = subflow_req->thmac;

		/* the subflow req id is valid, fetched via subflow_check_req()
		 * and subflow_token_join_request()
		 */
		subflow_set_local_id(new_ctx, subflow_req->local_id);
	}
}

static void tcp_release_cb_override(struct sock *ssk)
{
	struct mptcp_subflow_context *subflow = mptcp_subflow_ctx(ssk);

	if (mptcp_subflow_has_delegated_action(subflow))
		mptcp_subflow_process_delegated(ssk);

	tcp_release_cb(ssk);
}

static struct tcp_ulp_ops subflow_ulp_ops __read_mostly = {
	.name		= "mptcp",
	.owner		= THIS_MODULE,
	.init		= subflow_ulp_init,
	.release	= subflow_ulp_release,
	.clone		= subflow_ulp_clone,
};

static int subflow_ops_init(struct request_sock_ops *subflow_ops)
{
	subflow_ops->obj_size = sizeof(struct mptcp_subflow_request_sock);

	subflow_ops->slab = kmem_cache_create(subflow_ops->slab_name,
					      subflow_ops->obj_size, 0,
					      SLAB_ACCOUNT |
					      SLAB_TYPESAFE_BY_RCU,
					      NULL);
	if (!subflow_ops->slab)
		return -ENOMEM;

	return 0;
}

void __init mptcp_subflow_init(void)
{
	mptcp_subflow_v4_request_sock_ops = tcp_request_sock_ops;
	mptcp_subflow_v4_request_sock_ops.slab_name = "request_sock_subflow_v4";
	mptcp_subflow_v4_request_sock_ops.destructor = subflow_v4_req_destructor;

	if (subflow_ops_init(&mptcp_subflow_v4_request_sock_ops) != 0)
		panic("MPTCP: failed to init subflow v4 request sock ops\n");

	subflow_request_sock_ipv4_ops = tcp_request_sock_ipv4_ops;
	subflow_request_sock_ipv4_ops.route_req = subflow_v4_route_req;
	subflow_request_sock_ipv4_ops.send_synack = subflow_v4_send_synack;

	subflow_specific = ipv4_specific;
	subflow_specific.conn_request = subflow_v4_conn_request;
	subflow_specific.syn_recv_sock = subflow_syn_recv_sock;
	subflow_specific.sk_rx_dst_set = subflow_finish_connect;
	subflow_specific.rebuild_header = subflow_rebuild_header;

	tcp_prot_override = tcp_prot;
	tcp_prot_override.release_cb = tcp_release_cb_override;

#if IS_ENABLED(CONFIG_MPTCP_IPV6)
	/* In struct mptcp_subflow_request_sock, we assume the TCP request sock
	 * structures for v4 and v6 have the same size. It should not changed in
	 * the future but better to make sure to be warned if it is no longer
	 * the case.
	 */
	BUILD_BUG_ON(sizeof(struct tcp_request_sock) != sizeof(struct tcp6_request_sock));

	mptcp_subflow_v6_request_sock_ops = tcp6_request_sock_ops;
	mptcp_subflow_v6_request_sock_ops.slab_name = "request_sock_subflow_v6";
	mptcp_subflow_v6_request_sock_ops.destructor = subflow_v6_req_destructor;

	if (subflow_ops_init(&mptcp_subflow_v6_request_sock_ops) != 0)
		panic("MPTCP: failed to init subflow v6 request sock ops\n");

	subflow_request_sock_ipv6_ops = tcp_request_sock_ipv6_ops;
	subflow_request_sock_ipv6_ops.route_req = subflow_v6_route_req;
	subflow_request_sock_ipv6_ops.send_synack = subflow_v6_send_synack;

	subflow_v6_specific = ipv6_specific;
	subflow_v6_specific.conn_request = subflow_v6_conn_request;
	subflow_v6_specific.syn_recv_sock = subflow_syn_recv_sock;
	subflow_v6_specific.sk_rx_dst_set = subflow_finish_connect;
	subflow_v6_specific.rebuild_header = subflow_v6_rebuild_header;

	subflow_v6m_specific = subflow_v6_specific;
	subflow_v6m_specific.queue_xmit = ipv4_specific.queue_xmit;
	subflow_v6m_specific.send_check = ipv4_specific.send_check;
	subflow_v6m_specific.net_header_len = ipv4_specific.net_header_len;
	subflow_v6m_specific.mtu_reduced = ipv4_specific.mtu_reduced;
	subflow_v6m_specific.net_frag_header_len = 0;
	subflow_v6m_specific.rebuild_header = subflow_rebuild_header;

	tcpv6_prot_override = tcpv6_prot;
	tcpv6_prot_override.release_cb = tcp_release_cb_override;
#endif

	mptcp_diag_subflow_init(&subflow_ulp_ops);

	if (tcp_register_ulp(&subflow_ulp_ops) != 0)
		panic("MPTCP: failed to register subflows to ULP\n");
}<|MERGE_RESOLUTION|>--- conflicted
+++ resolved
@@ -1825,82 +1825,6 @@
 	}
 }
 
-<<<<<<< HEAD
-void mptcp_subflow_queue_clean(struct sock *listener_sk, struct sock *listener_ssk)
-{
-	struct request_sock_queue *queue = &inet_csk(listener_ssk)->icsk_accept_queue;
-	struct mptcp_sock *msk, *next, *head = NULL;
-	struct request_sock *req;
-
-	/* build a list of all unaccepted mptcp sockets */
-	spin_lock_bh(&queue->rskq_lock);
-	for (req = queue->rskq_accept_head; req; req = req->dl_next) {
-		struct mptcp_subflow_context *subflow;
-		struct sock *ssk = req->sk;
-		struct mptcp_sock *msk;
-
-		if (!sk_is_mptcp(ssk))
-			continue;
-
-		subflow = mptcp_subflow_ctx(ssk);
-		if (!subflow || !subflow->conn)
-			continue;
-
-		/* skip if already in list */
-		msk = mptcp_sk(subflow->conn);
-		if (msk->dl_next || msk == head)
-			continue;
-
-		msk->dl_next = head;
-		head = msk;
-	}
-	spin_unlock_bh(&queue->rskq_lock);
-	if (!head)
-		return;
-
-	/* can't acquire the msk socket lock under the subflow one,
-	 * or will cause ABBA deadlock
-	 */
-	release_sock(listener_ssk);
-
-	for (msk = head; msk; msk = next) {
-		struct sock *sk = (struct sock *)msk;
-		bool do_cancel_work;
-
-		sock_hold(sk);
-		lock_sock_nested(sk, SINGLE_DEPTH_NESTING);
-		next = msk->dl_next;
-		msk->first = NULL;
-		msk->dl_next = NULL;
-
-		do_cancel_work = __mptcp_close(sk, 0);
-		release_sock(sk);
-		if (do_cancel_work) {
-			/* lockdep will report a false positive ABBA deadlock
-			 * between cancel_work_sync and the listener socket.
-			 * The involved locks belong to different sockets WRT
-			 * the existing AB chain.
-			 * Using a per socket key is problematic as key
-			 * deregistration requires process context and must be
-			 * performed at socket disposal time, in atomic
-			 * context.
-			 * Just tell lockdep to consider the listener socket
-			 * released here.
-			 */
-			mutex_release(&listener_sk->sk_lock.dep_map, _RET_IP_);
-			mptcp_cancel_work(sk);
-			mutex_acquire(&listener_sk->sk_lock.dep_map,
-				      SINGLE_DEPTH_NESTING, 0, _RET_IP_);
-		}
-		sock_put(sk);
-	}
-
-	/* we are still under the listener msk socket lock */
-	lock_sock_nested(listener_ssk, SINGLE_DEPTH_NESTING);
-}
-
-=======
->>>>>>> 82bbec18
 static int subflow_ulp_init(struct sock *sk)
 {
 	struct inet_connection_sock *icsk = inet_csk(sk);
