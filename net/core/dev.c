// SPDX-License-Identifier: GPL-2.0-or-later
/*
 *      NET3    Protocol independent device support routines.
 *
 *	Derived from the non IP parts of dev.c 1.0.19
 *              Authors:	Ross Biro
 *				Fred N. van Kempen, <waltje@uWalt.NL.Mugnet.ORG>
 *				Mark Evans, <evansmp@uhura.aston.ac.uk>
 *
 *	Additional Authors:
 *		Florian la Roche <rzsfl@rz.uni-sb.de>
 *		Alan Cox <gw4pts@gw4pts.ampr.org>
 *		David Hinds <dahinds@users.sourceforge.net>
 *		Alexey Kuznetsov <kuznet@ms2.inr.ac.ru>
 *		Adam Sulmicki <adam@cfar.umd.edu>
 *              Pekka Riikonen <priikone@poesidon.pspt.fi>
 *
 *	Changes:
 *              D.J. Barrow     :       Fixed bug where dev->refcnt gets set
 *                                      to 2 if register_netdev gets called
 *                                      before net_dev_init & also removed a
 *                                      few lines of code in the process.
 *		Alan Cox	:	device private ioctl copies fields back.
 *		Alan Cox	:	Transmit queue code does relevant
 *					stunts to keep the queue safe.
 *		Alan Cox	:	Fixed double lock.
 *		Alan Cox	:	Fixed promisc NULL pointer trap
 *		????????	:	Support the full private ioctl range
 *		Alan Cox	:	Moved ioctl permission check into
 *					drivers
 *		Tim Kordas	:	SIOCADDMULTI/SIOCDELMULTI
 *		Alan Cox	:	100 backlog just doesn't cut it when
 *					you start doing multicast video 8)
 *		Alan Cox	:	Rewrote net_bh and list manager.
 *              Alan Cox        :       Fix ETH_P_ALL echoback lengths.
 *		Alan Cox	:	Took out transmit every packet pass
 *					Saved a few bytes in the ioctl handler
 *		Alan Cox	:	Network driver sets packet type before
 *					calling netif_rx. Saves a function
 *					call a packet.
 *		Alan Cox	:	Hashed net_bh()
 *		Richard Kooijman:	Timestamp fixes.
 *		Alan Cox	:	Wrong field in SIOCGIFDSTADDR
 *		Alan Cox	:	Device lock protection.
 *              Alan Cox        :       Fixed nasty side effect of device close
 *					changes.
 *		Rudi Cilibrasi	:	Pass the right thing to
 *					set_mac_address()
 *		Dave Miller	:	32bit quantity for the device lock to
 *					make it work out on a Sparc.
 *		Bjorn Ekwall	:	Added KERNELD hack.
 *		Alan Cox	:	Cleaned up the backlog initialise.
 *		Craig Metz	:	SIOCGIFCONF fix if space for under
 *					1 device.
 *	    Thomas Bogendoerfer :	Return ENODEV for dev_open, if there
 *					is no device open function.
 *		Andi Kleen	:	Fix error reporting for SIOCGIFCONF
 *	    Michael Chastain	:	Fix signed/unsigned for SIOCGIFCONF
 *		Cyrus Durgin	:	Cleaned for KMOD
 *		Adam Sulmicki   :	Bug Fix : Network Device Unload
 *					A network device unload needs to purge
 *					the backlog queue.
 *	Paul Rusty Russell	:	SIOCSIFNAME
 *              Pekka Riikonen  :	Netdev boot-time settings code
 *              Andrew Morton   :       Make unregister_netdevice wait
 *                                      indefinitely on dev->refcnt
 *              J Hadi Salim    :       - Backlog queue sampling
 *				        - netif_rx() feedback
 */

#include <linux/uaccess.h>
#include <linux/bitops.h>
#include <linux/capability.h>
#include <linux/cpu.h>
#include <linux/types.h>
#include <linux/kernel.h>
#include <linux/hash.h>
#include <linux/slab.h>
#include <linux/sched.h>
#include <linux/sched/mm.h>
#include <linux/mutex.h>
#include <linux/rwsem.h>
#include <linux/string.h>
#include <linux/mm.h>
#include <linux/socket.h>
#include <linux/sockios.h>
#include <linux/errno.h>
#include <linux/interrupt.h>
#include <linux/if_ether.h>
#include <linux/netdevice.h>
#include <linux/etherdevice.h>
#include <linux/ethtool.h>
#include <linux/skbuff.h>
#include <linux/kthread.h>
#include <linux/bpf.h>
#include <linux/bpf_trace.h>
#include <net/net_namespace.h>
#include <net/sock.h>
#include <net/busy_poll.h>
#include <linux/rtnetlink.h>
#include <linux/stat.h>
#include <net/dsa.h>
#include <net/dst.h>
#include <net/dst_metadata.h>
#include <net/gro.h>
#include <net/pkt_sched.h>
#include <net/pkt_cls.h>
#include <net/checksum.h>
#include <net/xfrm.h>
#include <linux/highmem.h>
#include <linux/init.h>
#include <linux/module.h>
#include <linux/netpoll.h>
#include <linux/rcupdate.h>
#include <linux/delay.h>
#include <net/iw_handler.h>
#include <asm/current.h>
#include <linux/audit.h>
#include <linux/dmaengine.h>
#include <linux/err.h>
#include <linux/ctype.h>
#include <linux/if_arp.h>
#include <linux/if_vlan.h>
#include <linux/ip.h>
#include <net/ip.h>
#include <net/mpls.h>
#include <linux/ipv6.h>
#include <linux/in.h>
#include <linux/jhash.h>
#include <linux/random.h>
#include <trace/events/napi.h>
#include <trace/events/net.h>
#include <trace/events/skb.h>
#include <trace/events/qdisc.h>
#include <linux/inetdevice.h>
#include <linux/cpu_rmap.h>
#include <linux/static_key.h>
#include <linux/hashtable.h>
#include <linux/vmalloc.h>
#include <linux/if_macvlan.h>
#include <linux/errqueue.h>
#include <linux/hrtimer.h>
#include <linux/netfilter_netdev.h>
#include <linux/crash_dump.h>
#include <linux/sctp.h>
#include <net/udp_tunnel.h>
#include <linux/net_namespace.h>
#include <linux/indirect_call_wrapper.h>
#include <net/devlink.h>
#include <linux/pm_runtime.h>
#include <linux/prandom.h>
#include <linux/once_lite.h>

#include "dev.h"
#include "net-sysfs.h"


static DEFINE_SPINLOCK(ptype_lock);
struct list_head ptype_base[PTYPE_HASH_SIZE] __read_mostly;
struct list_head ptype_all __read_mostly;	/* Taps */

static int netif_rx_internal(struct sk_buff *skb);
static int call_netdevice_notifiers_extack(unsigned long val,
					   struct net_device *dev,
					   struct netlink_ext_ack *extack);
static struct napi_struct *napi_by_id(unsigned int napi_id);

/*
 * The @dev_base_head list is protected by @dev_base_lock and the rtnl
 * semaphore.
 *
 * Pure readers hold dev_base_lock for reading, or rcu_read_lock()
 *
 * Writers must hold the rtnl semaphore while they loop through the
 * dev_base_head list, and hold dev_base_lock for writing when they do the
 * actual updates.  This allows pure readers to access the list even
 * while a writer is preparing to update it.
 *
 * To put it another way, dev_base_lock is held for writing only to
 * protect against pure readers; the rtnl semaphore provides the
 * protection against other writers.
 *
 * See, for example usages, register_netdevice() and
 * unregister_netdevice(), which must be called with the rtnl
 * semaphore held.
 */
DEFINE_RWLOCK(dev_base_lock);
EXPORT_SYMBOL(dev_base_lock);

static DEFINE_MUTEX(ifalias_mutex);

/* protects napi_hash addition/deletion and napi_gen_id */
static DEFINE_SPINLOCK(napi_hash_lock);

static unsigned int napi_gen_id = NR_CPUS;
static DEFINE_READ_MOSTLY_HASHTABLE(napi_hash, 8);

static DECLARE_RWSEM(devnet_rename_sem);

static inline void dev_base_seq_inc(struct net *net)
{
	while (++net->dev_base_seq == 0)
		;
}

static inline struct hlist_head *dev_name_hash(struct net *net, const char *name)
{
	unsigned int hash = full_name_hash(net, name, strnlen(name, IFNAMSIZ));

	return &net->dev_name_head[hash_32(hash, NETDEV_HASHBITS)];
}

static inline struct hlist_head *dev_index_hash(struct net *net, int ifindex)
{
	return &net->dev_index_head[ifindex & (NETDEV_HASHENTRIES - 1)];
}

static inline void rps_lock_irqsave(struct softnet_data *sd,
				    unsigned long *flags)
{
	if (IS_ENABLED(CONFIG_RPS))
		spin_lock_irqsave(&sd->input_pkt_queue.lock, *flags);
	else if (!IS_ENABLED(CONFIG_PREEMPT_RT))
		local_irq_save(*flags);
}

static inline void rps_lock_irq_disable(struct softnet_data *sd)
{
	if (IS_ENABLED(CONFIG_RPS))
		spin_lock_irq(&sd->input_pkt_queue.lock);
	else if (!IS_ENABLED(CONFIG_PREEMPT_RT))
		local_irq_disable();
}

static inline void rps_unlock_irq_restore(struct softnet_data *sd,
					  unsigned long *flags)
{
	if (IS_ENABLED(CONFIG_RPS))
		spin_unlock_irqrestore(&sd->input_pkt_queue.lock, *flags);
	else if (!IS_ENABLED(CONFIG_PREEMPT_RT))
		local_irq_restore(*flags);
}

static inline void rps_unlock_irq_enable(struct softnet_data *sd)
{
	if (IS_ENABLED(CONFIG_RPS))
		spin_unlock_irq(&sd->input_pkt_queue.lock);
	else if (!IS_ENABLED(CONFIG_PREEMPT_RT))
		local_irq_enable();
}

static struct netdev_name_node *netdev_name_node_alloc(struct net_device *dev,
						       const char *name)
{
	struct netdev_name_node *name_node;

	name_node = kmalloc(sizeof(*name_node), GFP_KERNEL);
	if (!name_node)
		return NULL;
	INIT_HLIST_NODE(&name_node->hlist);
	name_node->dev = dev;
	name_node->name = name;
	return name_node;
}

static struct netdev_name_node *
netdev_name_node_head_alloc(struct net_device *dev)
{
	struct netdev_name_node *name_node;

	name_node = netdev_name_node_alloc(dev, dev->name);
	if (!name_node)
		return NULL;
	INIT_LIST_HEAD(&name_node->list);
	return name_node;
}

static void netdev_name_node_free(struct netdev_name_node *name_node)
{
	kfree(name_node);
}

static void netdev_name_node_add(struct net *net,
				 struct netdev_name_node *name_node)
{
	hlist_add_head_rcu(&name_node->hlist,
			   dev_name_hash(net, name_node->name));
}

static void netdev_name_node_del(struct netdev_name_node *name_node)
{
	hlist_del_rcu(&name_node->hlist);
}

static struct netdev_name_node *netdev_name_node_lookup(struct net *net,
							const char *name)
{
	struct hlist_head *head = dev_name_hash(net, name);
	struct netdev_name_node *name_node;

	hlist_for_each_entry(name_node, head, hlist)
		if (!strcmp(name_node->name, name))
			return name_node;
	return NULL;
}

static struct netdev_name_node *netdev_name_node_lookup_rcu(struct net *net,
							    const char *name)
{
	struct hlist_head *head = dev_name_hash(net, name);
	struct netdev_name_node *name_node;

	hlist_for_each_entry_rcu(name_node, head, hlist)
		if (!strcmp(name_node->name, name))
			return name_node;
	return NULL;
}

bool netdev_name_in_use(struct net *net, const char *name)
{
	return netdev_name_node_lookup(net, name);
}
EXPORT_SYMBOL(netdev_name_in_use);

int netdev_name_node_alt_create(struct net_device *dev, const char *name)
{
	struct netdev_name_node *name_node;
	struct net *net = dev_net(dev);

	name_node = netdev_name_node_lookup(net, name);
	if (name_node)
		return -EEXIST;
	name_node = netdev_name_node_alloc(dev, name);
	if (!name_node)
		return -ENOMEM;
	netdev_name_node_add(net, name_node);
	/* The node that holds dev->name acts as a head of per-device list. */
	list_add_tail(&name_node->list, &dev->name_node->list);

	return 0;
}

static void __netdev_name_node_alt_destroy(struct netdev_name_node *name_node)
{
	list_del(&name_node->list);
	netdev_name_node_del(name_node);
	kfree(name_node->name);
	netdev_name_node_free(name_node);
}

int netdev_name_node_alt_destroy(struct net_device *dev, const char *name)
{
	struct netdev_name_node *name_node;
	struct net *net = dev_net(dev);

	name_node = netdev_name_node_lookup(net, name);
	if (!name_node)
		return -ENOENT;
	/* lookup might have found our primary name or a name belonging
	 * to another device.
	 */
	if (name_node == dev->name_node || name_node->dev != dev)
		return -EINVAL;

	__netdev_name_node_alt_destroy(name_node);

	return 0;
}

static void netdev_name_node_alt_flush(struct net_device *dev)
{
	struct netdev_name_node *name_node, *tmp;

	list_for_each_entry_safe(name_node, tmp, &dev->name_node->list, list)
		__netdev_name_node_alt_destroy(name_node);
}

/* Device list insertion */
static void list_netdevice(struct net_device *dev)
{
	struct net *net = dev_net(dev);

	ASSERT_RTNL();

	write_lock(&dev_base_lock);
	list_add_tail_rcu(&dev->dev_list, &net->dev_base_head);
	netdev_name_node_add(net, dev->name_node);
	hlist_add_head_rcu(&dev->index_hlist,
			   dev_index_hash(net, dev->ifindex));
	write_unlock(&dev_base_lock);

	dev_base_seq_inc(net);
}

/* Device list removal
 * caller must respect a RCU grace period before freeing/reusing dev
 */
static void unlist_netdevice(struct net_device *dev, bool lock)
{
	ASSERT_RTNL();

	/* Unlink dev from the device chain */
	if (lock)
		write_lock(&dev_base_lock);
	list_del_rcu(&dev->dev_list);
	netdev_name_node_del(dev->name_node);
	hlist_del_rcu(&dev->index_hlist);
	if (lock)
		write_unlock(&dev_base_lock);

	dev_base_seq_inc(dev_net(dev));
}

/*
 *	Our notifier list
 */

static RAW_NOTIFIER_HEAD(netdev_chain);

/*
 *	Device drivers call our routines to queue packets here. We empty the
 *	queue in the local softnet handler.
 */

DEFINE_PER_CPU_ALIGNED(struct softnet_data, softnet_data);
EXPORT_PER_CPU_SYMBOL(softnet_data);

#ifdef CONFIG_LOCKDEP
/*
 * register_netdevice() inits txq->_xmit_lock and sets lockdep class
 * according to dev->type
 */
static const unsigned short netdev_lock_type[] = {
	 ARPHRD_NETROM, ARPHRD_ETHER, ARPHRD_EETHER, ARPHRD_AX25,
	 ARPHRD_PRONET, ARPHRD_CHAOS, ARPHRD_IEEE802, ARPHRD_ARCNET,
	 ARPHRD_APPLETLK, ARPHRD_DLCI, ARPHRD_ATM, ARPHRD_METRICOM,
	 ARPHRD_IEEE1394, ARPHRD_EUI64, ARPHRD_INFINIBAND, ARPHRD_SLIP,
	 ARPHRD_CSLIP, ARPHRD_SLIP6, ARPHRD_CSLIP6, ARPHRD_RSRVD,
	 ARPHRD_ADAPT, ARPHRD_ROSE, ARPHRD_X25, ARPHRD_HWX25,
	 ARPHRD_PPP, ARPHRD_CISCO, ARPHRD_LAPB, ARPHRD_DDCMP,
	 ARPHRD_RAWHDLC, ARPHRD_TUNNEL, ARPHRD_TUNNEL6, ARPHRD_FRAD,
	 ARPHRD_SKIP, ARPHRD_LOOPBACK, ARPHRD_LOCALTLK, ARPHRD_FDDI,
	 ARPHRD_BIF, ARPHRD_SIT, ARPHRD_IPDDP, ARPHRD_IPGRE,
	 ARPHRD_PIMREG, ARPHRD_HIPPI, ARPHRD_ASH, ARPHRD_ECONET,
	 ARPHRD_IRDA, ARPHRD_FCPP, ARPHRD_FCAL, ARPHRD_FCPL,
	 ARPHRD_FCFABRIC, ARPHRD_IEEE80211, ARPHRD_IEEE80211_PRISM,
	 ARPHRD_IEEE80211_RADIOTAP, ARPHRD_PHONET, ARPHRD_PHONET_PIPE,
	 ARPHRD_IEEE802154, ARPHRD_VOID, ARPHRD_NONE};

static const char *const netdev_lock_name[] = {
	"_xmit_NETROM", "_xmit_ETHER", "_xmit_EETHER", "_xmit_AX25",
	"_xmit_PRONET", "_xmit_CHAOS", "_xmit_IEEE802", "_xmit_ARCNET",
	"_xmit_APPLETLK", "_xmit_DLCI", "_xmit_ATM", "_xmit_METRICOM",
	"_xmit_IEEE1394", "_xmit_EUI64", "_xmit_INFINIBAND", "_xmit_SLIP",
	"_xmit_CSLIP", "_xmit_SLIP6", "_xmit_CSLIP6", "_xmit_RSRVD",
	"_xmit_ADAPT", "_xmit_ROSE", "_xmit_X25", "_xmit_HWX25",
	"_xmit_PPP", "_xmit_CISCO", "_xmit_LAPB", "_xmit_DDCMP",
	"_xmit_RAWHDLC", "_xmit_TUNNEL", "_xmit_TUNNEL6", "_xmit_FRAD",
	"_xmit_SKIP", "_xmit_LOOPBACK", "_xmit_LOCALTLK", "_xmit_FDDI",
	"_xmit_BIF", "_xmit_SIT", "_xmit_IPDDP", "_xmit_IPGRE",
	"_xmit_PIMREG", "_xmit_HIPPI", "_xmit_ASH", "_xmit_ECONET",
	"_xmit_IRDA", "_xmit_FCPP", "_xmit_FCAL", "_xmit_FCPL",
	"_xmit_FCFABRIC", "_xmit_IEEE80211", "_xmit_IEEE80211_PRISM",
	"_xmit_IEEE80211_RADIOTAP", "_xmit_PHONET", "_xmit_PHONET_PIPE",
	"_xmit_IEEE802154", "_xmit_VOID", "_xmit_NONE"};

static struct lock_class_key netdev_xmit_lock_key[ARRAY_SIZE(netdev_lock_type)];
static struct lock_class_key netdev_addr_lock_key[ARRAY_SIZE(netdev_lock_type)];

static inline unsigned short netdev_lock_pos(unsigned short dev_type)
{
	int i;

	for (i = 0; i < ARRAY_SIZE(netdev_lock_type); i++)
		if (netdev_lock_type[i] == dev_type)
			return i;
	/* the last key is used by default */
	return ARRAY_SIZE(netdev_lock_type) - 1;
}

static inline void netdev_set_xmit_lockdep_class(spinlock_t *lock,
						 unsigned short dev_type)
{
	int i;

	i = netdev_lock_pos(dev_type);
	lockdep_set_class_and_name(lock, &netdev_xmit_lock_key[i],
				   netdev_lock_name[i]);
}

static inline void netdev_set_addr_lockdep_class(struct net_device *dev)
{
	int i;

	i = netdev_lock_pos(dev->type);
	lockdep_set_class_and_name(&dev->addr_list_lock,
				   &netdev_addr_lock_key[i],
				   netdev_lock_name[i]);
}
#else
static inline void netdev_set_xmit_lockdep_class(spinlock_t *lock,
						 unsigned short dev_type)
{
}

static inline void netdev_set_addr_lockdep_class(struct net_device *dev)
{
}
#endif

/*******************************************************************************
 *
 *		Protocol management and registration routines
 *
 *******************************************************************************/


/*
 *	Add a protocol ID to the list. Now that the input handler is
 *	smarter we can dispense with all the messy stuff that used to be
 *	here.
 *
 *	BEWARE!!! Protocol handlers, mangling input packets,
 *	MUST BE last in hash buckets and checking protocol handlers
 *	MUST start from promiscuous ptype_all chain in net_bh.
 *	It is true now, do not change it.
 *	Explanation follows: if protocol handler, mangling packet, will
 *	be the first on list, it is not able to sense, that packet
 *	is cloned and should be copied-on-write, so that it will
 *	change it and subsequent readers will get broken packet.
 *							--ANK (980803)
 */

static inline struct list_head *ptype_head(const struct packet_type *pt)
{
	if (pt->type == htons(ETH_P_ALL))
		return pt->dev ? &pt->dev->ptype_all : &ptype_all;
	else
		return pt->dev ? &pt->dev->ptype_specific :
				 &ptype_base[ntohs(pt->type) & PTYPE_HASH_MASK];
}

/**
 *	dev_add_pack - add packet handler
 *	@pt: packet type declaration
 *
 *	Add a protocol handler to the networking stack. The passed &packet_type
 *	is linked into kernel lists and may not be freed until it has been
 *	removed from the kernel lists.
 *
 *	This call does not sleep therefore it can not
 *	guarantee all CPU's that are in middle of receiving packets
 *	will see the new packet type (until the next received packet).
 */

void dev_add_pack(struct packet_type *pt)
{
	struct list_head *head = ptype_head(pt);

	spin_lock(&ptype_lock);
	list_add_rcu(&pt->list, head);
	spin_unlock(&ptype_lock);
}
EXPORT_SYMBOL(dev_add_pack);

/**
 *	__dev_remove_pack	 - remove packet handler
 *	@pt: packet type declaration
 *
 *	Remove a protocol handler that was previously added to the kernel
 *	protocol handlers by dev_add_pack(). The passed &packet_type is removed
 *	from the kernel lists and can be freed or reused once this function
 *	returns.
 *
 *      The packet type might still be in use by receivers
 *	and must not be freed until after all the CPU's have gone
 *	through a quiescent state.
 */
void __dev_remove_pack(struct packet_type *pt)
{
	struct list_head *head = ptype_head(pt);
	struct packet_type *pt1;

	spin_lock(&ptype_lock);

	list_for_each_entry(pt1, head, list) {
		if (pt == pt1) {
			list_del_rcu(&pt->list);
			goto out;
		}
	}

	pr_warn("dev_remove_pack: %p not found\n", pt);
out:
	spin_unlock(&ptype_lock);
}
EXPORT_SYMBOL(__dev_remove_pack);

/**
 *	dev_remove_pack	 - remove packet handler
 *	@pt: packet type declaration
 *
 *	Remove a protocol handler that was previously added to the kernel
 *	protocol handlers by dev_add_pack(). The passed &packet_type is removed
 *	from the kernel lists and can be freed or reused once this function
 *	returns.
 *
 *	This call sleeps to guarantee that no CPU is looking at the packet
 *	type after return.
 */
void dev_remove_pack(struct packet_type *pt)
{
	__dev_remove_pack(pt);

	synchronize_net();
}
EXPORT_SYMBOL(dev_remove_pack);


/*******************************************************************************
 *
 *			    Device Interface Subroutines
 *
 *******************************************************************************/

/**
 *	dev_get_iflink	- get 'iflink' value of a interface
 *	@dev: targeted interface
 *
 *	Indicates the ifindex the interface is linked to.
 *	Physical interfaces have the same 'ifindex' and 'iflink' values.
 */

int dev_get_iflink(const struct net_device *dev)
{
	if (dev->netdev_ops && dev->netdev_ops->ndo_get_iflink)
		return dev->netdev_ops->ndo_get_iflink(dev);

	return dev->ifindex;
}
EXPORT_SYMBOL(dev_get_iflink);

/**
 *	dev_fill_metadata_dst - Retrieve tunnel egress information.
 *	@dev: targeted interface
 *	@skb: The packet.
 *
 *	For better visibility of tunnel traffic OVS needs to retrieve
 *	egress tunnel information for a packet. Following API allows
 *	user to get this info.
 */
int dev_fill_metadata_dst(struct net_device *dev, struct sk_buff *skb)
{
	struct ip_tunnel_info *info;

	if (!dev->netdev_ops  || !dev->netdev_ops->ndo_fill_metadata_dst)
		return -EINVAL;

	info = skb_tunnel_info_unclone(skb);
	if (!info)
		return -ENOMEM;
	if (unlikely(!(info->mode & IP_TUNNEL_INFO_TX)))
		return -EINVAL;

	return dev->netdev_ops->ndo_fill_metadata_dst(dev, skb);
}
EXPORT_SYMBOL_GPL(dev_fill_metadata_dst);

static struct net_device_path *dev_fwd_path(struct net_device_path_stack *stack)
{
	int k = stack->num_paths++;

	if (WARN_ON_ONCE(k >= NET_DEVICE_PATH_STACK_MAX))
		return NULL;

	return &stack->path[k];
}

int dev_fill_forward_path(const struct net_device *dev, const u8 *daddr,
			  struct net_device_path_stack *stack)
{
	const struct net_device *last_dev;
	struct net_device_path_ctx ctx = {
		.dev	= dev,
	};
	struct net_device_path *path;
	int ret = 0;

	memcpy(ctx.daddr, daddr, sizeof(ctx.daddr));
	stack->num_paths = 0;
	while (ctx.dev && ctx.dev->netdev_ops->ndo_fill_forward_path) {
		last_dev = ctx.dev;
		path = dev_fwd_path(stack);
		if (!path)
			return -1;

		memset(path, 0, sizeof(struct net_device_path));
		ret = ctx.dev->netdev_ops->ndo_fill_forward_path(&ctx, path);
		if (ret < 0)
			return -1;

		if (WARN_ON_ONCE(last_dev == ctx.dev))
			return -1;
	}

	if (!ctx.dev)
		return ret;

	path = dev_fwd_path(stack);
	if (!path)
		return -1;
	path->type = DEV_PATH_ETHERNET;
	path->dev = ctx.dev;

	return ret;
}
EXPORT_SYMBOL_GPL(dev_fill_forward_path);

/**
 *	__dev_get_by_name	- find a device by its name
 *	@net: the applicable net namespace
 *	@name: name to find
 *
 *	Find an interface by name. Must be called under RTNL semaphore
 *	or @dev_base_lock. If the name is found a pointer to the device
 *	is returned. If the name is not found then %NULL is returned. The
 *	reference counters are not incremented so the caller must be
 *	careful with locks.
 */

struct net_device *__dev_get_by_name(struct net *net, const char *name)
{
	struct netdev_name_node *node_name;

	node_name = netdev_name_node_lookup(net, name);
	return node_name ? node_name->dev : NULL;
}
EXPORT_SYMBOL(__dev_get_by_name);

/**
 * dev_get_by_name_rcu	- find a device by its name
 * @net: the applicable net namespace
 * @name: name to find
 *
 * Find an interface by name.
 * If the name is found a pointer to the device is returned.
 * If the name is not found then %NULL is returned.
 * The reference counters are not incremented so the caller must be
 * careful with locks. The caller must hold RCU lock.
 */

struct net_device *dev_get_by_name_rcu(struct net *net, const char *name)
{
	struct netdev_name_node *node_name;

	node_name = netdev_name_node_lookup_rcu(net, name);
	return node_name ? node_name->dev : NULL;
}
EXPORT_SYMBOL(dev_get_by_name_rcu);

/* Deprecated for new users, call netdev_get_by_name() instead */
struct net_device *dev_get_by_name(struct net *net, const char *name)
{
	struct net_device *dev;

	rcu_read_lock();
	dev = dev_get_by_name_rcu(net, name);
	dev_hold(dev);
	rcu_read_unlock();
	return dev;
}
EXPORT_SYMBOL(dev_get_by_name);

/**
 *	netdev_get_by_name() - find a device by its name
 *	@net: the applicable net namespace
 *	@name: name to find
 *	@tracker: tracking object for the acquired reference
 *	@gfp: allocation flags for the tracker
 *
 *	Find an interface by name. This can be called from any
 *	context and does its own locking. The returned handle has
 *	the usage count incremented and the caller must use netdev_put() to
 *	release it when it is no longer needed. %NULL is returned if no
 *	matching device is found.
 */
struct net_device *netdev_get_by_name(struct net *net, const char *name,
				      netdevice_tracker *tracker, gfp_t gfp)
{
	struct net_device *dev;

	dev = dev_get_by_name(net, name);
	if (dev)
		netdev_tracker_alloc(dev, tracker, gfp);
	return dev;
}
EXPORT_SYMBOL(netdev_get_by_name);

/**
 *	__dev_get_by_index - find a device by its ifindex
 *	@net: the applicable net namespace
 *	@ifindex: index of device
 *
 *	Search for an interface by index. Returns %NULL if the device
 *	is not found or a pointer to the device. The device has not
 *	had its reference counter increased so the caller must be careful
 *	about locking. The caller must hold either the RTNL semaphore
 *	or @dev_base_lock.
 */

struct net_device *__dev_get_by_index(struct net *net, int ifindex)
{
	struct net_device *dev;
	struct hlist_head *head = dev_index_hash(net, ifindex);

	hlist_for_each_entry(dev, head, index_hlist)
		if (dev->ifindex == ifindex)
			return dev;

	return NULL;
}
EXPORT_SYMBOL(__dev_get_by_index);

/**
 *	dev_get_by_index_rcu - find a device by its ifindex
 *	@net: the applicable net namespace
 *	@ifindex: index of device
 *
 *	Search for an interface by index. Returns %NULL if the device
 *	is not found or a pointer to the device. The device has not
 *	had its reference counter increased so the caller must be careful
 *	about locking. The caller must hold RCU lock.
 */

struct net_device *dev_get_by_index_rcu(struct net *net, int ifindex)
{
	struct net_device *dev;
	struct hlist_head *head = dev_index_hash(net, ifindex);

	hlist_for_each_entry_rcu(dev, head, index_hlist)
		if (dev->ifindex == ifindex)
			return dev;

	return NULL;
}
EXPORT_SYMBOL(dev_get_by_index_rcu);

/* Deprecated for new users, call netdev_get_by_index() instead */
struct net_device *dev_get_by_index(struct net *net, int ifindex)
{
	struct net_device *dev;

	rcu_read_lock();
	dev = dev_get_by_index_rcu(net, ifindex);
	dev_hold(dev);
	rcu_read_unlock();
	return dev;
}
EXPORT_SYMBOL(dev_get_by_index);

/**
 *	netdev_get_by_index() - find a device by its ifindex
 *	@net: the applicable net namespace
 *	@ifindex: index of device
 *	@tracker: tracking object for the acquired reference
 *	@gfp: allocation flags for the tracker
 *
 *	Search for an interface by index. Returns NULL if the device
 *	is not found or a pointer to the device. The device returned has
 *	had a reference added and the pointer is safe until the user calls
 *	netdev_put() to indicate they have finished with it.
 */
struct net_device *netdev_get_by_index(struct net *net, int ifindex,
				       netdevice_tracker *tracker, gfp_t gfp)
{
	struct net_device *dev;

	dev = dev_get_by_index(net, ifindex);
	if (dev)
		netdev_tracker_alloc(dev, tracker, gfp);
	return dev;
}
EXPORT_SYMBOL(netdev_get_by_index);

/**
 *	dev_get_by_napi_id - find a device by napi_id
 *	@napi_id: ID of the NAPI struct
 *
 *	Search for an interface by NAPI ID. Returns %NULL if the device
 *	is not found or a pointer to the device. The device has not had
 *	its reference counter increased so the caller must be careful
 *	about locking. The caller must hold RCU lock.
 */

struct net_device *dev_get_by_napi_id(unsigned int napi_id)
{
	struct napi_struct *napi;

	WARN_ON_ONCE(!rcu_read_lock_held());

	if (napi_id < MIN_NAPI_ID)
		return NULL;

	napi = napi_by_id(napi_id);

	return napi ? napi->dev : NULL;
}
EXPORT_SYMBOL(dev_get_by_napi_id);

/**
 *	netdev_get_name - get a netdevice name, knowing its ifindex.
 *	@net: network namespace
 *	@name: a pointer to the buffer where the name will be stored.
 *	@ifindex: the ifindex of the interface to get the name from.
 */
int netdev_get_name(struct net *net, char *name, int ifindex)
{
	struct net_device *dev;
	int ret;

	down_read(&devnet_rename_sem);
	rcu_read_lock();

	dev = dev_get_by_index_rcu(net, ifindex);
	if (!dev) {
		ret = -ENODEV;
		goto out;
	}

	strcpy(name, dev->name);

	ret = 0;
out:
	rcu_read_unlock();
	up_read(&devnet_rename_sem);
	return ret;
}

/**
 *	dev_getbyhwaddr_rcu - find a device by its hardware address
 *	@net: the applicable net namespace
 *	@type: media type of device
 *	@ha: hardware address
 *
 *	Search for an interface by MAC address. Returns NULL if the device
 *	is not found or a pointer to the device.
 *	The caller must hold RCU or RTNL.
 *	The returned device has not had its ref count increased
 *	and the caller must therefore be careful about locking
 *
 */

struct net_device *dev_getbyhwaddr_rcu(struct net *net, unsigned short type,
				       const char *ha)
{
	struct net_device *dev;

	for_each_netdev_rcu(net, dev)
		if (dev->type == type &&
		    !memcmp(dev->dev_addr, ha, dev->addr_len))
			return dev;

	return NULL;
}
EXPORT_SYMBOL(dev_getbyhwaddr_rcu);

struct net_device *dev_getfirstbyhwtype(struct net *net, unsigned short type)
{
	struct net_device *dev, *ret = NULL;

	rcu_read_lock();
	for_each_netdev_rcu(net, dev)
		if (dev->type == type) {
			dev_hold(dev);
			ret = dev;
			break;
		}
	rcu_read_unlock();
	return ret;
}
EXPORT_SYMBOL(dev_getfirstbyhwtype);

/**
 *	__dev_get_by_flags - find any device with given flags
 *	@net: the applicable net namespace
 *	@if_flags: IFF_* values
 *	@mask: bitmask of bits in if_flags to check
 *
 *	Search for any interface with the given flags. Returns NULL if a device
 *	is not found or a pointer to the device. Must be called inside
 *	rtnl_lock(), and result refcount is unchanged.
 */

struct net_device *__dev_get_by_flags(struct net *net, unsigned short if_flags,
				      unsigned short mask)
{
	struct net_device *dev, *ret;

	ASSERT_RTNL();

	ret = NULL;
	for_each_netdev(net, dev) {
		if (((dev->flags ^ if_flags) & mask) == 0) {
			ret = dev;
			break;
		}
	}
	return ret;
}
EXPORT_SYMBOL(__dev_get_by_flags);

/**
 *	dev_valid_name - check if name is okay for network device
 *	@name: name string
 *
 *	Network device names need to be valid file names to
 *	allow sysfs to work.  We also disallow any kind of
 *	whitespace.
 */
bool dev_valid_name(const char *name)
{
	if (*name == '\0')
		return false;
	if (strnlen(name, IFNAMSIZ) == IFNAMSIZ)
		return false;
	if (!strcmp(name, ".") || !strcmp(name, ".."))
		return false;

	while (*name) {
		if (*name == '/' || *name == ':' || isspace(*name))
			return false;
		name++;
	}
	return true;
}
EXPORT_SYMBOL(dev_valid_name);

/**
 *	__dev_alloc_name - allocate a name for a device
 *	@net: network namespace to allocate the device name in
 *	@name: name format string
 *	@buf:  scratch buffer and result name string
 *
 *	Passed a format string - eg "lt%d" it will try and find a suitable
 *	id. It scans list of devices to build up a free map, then chooses
 *	the first empty slot. The caller must hold the dev_base or rtnl lock
 *	while allocating the name and adding the device in order to avoid
 *	duplicates.
 *	Limited to bits_per_byte * page size devices (ie 32K on most platforms).
 *	Returns the number of the unit assigned or a negative errno code.
 */

static int __dev_alloc_name(struct net *net, const char *name, char *buf)
{
	int i = 0;
	const char *p;
	const int max_netdevices = 8*PAGE_SIZE;
	unsigned long *inuse;
	struct net_device *d;

	if (!dev_valid_name(name))
		return -EINVAL;

	p = strchr(name, '%');
	if (p) {
		/*
		 * Verify the string as this thing may have come from
		 * the user.  There must be either one "%d" and no other "%"
		 * characters.
		 */
		if (p[1] != 'd' || strchr(p + 2, '%'))
			return -EINVAL;

		/* Use one page as a bit array of possible slots */
		inuse = (unsigned long *) get_zeroed_page(GFP_ATOMIC);
		if (!inuse)
			return -ENOMEM;

		for_each_netdev(net, d) {
			struct netdev_name_node *name_node;
			list_for_each_entry(name_node, &d->name_node->list, list) {
				if (!sscanf(name_node->name, name, &i))
					continue;
				if (i < 0 || i >= max_netdevices)
					continue;

				/*  avoid cases where sscanf is not exact inverse of printf */
				snprintf(buf, IFNAMSIZ, name, i);
				if (!strncmp(buf, name_node->name, IFNAMSIZ))
					__set_bit(i, inuse);
			}
			if (!sscanf(d->name, name, &i))
				continue;
			if (i < 0 || i >= max_netdevices)
				continue;

			/*  avoid cases where sscanf is not exact inverse of printf */
			snprintf(buf, IFNAMSIZ, name, i);
			if (!strncmp(buf, d->name, IFNAMSIZ))
				__set_bit(i, inuse);
		}

		i = find_first_zero_bit(inuse, max_netdevices);
		free_page((unsigned long) inuse);
	}

	snprintf(buf, IFNAMSIZ, name, i);
	if (!netdev_name_in_use(net, buf))
		return i;

	/* It is possible to run out of possible slots
	 * when the name is long and there isn't enough space left
	 * for the digits, or if all bits are used.
	 */
	return -ENFILE;
}

static int dev_alloc_name_ns(struct net *net,
			     struct net_device *dev,
			     const char *name)
{
	char buf[IFNAMSIZ];
	int ret;

	BUG_ON(!net);
	ret = __dev_alloc_name(net, name, buf);
	if (ret >= 0)
		strscpy(dev->name, buf, IFNAMSIZ);
	return ret;
}

/**
 *	dev_alloc_name - allocate a name for a device
 *	@dev: device
 *	@name: name format string
 *
 *	Passed a format string - eg "lt%d" it will try and find a suitable
 *	id. It scans list of devices to build up a free map, then chooses
 *	the first empty slot. The caller must hold the dev_base or rtnl lock
 *	while allocating the name and adding the device in order to avoid
 *	duplicates.
 *	Limited to bits_per_byte * page size devices (ie 32K on most platforms).
 *	Returns the number of the unit assigned or a negative errno code.
 */

int dev_alloc_name(struct net_device *dev, const char *name)
{
	return dev_alloc_name_ns(dev_net(dev), dev, name);
}
EXPORT_SYMBOL(dev_alloc_name);

static int dev_get_valid_name(struct net *net, struct net_device *dev,
			      const char *name)
{
	BUG_ON(!net);

	if (!dev_valid_name(name))
		return -EINVAL;

	if (strchr(name, '%'))
		return dev_alloc_name_ns(net, dev, name);
	else if (netdev_name_in_use(net, name))
		return -EEXIST;
	else if (dev->name != name)
		strscpy(dev->name, name, IFNAMSIZ);

	return 0;
}

/**
 *	dev_change_name - change name of a device
 *	@dev: device
 *	@newname: name (or format string) must be at least IFNAMSIZ
 *
 *	Change name of a device, can pass format strings "eth%d".
 *	for wildcarding.
 */
int dev_change_name(struct net_device *dev, const char *newname)
{
	unsigned char old_assign_type;
	char oldname[IFNAMSIZ];
	int err = 0;
	int ret;
	struct net *net;

	ASSERT_RTNL();
	BUG_ON(!dev_net(dev));

	net = dev_net(dev);

	down_write(&devnet_rename_sem);

	if (strncmp(newname, dev->name, IFNAMSIZ) == 0) {
		up_write(&devnet_rename_sem);
		return 0;
	}

	memcpy(oldname, dev->name, IFNAMSIZ);

	err = dev_get_valid_name(net, dev, newname);
	if (err < 0) {
		up_write(&devnet_rename_sem);
		return err;
	}

	if (oldname[0] && !strchr(oldname, '%'))
		netdev_info(dev, "renamed from %s%s\n", oldname,
			    dev->flags & IFF_UP ? " (while UP)" : "");

	old_assign_type = dev->name_assign_type;
	dev->name_assign_type = NET_NAME_RENAMED;

rollback:
	ret = device_rename(&dev->dev, dev->name);
	if (ret) {
		memcpy(dev->name, oldname, IFNAMSIZ);
		dev->name_assign_type = old_assign_type;
		up_write(&devnet_rename_sem);
		return ret;
	}

	up_write(&devnet_rename_sem);

	netdev_adjacent_rename_links(dev, oldname);

	write_lock(&dev_base_lock);
	netdev_name_node_del(dev->name_node);
	write_unlock(&dev_base_lock);

	synchronize_rcu();

	write_lock(&dev_base_lock);
	netdev_name_node_add(net, dev->name_node);
	write_unlock(&dev_base_lock);

	ret = call_netdevice_notifiers(NETDEV_CHANGENAME, dev);
	ret = notifier_to_errno(ret);

	if (ret) {
		/* err >= 0 after dev_alloc_name() or stores the first errno */
		if (err >= 0) {
			err = ret;
			down_write(&devnet_rename_sem);
			memcpy(dev->name, oldname, IFNAMSIZ);
			memcpy(oldname, newname, IFNAMSIZ);
			dev->name_assign_type = old_assign_type;
			old_assign_type = NET_NAME_RENAMED;
			goto rollback;
		} else {
			netdev_err(dev, "name change rollback failed: %d\n",
				   ret);
		}
	}

	return err;
}

/**
 *	dev_set_alias - change ifalias of a device
 *	@dev: device
 *	@alias: name up to IFALIASZ
 *	@len: limit of bytes to copy from info
 *
 *	Set ifalias for a device,
 */
int dev_set_alias(struct net_device *dev, const char *alias, size_t len)
{
	struct dev_ifalias *new_alias = NULL;

	if (len >= IFALIASZ)
		return -EINVAL;

	if (len) {
		new_alias = kmalloc(sizeof(*new_alias) + len + 1, GFP_KERNEL);
		if (!new_alias)
			return -ENOMEM;

		memcpy(new_alias->ifalias, alias, len);
		new_alias->ifalias[len] = 0;
	}

	mutex_lock(&ifalias_mutex);
	new_alias = rcu_replace_pointer(dev->ifalias, new_alias,
					mutex_is_locked(&ifalias_mutex));
	mutex_unlock(&ifalias_mutex);

	if (new_alias)
		kfree_rcu(new_alias, rcuhead);

	return len;
}
EXPORT_SYMBOL(dev_set_alias);

/**
 *	dev_get_alias - get ifalias of a device
 *	@dev: device
 *	@name: buffer to store name of ifalias
 *	@len: size of buffer
 *
 *	get ifalias for a device.  Caller must make sure dev cannot go
 *	away,  e.g. rcu read lock or own a reference count to device.
 */
int dev_get_alias(const struct net_device *dev, char *name, size_t len)
{
	const struct dev_ifalias *alias;
	int ret = 0;

	rcu_read_lock();
	alias = rcu_dereference(dev->ifalias);
	if (alias)
		ret = snprintf(name, len, "%s", alias->ifalias);
	rcu_read_unlock();

	return ret;
}

/**
 *	netdev_features_change - device changes features
 *	@dev: device to cause notification
 *
 *	Called to indicate a device has changed features.
 */
void netdev_features_change(struct net_device *dev)
{
	call_netdevice_notifiers(NETDEV_FEAT_CHANGE, dev);
}
EXPORT_SYMBOL(netdev_features_change);

/**
 *	netdev_state_change - device changes state
 *	@dev: device to cause notification
 *
 *	Called to indicate a device has changed state. This function calls
 *	the notifier chains for netdev_chain and sends a NEWLINK message
 *	to the routing socket.
 */
void netdev_state_change(struct net_device *dev)
{
	if (dev->flags & IFF_UP) {
		struct netdev_notifier_change_info change_info = {
			.info.dev = dev,
		};

		call_netdevice_notifiers_info(NETDEV_CHANGE,
					      &change_info.info);
		rtmsg_ifinfo(RTM_NEWLINK, dev, 0, GFP_KERNEL, 0, NULL);
	}
}
EXPORT_SYMBOL(netdev_state_change);

/**
 * __netdev_notify_peers - notify network peers about existence of @dev,
 * to be called when rtnl lock is already held.
 * @dev: network device
 *
 * Generate traffic such that interested network peers are aware of
 * @dev, such as by generating a gratuitous ARP. This may be used when
 * a device wants to inform the rest of the network about some sort of
 * reconfiguration such as a failover event or virtual machine
 * migration.
 */
void __netdev_notify_peers(struct net_device *dev)
{
	ASSERT_RTNL();
	call_netdevice_notifiers(NETDEV_NOTIFY_PEERS, dev);
	call_netdevice_notifiers(NETDEV_RESEND_IGMP, dev);
}
EXPORT_SYMBOL(__netdev_notify_peers);

/**
 * netdev_notify_peers - notify network peers about existence of @dev
 * @dev: network device
 *
 * Generate traffic such that interested network peers are aware of
 * @dev, such as by generating a gratuitous ARP. This may be used when
 * a device wants to inform the rest of the network about some sort of
 * reconfiguration such as a failover event or virtual machine
 * migration.
 */
void netdev_notify_peers(struct net_device *dev)
{
	rtnl_lock();
	__netdev_notify_peers(dev);
	rtnl_unlock();
}
EXPORT_SYMBOL(netdev_notify_peers);

static int napi_threaded_poll(void *data);

static int napi_kthread_create(struct napi_struct *n)
{
	int err = 0;

	/* Create and wake up the kthread once to put it in
	 * TASK_INTERRUPTIBLE mode to avoid the blocked task
	 * warning and work with loadavg.
	 */
	n->thread = kthread_run(napi_threaded_poll, n, "napi/%s-%d",
				n->dev->name, n->napi_id);
	if (IS_ERR(n->thread)) {
		err = PTR_ERR(n->thread);
		pr_err("kthread_run failed with err %d\n", err);
		n->thread = NULL;
	}

	return err;
}

static int __dev_open(struct net_device *dev, struct netlink_ext_ack *extack)
{
	const struct net_device_ops *ops = dev->netdev_ops;
	int ret;

	ASSERT_RTNL();
	dev_addr_check(dev);

	if (!netif_device_present(dev)) {
		/* may be detached because parent is runtime-suspended */
		if (dev->dev.parent)
			pm_runtime_resume(dev->dev.parent);
		if (!netif_device_present(dev))
			return -ENODEV;
	}

	/* Block netpoll from trying to do any rx path servicing.
	 * If we don't do this there is a chance ndo_poll_controller
	 * or ndo_poll may be running while we open the device
	 */
	netpoll_poll_disable(dev);

	ret = call_netdevice_notifiers_extack(NETDEV_PRE_UP, dev, extack);
	ret = notifier_to_errno(ret);
	if (ret)
		return ret;

	set_bit(__LINK_STATE_START, &dev->state);

	if (ops->ndo_validate_addr)
		ret = ops->ndo_validate_addr(dev);

	if (!ret && ops->ndo_open)
		ret = ops->ndo_open(dev);

	netpoll_poll_enable(dev);

	if (ret)
		clear_bit(__LINK_STATE_START, &dev->state);
	else {
		dev->flags |= IFF_UP;
		dev_set_rx_mode(dev);
		dev_activate(dev);
		add_device_randomness(dev->dev_addr, dev->addr_len);
	}

	return ret;
}

/**
 *	dev_open	- prepare an interface for use.
 *	@dev: device to open
 *	@extack: netlink extended ack
 *
 *	Takes a device from down to up state. The device's private open
 *	function is invoked and then the multicast lists are loaded. Finally
 *	the device is moved into the up state and a %NETDEV_UP message is
 *	sent to the netdev notifier chain.
 *
 *	Calling this function on an active interface is a nop. On a failure
 *	a negative errno code is returned.
 */
int dev_open(struct net_device *dev, struct netlink_ext_ack *extack)
{
	int ret;

	if (dev->flags & IFF_UP)
		return 0;

	ret = __dev_open(dev, extack);
	if (ret < 0)
		return ret;

	rtmsg_ifinfo(RTM_NEWLINK, dev, IFF_UP | IFF_RUNNING, GFP_KERNEL, 0, NULL);
	call_netdevice_notifiers(NETDEV_UP, dev);

	return ret;
}
EXPORT_SYMBOL(dev_open);

static void __dev_close_many(struct list_head *head)
{
	struct net_device *dev;

	ASSERT_RTNL();
	might_sleep();

	list_for_each_entry(dev, head, close_list) {
		/* Temporarily disable netpoll until the interface is down */
		netpoll_poll_disable(dev);

		call_netdevice_notifiers(NETDEV_GOING_DOWN, dev);

		clear_bit(__LINK_STATE_START, &dev->state);

		/* Synchronize to scheduled poll. We cannot touch poll list, it
		 * can be even on different cpu. So just clear netif_running().
		 *
		 * dev->stop() will invoke napi_disable() on all of it's
		 * napi_struct instances on this device.
		 */
		smp_mb__after_atomic(); /* Commit netif_running(). */
	}

	dev_deactivate_many(head);

	list_for_each_entry(dev, head, close_list) {
		const struct net_device_ops *ops = dev->netdev_ops;

		/*
		 *	Call the device specific close. This cannot fail.
		 *	Only if device is UP
		 *
		 *	We allow it to be called even after a DETACH hot-plug
		 *	event.
		 */
		if (ops->ndo_stop)
			ops->ndo_stop(dev);

		dev->flags &= ~IFF_UP;
		netpoll_poll_enable(dev);
	}
}

static void __dev_close(struct net_device *dev)
{
	LIST_HEAD(single);

	list_add(&dev->close_list, &single);
	__dev_close_many(&single);
	list_del(&single);
}

void dev_close_many(struct list_head *head, bool unlink)
{
	struct net_device *dev, *tmp;

	/* Remove the devices that don't need to be closed */
	list_for_each_entry_safe(dev, tmp, head, close_list)
		if (!(dev->flags & IFF_UP))
			list_del_init(&dev->close_list);

	__dev_close_many(head);

	list_for_each_entry_safe(dev, tmp, head, close_list) {
		rtmsg_ifinfo(RTM_NEWLINK, dev, IFF_UP | IFF_RUNNING, GFP_KERNEL, 0, NULL);
		call_netdevice_notifiers(NETDEV_DOWN, dev);
		if (unlink)
			list_del_init(&dev->close_list);
	}
}
EXPORT_SYMBOL(dev_close_many);

/**
 *	dev_close - shutdown an interface.
 *	@dev: device to shutdown
 *
 *	This function moves an active device into down state. A
 *	%NETDEV_GOING_DOWN is sent to the netdev notifier chain. The device
 *	is then deactivated and finally a %NETDEV_DOWN is sent to the notifier
 *	chain.
 */
void dev_close(struct net_device *dev)
{
	if (dev->flags & IFF_UP) {
		LIST_HEAD(single);

		list_add(&dev->close_list, &single);
		dev_close_many(&single, true);
		list_del(&single);
	}
}
EXPORT_SYMBOL(dev_close);


/**
 *	dev_disable_lro - disable Large Receive Offload on a device
 *	@dev: device
 *
 *	Disable Large Receive Offload (LRO) on a net device.  Must be
 *	called under RTNL.  This is needed if received packets may be
 *	forwarded to another interface.
 */
void dev_disable_lro(struct net_device *dev)
{
	struct net_device *lower_dev;
	struct list_head *iter;

	dev->wanted_features &= ~NETIF_F_LRO;
	netdev_update_features(dev);

	if (unlikely(dev->features & NETIF_F_LRO))
		netdev_WARN(dev, "failed to disable LRO!\n");

	netdev_for_each_lower_dev(dev, lower_dev, iter)
		dev_disable_lro(lower_dev);
}
EXPORT_SYMBOL(dev_disable_lro);

/**
 *	dev_disable_gro_hw - disable HW Generic Receive Offload on a device
 *	@dev: device
 *
 *	Disable HW Generic Receive Offload (GRO_HW) on a net device.  Must be
 *	called under RTNL.  This is needed if Generic XDP is installed on
 *	the device.
 */
static void dev_disable_gro_hw(struct net_device *dev)
{
	dev->wanted_features &= ~NETIF_F_GRO_HW;
	netdev_update_features(dev);

	if (unlikely(dev->features & NETIF_F_GRO_HW))
		netdev_WARN(dev, "failed to disable GRO_HW!\n");
}

const char *netdev_cmd_to_name(enum netdev_cmd cmd)
{
#define N(val) 						\
	case NETDEV_##val:				\
		return "NETDEV_" __stringify(val);
	switch (cmd) {
	N(UP) N(DOWN) N(REBOOT) N(CHANGE) N(REGISTER) N(UNREGISTER)
	N(CHANGEMTU) N(CHANGEADDR) N(GOING_DOWN) N(CHANGENAME) N(FEAT_CHANGE)
	N(BONDING_FAILOVER) N(PRE_UP) N(PRE_TYPE_CHANGE) N(POST_TYPE_CHANGE)
	N(POST_INIT) N(PRE_UNINIT) N(RELEASE) N(NOTIFY_PEERS) N(JOIN)
	N(CHANGEUPPER) N(RESEND_IGMP) N(PRECHANGEMTU) N(CHANGEINFODATA)
	N(BONDING_INFO) N(PRECHANGEUPPER) N(CHANGELOWERSTATE)
	N(UDP_TUNNEL_PUSH_INFO) N(UDP_TUNNEL_DROP_INFO) N(CHANGE_TX_QUEUE_LEN)
	N(CVLAN_FILTER_PUSH_INFO) N(CVLAN_FILTER_DROP_INFO)
	N(SVLAN_FILTER_PUSH_INFO) N(SVLAN_FILTER_DROP_INFO)
	N(PRE_CHANGEADDR) N(OFFLOAD_XSTATS_ENABLE) N(OFFLOAD_XSTATS_DISABLE)
	N(OFFLOAD_XSTATS_REPORT_USED) N(OFFLOAD_XSTATS_REPORT_DELTA)
	N(XDP_FEAT_CHANGE)
	}
#undef N
	return "UNKNOWN_NETDEV_EVENT";
}
EXPORT_SYMBOL_GPL(netdev_cmd_to_name);

static int call_netdevice_notifier(struct notifier_block *nb, unsigned long val,
				   struct net_device *dev)
{
	struct netdev_notifier_info info = {
		.dev = dev,
	};

	return nb->notifier_call(nb, val, &info);
}

static int call_netdevice_register_notifiers(struct notifier_block *nb,
					     struct net_device *dev)
{
	int err;

	err = call_netdevice_notifier(nb, NETDEV_REGISTER, dev);
	err = notifier_to_errno(err);
	if (err)
		return err;

	if (!(dev->flags & IFF_UP))
		return 0;

	call_netdevice_notifier(nb, NETDEV_UP, dev);
	return 0;
}

static void call_netdevice_unregister_notifiers(struct notifier_block *nb,
						struct net_device *dev)
{
	if (dev->flags & IFF_UP) {
		call_netdevice_notifier(nb, NETDEV_GOING_DOWN,
					dev);
		call_netdevice_notifier(nb, NETDEV_DOWN, dev);
	}
	call_netdevice_notifier(nb, NETDEV_UNREGISTER, dev);
}

static int call_netdevice_register_net_notifiers(struct notifier_block *nb,
						 struct net *net)
{
	struct net_device *dev;
	int err;

	for_each_netdev(net, dev) {
		err = call_netdevice_register_notifiers(nb, dev);
		if (err)
			goto rollback;
	}
	return 0;

rollback:
	for_each_netdev_continue_reverse(net, dev)
		call_netdevice_unregister_notifiers(nb, dev);
	return err;
}

static void call_netdevice_unregister_net_notifiers(struct notifier_block *nb,
						    struct net *net)
{
	struct net_device *dev;

	for_each_netdev(net, dev)
		call_netdevice_unregister_notifiers(nb, dev);
}

static int dev_boot_phase = 1;

/**
 * register_netdevice_notifier - register a network notifier block
 * @nb: notifier
 *
 * Register a notifier to be called when network device events occur.
 * The notifier passed is linked into the kernel structures and must
 * not be reused until it has been unregistered. A negative errno code
 * is returned on a failure.
 *
 * When registered all registration and up events are replayed
 * to the new notifier to allow device to have a race free
 * view of the network device list.
 */

int register_netdevice_notifier(struct notifier_block *nb)
{
	struct net *net;
	int err;

	/* Close race with setup_net() and cleanup_net() */
	down_write(&pernet_ops_rwsem);
	rtnl_lock();
	err = raw_notifier_chain_register(&netdev_chain, nb);
	if (err)
		goto unlock;
	if (dev_boot_phase)
		goto unlock;
	for_each_net(net) {
		err = call_netdevice_register_net_notifiers(nb, net);
		if (err)
			goto rollback;
	}

unlock:
	rtnl_unlock();
	up_write(&pernet_ops_rwsem);
	return err;

rollback:
	for_each_net_continue_reverse(net)
		call_netdevice_unregister_net_notifiers(nb, net);

	raw_notifier_chain_unregister(&netdev_chain, nb);
	goto unlock;
}
EXPORT_SYMBOL(register_netdevice_notifier);

/**
 * unregister_netdevice_notifier - unregister a network notifier block
 * @nb: notifier
 *
 * Unregister a notifier previously registered by
 * register_netdevice_notifier(). The notifier is unlinked into the
 * kernel structures and may then be reused. A negative errno code
 * is returned on a failure.
 *
 * After unregistering unregister and down device events are synthesized
 * for all devices on the device list to the removed notifier to remove
 * the need for special case cleanup code.
 */

int unregister_netdevice_notifier(struct notifier_block *nb)
{
	struct net *net;
	int err;

	/* Close race with setup_net() and cleanup_net() */
	down_write(&pernet_ops_rwsem);
	rtnl_lock();
	err = raw_notifier_chain_unregister(&netdev_chain, nb);
	if (err)
		goto unlock;

	for_each_net(net)
		call_netdevice_unregister_net_notifiers(nb, net);

unlock:
	rtnl_unlock();
	up_write(&pernet_ops_rwsem);
	return err;
}
EXPORT_SYMBOL(unregister_netdevice_notifier);

static int __register_netdevice_notifier_net(struct net *net,
					     struct notifier_block *nb,
					     bool ignore_call_fail)
{
	int err;

	err = raw_notifier_chain_register(&net->netdev_chain, nb);
	if (err)
		return err;
	if (dev_boot_phase)
		return 0;

	err = call_netdevice_register_net_notifiers(nb, net);
	if (err && !ignore_call_fail)
		goto chain_unregister;

	return 0;

chain_unregister:
	raw_notifier_chain_unregister(&net->netdev_chain, nb);
	return err;
}

static int __unregister_netdevice_notifier_net(struct net *net,
					       struct notifier_block *nb)
{
	int err;

	err = raw_notifier_chain_unregister(&net->netdev_chain, nb);
	if (err)
		return err;

	call_netdevice_unregister_net_notifiers(nb, net);
	return 0;
}

/**
 * register_netdevice_notifier_net - register a per-netns network notifier block
 * @net: network namespace
 * @nb: notifier
 *
 * Register a notifier to be called when network device events occur.
 * The notifier passed is linked into the kernel structures and must
 * not be reused until it has been unregistered. A negative errno code
 * is returned on a failure.
 *
 * When registered all registration and up events are replayed
 * to the new notifier to allow device to have a race free
 * view of the network device list.
 */

int register_netdevice_notifier_net(struct net *net, struct notifier_block *nb)
{
	int err;

	rtnl_lock();
	err = __register_netdevice_notifier_net(net, nb, false);
	rtnl_unlock();
	return err;
}
EXPORT_SYMBOL(register_netdevice_notifier_net);

/**
 * unregister_netdevice_notifier_net - unregister a per-netns
 *                                     network notifier block
 * @net: network namespace
 * @nb: notifier
 *
 * Unregister a notifier previously registered by
 * register_netdevice_notifier_net(). The notifier is unlinked from the
 * kernel structures and may then be reused. A negative errno code
 * is returned on a failure.
 *
 * After unregistering unregister and down device events are synthesized
 * for all devices on the device list to the removed notifier to remove
 * the need for special case cleanup code.
 */

int unregister_netdevice_notifier_net(struct net *net,
				      struct notifier_block *nb)
{
	int err;

	rtnl_lock();
	err = __unregister_netdevice_notifier_net(net, nb);
	rtnl_unlock();
	return err;
}
EXPORT_SYMBOL(unregister_netdevice_notifier_net);

static void __move_netdevice_notifier_net(struct net *src_net,
					  struct net *dst_net,
					  struct notifier_block *nb)
{
	__unregister_netdevice_notifier_net(src_net, nb);
	__register_netdevice_notifier_net(dst_net, nb, true);
}

int register_netdevice_notifier_dev_net(struct net_device *dev,
					struct notifier_block *nb,
					struct netdev_net_notifier *nn)
{
	int err;

	rtnl_lock();
	err = __register_netdevice_notifier_net(dev_net(dev), nb, false);
	if (!err) {
		nn->nb = nb;
		list_add(&nn->list, &dev->net_notifier_list);
	}
	rtnl_unlock();
	return err;
}
EXPORT_SYMBOL(register_netdevice_notifier_dev_net);

int unregister_netdevice_notifier_dev_net(struct net_device *dev,
					  struct notifier_block *nb,
					  struct netdev_net_notifier *nn)
{
	int err;

	rtnl_lock();
	list_del(&nn->list);
	err = __unregister_netdevice_notifier_net(dev_net(dev), nb);
	rtnl_unlock();
	return err;
}
EXPORT_SYMBOL(unregister_netdevice_notifier_dev_net);

static void move_netdevice_notifiers_dev_net(struct net_device *dev,
					     struct net *net)
{
	struct netdev_net_notifier *nn;

	list_for_each_entry(nn, &dev->net_notifier_list, list)
		__move_netdevice_notifier_net(dev_net(dev), net, nn->nb);
}

/**
 *	call_netdevice_notifiers_info - call all network notifier blocks
 *	@val: value passed unmodified to notifier function
 *	@info: notifier information data
 *
 *	Call all network notifier blocks.  Parameters and return value
 *	are as for raw_notifier_call_chain().
 */

int call_netdevice_notifiers_info(unsigned long val,
				  struct netdev_notifier_info *info)
{
	struct net *net = dev_net(info->dev);
	int ret;

	ASSERT_RTNL();

	/* Run per-netns notifier block chain first, then run the global one.
	 * Hopefully, one day, the global one is going to be removed after
	 * all notifier block registrators get converted to be per-netns.
	 */
	ret = raw_notifier_call_chain(&net->netdev_chain, val, info);
	if (ret & NOTIFY_STOP_MASK)
		return ret;
	return raw_notifier_call_chain(&netdev_chain, val, info);
}

/**
 *	call_netdevice_notifiers_info_robust - call per-netns notifier blocks
 *	                                       for and rollback on error
 *	@val_up: value passed unmodified to notifier function
 *	@val_down: value passed unmodified to the notifier function when
 *	           recovering from an error on @val_up
 *	@info: notifier information data
 *
 *	Call all per-netns network notifier blocks, but not notifier blocks on
 *	the global notifier chain. Parameters and return value are as for
 *	raw_notifier_call_chain_robust().
 */

static int
call_netdevice_notifiers_info_robust(unsigned long val_up,
				     unsigned long val_down,
				     struct netdev_notifier_info *info)
{
	struct net *net = dev_net(info->dev);

	ASSERT_RTNL();

	return raw_notifier_call_chain_robust(&net->netdev_chain,
					      val_up, val_down, info);
}

static int call_netdevice_notifiers_extack(unsigned long val,
					   struct net_device *dev,
					   struct netlink_ext_ack *extack)
{
	struct netdev_notifier_info info = {
		.dev = dev,
		.extack = extack,
	};

	return call_netdevice_notifiers_info(val, &info);
}

/**
 *	call_netdevice_notifiers - call all network notifier blocks
 *      @val: value passed unmodified to notifier function
 *      @dev: net_device pointer passed unmodified to notifier function
 *
 *	Call all network notifier blocks.  Parameters and return value
 *	are as for raw_notifier_call_chain().
 */

int call_netdevice_notifiers(unsigned long val, struct net_device *dev)
{
	return call_netdevice_notifiers_extack(val, dev, NULL);
}
EXPORT_SYMBOL(call_netdevice_notifiers);

/**
 *	call_netdevice_notifiers_mtu - call all network notifier blocks
 *	@val: value passed unmodified to notifier function
 *	@dev: net_device pointer passed unmodified to notifier function
 *	@arg: additional u32 argument passed to the notifier function
 *
 *	Call all network notifier blocks.  Parameters and return value
 *	are as for raw_notifier_call_chain().
 */
static int call_netdevice_notifiers_mtu(unsigned long val,
					struct net_device *dev, u32 arg)
{
	struct netdev_notifier_info_ext info = {
		.info.dev = dev,
		.ext.mtu = arg,
	};

	BUILD_BUG_ON(offsetof(struct netdev_notifier_info_ext, info) != 0);

	return call_netdevice_notifiers_info(val, &info.info);
}

#ifdef CONFIG_NET_INGRESS
static DEFINE_STATIC_KEY_FALSE(ingress_needed_key);

void net_inc_ingress_queue(void)
{
	static_branch_inc(&ingress_needed_key);
}
EXPORT_SYMBOL_GPL(net_inc_ingress_queue);

void net_dec_ingress_queue(void)
{
	static_branch_dec(&ingress_needed_key);
}
EXPORT_SYMBOL_GPL(net_dec_ingress_queue);
#endif

#ifdef CONFIG_NET_EGRESS
static DEFINE_STATIC_KEY_FALSE(egress_needed_key);

void net_inc_egress_queue(void)
{
	static_branch_inc(&egress_needed_key);
}
EXPORT_SYMBOL_GPL(net_inc_egress_queue);

void net_dec_egress_queue(void)
{
	static_branch_dec(&egress_needed_key);
}
EXPORT_SYMBOL_GPL(net_dec_egress_queue);
#endif

DEFINE_STATIC_KEY_FALSE(netstamp_needed_key);
EXPORT_SYMBOL(netstamp_needed_key);
#ifdef CONFIG_JUMP_LABEL
static atomic_t netstamp_needed_deferred;
static atomic_t netstamp_wanted;
static void netstamp_clear(struct work_struct *work)
{
	int deferred = atomic_xchg(&netstamp_needed_deferred, 0);
	int wanted;

	wanted = atomic_add_return(deferred, &netstamp_wanted);
	if (wanted > 0)
		static_branch_enable(&netstamp_needed_key);
	else
		static_branch_disable(&netstamp_needed_key);
}
static DECLARE_WORK(netstamp_work, netstamp_clear);
#endif

void net_enable_timestamp(void)
{
#ifdef CONFIG_JUMP_LABEL
	int wanted = atomic_read(&netstamp_wanted);

	while (wanted > 0) {
		if (atomic_try_cmpxchg(&netstamp_wanted, &wanted, wanted + 1))
			return;
	}
	atomic_inc(&netstamp_needed_deferred);
	schedule_work(&netstamp_work);
#else
	static_branch_inc(&netstamp_needed_key);
#endif
}
EXPORT_SYMBOL(net_enable_timestamp);

void net_disable_timestamp(void)
{
#ifdef CONFIG_JUMP_LABEL
	int wanted = atomic_read(&netstamp_wanted);

	while (wanted > 1) {
		if (atomic_try_cmpxchg(&netstamp_wanted, &wanted, wanted - 1))
			return;
	}
	atomic_dec(&netstamp_needed_deferred);
	schedule_work(&netstamp_work);
#else
	static_branch_dec(&netstamp_needed_key);
#endif
}
EXPORT_SYMBOL(net_disable_timestamp);

static inline void net_timestamp_set(struct sk_buff *skb)
{
	skb->tstamp = 0;
	skb->mono_delivery_time = 0;
	if (static_branch_unlikely(&netstamp_needed_key))
		skb->tstamp = ktime_get_real();
}

#define net_timestamp_check(COND, SKB)				\
	if (static_branch_unlikely(&netstamp_needed_key)) {	\
		if ((COND) && !(SKB)->tstamp)			\
			(SKB)->tstamp = ktime_get_real();	\
	}							\

bool is_skb_forwardable(const struct net_device *dev, const struct sk_buff *skb)
{
	return __is_skb_forwardable(dev, skb, true);
}
EXPORT_SYMBOL_GPL(is_skb_forwardable);

static int __dev_forward_skb2(struct net_device *dev, struct sk_buff *skb,
			      bool check_mtu)
{
	int ret = ____dev_forward_skb(dev, skb, check_mtu);

	if (likely(!ret)) {
		skb->protocol = eth_type_trans(skb, dev);
		skb_postpull_rcsum(skb, eth_hdr(skb), ETH_HLEN);
	}

	return ret;
}

int __dev_forward_skb(struct net_device *dev, struct sk_buff *skb)
{
	return __dev_forward_skb2(dev, skb, true);
}
EXPORT_SYMBOL_GPL(__dev_forward_skb);

/**
 * dev_forward_skb - loopback an skb to another netif
 *
 * @dev: destination network device
 * @skb: buffer to forward
 *
 * return values:
 *	NET_RX_SUCCESS	(no congestion)
 *	NET_RX_DROP     (packet was dropped, but freed)
 *
 * dev_forward_skb can be used for injecting an skb from the
 * start_xmit function of one device into the receive queue
 * of another device.
 *
 * The receiving device may be in another namespace, so
 * we have to clear all information in the skb that could
 * impact namespace isolation.
 */
int dev_forward_skb(struct net_device *dev, struct sk_buff *skb)
{
	return __dev_forward_skb(dev, skb) ?: netif_rx_internal(skb);
}
EXPORT_SYMBOL_GPL(dev_forward_skb);

int dev_forward_skb_nomtu(struct net_device *dev, struct sk_buff *skb)
{
	return __dev_forward_skb2(dev, skb, false) ?: netif_rx_internal(skb);
}

static inline int deliver_skb(struct sk_buff *skb,
			      struct packet_type *pt_prev,
			      struct net_device *orig_dev)
{
	if (unlikely(skb_orphan_frags_rx(skb, GFP_ATOMIC)))
		return -ENOMEM;
	refcount_inc(&skb->users);
	return pt_prev->func(skb, skb->dev, pt_prev, orig_dev);
}

static inline void deliver_ptype_list_skb(struct sk_buff *skb,
					  struct packet_type **pt,
					  struct net_device *orig_dev,
					  __be16 type,
					  struct list_head *ptype_list)
{
	struct packet_type *ptype, *pt_prev = *pt;

	list_for_each_entry_rcu(ptype, ptype_list, list) {
		if (ptype->type != type)
			continue;
		if (pt_prev)
			deliver_skb(skb, pt_prev, orig_dev);
		pt_prev = ptype;
	}
	*pt = pt_prev;
}

static inline bool skb_loop_sk(struct packet_type *ptype, struct sk_buff *skb)
{
	if (!ptype->af_packet_priv || !skb->sk)
		return false;

	if (ptype->id_match)
		return ptype->id_match(ptype, skb->sk);
	else if ((struct sock *)ptype->af_packet_priv == skb->sk)
		return true;

	return false;
}

/**
 * dev_nit_active - return true if any network interface taps are in use
 *
 * @dev: network device to check for the presence of taps
 */
bool dev_nit_active(struct net_device *dev)
{
	return !list_empty(&ptype_all) || !list_empty(&dev->ptype_all);
}
EXPORT_SYMBOL_GPL(dev_nit_active);

/*
 *	Support routine. Sends outgoing frames to any network
 *	taps currently in use.
 */

void dev_queue_xmit_nit(struct sk_buff *skb, struct net_device *dev)
{
	struct packet_type *ptype;
	struct sk_buff *skb2 = NULL;
	struct packet_type *pt_prev = NULL;
	struct list_head *ptype_list = &ptype_all;

	rcu_read_lock();
again:
	list_for_each_entry_rcu(ptype, ptype_list, list) {
		if (ptype->ignore_outgoing)
			continue;

		/* Never send packets back to the socket
		 * they originated from - MvS (miquels@drinkel.ow.org)
		 */
		if (skb_loop_sk(ptype, skb))
			continue;

		if (pt_prev) {
			deliver_skb(skb2, pt_prev, skb->dev);
			pt_prev = ptype;
			continue;
		}

		/* need to clone skb, done only once */
		skb2 = skb_clone(skb, GFP_ATOMIC);
		if (!skb2)
			goto out_unlock;

		net_timestamp_set(skb2);

		/* skb->nh should be correctly
		 * set by sender, so that the second statement is
		 * just protection against buggy protocols.
		 */
		skb_reset_mac_header(skb2);

		if (skb_network_header(skb2) < skb2->data ||
		    skb_network_header(skb2) > skb_tail_pointer(skb2)) {
			net_crit_ratelimited("protocol %04x is buggy, dev %s\n",
					     ntohs(skb2->protocol),
					     dev->name);
			skb_reset_network_header(skb2);
		}

		skb2->transport_header = skb2->network_header;
		skb2->pkt_type = PACKET_OUTGOING;
		pt_prev = ptype;
	}

	if (ptype_list == &ptype_all) {
		ptype_list = &dev->ptype_all;
		goto again;
	}
out_unlock:
	if (pt_prev) {
		if (!skb_orphan_frags_rx(skb2, GFP_ATOMIC))
			pt_prev->func(skb2, skb->dev, pt_prev, skb->dev);
		else
			kfree_skb(skb2);
	}
	rcu_read_unlock();
}
EXPORT_SYMBOL_GPL(dev_queue_xmit_nit);

/**
 * netif_setup_tc - Handle tc mappings on real_num_tx_queues change
 * @dev: Network device
 * @txq: number of queues available
 *
 * If real_num_tx_queues is changed the tc mappings may no longer be
 * valid. To resolve this verify the tc mapping remains valid and if
 * not NULL the mapping. With no priorities mapping to this
 * offset/count pair it will no longer be used. In the worst case TC0
 * is invalid nothing can be done so disable priority mappings. If is
 * expected that drivers will fix this mapping if they can before
 * calling netif_set_real_num_tx_queues.
 */
static void netif_setup_tc(struct net_device *dev, unsigned int txq)
{
	int i;
	struct netdev_tc_txq *tc = &dev->tc_to_txq[0];

	/* If TC0 is invalidated disable TC mapping */
	if (tc->offset + tc->count > txq) {
		netdev_warn(dev, "Number of in use tx queues changed invalidating tc mappings. Priority traffic classification disabled!\n");
		dev->num_tc = 0;
		return;
	}

	/* Invalidated prio to tc mappings set to TC0 */
	for (i = 1; i < TC_BITMASK + 1; i++) {
		int q = netdev_get_prio_tc_map(dev, i);

		tc = &dev->tc_to_txq[q];
		if (tc->offset + tc->count > txq) {
			netdev_warn(dev, "Number of in use tx queues changed. Priority %i to tc mapping %i is no longer valid. Setting map to 0\n",
				    i, q);
			netdev_set_prio_tc_map(dev, i, 0);
		}
	}
}

int netdev_txq_to_tc(struct net_device *dev, unsigned int txq)
{
	if (dev->num_tc) {
		struct netdev_tc_txq *tc = &dev->tc_to_txq[0];
		int i;

		/* walk through the TCs and see if it falls into any of them */
		for (i = 0; i < TC_MAX_QUEUE; i++, tc++) {
			if ((txq - tc->offset) < tc->count)
				return i;
		}

		/* didn't find it, just return -1 to indicate no match */
		return -1;
	}

	return 0;
}
EXPORT_SYMBOL(netdev_txq_to_tc);

#ifdef CONFIG_XPS
static struct static_key xps_needed __read_mostly;
static struct static_key xps_rxqs_needed __read_mostly;
static DEFINE_MUTEX(xps_map_mutex);
#define xmap_dereference(P)		\
	rcu_dereference_protected((P), lockdep_is_held(&xps_map_mutex))

static bool remove_xps_queue(struct xps_dev_maps *dev_maps,
			     struct xps_dev_maps *old_maps, int tci, u16 index)
{
	struct xps_map *map = NULL;
	int pos;

	if (dev_maps)
		map = xmap_dereference(dev_maps->attr_map[tci]);
	if (!map)
		return false;

	for (pos = map->len; pos--;) {
		if (map->queues[pos] != index)
			continue;

		if (map->len > 1) {
			map->queues[pos] = map->queues[--map->len];
			break;
		}

		if (old_maps)
			RCU_INIT_POINTER(old_maps->attr_map[tci], NULL);
		RCU_INIT_POINTER(dev_maps->attr_map[tci], NULL);
		kfree_rcu(map, rcu);
		return false;
	}

	return true;
}

static bool remove_xps_queue_cpu(struct net_device *dev,
				 struct xps_dev_maps *dev_maps,
				 int cpu, u16 offset, u16 count)
{
	int num_tc = dev_maps->num_tc;
	bool active = false;
	int tci;

	for (tci = cpu * num_tc; num_tc--; tci++) {
		int i, j;

		for (i = count, j = offset; i--; j++) {
			if (!remove_xps_queue(dev_maps, NULL, tci, j))
				break;
		}

		active |= i < 0;
	}

	return active;
}

static void reset_xps_maps(struct net_device *dev,
			   struct xps_dev_maps *dev_maps,
			   enum xps_map_type type)
{
	static_key_slow_dec_cpuslocked(&xps_needed);
	if (type == XPS_RXQS)
		static_key_slow_dec_cpuslocked(&xps_rxqs_needed);

	RCU_INIT_POINTER(dev->xps_maps[type], NULL);

	kfree_rcu(dev_maps, rcu);
}

static void clean_xps_maps(struct net_device *dev, enum xps_map_type type,
			   u16 offset, u16 count)
{
	struct xps_dev_maps *dev_maps;
	bool active = false;
	int i, j;

	dev_maps = xmap_dereference(dev->xps_maps[type]);
	if (!dev_maps)
		return;

	for (j = 0; j < dev_maps->nr_ids; j++)
		active |= remove_xps_queue_cpu(dev, dev_maps, j, offset, count);
	if (!active)
		reset_xps_maps(dev, dev_maps, type);

	if (type == XPS_CPUS) {
		for (i = offset + (count - 1); count--; i--)
			netdev_queue_numa_node_write(
				netdev_get_tx_queue(dev, i), NUMA_NO_NODE);
	}
}

static void netif_reset_xps_queues(struct net_device *dev, u16 offset,
				   u16 count)
{
	if (!static_key_false(&xps_needed))
		return;

	cpus_read_lock();
	mutex_lock(&xps_map_mutex);

	if (static_key_false(&xps_rxqs_needed))
		clean_xps_maps(dev, XPS_RXQS, offset, count);

	clean_xps_maps(dev, XPS_CPUS, offset, count);

	mutex_unlock(&xps_map_mutex);
	cpus_read_unlock();
}

static void netif_reset_xps_queues_gt(struct net_device *dev, u16 index)
{
	netif_reset_xps_queues(dev, index, dev->num_tx_queues - index);
}

static struct xps_map *expand_xps_map(struct xps_map *map, int attr_index,
				      u16 index, bool is_rxqs_map)
{
	struct xps_map *new_map;
	int alloc_len = XPS_MIN_MAP_ALLOC;
	int i, pos;

	for (pos = 0; map && pos < map->len; pos++) {
		if (map->queues[pos] != index)
			continue;
		return map;
	}

	/* Need to add tx-queue to this CPU's/rx-queue's existing map */
	if (map) {
		if (pos < map->alloc_len)
			return map;

		alloc_len = map->alloc_len * 2;
	}

	/* Need to allocate new map to store tx-queue on this CPU's/rx-queue's
	 *  map
	 */
	if (is_rxqs_map)
		new_map = kzalloc(XPS_MAP_SIZE(alloc_len), GFP_KERNEL);
	else
		new_map = kzalloc_node(XPS_MAP_SIZE(alloc_len), GFP_KERNEL,
				       cpu_to_node(attr_index));
	if (!new_map)
		return NULL;

	for (i = 0; i < pos; i++)
		new_map->queues[i] = map->queues[i];
	new_map->alloc_len = alloc_len;
	new_map->len = pos;

	return new_map;
}

/* Copy xps maps at a given index */
static void xps_copy_dev_maps(struct xps_dev_maps *dev_maps,
			      struct xps_dev_maps *new_dev_maps, int index,
			      int tc, bool skip_tc)
{
	int i, tci = index * dev_maps->num_tc;
	struct xps_map *map;

	/* copy maps belonging to foreign traffic classes */
	for (i = 0; i < dev_maps->num_tc; i++, tci++) {
		if (i == tc && skip_tc)
			continue;

		/* fill in the new device map from the old device map */
		map = xmap_dereference(dev_maps->attr_map[tci]);
		RCU_INIT_POINTER(new_dev_maps->attr_map[tci], map);
	}
}

/* Must be called under cpus_read_lock */
int __netif_set_xps_queue(struct net_device *dev, const unsigned long *mask,
			  u16 index, enum xps_map_type type)
{
	struct xps_dev_maps *dev_maps, *new_dev_maps = NULL, *old_dev_maps = NULL;
	const unsigned long *online_mask = NULL;
	bool active = false, copy = false;
	int i, j, tci, numa_node_id = -2;
	int maps_sz, num_tc = 1, tc = 0;
	struct xps_map *map, *new_map;
	unsigned int nr_ids;

	WARN_ON_ONCE(index >= dev->num_tx_queues);

	if (dev->num_tc) {
		/* Do not allow XPS on subordinate device directly */
		num_tc = dev->num_tc;
		if (num_tc < 0)
			return -EINVAL;

		/* If queue belongs to subordinate dev use its map */
		dev = netdev_get_tx_queue(dev, index)->sb_dev ? : dev;

		tc = netdev_txq_to_tc(dev, index);
		if (tc < 0)
			return -EINVAL;
	}

	mutex_lock(&xps_map_mutex);

	dev_maps = xmap_dereference(dev->xps_maps[type]);
	if (type == XPS_RXQS) {
		maps_sz = XPS_RXQ_DEV_MAPS_SIZE(num_tc, dev->num_rx_queues);
		nr_ids = dev->num_rx_queues;
	} else {
		maps_sz = XPS_CPU_DEV_MAPS_SIZE(num_tc);
		if (num_possible_cpus() > 1)
			online_mask = cpumask_bits(cpu_online_mask);
		nr_ids = nr_cpu_ids;
	}

	if (maps_sz < L1_CACHE_BYTES)
		maps_sz = L1_CACHE_BYTES;

	/* The old dev_maps could be larger or smaller than the one we're
	 * setting up now, as dev->num_tc or nr_ids could have been updated in
	 * between. We could try to be smart, but let's be safe instead and only
	 * copy foreign traffic classes if the two map sizes match.
	 */
	if (dev_maps &&
	    dev_maps->num_tc == num_tc && dev_maps->nr_ids == nr_ids)
		copy = true;

	/* allocate memory for queue storage */
	for (j = -1; j = netif_attrmask_next_and(j, online_mask, mask, nr_ids),
	     j < nr_ids;) {
		if (!new_dev_maps) {
			new_dev_maps = kzalloc(maps_sz, GFP_KERNEL);
			if (!new_dev_maps) {
				mutex_unlock(&xps_map_mutex);
				return -ENOMEM;
			}

			new_dev_maps->nr_ids = nr_ids;
			new_dev_maps->num_tc = num_tc;
		}

		tci = j * num_tc + tc;
		map = copy ? xmap_dereference(dev_maps->attr_map[tci]) : NULL;

		map = expand_xps_map(map, j, index, type == XPS_RXQS);
		if (!map)
			goto error;

		RCU_INIT_POINTER(new_dev_maps->attr_map[tci], map);
	}

	if (!new_dev_maps)
		goto out_no_new_maps;

	if (!dev_maps) {
		/* Increment static keys at most once per type */
		static_key_slow_inc_cpuslocked(&xps_needed);
		if (type == XPS_RXQS)
			static_key_slow_inc_cpuslocked(&xps_rxqs_needed);
	}

	for (j = 0; j < nr_ids; j++) {
		bool skip_tc = false;

		tci = j * num_tc + tc;
		if (netif_attr_test_mask(j, mask, nr_ids) &&
		    netif_attr_test_online(j, online_mask, nr_ids)) {
			/* add tx-queue to CPU/rx-queue maps */
			int pos = 0;

			skip_tc = true;

			map = xmap_dereference(new_dev_maps->attr_map[tci]);
			while ((pos < map->len) && (map->queues[pos] != index))
				pos++;

			if (pos == map->len)
				map->queues[map->len++] = index;
#ifdef CONFIG_NUMA
			if (type == XPS_CPUS) {
				if (numa_node_id == -2)
					numa_node_id = cpu_to_node(j);
				else if (numa_node_id != cpu_to_node(j))
					numa_node_id = -1;
			}
#endif
		}

		if (copy)
			xps_copy_dev_maps(dev_maps, new_dev_maps, j, tc,
					  skip_tc);
	}

	rcu_assign_pointer(dev->xps_maps[type], new_dev_maps);

	/* Cleanup old maps */
	if (!dev_maps)
		goto out_no_old_maps;

	for (j = 0; j < dev_maps->nr_ids; j++) {
		for (i = num_tc, tci = j * dev_maps->num_tc; i--; tci++) {
			map = xmap_dereference(dev_maps->attr_map[tci]);
			if (!map)
				continue;

			if (copy) {
				new_map = xmap_dereference(new_dev_maps->attr_map[tci]);
				if (map == new_map)
					continue;
			}

			RCU_INIT_POINTER(dev_maps->attr_map[tci], NULL);
			kfree_rcu(map, rcu);
		}
	}

	old_dev_maps = dev_maps;

out_no_old_maps:
	dev_maps = new_dev_maps;
	active = true;

out_no_new_maps:
	if (type == XPS_CPUS)
		/* update Tx queue numa node */
		netdev_queue_numa_node_write(netdev_get_tx_queue(dev, index),
					     (numa_node_id >= 0) ?
					     numa_node_id : NUMA_NO_NODE);

	if (!dev_maps)
		goto out_no_maps;

	/* removes tx-queue from unused CPUs/rx-queues */
	for (j = 0; j < dev_maps->nr_ids; j++) {
		tci = j * dev_maps->num_tc;

		for (i = 0; i < dev_maps->num_tc; i++, tci++) {
			if (i == tc &&
			    netif_attr_test_mask(j, mask, dev_maps->nr_ids) &&
			    netif_attr_test_online(j, online_mask, dev_maps->nr_ids))
				continue;

			active |= remove_xps_queue(dev_maps,
						   copy ? old_dev_maps : NULL,
						   tci, index);
		}
	}

	if (old_dev_maps)
		kfree_rcu(old_dev_maps, rcu);

	/* free map if not active */
	if (!active)
		reset_xps_maps(dev, dev_maps, type);

out_no_maps:
	mutex_unlock(&xps_map_mutex);

	return 0;
error:
	/* remove any maps that we added */
	for (j = 0; j < nr_ids; j++) {
		for (i = num_tc, tci = j * num_tc; i--; tci++) {
			new_map = xmap_dereference(new_dev_maps->attr_map[tci]);
			map = copy ?
			      xmap_dereference(dev_maps->attr_map[tci]) :
			      NULL;
			if (new_map && new_map != map)
				kfree(new_map);
		}
	}

	mutex_unlock(&xps_map_mutex);

	kfree(new_dev_maps);
	return -ENOMEM;
}
EXPORT_SYMBOL_GPL(__netif_set_xps_queue);

int netif_set_xps_queue(struct net_device *dev, const struct cpumask *mask,
			u16 index)
{
	int ret;

	cpus_read_lock();
	ret =  __netif_set_xps_queue(dev, cpumask_bits(mask), index, XPS_CPUS);
	cpus_read_unlock();

	return ret;
}
EXPORT_SYMBOL(netif_set_xps_queue);

#endif
static void netdev_unbind_all_sb_channels(struct net_device *dev)
{
	struct netdev_queue *txq = &dev->_tx[dev->num_tx_queues];

	/* Unbind any subordinate channels */
	while (txq-- != &dev->_tx[0]) {
		if (txq->sb_dev)
			netdev_unbind_sb_channel(dev, txq->sb_dev);
	}
}

void netdev_reset_tc(struct net_device *dev)
{
#ifdef CONFIG_XPS
	netif_reset_xps_queues_gt(dev, 0);
#endif
	netdev_unbind_all_sb_channels(dev);

	/* Reset TC configuration of device */
	dev->num_tc = 0;
	memset(dev->tc_to_txq, 0, sizeof(dev->tc_to_txq));
	memset(dev->prio_tc_map, 0, sizeof(dev->prio_tc_map));
}
EXPORT_SYMBOL(netdev_reset_tc);

int netdev_set_tc_queue(struct net_device *dev, u8 tc, u16 count, u16 offset)
{
	if (tc >= dev->num_tc)
		return -EINVAL;

#ifdef CONFIG_XPS
	netif_reset_xps_queues(dev, offset, count);
#endif
	dev->tc_to_txq[tc].count = count;
	dev->tc_to_txq[tc].offset = offset;
	return 0;
}
EXPORT_SYMBOL(netdev_set_tc_queue);

int netdev_set_num_tc(struct net_device *dev, u8 num_tc)
{
	if (num_tc > TC_MAX_QUEUE)
		return -EINVAL;

#ifdef CONFIG_XPS
	netif_reset_xps_queues_gt(dev, 0);
#endif
	netdev_unbind_all_sb_channels(dev);

	dev->num_tc = num_tc;
	return 0;
}
EXPORT_SYMBOL(netdev_set_num_tc);

void netdev_unbind_sb_channel(struct net_device *dev,
			      struct net_device *sb_dev)
{
	struct netdev_queue *txq = &dev->_tx[dev->num_tx_queues];

#ifdef CONFIG_XPS
	netif_reset_xps_queues_gt(sb_dev, 0);
#endif
	memset(sb_dev->tc_to_txq, 0, sizeof(sb_dev->tc_to_txq));
	memset(sb_dev->prio_tc_map, 0, sizeof(sb_dev->prio_tc_map));

	while (txq-- != &dev->_tx[0]) {
		if (txq->sb_dev == sb_dev)
			txq->sb_dev = NULL;
	}
}
EXPORT_SYMBOL(netdev_unbind_sb_channel);

int netdev_bind_sb_channel_queue(struct net_device *dev,
				 struct net_device *sb_dev,
				 u8 tc, u16 count, u16 offset)
{
	/* Make certain the sb_dev and dev are already configured */
	if (sb_dev->num_tc >= 0 || tc >= dev->num_tc)
		return -EINVAL;

	/* We cannot hand out queues we don't have */
	if ((offset + count) > dev->real_num_tx_queues)
		return -EINVAL;

	/* Record the mapping */
	sb_dev->tc_to_txq[tc].count = count;
	sb_dev->tc_to_txq[tc].offset = offset;

	/* Provide a way for Tx queue to find the tc_to_txq map or
	 * XPS map for itself.
	 */
	while (count--)
		netdev_get_tx_queue(dev, count + offset)->sb_dev = sb_dev;

	return 0;
}
EXPORT_SYMBOL(netdev_bind_sb_channel_queue);

int netdev_set_sb_channel(struct net_device *dev, u16 channel)
{
	/* Do not use a multiqueue device to represent a subordinate channel */
	if (netif_is_multiqueue(dev))
		return -ENODEV;

	/* We allow channels 1 - 32767 to be used for subordinate channels.
	 * Channel 0 is meant to be "native" mode and used only to represent
	 * the main root device. We allow writing 0 to reset the device back
	 * to normal mode after being used as a subordinate channel.
	 */
	if (channel > S16_MAX)
		return -EINVAL;

	dev->num_tc = -channel;

	return 0;
}
EXPORT_SYMBOL(netdev_set_sb_channel);

/*
 * Routine to help set real_num_tx_queues. To avoid skbs mapped to queues
 * greater than real_num_tx_queues stale skbs on the qdisc must be flushed.
 */
int netif_set_real_num_tx_queues(struct net_device *dev, unsigned int txq)
{
	bool disabling;
	int rc;

	disabling = txq < dev->real_num_tx_queues;

	if (txq < 1 || txq > dev->num_tx_queues)
		return -EINVAL;

	if (dev->reg_state == NETREG_REGISTERED ||
	    dev->reg_state == NETREG_UNREGISTERING) {
		ASSERT_RTNL();

		rc = netdev_queue_update_kobjects(dev, dev->real_num_tx_queues,
						  txq);
		if (rc)
			return rc;

		if (dev->num_tc)
			netif_setup_tc(dev, txq);

		dev_qdisc_change_real_num_tx(dev, txq);

		dev->real_num_tx_queues = txq;

		if (disabling) {
			synchronize_net();
			qdisc_reset_all_tx_gt(dev, txq);
#ifdef CONFIG_XPS
			netif_reset_xps_queues_gt(dev, txq);
#endif
		}
	} else {
		dev->real_num_tx_queues = txq;
	}

	return 0;
}
EXPORT_SYMBOL(netif_set_real_num_tx_queues);

#ifdef CONFIG_SYSFS
/**
 *	netif_set_real_num_rx_queues - set actual number of RX queues used
 *	@dev: Network device
 *	@rxq: Actual number of RX queues
 *
 *	This must be called either with the rtnl_lock held or before
 *	registration of the net device.  Returns 0 on success, or a
 *	negative error code.  If called before registration, it always
 *	succeeds.
 */
int netif_set_real_num_rx_queues(struct net_device *dev, unsigned int rxq)
{
	int rc;

	if (rxq < 1 || rxq > dev->num_rx_queues)
		return -EINVAL;

	if (dev->reg_state == NETREG_REGISTERED) {
		ASSERT_RTNL();

		rc = net_rx_queue_update_kobjects(dev, dev->real_num_rx_queues,
						  rxq);
		if (rc)
			return rc;
	}

	dev->real_num_rx_queues = rxq;
	return 0;
}
EXPORT_SYMBOL(netif_set_real_num_rx_queues);
#endif

/**
 *	netif_set_real_num_queues - set actual number of RX and TX queues used
 *	@dev: Network device
 *	@txq: Actual number of TX queues
 *	@rxq: Actual number of RX queues
 *
 *	Set the real number of both TX and RX queues.
 *	Does nothing if the number of queues is already correct.
 */
int netif_set_real_num_queues(struct net_device *dev,
			      unsigned int txq, unsigned int rxq)
{
	unsigned int old_rxq = dev->real_num_rx_queues;
	int err;

	if (txq < 1 || txq > dev->num_tx_queues ||
	    rxq < 1 || rxq > dev->num_rx_queues)
		return -EINVAL;

	/* Start from increases, so the error path only does decreases -
	 * decreases can't fail.
	 */
	if (rxq > dev->real_num_rx_queues) {
		err = netif_set_real_num_rx_queues(dev, rxq);
		if (err)
			return err;
	}
	if (txq > dev->real_num_tx_queues) {
		err = netif_set_real_num_tx_queues(dev, txq);
		if (err)
			goto undo_rx;
	}
	if (rxq < dev->real_num_rx_queues)
		WARN_ON(netif_set_real_num_rx_queues(dev, rxq));
	if (txq < dev->real_num_tx_queues)
		WARN_ON(netif_set_real_num_tx_queues(dev, txq));

	return 0;
undo_rx:
	WARN_ON(netif_set_real_num_rx_queues(dev, old_rxq));
	return err;
}
EXPORT_SYMBOL(netif_set_real_num_queues);

/**
 * netif_set_tso_max_size() - set the max size of TSO frames supported
 * @dev:	netdev to update
 * @size:	max skb->len of a TSO frame
 *
 * Set the limit on the size of TSO super-frames the device can handle.
 * Unless explicitly set the stack will assume the value of
 * %GSO_LEGACY_MAX_SIZE.
 */
void netif_set_tso_max_size(struct net_device *dev, unsigned int size)
{
	dev->tso_max_size = min(GSO_MAX_SIZE, size);
	if (size < READ_ONCE(dev->gso_max_size))
		netif_set_gso_max_size(dev, size);
	if (size < READ_ONCE(dev->gso_ipv4_max_size))
		netif_set_gso_ipv4_max_size(dev, size);
}
EXPORT_SYMBOL(netif_set_tso_max_size);

/**
 * netif_set_tso_max_segs() - set the max number of segs supported for TSO
 * @dev:	netdev to update
 * @segs:	max number of TCP segments
 *
 * Set the limit on the number of TCP segments the device can generate from
 * a single TSO super-frame.
 * Unless explicitly set the stack will assume the value of %GSO_MAX_SEGS.
 */
void netif_set_tso_max_segs(struct net_device *dev, unsigned int segs)
{
	dev->tso_max_segs = segs;
	if (segs < READ_ONCE(dev->gso_max_segs))
		netif_set_gso_max_segs(dev, segs);
}
EXPORT_SYMBOL(netif_set_tso_max_segs);

/**
 * netif_inherit_tso_max() - copy all TSO limits from a lower device to an upper
 * @to:		netdev to update
 * @from:	netdev from which to copy the limits
 */
void netif_inherit_tso_max(struct net_device *to, const struct net_device *from)
{
	netif_set_tso_max_size(to, from->tso_max_size);
	netif_set_tso_max_segs(to, from->tso_max_segs);
}
EXPORT_SYMBOL(netif_inherit_tso_max);

/**
 * netif_get_num_default_rss_queues - default number of RSS queues
 *
 * Default value is the number of physical cores if there are only 1 or 2, or
 * divided by 2 if there are more.
 */
int netif_get_num_default_rss_queues(void)
{
	cpumask_var_t cpus;
	int cpu, count = 0;

	if (unlikely(is_kdump_kernel() || !zalloc_cpumask_var(&cpus, GFP_KERNEL)))
		return 1;

	cpumask_copy(cpus, cpu_online_mask);
	for_each_cpu(cpu, cpus) {
		++count;
		cpumask_andnot(cpus, cpus, topology_sibling_cpumask(cpu));
	}
	free_cpumask_var(cpus);

	return count > 2 ? DIV_ROUND_UP(count, 2) : count;
}
EXPORT_SYMBOL(netif_get_num_default_rss_queues);

static void __netif_reschedule(struct Qdisc *q)
{
	struct softnet_data *sd;
	unsigned long flags;

	local_irq_save(flags);
	sd = this_cpu_ptr(&softnet_data);
	q->next_sched = NULL;
	*sd->output_queue_tailp = q;
	sd->output_queue_tailp = &q->next_sched;
	raise_softirq_irqoff(NET_TX_SOFTIRQ);
	local_irq_restore(flags);
}

void __netif_schedule(struct Qdisc *q)
{
	if (!test_and_set_bit(__QDISC_STATE_SCHED, &q->state))
		__netif_reschedule(q);
}
EXPORT_SYMBOL(__netif_schedule);

struct dev_kfree_skb_cb {
	enum skb_drop_reason reason;
};

static struct dev_kfree_skb_cb *get_kfree_skb_cb(const struct sk_buff *skb)
{
	return (struct dev_kfree_skb_cb *)skb->cb;
}

void netif_schedule_queue(struct netdev_queue *txq)
{
	rcu_read_lock();
	if (!netif_xmit_stopped(txq)) {
		struct Qdisc *q = rcu_dereference(txq->qdisc);

		__netif_schedule(q);
	}
	rcu_read_unlock();
}
EXPORT_SYMBOL(netif_schedule_queue);

void netif_tx_wake_queue(struct netdev_queue *dev_queue)
{
	if (test_and_clear_bit(__QUEUE_STATE_DRV_XOFF, &dev_queue->state)) {
		struct Qdisc *q;

		rcu_read_lock();
		q = rcu_dereference(dev_queue->qdisc);
		__netif_schedule(q);
		rcu_read_unlock();
	}
}
EXPORT_SYMBOL(netif_tx_wake_queue);

void dev_kfree_skb_irq_reason(struct sk_buff *skb, enum skb_drop_reason reason)
{
	unsigned long flags;

	if (unlikely(!skb))
		return;

	if (likely(refcount_read(&skb->users) == 1)) {
		smp_rmb();
		refcount_set(&skb->users, 0);
	} else if (likely(!refcount_dec_and_test(&skb->users))) {
		return;
	}
	get_kfree_skb_cb(skb)->reason = reason;
	local_irq_save(flags);
	skb->next = __this_cpu_read(softnet_data.completion_queue);
	__this_cpu_write(softnet_data.completion_queue, skb);
	raise_softirq_irqoff(NET_TX_SOFTIRQ);
	local_irq_restore(flags);
}
EXPORT_SYMBOL(dev_kfree_skb_irq_reason);

void dev_kfree_skb_any_reason(struct sk_buff *skb, enum skb_drop_reason reason)
{
	if (in_hardirq() || irqs_disabled())
		dev_kfree_skb_irq_reason(skb, reason);
	else
		kfree_skb_reason(skb, reason);
}
EXPORT_SYMBOL(dev_kfree_skb_any_reason);


/**
 * netif_device_detach - mark device as removed
 * @dev: network device
 *
 * Mark device as removed from system and therefore no longer available.
 */
void netif_device_detach(struct net_device *dev)
{
	if (test_and_clear_bit(__LINK_STATE_PRESENT, &dev->state) &&
	    netif_running(dev)) {
		netif_tx_stop_all_queues(dev);
	}
}
EXPORT_SYMBOL(netif_device_detach);

/**
 * netif_device_attach - mark device as attached
 * @dev: network device
 *
 * Mark device as attached from system and restart if needed.
 */
void netif_device_attach(struct net_device *dev)
{
	if (!test_and_set_bit(__LINK_STATE_PRESENT, &dev->state) &&
	    netif_running(dev)) {
		netif_tx_wake_all_queues(dev);
		__netdev_watchdog_up(dev);
	}
}
EXPORT_SYMBOL(netif_device_attach);

/*
 * Returns a Tx hash based on the given packet descriptor a Tx queues' number
 * to be used as a distribution range.
 */
static u16 skb_tx_hash(const struct net_device *dev,
		       const struct net_device *sb_dev,
		       struct sk_buff *skb)
{
	u32 hash;
	u16 qoffset = 0;
	u16 qcount = dev->real_num_tx_queues;

	if (dev->num_tc) {
		u8 tc = netdev_get_prio_tc_map(dev, skb->priority);

		qoffset = sb_dev->tc_to_txq[tc].offset;
		qcount = sb_dev->tc_to_txq[tc].count;
		if (unlikely(!qcount)) {
			net_warn_ratelimited("%s: invalid qcount, qoffset %u for tc %u\n",
					     sb_dev->name, qoffset, tc);
			qoffset = 0;
			qcount = dev->real_num_tx_queues;
		}
	}

	if (skb_rx_queue_recorded(skb)) {
		DEBUG_NET_WARN_ON_ONCE(qcount == 0);
		hash = skb_get_rx_queue(skb);
		if (hash >= qoffset)
			hash -= qoffset;
		while (unlikely(hash >= qcount))
			hash -= qcount;
		return hash + qoffset;
	}

	return (u16) reciprocal_scale(skb_get_hash(skb), qcount) + qoffset;
}

void skb_warn_bad_offload(const struct sk_buff *skb)
{
	static const netdev_features_t null_features;
	struct net_device *dev = skb->dev;
	const char *name = "";

	if (!net_ratelimit())
		return;

	if (dev) {
		if (dev->dev.parent)
			name = dev_driver_string(dev->dev.parent);
		else
			name = netdev_name(dev);
	}
	skb_dump(KERN_WARNING, skb, false);
	WARN(1, "%s: caps=(%pNF, %pNF)\n",
	     name, dev ? &dev->features : &null_features,
	     skb->sk ? &skb->sk->sk_route_caps : &null_features);
}

/*
 * Invalidate hardware checksum when packet is to be mangled, and
 * complete checksum manually on outgoing path.
 */
int skb_checksum_help(struct sk_buff *skb)
{
	__wsum csum;
	int ret = 0, offset;

	if (skb->ip_summed == CHECKSUM_COMPLETE)
		goto out_set_summed;

	if (unlikely(skb_is_gso(skb))) {
		skb_warn_bad_offload(skb);
		return -EINVAL;
	}

	/* Before computing a checksum, we should make sure no frag could
	 * be modified by an external entity : checksum could be wrong.
	 */
	if (skb_has_shared_frag(skb)) {
		ret = __skb_linearize(skb);
		if (ret)
			goto out;
	}

	offset = skb_checksum_start_offset(skb);
	ret = -EINVAL;
	if (WARN_ON_ONCE(offset >= skb_headlen(skb))) {
		DO_ONCE_LITE(skb_dump, KERN_ERR, skb, false);
		goto out;
	}
	csum = skb_checksum(skb, offset, skb->len - offset, 0);

	offset += skb->csum_offset;
	if (WARN_ON_ONCE(offset + sizeof(__sum16) > skb_headlen(skb))) {
		DO_ONCE_LITE(skb_dump, KERN_ERR, skb, false);
		goto out;
	}
	ret = skb_ensure_writable(skb, offset + sizeof(__sum16));
	if (ret)
		goto out;

	*(__sum16 *)(skb->data + offset) = csum_fold(csum) ?: CSUM_MANGLED_0;
out_set_summed:
	skb->ip_summed = CHECKSUM_NONE;
out:
	return ret;
}
EXPORT_SYMBOL(skb_checksum_help);

int skb_crc32c_csum_help(struct sk_buff *skb)
{
	__le32 crc32c_csum;
	int ret = 0, offset, start;

	if (skb->ip_summed != CHECKSUM_PARTIAL)
		goto out;

	if (unlikely(skb_is_gso(skb)))
		goto out;

	/* Before computing a checksum, we should make sure no frag could
	 * be modified by an external entity : checksum could be wrong.
	 */
	if (unlikely(skb_has_shared_frag(skb))) {
		ret = __skb_linearize(skb);
		if (ret)
			goto out;
	}
	start = skb_checksum_start_offset(skb);
	offset = start + offsetof(struct sctphdr, checksum);
	if (WARN_ON_ONCE(offset >= skb_headlen(skb))) {
		ret = -EINVAL;
		goto out;
	}

	ret = skb_ensure_writable(skb, offset + sizeof(__le32));
	if (ret)
		goto out;

	crc32c_csum = cpu_to_le32(~__skb_checksum(skb, start,
						  skb->len - start, ~(__u32)0,
						  crc32c_csum_stub));
	*(__le32 *)(skb->data + offset) = crc32c_csum;
	skb_reset_csum_not_inet(skb);
out:
	return ret;
}

__be16 skb_network_protocol(struct sk_buff *skb, int *depth)
{
	__be16 type = skb->protocol;

	/* Tunnel gso handlers can set protocol to ethernet. */
	if (type == htons(ETH_P_TEB)) {
		struct ethhdr *eth;

		if (unlikely(!pskb_may_pull(skb, sizeof(struct ethhdr))))
			return 0;

		eth = (struct ethhdr *)skb->data;
		type = eth->h_proto;
	}

	return vlan_get_protocol_and_depth(skb, type, depth);
<<<<<<< HEAD
}

/* openvswitch calls this on rx path, so we need a different check.
 */
static inline bool skb_needs_check(struct sk_buff *skb, bool tx_path)
{
	if (tx_path)
		return skb->ip_summed != CHECKSUM_PARTIAL &&
		       skb->ip_summed != CHECKSUM_UNNECESSARY;

	return skb->ip_summed == CHECKSUM_NONE;
=======
>>>>>>> 6c7f2744
}


/* Take action when hardware reception checksum errors are detected. */
#ifdef CONFIG_BUG
static void do_netdev_rx_csum_fault(struct net_device *dev, struct sk_buff *skb)
{
	netdev_err(dev, "hw csum failure\n");
	skb_dump(KERN_ERR, skb, true);
	dump_stack();
}

void netdev_rx_csum_fault(struct net_device *dev, struct sk_buff *skb)
{
	DO_ONCE_LITE(do_netdev_rx_csum_fault, dev, skb);
}
EXPORT_SYMBOL(netdev_rx_csum_fault);
#endif

/* XXX: check that highmem exists at all on the given machine. */
static int illegal_highdma(struct net_device *dev, struct sk_buff *skb)
{
#ifdef CONFIG_HIGHMEM
	int i;

	if (!(dev->features & NETIF_F_HIGHDMA)) {
		for (i = 0; i < skb_shinfo(skb)->nr_frags; i++) {
			skb_frag_t *frag = &skb_shinfo(skb)->frags[i];

			if (PageHighMem(skb_frag_page(frag)))
				return 1;
		}
	}
#endif
	return 0;
}

/* If MPLS offload request, verify we are testing hardware MPLS features
 * instead of standard features for the netdev.
 */
#if IS_ENABLED(CONFIG_NET_MPLS_GSO)
static netdev_features_t net_mpls_features(struct sk_buff *skb,
					   netdev_features_t features,
					   __be16 type)
{
	if (eth_p_mpls(type))
		features &= skb->dev->mpls_features;

	return features;
}
#else
static netdev_features_t net_mpls_features(struct sk_buff *skb,
					   netdev_features_t features,
					   __be16 type)
{
	return features;
}
#endif

static netdev_features_t harmonize_features(struct sk_buff *skb,
	netdev_features_t features)
{
	__be16 type;

	type = skb_network_protocol(skb, NULL);
	features = net_mpls_features(skb, features, type);

	if (skb->ip_summed != CHECKSUM_NONE &&
	    !can_checksum_protocol(features, type)) {
		features &= ~(NETIF_F_CSUM_MASK | NETIF_F_GSO_MASK);
	}
	if (illegal_highdma(skb->dev, skb))
		features &= ~NETIF_F_SG;

	return features;
}

netdev_features_t passthru_features_check(struct sk_buff *skb,
					  struct net_device *dev,
					  netdev_features_t features)
{
	return features;
}
EXPORT_SYMBOL(passthru_features_check);

static netdev_features_t dflt_features_check(struct sk_buff *skb,
					     struct net_device *dev,
					     netdev_features_t features)
{
	return vlan_features_check(skb, features);
}

static netdev_features_t gso_features_check(const struct sk_buff *skb,
					    struct net_device *dev,
					    netdev_features_t features)
{
	u16 gso_segs = skb_shinfo(skb)->gso_segs;

	if (gso_segs > READ_ONCE(dev->gso_max_segs))
		return features & ~NETIF_F_GSO_MASK;

	if (!skb_shinfo(skb)->gso_type) {
		skb_warn_bad_offload(skb);
		return features & ~NETIF_F_GSO_MASK;
	}

	/* Support for GSO partial features requires software
	 * intervention before we can actually process the packets
	 * so we need to strip support for any partial features now
	 * and we can pull them back in after we have partially
	 * segmented the frame.
	 */
	if (!(skb_shinfo(skb)->gso_type & SKB_GSO_PARTIAL))
		features &= ~dev->gso_partial_features;

	/* Make sure to clear the IPv4 ID mangling feature if the
	 * IPv4 header has the potential to be fragmented.
	 */
	if (skb_shinfo(skb)->gso_type & SKB_GSO_TCPV4) {
		struct iphdr *iph = skb->encapsulation ?
				    inner_ip_hdr(skb) : ip_hdr(skb);

		if (!(iph->frag_off & htons(IP_DF)))
			features &= ~NETIF_F_TSO_MANGLEID;
	}

	return features;
}

netdev_features_t netif_skb_features(struct sk_buff *skb)
{
	struct net_device *dev = skb->dev;
	netdev_features_t features = dev->features;

	if (skb_is_gso(skb))
		features = gso_features_check(skb, dev, features);

	/* If encapsulation offload request, verify we are testing
	 * hardware encapsulation features instead of standard
	 * features for the netdev
	 */
	if (skb->encapsulation)
		features &= dev->hw_enc_features;

	if (skb_vlan_tagged(skb))
		features = netdev_intersect_features(features,
						     dev->vlan_features |
						     NETIF_F_HW_VLAN_CTAG_TX |
						     NETIF_F_HW_VLAN_STAG_TX);

	if (dev->netdev_ops->ndo_features_check)
		features &= dev->netdev_ops->ndo_features_check(skb, dev,
								features);
	else
		features &= dflt_features_check(skb, dev, features);

	return harmonize_features(skb, features);
}
EXPORT_SYMBOL(netif_skb_features);

static int xmit_one(struct sk_buff *skb, struct net_device *dev,
		    struct netdev_queue *txq, bool more)
{
	unsigned int len;
	int rc;

	if (dev_nit_active(dev))
		dev_queue_xmit_nit(skb, dev);

	len = skb->len;
	trace_net_dev_start_xmit(skb, dev);
	rc = netdev_start_xmit(skb, dev, txq, more);
	trace_net_dev_xmit(skb, rc, dev, len);

	return rc;
}

struct sk_buff *dev_hard_start_xmit(struct sk_buff *first, struct net_device *dev,
				    struct netdev_queue *txq, int *ret)
{
	struct sk_buff *skb = first;
	int rc = NETDEV_TX_OK;

	while (skb) {
		struct sk_buff *next = skb->next;

		skb_mark_not_on_list(skb);
		rc = xmit_one(skb, dev, txq, next != NULL);
		if (unlikely(!dev_xmit_complete(rc))) {
			skb->next = next;
			goto out;
		}

		skb = next;
		if (netif_tx_queue_stopped(txq) && skb) {
			rc = NETDEV_TX_BUSY;
			break;
		}
	}

out:
	*ret = rc;
	return skb;
}

static struct sk_buff *validate_xmit_vlan(struct sk_buff *skb,
					  netdev_features_t features)
{
	if (skb_vlan_tag_present(skb) &&
	    !vlan_hw_offload_capable(features, skb->vlan_proto))
		skb = __vlan_hwaccel_push_inside(skb);
	return skb;
}

int skb_csum_hwoffload_help(struct sk_buff *skb,
			    const netdev_features_t features)
{
	if (unlikely(skb_csum_is_sctp(skb)))
		return !!(features & NETIF_F_SCTP_CRC) ? 0 :
			skb_crc32c_csum_help(skb);

	if (features & NETIF_F_HW_CSUM)
		return 0;

	if (features & (NETIF_F_IP_CSUM | NETIF_F_IPV6_CSUM)) {
		switch (skb->csum_offset) {
		case offsetof(struct tcphdr, check):
		case offsetof(struct udphdr, check):
			return 0;
		}
	}

	return skb_checksum_help(skb);
}
EXPORT_SYMBOL(skb_csum_hwoffload_help);

static struct sk_buff *validate_xmit_skb(struct sk_buff *skb, struct net_device *dev, bool *again)
{
	netdev_features_t features;

	features = netif_skb_features(skb);
	skb = validate_xmit_vlan(skb, features);
	if (unlikely(!skb))
		goto out_null;

	skb = sk_validate_xmit_skb(skb, dev);
	if (unlikely(!skb))
		goto out_null;

	if (netif_needs_gso(skb, features)) {
		struct sk_buff *segs;

		segs = skb_gso_segment(skb, features);
		if (IS_ERR(segs)) {
			goto out_kfree_skb;
		} else if (segs) {
			consume_skb(skb);
			skb = segs;
		}
	} else {
		if (skb_needs_linearize(skb, features) &&
		    __skb_linearize(skb))
			goto out_kfree_skb;

		/* If packet is not checksummed and device does not
		 * support checksumming for this protocol, complete
		 * checksumming here.
		 */
		if (skb->ip_summed == CHECKSUM_PARTIAL) {
			if (skb->encapsulation)
				skb_set_inner_transport_header(skb,
							       skb_checksum_start_offset(skb));
			else
				skb_set_transport_header(skb,
							 skb_checksum_start_offset(skb));
			if (skb_csum_hwoffload_help(skb, features))
				goto out_kfree_skb;
		}
	}

	skb = validate_xmit_xfrm(skb, features, again);

	return skb;

out_kfree_skb:
	kfree_skb(skb);
out_null:
	dev_core_stats_tx_dropped_inc(dev);
	return NULL;
}

struct sk_buff *validate_xmit_skb_list(struct sk_buff *skb, struct net_device *dev, bool *again)
{
	struct sk_buff *next, *head = NULL, *tail;

	for (; skb != NULL; skb = next) {
		next = skb->next;
		skb_mark_not_on_list(skb);

		/* in case skb wont be segmented, point to itself */
		skb->prev = skb;

		skb = validate_xmit_skb(skb, dev, again);
		if (!skb)
			continue;

		if (!head)
			head = skb;
		else
			tail->next = skb;
		/* If skb was segmented, skb->prev points to
		 * the last segment. If not, it still contains skb.
		 */
		tail = skb->prev;
	}
	return head;
}
EXPORT_SYMBOL_GPL(validate_xmit_skb_list);

static void qdisc_pkt_len_init(struct sk_buff *skb)
{
	const struct skb_shared_info *shinfo = skb_shinfo(skb);

	qdisc_skb_cb(skb)->pkt_len = skb->len;

	/* To get more precise estimation of bytes sent on wire,
	 * we add to pkt_len the headers size of all segments
	 */
	if (shinfo->gso_size && skb_transport_header_was_set(skb)) {
		u16 gso_segs = shinfo->gso_segs;
		unsigned int hdr_len;

		/* mac layer + network layer */
		hdr_len = skb_transport_offset(skb);

		/* + transport layer */
		if (likely(shinfo->gso_type & (SKB_GSO_TCPV4 | SKB_GSO_TCPV6))) {
			const struct tcphdr *th;
			struct tcphdr _tcphdr;

			th = skb_header_pointer(skb, hdr_len,
						sizeof(_tcphdr), &_tcphdr);
			if (likely(th))
				hdr_len += __tcp_hdrlen(th);
		} else {
			struct udphdr _udphdr;

			if (skb_header_pointer(skb, hdr_len,
					       sizeof(_udphdr), &_udphdr))
				hdr_len += sizeof(struct udphdr);
		}

		if (shinfo->gso_type & SKB_GSO_DODGY)
			gso_segs = DIV_ROUND_UP(skb->len - hdr_len,
						shinfo->gso_size);

		qdisc_skb_cb(skb)->pkt_len += (gso_segs - 1) * hdr_len;
	}
}

static int dev_qdisc_enqueue(struct sk_buff *skb, struct Qdisc *q,
			     struct sk_buff **to_free,
			     struct netdev_queue *txq)
{
	int rc;

	rc = q->enqueue(skb, q, to_free) & NET_XMIT_MASK;
	if (rc == NET_XMIT_SUCCESS)
		trace_qdisc_enqueue(q, txq, skb);
	return rc;
}

static inline int __dev_xmit_skb(struct sk_buff *skb, struct Qdisc *q,
				 struct net_device *dev,
				 struct netdev_queue *txq)
{
	spinlock_t *root_lock = qdisc_lock(q);
	struct sk_buff *to_free = NULL;
	bool contended;
	int rc;

	qdisc_calculate_pkt_len(skb, q);

	if (q->flags & TCQ_F_NOLOCK) {
		if (q->flags & TCQ_F_CAN_BYPASS && nolock_qdisc_is_empty(q) &&
		    qdisc_run_begin(q)) {
			/* Retest nolock_qdisc_is_empty() within the protection
			 * of q->seqlock to protect from racing with requeuing.
			 */
			if (unlikely(!nolock_qdisc_is_empty(q))) {
				rc = dev_qdisc_enqueue(skb, q, &to_free, txq);
				__qdisc_run(q);
				qdisc_run_end(q);

				goto no_lock_out;
			}

			qdisc_bstats_cpu_update(q, skb);
			if (sch_direct_xmit(skb, q, dev, txq, NULL, true) &&
			    !nolock_qdisc_is_empty(q))
				__qdisc_run(q);

			qdisc_run_end(q);
			return NET_XMIT_SUCCESS;
		}

		rc = dev_qdisc_enqueue(skb, q, &to_free, txq);
		qdisc_run(q);

no_lock_out:
		if (unlikely(to_free))
			kfree_skb_list_reason(to_free,
					      SKB_DROP_REASON_QDISC_DROP);
		return rc;
	}

	/*
	 * Heuristic to force contended enqueues to serialize on a
	 * separate lock before trying to get qdisc main lock.
	 * This permits qdisc->running owner to get the lock more
	 * often and dequeue packets faster.
	 * On PREEMPT_RT it is possible to preempt the qdisc owner during xmit
	 * and then other tasks will only enqueue packets. The packets will be
	 * sent after the qdisc owner is scheduled again. To prevent this
	 * scenario the task always serialize on the lock.
	 */
	contended = qdisc_is_running(q) || IS_ENABLED(CONFIG_PREEMPT_RT);
	if (unlikely(contended))
		spin_lock(&q->busylock);

	spin_lock(root_lock);
	if (unlikely(test_bit(__QDISC_STATE_DEACTIVATED, &q->state))) {
		__qdisc_drop(skb, &to_free);
		rc = NET_XMIT_DROP;
	} else if ((q->flags & TCQ_F_CAN_BYPASS) && !qdisc_qlen(q) &&
		   qdisc_run_begin(q)) {
		/*
		 * This is a work-conserving queue; there are no old skbs
		 * waiting to be sent out; and the qdisc is not running -
		 * xmit the skb directly.
		 */

		qdisc_bstats_update(q, skb);

		if (sch_direct_xmit(skb, q, dev, txq, root_lock, true)) {
			if (unlikely(contended)) {
				spin_unlock(&q->busylock);
				contended = false;
			}
			__qdisc_run(q);
		}

		qdisc_run_end(q);
		rc = NET_XMIT_SUCCESS;
	} else {
		rc = dev_qdisc_enqueue(skb, q, &to_free, txq);
		if (qdisc_run_begin(q)) {
			if (unlikely(contended)) {
				spin_unlock(&q->busylock);
				contended = false;
			}
			__qdisc_run(q);
			qdisc_run_end(q);
		}
	}
	spin_unlock(root_lock);
	if (unlikely(to_free))
		kfree_skb_list_reason(to_free, SKB_DROP_REASON_QDISC_DROP);
	if (unlikely(contended))
		spin_unlock(&q->busylock);
	return rc;
}

#if IS_ENABLED(CONFIG_CGROUP_NET_PRIO)
static void skb_update_prio(struct sk_buff *skb)
{
	const struct netprio_map *map;
	const struct sock *sk;
	unsigned int prioidx;

	if (skb->priority)
		return;
	map = rcu_dereference_bh(skb->dev->priomap);
	if (!map)
		return;
	sk = skb_to_full_sk(skb);
	if (!sk)
		return;

	prioidx = sock_cgroup_prioidx(&sk->sk_cgrp_data);

	if (prioidx < map->priomap_len)
		skb->priority = map->priomap[prioidx];
}
#else
#define skb_update_prio(skb)
#endif

/**
 *	dev_loopback_xmit - loop back @skb
 *	@net: network namespace this loopback is happening in
 *	@sk:  sk needed to be a netfilter okfn
 *	@skb: buffer to transmit
 */
int dev_loopback_xmit(struct net *net, struct sock *sk, struct sk_buff *skb)
{
	skb_reset_mac_header(skb);
	__skb_pull(skb, skb_network_offset(skb));
	skb->pkt_type = PACKET_LOOPBACK;
	if (skb->ip_summed == CHECKSUM_NONE)
		skb->ip_summed = CHECKSUM_UNNECESSARY;
	DEBUG_NET_WARN_ON_ONCE(!skb_dst(skb));
	skb_dst_force(skb);
	netif_rx(skb);
	return 0;
}
EXPORT_SYMBOL(dev_loopback_xmit);

#ifdef CONFIG_NET_EGRESS
static struct sk_buff *
sch_handle_egress(struct sk_buff *skb, int *ret, struct net_device *dev)
{
#ifdef CONFIG_NET_CLS_ACT
	struct mini_Qdisc *miniq = rcu_dereference_bh(dev->miniq_egress);
	struct tcf_result cl_res;

	if (!miniq)
		return skb;

	/* qdisc_skb_cb(skb)->pkt_len was already set by the caller. */
	tc_skb_cb(skb)->mru = 0;
	tc_skb_cb(skb)->post_ct = false;
	mini_qdisc_bstats_cpu_update(miniq, skb);

	switch (tcf_classify(skb, miniq->block, miniq->filter_list, &cl_res, false)) {
	case TC_ACT_OK:
	case TC_ACT_RECLASSIFY:
		skb->tc_index = TC_H_MIN(cl_res.classid);
		break;
	case TC_ACT_SHOT:
		mini_qdisc_qstats_cpu_drop(miniq);
		*ret = NET_XMIT_DROP;
		kfree_skb_reason(skb, SKB_DROP_REASON_TC_EGRESS);
		return NULL;
	case TC_ACT_STOLEN:
	case TC_ACT_QUEUED:
	case TC_ACT_TRAP:
		*ret = NET_XMIT_SUCCESS;
		consume_skb(skb);
		return NULL;
	case TC_ACT_REDIRECT:
		/* No need to push/pop skb's mac_header here on egress! */
		skb_do_redirect(skb);
		*ret = NET_XMIT_SUCCESS;
		return NULL;
	default:
		break;
	}
#endif /* CONFIG_NET_CLS_ACT */

	return skb;
}

static struct netdev_queue *
netdev_tx_queue_mapping(struct net_device *dev, struct sk_buff *skb)
{
	int qm = skb_get_queue_mapping(skb);

	return netdev_get_tx_queue(dev, netdev_cap_txqueue(dev, qm));
}

static bool netdev_xmit_txqueue_skipped(void)
{
	return __this_cpu_read(softnet_data.xmit.skip_txqueue);
}

void netdev_xmit_skip_txqueue(bool skip)
{
	__this_cpu_write(softnet_data.xmit.skip_txqueue, skip);
}
EXPORT_SYMBOL_GPL(netdev_xmit_skip_txqueue);
#endif /* CONFIG_NET_EGRESS */

#ifdef CONFIG_XPS
static int __get_xps_queue_idx(struct net_device *dev, struct sk_buff *skb,
			       struct xps_dev_maps *dev_maps, unsigned int tci)
{
	int tc = netdev_get_prio_tc_map(dev, skb->priority);
	struct xps_map *map;
	int queue_index = -1;

	if (tc >= dev_maps->num_tc || tci >= dev_maps->nr_ids)
		return queue_index;

	tci *= dev_maps->num_tc;
	tci += tc;

	map = rcu_dereference(dev_maps->attr_map[tci]);
	if (map) {
		if (map->len == 1)
			queue_index = map->queues[0];
		else
			queue_index = map->queues[reciprocal_scale(
						skb_get_hash(skb), map->len)];
		if (unlikely(queue_index >= dev->real_num_tx_queues))
			queue_index = -1;
	}
	return queue_index;
}
#endif

static int get_xps_queue(struct net_device *dev, struct net_device *sb_dev,
			 struct sk_buff *skb)
{
#ifdef CONFIG_XPS
	struct xps_dev_maps *dev_maps;
	struct sock *sk = skb->sk;
	int queue_index = -1;

	if (!static_key_false(&xps_needed))
		return -1;

	rcu_read_lock();
	if (!static_key_false(&xps_rxqs_needed))
		goto get_cpus_map;

	dev_maps = rcu_dereference(sb_dev->xps_maps[XPS_RXQS]);
	if (dev_maps) {
		int tci = sk_rx_queue_get(sk);

		if (tci >= 0)
			queue_index = __get_xps_queue_idx(dev, skb, dev_maps,
							  tci);
	}

get_cpus_map:
	if (queue_index < 0) {
		dev_maps = rcu_dereference(sb_dev->xps_maps[XPS_CPUS]);
		if (dev_maps) {
			unsigned int tci = skb->sender_cpu - 1;

			queue_index = __get_xps_queue_idx(dev, skb, dev_maps,
							  tci);
		}
	}
	rcu_read_unlock();

	return queue_index;
#else
	return -1;
#endif
}

u16 dev_pick_tx_zero(struct net_device *dev, struct sk_buff *skb,
		     struct net_device *sb_dev)
{
	return 0;
}
EXPORT_SYMBOL(dev_pick_tx_zero);

u16 dev_pick_tx_cpu_id(struct net_device *dev, struct sk_buff *skb,
		       struct net_device *sb_dev)
{
	return (u16)raw_smp_processor_id() % dev->real_num_tx_queues;
}
EXPORT_SYMBOL(dev_pick_tx_cpu_id);

u16 netdev_pick_tx(struct net_device *dev, struct sk_buff *skb,
		     struct net_device *sb_dev)
{
	struct sock *sk = skb->sk;
	int queue_index = sk_tx_queue_get(sk);

	sb_dev = sb_dev ? : dev;

	if (queue_index < 0 || skb->ooo_okay ||
	    queue_index >= dev->real_num_tx_queues) {
		int new_index = get_xps_queue(dev, sb_dev, skb);

		if (new_index < 0)
			new_index = skb_tx_hash(dev, sb_dev, skb);

		if (queue_index != new_index && sk &&
		    sk_fullsock(sk) &&
		    rcu_access_pointer(sk->sk_dst_cache))
			sk_tx_queue_set(sk, new_index);

		queue_index = new_index;
	}

	return queue_index;
}
EXPORT_SYMBOL(netdev_pick_tx);

struct netdev_queue *netdev_core_pick_tx(struct net_device *dev,
					 struct sk_buff *skb,
					 struct net_device *sb_dev)
{
	int queue_index = 0;

#ifdef CONFIG_XPS
	u32 sender_cpu = skb->sender_cpu - 1;

	if (sender_cpu >= (u32)NR_CPUS)
		skb->sender_cpu = raw_smp_processor_id() + 1;
#endif

	if (dev->real_num_tx_queues != 1) {
		const struct net_device_ops *ops = dev->netdev_ops;

		if (ops->ndo_select_queue)
			queue_index = ops->ndo_select_queue(dev, skb, sb_dev);
		else
			queue_index = netdev_pick_tx(dev, skb, sb_dev);

		queue_index = netdev_cap_txqueue(dev, queue_index);
	}

	skb_set_queue_mapping(skb, queue_index);
	return netdev_get_tx_queue(dev, queue_index);
}

/**
 * __dev_queue_xmit() - transmit a buffer
 * @skb:	buffer to transmit
 * @sb_dev:	suboordinate device used for L2 forwarding offload
 *
 * Queue a buffer for transmission to a network device. The caller must
 * have set the device and priority and built the buffer before calling
 * this function. The function can be called from an interrupt.
 *
 * When calling this method, interrupts MUST be enabled. This is because
 * the BH enable code must have IRQs enabled so that it will not deadlock.
 *
 * Regardless of the return value, the skb is consumed, so it is currently
 * difficult to retry a send to this method. (You can bump the ref count
 * before sending to hold a reference for retry if you are careful.)
 *
 * Return:
 * * 0				- buffer successfully transmitted
 * * positive qdisc return code	- NET_XMIT_DROP etc.
 * * negative errno		- other errors
 */
int __dev_queue_xmit(struct sk_buff *skb, struct net_device *sb_dev)
{
	struct net_device *dev = skb->dev;
	struct netdev_queue *txq = NULL;
	struct Qdisc *q;
	int rc = -ENOMEM;
	bool again = false;

	skb_reset_mac_header(skb);
	skb_assert_len(skb);

	if (unlikely(skb_shinfo(skb)->tx_flags & SKBTX_SCHED_TSTAMP))
		__skb_tstamp_tx(skb, NULL, NULL, skb->sk, SCM_TSTAMP_SCHED);

	/* Disable soft irqs for various locks below. Also
	 * stops preemption for RCU.
	 */
	rcu_read_lock_bh();

	skb_update_prio(skb);

	qdisc_pkt_len_init(skb);
#ifdef CONFIG_NET_CLS_ACT
	skb->tc_at_ingress = 0;
#endif
#ifdef CONFIG_NET_EGRESS
	if (static_branch_unlikely(&egress_needed_key)) {
		if (nf_hook_egress_active()) {
			skb = nf_hook_egress(skb, &rc, dev);
			if (!skb)
				goto out;
		}

		netdev_xmit_skip_txqueue(false);

		nf_skip_egress(skb, true);
		skb = sch_handle_egress(skb, &rc, dev);
		if (!skb)
			goto out;
		nf_skip_egress(skb, false);

		if (netdev_xmit_txqueue_skipped())
			txq = netdev_tx_queue_mapping(dev, skb);
	}
#endif
	/* If device/qdisc don't need skb->dst, release it right now while
	 * its hot in this cpu cache.
	 */
	if (dev->priv_flags & IFF_XMIT_DST_RELEASE)
		skb_dst_drop(skb);
	else
		skb_dst_force(skb);

	if (!txq)
		txq = netdev_core_pick_tx(dev, skb, sb_dev);

	q = rcu_dereference_bh(txq->qdisc);

	trace_net_dev_queue(skb);
	if (q->enqueue) {
		rc = __dev_xmit_skb(skb, q, dev, txq);
		goto out;
	}

	/* The device has no queue. Common case for software devices:
	 * loopback, all the sorts of tunnels...

	 * Really, it is unlikely that netif_tx_lock protection is necessary
	 * here.  (f.e. loopback and IP tunnels are clean ignoring statistics
	 * counters.)
	 * However, it is possible, that they rely on protection
	 * made by us here.

	 * Check this and shot the lock. It is not prone from deadlocks.
	 *Either shot noqueue qdisc, it is even simpler 8)
	 */
	if (dev->flags & IFF_UP) {
		int cpu = smp_processor_id(); /* ok because BHs are off */

		/* Other cpus might concurrently change txq->xmit_lock_owner
		 * to -1 or to their cpu id, but not to our id.
		 */
		if (READ_ONCE(txq->xmit_lock_owner) != cpu) {
			if (dev_xmit_recursion())
				goto recursion_alert;

			skb = validate_xmit_skb(skb, dev, &again);
			if (!skb)
				goto out;

			HARD_TX_LOCK(dev, txq, cpu);

			if (!netif_xmit_stopped(txq)) {
				dev_xmit_recursion_inc();
				skb = dev_hard_start_xmit(skb, dev, txq, &rc);
				dev_xmit_recursion_dec();
				if (dev_xmit_complete(rc)) {
					HARD_TX_UNLOCK(dev, txq);
					goto out;
				}
			}
			HARD_TX_UNLOCK(dev, txq);
			net_crit_ratelimited("Virtual device %s asks to queue packet!\n",
					     dev->name);
		} else {
			/* Recursion is detected! It is possible,
			 * unfortunately
			 */
recursion_alert:
			net_crit_ratelimited("Dead loop on virtual device %s, fix it urgently!\n",
					     dev->name);
		}
	}

	rc = -ENETDOWN;
	rcu_read_unlock_bh();

	dev_core_stats_tx_dropped_inc(dev);
	kfree_skb_list(skb);
	return rc;
out:
	rcu_read_unlock_bh();
	return rc;
}
EXPORT_SYMBOL(__dev_queue_xmit);

int __dev_direct_xmit(struct sk_buff *skb, u16 queue_id)
{
	struct net_device *dev = skb->dev;
	struct sk_buff *orig_skb = skb;
	struct netdev_queue *txq;
	int ret = NETDEV_TX_BUSY;
	bool again = false;

	if (unlikely(!netif_running(dev) ||
		     !netif_carrier_ok(dev)))
		goto drop;

	skb = validate_xmit_skb_list(skb, dev, &again);
	if (skb != orig_skb)
		goto drop;

	skb_set_queue_mapping(skb, queue_id);
	txq = skb_get_tx_queue(dev, skb);

	local_bh_disable();

	dev_xmit_recursion_inc();
	HARD_TX_LOCK(dev, txq, smp_processor_id());
	if (!netif_xmit_frozen_or_drv_stopped(txq))
		ret = netdev_start_xmit(skb, dev, txq, false);
	HARD_TX_UNLOCK(dev, txq);
	dev_xmit_recursion_dec();

	local_bh_enable();
	return ret;
drop:
	dev_core_stats_tx_dropped_inc(dev);
	kfree_skb_list(skb);
	return NET_XMIT_DROP;
}
EXPORT_SYMBOL(__dev_direct_xmit);

/*************************************************************************
 *			Receiver routines
 *************************************************************************/

int netdev_max_backlog __read_mostly = 1000;
EXPORT_SYMBOL(netdev_max_backlog);

int netdev_tstamp_prequeue __read_mostly = 1;
unsigned int sysctl_skb_defer_max __read_mostly = 64;
int netdev_budget __read_mostly = 300;
/* Must be at least 2 jiffes to guarantee 1 jiffy timeout */
unsigned int __read_mostly netdev_budget_usecs = 2 * USEC_PER_SEC / HZ;
int weight_p __read_mostly = 64;           /* old backlog weight */
int dev_weight_rx_bias __read_mostly = 1;  /* bias for backlog weight */
int dev_weight_tx_bias __read_mostly = 1;  /* bias for output_queue quota */
int dev_rx_weight __read_mostly = 64;
int dev_tx_weight __read_mostly = 64;

/* Called with irq disabled */
static inline void ____napi_schedule(struct softnet_data *sd,
				     struct napi_struct *napi)
{
	struct task_struct *thread;

	lockdep_assert_irqs_disabled();

	if (test_bit(NAPI_STATE_THREADED, &napi->state)) {
		/* Paired with smp_mb__before_atomic() in
		 * napi_enable()/dev_set_threaded().
		 * Use READ_ONCE() to guarantee a complete
		 * read on napi->thread. Only call
		 * wake_up_process() when it's not NULL.
		 */
		thread = READ_ONCE(napi->thread);
		if (thread) {
			/* Avoid doing set_bit() if the thread is in
			 * INTERRUPTIBLE state, cause napi_thread_wait()
			 * makes sure to proceed with napi polling
			 * if the thread is explicitly woken from here.
			 */
			if (READ_ONCE(thread->__state) != TASK_INTERRUPTIBLE)
				set_bit(NAPI_STATE_SCHED_THREADED, &napi->state);
			wake_up_process(thread);
			return;
		}
	}

	list_add_tail(&napi->poll_list, &sd->poll_list);
	WRITE_ONCE(napi->list_owner, smp_processor_id());
	/* If not called from net_rx_action()
	 * we have to raise NET_RX_SOFTIRQ.
	 */
	if (!sd->in_net_rx_action)
		__raise_softirq_irqoff(NET_RX_SOFTIRQ);
}

#ifdef CONFIG_RPS

/* One global table that all flow-based protocols share. */
struct rps_sock_flow_table __rcu *rps_sock_flow_table __read_mostly;
EXPORT_SYMBOL(rps_sock_flow_table);
u32 rps_cpu_mask __read_mostly;
EXPORT_SYMBOL(rps_cpu_mask);

struct static_key_false rps_needed __read_mostly;
EXPORT_SYMBOL(rps_needed);
struct static_key_false rfs_needed __read_mostly;
EXPORT_SYMBOL(rfs_needed);

static struct rps_dev_flow *
set_rps_cpu(struct net_device *dev, struct sk_buff *skb,
	    struct rps_dev_flow *rflow, u16 next_cpu)
{
	if (next_cpu < nr_cpu_ids) {
#ifdef CONFIG_RFS_ACCEL
		struct netdev_rx_queue *rxqueue;
		struct rps_dev_flow_table *flow_table;
		struct rps_dev_flow *old_rflow;
		u32 flow_id;
		u16 rxq_index;
		int rc;

		/* Should we steer this flow to a different hardware queue? */
		if (!skb_rx_queue_recorded(skb) || !dev->rx_cpu_rmap ||
		    !(dev->features & NETIF_F_NTUPLE))
			goto out;
		rxq_index = cpu_rmap_lookup_index(dev->rx_cpu_rmap, next_cpu);
		if (rxq_index == skb_get_rx_queue(skb))
			goto out;

		rxqueue = dev->_rx + rxq_index;
		flow_table = rcu_dereference(rxqueue->rps_flow_table);
		if (!flow_table)
			goto out;
		flow_id = skb_get_hash(skb) & flow_table->mask;
		rc = dev->netdev_ops->ndo_rx_flow_steer(dev, skb,
							rxq_index, flow_id);
		if (rc < 0)
			goto out;
		old_rflow = rflow;
		rflow = &flow_table->flows[flow_id];
		rflow->filter = rc;
		if (old_rflow->filter == rflow->filter)
			old_rflow->filter = RPS_NO_FILTER;
	out:
#endif
		rflow->last_qtail =
			per_cpu(softnet_data, next_cpu).input_queue_head;
	}

	rflow->cpu = next_cpu;
	return rflow;
}

/*
 * get_rps_cpu is called from netif_receive_skb and returns the target
 * CPU from the RPS map of the receiving queue for a given skb.
 * rcu_read_lock must be held on entry.
 */
static int get_rps_cpu(struct net_device *dev, struct sk_buff *skb,
		       struct rps_dev_flow **rflowp)
{
	const struct rps_sock_flow_table *sock_flow_table;
	struct netdev_rx_queue *rxqueue = dev->_rx;
	struct rps_dev_flow_table *flow_table;
	struct rps_map *map;
	int cpu = -1;
	u32 tcpu;
	u32 hash;

	if (skb_rx_queue_recorded(skb)) {
		u16 index = skb_get_rx_queue(skb);

		if (unlikely(index >= dev->real_num_rx_queues)) {
			WARN_ONCE(dev->real_num_rx_queues > 1,
				  "%s received packet on queue %u, but number "
				  "of RX queues is %u\n",
				  dev->name, index, dev->real_num_rx_queues);
			goto done;
		}
		rxqueue += index;
	}

	/* Avoid computing hash if RFS/RPS is not active for this rxqueue */

	flow_table = rcu_dereference(rxqueue->rps_flow_table);
	map = rcu_dereference(rxqueue->rps_map);
	if (!flow_table && !map)
		goto done;

	skb_reset_network_header(skb);
	hash = skb_get_hash(skb);
	if (!hash)
		goto done;

	sock_flow_table = rcu_dereference(rps_sock_flow_table);
	if (flow_table && sock_flow_table) {
		struct rps_dev_flow *rflow;
		u32 next_cpu;
		u32 ident;

		/* First check into global flow table if there is a match.
		 * This READ_ONCE() pairs with WRITE_ONCE() from rps_record_sock_flow().
		 */
		ident = READ_ONCE(sock_flow_table->ents[hash & sock_flow_table->mask]);
		if ((ident ^ hash) & ~rps_cpu_mask)
			goto try_rps;

		next_cpu = ident & rps_cpu_mask;

		/* OK, now we know there is a match,
		 * we can look at the local (per receive queue) flow table
		 */
		rflow = &flow_table->flows[hash & flow_table->mask];
		tcpu = rflow->cpu;

		/*
		 * If the desired CPU (where last recvmsg was done) is
		 * different from current CPU (one in the rx-queue flow
		 * table entry), switch if one of the following holds:
		 *   - Current CPU is unset (>= nr_cpu_ids).
		 *   - Current CPU is offline.
		 *   - The current CPU's queue tail has advanced beyond the
		 *     last packet that was enqueued using this table entry.
		 *     This guarantees that all previous packets for the flow
		 *     have been dequeued, thus preserving in order delivery.
		 */
		if (unlikely(tcpu != next_cpu) &&
		    (tcpu >= nr_cpu_ids || !cpu_online(tcpu) ||
		     ((int)(per_cpu(softnet_data, tcpu).input_queue_head -
		      rflow->last_qtail)) >= 0)) {
			tcpu = next_cpu;
			rflow = set_rps_cpu(dev, skb, rflow, next_cpu);
		}

		if (tcpu < nr_cpu_ids && cpu_online(tcpu)) {
			*rflowp = rflow;
			cpu = tcpu;
			goto done;
		}
	}

try_rps:

	if (map) {
		tcpu = map->cpus[reciprocal_scale(hash, map->len)];
		if (cpu_online(tcpu)) {
			cpu = tcpu;
			goto done;
		}
	}

done:
	return cpu;
}

#ifdef CONFIG_RFS_ACCEL

/**
 * rps_may_expire_flow - check whether an RFS hardware filter may be removed
 * @dev: Device on which the filter was set
 * @rxq_index: RX queue index
 * @flow_id: Flow ID passed to ndo_rx_flow_steer()
 * @filter_id: Filter ID returned by ndo_rx_flow_steer()
 *
 * Drivers that implement ndo_rx_flow_steer() should periodically call
 * this function for each installed filter and remove the filters for
 * which it returns %true.
 */
bool rps_may_expire_flow(struct net_device *dev, u16 rxq_index,
			 u32 flow_id, u16 filter_id)
{
	struct netdev_rx_queue *rxqueue = dev->_rx + rxq_index;
	struct rps_dev_flow_table *flow_table;
	struct rps_dev_flow *rflow;
	bool expire = true;
	unsigned int cpu;

	rcu_read_lock();
	flow_table = rcu_dereference(rxqueue->rps_flow_table);
	if (flow_table && flow_id <= flow_table->mask) {
		rflow = &flow_table->flows[flow_id];
		cpu = READ_ONCE(rflow->cpu);
		if (rflow->filter == filter_id && cpu < nr_cpu_ids &&
		    ((int)(per_cpu(softnet_data, cpu).input_queue_head -
			   rflow->last_qtail) <
		     (int)(10 * flow_table->mask)))
			expire = false;
	}
	rcu_read_unlock();
	return expire;
}
EXPORT_SYMBOL(rps_may_expire_flow);

#endif /* CONFIG_RFS_ACCEL */

/* Called from hardirq (IPI) context */
static void rps_trigger_softirq(void *data)
{
	struct softnet_data *sd = data;

	____napi_schedule(sd, &sd->backlog);
	sd->received_rps++;
}

#endif /* CONFIG_RPS */

/* Called from hardirq (IPI) context */
static void trigger_rx_softirq(void *data)
{
	struct softnet_data *sd = data;

	__raise_softirq_irqoff(NET_RX_SOFTIRQ);
	smp_store_release(&sd->defer_ipi_scheduled, 0);
}

/*
 * After we queued a packet into sd->input_pkt_queue,
 * we need to make sure this queue is serviced soon.
 *
 * - If this is another cpu queue, link it to our rps_ipi_list,
 *   and make sure we will process rps_ipi_list from net_rx_action().
 *
 * - If this is our own queue, NAPI schedule our backlog.
 *   Note that this also raises NET_RX_SOFTIRQ.
 */
static void napi_schedule_rps(struct softnet_data *sd)
{
	struct softnet_data *mysd = this_cpu_ptr(&softnet_data);

#ifdef CONFIG_RPS
	if (sd != mysd) {
		sd->rps_ipi_next = mysd->rps_ipi_list;
		mysd->rps_ipi_list = sd;

		/* If not called from net_rx_action() or napi_threaded_poll()
		 * we have to raise NET_RX_SOFTIRQ.
		 */
		if (!mysd->in_net_rx_action && !mysd->in_napi_threaded_poll)
			__raise_softirq_irqoff(NET_RX_SOFTIRQ);
		return;
	}
#endif /* CONFIG_RPS */
	__napi_schedule_irqoff(&mysd->backlog);
}

#ifdef CONFIG_NET_FLOW_LIMIT
int netdev_flow_limit_table_len __read_mostly = (1 << 12);
#endif

static bool skb_flow_limit(struct sk_buff *skb, unsigned int qlen)
{
#ifdef CONFIG_NET_FLOW_LIMIT
	struct sd_flow_limit *fl;
	struct softnet_data *sd;
	unsigned int old_flow, new_flow;

	if (qlen < (READ_ONCE(netdev_max_backlog) >> 1))
		return false;

	sd = this_cpu_ptr(&softnet_data);

	rcu_read_lock();
	fl = rcu_dereference(sd->flow_limit);
	if (fl) {
		new_flow = skb_get_hash(skb) & (fl->num_buckets - 1);
		old_flow = fl->history[fl->history_head];
		fl->history[fl->history_head] = new_flow;

		fl->history_head++;
		fl->history_head &= FLOW_LIMIT_HISTORY - 1;

		if (likely(fl->buckets[old_flow]))
			fl->buckets[old_flow]--;

		if (++fl->buckets[new_flow] > (FLOW_LIMIT_HISTORY >> 1)) {
			fl->count++;
			rcu_read_unlock();
			return true;
		}
	}
	rcu_read_unlock();
#endif
	return false;
}

/*
 * enqueue_to_backlog is called to queue an skb to a per CPU backlog
 * queue (may be a remote CPU queue).
 */
static int enqueue_to_backlog(struct sk_buff *skb, int cpu,
			      unsigned int *qtail)
{
	enum skb_drop_reason reason;
	struct softnet_data *sd;
	unsigned long flags;
	unsigned int qlen;

	reason = SKB_DROP_REASON_NOT_SPECIFIED;
	sd = &per_cpu(softnet_data, cpu);

	rps_lock_irqsave(sd, &flags);
	if (!netif_running(skb->dev))
		goto drop;
	qlen = skb_queue_len(&sd->input_pkt_queue);
	if (qlen <= READ_ONCE(netdev_max_backlog) && !skb_flow_limit(skb, qlen)) {
		if (qlen) {
enqueue:
			__skb_queue_tail(&sd->input_pkt_queue, skb);
			input_queue_tail_incr_save(sd, qtail);
			rps_unlock_irq_restore(sd, &flags);
			return NET_RX_SUCCESS;
		}

		/* Schedule NAPI for backlog device
		 * We can use non atomic operation since we own the queue lock
		 */
		if (!__test_and_set_bit(NAPI_STATE_SCHED, &sd->backlog.state))
			napi_schedule_rps(sd);
		goto enqueue;
	}
	reason = SKB_DROP_REASON_CPU_BACKLOG;

drop:
	sd->dropped++;
	rps_unlock_irq_restore(sd, &flags);

	dev_core_stats_rx_dropped_inc(skb->dev);
	kfree_skb_reason(skb, reason);
	return NET_RX_DROP;
}

static struct netdev_rx_queue *netif_get_rxqueue(struct sk_buff *skb)
{
	struct net_device *dev = skb->dev;
	struct netdev_rx_queue *rxqueue;

	rxqueue = dev->_rx;

	if (skb_rx_queue_recorded(skb)) {
		u16 index = skb_get_rx_queue(skb);

		if (unlikely(index >= dev->real_num_rx_queues)) {
			WARN_ONCE(dev->real_num_rx_queues > 1,
				  "%s received packet on queue %u, but number "
				  "of RX queues is %u\n",
				  dev->name, index, dev->real_num_rx_queues);

			return rxqueue; /* Return first rxqueue */
		}
		rxqueue += index;
	}
	return rxqueue;
}

u32 bpf_prog_run_generic_xdp(struct sk_buff *skb, struct xdp_buff *xdp,
			     struct bpf_prog *xdp_prog)
{
	void *orig_data, *orig_data_end, *hard_start;
	struct netdev_rx_queue *rxqueue;
	bool orig_bcast, orig_host;
	u32 mac_len, frame_sz;
	__be16 orig_eth_type;
	struct ethhdr *eth;
	u32 metalen, act;
	int off;

	/* The XDP program wants to see the packet starting at the MAC
	 * header.
	 */
	mac_len = skb->data - skb_mac_header(skb);
	hard_start = skb->data - skb_headroom(skb);

	/* SKB "head" area always have tailroom for skb_shared_info */
	frame_sz = (void *)skb_end_pointer(skb) - hard_start;
	frame_sz += SKB_DATA_ALIGN(sizeof(struct skb_shared_info));

	rxqueue = netif_get_rxqueue(skb);
	xdp_init_buff(xdp, frame_sz, &rxqueue->xdp_rxq);
	xdp_prepare_buff(xdp, hard_start, skb_headroom(skb) - mac_len,
			 skb_headlen(skb) + mac_len, true);

	orig_data_end = xdp->data_end;
	orig_data = xdp->data;
	eth = (struct ethhdr *)xdp->data;
	orig_host = ether_addr_equal_64bits(eth->h_dest, skb->dev->dev_addr);
	orig_bcast = is_multicast_ether_addr_64bits(eth->h_dest);
	orig_eth_type = eth->h_proto;

	act = bpf_prog_run_xdp(xdp_prog, xdp);

	/* check if bpf_xdp_adjust_head was used */
	off = xdp->data - orig_data;
	if (off) {
		if (off > 0)
			__skb_pull(skb, off);
		else if (off < 0)
			__skb_push(skb, -off);

		skb->mac_header += off;
		skb_reset_network_header(skb);
	}

	/* check if bpf_xdp_adjust_tail was used */
	off = xdp->data_end - orig_data_end;
	if (off != 0) {
		skb_set_tail_pointer(skb, xdp->data_end - xdp->data);
		skb->len += off; /* positive on grow, negative on shrink */
	}

	/* check if XDP changed eth hdr such SKB needs update */
	eth = (struct ethhdr *)xdp->data;
	if ((orig_eth_type != eth->h_proto) ||
	    (orig_host != ether_addr_equal_64bits(eth->h_dest,
						  skb->dev->dev_addr)) ||
	    (orig_bcast != is_multicast_ether_addr_64bits(eth->h_dest))) {
		__skb_push(skb, ETH_HLEN);
		skb->pkt_type = PACKET_HOST;
		skb->protocol = eth_type_trans(skb, skb->dev);
	}

	/* Redirect/Tx gives L2 packet, code that will reuse skb must __skb_pull
	 * before calling us again on redirect path. We do not call do_redirect
	 * as we leave that up to the caller.
	 *
	 * Caller is responsible for managing lifetime of skb (i.e. calling
	 * kfree_skb in response to actions it cannot handle/XDP_DROP).
	 */
	switch (act) {
	case XDP_REDIRECT:
	case XDP_TX:
		__skb_push(skb, mac_len);
		break;
	case XDP_PASS:
		metalen = xdp->data - xdp->data_meta;
		if (metalen)
			skb_metadata_set(skb, metalen);
		break;
	}

	return act;
}

static u32 netif_receive_generic_xdp(struct sk_buff *skb,
				     struct xdp_buff *xdp,
				     struct bpf_prog *xdp_prog)
{
	u32 act = XDP_DROP;

	/* Reinjected packets coming from act_mirred or similar should
	 * not get XDP generic processing.
	 */
	if (skb_is_redirected(skb))
		return XDP_PASS;

	/* XDP packets must be linear and must have sufficient headroom
	 * of XDP_PACKET_HEADROOM bytes. This is the guarantee that also
	 * native XDP provides, thus we need to do it here as well.
	 */
	if (skb_cloned(skb) || skb_is_nonlinear(skb) ||
	    skb_headroom(skb) < XDP_PACKET_HEADROOM) {
		int hroom = XDP_PACKET_HEADROOM - skb_headroom(skb);
		int troom = skb->tail + skb->data_len - skb->end;

		/* In case we have to go down the path and also linearize,
		 * then lets do the pskb_expand_head() work just once here.
		 */
		if (pskb_expand_head(skb,
				     hroom > 0 ? ALIGN(hroom, NET_SKB_PAD) : 0,
				     troom > 0 ? troom + 128 : 0, GFP_ATOMIC))
			goto do_drop;
		if (skb_linearize(skb))
			goto do_drop;
	}

	act = bpf_prog_run_generic_xdp(skb, xdp, xdp_prog);
	switch (act) {
	case XDP_REDIRECT:
	case XDP_TX:
	case XDP_PASS:
		break;
	default:
		bpf_warn_invalid_xdp_action(skb->dev, xdp_prog, act);
		fallthrough;
	case XDP_ABORTED:
		trace_xdp_exception(skb->dev, xdp_prog, act);
		fallthrough;
	case XDP_DROP:
	do_drop:
		kfree_skb(skb);
		break;
	}

	return act;
}

/* When doing generic XDP we have to bypass the qdisc layer and the
 * network taps in order to match in-driver-XDP behavior. This also means
 * that XDP packets are able to starve other packets going through a qdisc,
 * and DDOS attacks will be more effective. In-driver-XDP use dedicated TX
 * queues, so they do not have this starvation issue.
 */
void generic_xdp_tx(struct sk_buff *skb, struct bpf_prog *xdp_prog)
{
	struct net_device *dev = skb->dev;
	struct netdev_queue *txq;
	bool free_skb = true;
	int cpu, rc;

	txq = netdev_core_pick_tx(dev, skb, NULL);
	cpu = smp_processor_id();
	HARD_TX_LOCK(dev, txq, cpu);
	if (!netif_xmit_frozen_or_drv_stopped(txq)) {
		rc = netdev_start_xmit(skb, dev, txq, 0);
		if (dev_xmit_complete(rc))
			free_skb = false;
	}
	HARD_TX_UNLOCK(dev, txq);
	if (free_skb) {
		trace_xdp_exception(dev, xdp_prog, XDP_TX);
		dev_core_stats_tx_dropped_inc(dev);
		kfree_skb(skb);
	}
}

static DEFINE_STATIC_KEY_FALSE(generic_xdp_needed_key);

int do_xdp_generic(struct bpf_prog *xdp_prog, struct sk_buff *skb)
{
	if (xdp_prog) {
		struct xdp_buff xdp;
		u32 act;
		int err;

		act = netif_receive_generic_xdp(skb, &xdp, xdp_prog);
		if (act != XDP_PASS) {
			switch (act) {
			case XDP_REDIRECT:
				err = xdp_do_generic_redirect(skb->dev, skb,
							      &xdp, xdp_prog);
				if (err)
					goto out_redir;
				break;
			case XDP_TX:
				generic_xdp_tx(skb, xdp_prog);
				break;
			}
			return XDP_DROP;
		}
	}
	return XDP_PASS;
out_redir:
	kfree_skb_reason(skb, SKB_DROP_REASON_XDP);
	return XDP_DROP;
}
EXPORT_SYMBOL_GPL(do_xdp_generic);

static int netif_rx_internal(struct sk_buff *skb)
{
	int ret;

	net_timestamp_check(READ_ONCE(netdev_tstamp_prequeue), skb);

	trace_netif_rx(skb);

#ifdef CONFIG_RPS
	if (static_branch_unlikely(&rps_needed)) {
		struct rps_dev_flow voidflow, *rflow = &voidflow;
		int cpu;

		rcu_read_lock();

		cpu = get_rps_cpu(skb->dev, skb, &rflow);
		if (cpu < 0)
			cpu = smp_processor_id();

		ret = enqueue_to_backlog(skb, cpu, &rflow->last_qtail);

		rcu_read_unlock();
	} else
#endif
	{
		unsigned int qtail;

		ret = enqueue_to_backlog(skb, smp_processor_id(), &qtail);
	}
	return ret;
}

/**
 *	__netif_rx	-	Slightly optimized version of netif_rx
 *	@skb: buffer to post
 *
 *	This behaves as netif_rx except that it does not disable bottom halves.
 *	As a result this function may only be invoked from the interrupt context
 *	(either hard or soft interrupt).
 */
int __netif_rx(struct sk_buff *skb)
{
	int ret;

	lockdep_assert_once(hardirq_count() | softirq_count());

	trace_netif_rx_entry(skb);
	ret = netif_rx_internal(skb);
	trace_netif_rx_exit(ret);
	return ret;
}
EXPORT_SYMBOL(__netif_rx);

/**
 *	netif_rx	-	post buffer to the network code
 *	@skb: buffer to post
 *
 *	This function receives a packet from a device driver and queues it for
 *	the upper (protocol) levels to process via the backlog NAPI device. It
 *	always succeeds. The buffer may be dropped during processing for
 *	congestion control or by the protocol layers.
 *	The network buffer is passed via the backlog NAPI device. Modern NIC
 *	driver should use NAPI and GRO.
 *	This function can used from interrupt and from process context. The
 *	caller from process context must not disable interrupts before invoking
 *	this function.
 *
 *	return values:
 *	NET_RX_SUCCESS	(no congestion)
 *	NET_RX_DROP     (packet was dropped)
 *
 */
int netif_rx(struct sk_buff *skb)
{
	bool need_bh_off = !(hardirq_count() | softirq_count());
	int ret;

	if (need_bh_off)
		local_bh_disable();
	trace_netif_rx_entry(skb);
	ret = netif_rx_internal(skb);
	trace_netif_rx_exit(ret);
	if (need_bh_off)
		local_bh_enable();
	return ret;
}
EXPORT_SYMBOL(netif_rx);

static __latent_entropy void net_tx_action(struct softirq_action *h)
{
	struct softnet_data *sd = this_cpu_ptr(&softnet_data);

	if (sd->completion_queue) {
		struct sk_buff *clist;

		local_irq_disable();
		clist = sd->completion_queue;
		sd->completion_queue = NULL;
		local_irq_enable();

		while (clist) {
			struct sk_buff *skb = clist;

			clist = clist->next;

			WARN_ON(refcount_read(&skb->users));
			if (likely(get_kfree_skb_cb(skb)->reason == SKB_CONSUMED))
				trace_consume_skb(skb, net_tx_action);
			else
				trace_kfree_skb(skb, net_tx_action,
						get_kfree_skb_cb(skb)->reason);

			if (skb->fclone != SKB_FCLONE_UNAVAILABLE)
				__kfree_skb(skb);
			else
				__napi_kfree_skb(skb,
						 get_kfree_skb_cb(skb)->reason);
		}
	}

	if (sd->output_queue) {
		struct Qdisc *head;

		local_irq_disable();
		head = sd->output_queue;
		sd->output_queue = NULL;
		sd->output_queue_tailp = &sd->output_queue;
		local_irq_enable();

		rcu_read_lock();

		while (head) {
			struct Qdisc *q = head;
			spinlock_t *root_lock = NULL;

			head = head->next_sched;

			/* We need to make sure head->next_sched is read
			 * before clearing __QDISC_STATE_SCHED
			 */
			smp_mb__before_atomic();

			if (!(q->flags & TCQ_F_NOLOCK)) {
				root_lock = qdisc_lock(q);
				spin_lock(root_lock);
			} else if (unlikely(test_bit(__QDISC_STATE_DEACTIVATED,
						     &q->state))) {
				/* There is a synchronize_net() between
				 * STATE_DEACTIVATED flag being set and
				 * qdisc_reset()/some_qdisc_is_busy() in
				 * dev_deactivate(), so we can safely bail out
				 * early here to avoid data race between
				 * qdisc_deactivate() and some_qdisc_is_busy()
				 * for lockless qdisc.
				 */
				clear_bit(__QDISC_STATE_SCHED, &q->state);
				continue;
			}

			clear_bit(__QDISC_STATE_SCHED, &q->state);
			qdisc_run(q);
			if (root_lock)
				spin_unlock(root_lock);
		}

		rcu_read_unlock();
	}

	xfrm_dev_backlog(sd);
}

#if IS_ENABLED(CONFIG_BRIDGE) && IS_ENABLED(CONFIG_ATM_LANE)
/* This hook is defined here for ATM LANE */
int (*br_fdb_test_addr_hook)(struct net_device *dev,
			     unsigned char *addr) __read_mostly;
EXPORT_SYMBOL_GPL(br_fdb_test_addr_hook);
#endif

static inline struct sk_buff *
sch_handle_ingress(struct sk_buff *skb, struct packet_type **pt_prev, int *ret,
		   struct net_device *orig_dev, bool *another)
{
#ifdef CONFIG_NET_CLS_ACT
	struct mini_Qdisc *miniq = rcu_dereference_bh(skb->dev->miniq_ingress);
	struct tcf_result cl_res;

	/* If there's at least one ingress present somewhere (so
	 * we get here via enabled static key), remaining devices
	 * that are not configured with an ingress qdisc will bail
	 * out here.
	 */
	if (!miniq)
		return skb;

	if (*pt_prev) {
		*ret = deliver_skb(skb, *pt_prev, orig_dev);
		*pt_prev = NULL;
	}

	qdisc_skb_cb(skb)->pkt_len = skb->len;
	tc_skb_cb(skb)->mru = 0;
	tc_skb_cb(skb)->post_ct = false;
	skb->tc_at_ingress = 1;
	mini_qdisc_bstats_cpu_update(miniq, skb);

	switch (tcf_classify(skb, miniq->block, miniq->filter_list, &cl_res, false)) {
	case TC_ACT_OK:
	case TC_ACT_RECLASSIFY:
		skb->tc_index = TC_H_MIN(cl_res.classid);
		break;
	case TC_ACT_SHOT:
		mini_qdisc_qstats_cpu_drop(miniq);
		kfree_skb_reason(skb, SKB_DROP_REASON_TC_INGRESS);
		*ret = NET_RX_DROP;
		return NULL;
	case TC_ACT_STOLEN:
	case TC_ACT_QUEUED:
	case TC_ACT_TRAP:
		consume_skb(skb);
		*ret = NET_RX_SUCCESS;
		return NULL;
	case TC_ACT_REDIRECT:
		/* skb_mac_header check was done by cls/act_bpf, so
		 * we can safely push the L2 header back before
		 * redirecting to another netdev
		 */
		__skb_push(skb, skb->mac_len);
		if (skb_do_redirect(skb) == -EAGAIN) {
			__skb_pull(skb, skb->mac_len);
			*another = true;
			break;
		}
		*ret = NET_RX_SUCCESS;
		return NULL;
	case TC_ACT_CONSUMED:
		*ret = NET_RX_SUCCESS;
		return NULL;
	default:
		break;
	}
#endif /* CONFIG_NET_CLS_ACT */
	return skb;
}

/**
 *	netdev_is_rx_handler_busy - check if receive handler is registered
 *	@dev: device to check
 *
 *	Check if a receive handler is already registered for a given device.
 *	Return true if there one.
 *
 *	The caller must hold the rtnl_mutex.
 */
bool netdev_is_rx_handler_busy(struct net_device *dev)
{
	ASSERT_RTNL();
	return dev && rtnl_dereference(dev->rx_handler);
}
EXPORT_SYMBOL_GPL(netdev_is_rx_handler_busy);

/**
 *	netdev_rx_handler_register - register receive handler
 *	@dev: device to register a handler for
 *	@rx_handler: receive handler to register
 *	@rx_handler_data: data pointer that is used by rx handler
 *
 *	Register a receive handler for a device. This handler will then be
 *	called from __netif_receive_skb. A negative errno code is returned
 *	on a failure.
 *
 *	The caller must hold the rtnl_mutex.
 *
 *	For a general description of rx_handler, see enum rx_handler_result.
 */
int netdev_rx_handler_register(struct net_device *dev,
			       rx_handler_func_t *rx_handler,
			       void *rx_handler_data)
{
	if (netdev_is_rx_handler_busy(dev))
		return -EBUSY;

	if (dev->priv_flags & IFF_NO_RX_HANDLER)
		return -EINVAL;

	/* Note: rx_handler_data must be set before rx_handler */
	rcu_assign_pointer(dev->rx_handler_data, rx_handler_data);
	rcu_assign_pointer(dev->rx_handler, rx_handler);

	return 0;
}
EXPORT_SYMBOL_GPL(netdev_rx_handler_register);

/**
 *	netdev_rx_handler_unregister - unregister receive handler
 *	@dev: device to unregister a handler from
 *
 *	Unregister a receive handler from a device.
 *
 *	The caller must hold the rtnl_mutex.
 */
void netdev_rx_handler_unregister(struct net_device *dev)
{

	ASSERT_RTNL();
	RCU_INIT_POINTER(dev->rx_handler, NULL);
	/* a reader seeing a non NULL rx_handler in a rcu_read_lock()
	 * section has a guarantee to see a non NULL rx_handler_data
	 * as well.
	 */
	synchronize_net();
	RCU_INIT_POINTER(dev->rx_handler_data, NULL);
}
EXPORT_SYMBOL_GPL(netdev_rx_handler_unregister);

/*
 * Limit the use of PFMEMALLOC reserves to those protocols that implement
 * the special handling of PFMEMALLOC skbs.
 */
static bool skb_pfmemalloc_protocol(struct sk_buff *skb)
{
	switch (skb->protocol) {
	case htons(ETH_P_ARP):
	case htons(ETH_P_IP):
	case htons(ETH_P_IPV6):
	case htons(ETH_P_8021Q):
	case htons(ETH_P_8021AD):
		return true;
	default:
		return false;
	}
}

static inline int nf_ingress(struct sk_buff *skb, struct packet_type **pt_prev,
			     int *ret, struct net_device *orig_dev)
{
	if (nf_hook_ingress_active(skb)) {
		int ingress_retval;

		if (*pt_prev) {
			*ret = deliver_skb(skb, *pt_prev, orig_dev);
			*pt_prev = NULL;
		}

		rcu_read_lock();
		ingress_retval = nf_hook_ingress(skb);
		rcu_read_unlock();
		return ingress_retval;
	}
	return 0;
}

static int __netif_receive_skb_core(struct sk_buff **pskb, bool pfmemalloc,
				    struct packet_type **ppt_prev)
{
	struct packet_type *ptype, *pt_prev;
	rx_handler_func_t *rx_handler;
	struct sk_buff *skb = *pskb;
	struct net_device *orig_dev;
	bool deliver_exact = false;
	int ret = NET_RX_DROP;
	__be16 type;

	net_timestamp_check(!READ_ONCE(netdev_tstamp_prequeue), skb);

	trace_netif_receive_skb(skb);

	orig_dev = skb->dev;

	skb_reset_network_header(skb);
	if (!skb_transport_header_was_set(skb))
		skb_reset_transport_header(skb);
	skb_reset_mac_len(skb);

	pt_prev = NULL;

another_round:
	skb->skb_iif = skb->dev->ifindex;

	__this_cpu_inc(softnet_data.processed);

	if (static_branch_unlikely(&generic_xdp_needed_key)) {
		int ret2;

		migrate_disable();
		ret2 = do_xdp_generic(rcu_dereference(skb->dev->xdp_prog), skb);
		migrate_enable();

		if (ret2 != XDP_PASS) {
			ret = NET_RX_DROP;
			goto out;
		}
	}

	if (eth_type_vlan(skb->protocol)) {
		skb = skb_vlan_untag(skb);
		if (unlikely(!skb))
			goto out;
	}

	if (skb_skip_tc_classify(skb))
		goto skip_classify;

	if (pfmemalloc)
		goto skip_taps;

	list_for_each_entry_rcu(ptype, &ptype_all, list) {
		if (pt_prev)
			ret = deliver_skb(skb, pt_prev, orig_dev);
		pt_prev = ptype;
	}

	list_for_each_entry_rcu(ptype, &skb->dev->ptype_all, list) {
		if (pt_prev)
			ret = deliver_skb(skb, pt_prev, orig_dev);
		pt_prev = ptype;
	}

skip_taps:
#ifdef CONFIG_NET_INGRESS
	if (static_branch_unlikely(&ingress_needed_key)) {
		bool another = false;

		nf_skip_egress(skb, true);
		skb = sch_handle_ingress(skb, &pt_prev, &ret, orig_dev,
					 &another);
		if (another)
			goto another_round;
		if (!skb)
			goto out;

		nf_skip_egress(skb, false);
		if (nf_ingress(skb, &pt_prev, &ret, orig_dev) < 0)
			goto out;
	}
#endif
	skb_reset_redirect(skb);
skip_classify:
	if (pfmemalloc && !skb_pfmemalloc_protocol(skb))
		goto drop;

	if (skb_vlan_tag_present(skb)) {
		if (pt_prev) {
			ret = deliver_skb(skb, pt_prev, orig_dev);
			pt_prev = NULL;
		}
		if (vlan_do_receive(&skb))
			goto another_round;
		else if (unlikely(!skb))
			goto out;
	}

	rx_handler = rcu_dereference(skb->dev->rx_handler);
	if (rx_handler) {
		if (pt_prev) {
			ret = deliver_skb(skb, pt_prev, orig_dev);
			pt_prev = NULL;
		}
		switch (rx_handler(&skb)) {
		case RX_HANDLER_CONSUMED:
			ret = NET_RX_SUCCESS;
			goto out;
		case RX_HANDLER_ANOTHER:
			goto another_round;
		case RX_HANDLER_EXACT:
			deliver_exact = true;
			break;
		case RX_HANDLER_PASS:
			break;
		default:
			BUG();
		}
	}

	if (unlikely(skb_vlan_tag_present(skb)) && !netdev_uses_dsa(skb->dev)) {
check_vlan_id:
		if (skb_vlan_tag_get_id(skb)) {
			/* Vlan id is non 0 and vlan_do_receive() above couldn't
			 * find vlan device.
			 */
			skb->pkt_type = PACKET_OTHERHOST;
		} else if (eth_type_vlan(skb->protocol)) {
			/* Outer header is 802.1P with vlan 0, inner header is
			 * 802.1Q or 802.1AD and vlan_do_receive() above could
			 * not find vlan dev for vlan id 0.
			 */
			__vlan_hwaccel_clear_tag(skb);
			skb = skb_vlan_untag(skb);
			if (unlikely(!skb))
				goto out;
			if (vlan_do_receive(&skb))
				/* After stripping off 802.1P header with vlan 0
				 * vlan dev is found for inner header.
				 */
				goto another_round;
			else if (unlikely(!skb))
				goto out;
			else
				/* We have stripped outer 802.1P vlan 0 header.
				 * But could not find vlan dev.
				 * check again for vlan id to set OTHERHOST.
				 */
				goto check_vlan_id;
		}
		/* Note: we might in the future use prio bits
		 * and set skb->priority like in vlan_do_receive()
		 * For the time being, just ignore Priority Code Point
		 */
		__vlan_hwaccel_clear_tag(skb);
	}

	type = skb->protocol;

	/* deliver only exact match when indicated */
	if (likely(!deliver_exact)) {
		deliver_ptype_list_skb(skb, &pt_prev, orig_dev, type,
				       &ptype_base[ntohs(type) &
						   PTYPE_HASH_MASK]);
	}

	deliver_ptype_list_skb(skb, &pt_prev, orig_dev, type,
			       &orig_dev->ptype_specific);

	if (unlikely(skb->dev != orig_dev)) {
		deliver_ptype_list_skb(skb, &pt_prev, orig_dev, type,
				       &skb->dev->ptype_specific);
	}

	if (pt_prev) {
		if (unlikely(skb_orphan_frags_rx(skb, GFP_ATOMIC)))
			goto drop;
		*ppt_prev = pt_prev;
	} else {
drop:
		if (!deliver_exact)
			dev_core_stats_rx_dropped_inc(skb->dev);
		else
			dev_core_stats_rx_nohandler_inc(skb->dev);
		kfree_skb_reason(skb, SKB_DROP_REASON_UNHANDLED_PROTO);
		/* Jamal, now you will not able to escape explaining
		 * me how you were going to use this. :-)
		 */
		ret = NET_RX_DROP;
	}

out:
	/* The invariant here is that if *ppt_prev is not NULL
	 * then skb should also be non-NULL.
	 *
	 * Apparently *ppt_prev assignment above holds this invariant due to
	 * skb dereferencing near it.
	 */
	*pskb = skb;
	return ret;
}

static int __netif_receive_skb_one_core(struct sk_buff *skb, bool pfmemalloc)
{
	struct net_device *orig_dev = skb->dev;
	struct packet_type *pt_prev = NULL;
	int ret;

	ret = __netif_receive_skb_core(&skb, pfmemalloc, &pt_prev);
	if (pt_prev)
		ret = INDIRECT_CALL_INET(pt_prev->func, ipv6_rcv, ip_rcv, skb,
					 skb->dev, pt_prev, orig_dev);
	return ret;
}

/**
 *	netif_receive_skb_core - special purpose version of netif_receive_skb
 *	@skb: buffer to process
 *
 *	More direct receive version of netif_receive_skb().  It should
 *	only be used by callers that have a need to skip RPS and Generic XDP.
 *	Caller must also take care of handling if ``(page_is_)pfmemalloc``.
 *
 *	This function may only be called from softirq context and interrupts
 *	should be enabled.
 *
 *	Return values (usually ignored):
 *	NET_RX_SUCCESS: no congestion
 *	NET_RX_DROP: packet was dropped
 */
int netif_receive_skb_core(struct sk_buff *skb)
{
	int ret;

	rcu_read_lock();
	ret = __netif_receive_skb_one_core(skb, false);
	rcu_read_unlock();

	return ret;
}
EXPORT_SYMBOL(netif_receive_skb_core);

static inline void __netif_receive_skb_list_ptype(struct list_head *head,
						  struct packet_type *pt_prev,
						  struct net_device *orig_dev)
{
	struct sk_buff *skb, *next;

	if (!pt_prev)
		return;
	if (list_empty(head))
		return;
	if (pt_prev->list_func != NULL)
		INDIRECT_CALL_INET(pt_prev->list_func, ipv6_list_rcv,
				   ip_list_rcv, head, pt_prev, orig_dev);
	else
		list_for_each_entry_safe(skb, next, head, list) {
			skb_list_del_init(skb);
			pt_prev->func(skb, skb->dev, pt_prev, orig_dev);
		}
}

static void __netif_receive_skb_list_core(struct list_head *head, bool pfmemalloc)
{
	/* Fast-path assumptions:
	 * - There is no RX handler.
	 * - Only one packet_type matches.
	 * If either of these fails, we will end up doing some per-packet
	 * processing in-line, then handling the 'last ptype' for the whole
	 * sublist.  This can't cause out-of-order delivery to any single ptype,
	 * because the 'last ptype' must be constant across the sublist, and all
	 * other ptypes are handled per-packet.
	 */
	/* Current (common) ptype of sublist */
	struct packet_type *pt_curr = NULL;
	/* Current (common) orig_dev of sublist */
	struct net_device *od_curr = NULL;
	struct list_head sublist;
	struct sk_buff *skb, *next;

	INIT_LIST_HEAD(&sublist);
	list_for_each_entry_safe(skb, next, head, list) {
		struct net_device *orig_dev = skb->dev;
		struct packet_type *pt_prev = NULL;

		skb_list_del_init(skb);
		__netif_receive_skb_core(&skb, pfmemalloc, &pt_prev);
		if (!pt_prev)
			continue;
		if (pt_curr != pt_prev || od_curr != orig_dev) {
			/* dispatch old sublist */
			__netif_receive_skb_list_ptype(&sublist, pt_curr, od_curr);
			/* start new sublist */
			INIT_LIST_HEAD(&sublist);
			pt_curr = pt_prev;
			od_curr = orig_dev;
		}
		list_add_tail(&skb->list, &sublist);
	}

	/* dispatch final sublist */
	__netif_receive_skb_list_ptype(&sublist, pt_curr, od_curr);
}

static int __netif_receive_skb(struct sk_buff *skb)
{
	int ret;

	if (sk_memalloc_socks() && skb_pfmemalloc(skb)) {
		unsigned int noreclaim_flag;

		/*
		 * PFMEMALLOC skbs are special, they should
		 * - be delivered to SOCK_MEMALLOC sockets only
		 * - stay away from userspace
		 * - have bounded memory usage
		 *
		 * Use PF_MEMALLOC as this saves us from propagating the allocation
		 * context down to all allocation sites.
		 */
		noreclaim_flag = memalloc_noreclaim_save();
		ret = __netif_receive_skb_one_core(skb, true);
		memalloc_noreclaim_restore(noreclaim_flag);
	} else
		ret = __netif_receive_skb_one_core(skb, false);

	return ret;
}

static void __netif_receive_skb_list(struct list_head *head)
{
	unsigned long noreclaim_flag = 0;
	struct sk_buff *skb, *next;
	bool pfmemalloc = false; /* Is current sublist PF_MEMALLOC? */

	list_for_each_entry_safe(skb, next, head, list) {
		if ((sk_memalloc_socks() && skb_pfmemalloc(skb)) != pfmemalloc) {
			struct list_head sublist;

			/* Handle the previous sublist */
			list_cut_before(&sublist, head, &skb->list);
			if (!list_empty(&sublist))
				__netif_receive_skb_list_core(&sublist, pfmemalloc);
			pfmemalloc = !pfmemalloc;
			/* See comments in __netif_receive_skb */
			if (pfmemalloc)
				noreclaim_flag = memalloc_noreclaim_save();
			else
				memalloc_noreclaim_restore(noreclaim_flag);
		}
	}
	/* Handle the remaining sublist */
	if (!list_empty(head))
		__netif_receive_skb_list_core(head, pfmemalloc);
	/* Restore pflags */
	if (pfmemalloc)
		memalloc_noreclaim_restore(noreclaim_flag);
}

static int generic_xdp_install(struct net_device *dev, struct netdev_bpf *xdp)
{
	struct bpf_prog *old = rtnl_dereference(dev->xdp_prog);
	struct bpf_prog *new = xdp->prog;
	int ret = 0;

	switch (xdp->command) {
	case XDP_SETUP_PROG:
		rcu_assign_pointer(dev->xdp_prog, new);
		if (old)
			bpf_prog_put(old);

		if (old && !new) {
			static_branch_dec(&generic_xdp_needed_key);
		} else if (new && !old) {
			static_branch_inc(&generic_xdp_needed_key);
			dev_disable_lro(dev);
			dev_disable_gro_hw(dev);
		}
		break;

	default:
		ret = -EINVAL;
		break;
	}

	return ret;
}

static int netif_receive_skb_internal(struct sk_buff *skb)
{
	int ret;

	net_timestamp_check(READ_ONCE(netdev_tstamp_prequeue), skb);

	if (skb_defer_rx_timestamp(skb))
		return NET_RX_SUCCESS;

	rcu_read_lock();
#ifdef CONFIG_RPS
	if (static_branch_unlikely(&rps_needed)) {
		struct rps_dev_flow voidflow, *rflow = &voidflow;
		int cpu = get_rps_cpu(skb->dev, skb, &rflow);

		if (cpu >= 0) {
			ret = enqueue_to_backlog(skb, cpu, &rflow->last_qtail);
			rcu_read_unlock();
			return ret;
		}
	}
#endif
	ret = __netif_receive_skb(skb);
	rcu_read_unlock();
	return ret;
}

void netif_receive_skb_list_internal(struct list_head *head)
{
	struct sk_buff *skb, *next;
	struct list_head sublist;

	INIT_LIST_HEAD(&sublist);
	list_for_each_entry_safe(skb, next, head, list) {
		net_timestamp_check(READ_ONCE(netdev_tstamp_prequeue), skb);
		skb_list_del_init(skb);
		if (!skb_defer_rx_timestamp(skb))
			list_add_tail(&skb->list, &sublist);
	}
	list_splice_init(&sublist, head);

	rcu_read_lock();
#ifdef CONFIG_RPS
	if (static_branch_unlikely(&rps_needed)) {
		list_for_each_entry_safe(skb, next, head, list) {
			struct rps_dev_flow voidflow, *rflow = &voidflow;
			int cpu = get_rps_cpu(skb->dev, skb, &rflow);

			if (cpu >= 0) {
				/* Will be handled, remove from list */
				skb_list_del_init(skb);
				enqueue_to_backlog(skb, cpu, &rflow->last_qtail);
			}
		}
	}
#endif
	__netif_receive_skb_list(head);
	rcu_read_unlock();
}

/**
 *	netif_receive_skb - process receive buffer from network
 *	@skb: buffer to process
 *
 *	netif_receive_skb() is the main receive data processing function.
 *	It always succeeds. The buffer may be dropped during processing
 *	for congestion control or by the protocol layers.
 *
 *	This function may only be called from softirq context and interrupts
 *	should be enabled.
 *
 *	Return values (usually ignored):
 *	NET_RX_SUCCESS: no congestion
 *	NET_RX_DROP: packet was dropped
 */
int netif_receive_skb(struct sk_buff *skb)
{
	int ret;

	trace_netif_receive_skb_entry(skb);

	ret = netif_receive_skb_internal(skb);
	trace_netif_receive_skb_exit(ret);

	return ret;
}
EXPORT_SYMBOL(netif_receive_skb);

/**
 *	netif_receive_skb_list - process many receive buffers from network
 *	@head: list of skbs to process.
 *
 *	Since return value of netif_receive_skb() is normally ignored, and
 *	wouldn't be meaningful for a list, this function returns void.
 *
 *	This function may only be called from softirq context and interrupts
 *	should be enabled.
 */
void netif_receive_skb_list(struct list_head *head)
{
	struct sk_buff *skb;

	if (list_empty(head))
		return;
	if (trace_netif_receive_skb_list_entry_enabled()) {
		list_for_each_entry(skb, head, list)
			trace_netif_receive_skb_list_entry(skb);
	}
	netif_receive_skb_list_internal(head);
	trace_netif_receive_skb_list_exit(0);
}
EXPORT_SYMBOL(netif_receive_skb_list);

static DEFINE_PER_CPU(struct work_struct, flush_works);

/* Network device is going away, flush any packets still pending */
static void flush_backlog(struct work_struct *work)
{
	struct sk_buff *skb, *tmp;
	struct softnet_data *sd;

	local_bh_disable();
	sd = this_cpu_ptr(&softnet_data);

	rps_lock_irq_disable(sd);
	skb_queue_walk_safe(&sd->input_pkt_queue, skb, tmp) {
		if (skb->dev->reg_state == NETREG_UNREGISTERING) {
			__skb_unlink(skb, &sd->input_pkt_queue);
			dev_kfree_skb_irq(skb);
			input_queue_head_incr(sd);
		}
	}
	rps_unlock_irq_enable(sd);

	skb_queue_walk_safe(&sd->process_queue, skb, tmp) {
		if (skb->dev->reg_state == NETREG_UNREGISTERING) {
			__skb_unlink(skb, &sd->process_queue);
			kfree_skb(skb);
			input_queue_head_incr(sd);
		}
	}
	local_bh_enable();
}

static bool flush_required(int cpu)
{
#if IS_ENABLED(CONFIG_RPS)
	struct softnet_data *sd = &per_cpu(softnet_data, cpu);
	bool do_flush;

	rps_lock_irq_disable(sd);

	/* as insertion into process_queue happens with the rps lock held,
	 * process_queue access may race only with dequeue
	 */
	do_flush = !skb_queue_empty(&sd->input_pkt_queue) ||
		   !skb_queue_empty_lockless(&sd->process_queue);
	rps_unlock_irq_enable(sd);

	return do_flush;
#endif
	/* without RPS we can't safely check input_pkt_queue: during a
	 * concurrent remote skb_queue_splice() we can detect as empty both
	 * input_pkt_queue and process_queue even if the latter could end-up
	 * containing a lot of packets.
	 */
	return true;
}

static void flush_all_backlogs(void)
{
	static cpumask_t flush_cpus;
	unsigned int cpu;

	/* since we are under rtnl lock protection we can use static data
	 * for the cpumask and avoid allocating on stack the possibly
	 * large mask
	 */
	ASSERT_RTNL();

	cpus_read_lock();

	cpumask_clear(&flush_cpus);
	for_each_online_cpu(cpu) {
		if (flush_required(cpu)) {
			queue_work_on(cpu, system_highpri_wq,
				      per_cpu_ptr(&flush_works, cpu));
			cpumask_set_cpu(cpu, &flush_cpus);
		}
	}

	/* we can have in flight packet[s] on the cpus we are not flushing,
	 * synchronize_net() in unregister_netdevice_many() will take care of
	 * them
	 */
	for_each_cpu(cpu, &flush_cpus)
		flush_work(per_cpu_ptr(&flush_works, cpu));

	cpus_read_unlock();
}

static void net_rps_send_ipi(struct softnet_data *remsd)
{
#ifdef CONFIG_RPS
	while (remsd) {
		struct softnet_data *next = remsd->rps_ipi_next;

		if (cpu_online(remsd->cpu))
			smp_call_function_single_async(remsd->cpu, &remsd->csd);
		remsd = next;
	}
#endif
}

/*
 * net_rps_action_and_irq_enable sends any pending IPI's for rps.
 * Note: called with local irq disabled, but exits with local irq enabled.
 */
static void net_rps_action_and_irq_enable(struct softnet_data *sd)
{
#ifdef CONFIG_RPS
	struct softnet_data *remsd = sd->rps_ipi_list;

	if (remsd) {
		sd->rps_ipi_list = NULL;

		local_irq_enable();

		/* Send pending IPI's to kick RPS processing on remote cpus. */
		net_rps_send_ipi(remsd);
	} else
#endif
		local_irq_enable();
}

static bool sd_has_rps_ipi_waiting(struct softnet_data *sd)
{
#ifdef CONFIG_RPS
	return sd->rps_ipi_list != NULL;
#else
	return false;
#endif
}

static int process_backlog(struct napi_struct *napi, int quota)
{
	struct softnet_data *sd = container_of(napi, struct softnet_data, backlog);
	bool again = true;
	int work = 0;

	/* Check if we have pending ipi, its better to send them now,
	 * not waiting net_rx_action() end.
	 */
	if (sd_has_rps_ipi_waiting(sd)) {
		local_irq_disable();
		net_rps_action_and_irq_enable(sd);
	}

	napi->weight = READ_ONCE(dev_rx_weight);
	while (again) {
		struct sk_buff *skb;

		while ((skb = __skb_dequeue(&sd->process_queue))) {
			rcu_read_lock();
			__netif_receive_skb(skb);
			rcu_read_unlock();
			input_queue_head_incr(sd);
			if (++work >= quota)
				return work;

		}

		rps_lock_irq_disable(sd);
		if (skb_queue_empty(&sd->input_pkt_queue)) {
			/*
			 * Inline a custom version of __napi_complete().
			 * only current cpu owns and manipulates this napi,
			 * and NAPI_STATE_SCHED is the only possible flag set
			 * on backlog.
			 * We can use a plain write instead of clear_bit(),
			 * and we dont need an smp_mb() memory barrier.
			 */
			napi->state = 0;
			again = false;
		} else {
			skb_queue_splice_tail_init(&sd->input_pkt_queue,
						   &sd->process_queue);
		}
		rps_unlock_irq_enable(sd);
	}

	return work;
}

/**
 * __napi_schedule - schedule for receive
 * @n: entry to schedule
 *
 * The entry's receive function will be scheduled to run.
 * Consider using __napi_schedule_irqoff() if hard irqs are masked.
 */
void __napi_schedule(struct napi_struct *n)
{
	unsigned long flags;

	local_irq_save(flags);
	____napi_schedule(this_cpu_ptr(&softnet_data), n);
	local_irq_restore(flags);
}
EXPORT_SYMBOL(__napi_schedule);

/**
 *	napi_schedule_prep - check if napi can be scheduled
 *	@n: napi context
 *
 * Test if NAPI routine is already running, and if not mark
 * it as running.  This is used as a condition variable to
 * insure only one NAPI poll instance runs.  We also make
 * sure there is no pending NAPI disable.
 */
bool napi_schedule_prep(struct napi_struct *n)
{
	unsigned long new, val = READ_ONCE(n->state);

	do {
		if (unlikely(val & NAPIF_STATE_DISABLE))
			return false;
		new = val | NAPIF_STATE_SCHED;

		/* Sets STATE_MISSED bit if STATE_SCHED was already set
		 * This was suggested by Alexander Duyck, as compiler
		 * emits better code than :
		 * if (val & NAPIF_STATE_SCHED)
		 *     new |= NAPIF_STATE_MISSED;
		 */
		new |= (val & NAPIF_STATE_SCHED) / NAPIF_STATE_SCHED *
						   NAPIF_STATE_MISSED;
	} while (!try_cmpxchg(&n->state, &val, new));

	return !(val & NAPIF_STATE_SCHED);
}
EXPORT_SYMBOL(napi_schedule_prep);

/**
 * __napi_schedule_irqoff - schedule for receive
 * @n: entry to schedule
 *
 * Variant of __napi_schedule() assuming hard irqs are masked.
 *
 * On PREEMPT_RT enabled kernels this maps to __napi_schedule()
 * because the interrupt disabled assumption might not be true
 * due to force-threaded interrupts and spinlock substitution.
 */
void __napi_schedule_irqoff(struct napi_struct *n)
{
	if (!IS_ENABLED(CONFIG_PREEMPT_RT))
		____napi_schedule(this_cpu_ptr(&softnet_data), n);
	else
		__napi_schedule(n);
}
EXPORT_SYMBOL(__napi_schedule_irqoff);

bool napi_complete_done(struct napi_struct *n, int work_done)
{
	unsigned long flags, val, new, timeout = 0;
	bool ret = true;

	/*
	 * 1) Don't let napi dequeue from the cpu poll list
	 *    just in case its running on a different cpu.
	 * 2) If we are busy polling, do nothing here, we have
	 *    the guarantee we will be called later.
	 */
	if (unlikely(n->state & (NAPIF_STATE_NPSVC |
				 NAPIF_STATE_IN_BUSY_POLL)))
		return false;

	if (work_done) {
		if (n->gro_bitmask)
			timeout = READ_ONCE(n->dev->gro_flush_timeout);
		n->defer_hard_irqs_count = READ_ONCE(n->dev->napi_defer_hard_irqs);
	}
	if (n->defer_hard_irqs_count > 0) {
		n->defer_hard_irqs_count--;
		timeout = READ_ONCE(n->dev->gro_flush_timeout);
		if (timeout)
			ret = false;
	}
	if (n->gro_bitmask) {
		/* When the NAPI instance uses a timeout and keeps postponing
		 * it, we need to bound somehow the time packets are kept in
		 * the GRO layer
		 */
		napi_gro_flush(n, !!timeout);
	}

	gro_normal_list(n);

	if (unlikely(!list_empty(&n->poll_list))) {
		/* If n->poll_list is not empty, we need to mask irqs */
		local_irq_save(flags);
		list_del_init(&n->poll_list);
		local_irq_restore(flags);
	}
	WRITE_ONCE(n->list_owner, -1);

	val = READ_ONCE(n->state);
	do {
		WARN_ON_ONCE(!(val & NAPIF_STATE_SCHED));

		new = val & ~(NAPIF_STATE_MISSED | NAPIF_STATE_SCHED |
			      NAPIF_STATE_SCHED_THREADED |
			      NAPIF_STATE_PREFER_BUSY_POLL);

		/* If STATE_MISSED was set, leave STATE_SCHED set,
		 * because we will call napi->poll() one more time.
		 * This C code was suggested by Alexander Duyck to help gcc.
		 */
		new |= (val & NAPIF_STATE_MISSED) / NAPIF_STATE_MISSED *
						    NAPIF_STATE_SCHED;
	} while (!try_cmpxchg(&n->state, &val, new));

	if (unlikely(val & NAPIF_STATE_MISSED)) {
		__napi_schedule(n);
		return false;
	}

	if (timeout)
		hrtimer_start(&n->timer, ns_to_ktime(timeout),
			      HRTIMER_MODE_REL_PINNED);
	return ret;
}
EXPORT_SYMBOL(napi_complete_done);

/* must be called under rcu_read_lock(), as we dont take a reference */
static struct napi_struct *napi_by_id(unsigned int napi_id)
{
	unsigned int hash = napi_id % HASH_SIZE(napi_hash);
	struct napi_struct *napi;

	hlist_for_each_entry_rcu(napi, &napi_hash[hash], napi_hash_node)
		if (napi->napi_id == napi_id)
			return napi;

	return NULL;
}

#if defined(CONFIG_NET_RX_BUSY_POLL)

static void __busy_poll_stop(struct napi_struct *napi, bool skip_schedule)
{
	if (!skip_schedule) {
		gro_normal_list(napi);
		__napi_schedule(napi);
		return;
	}

	if (napi->gro_bitmask) {
		/* flush too old packets
		 * If HZ < 1000, flush all packets.
		 */
		napi_gro_flush(napi, HZ >= 1000);
	}

	gro_normal_list(napi);
	clear_bit(NAPI_STATE_SCHED, &napi->state);
}

static void busy_poll_stop(struct napi_struct *napi, void *have_poll_lock, bool prefer_busy_poll,
			   u16 budget)
{
	bool skip_schedule = false;
	unsigned long timeout;
	int rc;

	/* Busy polling means there is a high chance device driver hard irq
	 * could not grab NAPI_STATE_SCHED, and that NAPI_STATE_MISSED was
	 * set in napi_schedule_prep().
	 * Since we are about to call napi->poll() once more, we can safely
	 * clear NAPI_STATE_MISSED.
	 *
	 * Note: x86 could use a single "lock and ..." instruction
	 * to perform these two clear_bit()
	 */
	clear_bit(NAPI_STATE_MISSED, &napi->state);
	clear_bit(NAPI_STATE_IN_BUSY_POLL, &napi->state);

	local_bh_disable();

	if (prefer_busy_poll) {
		napi->defer_hard_irqs_count = READ_ONCE(napi->dev->napi_defer_hard_irqs);
		timeout = READ_ONCE(napi->dev->gro_flush_timeout);
		if (napi->defer_hard_irqs_count && timeout) {
			hrtimer_start(&napi->timer, ns_to_ktime(timeout), HRTIMER_MODE_REL_PINNED);
			skip_schedule = true;
		}
	}

	/* All we really want here is to re-enable device interrupts.
	 * Ideally, a new ndo_busy_poll_stop() could avoid another round.
	 */
	rc = napi->poll(napi, budget);
	/* We can't gro_normal_list() here, because napi->poll() might have
	 * rearmed the napi (napi_complete_done()) in which case it could
	 * already be running on another CPU.
	 */
	trace_napi_poll(napi, rc, budget);
	netpoll_poll_unlock(have_poll_lock);
	if (rc == budget)
		__busy_poll_stop(napi, skip_schedule);
	local_bh_enable();
}

void napi_busy_loop(unsigned int napi_id,
		    bool (*loop_end)(void *, unsigned long),
		    void *loop_end_arg, bool prefer_busy_poll, u16 budget)
{
	unsigned long start_time = loop_end ? busy_loop_current_time() : 0;
	int (*napi_poll)(struct napi_struct *napi, int budget);
	void *have_poll_lock = NULL;
	struct napi_struct *napi;

restart:
	napi_poll = NULL;

	rcu_read_lock();

	napi = napi_by_id(napi_id);
	if (!napi)
		goto out;

	if (!IS_ENABLED(CONFIG_PREEMPT_RT))
		preempt_disable();
	for (;;) {
		int work = 0;

		local_bh_disable();
		if (!napi_poll) {
			unsigned long val = READ_ONCE(napi->state);

			/* If multiple threads are competing for this napi,
			 * we avoid dirtying napi->state as much as we can.
			 */
			if (val & (NAPIF_STATE_DISABLE | NAPIF_STATE_SCHED |
				   NAPIF_STATE_IN_BUSY_POLL)) {
				if (prefer_busy_poll)
					set_bit(NAPI_STATE_PREFER_BUSY_POLL, &napi->state);
				goto count;
			}
			if (cmpxchg(&napi->state, val,
				    val | NAPIF_STATE_IN_BUSY_POLL |
					  NAPIF_STATE_SCHED) != val) {
				if (prefer_busy_poll)
					set_bit(NAPI_STATE_PREFER_BUSY_POLL, &napi->state);
				goto count;
			}
			have_poll_lock = netpoll_poll_lock(napi);
			napi_poll = napi->poll;
		}
		work = napi_poll(napi, budget);
		trace_napi_poll(napi, work, budget);
		gro_normal_list(napi);
count:
		if (work > 0)
			__NET_ADD_STATS(dev_net(napi->dev),
					LINUX_MIB_BUSYPOLLRXPACKETS, work);
		local_bh_enable();

		if (!loop_end || loop_end(loop_end_arg, start_time))
			break;

		if (unlikely(need_resched())) {
			if (napi_poll)
				busy_poll_stop(napi, have_poll_lock, prefer_busy_poll, budget);
			if (!IS_ENABLED(CONFIG_PREEMPT_RT))
				preempt_enable();
			rcu_read_unlock();
			cond_resched();
			if (loop_end(loop_end_arg, start_time))
				return;
			goto restart;
		}
		cpu_relax();
	}
	if (napi_poll)
		busy_poll_stop(napi, have_poll_lock, prefer_busy_poll, budget);
	if (!IS_ENABLED(CONFIG_PREEMPT_RT))
		preempt_enable();
out:
	rcu_read_unlock();
}
EXPORT_SYMBOL(napi_busy_loop);

#endif /* CONFIG_NET_RX_BUSY_POLL */

static void napi_hash_add(struct napi_struct *napi)
{
	if (test_bit(NAPI_STATE_NO_BUSY_POLL, &napi->state))
		return;

	spin_lock(&napi_hash_lock);

	/* 0..NR_CPUS range is reserved for sender_cpu use */
	do {
		if (unlikely(++napi_gen_id < MIN_NAPI_ID))
			napi_gen_id = MIN_NAPI_ID;
	} while (napi_by_id(napi_gen_id));
	napi->napi_id = napi_gen_id;

	hlist_add_head_rcu(&napi->napi_hash_node,
			   &napi_hash[napi->napi_id % HASH_SIZE(napi_hash)]);

	spin_unlock(&napi_hash_lock);
}

/* Warning : caller is responsible to make sure rcu grace period
 * is respected before freeing memory containing @napi
 */
static void napi_hash_del(struct napi_struct *napi)
{
	spin_lock(&napi_hash_lock);

	hlist_del_init_rcu(&napi->napi_hash_node);

	spin_unlock(&napi_hash_lock);
}

static enum hrtimer_restart napi_watchdog(struct hrtimer *timer)
{
	struct napi_struct *napi;

	napi = container_of(timer, struct napi_struct, timer);

	/* Note : we use a relaxed variant of napi_schedule_prep() not setting
	 * NAPI_STATE_MISSED, since we do not react to a device IRQ.
	 */
	if (!napi_disable_pending(napi) &&
	    !test_and_set_bit(NAPI_STATE_SCHED, &napi->state)) {
		clear_bit(NAPI_STATE_PREFER_BUSY_POLL, &napi->state);
		__napi_schedule_irqoff(napi);
	}

	return HRTIMER_NORESTART;
}

static void init_gro_hash(struct napi_struct *napi)
{
	int i;

	for (i = 0; i < GRO_HASH_BUCKETS; i++) {
		INIT_LIST_HEAD(&napi->gro_hash[i].list);
		napi->gro_hash[i].count = 0;
	}
	napi->gro_bitmask = 0;
}

int dev_set_threaded(struct net_device *dev, bool threaded)
{
	struct napi_struct *napi;
	int err = 0;

	if (dev->threaded == threaded)
		return 0;

	if (threaded) {
		list_for_each_entry(napi, &dev->napi_list, dev_list) {
			if (!napi->thread) {
				err = napi_kthread_create(napi);
				if (err) {
					threaded = false;
					break;
				}
			}
		}
	}

	dev->threaded = threaded;

	/* Make sure kthread is created before THREADED bit
	 * is set.
	 */
	smp_mb__before_atomic();

	/* Setting/unsetting threaded mode on a napi might not immediately
	 * take effect, if the current napi instance is actively being
	 * polled. In this case, the switch between threaded mode and
	 * softirq mode will happen in the next round of napi_schedule().
	 * This should not cause hiccups/stalls to the live traffic.
	 */
	list_for_each_entry(napi, &dev->napi_list, dev_list) {
		if (threaded)
			set_bit(NAPI_STATE_THREADED, &napi->state);
		else
			clear_bit(NAPI_STATE_THREADED, &napi->state);
	}

	return err;
}
EXPORT_SYMBOL(dev_set_threaded);

void netif_napi_add_weight(struct net_device *dev, struct napi_struct *napi,
			   int (*poll)(struct napi_struct *, int), int weight)
{
	if (WARN_ON(test_and_set_bit(NAPI_STATE_LISTED, &napi->state)))
		return;

	INIT_LIST_HEAD(&napi->poll_list);
	INIT_HLIST_NODE(&napi->napi_hash_node);
	hrtimer_init(&napi->timer, CLOCK_MONOTONIC, HRTIMER_MODE_REL_PINNED);
	napi->timer.function = napi_watchdog;
	init_gro_hash(napi);
	napi->skb = NULL;
	INIT_LIST_HEAD(&napi->rx_list);
	napi->rx_count = 0;
	napi->poll = poll;
	if (weight > NAPI_POLL_WEIGHT)
		netdev_err_once(dev, "%s() called with weight %d\n", __func__,
				weight);
	napi->weight = weight;
	napi->dev = dev;
#ifdef CONFIG_NETPOLL
	napi->poll_owner = -1;
#endif
	napi->list_owner = -1;
	set_bit(NAPI_STATE_SCHED, &napi->state);
	set_bit(NAPI_STATE_NPSVC, &napi->state);
	list_add_rcu(&napi->dev_list, &dev->napi_list);
	napi_hash_add(napi);
	napi_get_frags_check(napi);
	/* Create kthread for this napi if dev->threaded is set.
	 * Clear dev->threaded if kthread creation failed so that
	 * threaded mode will not be enabled in napi_enable().
	 */
	if (dev->threaded && napi_kthread_create(napi))
		dev->threaded = 0;
}
EXPORT_SYMBOL(netif_napi_add_weight);

void napi_disable(struct napi_struct *n)
{
	unsigned long val, new;

	might_sleep();
	set_bit(NAPI_STATE_DISABLE, &n->state);

	val = READ_ONCE(n->state);
	do {
		while (val & (NAPIF_STATE_SCHED | NAPIF_STATE_NPSVC)) {
			usleep_range(20, 200);
			val = READ_ONCE(n->state);
		}

		new = val | NAPIF_STATE_SCHED | NAPIF_STATE_NPSVC;
		new &= ~(NAPIF_STATE_THREADED | NAPIF_STATE_PREFER_BUSY_POLL);
	} while (!try_cmpxchg(&n->state, &val, new));

	hrtimer_cancel(&n->timer);

	clear_bit(NAPI_STATE_DISABLE, &n->state);
}
EXPORT_SYMBOL(napi_disable);

/**
 *	napi_enable - enable NAPI scheduling
 *	@n: NAPI context
 *
 * Resume NAPI from being scheduled on this context.
 * Must be paired with napi_disable.
 */
void napi_enable(struct napi_struct *n)
{
	unsigned long new, val = READ_ONCE(n->state);

	do {
		BUG_ON(!test_bit(NAPI_STATE_SCHED, &val));

		new = val & ~(NAPIF_STATE_SCHED | NAPIF_STATE_NPSVC);
		if (n->dev->threaded && n->thread)
			new |= NAPIF_STATE_THREADED;
	} while (!try_cmpxchg(&n->state, &val, new));
}
EXPORT_SYMBOL(napi_enable);

static void flush_gro_hash(struct napi_struct *napi)
{
	int i;

	for (i = 0; i < GRO_HASH_BUCKETS; i++) {
		struct sk_buff *skb, *n;

		list_for_each_entry_safe(skb, n, &napi->gro_hash[i].list, list)
			kfree_skb(skb);
		napi->gro_hash[i].count = 0;
	}
}

/* Must be called in process context */
void __netif_napi_del(struct napi_struct *napi)
{
	if (!test_and_clear_bit(NAPI_STATE_LISTED, &napi->state))
		return;

	napi_hash_del(napi);
	list_del_rcu(&napi->dev_list);
	napi_free_frags(napi);

	flush_gro_hash(napi);
	napi->gro_bitmask = 0;

	if (napi->thread) {
		kthread_stop(napi->thread);
		napi->thread = NULL;
	}
}
EXPORT_SYMBOL(__netif_napi_del);

static int __napi_poll(struct napi_struct *n, bool *repoll)
{
	int work, weight;

	weight = n->weight;

	/* This NAPI_STATE_SCHED test is for avoiding a race
	 * with netpoll's poll_napi().  Only the entity which
	 * obtains the lock and sees NAPI_STATE_SCHED set will
	 * actually make the ->poll() call.  Therefore we avoid
	 * accidentally calling ->poll() when NAPI is not scheduled.
	 */
	work = 0;
	if (test_bit(NAPI_STATE_SCHED, &n->state)) {
		work = n->poll(n, weight);
		trace_napi_poll(n, work, weight);
	}

	if (unlikely(work > weight))
		netdev_err_once(n->dev, "NAPI poll function %pS returned %d, exceeding its budget of %d.\n",
				n->poll, work, weight);

	if (likely(work < weight))
		return work;

	/* Drivers must not modify the NAPI state if they
	 * consume the entire weight.  In such cases this code
	 * still "owns" the NAPI instance and therefore can
	 * move the instance around on the list at-will.
	 */
	if (unlikely(napi_disable_pending(n))) {
		napi_complete(n);
		return work;
	}

	/* The NAPI context has more processing work, but busy-polling
	 * is preferred. Exit early.
	 */
	if (napi_prefer_busy_poll(n)) {
		if (napi_complete_done(n, work)) {
			/* If timeout is not set, we need to make sure
			 * that the NAPI is re-scheduled.
			 */
			napi_schedule(n);
		}
		return work;
	}

	if (n->gro_bitmask) {
		/* flush too old packets
		 * If HZ < 1000, flush all packets.
		 */
		napi_gro_flush(n, HZ >= 1000);
	}

	gro_normal_list(n);

	/* Some drivers may have called napi_schedule
	 * prior to exhausting their budget.
	 */
	if (unlikely(!list_empty(&n->poll_list))) {
		pr_warn_once("%s: Budget exhausted after napi rescheduled\n",
			     n->dev ? n->dev->name : "backlog");
		return work;
	}

	*repoll = true;

	return work;
}

static int napi_poll(struct napi_struct *n, struct list_head *repoll)
{
	bool do_repoll = false;
	void *have;
	int work;

	list_del_init(&n->poll_list);

	have = netpoll_poll_lock(n);

	work = __napi_poll(n, &do_repoll);

	if (do_repoll)
		list_add_tail(&n->poll_list, repoll);

	netpoll_poll_unlock(have);

	return work;
}

static int napi_thread_wait(struct napi_struct *napi)
{
	bool woken = false;

	set_current_state(TASK_INTERRUPTIBLE);

	while (!kthread_should_stop()) {
		/* Testing SCHED_THREADED bit here to make sure the current
		 * kthread owns this napi and could poll on this napi.
		 * Testing SCHED bit is not enough because SCHED bit might be
		 * set by some other busy poll thread or by napi_disable().
		 */
		if (test_bit(NAPI_STATE_SCHED_THREADED, &napi->state) || woken) {
			WARN_ON(!list_empty(&napi->poll_list));
			__set_current_state(TASK_RUNNING);
			return 0;
		}

		schedule();
		/* woken being true indicates this thread owns this napi. */
		woken = true;
		set_current_state(TASK_INTERRUPTIBLE);
	}
	__set_current_state(TASK_RUNNING);

	return -1;
}

static void skb_defer_free_flush(struct softnet_data *sd)
{
	struct sk_buff *skb, *next;

	/* Paired with WRITE_ONCE() in skb_attempt_defer_free() */
	if (!READ_ONCE(sd->defer_list))
		return;

	spin_lock(&sd->defer_lock);
	skb = sd->defer_list;
	sd->defer_list = NULL;
	sd->defer_count = 0;
	spin_unlock(&sd->defer_lock);

	while (skb != NULL) {
		next = skb->next;
		napi_consume_skb(skb, 1);
		skb = next;
	}
}

static int napi_threaded_poll(void *data)
{
	struct napi_struct *napi = data;
	struct softnet_data *sd;
	void *have;

	while (!napi_thread_wait(napi)) {
		for (;;) {
			bool repoll = false;

			local_bh_disable();
			sd = this_cpu_ptr(&softnet_data);
			sd->in_napi_threaded_poll = true;

			have = netpoll_poll_lock(napi);
			__napi_poll(napi, &repoll);
			netpoll_poll_unlock(have);

			sd->in_napi_threaded_poll = false;
			barrier();

			if (sd_has_rps_ipi_waiting(sd)) {
				local_irq_disable();
				net_rps_action_and_irq_enable(sd);
			}
			skb_defer_free_flush(sd);
			local_bh_enable();

			if (!repoll)
				break;

			cond_resched();
		}
	}
	return 0;
}

static __latent_entropy void net_rx_action(struct softirq_action *h)
{
	struct softnet_data *sd = this_cpu_ptr(&softnet_data);
	unsigned long time_limit = jiffies +
		usecs_to_jiffies(READ_ONCE(netdev_budget_usecs));
	int budget = READ_ONCE(netdev_budget);
	LIST_HEAD(list);
	LIST_HEAD(repoll);

start:
	sd->in_net_rx_action = true;
	local_irq_disable();
	list_splice_init(&sd->poll_list, &list);
	local_irq_enable();

	for (;;) {
		struct napi_struct *n;

		skb_defer_free_flush(sd);

		if (list_empty(&list)) {
			if (list_empty(&repoll)) {
				sd->in_net_rx_action = false;
				barrier();
				/* We need to check if ____napi_schedule()
				 * had refilled poll_list while
				 * sd->in_net_rx_action was true.
				 */
				if (!list_empty(&sd->poll_list))
					goto start;
				if (!sd_has_rps_ipi_waiting(sd))
					goto end;
			}
			break;
		}

		n = list_first_entry(&list, struct napi_struct, poll_list);
		budget -= napi_poll(n, &repoll);

		/* If softirq window is exhausted then punt.
		 * Allow this to run for 2 jiffies since which will allow
		 * an average latency of 1.5/HZ.
		 */
		if (unlikely(budget <= 0 ||
			     time_after_eq(jiffies, time_limit))) {
			sd->time_squeeze++;
			break;
		}
	}

	local_irq_disable();

	list_splice_tail_init(&sd->poll_list, &list);
	list_splice_tail(&repoll, &list);
	list_splice(&list, &sd->poll_list);
	if (!list_empty(&sd->poll_list))
		__raise_softirq_irqoff(NET_RX_SOFTIRQ);
	else
		sd->in_net_rx_action = false;

	net_rps_action_and_irq_enable(sd);
end:;
}

struct netdev_adjacent {
	struct net_device *dev;
	netdevice_tracker dev_tracker;

	/* upper master flag, there can only be one master device per list */
	bool master;

	/* lookup ignore flag */
	bool ignore;

	/* counter for the number of times this device was added to us */
	u16 ref_nr;

	/* private field for the users */
	void *private;

	struct list_head list;
	struct rcu_head rcu;
};

static struct netdev_adjacent *__netdev_find_adj(struct net_device *adj_dev,
						 struct list_head *adj_list)
{
	struct netdev_adjacent *adj;

	list_for_each_entry(adj, adj_list, list) {
		if (adj->dev == adj_dev)
			return adj;
	}
	return NULL;
}

static int ____netdev_has_upper_dev(struct net_device *upper_dev,
				    struct netdev_nested_priv *priv)
{
	struct net_device *dev = (struct net_device *)priv->data;

	return upper_dev == dev;
}

/**
 * netdev_has_upper_dev - Check if device is linked to an upper device
 * @dev: device
 * @upper_dev: upper device to check
 *
 * Find out if a device is linked to specified upper device and return true
 * in case it is. Note that this checks only immediate upper device,
 * not through a complete stack of devices. The caller must hold the RTNL lock.
 */
bool netdev_has_upper_dev(struct net_device *dev,
			  struct net_device *upper_dev)
{
	struct netdev_nested_priv priv = {
		.data = (void *)upper_dev,
	};

	ASSERT_RTNL();

	return netdev_walk_all_upper_dev_rcu(dev, ____netdev_has_upper_dev,
					     &priv);
}
EXPORT_SYMBOL(netdev_has_upper_dev);

/**
 * netdev_has_upper_dev_all_rcu - Check if device is linked to an upper device
 * @dev: device
 * @upper_dev: upper device to check
 *
 * Find out if a device is linked to specified upper device and return true
 * in case it is. Note that this checks the entire upper device chain.
 * The caller must hold rcu lock.
 */

bool netdev_has_upper_dev_all_rcu(struct net_device *dev,
				  struct net_device *upper_dev)
{
	struct netdev_nested_priv priv = {
		.data = (void *)upper_dev,
	};

	return !!netdev_walk_all_upper_dev_rcu(dev, ____netdev_has_upper_dev,
					       &priv);
}
EXPORT_SYMBOL(netdev_has_upper_dev_all_rcu);

/**
 * netdev_has_any_upper_dev - Check if device is linked to some device
 * @dev: device
 *
 * Find out if a device is linked to an upper device and return true in case
 * it is. The caller must hold the RTNL lock.
 */
bool netdev_has_any_upper_dev(struct net_device *dev)
{
	ASSERT_RTNL();

	return !list_empty(&dev->adj_list.upper);
}
EXPORT_SYMBOL(netdev_has_any_upper_dev);

/**
 * netdev_master_upper_dev_get - Get master upper device
 * @dev: device
 *
 * Find a master upper device and return pointer to it or NULL in case
 * it's not there. The caller must hold the RTNL lock.
 */
struct net_device *netdev_master_upper_dev_get(struct net_device *dev)
{
	struct netdev_adjacent *upper;

	ASSERT_RTNL();

	if (list_empty(&dev->adj_list.upper))
		return NULL;

	upper = list_first_entry(&dev->adj_list.upper,
				 struct netdev_adjacent, list);
	if (likely(upper->master))
		return upper->dev;
	return NULL;
}
EXPORT_SYMBOL(netdev_master_upper_dev_get);

static struct net_device *__netdev_master_upper_dev_get(struct net_device *dev)
{
	struct netdev_adjacent *upper;

	ASSERT_RTNL();

	if (list_empty(&dev->adj_list.upper))
		return NULL;

	upper = list_first_entry(&dev->adj_list.upper,
				 struct netdev_adjacent, list);
	if (likely(upper->master) && !upper->ignore)
		return upper->dev;
	return NULL;
}

/**
 * netdev_has_any_lower_dev - Check if device is linked to some device
 * @dev: device
 *
 * Find out if a device is linked to a lower device and return true in case
 * it is. The caller must hold the RTNL lock.
 */
static bool netdev_has_any_lower_dev(struct net_device *dev)
{
	ASSERT_RTNL();

	return !list_empty(&dev->adj_list.lower);
}

void *netdev_adjacent_get_private(struct list_head *adj_list)
{
	struct netdev_adjacent *adj;

	adj = list_entry(adj_list, struct netdev_adjacent, list);

	return adj->private;
}
EXPORT_SYMBOL(netdev_adjacent_get_private);

/**
 * netdev_upper_get_next_dev_rcu - Get the next dev from upper list
 * @dev: device
 * @iter: list_head ** of the current position
 *
 * Gets the next device from the dev's upper list, starting from iter
 * position. The caller must hold RCU read lock.
 */
struct net_device *netdev_upper_get_next_dev_rcu(struct net_device *dev,
						 struct list_head **iter)
{
	struct netdev_adjacent *upper;

	WARN_ON_ONCE(!rcu_read_lock_held() && !lockdep_rtnl_is_held());

	upper = list_entry_rcu((*iter)->next, struct netdev_adjacent, list);

	if (&upper->list == &dev->adj_list.upper)
		return NULL;

	*iter = &upper->list;

	return upper->dev;
}
EXPORT_SYMBOL(netdev_upper_get_next_dev_rcu);

static struct net_device *__netdev_next_upper_dev(struct net_device *dev,
						  struct list_head **iter,
						  bool *ignore)
{
	struct netdev_adjacent *upper;

	upper = list_entry((*iter)->next, struct netdev_adjacent, list);

	if (&upper->list == &dev->adj_list.upper)
		return NULL;

	*iter = &upper->list;
	*ignore = upper->ignore;

	return upper->dev;
}

static struct net_device *netdev_next_upper_dev_rcu(struct net_device *dev,
						    struct list_head **iter)
{
	struct netdev_adjacent *upper;

	WARN_ON_ONCE(!rcu_read_lock_held() && !lockdep_rtnl_is_held());

	upper = list_entry_rcu((*iter)->next, struct netdev_adjacent, list);

	if (&upper->list == &dev->adj_list.upper)
		return NULL;

	*iter = &upper->list;

	return upper->dev;
}

static int __netdev_walk_all_upper_dev(struct net_device *dev,
				       int (*fn)(struct net_device *dev,
					 struct netdev_nested_priv *priv),
				       struct netdev_nested_priv *priv)
{
	struct net_device *udev, *next, *now, *dev_stack[MAX_NEST_DEV + 1];
	struct list_head *niter, *iter, *iter_stack[MAX_NEST_DEV + 1];
	int ret, cur = 0;
	bool ignore;

	now = dev;
	iter = &dev->adj_list.upper;

	while (1) {
		if (now != dev) {
			ret = fn(now, priv);
			if (ret)
				return ret;
		}

		next = NULL;
		while (1) {
			udev = __netdev_next_upper_dev(now, &iter, &ignore);
			if (!udev)
				break;
			if (ignore)
				continue;

			next = udev;
			niter = &udev->adj_list.upper;
			dev_stack[cur] = now;
			iter_stack[cur++] = iter;
			break;
		}

		if (!next) {
			if (!cur)
				return 0;
			next = dev_stack[--cur];
			niter = iter_stack[cur];
		}

		now = next;
		iter = niter;
	}

	return 0;
}

int netdev_walk_all_upper_dev_rcu(struct net_device *dev,
				  int (*fn)(struct net_device *dev,
					    struct netdev_nested_priv *priv),
				  struct netdev_nested_priv *priv)
{
	struct net_device *udev, *next, *now, *dev_stack[MAX_NEST_DEV + 1];
	struct list_head *niter, *iter, *iter_stack[MAX_NEST_DEV + 1];
	int ret, cur = 0;

	now = dev;
	iter = &dev->adj_list.upper;

	while (1) {
		if (now != dev) {
			ret = fn(now, priv);
			if (ret)
				return ret;
		}

		next = NULL;
		while (1) {
			udev = netdev_next_upper_dev_rcu(now, &iter);
			if (!udev)
				break;

			next = udev;
			niter = &udev->adj_list.upper;
			dev_stack[cur] = now;
			iter_stack[cur++] = iter;
			break;
		}

		if (!next) {
			if (!cur)
				return 0;
			next = dev_stack[--cur];
			niter = iter_stack[cur];
		}

		now = next;
		iter = niter;
	}

	return 0;
}
EXPORT_SYMBOL_GPL(netdev_walk_all_upper_dev_rcu);

static bool __netdev_has_upper_dev(struct net_device *dev,
				   struct net_device *upper_dev)
{
	struct netdev_nested_priv priv = {
		.flags = 0,
		.data = (void *)upper_dev,
	};

	ASSERT_RTNL();

	return __netdev_walk_all_upper_dev(dev, ____netdev_has_upper_dev,
					   &priv);
}

/**
 * netdev_lower_get_next_private - Get the next ->private from the
 *				   lower neighbour list
 * @dev: device
 * @iter: list_head ** of the current position
 *
 * Gets the next netdev_adjacent->private from the dev's lower neighbour
 * list, starting from iter position. The caller must hold either hold the
 * RTNL lock or its own locking that guarantees that the neighbour lower
 * list will remain unchanged.
 */
void *netdev_lower_get_next_private(struct net_device *dev,
				    struct list_head **iter)
{
	struct netdev_adjacent *lower;

	lower = list_entry(*iter, struct netdev_adjacent, list);

	if (&lower->list == &dev->adj_list.lower)
		return NULL;

	*iter = lower->list.next;

	return lower->private;
}
EXPORT_SYMBOL(netdev_lower_get_next_private);

/**
 * netdev_lower_get_next_private_rcu - Get the next ->private from the
 *				       lower neighbour list, RCU
 *				       variant
 * @dev: device
 * @iter: list_head ** of the current position
 *
 * Gets the next netdev_adjacent->private from the dev's lower neighbour
 * list, starting from iter position. The caller must hold RCU read lock.
 */
void *netdev_lower_get_next_private_rcu(struct net_device *dev,
					struct list_head **iter)
{
	struct netdev_adjacent *lower;

	WARN_ON_ONCE(!rcu_read_lock_held() && !rcu_read_lock_bh_held());

	lower = list_entry_rcu((*iter)->next, struct netdev_adjacent, list);

	if (&lower->list == &dev->adj_list.lower)
		return NULL;

	*iter = &lower->list;

	return lower->private;
}
EXPORT_SYMBOL(netdev_lower_get_next_private_rcu);

/**
 * netdev_lower_get_next - Get the next device from the lower neighbour
 *                         list
 * @dev: device
 * @iter: list_head ** of the current position
 *
 * Gets the next netdev_adjacent from the dev's lower neighbour
 * list, starting from iter position. The caller must hold RTNL lock or
 * its own locking that guarantees that the neighbour lower
 * list will remain unchanged.
 */
void *netdev_lower_get_next(struct net_device *dev, struct list_head **iter)
{
	struct netdev_adjacent *lower;

	lower = list_entry(*iter, struct netdev_adjacent, list);

	if (&lower->list == &dev->adj_list.lower)
		return NULL;

	*iter = lower->list.next;

	return lower->dev;
}
EXPORT_SYMBOL(netdev_lower_get_next);

static struct net_device *netdev_next_lower_dev(struct net_device *dev,
						struct list_head **iter)
{
	struct netdev_adjacent *lower;

	lower = list_entry((*iter)->next, struct netdev_adjacent, list);

	if (&lower->list == &dev->adj_list.lower)
		return NULL;

	*iter = &lower->list;

	return lower->dev;
}

static struct net_device *__netdev_next_lower_dev(struct net_device *dev,
						  struct list_head **iter,
						  bool *ignore)
{
	struct netdev_adjacent *lower;

	lower = list_entry((*iter)->next, struct netdev_adjacent, list);

	if (&lower->list == &dev->adj_list.lower)
		return NULL;

	*iter = &lower->list;
	*ignore = lower->ignore;

	return lower->dev;
}

int netdev_walk_all_lower_dev(struct net_device *dev,
			      int (*fn)(struct net_device *dev,
					struct netdev_nested_priv *priv),
			      struct netdev_nested_priv *priv)
{
	struct net_device *ldev, *next, *now, *dev_stack[MAX_NEST_DEV + 1];
	struct list_head *niter, *iter, *iter_stack[MAX_NEST_DEV + 1];
	int ret, cur = 0;

	now = dev;
	iter = &dev->adj_list.lower;

	while (1) {
		if (now != dev) {
			ret = fn(now, priv);
			if (ret)
				return ret;
		}

		next = NULL;
		while (1) {
			ldev = netdev_next_lower_dev(now, &iter);
			if (!ldev)
				break;

			next = ldev;
			niter = &ldev->adj_list.lower;
			dev_stack[cur] = now;
			iter_stack[cur++] = iter;
			break;
		}

		if (!next) {
			if (!cur)
				return 0;
			next = dev_stack[--cur];
			niter = iter_stack[cur];
		}

		now = next;
		iter = niter;
	}

	return 0;
}
EXPORT_SYMBOL_GPL(netdev_walk_all_lower_dev);

static int __netdev_walk_all_lower_dev(struct net_device *dev,
				       int (*fn)(struct net_device *dev,
					 struct netdev_nested_priv *priv),
				       struct netdev_nested_priv *priv)
{
	struct net_device *ldev, *next, *now, *dev_stack[MAX_NEST_DEV + 1];
	struct list_head *niter, *iter, *iter_stack[MAX_NEST_DEV + 1];
	int ret, cur = 0;
	bool ignore;

	now = dev;
	iter = &dev->adj_list.lower;

	while (1) {
		if (now != dev) {
			ret = fn(now, priv);
			if (ret)
				return ret;
		}

		next = NULL;
		while (1) {
			ldev = __netdev_next_lower_dev(now, &iter, &ignore);
			if (!ldev)
				break;
			if (ignore)
				continue;

			next = ldev;
			niter = &ldev->adj_list.lower;
			dev_stack[cur] = now;
			iter_stack[cur++] = iter;
			break;
		}

		if (!next) {
			if (!cur)
				return 0;
			next = dev_stack[--cur];
			niter = iter_stack[cur];
		}

		now = next;
		iter = niter;
	}

	return 0;
}

struct net_device *netdev_next_lower_dev_rcu(struct net_device *dev,
					     struct list_head **iter)
{
	struct netdev_adjacent *lower;

	lower = list_entry_rcu((*iter)->next, struct netdev_adjacent, list);
	if (&lower->list == &dev->adj_list.lower)
		return NULL;

	*iter = &lower->list;

	return lower->dev;
}
EXPORT_SYMBOL(netdev_next_lower_dev_rcu);

static u8 __netdev_upper_depth(struct net_device *dev)
{
	struct net_device *udev;
	struct list_head *iter;
	u8 max_depth = 0;
	bool ignore;

	for (iter = &dev->adj_list.upper,
	     udev = __netdev_next_upper_dev(dev, &iter, &ignore);
	     udev;
	     udev = __netdev_next_upper_dev(dev, &iter, &ignore)) {
		if (ignore)
			continue;
		if (max_depth < udev->upper_level)
			max_depth = udev->upper_level;
	}

	return max_depth;
}

static u8 __netdev_lower_depth(struct net_device *dev)
{
	struct net_device *ldev;
	struct list_head *iter;
	u8 max_depth = 0;
	bool ignore;

	for (iter = &dev->adj_list.lower,
	     ldev = __netdev_next_lower_dev(dev, &iter, &ignore);
	     ldev;
	     ldev = __netdev_next_lower_dev(dev, &iter, &ignore)) {
		if (ignore)
			continue;
		if (max_depth < ldev->lower_level)
			max_depth = ldev->lower_level;
	}

	return max_depth;
}

static int __netdev_update_upper_level(struct net_device *dev,
				       struct netdev_nested_priv *__unused)
{
	dev->upper_level = __netdev_upper_depth(dev) + 1;
	return 0;
}

#ifdef CONFIG_LOCKDEP
static LIST_HEAD(net_unlink_list);

static void net_unlink_todo(struct net_device *dev)
{
	if (list_empty(&dev->unlink_list))
		list_add_tail(&dev->unlink_list, &net_unlink_list);
}
#endif

static int __netdev_update_lower_level(struct net_device *dev,
				       struct netdev_nested_priv *priv)
{
	dev->lower_level = __netdev_lower_depth(dev) + 1;

#ifdef CONFIG_LOCKDEP
	if (!priv)
		return 0;

	if (priv->flags & NESTED_SYNC_IMM)
		dev->nested_level = dev->lower_level - 1;
	if (priv->flags & NESTED_SYNC_TODO)
		net_unlink_todo(dev);
#endif
	return 0;
}

int netdev_walk_all_lower_dev_rcu(struct net_device *dev,
				  int (*fn)(struct net_device *dev,
					    struct netdev_nested_priv *priv),
				  struct netdev_nested_priv *priv)
{
	struct net_device *ldev, *next, *now, *dev_stack[MAX_NEST_DEV + 1];
	struct list_head *niter, *iter, *iter_stack[MAX_NEST_DEV + 1];
	int ret, cur = 0;

	now = dev;
	iter = &dev->adj_list.lower;

	while (1) {
		if (now != dev) {
			ret = fn(now, priv);
			if (ret)
				return ret;
		}

		next = NULL;
		while (1) {
			ldev = netdev_next_lower_dev_rcu(now, &iter);
			if (!ldev)
				break;

			next = ldev;
			niter = &ldev->adj_list.lower;
			dev_stack[cur] = now;
			iter_stack[cur++] = iter;
			break;
		}

		if (!next) {
			if (!cur)
				return 0;
			next = dev_stack[--cur];
			niter = iter_stack[cur];
		}

		now = next;
		iter = niter;
	}

	return 0;
}
EXPORT_SYMBOL_GPL(netdev_walk_all_lower_dev_rcu);

/**
 * netdev_lower_get_first_private_rcu - Get the first ->private from the
 *				       lower neighbour list, RCU
 *				       variant
 * @dev: device
 *
 * Gets the first netdev_adjacent->private from the dev's lower neighbour
 * list. The caller must hold RCU read lock.
 */
void *netdev_lower_get_first_private_rcu(struct net_device *dev)
{
	struct netdev_adjacent *lower;

	lower = list_first_or_null_rcu(&dev->adj_list.lower,
			struct netdev_adjacent, list);
	if (lower)
		return lower->private;
	return NULL;
}
EXPORT_SYMBOL(netdev_lower_get_first_private_rcu);

/**
 * netdev_master_upper_dev_get_rcu - Get master upper device
 * @dev: device
 *
 * Find a master upper device and return pointer to it or NULL in case
 * it's not there. The caller must hold the RCU read lock.
 */
struct net_device *netdev_master_upper_dev_get_rcu(struct net_device *dev)
{
	struct netdev_adjacent *upper;

	upper = list_first_or_null_rcu(&dev->adj_list.upper,
				       struct netdev_adjacent, list);
	if (upper && likely(upper->master))
		return upper->dev;
	return NULL;
}
EXPORT_SYMBOL(netdev_master_upper_dev_get_rcu);

static int netdev_adjacent_sysfs_add(struct net_device *dev,
			      struct net_device *adj_dev,
			      struct list_head *dev_list)
{
	char linkname[IFNAMSIZ+7];

	sprintf(linkname, dev_list == &dev->adj_list.upper ?
		"upper_%s" : "lower_%s", adj_dev->name);
	return sysfs_create_link(&(dev->dev.kobj), &(adj_dev->dev.kobj),
				 linkname);
}
static void netdev_adjacent_sysfs_del(struct net_device *dev,
			       char *name,
			       struct list_head *dev_list)
{
	char linkname[IFNAMSIZ+7];

	sprintf(linkname, dev_list == &dev->adj_list.upper ?
		"upper_%s" : "lower_%s", name);
	sysfs_remove_link(&(dev->dev.kobj), linkname);
}

static inline bool netdev_adjacent_is_neigh_list(struct net_device *dev,
						 struct net_device *adj_dev,
						 struct list_head *dev_list)
{
	return (dev_list == &dev->adj_list.upper ||
		dev_list == &dev->adj_list.lower) &&
		net_eq(dev_net(dev), dev_net(adj_dev));
}

static int __netdev_adjacent_dev_insert(struct net_device *dev,
					struct net_device *adj_dev,
					struct list_head *dev_list,
					void *private, bool master)
{
	struct netdev_adjacent *adj;
	int ret;

	adj = __netdev_find_adj(adj_dev, dev_list);

	if (adj) {
		adj->ref_nr += 1;
		pr_debug("Insert adjacency: dev %s adj_dev %s adj->ref_nr %d\n",
			 dev->name, adj_dev->name, adj->ref_nr);

		return 0;
	}

	adj = kmalloc(sizeof(*adj), GFP_KERNEL);
	if (!adj)
		return -ENOMEM;

	adj->dev = adj_dev;
	adj->master = master;
	adj->ref_nr = 1;
	adj->private = private;
	adj->ignore = false;
	netdev_hold(adj_dev, &adj->dev_tracker, GFP_KERNEL);

	pr_debug("Insert adjacency: dev %s adj_dev %s adj->ref_nr %d; dev_hold on %s\n",
		 dev->name, adj_dev->name, adj->ref_nr, adj_dev->name);

	if (netdev_adjacent_is_neigh_list(dev, adj_dev, dev_list)) {
		ret = netdev_adjacent_sysfs_add(dev, adj_dev, dev_list);
		if (ret)
			goto free_adj;
	}

	/* Ensure that master link is always the first item in list. */
	if (master) {
		ret = sysfs_create_link(&(dev->dev.kobj),
					&(adj_dev->dev.kobj), "master");
		if (ret)
			goto remove_symlinks;

		list_add_rcu(&adj->list, dev_list);
	} else {
		list_add_tail_rcu(&adj->list, dev_list);
	}

	return 0;

remove_symlinks:
	if (netdev_adjacent_is_neigh_list(dev, adj_dev, dev_list))
		netdev_adjacent_sysfs_del(dev, adj_dev->name, dev_list);
free_adj:
	netdev_put(adj_dev, &adj->dev_tracker);
	kfree(adj);

	return ret;
}

static void __netdev_adjacent_dev_remove(struct net_device *dev,
					 struct net_device *adj_dev,
					 u16 ref_nr,
					 struct list_head *dev_list)
{
	struct netdev_adjacent *adj;

	pr_debug("Remove adjacency: dev %s adj_dev %s ref_nr %d\n",
		 dev->name, adj_dev->name, ref_nr);

	adj = __netdev_find_adj(adj_dev, dev_list);

	if (!adj) {
		pr_err("Adjacency does not exist for device %s from %s\n",
		       dev->name, adj_dev->name);
		WARN_ON(1);
		return;
	}

	if (adj->ref_nr > ref_nr) {
		pr_debug("adjacency: %s to %s ref_nr - %d = %d\n",
			 dev->name, adj_dev->name, ref_nr,
			 adj->ref_nr - ref_nr);
		adj->ref_nr -= ref_nr;
		return;
	}

	if (adj->master)
		sysfs_remove_link(&(dev->dev.kobj), "master");

	if (netdev_adjacent_is_neigh_list(dev, adj_dev, dev_list))
		netdev_adjacent_sysfs_del(dev, adj_dev->name, dev_list);

	list_del_rcu(&adj->list);
	pr_debug("adjacency: dev_put for %s, because link removed from %s to %s\n",
		 adj_dev->name, dev->name, adj_dev->name);
	netdev_put(adj_dev, &adj->dev_tracker);
	kfree_rcu(adj, rcu);
}

static int __netdev_adjacent_dev_link_lists(struct net_device *dev,
					    struct net_device *upper_dev,
					    struct list_head *up_list,
					    struct list_head *down_list,
					    void *private, bool master)
{
	int ret;

	ret = __netdev_adjacent_dev_insert(dev, upper_dev, up_list,
					   private, master);
	if (ret)
		return ret;

	ret = __netdev_adjacent_dev_insert(upper_dev, dev, down_list,
					   private, false);
	if (ret) {
		__netdev_adjacent_dev_remove(dev, upper_dev, 1, up_list);
		return ret;
	}

	return 0;
}

static void __netdev_adjacent_dev_unlink_lists(struct net_device *dev,
					       struct net_device *upper_dev,
					       u16 ref_nr,
					       struct list_head *up_list,
					       struct list_head *down_list)
{
	__netdev_adjacent_dev_remove(dev, upper_dev, ref_nr, up_list);
	__netdev_adjacent_dev_remove(upper_dev, dev, ref_nr, down_list);
}

static int __netdev_adjacent_dev_link_neighbour(struct net_device *dev,
						struct net_device *upper_dev,
						void *private, bool master)
{
	return __netdev_adjacent_dev_link_lists(dev, upper_dev,
						&dev->adj_list.upper,
						&upper_dev->adj_list.lower,
						private, master);
}

static void __netdev_adjacent_dev_unlink_neighbour(struct net_device *dev,
						   struct net_device *upper_dev)
{
	__netdev_adjacent_dev_unlink_lists(dev, upper_dev, 1,
					   &dev->adj_list.upper,
					   &upper_dev->adj_list.lower);
}

static int __netdev_upper_dev_link(struct net_device *dev,
				   struct net_device *upper_dev, bool master,
				   void *upper_priv, void *upper_info,
				   struct netdev_nested_priv *priv,
				   struct netlink_ext_ack *extack)
{
	struct netdev_notifier_changeupper_info changeupper_info = {
		.info = {
			.dev = dev,
			.extack = extack,
		},
		.upper_dev = upper_dev,
		.master = master,
		.linking = true,
		.upper_info = upper_info,
	};
	struct net_device *master_dev;
	int ret = 0;

	ASSERT_RTNL();

	if (dev == upper_dev)
		return -EBUSY;

	/* To prevent loops, check if dev is not upper device to upper_dev. */
	if (__netdev_has_upper_dev(upper_dev, dev))
		return -EBUSY;

	if ((dev->lower_level + upper_dev->upper_level) > MAX_NEST_DEV)
		return -EMLINK;

	if (!master) {
		if (__netdev_has_upper_dev(dev, upper_dev))
			return -EEXIST;
	} else {
		master_dev = __netdev_master_upper_dev_get(dev);
		if (master_dev)
			return master_dev == upper_dev ? -EEXIST : -EBUSY;
	}

	ret = call_netdevice_notifiers_info(NETDEV_PRECHANGEUPPER,
					    &changeupper_info.info);
	ret = notifier_to_errno(ret);
	if (ret)
		return ret;

	ret = __netdev_adjacent_dev_link_neighbour(dev, upper_dev, upper_priv,
						   master);
	if (ret)
		return ret;

	ret = call_netdevice_notifiers_info(NETDEV_CHANGEUPPER,
					    &changeupper_info.info);
	ret = notifier_to_errno(ret);
	if (ret)
		goto rollback;

	__netdev_update_upper_level(dev, NULL);
	__netdev_walk_all_lower_dev(dev, __netdev_update_upper_level, NULL);

	__netdev_update_lower_level(upper_dev, priv);
	__netdev_walk_all_upper_dev(upper_dev, __netdev_update_lower_level,
				    priv);

	return 0;

rollback:
	__netdev_adjacent_dev_unlink_neighbour(dev, upper_dev);

	return ret;
}

/**
 * netdev_upper_dev_link - Add a link to the upper device
 * @dev: device
 * @upper_dev: new upper device
 * @extack: netlink extended ack
 *
 * Adds a link to device which is upper to this one. The caller must hold
 * the RTNL lock. On a failure a negative errno code is returned.
 * On success the reference counts are adjusted and the function
 * returns zero.
 */
int netdev_upper_dev_link(struct net_device *dev,
			  struct net_device *upper_dev,
			  struct netlink_ext_ack *extack)
{
	struct netdev_nested_priv priv = {
		.flags = NESTED_SYNC_IMM | NESTED_SYNC_TODO,
		.data = NULL,
	};

	return __netdev_upper_dev_link(dev, upper_dev, false,
				       NULL, NULL, &priv, extack);
}
EXPORT_SYMBOL(netdev_upper_dev_link);

/**
 * netdev_master_upper_dev_link - Add a master link to the upper device
 * @dev: device
 * @upper_dev: new upper device
 * @upper_priv: upper device private
 * @upper_info: upper info to be passed down via notifier
 * @extack: netlink extended ack
 *
 * Adds a link to device which is upper to this one. In this case, only
 * one master upper device can be linked, although other non-master devices
 * might be linked as well. The caller must hold the RTNL lock.
 * On a failure a negative errno code is returned. On success the reference
 * counts are adjusted and the function returns zero.
 */
int netdev_master_upper_dev_link(struct net_device *dev,
				 struct net_device *upper_dev,
				 void *upper_priv, void *upper_info,
				 struct netlink_ext_ack *extack)
{
	struct netdev_nested_priv priv = {
		.flags = NESTED_SYNC_IMM | NESTED_SYNC_TODO,
		.data = NULL,
	};

	return __netdev_upper_dev_link(dev, upper_dev, true,
				       upper_priv, upper_info, &priv, extack);
}
EXPORT_SYMBOL(netdev_master_upper_dev_link);

static void __netdev_upper_dev_unlink(struct net_device *dev,
				      struct net_device *upper_dev,
				      struct netdev_nested_priv *priv)
{
	struct netdev_notifier_changeupper_info changeupper_info = {
		.info = {
			.dev = dev,
		},
		.upper_dev = upper_dev,
		.linking = false,
	};

	ASSERT_RTNL();

	changeupper_info.master = netdev_master_upper_dev_get(dev) == upper_dev;

	call_netdevice_notifiers_info(NETDEV_PRECHANGEUPPER,
				      &changeupper_info.info);

	__netdev_adjacent_dev_unlink_neighbour(dev, upper_dev);

	call_netdevice_notifiers_info(NETDEV_CHANGEUPPER,
				      &changeupper_info.info);

	__netdev_update_upper_level(dev, NULL);
	__netdev_walk_all_lower_dev(dev, __netdev_update_upper_level, NULL);

	__netdev_update_lower_level(upper_dev, priv);
	__netdev_walk_all_upper_dev(upper_dev, __netdev_update_lower_level,
				    priv);
}

/**
 * netdev_upper_dev_unlink - Removes a link to upper device
 * @dev: device
 * @upper_dev: new upper device
 *
 * Removes a link to device which is upper to this one. The caller must hold
 * the RTNL lock.
 */
void netdev_upper_dev_unlink(struct net_device *dev,
			     struct net_device *upper_dev)
{
	struct netdev_nested_priv priv = {
		.flags = NESTED_SYNC_TODO,
		.data = NULL,
	};

	__netdev_upper_dev_unlink(dev, upper_dev, &priv);
}
EXPORT_SYMBOL(netdev_upper_dev_unlink);

static void __netdev_adjacent_dev_set(struct net_device *upper_dev,
				      struct net_device *lower_dev,
				      bool val)
{
	struct netdev_adjacent *adj;

	adj = __netdev_find_adj(lower_dev, &upper_dev->adj_list.lower);
	if (adj)
		adj->ignore = val;

	adj = __netdev_find_adj(upper_dev, &lower_dev->adj_list.upper);
	if (adj)
		adj->ignore = val;
}

static void netdev_adjacent_dev_disable(struct net_device *upper_dev,
					struct net_device *lower_dev)
{
	__netdev_adjacent_dev_set(upper_dev, lower_dev, true);
}

static void netdev_adjacent_dev_enable(struct net_device *upper_dev,
				       struct net_device *lower_dev)
{
	__netdev_adjacent_dev_set(upper_dev, lower_dev, false);
}

int netdev_adjacent_change_prepare(struct net_device *old_dev,
				   struct net_device *new_dev,
				   struct net_device *dev,
				   struct netlink_ext_ack *extack)
{
	struct netdev_nested_priv priv = {
		.flags = 0,
		.data = NULL,
	};
	int err;

	if (!new_dev)
		return 0;

	if (old_dev && new_dev != old_dev)
		netdev_adjacent_dev_disable(dev, old_dev);
	err = __netdev_upper_dev_link(new_dev, dev, false, NULL, NULL, &priv,
				      extack);
	if (err) {
		if (old_dev && new_dev != old_dev)
			netdev_adjacent_dev_enable(dev, old_dev);
		return err;
	}

	return 0;
}
EXPORT_SYMBOL(netdev_adjacent_change_prepare);

void netdev_adjacent_change_commit(struct net_device *old_dev,
				   struct net_device *new_dev,
				   struct net_device *dev)
{
	struct netdev_nested_priv priv = {
		.flags = NESTED_SYNC_IMM | NESTED_SYNC_TODO,
		.data = NULL,
	};

	if (!new_dev || !old_dev)
		return;

	if (new_dev == old_dev)
		return;

	netdev_adjacent_dev_enable(dev, old_dev);
	__netdev_upper_dev_unlink(old_dev, dev, &priv);
}
EXPORT_SYMBOL(netdev_adjacent_change_commit);

void netdev_adjacent_change_abort(struct net_device *old_dev,
				  struct net_device *new_dev,
				  struct net_device *dev)
{
	struct netdev_nested_priv priv = {
		.flags = 0,
		.data = NULL,
	};

	if (!new_dev)
		return;

	if (old_dev && new_dev != old_dev)
		netdev_adjacent_dev_enable(dev, old_dev);

	__netdev_upper_dev_unlink(new_dev, dev, &priv);
}
EXPORT_SYMBOL(netdev_adjacent_change_abort);

/**
 * netdev_bonding_info_change - Dispatch event about slave change
 * @dev: device
 * @bonding_info: info to dispatch
 *
 * Send NETDEV_BONDING_INFO to netdev notifiers with info.
 * The caller must hold the RTNL lock.
 */
void netdev_bonding_info_change(struct net_device *dev,
				struct netdev_bonding_info *bonding_info)
{
	struct netdev_notifier_bonding_info info = {
		.info.dev = dev,
	};

	memcpy(&info.bonding_info, bonding_info,
	       sizeof(struct netdev_bonding_info));
	call_netdevice_notifiers_info(NETDEV_BONDING_INFO,
				      &info.info);
}
EXPORT_SYMBOL(netdev_bonding_info_change);

static int netdev_offload_xstats_enable_l3(struct net_device *dev,
					   struct netlink_ext_ack *extack)
{
	struct netdev_notifier_offload_xstats_info info = {
		.info.dev = dev,
		.info.extack = extack,
		.type = NETDEV_OFFLOAD_XSTATS_TYPE_L3,
	};
	int err;
	int rc;

	dev->offload_xstats_l3 = kzalloc(sizeof(*dev->offload_xstats_l3),
					 GFP_KERNEL);
	if (!dev->offload_xstats_l3)
		return -ENOMEM;

	rc = call_netdevice_notifiers_info_robust(NETDEV_OFFLOAD_XSTATS_ENABLE,
						  NETDEV_OFFLOAD_XSTATS_DISABLE,
						  &info.info);
	err = notifier_to_errno(rc);
	if (err)
		goto free_stats;

	return 0;

free_stats:
	kfree(dev->offload_xstats_l3);
	dev->offload_xstats_l3 = NULL;
	return err;
}

int netdev_offload_xstats_enable(struct net_device *dev,
				 enum netdev_offload_xstats_type type,
				 struct netlink_ext_ack *extack)
{
	ASSERT_RTNL();

	if (netdev_offload_xstats_enabled(dev, type))
		return -EALREADY;

	switch (type) {
	case NETDEV_OFFLOAD_XSTATS_TYPE_L3:
		return netdev_offload_xstats_enable_l3(dev, extack);
	}

	WARN_ON(1);
	return -EINVAL;
}
EXPORT_SYMBOL(netdev_offload_xstats_enable);

static void netdev_offload_xstats_disable_l3(struct net_device *dev)
{
	struct netdev_notifier_offload_xstats_info info = {
		.info.dev = dev,
		.type = NETDEV_OFFLOAD_XSTATS_TYPE_L3,
	};

	call_netdevice_notifiers_info(NETDEV_OFFLOAD_XSTATS_DISABLE,
				      &info.info);
	kfree(dev->offload_xstats_l3);
	dev->offload_xstats_l3 = NULL;
}

int netdev_offload_xstats_disable(struct net_device *dev,
				  enum netdev_offload_xstats_type type)
{
	ASSERT_RTNL();

	if (!netdev_offload_xstats_enabled(dev, type))
		return -EALREADY;

	switch (type) {
	case NETDEV_OFFLOAD_XSTATS_TYPE_L3:
		netdev_offload_xstats_disable_l3(dev);
		return 0;
	}

	WARN_ON(1);
	return -EINVAL;
}
EXPORT_SYMBOL(netdev_offload_xstats_disable);

static void netdev_offload_xstats_disable_all(struct net_device *dev)
{
	netdev_offload_xstats_disable(dev, NETDEV_OFFLOAD_XSTATS_TYPE_L3);
}

static struct rtnl_hw_stats64 *
netdev_offload_xstats_get_ptr(const struct net_device *dev,
			      enum netdev_offload_xstats_type type)
{
	switch (type) {
	case NETDEV_OFFLOAD_XSTATS_TYPE_L3:
		return dev->offload_xstats_l3;
	}

	WARN_ON(1);
	return NULL;
}

bool netdev_offload_xstats_enabled(const struct net_device *dev,
				   enum netdev_offload_xstats_type type)
{
	ASSERT_RTNL();

	return netdev_offload_xstats_get_ptr(dev, type);
}
EXPORT_SYMBOL(netdev_offload_xstats_enabled);

struct netdev_notifier_offload_xstats_ru {
	bool used;
};

struct netdev_notifier_offload_xstats_rd {
	struct rtnl_hw_stats64 stats;
	bool used;
};

static void netdev_hw_stats64_add(struct rtnl_hw_stats64 *dest,
				  const struct rtnl_hw_stats64 *src)
{
	dest->rx_packets	  += src->rx_packets;
	dest->tx_packets	  += src->tx_packets;
	dest->rx_bytes		  += src->rx_bytes;
	dest->tx_bytes		  += src->tx_bytes;
	dest->rx_errors		  += src->rx_errors;
	dest->tx_errors		  += src->tx_errors;
	dest->rx_dropped	  += src->rx_dropped;
	dest->tx_dropped	  += src->tx_dropped;
	dest->multicast		  += src->multicast;
}

static int netdev_offload_xstats_get_used(struct net_device *dev,
					  enum netdev_offload_xstats_type type,
					  bool *p_used,
					  struct netlink_ext_ack *extack)
{
	struct netdev_notifier_offload_xstats_ru report_used = {};
	struct netdev_notifier_offload_xstats_info info = {
		.info.dev = dev,
		.info.extack = extack,
		.type = type,
		.report_used = &report_used,
	};
	int rc;

	WARN_ON(!netdev_offload_xstats_enabled(dev, type));
	rc = call_netdevice_notifiers_info(NETDEV_OFFLOAD_XSTATS_REPORT_USED,
					   &info.info);
	*p_used = report_used.used;
	return notifier_to_errno(rc);
}

static int netdev_offload_xstats_get_stats(struct net_device *dev,
					   enum netdev_offload_xstats_type type,
					   struct rtnl_hw_stats64 *p_stats,
					   bool *p_used,
					   struct netlink_ext_ack *extack)
{
	struct netdev_notifier_offload_xstats_rd report_delta = {};
	struct netdev_notifier_offload_xstats_info info = {
		.info.dev = dev,
		.info.extack = extack,
		.type = type,
		.report_delta = &report_delta,
	};
	struct rtnl_hw_stats64 *stats;
	int rc;

	stats = netdev_offload_xstats_get_ptr(dev, type);
	if (WARN_ON(!stats))
		return -EINVAL;

	rc = call_netdevice_notifiers_info(NETDEV_OFFLOAD_XSTATS_REPORT_DELTA,
					   &info.info);

	/* Cache whatever we got, even if there was an error, otherwise the
	 * successful stats retrievals would get lost.
	 */
	netdev_hw_stats64_add(stats, &report_delta.stats);

	if (p_stats)
		*p_stats = *stats;
	*p_used = report_delta.used;

	return notifier_to_errno(rc);
}

int netdev_offload_xstats_get(struct net_device *dev,
			      enum netdev_offload_xstats_type type,
			      struct rtnl_hw_stats64 *p_stats, bool *p_used,
			      struct netlink_ext_ack *extack)
{
	ASSERT_RTNL();

	if (p_stats)
		return netdev_offload_xstats_get_stats(dev, type, p_stats,
						       p_used, extack);
	else
		return netdev_offload_xstats_get_used(dev, type, p_used,
						      extack);
}
EXPORT_SYMBOL(netdev_offload_xstats_get);

void
netdev_offload_xstats_report_delta(struct netdev_notifier_offload_xstats_rd *report_delta,
				   const struct rtnl_hw_stats64 *stats)
{
	report_delta->used = true;
	netdev_hw_stats64_add(&report_delta->stats, stats);
}
EXPORT_SYMBOL(netdev_offload_xstats_report_delta);

void
netdev_offload_xstats_report_used(struct netdev_notifier_offload_xstats_ru *report_used)
{
	report_used->used = true;
}
EXPORT_SYMBOL(netdev_offload_xstats_report_used);

void netdev_offload_xstats_push_delta(struct net_device *dev,
				      enum netdev_offload_xstats_type type,
				      const struct rtnl_hw_stats64 *p_stats)
{
	struct rtnl_hw_stats64 *stats;

	ASSERT_RTNL();

	stats = netdev_offload_xstats_get_ptr(dev, type);
	if (WARN_ON(!stats))
		return;

	netdev_hw_stats64_add(stats, p_stats);
}
EXPORT_SYMBOL(netdev_offload_xstats_push_delta);

/**
 * netdev_get_xmit_slave - Get the xmit slave of master device
 * @dev: device
 * @skb: The packet
 * @all_slaves: assume all the slaves are active
 *
 * The reference counters are not incremented so the caller must be
 * careful with locks. The caller must hold RCU lock.
 * %NULL is returned if no slave is found.
 */

struct net_device *netdev_get_xmit_slave(struct net_device *dev,
					 struct sk_buff *skb,
					 bool all_slaves)
{
	const struct net_device_ops *ops = dev->netdev_ops;

	if (!ops->ndo_get_xmit_slave)
		return NULL;
	return ops->ndo_get_xmit_slave(dev, skb, all_slaves);
}
EXPORT_SYMBOL(netdev_get_xmit_slave);

static struct net_device *netdev_sk_get_lower_dev(struct net_device *dev,
						  struct sock *sk)
{
	const struct net_device_ops *ops = dev->netdev_ops;

	if (!ops->ndo_sk_get_lower_dev)
		return NULL;
	return ops->ndo_sk_get_lower_dev(dev, sk);
}

/**
 * netdev_sk_get_lowest_dev - Get the lowest device in chain given device and socket
 * @dev: device
 * @sk: the socket
 *
 * %NULL is returned if no lower device is found.
 */

struct net_device *netdev_sk_get_lowest_dev(struct net_device *dev,
					    struct sock *sk)
{
	struct net_device *lower;

	lower = netdev_sk_get_lower_dev(dev, sk);
	while (lower) {
		dev = lower;
		lower = netdev_sk_get_lower_dev(dev, sk);
	}

	return dev;
}
EXPORT_SYMBOL(netdev_sk_get_lowest_dev);

static void netdev_adjacent_add_links(struct net_device *dev)
{
	struct netdev_adjacent *iter;

	struct net *net = dev_net(dev);

	list_for_each_entry(iter, &dev->adj_list.upper, list) {
		if (!net_eq(net, dev_net(iter->dev)))
			continue;
		netdev_adjacent_sysfs_add(iter->dev, dev,
					  &iter->dev->adj_list.lower);
		netdev_adjacent_sysfs_add(dev, iter->dev,
					  &dev->adj_list.upper);
	}

	list_for_each_entry(iter, &dev->adj_list.lower, list) {
		if (!net_eq(net, dev_net(iter->dev)))
			continue;
		netdev_adjacent_sysfs_add(iter->dev, dev,
					  &iter->dev->adj_list.upper);
		netdev_adjacent_sysfs_add(dev, iter->dev,
					  &dev->adj_list.lower);
	}
}

static void netdev_adjacent_del_links(struct net_device *dev)
{
	struct netdev_adjacent *iter;

	struct net *net = dev_net(dev);

	list_for_each_entry(iter, &dev->adj_list.upper, list) {
		if (!net_eq(net, dev_net(iter->dev)))
			continue;
		netdev_adjacent_sysfs_del(iter->dev, dev->name,
					  &iter->dev->adj_list.lower);
		netdev_adjacent_sysfs_del(dev, iter->dev->name,
					  &dev->adj_list.upper);
	}

	list_for_each_entry(iter, &dev->adj_list.lower, list) {
		if (!net_eq(net, dev_net(iter->dev)))
			continue;
		netdev_adjacent_sysfs_del(iter->dev, dev->name,
					  &iter->dev->adj_list.upper);
		netdev_adjacent_sysfs_del(dev, iter->dev->name,
					  &dev->adj_list.lower);
	}
}

void netdev_adjacent_rename_links(struct net_device *dev, char *oldname)
{
	struct netdev_adjacent *iter;

	struct net *net = dev_net(dev);

	list_for_each_entry(iter, &dev->adj_list.upper, list) {
		if (!net_eq(net, dev_net(iter->dev)))
			continue;
		netdev_adjacent_sysfs_del(iter->dev, oldname,
					  &iter->dev->adj_list.lower);
		netdev_adjacent_sysfs_add(iter->dev, dev,
					  &iter->dev->adj_list.lower);
	}

	list_for_each_entry(iter, &dev->adj_list.lower, list) {
		if (!net_eq(net, dev_net(iter->dev)))
			continue;
		netdev_adjacent_sysfs_del(iter->dev, oldname,
					  &iter->dev->adj_list.upper);
		netdev_adjacent_sysfs_add(iter->dev, dev,
					  &iter->dev->adj_list.upper);
	}
}

void *netdev_lower_dev_get_private(struct net_device *dev,
				   struct net_device *lower_dev)
{
	struct netdev_adjacent *lower;

	if (!lower_dev)
		return NULL;
	lower = __netdev_find_adj(lower_dev, &dev->adj_list.lower);
	if (!lower)
		return NULL;

	return lower->private;
}
EXPORT_SYMBOL(netdev_lower_dev_get_private);


/**
 * netdev_lower_state_changed - Dispatch event about lower device state change
 * @lower_dev: device
 * @lower_state_info: state to dispatch
 *
 * Send NETDEV_CHANGELOWERSTATE to netdev notifiers with info.
 * The caller must hold the RTNL lock.
 */
void netdev_lower_state_changed(struct net_device *lower_dev,
				void *lower_state_info)
{
	struct netdev_notifier_changelowerstate_info changelowerstate_info = {
		.info.dev = lower_dev,
	};

	ASSERT_RTNL();
	changelowerstate_info.lower_state_info = lower_state_info;
	call_netdevice_notifiers_info(NETDEV_CHANGELOWERSTATE,
				      &changelowerstate_info.info);
}
EXPORT_SYMBOL(netdev_lower_state_changed);

static void dev_change_rx_flags(struct net_device *dev, int flags)
{
	const struct net_device_ops *ops = dev->netdev_ops;

	if (ops->ndo_change_rx_flags)
		ops->ndo_change_rx_flags(dev, flags);
}

static int __dev_set_promiscuity(struct net_device *dev, int inc, bool notify)
{
	unsigned int old_flags = dev->flags;
	kuid_t uid;
	kgid_t gid;

	ASSERT_RTNL();

	dev->flags |= IFF_PROMISC;
	dev->promiscuity += inc;
	if (dev->promiscuity == 0) {
		/*
		 * Avoid overflow.
		 * If inc causes overflow, untouch promisc and return error.
		 */
		if (inc < 0)
			dev->flags &= ~IFF_PROMISC;
		else {
			dev->promiscuity -= inc;
			netdev_warn(dev, "promiscuity touches roof, set promiscuity failed. promiscuity feature of device might be broken.\n");
			return -EOVERFLOW;
		}
	}
	if (dev->flags != old_flags) {
		netdev_info(dev, "%s promiscuous mode\n",
			    dev->flags & IFF_PROMISC ? "entered" : "left");
		if (audit_enabled) {
			current_uid_gid(&uid, &gid);
			audit_log(audit_context(), GFP_ATOMIC,
				  AUDIT_ANOM_PROMISCUOUS,
				  "dev=%s prom=%d old_prom=%d auid=%u uid=%u gid=%u ses=%u",
				  dev->name, (dev->flags & IFF_PROMISC),
				  (old_flags & IFF_PROMISC),
				  from_kuid(&init_user_ns, audit_get_loginuid(current)),
				  from_kuid(&init_user_ns, uid),
				  from_kgid(&init_user_ns, gid),
				  audit_get_sessionid(current));
		}

		dev_change_rx_flags(dev, IFF_PROMISC);
	}
	if (notify)
		__dev_notify_flags(dev, old_flags, IFF_PROMISC, 0, NULL);
	return 0;
}

/**
 *	dev_set_promiscuity	- update promiscuity count on a device
 *	@dev: device
 *	@inc: modifier
 *
 *	Add or remove promiscuity from a device. While the count in the device
 *	remains above zero the interface remains promiscuous. Once it hits zero
 *	the device reverts back to normal filtering operation. A negative inc
 *	value is used to drop promiscuity on the device.
 *	Return 0 if successful or a negative errno code on error.
 */
int dev_set_promiscuity(struct net_device *dev, int inc)
{
	unsigned int old_flags = dev->flags;
	int err;

	err = __dev_set_promiscuity(dev, inc, true);
	if (err < 0)
		return err;
	if (dev->flags != old_flags)
		dev_set_rx_mode(dev);
	return err;
}
EXPORT_SYMBOL(dev_set_promiscuity);

static int __dev_set_allmulti(struct net_device *dev, int inc, bool notify)
{
	unsigned int old_flags = dev->flags, old_gflags = dev->gflags;

	ASSERT_RTNL();

	dev->flags |= IFF_ALLMULTI;
	dev->allmulti += inc;
	if (dev->allmulti == 0) {
		/*
		 * Avoid overflow.
		 * If inc causes overflow, untouch allmulti and return error.
		 */
		if (inc < 0)
			dev->flags &= ~IFF_ALLMULTI;
		else {
			dev->allmulti -= inc;
			netdev_warn(dev, "allmulti touches roof, set allmulti failed. allmulti feature of device might be broken.\n");
			return -EOVERFLOW;
		}
	}
	if (dev->flags ^ old_flags) {
		netdev_info(dev, "%s allmulticast mode\n",
			    dev->flags & IFF_ALLMULTI ? "entered" : "left");
		dev_change_rx_flags(dev, IFF_ALLMULTI);
		dev_set_rx_mode(dev);
		if (notify)
			__dev_notify_flags(dev, old_flags,
					   dev->gflags ^ old_gflags, 0, NULL);
	}
	return 0;
}

/**
 *	dev_set_allmulti	- update allmulti count on a device
 *	@dev: device
 *	@inc: modifier
 *
 *	Add or remove reception of all multicast frames to a device. While the
 *	count in the device remains above zero the interface remains listening
 *	to all interfaces. Once it hits zero the device reverts back to normal
 *	filtering operation. A negative @inc value is used to drop the counter
 *	when releasing a resource needing all multicasts.
 *	Return 0 if successful or a negative errno code on error.
 */

int dev_set_allmulti(struct net_device *dev, int inc)
{
	return __dev_set_allmulti(dev, inc, true);
}
EXPORT_SYMBOL(dev_set_allmulti);

/*
 *	Upload unicast and multicast address lists to device and
 *	configure RX filtering. When the device doesn't support unicast
 *	filtering it is put in promiscuous mode while unicast addresses
 *	are present.
 */
void __dev_set_rx_mode(struct net_device *dev)
{
	const struct net_device_ops *ops = dev->netdev_ops;

	/* dev_open will call this function so the list will stay sane. */
	if (!(dev->flags&IFF_UP))
		return;

	if (!netif_device_present(dev))
		return;

	if (!(dev->priv_flags & IFF_UNICAST_FLT)) {
		/* Unicast addresses changes may only happen under the rtnl,
		 * therefore calling __dev_set_promiscuity here is safe.
		 */
		if (!netdev_uc_empty(dev) && !dev->uc_promisc) {
			__dev_set_promiscuity(dev, 1, false);
			dev->uc_promisc = true;
		} else if (netdev_uc_empty(dev) && dev->uc_promisc) {
			__dev_set_promiscuity(dev, -1, false);
			dev->uc_promisc = false;
		}
	}

	if (ops->ndo_set_rx_mode)
		ops->ndo_set_rx_mode(dev);
}

void dev_set_rx_mode(struct net_device *dev)
{
	netif_addr_lock_bh(dev);
	__dev_set_rx_mode(dev);
	netif_addr_unlock_bh(dev);
}

/**
 *	dev_get_flags - get flags reported to userspace
 *	@dev: device
 *
 *	Get the combination of flag bits exported through APIs to userspace.
 */
unsigned int dev_get_flags(const struct net_device *dev)
{
	unsigned int flags;

	flags = (dev->flags & ~(IFF_PROMISC |
				IFF_ALLMULTI |
				IFF_RUNNING |
				IFF_LOWER_UP |
				IFF_DORMANT)) |
		(dev->gflags & (IFF_PROMISC |
				IFF_ALLMULTI));

	if (netif_running(dev)) {
		if (netif_oper_up(dev))
			flags |= IFF_RUNNING;
		if (netif_carrier_ok(dev))
			flags |= IFF_LOWER_UP;
		if (netif_dormant(dev))
			flags |= IFF_DORMANT;
	}

	return flags;
}
EXPORT_SYMBOL(dev_get_flags);

int __dev_change_flags(struct net_device *dev, unsigned int flags,
		       struct netlink_ext_ack *extack)
{
	unsigned int old_flags = dev->flags;
	int ret;

	ASSERT_RTNL();

	/*
	 *	Set the flags on our device.
	 */

	dev->flags = (flags & (IFF_DEBUG | IFF_NOTRAILERS | IFF_NOARP |
			       IFF_DYNAMIC | IFF_MULTICAST | IFF_PORTSEL |
			       IFF_AUTOMEDIA)) |
		     (dev->flags & (IFF_UP | IFF_VOLATILE | IFF_PROMISC |
				    IFF_ALLMULTI));

	/*
	 *	Load in the correct multicast list now the flags have changed.
	 */

	if ((old_flags ^ flags) & IFF_MULTICAST)
		dev_change_rx_flags(dev, IFF_MULTICAST);

	dev_set_rx_mode(dev);

	/*
	 *	Have we downed the interface. We handle IFF_UP ourselves
	 *	according to user attempts to set it, rather than blindly
	 *	setting it.
	 */

	ret = 0;
	if ((old_flags ^ flags) & IFF_UP) {
		if (old_flags & IFF_UP)
			__dev_close(dev);
		else
			ret = __dev_open(dev, extack);
	}

	if ((flags ^ dev->gflags) & IFF_PROMISC) {
		int inc = (flags & IFF_PROMISC) ? 1 : -1;
		unsigned int old_flags = dev->flags;

		dev->gflags ^= IFF_PROMISC;

		if (__dev_set_promiscuity(dev, inc, false) >= 0)
			if (dev->flags != old_flags)
				dev_set_rx_mode(dev);
	}

	/* NOTE: order of synchronization of IFF_PROMISC and IFF_ALLMULTI
	 * is important. Some (broken) drivers set IFF_PROMISC, when
	 * IFF_ALLMULTI is requested not asking us and not reporting.
	 */
	if ((flags ^ dev->gflags) & IFF_ALLMULTI) {
		int inc = (flags & IFF_ALLMULTI) ? 1 : -1;

		dev->gflags ^= IFF_ALLMULTI;
		__dev_set_allmulti(dev, inc, false);
	}

	return ret;
}

void __dev_notify_flags(struct net_device *dev, unsigned int old_flags,
			unsigned int gchanges, u32 portid,
			const struct nlmsghdr *nlh)
{
	unsigned int changes = dev->flags ^ old_flags;

	if (gchanges)
		rtmsg_ifinfo(RTM_NEWLINK, dev, gchanges, GFP_ATOMIC, portid, nlh);

	if (changes & IFF_UP) {
		if (dev->flags & IFF_UP)
			call_netdevice_notifiers(NETDEV_UP, dev);
		else
			call_netdevice_notifiers(NETDEV_DOWN, dev);
	}

	if (dev->flags & IFF_UP &&
	    (changes & ~(IFF_UP | IFF_PROMISC | IFF_ALLMULTI | IFF_VOLATILE))) {
		struct netdev_notifier_change_info change_info = {
			.info = {
				.dev = dev,
			},
			.flags_changed = changes,
		};

		call_netdevice_notifiers_info(NETDEV_CHANGE, &change_info.info);
	}
}

/**
 *	dev_change_flags - change device settings
 *	@dev: device
 *	@flags: device state flags
 *	@extack: netlink extended ack
 *
 *	Change settings on device based state flags. The flags are
 *	in the userspace exported format.
 */
int dev_change_flags(struct net_device *dev, unsigned int flags,
		     struct netlink_ext_ack *extack)
{
	int ret;
	unsigned int changes, old_flags = dev->flags, old_gflags = dev->gflags;

	ret = __dev_change_flags(dev, flags, extack);
	if (ret < 0)
		return ret;

	changes = (old_flags ^ dev->flags) | (old_gflags ^ dev->gflags);
	__dev_notify_flags(dev, old_flags, changes, 0, NULL);
	return ret;
}
EXPORT_SYMBOL(dev_change_flags);

int __dev_set_mtu(struct net_device *dev, int new_mtu)
{
	const struct net_device_ops *ops = dev->netdev_ops;

	if (ops->ndo_change_mtu)
		return ops->ndo_change_mtu(dev, new_mtu);

	/* Pairs with all the lockless reads of dev->mtu in the stack */
	WRITE_ONCE(dev->mtu, new_mtu);
	return 0;
}
EXPORT_SYMBOL(__dev_set_mtu);

int dev_validate_mtu(struct net_device *dev, int new_mtu,
		     struct netlink_ext_ack *extack)
{
	/* MTU must be positive, and in range */
	if (new_mtu < 0 || new_mtu < dev->min_mtu) {
		NL_SET_ERR_MSG(extack, "mtu less than device minimum");
		return -EINVAL;
	}

	if (dev->max_mtu > 0 && new_mtu > dev->max_mtu) {
		NL_SET_ERR_MSG(extack, "mtu greater than device maximum");
		return -EINVAL;
	}
	return 0;
}

/**
 *	dev_set_mtu_ext - Change maximum transfer unit
 *	@dev: device
 *	@new_mtu: new transfer unit
 *	@extack: netlink extended ack
 *
 *	Change the maximum transfer size of the network device.
 */
int dev_set_mtu_ext(struct net_device *dev, int new_mtu,
		    struct netlink_ext_ack *extack)
{
	int err, orig_mtu;

	if (new_mtu == dev->mtu)
		return 0;

	err = dev_validate_mtu(dev, new_mtu, extack);
	if (err)
		return err;

	if (!netif_device_present(dev))
		return -ENODEV;

	err = call_netdevice_notifiers(NETDEV_PRECHANGEMTU, dev);
	err = notifier_to_errno(err);
	if (err)
		return err;

	orig_mtu = dev->mtu;
	err = __dev_set_mtu(dev, new_mtu);

	if (!err) {
		err = call_netdevice_notifiers_mtu(NETDEV_CHANGEMTU, dev,
						   orig_mtu);
		err = notifier_to_errno(err);
		if (err) {
			/* setting mtu back and notifying everyone again,
			 * so that they have a chance to revert changes.
			 */
			__dev_set_mtu(dev, orig_mtu);
			call_netdevice_notifiers_mtu(NETDEV_CHANGEMTU, dev,
						     new_mtu);
		}
	}
	return err;
}

int dev_set_mtu(struct net_device *dev, int new_mtu)
{
	struct netlink_ext_ack extack;
	int err;

	memset(&extack, 0, sizeof(extack));
	err = dev_set_mtu_ext(dev, new_mtu, &extack);
	if (err && extack._msg)
		net_err_ratelimited("%s: %s\n", dev->name, extack._msg);
	return err;
}
EXPORT_SYMBOL(dev_set_mtu);

/**
 *	dev_change_tx_queue_len - Change TX queue length of a netdevice
 *	@dev: device
 *	@new_len: new tx queue length
 */
int dev_change_tx_queue_len(struct net_device *dev, unsigned long new_len)
{
	unsigned int orig_len = dev->tx_queue_len;
	int res;

	if (new_len != (unsigned int)new_len)
		return -ERANGE;

	if (new_len != orig_len) {
		dev->tx_queue_len = new_len;
		res = call_netdevice_notifiers(NETDEV_CHANGE_TX_QUEUE_LEN, dev);
		res = notifier_to_errno(res);
		if (res)
			goto err_rollback;
		res = dev_qdisc_change_tx_queue_len(dev);
		if (res)
			goto err_rollback;
	}

	return 0;

err_rollback:
	netdev_err(dev, "refused to change device tx_queue_len\n");
	dev->tx_queue_len = orig_len;
	return res;
}

/**
 *	dev_set_group - Change group this device belongs to
 *	@dev: device
 *	@new_group: group this device should belong to
 */
void dev_set_group(struct net_device *dev, int new_group)
{
	dev->group = new_group;
}

/**
 *	dev_pre_changeaddr_notify - Call NETDEV_PRE_CHANGEADDR.
 *	@dev: device
 *	@addr: new address
 *	@extack: netlink extended ack
 */
int dev_pre_changeaddr_notify(struct net_device *dev, const char *addr,
			      struct netlink_ext_ack *extack)
{
	struct netdev_notifier_pre_changeaddr_info info = {
		.info.dev = dev,
		.info.extack = extack,
		.dev_addr = addr,
	};
	int rc;

	rc = call_netdevice_notifiers_info(NETDEV_PRE_CHANGEADDR, &info.info);
	return notifier_to_errno(rc);
}
EXPORT_SYMBOL(dev_pre_changeaddr_notify);

/**
 *	dev_set_mac_address - Change Media Access Control Address
 *	@dev: device
 *	@sa: new address
 *	@extack: netlink extended ack
 *
 *	Change the hardware (MAC) address of the device
 */
int dev_set_mac_address(struct net_device *dev, struct sockaddr *sa,
			struct netlink_ext_ack *extack)
{
	const struct net_device_ops *ops = dev->netdev_ops;
	int err;

	if (!ops->ndo_set_mac_address)
		return -EOPNOTSUPP;
	if (sa->sa_family != dev->type)
		return -EINVAL;
	if (!netif_device_present(dev))
		return -ENODEV;
	err = dev_pre_changeaddr_notify(dev, sa->sa_data, extack);
	if (err)
		return err;
	if (memcmp(dev->dev_addr, sa->sa_data, dev->addr_len)) {
		err = ops->ndo_set_mac_address(dev, sa);
		if (err)
			return err;
	}
	dev->addr_assign_type = NET_ADDR_SET;
	call_netdevice_notifiers(NETDEV_CHANGEADDR, dev);
	add_device_randomness(dev->dev_addr, dev->addr_len);
	return 0;
}
EXPORT_SYMBOL(dev_set_mac_address);

static DECLARE_RWSEM(dev_addr_sem);

int dev_set_mac_address_user(struct net_device *dev, struct sockaddr *sa,
			     struct netlink_ext_ack *extack)
{
	int ret;

	down_write(&dev_addr_sem);
	ret = dev_set_mac_address(dev, sa, extack);
	up_write(&dev_addr_sem);
	return ret;
}
EXPORT_SYMBOL(dev_set_mac_address_user);

int dev_get_mac_address(struct sockaddr *sa, struct net *net, char *dev_name)
{
	size_t size = sizeof(sa->sa_data_min);
	struct net_device *dev;
	int ret = 0;

	down_read(&dev_addr_sem);
	rcu_read_lock();

	dev = dev_get_by_name_rcu(net, dev_name);
	if (!dev) {
		ret = -ENODEV;
		goto unlock;
	}
	if (!dev->addr_len)
		memset(sa->sa_data, 0, size);
	else
		memcpy(sa->sa_data, dev->dev_addr,
		       min_t(size_t, size, dev->addr_len));
	sa->sa_family = dev->type;

unlock:
	rcu_read_unlock();
	up_read(&dev_addr_sem);
	return ret;
}
EXPORT_SYMBOL(dev_get_mac_address);

/**
 *	dev_change_carrier - Change device carrier
 *	@dev: device
 *	@new_carrier: new value
 *
 *	Change device carrier
 */
int dev_change_carrier(struct net_device *dev, bool new_carrier)
{
	const struct net_device_ops *ops = dev->netdev_ops;

	if (!ops->ndo_change_carrier)
		return -EOPNOTSUPP;
	if (!netif_device_present(dev))
		return -ENODEV;
	return ops->ndo_change_carrier(dev, new_carrier);
}

/**
 *	dev_get_phys_port_id - Get device physical port ID
 *	@dev: device
 *	@ppid: port ID
 *
 *	Get device physical port ID
 */
int dev_get_phys_port_id(struct net_device *dev,
			 struct netdev_phys_item_id *ppid)
{
	const struct net_device_ops *ops = dev->netdev_ops;

	if (!ops->ndo_get_phys_port_id)
		return -EOPNOTSUPP;
	return ops->ndo_get_phys_port_id(dev, ppid);
}

/**
 *	dev_get_phys_port_name - Get device physical port name
 *	@dev: device
 *	@name: port name
 *	@len: limit of bytes to copy to name
 *
 *	Get device physical port name
 */
int dev_get_phys_port_name(struct net_device *dev,
			   char *name, size_t len)
{
	const struct net_device_ops *ops = dev->netdev_ops;
	int err;

	if (ops->ndo_get_phys_port_name) {
		err = ops->ndo_get_phys_port_name(dev, name, len);
		if (err != -EOPNOTSUPP)
			return err;
	}
	return devlink_compat_phys_port_name_get(dev, name, len);
}

/**
 *	dev_get_port_parent_id - Get the device's port parent identifier
 *	@dev: network device
 *	@ppid: pointer to a storage for the port's parent identifier
 *	@recurse: allow/disallow recursion to lower devices
 *
 *	Get the devices's port parent identifier
 */
int dev_get_port_parent_id(struct net_device *dev,
			   struct netdev_phys_item_id *ppid,
			   bool recurse)
{
	const struct net_device_ops *ops = dev->netdev_ops;
	struct netdev_phys_item_id first = { };
	struct net_device *lower_dev;
	struct list_head *iter;
	int err;

	if (ops->ndo_get_port_parent_id) {
		err = ops->ndo_get_port_parent_id(dev, ppid);
		if (err != -EOPNOTSUPP)
			return err;
	}

	err = devlink_compat_switch_id_get(dev, ppid);
	if (!recurse || err != -EOPNOTSUPP)
		return err;

	netdev_for_each_lower_dev(dev, lower_dev, iter) {
		err = dev_get_port_parent_id(lower_dev, ppid, true);
		if (err)
			break;
		if (!first.id_len)
			first = *ppid;
		else if (memcmp(&first, ppid, sizeof(*ppid)))
			return -EOPNOTSUPP;
	}

	return err;
}
EXPORT_SYMBOL(dev_get_port_parent_id);

/**
 *	netdev_port_same_parent_id - Indicate if two network devices have
 *	the same port parent identifier
 *	@a: first network device
 *	@b: second network device
 */
bool netdev_port_same_parent_id(struct net_device *a, struct net_device *b)
{
	struct netdev_phys_item_id a_id = { };
	struct netdev_phys_item_id b_id = { };

	if (dev_get_port_parent_id(a, &a_id, true) ||
	    dev_get_port_parent_id(b, &b_id, true))
		return false;

	return netdev_phys_item_id_same(&a_id, &b_id);
}
EXPORT_SYMBOL(netdev_port_same_parent_id);

/**
 *	dev_change_proto_down - set carrier according to proto_down.
 *
 *	@dev: device
 *	@proto_down: new value
 */
int dev_change_proto_down(struct net_device *dev, bool proto_down)
{
	if (!(dev->priv_flags & IFF_CHANGE_PROTO_DOWN))
		return -EOPNOTSUPP;
	if (!netif_device_present(dev))
		return -ENODEV;
	if (proto_down)
		netif_carrier_off(dev);
	else
		netif_carrier_on(dev);
	dev->proto_down = proto_down;
	return 0;
}

/**
 *	dev_change_proto_down_reason - proto down reason
 *
 *	@dev: device
 *	@mask: proto down mask
 *	@value: proto down value
 */
void dev_change_proto_down_reason(struct net_device *dev, unsigned long mask,
				  u32 value)
{
	int b;

	if (!mask) {
		dev->proto_down_reason = value;
	} else {
		for_each_set_bit(b, &mask, 32) {
			if (value & (1 << b))
				dev->proto_down_reason |= BIT(b);
			else
				dev->proto_down_reason &= ~BIT(b);
		}
	}
}

struct bpf_xdp_link {
	struct bpf_link link;
	struct net_device *dev; /* protected by rtnl_lock, no refcnt held */
	int flags;
};

static enum bpf_xdp_mode dev_xdp_mode(struct net_device *dev, u32 flags)
{
	if (flags & XDP_FLAGS_HW_MODE)
		return XDP_MODE_HW;
	if (flags & XDP_FLAGS_DRV_MODE)
		return XDP_MODE_DRV;
	if (flags & XDP_FLAGS_SKB_MODE)
		return XDP_MODE_SKB;
	return dev->netdev_ops->ndo_bpf ? XDP_MODE_DRV : XDP_MODE_SKB;
}

static bpf_op_t dev_xdp_bpf_op(struct net_device *dev, enum bpf_xdp_mode mode)
{
	switch (mode) {
	case XDP_MODE_SKB:
		return generic_xdp_install;
	case XDP_MODE_DRV:
	case XDP_MODE_HW:
		return dev->netdev_ops->ndo_bpf;
	default:
		return NULL;
	}
}

static struct bpf_xdp_link *dev_xdp_link(struct net_device *dev,
					 enum bpf_xdp_mode mode)
{
	return dev->xdp_state[mode].link;
}

static struct bpf_prog *dev_xdp_prog(struct net_device *dev,
				     enum bpf_xdp_mode mode)
{
	struct bpf_xdp_link *link = dev_xdp_link(dev, mode);

	if (link)
		return link->link.prog;
	return dev->xdp_state[mode].prog;
}

u8 dev_xdp_prog_count(struct net_device *dev)
{
	u8 count = 0;
	int i;

	for (i = 0; i < __MAX_XDP_MODE; i++)
		if (dev->xdp_state[i].prog || dev->xdp_state[i].link)
			count++;
	return count;
}
EXPORT_SYMBOL_GPL(dev_xdp_prog_count);

u32 dev_xdp_prog_id(struct net_device *dev, enum bpf_xdp_mode mode)
{
	struct bpf_prog *prog = dev_xdp_prog(dev, mode);

	return prog ? prog->aux->id : 0;
}

static void dev_xdp_set_link(struct net_device *dev, enum bpf_xdp_mode mode,
			     struct bpf_xdp_link *link)
{
	dev->xdp_state[mode].link = link;
	dev->xdp_state[mode].prog = NULL;
}

static void dev_xdp_set_prog(struct net_device *dev, enum bpf_xdp_mode mode,
			     struct bpf_prog *prog)
{
	dev->xdp_state[mode].link = NULL;
	dev->xdp_state[mode].prog = prog;
}

static int dev_xdp_install(struct net_device *dev, enum bpf_xdp_mode mode,
			   bpf_op_t bpf_op, struct netlink_ext_ack *extack,
			   u32 flags, struct bpf_prog *prog)
{
	struct netdev_bpf xdp;
	int err;

	memset(&xdp, 0, sizeof(xdp));
	xdp.command = mode == XDP_MODE_HW ? XDP_SETUP_PROG_HW : XDP_SETUP_PROG;
	xdp.extack = extack;
	xdp.flags = flags;
	xdp.prog = prog;

	/* Drivers assume refcnt is already incremented (i.e, prog pointer is
	 * "moved" into driver), so they don't increment it on their own, but
	 * they do decrement refcnt when program is detached or replaced.
	 * Given net_device also owns link/prog, we need to bump refcnt here
	 * to prevent drivers from underflowing it.
	 */
	if (prog)
		bpf_prog_inc(prog);
	err = bpf_op(dev, &xdp);
	if (err) {
		if (prog)
			bpf_prog_put(prog);
		return err;
	}

	if (mode != XDP_MODE_HW)
		bpf_prog_change_xdp(dev_xdp_prog(dev, mode), prog);

	return 0;
}

static void dev_xdp_uninstall(struct net_device *dev)
{
	struct bpf_xdp_link *link;
	struct bpf_prog *prog;
	enum bpf_xdp_mode mode;
	bpf_op_t bpf_op;

	ASSERT_RTNL();

	for (mode = XDP_MODE_SKB; mode < __MAX_XDP_MODE; mode++) {
		prog = dev_xdp_prog(dev, mode);
		if (!prog)
			continue;

		bpf_op = dev_xdp_bpf_op(dev, mode);
		if (!bpf_op)
			continue;

		WARN_ON(dev_xdp_install(dev, mode, bpf_op, NULL, 0, NULL));

		/* auto-detach link from net device */
		link = dev_xdp_link(dev, mode);
		if (link)
			link->dev = NULL;
		else
			bpf_prog_put(prog);

		dev_xdp_set_link(dev, mode, NULL);
	}
}

static int dev_xdp_attach(struct net_device *dev, struct netlink_ext_ack *extack,
			  struct bpf_xdp_link *link, struct bpf_prog *new_prog,
			  struct bpf_prog *old_prog, u32 flags)
{
	unsigned int num_modes = hweight32(flags & XDP_FLAGS_MODES);
	struct bpf_prog *cur_prog;
	struct net_device *upper;
	struct list_head *iter;
	enum bpf_xdp_mode mode;
	bpf_op_t bpf_op;
	int err;

	ASSERT_RTNL();

	/* either link or prog attachment, never both */
	if (link && (new_prog || old_prog))
		return -EINVAL;
	/* link supports only XDP mode flags */
	if (link && (flags & ~XDP_FLAGS_MODES)) {
		NL_SET_ERR_MSG(extack, "Invalid XDP flags for BPF link attachment");
		return -EINVAL;
	}
	/* just one XDP mode bit should be set, zero defaults to drv/skb mode */
	if (num_modes > 1) {
		NL_SET_ERR_MSG(extack, "Only one XDP mode flag can be set");
		return -EINVAL;
	}
	/* avoid ambiguity if offload + drv/skb mode progs are both loaded */
	if (!num_modes && dev_xdp_prog_count(dev) > 1) {
		NL_SET_ERR_MSG(extack,
			       "More than one program loaded, unset mode is ambiguous");
		return -EINVAL;
	}
	/* old_prog != NULL implies XDP_FLAGS_REPLACE is set */
	if (old_prog && !(flags & XDP_FLAGS_REPLACE)) {
		NL_SET_ERR_MSG(extack, "XDP_FLAGS_REPLACE is not specified");
		return -EINVAL;
	}

	mode = dev_xdp_mode(dev, flags);
	/* can't replace attached link */
	if (dev_xdp_link(dev, mode)) {
		NL_SET_ERR_MSG(extack, "Can't replace active BPF XDP link");
		return -EBUSY;
	}

	/* don't allow if an upper device already has a program */
	netdev_for_each_upper_dev_rcu(dev, upper, iter) {
		if (dev_xdp_prog_count(upper) > 0) {
			NL_SET_ERR_MSG(extack, "Cannot attach when an upper device already has a program");
			return -EEXIST;
		}
	}

	cur_prog = dev_xdp_prog(dev, mode);
	/* can't replace attached prog with link */
	if (link && cur_prog) {
		NL_SET_ERR_MSG(extack, "Can't replace active XDP program with BPF link");
		return -EBUSY;
	}
	if ((flags & XDP_FLAGS_REPLACE) && cur_prog != old_prog) {
		NL_SET_ERR_MSG(extack, "Active program does not match expected");
		return -EEXIST;
	}

	/* put effective new program into new_prog */
	if (link)
		new_prog = link->link.prog;

	if (new_prog) {
		bool offload = mode == XDP_MODE_HW;
		enum bpf_xdp_mode other_mode = mode == XDP_MODE_SKB
					       ? XDP_MODE_DRV : XDP_MODE_SKB;

		if ((flags & XDP_FLAGS_UPDATE_IF_NOEXIST) && cur_prog) {
			NL_SET_ERR_MSG(extack, "XDP program already attached");
			return -EBUSY;
		}
		if (!offload && dev_xdp_prog(dev, other_mode)) {
			NL_SET_ERR_MSG(extack, "Native and generic XDP can't be active at the same time");
			return -EEXIST;
		}
		if (!offload && bpf_prog_is_offloaded(new_prog->aux)) {
			NL_SET_ERR_MSG(extack, "Using offloaded program without HW_MODE flag is not supported");
			return -EINVAL;
		}
		if (bpf_prog_is_dev_bound(new_prog->aux) && !bpf_offload_dev_match(new_prog, dev)) {
			NL_SET_ERR_MSG(extack, "Program bound to different device");
			return -EINVAL;
		}
		if (new_prog->expected_attach_type == BPF_XDP_DEVMAP) {
			NL_SET_ERR_MSG(extack, "BPF_XDP_DEVMAP programs can not be attached to a device");
			return -EINVAL;
		}
		if (new_prog->expected_attach_type == BPF_XDP_CPUMAP) {
			NL_SET_ERR_MSG(extack, "BPF_XDP_CPUMAP programs can not be attached to a device");
			return -EINVAL;
		}
	}

	/* don't call drivers if the effective program didn't change */
	if (new_prog != cur_prog) {
		bpf_op = dev_xdp_bpf_op(dev, mode);
		if (!bpf_op) {
			NL_SET_ERR_MSG(extack, "Underlying driver does not support XDP in native mode");
			return -EOPNOTSUPP;
		}

		err = dev_xdp_install(dev, mode, bpf_op, extack, flags, new_prog);
		if (err)
			return err;
	}

	if (link)
		dev_xdp_set_link(dev, mode, link);
	else
		dev_xdp_set_prog(dev, mode, new_prog);
	if (cur_prog)
		bpf_prog_put(cur_prog);

	return 0;
}

static int dev_xdp_attach_link(struct net_device *dev,
			       struct netlink_ext_ack *extack,
			       struct bpf_xdp_link *link)
{
	return dev_xdp_attach(dev, extack, link, NULL, NULL, link->flags);
}

static int dev_xdp_detach_link(struct net_device *dev,
			       struct netlink_ext_ack *extack,
			       struct bpf_xdp_link *link)
{
	enum bpf_xdp_mode mode;
	bpf_op_t bpf_op;

	ASSERT_RTNL();

	mode = dev_xdp_mode(dev, link->flags);
	if (dev_xdp_link(dev, mode) != link)
		return -EINVAL;

	bpf_op = dev_xdp_bpf_op(dev, mode);
	WARN_ON(dev_xdp_install(dev, mode, bpf_op, NULL, 0, NULL));
	dev_xdp_set_link(dev, mode, NULL);
	return 0;
}

static void bpf_xdp_link_release(struct bpf_link *link)
{
	struct bpf_xdp_link *xdp_link = container_of(link, struct bpf_xdp_link, link);

	rtnl_lock();

	/* if racing with net_device's tear down, xdp_link->dev might be
	 * already NULL, in which case link was already auto-detached
	 */
	if (xdp_link->dev) {
		WARN_ON(dev_xdp_detach_link(xdp_link->dev, NULL, xdp_link));
		xdp_link->dev = NULL;
	}

	rtnl_unlock();
}

static int bpf_xdp_link_detach(struct bpf_link *link)
{
	bpf_xdp_link_release(link);
	return 0;
}

static void bpf_xdp_link_dealloc(struct bpf_link *link)
{
	struct bpf_xdp_link *xdp_link = container_of(link, struct bpf_xdp_link, link);

	kfree(xdp_link);
}

static void bpf_xdp_link_show_fdinfo(const struct bpf_link *link,
				     struct seq_file *seq)
{
	struct bpf_xdp_link *xdp_link = container_of(link, struct bpf_xdp_link, link);
	u32 ifindex = 0;

	rtnl_lock();
	if (xdp_link->dev)
		ifindex = xdp_link->dev->ifindex;
	rtnl_unlock();

	seq_printf(seq, "ifindex:\t%u\n", ifindex);
}

static int bpf_xdp_link_fill_link_info(const struct bpf_link *link,
				       struct bpf_link_info *info)
{
	struct bpf_xdp_link *xdp_link = container_of(link, struct bpf_xdp_link, link);
	u32 ifindex = 0;

	rtnl_lock();
	if (xdp_link->dev)
		ifindex = xdp_link->dev->ifindex;
	rtnl_unlock();

	info->xdp.ifindex = ifindex;
	return 0;
}

static int bpf_xdp_link_update(struct bpf_link *link, struct bpf_prog *new_prog,
			       struct bpf_prog *old_prog)
{
	struct bpf_xdp_link *xdp_link = container_of(link, struct bpf_xdp_link, link);
	enum bpf_xdp_mode mode;
	bpf_op_t bpf_op;
	int err = 0;

	rtnl_lock();

	/* link might have been auto-released already, so fail */
	if (!xdp_link->dev) {
		err = -ENOLINK;
		goto out_unlock;
	}

	if (old_prog && link->prog != old_prog) {
		err = -EPERM;
		goto out_unlock;
	}
	old_prog = link->prog;
	if (old_prog->type != new_prog->type ||
	    old_prog->expected_attach_type != new_prog->expected_attach_type) {
		err = -EINVAL;
		goto out_unlock;
	}

	if (old_prog == new_prog) {
		/* no-op, don't disturb drivers */
		bpf_prog_put(new_prog);
		goto out_unlock;
	}

	mode = dev_xdp_mode(xdp_link->dev, xdp_link->flags);
	bpf_op = dev_xdp_bpf_op(xdp_link->dev, mode);
	err = dev_xdp_install(xdp_link->dev, mode, bpf_op, NULL,
			      xdp_link->flags, new_prog);
	if (err)
		goto out_unlock;

	old_prog = xchg(&link->prog, new_prog);
	bpf_prog_put(old_prog);

out_unlock:
	rtnl_unlock();
	return err;
}

static const struct bpf_link_ops bpf_xdp_link_lops = {
	.release = bpf_xdp_link_release,
	.dealloc = bpf_xdp_link_dealloc,
	.detach = bpf_xdp_link_detach,
	.show_fdinfo = bpf_xdp_link_show_fdinfo,
	.fill_link_info = bpf_xdp_link_fill_link_info,
	.update_prog = bpf_xdp_link_update,
};

int bpf_xdp_link_attach(const union bpf_attr *attr, struct bpf_prog *prog)
{
	struct net *net = current->nsproxy->net_ns;
	struct bpf_link_primer link_primer;
	struct bpf_xdp_link *link;
	struct net_device *dev;
	int err, fd;

	rtnl_lock();
	dev = dev_get_by_index(net, attr->link_create.target_ifindex);
	if (!dev) {
		rtnl_unlock();
		return -EINVAL;
	}

	link = kzalloc(sizeof(*link), GFP_USER);
	if (!link) {
		err = -ENOMEM;
		goto unlock;
	}

	bpf_link_init(&link->link, BPF_LINK_TYPE_XDP, &bpf_xdp_link_lops, prog);
	link->dev = dev;
	link->flags = attr->link_create.flags;

	err = bpf_link_prime(&link->link, &link_primer);
	if (err) {
		kfree(link);
		goto unlock;
	}

	err = dev_xdp_attach_link(dev, NULL, link);
	rtnl_unlock();

	if (err) {
		link->dev = NULL;
		bpf_link_cleanup(&link_primer);
		goto out_put_dev;
	}

	fd = bpf_link_settle(&link_primer);
	/* link itself doesn't hold dev's refcnt to not complicate shutdown */
	dev_put(dev);
	return fd;

unlock:
	rtnl_unlock();

out_put_dev:
	dev_put(dev);
	return err;
}

/**
 *	dev_change_xdp_fd - set or clear a bpf program for a device rx path
 *	@dev: device
 *	@extack: netlink extended ack
 *	@fd: new program fd or negative value to clear
 *	@expected_fd: old program fd that userspace expects to replace or clear
 *	@flags: xdp-related flags
 *
 *	Set or clear a bpf program for a device
 */
int dev_change_xdp_fd(struct net_device *dev, struct netlink_ext_ack *extack,
		      int fd, int expected_fd, u32 flags)
{
	enum bpf_xdp_mode mode = dev_xdp_mode(dev, flags);
	struct bpf_prog *new_prog = NULL, *old_prog = NULL;
	int err;

	ASSERT_RTNL();

	if (fd >= 0) {
		new_prog = bpf_prog_get_type_dev(fd, BPF_PROG_TYPE_XDP,
						 mode != XDP_MODE_SKB);
		if (IS_ERR(new_prog))
			return PTR_ERR(new_prog);
	}

	if (expected_fd >= 0) {
		old_prog = bpf_prog_get_type_dev(expected_fd, BPF_PROG_TYPE_XDP,
						 mode != XDP_MODE_SKB);
		if (IS_ERR(old_prog)) {
			err = PTR_ERR(old_prog);
			old_prog = NULL;
			goto err_out;
		}
	}

	err = dev_xdp_attach(dev, extack, NULL, new_prog, old_prog, flags);

err_out:
	if (err && new_prog)
		bpf_prog_put(new_prog);
	if (old_prog)
		bpf_prog_put(old_prog);
	return err;
}

/**
 *	dev_new_index	-	allocate an ifindex
 *	@net: the applicable net namespace
 *
 *	Returns a suitable unique value for a new device interface
 *	number.  The caller must hold the rtnl semaphore or the
 *	dev_base_lock to be sure it remains unique.
 */
static int dev_new_index(struct net *net)
{
	int ifindex = net->ifindex;

	for (;;) {
		if (++ifindex <= 0)
			ifindex = 1;
		if (!__dev_get_by_index(net, ifindex))
			return net->ifindex = ifindex;
	}
}

/* Delayed registration/unregisteration */
LIST_HEAD(net_todo_list);
DECLARE_WAIT_QUEUE_HEAD(netdev_unregistering_wq);

static void net_set_todo(struct net_device *dev)
{
	list_add_tail(&dev->todo_list, &net_todo_list);
	atomic_inc(&dev_net(dev)->dev_unreg_count);
}

static netdev_features_t netdev_sync_upper_features(struct net_device *lower,
	struct net_device *upper, netdev_features_t features)
{
	netdev_features_t upper_disables = NETIF_F_UPPER_DISABLES;
	netdev_features_t feature;
	int feature_bit;

	for_each_netdev_feature(upper_disables, feature_bit) {
		feature = __NETIF_F_BIT(feature_bit);
		if (!(upper->wanted_features & feature)
		    && (features & feature)) {
			netdev_dbg(lower, "Dropping feature %pNF, upper dev %s has it off.\n",
				   &feature, upper->name);
			features &= ~feature;
		}
	}

	return features;
}

static void netdev_sync_lower_features(struct net_device *upper,
	struct net_device *lower, netdev_features_t features)
{
	netdev_features_t upper_disables = NETIF_F_UPPER_DISABLES;
	netdev_features_t feature;
	int feature_bit;

	for_each_netdev_feature(upper_disables, feature_bit) {
		feature = __NETIF_F_BIT(feature_bit);
		if (!(features & feature) && (lower->features & feature)) {
			netdev_dbg(upper, "Disabling feature %pNF on lower dev %s.\n",
				   &feature, lower->name);
			lower->wanted_features &= ~feature;
			__netdev_update_features(lower);

			if (unlikely(lower->features & feature))
				netdev_WARN(upper, "failed to disable %pNF on %s!\n",
					    &feature, lower->name);
			else
				netdev_features_change(lower);
		}
	}
}

static netdev_features_t netdev_fix_features(struct net_device *dev,
	netdev_features_t features)
{
	/* Fix illegal checksum combinations */
	if ((features & NETIF_F_HW_CSUM) &&
	    (features & (NETIF_F_IP_CSUM|NETIF_F_IPV6_CSUM))) {
		netdev_warn(dev, "mixed HW and IP checksum settings.\n");
		features &= ~(NETIF_F_IP_CSUM|NETIF_F_IPV6_CSUM);
	}

	/* TSO requires that SG is present as well. */
	if ((features & NETIF_F_ALL_TSO) && !(features & NETIF_F_SG)) {
		netdev_dbg(dev, "Dropping TSO features since no SG feature.\n");
		features &= ~NETIF_F_ALL_TSO;
	}

	if ((features & NETIF_F_TSO) && !(features & NETIF_F_HW_CSUM) &&
					!(features & NETIF_F_IP_CSUM)) {
		netdev_dbg(dev, "Dropping TSO features since no CSUM feature.\n");
		features &= ~NETIF_F_TSO;
		features &= ~NETIF_F_TSO_ECN;
	}

	if ((features & NETIF_F_TSO6) && !(features & NETIF_F_HW_CSUM) &&
					 !(features & NETIF_F_IPV6_CSUM)) {
		netdev_dbg(dev, "Dropping TSO6 features since no CSUM feature.\n");
		features &= ~NETIF_F_TSO6;
	}

	/* TSO with IPv4 ID mangling requires IPv4 TSO be enabled */
	if ((features & NETIF_F_TSO_MANGLEID) && !(features & NETIF_F_TSO))
		features &= ~NETIF_F_TSO_MANGLEID;

	/* TSO ECN requires that TSO is present as well. */
	if ((features & NETIF_F_ALL_TSO) == NETIF_F_TSO_ECN)
		features &= ~NETIF_F_TSO_ECN;

	/* Software GSO depends on SG. */
	if ((features & NETIF_F_GSO) && !(features & NETIF_F_SG)) {
		netdev_dbg(dev, "Dropping NETIF_F_GSO since no SG feature.\n");
		features &= ~NETIF_F_GSO;
	}

	/* GSO partial features require GSO partial be set */
	if ((features & dev->gso_partial_features) &&
	    !(features & NETIF_F_GSO_PARTIAL)) {
		netdev_dbg(dev,
			   "Dropping partially supported GSO features since no GSO partial.\n");
		features &= ~dev->gso_partial_features;
	}

	if (!(features & NETIF_F_RXCSUM)) {
		/* NETIF_F_GRO_HW implies doing RXCSUM since every packet
		 * successfully merged by hardware must also have the
		 * checksum verified by hardware.  If the user does not
		 * want to enable RXCSUM, logically, we should disable GRO_HW.
		 */
		if (features & NETIF_F_GRO_HW) {
			netdev_dbg(dev, "Dropping NETIF_F_GRO_HW since no RXCSUM feature.\n");
			features &= ~NETIF_F_GRO_HW;
		}
	}

	/* LRO/HW-GRO features cannot be combined with RX-FCS */
	if (features & NETIF_F_RXFCS) {
		if (features & NETIF_F_LRO) {
			netdev_dbg(dev, "Dropping LRO feature since RX-FCS is requested.\n");
			features &= ~NETIF_F_LRO;
		}

		if (features & NETIF_F_GRO_HW) {
			netdev_dbg(dev, "Dropping HW-GRO feature since RX-FCS is requested.\n");
			features &= ~NETIF_F_GRO_HW;
		}
	}

	if ((features & NETIF_F_GRO_HW) && (features & NETIF_F_LRO)) {
		netdev_dbg(dev, "Dropping LRO feature since HW-GRO is requested.\n");
		features &= ~NETIF_F_LRO;
	}

	if (features & NETIF_F_HW_TLS_TX) {
		bool ip_csum = (features & (NETIF_F_IP_CSUM | NETIF_F_IPV6_CSUM)) ==
			(NETIF_F_IP_CSUM | NETIF_F_IPV6_CSUM);
		bool hw_csum = features & NETIF_F_HW_CSUM;

		if (!ip_csum && !hw_csum) {
			netdev_dbg(dev, "Dropping TLS TX HW offload feature since no CSUM feature.\n");
			features &= ~NETIF_F_HW_TLS_TX;
		}
	}

	if ((features & NETIF_F_HW_TLS_RX) && !(features & NETIF_F_RXCSUM)) {
		netdev_dbg(dev, "Dropping TLS RX HW offload feature since no RXCSUM feature.\n");
		features &= ~NETIF_F_HW_TLS_RX;
	}

	return features;
}

int __netdev_update_features(struct net_device *dev)
{
	struct net_device *upper, *lower;
	netdev_features_t features;
	struct list_head *iter;
	int err = -1;

	ASSERT_RTNL();

	features = netdev_get_wanted_features(dev);

	if (dev->netdev_ops->ndo_fix_features)
		features = dev->netdev_ops->ndo_fix_features(dev, features);

	/* driver might be less strict about feature dependencies */
	features = netdev_fix_features(dev, features);

	/* some features can't be enabled if they're off on an upper device */
	netdev_for_each_upper_dev_rcu(dev, upper, iter)
		features = netdev_sync_upper_features(dev, upper, features);

	if (dev->features == features)
		goto sync_lower;

	netdev_dbg(dev, "Features changed: %pNF -> %pNF\n",
		&dev->features, &features);

	if (dev->netdev_ops->ndo_set_features)
		err = dev->netdev_ops->ndo_set_features(dev, features);
	else
		err = 0;

	if (unlikely(err < 0)) {
		netdev_err(dev,
			"set_features() failed (%d); wanted %pNF, left %pNF\n",
			err, &features, &dev->features);
		/* return non-0 since some features might have changed and
		 * it's better to fire a spurious notification than miss it
		 */
		return -1;
	}

sync_lower:
	/* some features must be disabled on lower devices when disabled
	 * on an upper device (think: bonding master or bridge)
	 */
	netdev_for_each_lower_dev(dev, lower, iter)
		netdev_sync_lower_features(dev, lower, features);

	if (!err) {
		netdev_features_t diff = features ^ dev->features;

		if (diff & NETIF_F_RX_UDP_TUNNEL_PORT) {
			/* udp_tunnel_{get,drop}_rx_info both need
			 * NETIF_F_RX_UDP_TUNNEL_PORT enabled on the
			 * device, or they won't do anything.
			 * Thus we need to update dev->features
			 * *before* calling udp_tunnel_get_rx_info,
			 * but *after* calling udp_tunnel_drop_rx_info.
			 */
			if (features & NETIF_F_RX_UDP_TUNNEL_PORT) {
				dev->features = features;
				udp_tunnel_get_rx_info(dev);
			} else {
				udp_tunnel_drop_rx_info(dev);
			}
		}

		if (diff & NETIF_F_HW_VLAN_CTAG_FILTER) {
			if (features & NETIF_F_HW_VLAN_CTAG_FILTER) {
				dev->features = features;
				err |= vlan_get_rx_ctag_filter_info(dev);
			} else {
				vlan_drop_rx_ctag_filter_info(dev);
			}
		}

		if (diff & NETIF_F_HW_VLAN_STAG_FILTER) {
			if (features & NETIF_F_HW_VLAN_STAG_FILTER) {
				dev->features = features;
				err |= vlan_get_rx_stag_filter_info(dev);
			} else {
				vlan_drop_rx_stag_filter_info(dev);
			}
		}

		dev->features = features;
	}

	return err < 0 ? 0 : 1;
}

/**
 *	netdev_update_features - recalculate device features
 *	@dev: the device to check
 *
 *	Recalculate dev->features set and send notifications if it
 *	has changed. Should be called after driver or hardware dependent
 *	conditions might have changed that influence the features.
 */
void netdev_update_features(struct net_device *dev)
{
	if (__netdev_update_features(dev))
		netdev_features_change(dev);
}
EXPORT_SYMBOL(netdev_update_features);

/**
 *	netdev_change_features - recalculate device features
 *	@dev: the device to check
 *
 *	Recalculate dev->features set and send notifications even
 *	if they have not changed. Should be called instead of
 *	netdev_update_features() if also dev->vlan_features might
 *	have changed to allow the changes to be propagated to stacked
 *	VLAN devices.
 */
void netdev_change_features(struct net_device *dev)
{
	__netdev_update_features(dev);
	netdev_features_change(dev);
}
EXPORT_SYMBOL(netdev_change_features);

/**
 *	netif_stacked_transfer_operstate -	transfer operstate
 *	@rootdev: the root or lower level device to transfer state from
 *	@dev: the device to transfer operstate to
 *
 *	Transfer operational state from root to device. This is normally
 *	called when a stacking relationship exists between the root
 *	device and the device(a leaf device).
 */
void netif_stacked_transfer_operstate(const struct net_device *rootdev,
					struct net_device *dev)
{
	if (rootdev->operstate == IF_OPER_DORMANT)
		netif_dormant_on(dev);
	else
		netif_dormant_off(dev);

	if (rootdev->operstate == IF_OPER_TESTING)
		netif_testing_on(dev);
	else
		netif_testing_off(dev);

	if (netif_carrier_ok(rootdev))
		netif_carrier_on(dev);
	else
		netif_carrier_off(dev);
}
EXPORT_SYMBOL(netif_stacked_transfer_operstate);

static int netif_alloc_rx_queues(struct net_device *dev)
{
	unsigned int i, count = dev->num_rx_queues;
	struct netdev_rx_queue *rx;
	size_t sz = count * sizeof(*rx);
	int err = 0;

	BUG_ON(count < 1);

	rx = kvzalloc(sz, GFP_KERNEL_ACCOUNT | __GFP_RETRY_MAYFAIL);
	if (!rx)
		return -ENOMEM;

	dev->_rx = rx;

	for (i = 0; i < count; i++) {
		rx[i].dev = dev;

		/* XDP RX-queue setup */
		err = xdp_rxq_info_reg(&rx[i].xdp_rxq, dev, i, 0);
		if (err < 0)
			goto err_rxq_info;
	}
	return 0;

err_rxq_info:
	/* Rollback successful reg's and free other resources */
	while (i--)
		xdp_rxq_info_unreg(&rx[i].xdp_rxq);
	kvfree(dev->_rx);
	dev->_rx = NULL;
	return err;
}

static void netif_free_rx_queues(struct net_device *dev)
{
	unsigned int i, count = dev->num_rx_queues;

	/* netif_alloc_rx_queues alloc failed, resources have been unreg'ed */
	if (!dev->_rx)
		return;

	for (i = 0; i < count; i++)
		xdp_rxq_info_unreg(&dev->_rx[i].xdp_rxq);

	kvfree(dev->_rx);
}

static void netdev_init_one_queue(struct net_device *dev,
				  struct netdev_queue *queue, void *_unused)
{
	/* Initialize queue lock */
	spin_lock_init(&queue->_xmit_lock);
	netdev_set_xmit_lockdep_class(&queue->_xmit_lock, dev->type);
	queue->xmit_lock_owner = -1;
	netdev_queue_numa_node_write(queue, NUMA_NO_NODE);
	queue->dev = dev;
#ifdef CONFIG_BQL
	dql_init(&queue->dql, HZ);
#endif
}

static void netif_free_tx_queues(struct net_device *dev)
{
	kvfree(dev->_tx);
}

static int netif_alloc_netdev_queues(struct net_device *dev)
{
	unsigned int count = dev->num_tx_queues;
	struct netdev_queue *tx;
	size_t sz = count * sizeof(*tx);

	if (count < 1 || count > 0xffff)
		return -EINVAL;

	tx = kvzalloc(sz, GFP_KERNEL_ACCOUNT | __GFP_RETRY_MAYFAIL);
	if (!tx)
		return -ENOMEM;

	dev->_tx = tx;

	netdev_for_each_tx_queue(dev, netdev_init_one_queue, NULL);
	spin_lock_init(&dev->tx_global_lock);

	return 0;
}

void netif_tx_stop_all_queues(struct net_device *dev)
{
	unsigned int i;

	for (i = 0; i < dev->num_tx_queues; i++) {
		struct netdev_queue *txq = netdev_get_tx_queue(dev, i);

		netif_tx_stop_queue(txq);
	}
}
EXPORT_SYMBOL(netif_tx_stop_all_queues);

/**
 * register_netdevice() - register a network device
 * @dev: device to register
 *
 * Take a prepared network device structure and make it externally accessible.
 * A %NETDEV_REGISTER message is sent to the netdev notifier chain.
 * Callers must hold the rtnl lock - you may want register_netdev()
 * instead of this.
 */
int register_netdevice(struct net_device *dev)
{
	int ret;
	struct net *net = dev_net(dev);

	BUILD_BUG_ON(sizeof(netdev_features_t) * BITS_PER_BYTE <
		     NETDEV_FEATURE_COUNT);
	BUG_ON(dev_boot_phase);
	ASSERT_RTNL();

	might_sleep();

	/* When net_device's are persistent, this will be fatal. */
	BUG_ON(dev->reg_state != NETREG_UNINITIALIZED);
	BUG_ON(!net);

	ret = ethtool_check_ops(dev->ethtool_ops);
	if (ret)
		return ret;

	spin_lock_init(&dev->addr_list_lock);
	netdev_set_addr_lockdep_class(dev);

	ret = dev_get_valid_name(net, dev, dev->name);
	if (ret < 0)
		goto out;

	ret = -ENOMEM;
	dev->name_node = netdev_name_node_head_alloc(dev);
	if (!dev->name_node)
		goto out;

	/* Init, if this function is available */
	if (dev->netdev_ops->ndo_init) {
		ret = dev->netdev_ops->ndo_init(dev);
		if (ret) {
			if (ret > 0)
				ret = -EIO;
			goto err_free_name;
		}
	}

	if (((dev->hw_features | dev->features) &
	     NETIF_F_HW_VLAN_CTAG_FILTER) &&
	    (!dev->netdev_ops->ndo_vlan_rx_add_vid ||
	     !dev->netdev_ops->ndo_vlan_rx_kill_vid)) {
		netdev_WARN(dev, "Buggy VLAN acceleration in driver!\n");
		ret = -EINVAL;
		goto err_uninit;
	}

	ret = -EBUSY;
	if (!dev->ifindex)
		dev->ifindex = dev_new_index(net);
	else if (__dev_get_by_index(net, dev->ifindex))
		goto err_uninit;

	/* Transfer changeable features to wanted_features and enable
	 * software offloads (GSO and GRO).
	 */
	dev->hw_features |= (NETIF_F_SOFT_FEATURES | NETIF_F_SOFT_FEATURES_OFF);
	dev->features |= NETIF_F_SOFT_FEATURES;

	if (dev->udp_tunnel_nic_info) {
		dev->features |= NETIF_F_RX_UDP_TUNNEL_PORT;
		dev->hw_features |= NETIF_F_RX_UDP_TUNNEL_PORT;
	}

	dev->wanted_features = dev->features & dev->hw_features;

	if (!(dev->flags & IFF_LOOPBACK))
		dev->hw_features |= NETIF_F_NOCACHE_COPY;

	/* If IPv4 TCP segmentation offload is supported we should also
	 * allow the device to enable segmenting the frame with the option
	 * of ignoring a static IP ID value.  This doesn't enable the
	 * feature itself but allows the user to enable it later.
	 */
	if (dev->hw_features & NETIF_F_TSO)
		dev->hw_features |= NETIF_F_TSO_MANGLEID;
	if (dev->vlan_features & NETIF_F_TSO)
		dev->vlan_features |= NETIF_F_TSO_MANGLEID;
	if (dev->mpls_features & NETIF_F_TSO)
		dev->mpls_features |= NETIF_F_TSO_MANGLEID;
	if (dev->hw_enc_features & NETIF_F_TSO)
		dev->hw_enc_features |= NETIF_F_TSO_MANGLEID;

	/* Make NETIF_F_HIGHDMA inheritable to VLAN devices.
	 */
	dev->vlan_features |= NETIF_F_HIGHDMA;

	/* Make NETIF_F_SG inheritable to tunnel devices.
	 */
	dev->hw_enc_features |= NETIF_F_SG | NETIF_F_GSO_PARTIAL;

	/* Make NETIF_F_SG inheritable to MPLS.
	 */
	dev->mpls_features |= NETIF_F_SG;

	ret = call_netdevice_notifiers(NETDEV_POST_INIT, dev);
	ret = notifier_to_errno(ret);
	if (ret)
		goto err_uninit;

	ret = netdev_register_kobject(dev);
	write_lock(&dev_base_lock);
	dev->reg_state = ret ? NETREG_UNREGISTERED : NETREG_REGISTERED;
	write_unlock(&dev_base_lock);
	if (ret)
		goto err_uninit_notify;

	__netdev_update_features(dev);

	/*
	 *	Default initial state at registry is that the
	 *	device is present.
	 */

	set_bit(__LINK_STATE_PRESENT, &dev->state);

	linkwatch_init_dev(dev);

	dev_init_scheduler(dev);

	netdev_hold(dev, &dev->dev_registered_tracker, GFP_KERNEL);
	list_netdevice(dev);

	add_device_randomness(dev->dev_addr, dev->addr_len);

	/* If the device has permanent device address, driver should
	 * set dev_addr and also addr_assign_type should be set to
	 * NET_ADDR_PERM (default value).
	 */
	if (dev->addr_assign_type == NET_ADDR_PERM)
		memcpy(dev->perm_addr, dev->dev_addr, dev->addr_len);

	/* Notify protocols, that a new device appeared. */
	ret = call_netdevice_notifiers(NETDEV_REGISTER, dev);
	ret = notifier_to_errno(ret);
	if (ret) {
		/* Expect explicit free_netdev() on failure */
		dev->needs_free_netdev = false;
		unregister_netdevice_queue(dev, NULL);
		goto out;
	}
	/*
	 *	Prevent userspace races by waiting until the network
	 *	device is fully setup before sending notifications.
	 */
	if (!dev->rtnl_link_ops ||
	    dev->rtnl_link_state == RTNL_LINK_INITIALIZED)
		rtmsg_ifinfo(RTM_NEWLINK, dev, ~0U, GFP_KERNEL, 0, NULL);

out:
	return ret;

err_uninit_notify:
	call_netdevice_notifiers(NETDEV_PRE_UNINIT, dev);
err_uninit:
	if (dev->netdev_ops->ndo_uninit)
		dev->netdev_ops->ndo_uninit(dev);
	if (dev->priv_destructor)
		dev->priv_destructor(dev);
err_free_name:
	netdev_name_node_free(dev->name_node);
	goto out;
}
EXPORT_SYMBOL(register_netdevice);

/**
 *	init_dummy_netdev	- init a dummy network device for NAPI
 *	@dev: device to init
 *
 *	This takes a network device structure and initialize the minimum
 *	amount of fields so it can be used to schedule NAPI polls without
 *	registering a full blown interface. This is to be used by drivers
 *	that need to tie several hardware interfaces to a single NAPI
 *	poll scheduler due to HW limitations.
 */
int init_dummy_netdev(struct net_device *dev)
{
	/* Clear everything. Note we don't initialize spinlocks
	 * are they aren't supposed to be taken by any of the
	 * NAPI code and this dummy netdev is supposed to be
	 * only ever used for NAPI polls
	 */
	memset(dev, 0, sizeof(struct net_device));

	/* make sure we BUG if trying to hit standard
	 * register/unregister code path
	 */
	dev->reg_state = NETREG_DUMMY;

	/* NAPI wants this */
	INIT_LIST_HEAD(&dev->napi_list);

	/* a dummy interface is started by default */
	set_bit(__LINK_STATE_PRESENT, &dev->state);
	set_bit(__LINK_STATE_START, &dev->state);

	/* napi_busy_loop stats accounting wants this */
	dev_net_set(dev, &init_net);

	/* Note : We dont allocate pcpu_refcnt for dummy devices,
	 * because users of this 'device' dont need to change
	 * its refcount.
	 */

	return 0;
}
EXPORT_SYMBOL_GPL(init_dummy_netdev);


/**
 *	register_netdev	- register a network device
 *	@dev: device to register
 *
 *	Take a completed network device structure and add it to the kernel
 *	interfaces. A %NETDEV_REGISTER message is sent to the netdev notifier
 *	chain. 0 is returned on success. A negative errno code is returned
 *	on a failure to set up the device, or if the name is a duplicate.
 *
 *	This is a wrapper around register_netdevice that takes the rtnl semaphore
 *	and expands the device name if you passed a format string to
 *	alloc_netdev.
 */
int register_netdev(struct net_device *dev)
{
	int err;

	if (rtnl_lock_killable())
		return -EINTR;
	err = register_netdevice(dev);
	rtnl_unlock();
	return err;
}
EXPORT_SYMBOL(register_netdev);

int netdev_refcnt_read(const struct net_device *dev)
{
#ifdef CONFIG_PCPU_DEV_REFCNT
	int i, refcnt = 0;

	for_each_possible_cpu(i)
		refcnt += *per_cpu_ptr(dev->pcpu_refcnt, i);
	return refcnt;
#else
	return refcount_read(&dev->dev_refcnt);
#endif
}
EXPORT_SYMBOL(netdev_refcnt_read);

int netdev_unregister_timeout_secs __read_mostly = 10;

#define WAIT_REFS_MIN_MSECS 1
#define WAIT_REFS_MAX_MSECS 250
/**
 * netdev_wait_allrefs_any - wait until all references are gone.
 * @list: list of net_devices to wait on
 *
 * This is called when unregistering network devices.
 *
 * Any protocol or device that holds a reference should register
 * for netdevice notification, and cleanup and put back the
 * reference if they receive an UNREGISTER event.
 * We can get stuck here if buggy protocols don't correctly
 * call dev_put.
 */
static struct net_device *netdev_wait_allrefs_any(struct list_head *list)
{
	unsigned long rebroadcast_time, warning_time;
	struct net_device *dev;
	int wait = 0;

	rebroadcast_time = warning_time = jiffies;

	list_for_each_entry(dev, list, todo_list)
		if (netdev_refcnt_read(dev) == 1)
			return dev;

	while (true) {
		if (time_after(jiffies, rebroadcast_time + 1 * HZ)) {
			rtnl_lock();

			/* Rebroadcast unregister notification */
			list_for_each_entry(dev, list, todo_list)
				call_netdevice_notifiers(NETDEV_UNREGISTER, dev);

			__rtnl_unlock();
			rcu_barrier();
			rtnl_lock();

			list_for_each_entry(dev, list, todo_list)
				if (test_bit(__LINK_STATE_LINKWATCH_PENDING,
					     &dev->state)) {
					/* We must not have linkwatch events
					 * pending on unregister. If this
					 * happens, we simply run the queue
					 * unscheduled, resulting in a noop
					 * for this device.
					 */
					linkwatch_run_queue();
					break;
				}

			__rtnl_unlock();

			rebroadcast_time = jiffies;
		}

		if (!wait) {
			rcu_barrier();
			wait = WAIT_REFS_MIN_MSECS;
		} else {
			msleep(wait);
			wait = min(wait << 1, WAIT_REFS_MAX_MSECS);
		}

		list_for_each_entry(dev, list, todo_list)
			if (netdev_refcnt_read(dev) == 1)
				return dev;

		if (time_after(jiffies, warning_time +
			       READ_ONCE(netdev_unregister_timeout_secs) * HZ)) {
			list_for_each_entry(dev, list, todo_list) {
				pr_emerg("unregister_netdevice: waiting for %s to become free. Usage count = %d\n",
					 dev->name, netdev_refcnt_read(dev));
				ref_tracker_dir_print(&dev->refcnt_tracker, 10);
			}

			warning_time = jiffies;
		}
	}
}

/* The sequence is:
 *
 *	rtnl_lock();
 *	...
 *	register_netdevice(x1);
 *	register_netdevice(x2);
 *	...
 *	unregister_netdevice(y1);
 *	unregister_netdevice(y2);
 *      ...
 *	rtnl_unlock();
 *	free_netdev(y1);
 *	free_netdev(y2);
 *
 * We are invoked by rtnl_unlock().
 * This allows us to deal with problems:
 * 1) We can delete sysfs objects which invoke hotplug
 *    without deadlocking with linkwatch via keventd.
 * 2) Since we run with the RTNL semaphore not held, we can sleep
 *    safely in order to wait for the netdev refcnt to drop to zero.
 *
 * We must not return until all unregister events added during
 * the interval the lock was held have been completed.
 */
void netdev_run_todo(void)
{
	struct net_device *dev, *tmp;
	struct list_head list;
#ifdef CONFIG_LOCKDEP
	struct list_head unlink_list;

	list_replace_init(&net_unlink_list, &unlink_list);

	while (!list_empty(&unlink_list)) {
		struct net_device *dev = list_first_entry(&unlink_list,
							  struct net_device,
							  unlink_list);
		list_del_init(&dev->unlink_list);
		dev->nested_level = dev->lower_level - 1;
	}
#endif

	/* Snapshot list, allow later requests */
	list_replace_init(&net_todo_list, &list);

	__rtnl_unlock();

	/* Wait for rcu callbacks to finish before next phase */
	if (!list_empty(&list))
		rcu_barrier();

	list_for_each_entry_safe(dev, tmp, &list, todo_list) {
		if (unlikely(dev->reg_state != NETREG_UNREGISTERING)) {
			netdev_WARN(dev, "run_todo but not unregistering\n");
			list_del(&dev->todo_list);
			continue;
		}

		write_lock(&dev_base_lock);
		dev->reg_state = NETREG_UNREGISTERED;
		write_unlock(&dev_base_lock);
		linkwatch_forget_dev(dev);
	}

	while (!list_empty(&list)) {
		dev = netdev_wait_allrefs_any(&list);
		list_del(&dev->todo_list);

		/* paranoia */
		BUG_ON(netdev_refcnt_read(dev) != 1);
		BUG_ON(!list_empty(&dev->ptype_all));
		BUG_ON(!list_empty(&dev->ptype_specific));
		WARN_ON(rcu_access_pointer(dev->ip_ptr));
		WARN_ON(rcu_access_pointer(dev->ip6_ptr));

		if (dev->priv_destructor)
			dev->priv_destructor(dev);
		if (dev->needs_free_netdev)
			free_netdev(dev);

		if (atomic_dec_and_test(&dev_net(dev)->dev_unreg_count))
			wake_up(&netdev_unregistering_wq);

		/* Free network device */
		kobject_put(&dev->dev.kobj);
	}
}

/* Convert net_device_stats to rtnl_link_stats64. rtnl_link_stats64 has
 * all the same fields in the same order as net_device_stats, with only
 * the type differing, but rtnl_link_stats64 may have additional fields
 * at the end for newer counters.
 */
void netdev_stats_to_stats64(struct rtnl_link_stats64 *stats64,
			     const struct net_device_stats *netdev_stats)
{
	size_t i, n = sizeof(*netdev_stats) / sizeof(atomic_long_t);
	const atomic_long_t *src = (atomic_long_t *)netdev_stats;
	u64 *dst = (u64 *)stats64;

	BUILD_BUG_ON(n > sizeof(*stats64) / sizeof(u64));
	for (i = 0; i < n; i++)
		dst[i] = (unsigned long)atomic_long_read(&src[i]);
	/* zero out counters that only exist in rtnl_link_stats64 */
	memset((char *)stats64 + n * sizeof(u64), 0,
	       sizeof(*stats64) - n * sizeof(u64));
}
EXPORT_SYMBOL(netdev_stats_to_stats64);

struct net_device_core_stats __percpu *netdev_core_stats_alloc(struct net_device *dev)
{
	struct net_device_core_stats __percpu *p;

	p = alloc_percpu_gfp(struct net_device_core_stats,
			     GFP_ATOMIC | __GFP_NOWARN);

	if (p && cmpxchg(&dev->core_stats, NULL, p))
		free_percpu(p);

	/* This READ_ONCE() pairs with the cmpxchg() above */
	return READ_ONCE(dev->core_stats);
}
EXPORT_SYMBOL(netdev_core_stats_alloc);

/**
 *	dev_get_stats	- get network device statistics
 *	@dev: device to get statistics from
 *	@storage: place to store stats
 *
 *	Get network statistics from device. Return @storage.
 *	The device driver may provide its own method by setting
 *	dev->netdev_ops->get_stats64 or dev->netdev_ops->get_stats;
 *	otherwise the internal statistics structure is used.
 */
struct rtnl_link_stats64 *dev_get_stats(struct net_device *dev,
					struct rtnl_link_stats64 *storage)
{
	const struct net_device_ops *ops = dev->netdev_ops;
	const struct net_device_core_stats __percpu *p;

	if (ops->ndo_get_stats64) {
		memset(storage, 0, sizeof(*storage));
		ops->ndo_get_stats64(dev, storage);
	} else if (ops->ndo_get_stats) {
		netdev_stats_to_stats64(storage, ops->ndo_get_stats(dev));
	} else {
		netdev_stats_to_stats64(storage, &dev->stats);
	}

	/* This READ_ONCE() pairs with the write in netdev_core_stats_alloc() */
	p = READ_ONCE(dev->core_stats);
	if (p) {
		const struct net_device_core_stats *core_stats;
		int i;

		for_each_possible_cpu(i) {
			core_stats = per_cpu_ptr(p, i);
			storage->rx_dropped += READ_ONCE(core_stats->rx_dropped);
			storage->tx_dropped += READ_ONCE(core_stats->tx_dropped);
			storage->rx_nohandler += READ_ONCE(core_stats->rx_nohandler);
			storage->rx_otherhost_dropped += READ_ONCE(core_stats->rx_otherhost_dropped);
		}
	}
	return storage;
}
EXPORT_SYMBOL(dev_get_stats);

/**
 *	dev_fetch_sw_netstats - get per-cpu network device statistics
 *	@s: place to store stats
 *	@netstats: per-cpu network stats to read from
 *
 *	Read per-cpu network statistics and populate the related fields in @s.
 */
void dev_fetch_sw_netstats(struct rtnl_link_stats64 *s,
			   const struct pcpu_sw_netstats __percpu *netstats)
{
	int cpu;

	for_each_possible_cpu(cpu) {
		u64 rx_packets, rx_bytes, tx_packets, tx_bytes;
		const struct pcpu_sw_netstats *stats;
		unsigned int start;

		stats = per_cpu_ptr(netstats, cpu);
		do {
			start = u64_stats_fetch_begin(&stats->syncp);
			rx_packets = u64_stats_read(&stats->rx_packets);
			rx_bytes   = u64_stats_read(&stats->rx_bytes);
			tx_packets = u64_stats_read(&stats->tx_packets);
			tx_bytes   = u64_stats_read(&stats->tx_bytes);
		} while (u64_stats_fetch_retry(&stats->syncp, start));

		s->rx_packets += rx_packets;
		s->rx_bytes   += rx_bytes;
		s->tx_packets += tx_packets;
		s->tx_bytes   += tx_bytes;
	}
}
EXPORT_SYMBOL_GPL(dev_fetch_sw_netstats);

/**
 *	dev_get_tstats64 - ndo_get_stats64 implementation
 *	@dev: device to get statistics from
 *	@s: place to store stats
 *
 *	Populate @s from dev->stats and dev->tstats. Can be used as
 *	ndo_get_stats64() callback.
 */
void dev_get_tstats64(struct net_device *dev, struct rtnl_link_stats64 *s)
{
	netdev_stats_to_stats64(s, &dev->stats);
	dev_fetch_sw_netstats(s, dev->tstats);
}
EXPORT_SYMBOL_GPL(dev_get_tstats64);

struct netdev_queue *dev_ingress_queue_create(struct net_device *dev)
{
	struct netdev_queue *queue = dev_ingress_queue(dev);

#ifdef CONFIG_NET_CLS_ACT
	if (queue)
		return queue;
	queue = kzalloc(sizeof(*queue), GFP_KERNEL);
	if (!queue)
		return NULL;
	netdev_init_one_queue(dev, queue, NULL);
	RCU_INIT_POINTER(queue->qdisc, &noop_qdisc);
	RCU_INIT_POINTER(queue->qdisc_sleeping, &noop_qdisc);
	rcu_assign_pointer(dev->ingress_queue, queue);
#endif
	return queue;
}

static const struct ethtool_ops default_ethtool_ops;

void netdev_set_default_ethtool_ops(struct net_device *dev,
				    const struct ethtool_ops *ops)
{
	if (dev->ethtool_ops == &default_ethtool_ops)
		dev->ethtool_ops = ops;
}
EXPORT_SYMBOL_GPL(netdev_set_default_ethtool_ops);

/**
 * netdev_sw_irq_coalesce_default_on() - enable SW IRQ coalescing by default
 * @dev: netdev to enable the IRQ coalescing on
 *
 * Sets a conservative default for SW IRQ coalescing. Users can use
 * sysfs attributes to override the default values.
 */
void netdev_sw_irq_coalesce_default_on(struct net_device *dev)
{
	WARN_ON(dev->reg_state == NETREG_REGISTERED);

	if (!IS_ENABLED(CONFIG_PREEMPT_RT)) {
		dev->gro_flush_timeout = 20000;
		dev->napi_defer_hard_irqs = 1;
	}
}
EXPORT_SYMBOL_GPL(netdev_sw_irq_coalesce_default_on);

void netdev_freemem(struct net_device *dev)
{
	char *addr = (char *)dev - dev->padded;

	kvfree(addr);
}

/**
 * alloc_netdev_mqs - allocate network device
 * @sizeof_priv: size of private data to allocate space for
 * @name: device name format string
 * @name_assign_type: origin of device name
 * @setup: callback to initialize device
 * @txqs: the number of TX subqueues to allocate
 * @rxqs: the number of RX subqueues to allocate
 *
 * Allocates a struct net_device with private data area for driver use
 * and performs basic initialization.  Also allocates subqueue structs
 * for each queue on the device.
 */
struct net_device *alloc_netdev_mqs(int sizeof_priv, const char *name,
		unsigned char name_assign_type,
		void (*setup)(struct net_device *),
		unsigned int txqs, unsigned int rxqs)
{
	struct net_device *dev;
	unsigned int alloc_size;
	struct net_device *p;

	BUG_ON(strlen(name) >= sizeof(dev->name));

	if (txqs < 1) {
		pr_err("alloc_netdev: Unable to allocate device with zero queues\n");
		return NULL;
	}

	if (rxqs < 1) {
		pr_err("alloc_netdev: Unable to allocate device with zero RX queues\n");
		return NULL;
	}

	alloc_size = sizeof(struct net_device);
	if (sizeof_priv) {
		/* ensure 32-byte alignment of private area */
		alloc_size = ALIGN(alloc_size, NETDEV_ALIGN);
		alloc_size += sizeof_priv;
	}
	/* ensure 32-byte alignment of whole construct */
	alloc_size += NETDEV_ALIGN - 1;

	p = kvzalloc(alloc_size, GFP_KERNEL_ACCOUNT | __GFP_RETRY_MAYFAIL);
	if (!p)
		return NULL;

	dev = PTR_ALIGN(p, NETDEV_ALIGN);
	dev->padded = (char *)dev - (char *)p;

	ref_tracker_dir_init(&dev->refcnt_tracker, 128, name);
#ifdef CONFIG_PCPU_DEV_REFCNT
	dev->pcpu_refcnt = alloc_percpu(int);
	if (!dev->pcpu_refcnt)
		goto free_dev;
	__dev_hold(dev);
#else
	refcount_set(&dev->dev_refcnt, 1);
#endif

	if (dev_addr_init(dev))
		goto free_pcpu;

	dev_mc_init(dev);
	dev_uc_init(dev);

	dev_net_set(dev, &init_net);

	dev->gso_max_size = GSO_LEGACY_MAX_SIZE;
	dev->gso_max_segs = GSO_MAX_SEGS;
	dev->gro_max_size = GRO_LEGACY_MAX_SIZE;
	dev->gso_ipv4_max_size = GSO_LEGACY_MAX_SIZE;
	dev->gro_ipv4_max_size = GRO_LEGACY_MAX_SIZE;
	dev->tso_max_size = TSO_LEGACY_MAX_SIZE;
	dev->tso_max_segs = TSO_MAX_SEGS;
	dev->upper_level = 1;
	dev->lower_level = 1;
#ifdef CONFIG_LOCKDEP
	dev->nested_level = 0;
	INIT_LIST_HEAD(&dev->unlink_list);
#endif

	INIT_LIST_HEAD(&dev->napi_list);
	INIT_LIST_HEAD(&dev->unreg_list);
	INIT_LIST_HEAD(&dev->close_list);
	INIT_LIST_HEAD(&dev->link_watch_list);
	INIT_LIST_HEAD(&dev->adj_list.upper);
	INIT_LIST_HEAD(&dev->adj_list.lower);
	INIT_LIST_HEAD(&dev->ptype_all);
	INIT_LIST_HEAD(&dev->ptype_specific);
	INIT_LIST_HEAD(&dev->net_notifier_list);
#ifdef CONFIG_NET_SCHED
	hash_init(dev->qdisc_hash);
#endif
	dev->priv_flags = IFF_XMIT_DST_RELEASE | IFF_XMIT_DST_RELEASE_PERM;
	setup(dev);

	if (!dev->tx_queue_len) {
		dev->priv_flags |= IFF_NO_QUEUE;
		dev->tx_queue_len = DEFAULT_TX_QUEUE_LEN;
	}

	dev->num_tx_queues = txqs;
	dev->real_num_tx_queues = txqs;
	if (netif_alloc_netdev_queues(dev))
		goto free_all;

	dev->num_rx_queues = rxqs;
	dev->real_num_rx_queues = rxqs;
	if (netif_alloc_rx_queues(dev))
		goto free_all;

	strcpy(dev->name, name);
	dev->name_assign_type = name_assign_type;
	dev->group = INIT_NETDEV_GROUP;
	if (!dev->ethtool_ops)
		dev->ethtool_ops = &default_ethtool_ops;

	nf_hook_netdev_init(dev);

	return dev;

free_all:
	free_netdev(dev);
	return NULL;

free_pcpu:
#ifdef CONFIG_PCPU_DEV_REFCNT
	free_percpu(dev->pcpu_refcnt);
free_dev:
#endif
	netdev_freemem(dev);
	return NULL;
}
EXPORT_SYMBOL(alloc_netdev_mqs);

/**
 * free_netdev - free network device
 * @dev: device
 *
 * This function does the last stage of destroying an allocated device
 * interface. The reference to the device object is released. If this
 * is the last reference then it will be freed.Must be called in process
 * context.
 */
void free_netdev(struct net_device *dev)
{
	struct napi_struct *p, *n;

	might_sleep();

	/* When called immediately after register_netdevice() failed the unwind
	 * handling may still be dismantling the device. Handle that case by
	 * deferring the free.
	 */
	if (dev->reg_state == NETREG_UNREGISTERING) {
		ASSERT_RTNL();
		dev->needs_free_netdev = true;
		return;
	}

	netif_free_tx_queues(dev);
	netif_free_rx_queues(dev);

	kfree(rcu_dereference_protected(dev->ingress_queue, 1));

	/* Flush device addresses */
	dev_addr_flush(dev);

	list_for_each_entry_safe(p, n, &dev->napi_list, dev_list)
		netif_napi_del(p);

	ref_tracker_dir_exit(&dev->refcnt_tracker);
#ifdef CONFIG_PCPU_DEV_REFCNT
	free_percpu(dev->pcpu_refcnt);
	dev->pcpu_refcnt = NULL;
#endif
	free_percpu(dev->core_stats);
	dev->core_stats = NULL;
	free_percpu(dev->xdp_bulkq);
	dev->xdp_bulkq = NULL;

	/*  Compatibility with error handling in drivers */
	if (dev->reg_state == NETREG_UNINITIALIZED) {
		netdev_freemem(dev);
		return;
	}

	BUG_ON(dev->reg_state != NETREG_UNREGISTERED);
	dev->reg_state = NETREG_RELEASED;

	/* will free via device release */
	put_device(&dev->dev);
}
EXPORT_SYMBOL(free_netdev);

/**
 *	synchronize_net -  Synchronize with packet receive processing
 *
 *	Wait for packets currently being received to be done.
 *	Does not block later packets from starting.
 */
void synchronize_net(void)
{
	might_sleep();
	if (rtnl_is_locked())
		synchronize_rcu_expedited();
	else
		synchronize_rcu();
}
EXPORT_SYMBOL(synchronize_net);

/**
 *	unregister_netdevice_queue - remove device from the kernel
 *	@dev: device
 *	@head: list
 *
 *	This function shuts down a device interface and removes it
 *	from the kernel tables.
 *	If head not NULL, device is queued to be unregistered later.
 *
 *	Callers must hold the rtnl semaphore.  You may want
 *	unregister_netdev() instead of this.
 */

void unregister_netdevice_queue(struct net_device *dev, struct list_head *head)
{
	ASSERT_RTNL();

	if (head) {
		list_move_tail(&dev->unreg_list, head);
	} else {
		LIST_HEAD(single);

		list_add(&dev->unreg_list, &single);
		unregister_netdevice_many(&single);
	}
}
EXPORT_SYMBOL(unregister_netdevice_queue);

void unregister_netdevice_many_notify(struct list_head *head,
				      u32 portid, const struct nlmsghdr *nlh)
{
	struct net_device *dev, *tmp;
	LIST_HEAD(close_head);

	BUG_ON(dev_boot_phase);
	ASSERT_RTNL();

	if (list_empty(head))
		return;

	list_for_each_entry_safe(dev, tmp, head, unreg_list) {
		/* Some devices call without registering
		 * for initialization unwind. Remove those
		 * devices and proceed with the remaining.
		 */
		if (dev->reg_state == NETREG_UNINITIALIZED) {
			pr_debug("unregister_netdevice: device %s/%p never was registered\n",
				 dev->name, dev);

			WARN_ON(1);
			list_del(&dev->unreg_list);
			continue;
		}
		dev->dismantle = true;
		BUG_ON(dev->reg_state != NETREG_REGISTERED);
	}

	/* If device is running, close it first. */
	list_for_each_entry(dev, head, unreg_list)
		list_add_tail(&dev->close_list, &close_head);
	dev_close_many(&close_head, true);

	list_for_each_entry(dev, head, unreg_list) {
		/* And unlink it from device chain. */
		write_lock(&dev_base_lock);
		unlist_netdevice(dev, false);
		dev->reg_state = NETREG_UNREGISTERING;
		write_unlock(&dev_base_lock);
	}
	flush_all_backlogs();

	synchronize_net();

	list_for_each_entry(dev, head, unreg_list) {
		struct sk_buff *skb = NULL;

		/* Shutdown queueing discipline. */
		dev_shutdown(dev);

		dev_xdp_uninstall(dev);
		bpf_dev_bound_netdev_unregister(dev);

		netdev_offload_xstats_disable_all(dev);

		/* Notify protocols, that we are about to destroy
		 * this device. They should clean all the things.
		 */
		call_netdevice_notifiers(NETDEV_UNREGISTER, dev);

		if (!dev->rtnl_link_ops ||
		    dev->rtnl_link_state == RTNL_LINK_INITIALIZED)
			skb = rtmsg_ifinfo_build_skb(RTM_DELLINK, dev, ~0U, 0,
						     GFP_KERNEL, NULL, 0,
						     portid, nlh);

		/*
		 *	Flush the unicast and multicast chains
		 */
		dev_uc_flush(dev);
		dev_mc_flush(dev);

		netdev_name_node_alt_flush(dev);
		netdev_name_node_free(dev->name_node);

		call_netdevice_notifiers(NETDEV_PRE_UNINIT, dev);

		if (dev->netdev_ops->ndo_uninit)
			dev->netdev_ops->ndo_uninit(dev);

		if (skb)
			rtmsg_ifinfo_send(skb, dev, GFP_KERNEL, portid, nlh);

		/* Notifier chain MUST detach us all upper devices. */
		WARN_ON(netdev_has_any_upper_dev(dev));
		WARN_ON(netdev_has_any_lower_dev(dev));

		/* Remove entries from kobject tree */
		netdev_unregister_kobject(dev);
#ifdef CONFIG_XPS
		/* Remove XPS queueing entries */
		netif_reset_xps_queues_gt(dev, 0);
#endif
	}

	synchronize_net();

	list_for_each_entry(dev, head, unreg_list) {
		netdev_put(dev, &dev->dev_registered_tracker);
		net_set_todo(dev);
	}

	list_del(head);
}

/**
 *	unregister_netdevice_many - unregister many devices
 *	@head: list of devices
 *
 *  Note: As most callers use a stack allocated list_head,
 *  we force a list_del() to make sure stack wont be corrupted later.
 */
void unregister_netdevice_many(struct list_head *head)
{
	unregister_netdevice_many_notify(head, 0, NULL);
}
EXPORT_SYMBOL(unregister_netdevice_many);

/**
 *	unregister_netdev - remove device from the kernel
 *	@dev: device
 *
 *	This function shuts down a device interface and removes it
 *	from the kernel tables.
 *
 *	This is just a wrapper for unregister_netdevice that takes
 *	the rtnl semaphore.  In general you want to use this and not
 *	unregister_netdevice.
 */
void unregister_netdev(struct net_device *dev)
{
	rtnl_lock();
	unregister_netdevice(dev);
	rtnl_unlock();
}
EXPORT_SYMBOL(unregister_netdev);

/**
 *	__dev_change_net_namespace - move device to different nethost namespace
 *	@dev: device
 *	@net: network namespace
 *	@pat: If not NULL name pattern to try if the current device name
 *	      is already taken in the destination network namespace.
 *	@new_ifindex: If not zero, specifies device index in the target
 *	              namespace.
 *
 *	This function shuts down a device interface and moves it
 *	to a new network namespace. On success 0 is returned, on
 *	a failure a netagive errno code is returned.
 *
 *	Callers must hold the rtnl semaphore.
 */

int __dev_change_net_namespace(struct net_device *dev, struct net *net,
			       const char *pat, int new_ifindex)
{
	struct net *net_old = dev_net(dev);
	int err, new_nsid;

	ASSERT_RTNL();

	/* Don't allow namespace local devices to be moved. */
	err = -EINVAL;
	if (dev->features & NETIF_F_NETNS_LOCAL)
		goto out;

	/* Ensure the device has been registrered */
	if (dev->reg_state != NETREG_REGISTERED)
		goto out;

	/* Get out if there is nothing todo */
	err = 0;
	if (net_eq(net_old, net))
		goto out;

	/* Pick the destination device name, and ensure
	 * we can use it in the destination network namespace.
	 */
	err = -EEXIST;
	if (netdev_name_in_use(net, dev->name)) {
		/* We get here if we can't use the current device name */
		if (!pat)
			goto out;
		err = dev_get_valid_name(net, dev, pat);
		if (err < 0)
			goto out;
	}

	/* Check that new_ifindex isn't used yet. */
	err = -EBUSY;
	if (new_ifindex && __dev_get_by_index(net, new_ifindex))
		goto out;

	/*
	 * And now a mini version of register_netdevice unregister_netdevice.
	 */

	/* If device is running close it first. */
	dev_close(dev);

	/* And unlink it from device chain */
	unlist_netdevice(dev, true);

	synchronize_net();

	/* Shutdown queueing discipline. */
	dev_shutdown(dev);

	/* Notify protocols, that we are about to destroy
	 * this device. They should clean all the things.
	 *
	 * Note that dev->reg_state stays at NETREG_REGISTERED.
	 * This is wanted because this way 8021q and macvlan know
	 * the device is just moving and can keep their slaves up.
	 */
	call_netdevice_notifiers(NETDEV_UNREGISTER, dev);
	rcu_barrier();

	new_nsid = peernet2id_alloc(dev_net(dev), net, GFP_KERNEL);
	/* If there is an ifindex conflict assign a new one */
	if (!new_ifindex) {
		if (__dev_get_by_index(net, dev->ifindex))
			new_ifindex = dev_new_index(net);
		else
			new_ifindex = dev->ifindex;
	}

	rtmsg_ifinfo_newnet(RTM_DELLINK, dev, ~0U, GFP_KERNEL, &new_nsid,
			    new_ifindex);

	/*
	 *	Flush the unicast and multicast chains
	 */
	dev_uc_flush(dev);
	dev_mc_flush(dev);

	/* Send a netdev-removed uevent to the old namespace */
	kobject_uevent(&dev->dev.kobj, KOBJ_REMOVE);
	netdev_adjacent_del_links(dev);

	/* Move per-net netdevice notifiers that are following the netdevice */
	move_netdevice_notifiers_dev_net(dev, net);

	/* Actually switch the network namespace */
	dev_net_set(dev, net);
	dev->ifindex = new_ifindex;

	/* Send a netdev-add uevent to the new namespace */
	kobject_uevent(&dev->dev.kobj, KOBJ_ADD);
	netdev_adjacent_add_links(dev);

	/* Fixup kobjects */
	err = device_rename(&dev->dev, dev->name);
	WARN_ON(err);

	/* Adapt owner in case owning user namespace of target network
	 * namespace is different from the original one.
	 */
	err = netdev_change_owner(dev, net_old, net);
	WARN_ON(err);

	/* Add the device back in the hashes */
	list_netdevice(dev);

	/* Notify protocols, that a new device appeared. */
	call_netdevice_notifiers(NETDEV_REGISTER, dev);

	/*
	 *	Prevent userspace races by waiting until the network
	 *	device is fully setup before sending notifications.
	 */
	rtmsg_ifinfo(RTM_NEWLINK, dev, ~0U, GFP_KERNEL, 0, NULL);

	synchronize_net();
	err = 0;
out:
	return err;
}
EXPORT_SYMBOL_GPL(__dev_change_net_namespace);

static int dev_cpu_dead(unsigned int oldcpu)
{
	struct sk_buff **list_skb;
	struct sk_buff *skb;
	unsigned int cpu;
	struct softnet_data *sd, *oldsd, *remsd = NULL;

	local_irq_disable();
	cpu = smp_processor_id();
	sd = &per_cpu(softnet_data, cpu);
	oldsd = &per_cpu(softnet_data, oldcpu);

	/* Find end of our completion_queue. */
	list_skb = &sd->completion_queue;
	while (*list_skb)
		list_skb = &(*list_skb)->next;
	/* Append completion queue from offline CPU. */
	*list_skb = oldsd->completion_queue;
	oldsd->completion_queue = NULL;

	/* Append output queue from offline CPU. */
	if (oldsd->output_queue) {
		*sd->output_queue_tailp = oldsd->output_queue;
		sd->output_queue_tailp = oldsd->output_queue_tailp;
		oldsd->output_queue = NULL;
		oldsd->output_queue_tailp = &oldsd->output_queue;
	}
	/* Append NAPI poll list from offline CPU, with one exception :
	 * process_backlog() must be called by cpu owning percpu backlog.
	 * We properly handle process_queue & input_pkt_queue later.
	 */
	while (!list_empty(&oldsd->poll_list)) {
		struct napi_struct *napi = list_first_entry(&oldsd->poll_list,
							    struct napi_struct,
							    poll_list);

		list_del_init(&napi->poll_list);
		if (napi->poll == process_backlog)
			napi->state = 0;
		else
			____napi_schedule(sd, napi);
	}

	raise_softirq_irqoff(NET_TX_SOFTIRQ);
	local_irq_enable();

#ifdef CONFIG_RPS
	remsd = oldsd->rps_ipi_list;
	oldsd->rps_ipi_list = NULL;
#endif
	/* send out pending IPI's on offline CPU */
	net_rps_send_ipi(remsd);

	/* Process offline CPU's input_pkt_queue */
	while ((skb = __skb_dequeue(&oldsd->process_queue))) {
		netif_rx(skb);
		input_queue_head_incr(oldsd);
	}
	while ((skb = skb_dequeue(&oldsd->input_pkt_queue))) {
		netif_rx(skb);
		input_queue_head_incr(oldsd);
	}

	return 0;
}

/**
 *	netdev_increment_features - increment feature set by one
 *	@all: current feature set
 *	@one: new feature set
 *	@mask: mask feature set
 *
 *	Computes a new feature set after adding a device with feature set
 *	@one to the master device with current feature set @all.  Will not
 *	enable anything that is off in @mask. Returns the new feature set.
 */
netdev_features_t netdev_increment_features(netdev_features_t all,
	netdev_features_t one, netdev_features_t mask)
{
	if (mask & NETIF_F_HW_CSUM)
		mask |= NETIF_F_CSUM_MASK;
	mask |= NETIF_F_VLAN_CHALLENGED;

	all |= one & (NETIF_F_ONE_FOR_ALL | NETIF_F_CSUM_MASK) & mask;
	all &= one | ~NETIF_F_ALL_FOR_ALL;

	/* If one device supports hw checksumming, set for all. */
	if (all & NETIF_F_HW_CSUM)
		all &= ~(NETIF_F_CSUM_MASK & ~NETIF_F_HW_CSUM);

	return all;
}
EXPORT_SYMBOL(netdev_increment_features);

static struct hlist_head * __net_init netdev_create_hash(void)
{
	int i;
	struct hlist_head *hash;

	hash = kmalloc_array(NETDEV_HASHENTRIES, sizeof(*hash), GFP_KERNEL);
	if (hash != NULL)
		for (i = 0; i < NETDEV_HASHENTRIES; i++)
			INIT_HLIST_HEAD(&hash[i]);

	return hash;
}

/* Initialize per network namespace state */
static int __net_init netdev_init(struct net *net)
{
	BUILD_BUG_ON(GRO_HASH_BUCKETS >
		     8 * sizeof_field(struct napi_struct, gro_bitmask));

	INIT_LIST_HEAD(&net->dev_base_head);

	net->dev_name_head = netdev_create_hash();
	if (net->dev_name_head == NULL)
		goto err_name;

	net->dev_index_head = netdev_create_hash();
	if (net->dev_index_head == NULL)
		goto err_idx;

	RAW_INIT_NOTIFIER_HEAD(&net->netdev_chain);

	return 0;

err_idx:
	kfree(net->dev_name_head);
err_name:
	return -ENOMEM;
}

/**
 *	netdev_drivername - network driver for the device
 *	@dev: network device
 *
 *	Determine network driver for device.
 */
const char *netdev_drivername(const struct net_device *dev)
{
	const struct device_driver *driver;
	const struct device *parent;
	const char *empty = "";

	parent = dev->dev.parent;
	if (!parent)
		return empty;

	driver = parent->driver;
	if (driver && driver->name)
		return driver->name;
	return empty;
}

static void __netdev_printk(const char *level, const struct net_device *dev,
			    struct va_format *vaf)
{
	if (dev && dev->dev.parent) {
		dev_printk_emit(level[1] - '0',
				dev->dev.parent,
				"%s %s %s%s: %pV",
				dev_driver_string(dev->dev.parent),
				dev_name(dev->dev.parent),
				netdev_name(dev), netdev_reg_state(dev),
				vaf);
	} else if (dev) {
		printk("%s%s%s: %pV",
		       level, netdev_name(dev), netdev_reg_state(dev), vaf);
	} else {
		printk("%s(NULL net_device): %pV", level, vaf);
	}
}

void netdev_printk(const char *level, const struct net_device *dev,
		   const char *format, ...)
{
	struct va_format vaf;
	va_list args;

	va_start(args, format);

	vaf.fmt = format;
	vaf.va = &args;

	__netdev_printk(level, dev, &vaf);

	va_end(args);
}
EXPORT_SYMBOL(netdev_printk);

#define define_netdev_printk_level(func, level)			\
void func(const struct net_device *dev, const char *fmt, ...)	\
{								\
	struct va_format vaf;					\
	va_list args;						\
								\
	va_start(args, fmt);					\
								\
	vaf.fmt = fmt;						\
	vaf.va = &args;						\
								\
	__netdev_printk(level, dev, &vaf);			\
								\
	va_end(args);						\
}								\
EXPORT_SYMBOL(func);

define_netdev_printk_level(netdev_emerg, KERN_EMERG);
define_netdev_printk_level(netdev_alert, KERN_ALERT);
define_netdev_printk_level(netdev_crit, KERN_CRIT);
define_netdev_printk_level(netdev_err, KERN_ERR);
define_netdev_printk_level(netdev_warn, KERN_WARNING);
define_netdev_printk_level(netdev_notice, KERN_NOTICE);
define_netdev_printk_level(netdev_info, KERN_INFO);

static void __net_exit netdev_exit(struct net *net)
{
	kfree(net->dev_name_head);
	kfree(net->dev_index_head);
	if (net != &init_net)
		WARN_ON_ONCE(!list_empty(&net->dev_base_head));
}

static struct pernet_operations __net_initdata netdev_net_ops = {
	.init = netdev_init,
	.exit = netdev_exit,
};

static void __net_exit default_device_exit_net(struct net *net)
{
	struct net_device *dev, *aux;
	/*
	 * Push all migratable network devices back to the
	 * initial network namespace
	 */
	ASSERT_RTNL();
	for_each_netdev_safe(net, dev, aux) {
		int err;
		char fb_name[IFNAMSIZ];

		/* Ignore unmoveable devices (i.e. loopback) */
		if (dev->features & NETIF_F_NETNS_LOCAL)
			continue;

		/* Leave virtual devices for the generic cleanup */
		if (dev->rtnl_link_ops && !dev->rtnl_link_ops->netns_refund)
			continue;

		/* Push remaining network devices to init_net */
		snprintf(fb_name, IFNAMSIZ, "dev%d", dev->ifindex);
		if (netdev_name_in_use(&init_net, fb_name))
			snprintf(fb_name, IFNAMSIZ, "dev%%d");
		err = dev_change_net_namespace(dev, &init_net, fb_name);
		if (err) {
			pr_emerg("%s: failed to move %s to init_net: %d\n",
				 __func__, dev->name, err);
			BUG();
		}
	}
}

static void __net_exit default_device_exit_batch(struct list_head *net_list)
{
	/* At exit all network devices most be removed from a network
	 * namespace.  Do this in the reverse order of registration.
	 * Do this across as many network namespaces as possible to
	 * improve batching efficiency.
	 */
	struct net_device *dev;
	struct net *net;
	LIST_HEAD(dev_kill_list);

	rtnl_lock();
	list_for_each_entry(net, net_list, exit_list) {
		default_device_exit_net(net);
		cond_resched();
	}

	list_for_each_entry(net, net_list, exit_list) {
		for_each_netdev_reverse(net, dev) {
			if (dev->rtnl_link_ops && dev->rtnl_link_ops->dellink)
				dev->rtnl_link_ops->dellink(dev, &dev_kill_list);
			else
				unregister_netdevice_queue(dev, &dev_kill_list);
		}
	}
	unregister_netdevice_many(&dev_kill_list);
	rtnl_unlock();
}

static struct pernet_operations __net_initdata default_device_ops = {
	.exit_batch = default_device_exit_batch,
};

/*
 *	Initialize the DEV module. At boot time this walks the device list and
 *	unhooks any devices that fail to initialise (normally hardware not
 *	present) and leaves us with a valid list of present and active devices.
 *
 */

/*
 *       This is called single threaded during boot, so no need
 *       to take the rtnl semaphore.
 */
static int __init net_dev_init(void)
{
	int i, rc = -ENOMEM;

	BUG_ON(!dev_boot_phase);

	if (dev_proc_init())
		goto out;

	if (netdev_kobject_init())
		goto out;

	INIT_LIST_HEAD(&ptype_all);
	for (i = 0; i < PTYPE_HASH_SIZE; i++)
		INIT_LIST_HEAD(&ptype_base[i]);

	if (register_pernet_subsys(&netdev_net_ops))
		goto out;

	/*
	 *	Initialise the packet receive queues.
	 */

	for_each_possible_cpu(i) {
		struct work_struct *flush = per_cpu_ptr(&flush_works, i);
		struct softnet_data *sd = &per_cpu(softnet_data, i);

		INIT_WORK(flush, flush_backlog);

		skb_queue_head_init(&sd->input_pkt_queue);
		skb_queue_head_init(&sd->process_queue);
#ifdef CONFIG_XFRM_OFFLOAD
		skb_queue_head_init(&sd->xfrm_backlog);
#endif
		INIT_LIST_HEAD(&sd->poll_list);
		sd->output_queue_tailp = &sd->output_queue;
#ifdef CONFIG_RPS
		INIT_CSD(&sd->csd, rps_trigger_softirq, sd);
		sd->cpu = i;
#endif
		INIT_CSD(&sd->defer_csd, trigger_rx_softirq, sd);
		spin_lock_init(&sd->defer_lock);

		init_gro_hash(&sd->backlog);
		sd->backlog.poll = process_backlog;
		sd->backlog.weight = weight_p;
	}

	dev_boot_phase = 0;

	/* The loopback device is special if any other network devices
	 * is present in a network namespace the loopback device must
	 * be present. Since we now dynamically allocate and free the
	 * loopback device ensure this invariant is maintained by
	 * keeping the loopback device as the first device on the
	 * list of network devices.  Ensuring the loopback devices
	 * is the first device that appears and the last network device
	 * that disappears.
	 */
	if (register_pernet_device(&loopback_net_ops))
		goto out;

	if (register_pernet_device(&default_device_ops))
		goto out;

	open_softirq(NET_TX_SOFTIRQ, net_tx_action);
	open_softirq(NET_RX_SOFTIRQ, net_rx_action);

	rc = cpuhp_setup_state_nocalls(CPUHP_NET_DEV_DEAD, "net/dev:dead",
				       NULL, dev_cpu_dead);
	WARN_ON(rc < 0);
	rc = 0;
out:
	return rc;
}

subsys_initcall(net_dev_init);<|MERGE_RESOLUTION|>--- conflicted
+++ resolved
@@ -3363,20 +3363,6 @@
 	}
 
 	return vlan_get_protocol_and_depth(skb, type, depth);
-<<<<<<< HEAD
-}
-
-/* openvswitch calls this on rx path, so we need a different check.
- */
-static inline bool skb_needs_check(struct sk_buff *skb, bool tx_path)
-{
-	if (tx_path)
-		return skb->ip_summed != CHECKSUM_PARTIAL &&
-		       skb->ip_summed != CHECKSUM_UNNECESSARY;
-
-	return skb->ip_summed == CHECKSUM_NONE;
-=======
->>>>>>> 6c7f2744
 }
 
 
