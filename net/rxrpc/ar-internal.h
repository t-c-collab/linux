/* SPDX-License-Identifier: GPL-2.0-or-later */
/* AF_RXRPC internal definitions
 *
 * Copyright (C) 2007 Red Hat, Inc. All Rights Reserved.
 * Written by David Howells (dhowells@redhat.com)
 */

#include <linux/atomic.h>
#include <linux/seqlock.h>
#include <linux/win_minmax.h>
#include <net/net_namespace.h>
#include <net/netns/generic.h>
#include <net/sock.h>
#include <net/af_rxrpc.h>
#include <keys/rxrpc-type.h>
#include "protocol.h"

#define FCRYPT_BSIZE 8
struct rxrpc_crypt {
	union {
		u8	x[FCRYPT_BSIZE];
		__be32	n[2];
	};
} __attribute__((aligned(8)));

#define rxrpc_queue_work(WS)	queue_work(rxrpc_workqueue, (WS))
#define rxrpc_queue_delayed_work(WS,D)	\
	queue_delayed_work(rxrpc_workqueue, (WS), (D))

struct key_preparsed_payload;
struct rxrpc_connection;
struct rxrpc_txbuf;

/*
 * Mark applied to socket buffers in skb->mark.  skb->priority is used
 * to pass supplementary information.
 */
enum rxrpc_skb_mark {
	RXRPC_SKB_MARK_PACKET,		/* Received packet */
	RXRPC_SKB_MARK_ERROR,		/* Error notification */
	RXRPC_SKB_MARK_SERVICE_CONN_SECURED, /* Service connection response has been verified */
	RXRPC_SKB_MARK_REJECT_BUSY,	/* Reject with BUSY */
	RXRPC_SKB_MARK_REJECT_ABORT,	/* Reject with ABORT (code in skb->priority) */
};

/*
 * sk_state for RxRPC sockets
 */
enum {
	RXRPC_UNBOUND = 0,
	RXRPC_CLIENT_UNBOUND,		/* Unbound socket used as client */
	RXRPC_CLIENT_BOUND,		/* client local address bound */
	RXRPC_SERVER_BOUND,		/* server local address bound */
	RXRPC_SERVER_BOUND2,		/* second server local address bound */
	RXRPC_SERVER_LISTENING,		/* server listening for connections */
	RXRPC_SERVER_LISTEN_DISABLED,	/* server listening disabled */
	RXRPC_CLOSE,			/* socket is being closed */
};

/*
 * Per-network namespace data.
 */
struct rxrpc_net {
	struct proc_dir_entry	*proc_net;	/* Subdir in /proc/net */
	u32			epoch;		/* Local epoch for detecting local-end reset */
	struct list_head	calls;		/* List of calls active in this namespace */
	spinlock_t		call_lock;	/* Lock for ->calls */
	atomic_t		nr_calls;	/* Count of allocated calls */

	atomic_t		nr_conns;
	struct list_head	conn_proc_list;	/* List of conns in this namespace for proc */
	struct list_head	service_conns;	/* Service conns in this namespace */
	rwlock_t		conn_lock;	/* Lock for ->conn_proc_list, ->service_conns */
	struct work_struct	service_conn_reaper;
	struct timer_list	service_conn_reap_timer;

	bool			live;

	atomic_t		nr_client_conns;

	struct hlist_head	local_endpoints;
	struct mutex		local_mutex;	/* Lock for ->local_endpoints */

	DECLARE_HASHTABLE	(peer_hash, 10);
	spinlock_t		peer_hash_lock;	/* Lock for ->peer_hash */

#define RXRPC_KEEPALIVE_TIME 20 /* NAT keepalive time in seconds */
	u8			peer_keepalive_cursor;
	time64_t		peer_keepalive_base;
	struct list_head	peer_keepalive[32];
	struct list_head	peer_keepalive_new;
	struct timer_list	peer_keepalive_timer;
	struct work_struct	peer_keepalive_work;

	atomic_t		stat_tx_data;
	atomic_t		stat_tx_data_retrans;
	atomic_t		stat_tx_data_send;
	atomic_t		stat_tx_data_send_frag;
	atomic_t		stat_tx_data_send_fail;
	atomic_t		stat_tx_data_underflow;
	atomic_t		stat_tx_data_cwnd_reset;
	atomic_t		stat_rx_data;
	atomic_t		stat_rx_data_reqack;
	atomic_t		stat_rx_data_jumbo;

	atomic_t		stat_tx_ack_fill;
	atomic_t		stat_tx_ack_send;
	atomic_t		stat_tx_ack_skip;
	atomic_t		stat_tx_acks[256];
	atomic_t		stat_rx_acks[256];

	atomic_t		stat_why_req_ack[8];

	atomic_t		stat_io_loop;
};

/*
 * Service backlog preallocation.
 *
 * This contains circular buffers of preallocated peers, connections and calls
 * for incoming service calls and their head and tail pointers.  This allows
 * calls to be set up in the data_ready handler, thereby avoiding the need to
 * shuffle packets around so much.
 */
struct rxrpc_backlog {
	unsigned short		peer_backlog_head;
	unsigned short		peer_backlog_tail;
	unsigned short		conn_backlog_head;
	unsigned short		conn_backlog_tail;
	unsigned short		call_backlog_head;
	unsigned short		call_backlog_tail;
#define RXRPC_BACKLOG_MAX	32
	struct rxrpc_peer	*peer_backlog[RXRPC_BACKLOG_MAX];
	struct rxrpc_connection	*conn_backlog[RXRPC_BACKLOG_MAX];
	struct rxrpc_call	*call_backlog[RXRPC_BACKLOG_MAX];
};

/*
 * RxRPC socket definition
 */
struct rxrpc_sock {
	/* WARNING: sk has to be the first member */
	struct sock		sk;
	rxrpc_notify_new_call_t	notify_new_call; /* Func to notify of new call */
	rxrpc_discard_new_call_t discard_new_call; /* Func to discard a new call */
	struct rxrpc_local	*local;		/* local endpoint */
	struct rxrpc_backlog	*backlog;	/* Preallocation for services */
	spinlock_t		incoming_lock;	/* Incoming call vs service shutdown lock */
	struct list_head	sock_calls;	/* List of calls owned by this socket */
	struct list_head	to_be_accepted;	/* calls awaiting acceptance */
	struct list_head	recvmsg_q;	/* Calls awaiting recvmsg's attention  */
	spinlock_t		recvmsg_lock;	/* Lock for recvmsg_q */
	struct key		*key;		/* security for this socket */
	struct key		*securities;	/* list of server security descriptors */
	struct rb_root		calls;		/* User ID -> call mapping */
	unsigned long		flags;
#define RXRPC_SOCK_CONNECTED		0	/* connect_srx is set */
	rwlock_t		call_lock;	/* lock for calls */
	u32			min_sec_level;	/* minimum security level */
#define RXRPC_SECURITY_MAX	RXRPC_SECURITY_ENCRYPT
	bool			exclusive;	/* Exclusive connection for a client socket */
	u16			second_service;	/* Additional service bound to the endpoint */
	struct {
		/* Service upgrade information */
		u16		from;		/* Service ID to upgrade (if not 0) */
		u16		to;		/* service ID to upgrade to */
	} service_upgrade;
	sa_family_t		family;		/* Protocol family created with */
	struct sockaddr_rxrpc	srx;		/* Primary Service/local addresses */
	struct sockaddr_rxrpc	connect_srx;	/* Default client address from connect() */
};

#define rxrpc_sk(__sk) container_of((__sk), struct rxrpc_sock, sk)

/*
 * CPU-byteorder normalised Rx packet header.
 */
struct rxrpc_host_header {
	u32		epoch;		/* client boot timestamp */
	u32		cid;		/* connection and channel ID */
	u32		callNumber;	/* call ID (0 for connection-level packets) */
	u32		seq;		/* sequence number of pkt in call stream */
	u32		serial;		/* serial number of pkt sent to network */
	u8		type;		/* packet type */
	u8		flags;		/* packet flags */
	u8		userStatus;	/* app-layer defined status */
	u8		securityIndex;	/* security protocol ID */
	union {
		u16	_rsvd;		/* reserved */
		u16	cksum;		/* kerberos security checksum */
	};
	u16		serviceId;	/* service ID */
} __packed;

/*
 * RxRPC socket buffer private variables
 * - max 48 bytes (struct sk_buff::cb)
 */
struct rxrpc_skb_priv {
	struct rxrpc_connection *conn;	/* Connection referred to (poke packet) */
	u16		offset;		/* Offset of data */
	u16		len;		/* Length of data */
	u8		flags;
#define RXRPC_RX_VERIFIED	0x01

	struct rxrpc_host_header hdr;	/* RxRPC packet header from this packet */
};

#define rxrpc_skb(__skb) ((struct rxrpc_skb_priv *) &(__skb)->cb)

/*
 * RxRPC security module interface
 */
struct rxrpc_security {
	const char		*name;		/* name of this service */
	u8			security_index;	/* security type provided */
	u32			no_key_abort;	/* Abort code indicating no key */

	/* Initialise a security service */
	int (*init)(void);

	/* Clean up a security service */
	void (*exit)(void);

	/* Parse the information from a server key */
	int (*preparse_server_key)(struct key_preparsed_payload *);

	/* Clean up the preparse buffer after parsing a server key */
	void (*free_preparse_server_key)(struct key_preparsed_payload *);

	/* Destroy the payload of a server key */
	void (*destroy_server_key)(struct key *);

	/* Describe a server key */
	void (*describe_server_key)(const struct key *, struct seq_file *);

	/* initialise a connection's security */
	int (*init_connection_security)(struct rxrpc_connection *,
					struct rxrpc_key_token *);

	/* Work out how much data we can store in a packet, given an estimate
	 * of the amount of data remaining.
	 */
	int (*how_much_data)(struct rxrpc_call *, size_t,
			     size_t *, size_t *, size_t *);

	/* impose security on a packet */
	int (*secure_packet)(struct rxrpc_call *, struct rxrpc_txbuf *);

	/* verify the security on a received packet */
	int (*verify_packet)(struct rxrpc_call *, struct sk_buff *);

	/* Free crypto request on a call */
	void (*free_call_crypto)(struct rxrpc_call *);

	/* issue a challenge */
	int (*issue_challenge)(struct rxrpc_connection *);

	/* respond to a challenge */
	int (*respond_to_challenge)(struct rxrpc_connection *,
				    struct sk_buff *);

	/* verify a response */
	int (*verify_response)(struct rxrpc_connection *,
			       struct sk_buff *);

	/* clear connection security */
	void (*clear)(struct rxrpc_connection *);
};

/*
 * RxRPC local transport endpoint description
 * - owned by a single AF_RXRPC socket
 * - pointed to by transport socket struct sk_user_data
 */
struct rxrpc_local {
	struct rcu_head		rcu;
	atomic_t		active_users;	/* Number of users of the local endpoint */
	refcount_t		ref;		/* Number of references to the structure */
	struct net		*net;		/* The network namespace */
	struct rxrpc_net	*rxnet;		/* Our bits in the network namespace */
	struct hlist_node	link;
	struct socket		*socket;	/* my UDP socket */
	struct task_struct	*io_thread;
	struct completion	io_thread_ready; /* Indication that the I/O thread started */
	struct rxrpc_sock	*service;	/* Service(s) listening on this endpoint */
<<<<<<< HEAD
	struct rw_semaphore	defrag_sem;	/* control re-enablement of IP DF bit */
=======
#ifdef CONFIG_AF_RXRPC_INJECT_RX_DELAY
	struct sk_buff_head	rx_delay_queue;	/* Delay injection queue */
#endif
>>>>>>> 82bbec18
	struct sk_buff_head	rx_queue;	/* Received packets */
	struct list_head	conn_attend_q;	/* Conns requiring immediate attention */
	struct list_head	call_attend_q;	/* Calls requiring immediate attention */

	struct rb_root		client_bundles;	/* Client connection bundles by socket params */
	spinlock_t		client_bundles_lock; /* Lock for client_bundles */
	bool			kill_all_client_conns;
	struct list_head	idle_client_conns;
	struct timer_list	client_conn_reap_timer;
	unsigned long		client_conn_flags;
#define RXRPC_CLIENT_CONN_REAP_TIMER	0	/* The client conn reap timer expired */

	spinlock_t		lock;		/* access lock */
	rwlock_t		services_lock;	/* lock for services list */
	int			debug_id;	/* debug ID for printks */
	bool			dead;
	bool			service_closed;	/* Service socket closed */
	struct idr		conn_ids;	/* List of connection IDs */
	struct list_head	new_client_calls; /* Newly created client calls need connection */
	spinlock_t		client_call_lock; /* Lock for ->new_client_calls */
	struct sockaddr_rxrpc	srx;		/* local address */
};

/*
 * RxRPC remote transport endpoint definition
 * - matched by local endpoint, remote port, address and protocol type
 */
struct rxrpc_peer {
	struct rcu_head		rcu;		/* This must be first */
	refcount_t		ref;
	unsigned long		hash_key;
	struct hlist_node	hash_link;
	struct rxrpc_local	*local;
	struct hlist_head	error_targets;	/* targets for net error distribution */
	struct rb_root		service_conns;	/* Service connections */
	struct list_head	keepalive_link;	/* Link in net->peer_keepalive[] */
	time64_t		last_tx_at;	/* Last time packet sent here */
	seqlock_t		service_conn_lock;
	spinlock_t		lock;		/* access lock */
	unsigned int		if_mtu;		/* interface MTU for this peer */
	unsigned int		mtu;		/* network MTU for this peer */
	unsigned int		maxdata;	/* data size (MTU - hdrsize) */
	unsigned short		hdrsize;	/* header size (IP + UDP + RxRPC) */
	int			debug_id;	/* debug ID for printks */
	struct sockaddr_rxrpc	srx;		/* remote address */

	/* calculated RTT cache */
#define RXRPC_RTT_CACHE_SIZE 32
	spinlock_t		rtt_input_lock;	/* RTT lock for input routine */
	ktime_t			rtt_last_req;	/* Time of last RTT request */
	unsigned int		rtt_count;	/* Number of samples we've got */

	u32			srtt_us;	/* smoothed round trip time << 3 in usecs */
	u32			mdev_us;	/* medium deviation			*/
	u32			mdev_max_us;	/* maximal mdev for the last rtt period	*/
	u32			rttvar_us;	/* smoothed mdev_max			*/
	u32			rto_j;		/* Retransmission timeout in jiffies */
	u8			backoff;	/* Backoff timeout */

	u8			cong_ssthresh;	/* Congestion slow-start threshold */
};

/*
 * Keys for matching a connection.
 */
struct rxrpc_conn_proto {
	union {
		struct {
			u32	epoch;		/* epoch of this connection */
			u32	cid;		/* connection ID */
		};
		u64		index_key;
	};
};

struct rxrpc_conn_parameters {
	struct rxrpc_local	*local;		/* Representation of local endpoint */
	struct key		*key;		/* Security details */
	bool			exclusive;	/* T if conn is exclusive */
	bool			upgrade;	/* T if service ID can be upgraded */
	u16			service_id;	/* Service ID for this connection */
	u32			security_level;	/* Security level selected */
};

/*
 * Call completion condition (state == RXRPC_CALL_COMPLETE).
 */
enum rxrpc_call_completion {
	RXRPC_CALL_SUCCEEDED,		/* - Normal termination */
	RXRPC_CALL_REMOTELY_ABORTED,	/* - call aborted by peer */
	RXRPC_CALL_LOCALLY_ABORTED,	/* - call aborted locally on error or close */
	RXRPC_CALL_LOCAL_ERROR,		/* - call failed due to local error */
	RXRPC_CALL_NETWORK_ERROR,	/* - call terminated by network error */
	NR__RXRPC_CALL_COMPLETIONS
};

/*
 * Bits in the connection flags.
 */
enum rxrpc_conn_flag {
	RXRPC_CONN_IN_SERVICE_CONNS,	/* Conn is in peer->service_conns */
	RXRPC_CONN_DONT_REUSE,		/* Don't reuse this connection */
	RXRPC_CONN_PROBING_FOR_UPGRADE,	/* Probing for service upgrade */
	RXRPC_CONN_FINAL_ACK_0,		/* Need final ACK for channel 0 */
	RXRPC_CONN_FINAL_ACK_1,		/* Need final ACK for channel 1 */
	RXRPC_CONN_FINAL_ACK_2,		/* Need final ACK for channel 2 */
	RXRPC_CONN_FINAL_ACK_3,		/* Need final ACK for channel 3 */
};

#define RXRPC_CONN_FINAL_ACK_MASK ((1UL << RXRPC_CONN_FINAL_ACK_0) |	\
				   (1UL << RXRPC_CONN_FINAL_ACK_1) |	\
				   (1UL << RXRPC_CONN_FINAL_ACK_2) |	\
				   (1UL << RXRPC_CONN_FINAL_ACK_3))

/*
 * Events that can be raised upon a connection.
 */
enum rxrpc_conn_event {
	RXRPC_CONN_EV_CHALLENGE,	/* Send challenge packet */
	RXRPC_CONN_EV_ABORT_CALLS,	/* Abort attached calls */
};

/*
 * The connection protocol state.
 */
enum rxrpc_conn_proto_state {
	RXRPC_CONN_UNUSED,		/* Connection not yet attempted */
	RXRPC_CONN_CLIENT_UNSECURED,	/* Client connection needs security init */
	RXRPC_CONN_CLIENT,		/* Client connection */
	RXRPC_CONN_SERVICE_PREALLOC,	/* Service connection preallocation */
	RXRPC_CONN_SERVICE_UNSECURED,	/* Service unsecured connection */
	RXRPC_CONN_SERVICE_CHALLENGING,	/* Service challenging for security */
	RXRPC_CONN_SERVICE,		/* Service secured connection */
	RXRPC_CONN_ABORTED,		/* Conn aborted */
	RXRPC_CONN__NR_STATES
};

/*
 * RxRPC client connection bundle.
 */
struct rxrpc_bundle {
	struct rxrpc_local	*local;		/* Representation of local endpoint */
	struct rxrpc_peer	*peer;		/* Remote endpoint */
	struct key		*key;		/* Security details */
	const struct rxrpc_security *security;	/* applied security module */
	refcount_t		ref;
	atomic_t		active;		/* Number of active users */
	unsigned int		debug_id;
	u32			security_level;	/* Security level selected */
	u16			service_id;	/* Service ID for this connection */
	bool			try_upgrade;	/* True if the bundle is attempting upgrade */
	bool			exclusive;	/* T if conn is exclusive */
	bool			upgrade;	/* T if service ID can be upgraded */
	unsigned short		alloc_error;	/* Error from last conn allocation */
	struct rb_node		local_node;	/* Node in local->client_conns */
	struct list_head	waiting_calls;	/* Calls waiting for channels */
	unsigned long		avail_chans;	/* Mask of available channels */
	struct rxrpc_connection	*conns[4];	/* The connections in the bundle (max 4) */
};

/*
 * RxRPC connection definition
 * - matched by { local, peer, epoch, conn_id, direction }
 * - each connection can only handle four simultaneous calls
 */
struct rxrpc_connection {
	struct rxrpc_conn_proto	proto;
	struct rxrpc_local	*local;		/* Representation of local endpoint */
	struct rxrpc_peer	*peer;		/* Remote endpoint */
	struct rxrpc_net	*rxnet;		/* Network namespace to which call belongs */
	struct key		*key;		/* Security details */
	struct list_head	attend_link;	/* Link in local->conn_attend_q */

	refcount_t		ref;
	atomic_t		active;		/* Active count for service conns */
	struct rcu_head		rcu;
	struct list_head	cache_link;

	unsigned char		act_chans;	/* Mask of active channels */
	struct rxrpc_channel {
		unsigned long		final_ack_at;	/* Time at which to issue final ACK */
		struct rxrpc_call	*call;		/* Active call */
		unsigned int		call_debug_id;	/* call->debug_id */
		u32			call_id;	/* ID of current call */
		u32			call_counter;	/* Call ID counter */
		u32			last_call;	/* ID of last call */
		u8			last_type;	/* Type of last packet */
		union {
			u32		last_seq;
			u32		last_abort;
		};
	} channels[RXRPC_MAXCALLS];

	struct timer_list	timer;		/* Conn event timer */
	struct work_struct	processor;	/* connection event processor */
	struct work_struct	destructor;	/* In-process-context destroyer */
	struct rxrpc_bundle	*bundle;	/* Client connection bundle */
	struct rb_node		service_node;	/* Node in peer->service_conns */
	struct list_head	proc_link;	/* link in procfs list */
	struct list_head	link;		/* link in master connection list */
	struct sk_buff_head	rx_queue;	/* received conn-level packets */

	struct mutex		security_lock;	/* Lock for security management */
	const struct rxrpc_security *security;	/* applied security module */
	union {
		struct {
			struct crypto_sync_skcipher *cipher;	/* encryption handle */
			struct rxrpc_crypt csum_iv;	/* packet checksum base */
			u32	nonce;		/* response re-use preventer */
		} rxkad;
	};
	unsigned long		flags;
	unsigned long		events;
	unsigned long		idle_timestamp;	/* Time at which last became idle */
	spinlock_t		state_lock;	/* state-change lock */
	enum rxrpc_conn_proto_state state;	/* current state of connection */
	enum rxrpc_call_completion completion;	/* Completion condition */
	s32			abort_code;	/* Abort code of connection abort */
	int			debug_id;	/* debug ID for printks */
	atomic_t		serial;		/* packet serial number counter */
	unsigned int		hi_serial;	/* highest serial number received */
	u32			service_id;	/* Service ID, possibly upgraded */
	u32			security_level;	/* Security level selected */
	u8			security_ix;	/* security type */
	u8			out_clientflag;	/* RXRPC_CLIENT_INITIATED if we are client */
	u8			bundle_shift;	/* Index into bundle->avail_chans */
	bool			exclusive;	/* T if conn is exclusive */
	bool			upgrade;	/* T if service ID can be upgraded */
	u16			orig_service_id; /* Originally requested service ID */
	short			error;		/* Local error code */
};

static inline bool rxrpc_to_server(const struct rxrpc_skb_priv *sp)
{
	return sp->hdr.flags & RXRPC_CLIENT_INITIATED;
}

static inline bool rxrpc_to_client(const struct rxrpc_skb_priv *sp)
{
	return !rxrpc_to_server(sp);
}

/*
 * Flags in call->flags.
 */
enum rxrpc_call_flag {
	RXRPC_CALL_RELEASED,		/* call has been released - no more message to userspace */
	RXRPC_CALL_HAS_USERID,		/* has a user ID attached */
	RXRPC_CALL_IS_SERVICE,		/* Call is service call */
	RXRPC_CALL_EXPOSED,		/* The call was exposed to the world */
	RXRPC_CALL_RX_LAST,		/* Received the last packet (at rxtx_top) */
	RXRPC_CALL_TX_LAST,		/* Last packet in Tx buffer (at rxtx_top) */
	RXRPC_CALL_TX_ALL_ACKED,	/* Last packet has been hard-acked */
	RXRPC_CALL_SEND_PING,		/* A ping will need to be sent */
	RXRPC_CALL_RETRANS_TIMEOUT,	/* Retransmission due to timeout occurred */
	RXRPC_CALL_BEGAN_RX_TIMER,	/* We began the expect_rx_by timer */
	RXRPC_CALL_RX_HEARD,		/* The peer responded at least once to this call */
	RXRPC_CALL_DISCONNECTED,	/* The call has been disconnected */
	RXRPC_CALL_KERNEL,		/* The call was made by the kernel */
	RXRPC_CALL_UPGRADE,		/* Service upgrade was requested for the call */
	RXRPC_CALL_EXCLUSIVE,		/* The call uses a once-only connection */
	RXRPC_CALL_RX_IS_IDLE,		/* recvmsg() is idle - send an ACK */
	RXRPC_CALL_RECVMSG_READ_ALL,	/* recvmsg() read all of the received data */
};

/*
 * Events that can be raised on a call.
 */
enum rxrpc_call_event {
	RXRPC_CALL_EV_ACK_LOST,		/* ACK may be lost, send ping */
	RXRPC_CALL_EV_INITIAL_PING,	/* Send initial ping for a new service call */
};

/*
 * The states that a call can be in.
 */
enum rxrpc_call_state {
	RXRPC_CALL_UNINITIALISED,
	RXRPC_CALL_CLIENT_AWAIT_CONN,	/* - client waiting for connection to become available */
	RXRPC_CALL_CLIENT_SEND_REQUEST,	/* - client sending request phase */
	RXRPC_CALL_CLIENT_AWAIT_REPLY,	/* - client awaiting reply */
	RXRPC_CALL_CLIENT_RECV_REPLY,	/* - client receiving reply phase */
	RXRPC_CALL_SERVER_PREALLOC,	/* - service preallocation */
	RXRPC_CALL_SERVER_SECURING,	/* - server securing request connection */
	RXRPC_CALL_SERVER_RECV_REQUEST,	/* - server receiving request */
	RXRPC_CALL_SERVER_ACK_REQUEST,	/* - server pending ACK of request */
	RXRPC_CALL_SERVER_SEND_REPLY,	/* - server sending reply */
	RXRPC_CALL_SERVER_AWAIT_ACK,	/* - server awaiting final ACK */
	RXRPC_CALL_COMPLETE,		/* - call complete */
	NR__RXRPC_CALL_STATES
};

/*
 * Call Tx congestion management modes.
 */
enum rxrpc_congest_mode {
	RXRPC_CALL_SLOW_START,
	RXRPC_CALL_CONGEST_AVOIDANCE,
	RXRPC_CALL_PACKET_LOSS,
	RXRPC_CALL_FAST_RETRANSMIT,
	NR__RXRPC_CONGEST_MODES
};

/*
 * RxRPC call definition
 * - matched by { connection, call_id }
 */
struct rxrpc_call {
	struct rcu_head		rcu;
	struct rxrpc_connection	*conn;		/* connection carrying call */
	struct rxrpc_bundle	*bundle;	/* Connection bundle to use */
	struct rxrpc_peer	*peer;		/* Peer record for remote address */
	struct rxrpc_local	*local;		/* Representation of local endpoint */
	struct rxrpc_sock __rcu	*socket;	/* socket responsible */
	struct rxrpc_net	*rxnet;		/* Network namespace to which call belongs */
	struct key		*key;		/* Security details */
	const struct rxrpc_security *security;	/* applied security module */
	struct mutex		user_mutex;	/* User access mutex */
	struct sockaddr_rxrpc	dest_srx;	/* Destination address */
	unsigned long		delay_ack_at;	/* When DELAY ACK needs to happen */
	unsigned long		ack_lost_at;	/* When ACK is figured as lost */
	unsigned long		resend_at;	/* When next resend needs to happen */
	unsigned long		ping_at;	/* When next to send a ping */
	unsigned long		keepalive_at;	/* When next to send a keepalive ping */
	unsigned long		expect_rx_by;	/* When we expect to get a packet by */
	unsigned long		expect_req_by;	/* When we expect to get a request DATA packet by */
	unsigned long		expect_term_by;	/* When we expect call termination by */
	u32			next_rx_timo;	/* Timeout for next Rx packet (jif) */
	u32			next_req_timo;	/* Timeout for next Rx request packet (jif) */
	struct timer_list	timer;		/* Combined event timer */
	struct work_struct	destroyer;	/* In-process-context destroyer */
	rxrpc_notify_rx_t	notify_rx;	/* kernel service Rx notification function */
	struct list_head	link;		/* link in master call list */
	struct list_head	wait_link;	/* Link in local->new_client_calls */
	struct hlist_node	error_link;	/* link in error distribution list */
	struct list_head	accept_link;	/* Link in rx->acceptq */
	struct list_head	recvmsg_link;	/* Link in rx->recvmsg_q */
	struct list_head	sock_link;	/* Link in rx->sock_calls */
	struct rb_node		sock_node;	/* Node in rx->calls */
	struct list_head	attend_link;	/* Link in local->call_attend_q */
	struct rxrpc_txbuf	*tx_pending;	/* Tx buffer being filled */
	wait_queue_head_t	waitq;		/* Wait queue for channel or Tx */
	s64			tx_total_len;	/* Total length left to be transmitted (or -1) */
	unsigned long		user_call_ID;	/* user-defined call ID */
	unsigned long		flags;
	unsigned long		events;
	spinlock_t		notify_lock;	/* Kernel notification lock */
	unsigned int		send_abort_why; /* Why the abort [enum rxrpc_abort_reason] */
	s32			send_abort;	/* Abort code to be sent */
	short			send_abort_err;	/* Error to be associated with the abort */
	rxrpc_seq_t		send_abort_seq;	/* DATA packet that incurred the abort (or 0) */
	s32			abort_code;	/* Local/remote abort code */
	int			error;		/* Local error incurred */
	enum rxrpc_call_state	_state;		/* Current state of call (needs barrier) */
	enum rxrpc_call_completion completion;	/* Call completion condition */
	refcount_t		ref;
	u8			security_ix;	/* Security type */
	enum rxrpc_interruptibility interruptibility; /* At what point call may be interrupted */
	u32			call_id;	/* call ID on connection  */
	u32			cid;		/* connection ID plus channel index */
	u32			security_level;	/* Security level selected */
	int			debug_id;	/* debug ID for printks */
	unsigned short		rx_pkt_offset;	/* Current recvmsg packet offset */
	unsigned short		rx_pkt_len;	/* Current recvmsg packet len */

	/* Transmitted data tracking. */
	spinlock_t		tx_lock;	/* Transmit queue lock */
	struct list_head	tx_sendmsg;	/* Sendmsg prepared packets */
	struct list_head	tx_buffer;	/* Buffer of transmissible packets */
	rxrpc_seq_t		tx_bottom;	/* First packet in buffer */
	rxrpc_seq_t		tx_transmitted;	/* Highest packet transmitted */
	rxrpc_seq_t		tx_prepared;	/* Highest Tx slot prepared. */
	rxrpc_seq_t		tx_top;		/* Highest Tx slot allocated. */
	u16			tx_backoff;	/* Delay to insert due to Tx failure */
	u8			tx_winsize;	/* Maximum size of Tx window */
#define RXRPC_TX_MAX_WINDOW	128
	ktime_t			tx_last_sent;	/* Last time a transmission occurred */

	/* Received data tracking */
	struct sk_buff_head	recvmsg_queue;	/* Queue of packets ready for recvmsg() */
	struct sk_buff_head	rx_oos_queue;	/* Queue of out of sequence packets */

	rxrpc_seq_t		rx_highest_seq;	/* Higest sequence number received */
	rxrpc_seq_t		rx_consumed;	/* Highest packet consumed */
	rxrpc_serial_t		rx_serial;	/* Highest serial received for this call */
	u8			rx_winsize;	/* Size of Rx window */

	/* TCP-style slow-start congestion control [RFC5681].  Since the SMSS
	 * is fixed, we keep these numbers in terms of segments (ie. DATA
	 * packets) rather than bytes.
	 */
#define RXRPC_TX_SMSS		RXRPC_JUMBO_DATALEN
#define RXRPC_MIN_CWND		(RXRPC_TX_SMSS > 2190 ? 2 : RXRPC_TX_SMSS > 1095 ? 3 : 4)
	u8			cong_cwnd;	/* Congestion window size */
	u8			cong_extra;	/* Extra to send for congestion management */
	u8			cong_ssthresh;	/* Slow-start threshold */
	enum rxrpc_congest_mode	cong_mode:8;	/* Congestion management mode */
	u8			cong_dup_acks;	/* Count of ACKs showing missing packets */
	u8			cong_cumul_acks; /* Cumulative ACK count */
	ktime_t			cong_tstamp;	/* Last time cwnd was changed */

	/* Receive-phase ACK management (ACKs we send). */
	u8			ackr_reason;	/* reason to ACK */
	u16			ackr_sack_base;	/* Starting slot in SACK table ring */
	rxrpc_serial_t		ackr_serial;	/* serial of packet being ACK'd */
	rxrpc_seq_t		ackr_window;	/* Base of SACK window */
	rxrpc_seq_t		ackr_wtop;	/* Base of SACK window */
	unsigned int		ackr_nr_unacked; /* Number of unacked packets */
	atomic_t		ackr_nr_consumed; /* Number of packets needing hard ACK */
	struct {
#define RXRPC_SACK_SIZE 256
		 /* SACK table for soft-acked packets */
		u8		ackr_sack_table[RXRPC_SACK_SIZE];
	} __aligned(8);

	/* RTT management */
	rxrpc_serial_t		rtt_serial[4];	/* Serial number of DATA or PING sent */
	ktime_t			rtt_sent_at[4];	/* Time packet sent */
	unsigned long		rtt_avail;	/* Mask of available slots in bits 0-3,
						 * Mask of pending samples in 8-11 */
#define RXRPC_CALL_RTT_AVAIL_MASK	0xf
#define RXRPC_CALL_RTT_PEND_SHIFT	8

	/* Transmission-phase ACK management (ACKs we've received). */
	ktime_t			acks_latest_ts;	/* Timestamp of latest ACK received */
	rxrpc_seq_t		acks_first_seq;	/* first sequence number received */
	rxrpc_seq_t		acks_prev_seq;	/* Highest previousPacket received */
	rxrpc_seq_t		acks_hard_ack;	/* Latest hard-ack point */
	rxrpc_seq_t		acks_lowest_nak; /* Lowest NACK in the buffer (or ==tx_hard_ack) */
	rxrpc_serial_t		acks_highest_serial; /* Highest serial number ACK'd */
};

/*
 * Summary of a new ACK and the changes it made to the Tx buffer packet states.
 */
struct rxrpc_ack_summary {
	u16			nr_acks;		/* Number of ACKs in packet */
	u16			nr_new_acks;		/* Number of new ACKs in packet */
	u16			nr_rot_new_acks;	/* Number of rotated new ACKs */
	u8			ack_reason;
	bool			saw_nacks;		/* Saw NACKs in packet */
	bool			new_low_nack;		/* T if new low NACK found */
	bool			retrans_timeo;		/* T if reTx due to timeout happened */
	u8			flight_size;		/* Number of unreceived transmissions */
	/* Place to stash values for tracing */
	enum rxrpc_congest_mode	mode:8;
	u8			cwnd;
	u8			ssthresh;
	u8			dup_acks;
	u8			cumulative_acks;
};

/*
 * sendmsg() cmsg-specified parameters.
 */
enum rxrpc_command {
	RXRPC_CMD_SEND_DATA,		/* send data message */
	RXRPC_CMD_SEND_ABORT,		/* request abort generation */
	RXRPC_CMD_REJECT_BUSY,		/* [server] reject a call as busy */
	RXRPC_CMD_CHARGE_ACCEPT,	/* [server] charge accept preallocation */
};

struct rxrpc_call_params {
	s64			tx_total_len;	/* Total Tx data length (if send data) */
	unsigned long		user_call_ID;	/* User's call ID */
	struct {
		u32		hard;		/* Maximum lifetime (sec) */
		u32		idle;		/* Max time since last data packet (msec) */
		u32		normal;		/* Max time since last call packet (msec) */
	} timeouts;
	u8			nr_timeouts;	/* Number of timeouts specified */
	bool			kernel;		/* T if kernel is making the call */
	enum rxrpc_interruptibility interruptibility; /* How is interruptible is the call? */
};

struct rxrpc_send_params {
	struct rxrpc_call_params call;
	u32			abort_code;	/* Abort code to Tx (if abort) */
	enum rxrpc_command	command : 8;	/* The command to implement */
	bool			exclusive;	/* Shared or exclusive call */
	bool			upgrade;	/* If the connection is upgradeable */
};

/*
 * Buffer of data to be output as a packet.
 */
struct rxrpc_txbuf {
	struct rcu_head		rcu;
	struct list_head	call_link;	/* Link in call->tx_sendmsg/tx_buffer */
	struct list_head	tx_link;	/* Link in live Enc queue or Tx queue */
	ktime_t			last_sent;	/* Time at which last transmitted */
	refcount_t		ref;
	rxrpc_seq_t		seq;		/* Sequence number of this packet */
	unsigned int		call_debug_id;
	unsigned int		debug_id;
	unsigned int		len;		/* Amount of data in buffer */
	unsigned int		space;		/* Remaining data space */
	unsigned int		offset;		/* Offset of fill point */
	unsigned long		flags;
#define RXRPC_TXBUF_LAST	0		/* Set if last packet in Tx phase */
#define RXRPC_TXBUF_RESENT	1		/* Set if has been resent */
	u8 /*enum rxrpc_propose_ack_trace*/ ack_why;	/* If ack, why */
	struct {
		/* The packet for encrypting and DMA'ing.  We align it such
		 * that data[] aligns correctly for any crypto blocksize.
		 */
		u8		pad[64 - sizeof(struct rxrpc_wire_header)];
		struct rxrpc_wire_header wire;	/* Network-ready header */
		union {
			u8	data[RXRPC_JUMBO_DATALEN]; /* Data packet */
			struct {
				struct rxrpc_ackpacket ack;
				DECLARE_FLEX_ARRAY(u8, acks);
			};
		};
	} __aligned(64);
};

static inline bool rxrpc_sending_to_server(const struct rxrpc_txbuf *txb)
{
	return txb->wire.flags & RXRPC_CLIENT_INITIATED;
}

static inline bool rxrpc_sending_to_client(const struct rxrpc_txbuf *txb)
{
	return !rxrpc_sending_to_server(txb);
}

#include <trace/events/rxrpc.h>

/*
 * af_rxrpc.c
 */
extern atomic_t rxrpc_n_rx_skbs;
extern struct workqueue_struct *rxrpc_workqueue;

/*
 * call_accept.c
 */
int rxrpc_service_prealloc(struct rxrpc_sock *, gfp_t);
void rxrpc_discard_prealloc(struct rxrpc_sock *);
bool rxrpc_new_incoming_call(struct rxrpc_local *local,
			     struct rxrpc_peer *peer,
			     struct rxrpc_connection *conn,
			     struct sockaddr_rxrpc *peer_srx,
			     struct sk_buff *skb);
void rxrpc_accept_incoming_calls(struct rxrpc_local *);
int rxrpc_user_charge_accept(struct rxrpc_sock *, unsigned long);

/*
 * call_event.c
 */
void rxrpc_propose_ping(struct rxrpc_call *call, u32 serial,
			enum rxrpc_propose_ack_trace why);
void rxrpc_send_ACK(struct rxrpc_call *, u8, rxrpc_serial_t, enum rxrpc_propose_ack_trace);
void rxrpc_propose_delay_ACK(struct rxrpc_call *, rxrpc_serial_t,
			     enum rxrpc_propose_ack_trace);
void rxrpc_shrink_call_tx_buffer(struct rxrpc_call *);
void rxrpc_resend(struct rxrpc_call *call, struct sk_buff *ack_skb);

void rxrpc_reduce_call_timer(struct rxrpc_call *call,
			     unsigned long expire_at,
			     unsigned long now,
			     enum rxrpc_timer_trace why);

bool rxrpc_input_call_event(struct rxrpc_call *call, struct sk_buff *skb);

/*
 * call_object.c
 */
extern const char *const rxrpc_call_states[];
extern const char *const rxrpc_call_completions[];
extern struct kmem_cache *rxrpc_call_jar;

void rxrpc_poke_call(struct rxrpc_call *call, enum rxrpc_call_poke_trace what);
struct rxrpc_call *rxrpc_find_call_by_user_ID(struct rxrpc_sock *, unsigned long);
struct rxrpc_call *rxrpc_alloc_call(struct rxrpc_sock *, gfp_t, unsigned int);
struct rxrpc_call *rxrpc_new_client_call(struct rxrpc_sock *,
					 struct rxrpc_conn_parameters *,
					 struct sockaddr_rxrpc *,
					 struct rxrpc_call_params *, gfp_t,
					 unsigned int);
void rxrpc_start_call_timer(struct rxrpc_call *call);
void rxrpc_incoming_call(struct rxrpc_sock *, struct rxrpc_call *,
			 struct sk_buff *);
void rxrpc_release_call(struct rxrpc_sock *, struct rxrpc_call *);
void rxrpc_release_calls_on_socket(struct rxrpc_sock *);
void rxrpc_see_call(struct rxrpc_call *, enum rxrpc_call_trace);
struct rxrpc_call *rxrpc_try_get_call(struct rxrpc_call *, enum rxrpc_call_trace);
void rxrpc_get_call(struct rxrpc_call *, enum rxrpc_call_trace);
void rxrpc_put_call(struct rxrpc_call *, enum rxrpc_call_trace);
void rxrpc_cleanup_call(struct rxrpc_call *);
void rxrpc_destroy_all_calls(struct rxrpc_net *);

static inline bool rxrpc_is_service_call(const struct rxrpc_call *call)
{
	return test_bit(RXRPC_CALL_IS_SERVICE, &call->flags);
}

static inline bool rxrpc_is_client_call(const struct rxrpc_call *call)
{
	return !rxrpc_is_service_call(call);
}

/*
 * call_state.c
 */
bool rxrpc_set_call_completion(struct rxrpc_call *call,
			       enum rxrpc_call_completion compl,
			       u32 abort_code,
			       int error);
bool rxrpc_call_completed(struct rxrpc_call *call);
bool rxrpc_abort_call(struct rxrpc_call *call, rxrpc_seq_t seq,
		      u32 abort_code, int error, enum rxrpc_abort_reason why);
void rxrpc_prefail_call(struct rxrpc_call *call, enum rxrpc_call_completion compl,
			int error);

static inline void rxrpc_set_call_state(struct rxrpc_call *call,
					enum rxrpc_call_state state)
{
	/* Order write of completion info before write of ->state. */
	smp_store_release(&call->_state, state);
	wake_up(&call->waitq);
}

static inline enum rxrpc_call_state __rxrpc_call_state(const struct rxrpc_call *call)
{
	return call->_state; /* Only inside I/O thread */
}

static inline bool __rxrpc_call_is_complete(const struct rxrpc_call *call)
{
	return __rxrpc_call_state(call) == RXRPC_CALL_COMPLETE;
}

static inline enum rxrpc_call_state rxrpc_call_state(const struct rxrpc_call *call)
{
	/* Order read ->state before read of completion info. */
	return smp_load_acquire(&call->_state);
}

static inline bool rxrpc_call_is_complete(const struct rxrpc_call *call)
{
	return rxrpc_call_state(call) == RXRPC_CALL_COMPLETE;
}

static inline bool rxrpc_call_has_failed(const struct rxrpc_call *call)
{
	return rxrpc_call_is_complete(call) && call->completion != RXRPC_CALL_SUCCEEDED;
}

/*
 * conn_client.c
 */
extern unsigned int rxrpc_reap_client_connections;
extern unsigned long rxrpc_conn_idle_client_expiry;
extern unsigned long rxrpc_conn_idle_client_fast_expiry;

void rxrpc_purge_client_connections(struct rxrpc_local *local);
struct rxrpc_bundle *rxrpc_get_bundle(struct rxrpc_bundle *, enum rxrpc_bundle_trace);
void rxrpc_put_bundle(struct rxrpc_bundle *, enum rxrpc_bundle_trace);
int rxrpc_look_up_bundle(struct rxrpc_call *call, gfp_t gfp);
void rxrpc_connect_client_calls(struct rxrpc_local *local);
void rxrpc_expose_client_call(struct rxrpc_call *);
void rxrpc_disconnect_client_call(struct rxrpc_bundle *, struct rxrpc_call *);
void rxrpc_deactivate_bundle(struct rxrpc_bundle *bundle);
void rxrpc_put_client_conn(struct rxrpc_connection *, enum rxrpc_conn_trace);
void rxrpc_discard_expired_client_conns(struct rxrpc_local *local);
void rxrpc_clean_up_local_conns(struct rxrpc_local *);

/*
 * conn_event.c
 */
void rxrpc_conn_retransmit_call(struct rxrpc_connection *conn, struct sk_buff *skb,
				unsigned int channel);
int rxrpc_abort_conn(struct rxrpc_connection *conn, struct sk_buff *skb,
		     s32 abort_code, int err, enum rxrpc_abort_reason why);
void rxrpc_process_connection(struct work_struct *);
void rxrpc_process_delayed_final_acks(struct rxrpc_connection *, bool);
bool rxrpc_input_conn_packet(struct rxrpc_connection *conn, struct sk_buff *skb);
void rxrpc_input_conn_event(struct rxrpc_connection *conn, struct sk_buff *skb);

static inline bool rxrpc_is_conn_aborted(const struct rxrpc_connection *conn)
{
	/* Order reading the abort info after the state check. */
	return smp_load_acquire(&conn->state) == RXRPC_CONN_ABORTED;
}

/*
 * conn_object.c
 */
extern unsigned int rxrpc_connection_expiry;
extern unsigned int rxrpc_closed_conn_expiry;

void rxrpc_poke_conn(struct rxrpc_connection *conn, enum rxrpc_conn_trace why);
struct rxrpc_connection *rxrpc_alloc_connection(struct rxrpc_net *, gfp_t);
struct rxrpc_connection *rxrpc_find_client_connection_rcu(struct rxrpc_local *,
							  struct sockaddr_rxrpc *,
							  struct sk_buff *);
void __rxrpc_disconnect_call(struct rxrpc_connection *, struct rxrpc_call *);
void rxrpc_disconnect_call(struct rxrpc_call *);
void rxrpc_kill_client_conn(struct rxrpc_connection *);
void rxrpc_queue_conn(struct rxrpc_connection *, enum rxrpc_conn_trace);
void rxrpc_see_connection(struct rxrpc_connection *, enum rxrpc_conn_trace);
struct rxrpc_connection *rxrpc_get_connection(struct rxrpc_connection *,
					      enum rxrpc_conn_trace);
struct rxrpc_connection *rxrpc_get_connection_maybe(struct rxrpc_connection *,
						    enum rxrpc_conn_trace);
void rxrpc_put_connection(struct rxrpc_connection *, enum rxrpc_conn_trace);
void rxrpc_service_connection_reaper(struct work_struct *);
void rxrpc_destroy_all_connections(struct rxrpc_net *);

static inline bool rxrpc_conn_is_client(const struct rxrpc_connection *conn)
{
	return conn->out_clientflag;
}

static inline bool rxrpc_conn_is_service(const struct rxrpc_connection *conn)
{
	return !rxrpc_conn_is_client(conn);
}

static inline void rxrpc_reduce_conn_timer(struct rxrpc_connection *conn,
					   unsigned long expire_at)
{
	timer_reduce(&conn->timer, expire_at);
}

/*
 * conn_service.c
 */
struct rxrpc_connection *rxrpc_find_service_conn_rcu(struct rxrpc_peer *,
						     struct sk_buff *);
struct rxrpc_connection *rxrpc_prealloc_service_connection(struct rxrpc_net *, gfp_t);
void rxrpc_new_incoming_connection(struct rxrpc_sock *, struct rxrpc_connection *,
				   const struct rxrpc_security *, struct sk_buff *);
void rxrpc_unpublish_service_conn(struct rxrpc_connection *);

/*
 * input.c
 */
void rxrpc_congestion_degrade(struct rxrpc_call *);
void rxrpc_input_call_packet(struct rxrpc_call *, struct sk_buff *);
void rxrpc_implicit_end_call(struct rxrpc_call *, struct sk_buff *);

/*
 * io_thread.c
 */
int rxrpc_encap_rcv(struct sock *, struct sk_buff *);
void rxrpc_error_report(struct sock *);
bool rxrpc_direct_abort(struct sk_buff *skb, enum rxrpc_abort_reason why,
			s32 abort_code, int err);
int rxrpc_io_thread(void *data);
static inline void rxrpc_wake_up_io_thread(struct rxrpc_local *local)
{
	wake_up_process(local->io_thread);
}

static inline bool rxrpc_protocol_error(struct sk_buff *skb, enum rxrpc_abort_reason why)
{
	return rxrpc_direct_abort(skb, why, RX_PROTOCOL_ERROR, -EPROTO);
}

/*
 * insecure.c
 */
extern const struct rxrpc_security rxrpc_no_security;

/*
 * key.c
 */
extern struct key_type key_type_rxrpc;

int rxrpc_request_key(struct rxrpc_sock *, sockptr_t , int);
int rxrpc_get_server_data_key(struct rxrpc_connection *, const void *, time64_t,
			      u32);

/*
 * local_event.c
 */
void rxrpc_send_version_request(struct rxrpc_local *local,
				struct rxrpc_host_header *hdr,
				struct sk_buff *skb);

/*
 * local_object.c
 */
struct rxrpc_local *rxrpc_lookup_local(struct net *, const struct sockaddr_rxrpc *);
struct rxrpc_local *rxrpc_get_local(struct rxrpc_local *, enum rxrpc_local_trace);
struct rxrpc_local *rxrpc_get_local_maybe(struct rxrpc_local *, enum rxrpc_local_trace);
void rxrpc_put_local(struct rxrpc_local *, enum rxrpc_local_trace);
struct rxrpc_local *rxrpc_use_local(struct rxrpc_local *, enum rxrpc_local_trace);
void rxrpc_unuse_local(struct rxrpc_local *, enum rxrpc_local_trace);
void rxrpc_destroy_local(struct rxrpc_local *local);
void rxrpc_destroy_all_locals(struct rxrpc_net *);

static inline bool __rxrpc_use_local(struct rxrpc_local *local,
				     enum rxrpc_local_trace why)
{
	int r, u;

	r = refcount_read(&local->ref);
	u = atomic_fetch_add_unless(&local->active_users, 1, 0);
	trace_rxrpc_local(local->debug_id, why, r, u);
	return u != 0;
}

static inline void rxrpc_see_local(struct rxrpc_local *local,
				   enum rxrpc_local_trace why)
{
	int r, u;

	r = refcount_read(&local->ref);
	u = atomic_read(&local->active_users);
	trace_rxrpc_local(local->debug_id, why, r, u);
}

/*
 * misc.c
 */
extern unsigned int rxrpc_max_backlog __read_mostly;
extern unsigned long rxrpc_soft_ack_delay;
extern unsigned long rxrpc_idle_ack_delay;
extern unsigned int rxrpc_rx_window_size;
extern unsigned int rxrpc_rx_mtu;
extern unsigned int rxrpc_rx_jumbo_max;
#ifdef CONFIG_AF_RXRPC_INJECT_RX_DELAY
extern unsigned long rxrpc_inject_rx_delay;
#endif

/*
 * net_ns.c
 */
extern unsigned int rxrpc_net_id;
extern struct pernet_operations rxrpc_net_ops;

static inline struct rxrpc_net *rxrpc_net(struct net *net)
{
	return net_generic(net, rxrpc_net_id);
}

/*
 * output.c
 */
int rxrpc_send_ack_packet(struct rxrpc_call *call, struct rxrpc_txbuf *txb);
int rxrpc_send_abort_packet(struct rxrpc_call *);
int rxrpc_send_data_packet(struct rxrpc_call *, struct rxrpc_txbuf *);
void rxrpc_send_conn_abort(struct rxrpc_connection *conn);
void rxrpc_reject_packet(struct rxrpc_local *local, struct sk_buff *skb);
void rxrpc_send_keepalive(struct rxrpc_peer *);
void rxrpc_transmit_one(struct rxrpc_call *call, struct rxrpc_txbuf *txb);

/*
 * peer_event.c
 */
void rxrpc_input_error(struct rxrpc_local *, struct sk_buff *);
void rxrpc_peer_keepalive_worker(struct work_struct *);

/*
 * peer_object.c
 */
struct rxrpc_peer *rxrpc_lookup_peer_rcu(struct rxrpc_local *,
					 const struct sockaddr_rxrpc *);
struct rxrpc_peer *rxrpc_lookup_peer(struct rxrpc_local *local,
				     struct sockaddr_rxrpc *srx, gfp_t gfp);
struct rxrpc_peer *rxrpc_alloc_peer(struct rxrpc_local *, gfp_t,
				    enum rxrpc_peer_trace);
void rxrpc_new_incoming_peer(struct rxrpc_local *local, struct rxrpc_peer *peer);
void rxrpc_destroy_all_peers(struct rxrpc_net *);
struct rxrpc_peer *rxrpc_get_peer(struct rxrpc_peer *, enum rxrpc_peer_trace);
struct rxrpc_peer *rxrpc_get_peer_maybe(struct rxrpc_peer *, enum rxrpc_peer_trace);
void rxrpc_put_peer(struct rxrpc_peer *, enum rxrpc_peer_trace);

/*
 * proc.c
 */
extern const struct seq_operations rxrpc_call_seq_ops;
extern const struct seq_operations rxrpc_connection_seq_ops;
extern const struct seq_operations rxrpc_peer_seq_ops;
extern const struct seq_operations rxrpc_local_seq_ops;

/*
 * recvmsg.c
 */
void rxrpc_notify_socket(struct rxrpc_call *);
int rxrpc_recvmsg(struct socket *, struct msghdr *, size_t, int);

/*
 * Abort a call due to a protocol error.
 */
static inline int rxrpc_abort_eproto(struct rxrpc_call *call,
				     struct sk_buff *skb,
				     s32 abort_code,
				     enum rxrpc_abort_reason why)
{
	struct rxrpc_skb_priv *sp = rxrpc_skb(skb);

	rxrpc_abort_call(call, sp->hdr.seq, abort_code, -EPROTO, why);
	return -EPROTO;
}

/*
 * rtt.c
 */
void rxrpc_peer_add_rtt(struct rxrpc_call *, enum rxrpc_rtt_rx_trace, int,
			rxrpc_serial_t, rxrpc_serial_t, ktime_t, ktime_t);
unsigned long rxrpc_get_rto_backoff(struct rxrpc_peer *, bool);
void rxrpc_peer_init_rtt(struct rxrpc_peer *);

/*
 * rxkad.c
 */
#ifdef CONFIG_RXKAD
extern const struct rxrpc_security rxkad;
#endif

/*
 * security.c
 */
int __init rxrpc_init_security(void);
const struct rxrpc_security *rxrpc_security_lookup(u8);
void rxrpc_exit_security(void);
int rxrpc_init_client_call_security(struct rxrpc_call *);
int rxrpc_init_client_conn_security(struct rxrpc_connection *);
const struct rxrpc_security *rxrpc_get_incoming_security(struct rxrpc_sock *,
							 struct sk_buff *);
struct key *rxrpc_look_up_server_security(struct rxrpc_connection *,
					  struct sk_buff *, u32, u32);

/*
 * sendmsg.c
 */
bool rxrpc_propose_abort(struct rxrpc_call *call, s32 abort_code, int error,
			 enum rxrpc_abort_reason why);
int rxrpc_do_sendmsg(struct rxrpc_sock *, struct msghdr *, size_t);

/*
 * server_key.c
 */
extern struct key_type key_type_rxrpc_s;

int rxrpc_server_keyring(struct rxrpc_sock *, sockptr_t, int);

/*
 * skbuff.c
 */
void rxrpc_kernel_data_consumed(struct rxrpc_call *, struct sk_buff *);
void rxrpc_new_skb(struct sk_buff *, enum rxrpc_skb_trace);
void rxrpc_see_skb(struct sk_buff *, enum rxrpc_skb_trace);
void rxrpc_eaten_skb(struct sk_buff *, enum rxrpc_skb_trace);
void rxrpc_get_skb(struct sk_buff *, enum rxrpc_skb_trace);
void rxrpc_free_skb(struct sk_buff *, enum rxrpc_skb_trace);
void rxrpc_purge_queue(struct sk_buff_head *);

/*
 * stats.c
 */
int rxrpc_stats_show(struct seq_file *seq, void *v);
int rxrpc_stats_clear(struct file *file, char *buf, size_t size);

#define rxrpc_inc_stat(rxnet, s) atomic_inc(&(rxnet)->s)
#define rxrpc_dec_stat(rxnet, s) atomic_dec(&(rxnet)->s)

/*
 * sysctl.c
 */
#ifdef CONFIG_SYSCTL
extern int __init rxrpc_sysctl_init(void);
extern void rxrpc_sysctl_exit(void);
#else
static inline int __init rxrpc_sysctl_init(void) { return 0; }
static inline void rxrpc_sysctl_exit(void) {}
#endif

/*
 * txbuf.c
 */
extern atomic_t rxrpc_nr_txbuf;
struct rxrpc_txbuf *rxrpc_alloc_txbuf(struct rxrpc_call *call, u8 packet_type,
				      gfp_t gfp);
void rxrpc_get_txbuf(struct rxrpc_txbuf *txb, enum rxrpc_txbuf_trace what);
void rxrpc_see_txbuf(struct rxrpc_txbuf *txb, enum rxrpc_txbuf_trace what);
void rxrpc_put_txbuf(struct rxrpc_txbuf *txb, enum rxrpc_txbuf_trace what);

/*
 * utils.c
 */
int rxrpc_extract_addr_from_skb(struct sockaddr_rxrpc *, struct sk_buff *);

static inline bool before(u32 seq1, u32 seq2)
{
        return (s32)(seq1 - seq2) < 0;
}
static inline bool before_eq(u32 seq1, u32 seq2)
{
        return (s32)(seq1 - seq2) <= 0;
}
static inline bool after(u32 seq1, u32 seq2)
{
        return (s32)(seq1 - seq2) > 0;
}
static inline bool after_eq(u32 seq1, u32 seq2)
{
        return (s32)(seq1 - seq2) >= 0;
}

/*
 * debug tracing
 */
extern unsigned int rxrpc_debug;

#define dbgprintk(FMT,...) \
	printk("[%-6.6s] "FMT"\n", current->comm ,##__VA_ARGS__)

#define kenter(FMT,...)	dbgprintk("==> %s("FMT")",__func__ ,##__VA_ARGS__)
#define kleave(FMT,...)	dbgprintk("<== %s()"FMT"",__func__ ,##__VA_ARGS__)
#define kdebug(FMT,...)	dbgprintk("    "FMT ,##__VA_ARGS__)


#if defined(__KDEBUG)
#define _enter(FMT,...)	kenter(FMT,##__VA_ARGS__)
#define _leave(FMT,...)	kleave(FMT,##__VA_ARGS__)
#define _debug(FMT,...)	kdebug(FMT,##__VA_ARGS__)

#elif defined(CONFIG_AF_RXRPC_DEBUG)
#define RXRPC_DEBUG_KENTER	0x01
#define RXRPC_DEBUG_KLEAVE	0x02
#define RXRPC_DEBUG_KDEBUG	0x04

#define _enter(FMT,...)					\
do {							\
	if (unlikely(rxrpc_debug & RXRPC_DEBUG_KENTER))	\
		kenter(FMT,##__VA_ARGS__);		\
} while (0)

#define _leave(FMT,...)					\
do {							\
	if (unlikely(rxrpc_debug & RXRPC_DEBUG_KLEAVE))	\
		kleave(FMT,##__VA_ARGS__);		\
} while (0)

#define _debug(FMT,...)					\
do {							\
	if (unlikely(rxrpc_debug & RXRPC_DEBUG_KDEBUG))	\
		kdebug(FMT,##__VA_ARGS__);		\
} while (0)

#else
#define _enter(FMT,...)	no_printk("==> %s("FMT")",__func__ ,##__VA_ARGS__)
#define _leave(FMT,...)	no_printk("<== %s()"FMT"",__func__ ,##__VA_ARGS__)
#define _debug(FMT,...)	no_printk("    "FMT ,##__VA_ARGS__)
#endif

/*
 * debug assertion checking
 */
#if 1 // defined(__KDEBUGALL)

#define ASSERT(X)						\
do {								\
	if (unlikely(!(X))) {					\
		pr_err("Assertion failed\n");			\
		BUG();						\
	}							\
} while (0)

#define ASSERTCMP(X, OP, Y)						\
do {									\
	__typeof__(X) _x = (X);						\
	__typeof__(Y) _y = (__typeof__(X))(Y);				\
	if (unlikely(!(_x OP _y))) {					\
		pr_err("Assertion failed - %lu(0x%lx) %s %lu(0x%lx) is false\n", \
		       (unsigned long)_x, (unsigned long)_x, #OP,	\
		       (unsigned long)_y, (unsigned long)_y);		\
		BUG();							\
	}								\
} while (0)

#define ASSERTIF(C, X)						\
do {								\
	if (unlikely((C) && !(X))) {				\
		pr_err("Assertion failed\n");			\
		BUG();						\
	}							\
} while (0)

#define ASSERTIFCMP(C, X, OP, Y)					\
do {									\
	__typeof__(X) _x = (X);						\
	__typeof__(Y) _y = (__typeof__(X))(Y);				\
	if (unlikely((C) && !(_x OP _y))) {				\
		pr_err("Assertion failed - %lu(0x%lx) %s %lu(0x%lx) is false\n", \
		       (unsigned long)_x, (unsigned long)_x, #OP,	\
		       (unsigned long)_y, (unsigned long)_y);		\
		BUG();							\
	}								\
} while (0)

#else

#define ASSERT(X)				\
do {						\
} while (0)

#define ASSERTCMP(X, OP, Y)			\
do {						\
} while (0)

#define ASSERTIF(C, X)				\
do {						\
} while (0)

#define ASSERTIFCMP(C, X, OP, Y)		\
do {						\
} while (0)

#endif /* __KDEBUGALL */<|MERGE_RESOLUTION|>--- conflicted
+++ resolved
@@ -284,13 +284,9 @@
 	struct task_struct	*io_thread;
 	struct completion	io_thread_ready; /* Indication that the I/O thread started */
 	struct rxrpc_sock	*service;	/* Service(s) listening on this endpoint */
-<<<<<<< HEAD
-	struct rw_semaphore	defrag_sem;	/* control re-enablement of IP DF bit */
-=======
 #ifdef CONFIG_AF_RXRPC_INJECT_RX_DELAY
 	struct sk_buff_head	rx_delay_queue;	/* Delay injection queue */
 #endif
->>>>>>> 82bbec18
 	struct sk_buff_head	rx_queue;	/* Received packets */
 	struct list_head	conn_attend_q;	/* Conns requiring immediate attention */
 	struct list_head	call_attend_q;	/* Calls requiring immediate attention */
