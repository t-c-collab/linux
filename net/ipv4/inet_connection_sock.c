--- conflicted
+++ resolved
@@ -219,17 +219,10 @@
 					   reuseport_cb_ok, reuseport_ok))
 			return true;
 	}
-<<<<<<< HEAD
 
 	twsk_for_each_bound_bhash2(tw2, &tb2->deathrow) {
 		sk2 = (struct sock *)tw2;
 
-=======
-
-	twsk_for_each_bound_bhash2(tw2, &tb2->deathrow) {
-		sk2 = (struct sock *)tw2;
-
->>>>>>> 82bbec18
 		if (__inet_bhash2_conflict(sk, sk2, sk_uid, relax,
 					   reuseport_cb_ok, reuseport_ok))
 			return true;
