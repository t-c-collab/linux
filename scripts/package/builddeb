--- conflicted
+++ resolved
@@ -52,7 +52,6 @@
 }
 
 install_linux_image () {
-<<<<<<< HEAD
 	pdir=$1
 	pname=$2
 
@@ -162,117 +161,6 @@
 }
 
 install_kernel_headers () {
-=======
->>>>>>> 33a86170
-	pdir=$1
-	pname=$2
-
-	rm -rf ${pdir}
-
-	# Only some architectures with OF support have this target
-	if is_enabled CONFIG_OF_EARLY_FLATTREE && [ -d "${srctree}/arch/${SRCARCH}/boot/dts" ]; then
-		${MAKE} -f ${srctree}/Makefile INSTALL_DTBS_PATH="${pdir}/usr/lib/linux-image-${KERNELRELEASE}" dtbs_install
-	fi
-
-	if is_enabled CONFIG_MODULES; then
-		${MAKE} -f ${srctree}/Makefile INSTALL_MOD_PATH="${pdir}" modules_install
-		rm -f "${pdir}/lib/modules/${KERNELRELEASE}/build"
-		rm -f "${pdir}/lib/modules/${KERNELRELEASE}/source"
-		if [ "${SRCARCH}" = um ] ; then
-			mkdir -p "${pdir}/usr/lib/uml/modules"
-			mv "${pdir}/lib/modules/${KERNELRELEASE}" "${pdir}/usr/lib/uml/modules/${KERNELRELEASE}"
-		fi
-	fi
-
-	# Install the kernel
-	if [ "${ARCH}" = um ] ; then
-		mkdir -p "${pdir}/usr/bin" "${pdir}/usr/share/doc/${pname}"
-		cp System.map "${pdir}/usr/lib/uml/modules/${KERNELRELEASE}/System.map"
-		cp ${KCONFIG_CONFIG} "${pdir}/usr/share/doc/${pname}/config"
-		gzip "${pdir}/usr/share/doc/${pname}/config"
-	else
-		mkdir -p "${pdir}/boot"
-		cp System.map "${pdir}/boot/System.map-${KERNELRELEASE}"
-		cp ${KCONFIG_CONFIG} "${pdir}/boot/config-${KERNELRELEASE}"
-	fi
-
-	# Not all arches have the same installed path in debian
-	# XXX: have each arch Makefile export a variable of the canonical image install
-	# path instead
-	case "${SRCARCH}" in
-	um)
-		installed_image_path="usr/bin/linux-${KERNELRELEASE}";;
-	parisc|mips|powerpc)
-		installed_image_path="boot/vmlinux-${KERNELRELEASE}";;
-	*)
-		installed_image_path="boot/vmlinuz-${KERNELRELEASE}";;
-	esac
-	cp "$(${MAKE} -s -f ${srctree}/Makefile image_name)" "${pdir}/${installed_image_path}"
-
-	# Install the maintainer scripts
-	# Note: hook scripts under /etc/kernel are also executed by official Debian
-	# kernel packages, as well as kernel packages built using make-kpkg.
-	# make-kpkg sets $INITRD to indicate whether an initramfs is wanted, and
-	# so do we; recent versions of dracut and initramfs-tools will obey this.
-	debhookdir=${KDEB_HOOKDIR:-/etc/kernel}
-	for script in postinst postrm preinst prerm; do
-		mkdir -p "${pdir}${debhookdir}/${script}.d"
-
-		mkdir -p "${pdir}/DEBIAN"
-		cat <<-EOF > "${pdir}/DEBIAN/${script}"
-
-		#!/bin/sh
-
-		set -e
-
-		# Pass maintainer script parameters to hook scripts
-		export DEB_MAINT_PARAMS="\$*"
-
-		# Tell initramfs builder whether it's wanted
-		export INITRD=$(if_enabled_echo CONFIG_BLK_DEV_INITRD Yes No)
-
-		test -d ${debhookdir}/${script}.d && run-parts --arg="${KERNELRELEASE}" --arg="/${installed_image_path}" ${debhookdir}/${script}.d
-		exit 0
-		EOF
-		chmod 755 "${pdir}/DEBIAN/${script}"
-	done
-}
-
-install_linux_image_dbg () {
-	pdir=$1
-	image_pdir=$2
-
-	rm -rf ${pdir}
-
-	for module in $(find ${image_pdir}/lib/modules/ -name *.ko -printf '%P\n'); do
-		module=lib/modules/${module}
-		mkdir -p $(dirname ${pdir}/usr/lib/debug/${module})
-		# only keep debug symbols in the debug file
-		${OBJCOPY} --only-keep-debug ${image_pdir}/${module} ${pdir}/usr/lib/debug/${module}
-		# strip original module from debug symbols
-		${OBJCOPY} --strip-debug ${image_pdir}/${module}
-		# then add a link to those
-		${OBJCOPY} --add-gnu-debuglink=${pdir}/usr/lib/debug/${module} ${image_pdir}/${module}
-	done
-
-	# re-sign stripped modules
-	if is_enabled CONFIG_MODULE_SIG_ALL; then
-		${MAKE} -f ${srctree}/Makefile INSTALL_MOD_PATH="${image_pdir}" modules_sign
-	fi
-
-	# Build debug package
-	# Different tools want the image in different locations
-	# perf
-	mkdir -p ${pdir}/usr/lib/debug/lib/modules/${KERNELRELEASE}/
-	cp vmlinux ${pdir}/usr/lib/debug/lib/modules/${KERNELRELEASE}/
-	# systemtap
-	mkdir -p ${pdir}/usr/lib/debug/boot/
-	ln -s ../lib/modules/${KERNELRELEASE}/vmlinux ${pdir}/usr/lib/debug/boot/vmlinux-${KERNELRELEASE}
-	# kdump-tools
-	ln -s lib/modules/${KERNELRELEASE}/vmlinux ${pdir}/usr/lib/debug/vmlinux-${KERNELRELEASE}
-}
-
-install_kernel_headers () {
 	pdir=$1
 	version=$2
 
@@ -342,11 +230,7 @@
 	linux-libc-dev)
 		install_libc_headers debian/linux-libc-dev;;
 	linux-headers-*)
-<<<<<<< HEAD
-		install_kernel_headers debian/linux-headers;;
-=======
 		install_kernel_headers debian/linux-headers ${package#linux-headers-};;
->>>>>>> 33a86170
 	esac
 done
 
