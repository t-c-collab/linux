--- conflicted
+++ resolved
@@ -5,8 +5,6 @@
 #ifndef _ASM_FB_H_
 #define _ASM_FB_H_
 
-<<<<<<< HEAD
-=======
 #include <linux/compiler.h>
 #include <linux/string.h>
 
@@ -28,7 +26,6 @@
 }
 #define fb_memset fb_memset_io
 
->>>>>>> 6c7f2744
 #include <asm-generic/fb.h>
 
 #endif /* _ASM_FB_H_ */