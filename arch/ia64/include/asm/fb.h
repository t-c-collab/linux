/* SPDX-License-Identifier: GPL-2.0 */
#ifndef _ASM_FB_H_
#define _ASM_FB_H_

<<<<<<< HEAD
#include <linux/efi.h>
=======
#include <linux/compiler.h>
#include <linux/efi.h>
#include <linux/string.h>
>>>>>>> 6c7f2744

#include <asm/page.h>

struct file;

static inline void fb_pgprotect(struct file *file, struct vm_area_struct *vma,
				unsigned long off)
{
	if (efi_range_is_wc(vma->vm_start, vma->vm_end - vma->vm_start))
		vma->vm_page_prot = pgprot_writecombine(vma->vm_page_prot);
	else
		vma->vm_page_prot = pgprot_noncached(vma->vm_page_prot);
}
#define fb_pgprotect fb_pgprotect
<<<<<<< HEAD

=======

static inline void fb_memcpy_fromio(void *to, const volatile void __iomem *from, size_t n)
{
	memcpy(to, (void __force *)from, n);
}
#define fb_memcpy_fromio fb_memcpy_fromio

static inline void fb_memcpy_toio(volatile void __iomem *to, const void *from, size_t n)
{
	memcpy((void __force *)to, from, n);
}
#define fb_memcpy_toio fb_memcpy_toio

static inline void fb_memset_io(volatile void __iomem *addr, int c, size_t n)
{
	memset((void __force *)addr, c, n);
}
#define fb_memset fb_memset_io

>>>>>>> 6c7f2744
#include <asm-generic/fb.h>

#endif /* _ASM_FB_H_ */<|MERGE_RESOLUTION|>--- conflicted
+++ resolved
@@ -2,13 +2,9 @@
 #ifndef _ASM_FB_H_
 #define _ASM_FB_H_
 
-<<<<<<< HEAD
-#include <linux/efi.h>
-=======
 #include <linux/compiler.h>
 #include <linux/efi.h>
 #include <linux/string.h>
->>>>>>> 6c7f2744
 
 #include <asm/page.h>
 
@@ -23,9 +19,6 @@
 		vma->vm_page_prot = pgprot_noncached(vma->vm_page_prot);
 }
 #define fb_pgprotect fb_pgprotect
-<<<<<<< HEAD
-
-=======
 
 static inline void fb_memcpy_fromio(void *to, const volatile void __iomem *from, size_t n)
 {
@@ -45,7 +38,6 @@
 }
 #define fb_memset fb_memset_io
 
->>>>>>> 6c7f2744
 #include <asm-generic/fb.h>
 
 #endif /* _ASM_FB_H_ */