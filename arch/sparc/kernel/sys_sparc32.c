// SPDX-License-Identifier: GPL-2.0
/* sys_sparc32.c: Conversion between 32bit and 64bit native syscalls.
 *
 * Copyright (C) 1997,1998 Jakub Jelinek (jj@sunsite.mff.cuni.cz)
 * Copyright (C) 1997, 2007 David S. Miller (davem@davemloft.net)
 *
 * These routines maintain argument size conversion between 32bit and 64bit
 * environment.
 */

#include <linux/kernel.h>
#include <linux/sched.h>
#include <linux/capability.h>
#include <linux/fs.h> 
#include <linux/mm.h> 
#include <linux/file.h> 
#include <linux/signal.h>
#include <linux/resource.h>
#include <linux/times.h>
#include <linux/smp.h>
#include <linux/sem.h>
#include <linux/msg.h>
#include <linux/shm.h>
#include <linux/uio.h>
#include <linux/nfs_fs.h>
#include <linux/quota.h>
#include <linux/poll.h>
#include <linux/personality.h>
#include <linux/stat.h>
#include <linux/filter.h>
#include <linux/highmem.h>
#include <linux/highuid.h>
#include <linux/mman.h>
#include <linux/ipv6.h>
#include <linux/in.h>
#include <linux/icmpv6.h>
#include <linux/syscalls.h>
#include <linux/sysctl.h>
#include <linux/binfmts.h>
#include <linux/dnotify.h>
#include <linux/security.h>
#include <linux/compat.h>
#include <linux/vfs.h>
#include <linux/ptrace.h>
#include <linux/slab.h>

#include <asm/types.h>
#include <linux/uaccess.h>
#include <asm/fpumacro.h>
#include <asm/mmu_context.h>
#include <asm/compat_signal.h>

#include "systbls.h"

COMPAT_SYSCALL_DEFINE3(truncate64, const char __user *, path, u32, high, u32, low)
{
<<<<<<< HEAD
	if ((int)high < 0)
		return -EINVAL;
	else
		return ksys_truncate(path, (high << 32) | low);
=======
	return sys_truncate(path, ((u64)high << 32) | low);
>>>>>>> 47db6975
}

COMPAT_SYSCALL_DEFINE3(ftruncate64, unsigned int, fd, u32, high, u32, low)
{
<<<<<<< HEAD
	if ((int)high < 0)
		return -EINVAL;
	else
		return ksys_ftruncate(fd, (high << 32) | low);
=======
	return sys_ftruncate(fd, ((u64)high << 32) | low);
>>>>>>> 47db6975
}

static int cp_compat_stat64(struct kstat *stat,
			    struct compat_stat64 __user *statbuf)
{
	int err;

	err  = put_user(huge_encode_dev(stat->dev), &statbuf->st_dev);
	err |= put_user(stat->ino, &statbuf->st_ino);
	err |= put_user(stat->mode, &statbuf->st_mode);
	err |= put_user(stat->nlink, &statbuf->st_nlink);
	err |= put_user(from_kuid_munged(current_user_ns(), stat->uid), &statbuf->st_uid);
	err |= put_user(from_kgid_munged(current_user_ns(), stat->gid), &statbuf->st_gid);
	err |= put_user(huge_encode_dev(stat->rdev), &statbuf->st_rdev);
	err |= put_user(0, (unsigned long __user *) &statbuf->__pad3[0]);
	err |= put_user(stat->size, &statbuf->st_size);
	err |= put_user(stat->blksize, &statbuf->st_blksize);
	err |= put_user(0, (unsigned int __user *) &statbuf->__pad4[0]);
	err |= put_user(0, (unsigned int __user *) &statbuf->__pad4[4]);
	err |= put_user(stat->blocks, &statbuf->st_blocks);
	err |= put_user(stat->atime.tv_sec, &statbuf->st_atime);
	err |= put_user(stat->atime.tv_nsec, &statbuf->st_atime_nsec);
	err |= put_user(stat->mtime.tv_sec, &statbuf->st_mtime);
	err |= put_user(stat->mtime.tv_nsec, &statbuf->st_mtime_nsec);
	err |= put_user(stat->ctime.tv_sec, &statbuf->st_ctime);
	err |= put_user(stat->ctime.tv_nsec, &statbuf->st_ctime_nsec);
	err |= put_user(0, &statbuf->__unused4);
	err |= put_user(0, &statbuf->__unused5);

	return err;
}

COMPAT_SYSCALL_DEFINE2(stat64, const char __user *, filename,
		struct compat_stat64 __user *, statbuf)
{
	struct kstat stat;
	int error = vfs_stat(filename, &stat);

	if (!error)
		error = cp_compat_stat64(&stat, statbuf);
	return error;
}

COMPAT_SYSCALL_DEFINE2(lstat64, const char __user *, filename,
		struct compat_stat64 __user *, statbuf)
{
	struct kstat stat;
	int error = vfs_lstat(filename, &stat);

	if (!error)
		error = cp_compat_stat64(&stat, statbuf);
	return error;
}

COMPAT_SYSCALL_DEFINE2(fstat64, unsigned int, fd,
		struct compat_stat64 __user *, statbuf)
{
	struct kstat stat;
	int error = vfs_fstat(fd, &stat);

	if (!error)
		error = cp_compat_stat64(&stat, statbuf);
	return error;
}

COMPAT_SYSCALL_DEFINE4(fstatat64, unsigned int, dfd,
		const char __user *, filename,
		struct compat_stat64 __user *, statbuf, int, flag)
{
	struct kstat stat;
	int error;

	error = vfs_fstatat(dfd, filename, &stat, flag);
	if (error)
		return error;
	return cp_compat_stat64(&stat, statbuf);
}

COMPAT_SYSCALL_DEFINE3(sparc_sigaction, int, sig,
			struct compat_old_sigaction __user *,act,
			struct compat_old_sigaction __user *,oact)
{
	WARN_ON_ONCE(sig >= 0);
	return compat_sys_sigaction(-sig, act, oact);
}

COMPAT_SYSCALL_DEFINE5(rt_sigaction, int, sig,
			struct compat_sigaction __user *,act,
			struct compat_sigaction __user *,oact,
			void __user *,restorer,
			compat_size_t,sigsetsize)
{
        struct k_sigaction new_ka, old_ka;
        int ret;

        /* XXX: Don't preclude handling different sized sigset_t's.  */
        if (sigsetsize != sizeof(compat_sigset_t))
                return -EINVAL;

        if (act) {
		u32 u_handler, u_restorer;

		new_ka.ka_restorer = restorer;
		ret = get_user(u_handler, &act->sa_handler);
		new_ka.sa.sa_handler =  compat_ptr(u_handler);
		ret |= get_compat_sigset(&new_ka.sa.sa_mask, &act->sa_mask);
		ret |= get_user(new_ka.sa.sa_flags, &act->sa_flags);
		ret |= get_user(u_restorer, &act->sa_restorer);
		new_ka.sa.sa_restorer = compat_ptr(u_restorer);
                if (ret)
                	return -EFAULT;
	}

	ret = do_sigaction(sig, act ? &new_ka : NULL, oact ? &old_ka : NULL);

	if (!ret && oact) {
		ret = put_user(ptr_to_compat(old_ka.sa.sa_handler), &oact->sa_handler);
		ret |= put_compat_sigset(&oact->sa_mask, &old_ka.sa.sa_mask,
					 sizeof(oact->sa_mask));
		ret |= put_user(old_ka.sa.sa_flags, &oact->sa_flags);
		ret |= put_user(ptr_to_compat(old_ka.sa.sa_restorer), &oact->sa_restorer);
		if (ret)
			ret = -EFAULT;
        }

        return ret;
}

COMPAT_SYSCALL_DEFINE5(pread64, unsigned int, fd, char __user *, ubuf,
			compat_size_t, count, u32, poshi, u32, poslo)
{
<<<<<<< HEAD
	return ksys_pread64(fd, ubuf, count, (poshi << 32) | poslo);
=======
	return sys_pread64(fd, ubuf, count, ((u64)poshi << 32) | poslo);
>>>>>>> 47db6975
}

COMPAT_SYSCALL_DEFINE5(pwrite64, unsigned int, fd, char __user *, ubuf,
			compat_size_t, count, u32, poshi, u32, poslo)
{
<<<<<<< HEAD
	return ksys_pwrite64(fd, ubuf, count, (poshi << 32) | poslo);
=======
	return sys_pwrite64(fd, ubuf, count, ((u64)poshi << 32) | poslo);
>>>>>>> 47db6975
}

COMPAT_SYSCALL_DEFINE4(readahead, int, fd, u32, offhi, u32, offlo,
		     compat_size_t, count)
{
<<<<<<< HEAD
	return ksys_readahead(fd, (offhi << 32) | offlo, count);
=======
	return sys_readahead(fd, ((u64)offhi << 32) | offlo, count);
>>>>>>> 47db6975
}

COMPAT_SYSCALL_DEFINE5(fadvise64, int, fd, u32, offhi, u32, offlo,
			  compat_size_t, len, int, advice)
{
<<<<<<< HEAD
	return ksys_fadvise64_64(fd, (offhi << 32) | offlo, len, advice);
=======
	return sys_fadvise64_64(fd, ((u64)offhi << 32) | offlo, len, advice);
>>>>>>> 47db6975
}

COMPAT_SYSCALL_DEFINE6(fadvise64_64, int, fd, u32, offhi, u32, offlo,
			     u32, lenhi, u32, lenlo, int, advice)
{
<<<<<<< HEAD
	return ksys_fadvise64_64(fd,
				 (offhi << 32) | offlo,
				 (lenhi << 32) | lenlo,
				 advice);
=======
	return sys_fadvise64_64(fd,
				((u64)offhi << 32) | offlo,
				((u64)lenhi << 32) | lenlo,
				advice);
>>>>>>> 47db6975
}

COMPAT_SYSCALL_DEFINE6(sync_file_range, unsigned int, fd, u32, off_high, u32, off_low,
			u32, nb_high, u32, nb_low, unsigned int, flags)
{
<<<<<<< HEAD
	return ksys_sync_file_range(fd,
				   (off_high << 32) | off_low,
				   (nb_high << 32) | nb_low,
=======
	return sys_sync_file_range(fd,
				   ((u64)off_high << 32) | off_low,
				   ((u64)nb_high << 32) | nb_low,
>>>>>>> 47db6975
				   flags);
}

COMPAT_SYSCALL_DEFINE6(fallocate, int, fd, int, mode, u32, offhi, u32, offlo,
				     u32, lenhi, u32, lenlo)
{
	return ksys_fallocate(fd, mode, ((loff_t)offhi << 32) | offlo,
			      ((loff_t)lenhi << 32) | lenlo);
}<|MERGE_RESOLUTION|>--- conflicted
+++ resolved
@@ -54,26 +54,12 @@
 
 COMPAT_SYSCALL_DEFINE3(truncate64, const char __user *, path, u32, high, u32, low)
 {
-<<<<<<< HEAD
-	if ((int)high < 0)
-		return -EINVAL;
-	else
-		return ksys_truncate(path, (high << 32) | low);
-=======
-	return sys_truncate(path, ((u64)high << 32) | low);
->>>>>>> 47db6975
+	return ksys_truncate(path, ((u64)high << 32) | low);
 }
 
 COMPAT_SYSCALL_DEFINE3(ftruncate64, unsigned int, fd, u32, high, u32, low)
 {
-<<<<<<< HEAD
-	if ((int)high < 0)
-		return -EINVAL;
-	else
-		return ksys_ftruncate(fd, (high << 32) | low);
-=======
-	return sys_ftruncate(fd, ((u64)high << 32) | low);
->>>>>>> 47db6975
+	return ksys_ftruncate(fd, ((u64)high << 32) | low);
 }
 
 static int cp_compat_stat64(struct kstat *stat,
@@ -205,72 +191,43 @@
 COMPAT_SYSCALL_DEFINE5(pread64, unsigned int, fd, char __user *, ubuf,
 			compat_size_t, count, u32, poshi, u32, poslo)
 {
-<<<<<<< HEAD
-	return ksys_pread64(fd, ubuf, count, (poshi << 32) | poslo);
-=======
-	return sys_pread64(fd, ubuf, count, ((u64)poshi << 32) | poslo);
->>>>>>> 47db6975
+	return ksys_pread64(fd, ubuf, count, ((u64)poshi << 32) | poslo);
 }
 
 COMPAT_SYSCALL_DEFINE5(pwrite64, unsigned int, fd, char __user *, ubuf,
 			compat_size_t, count, u32, poshi, u32, poslo)
 {
-<<<<<<< HEAD
-	return ksys_pwrite64(fd, ubuf, count, (poshi << 32) | poslo);
-=======
-	return sys_pwrite64(fd, ubuf, count, ((u64)poshi << 32) | poslo);
->>>>>>> 47db6975
+	return ksys_pwrite64(fd, ubuf, count, ((u64)poshi << 32) | poslo);
 }
 
 COMPAT_SYSCALL_DEFINE4(readahead, int, fd, u32, offhi, u32, offlo,
 		     compat_size_t, count)
 {
-<<<<<<< HEAD
-	return ksys_readahead(fd, (offhi << 32) | offlo, count);
-=======
-	return sys_readahead(fd, ((u64)offhi << 32) | offlo, count);
->>>>>>> 47db6975
+	return ksys_readahead(fd, ((u64)offhi << 32) | offlo, count);
 }
 
 COMPAT_SYSCALL_DEFINE5(fadvise64, int, fd, u32, offhi, u32, offlo,
 			  compat_size_t, len, int, advice)
 {
-<<<<<<< HEAD
-	return ksys_fadvise64_64(fd, (offhi << 32) | offlo, len, advice);
-=======
-	return sys_fadvise64_64(fd, ((u64)offhi << 32) | offlo, len, advice);
->>>>>>> 47db6975
+	return ksys_fadvise64_64(fd, ((u64)offhi << 32) | offlo, len, advice);
 }
 
 COMPAT_SYSCALL_DEFINE6(fadvise64_64, int, fd, u32, offhi, u32, offlo,
 			     u32, lenhi, u32, lenlo, int, advice)
 {
-<<<<<<< HEAD
 	return ksys_fadvise64_64(fd,
-				 (offhi << 32) | offlo,
-				 (lenhi << 32) | lenlo,
+				 ((u64)offhi << 32) | offlo,
+				 ((u64)lenhi << 32) | lenlo,
 				 advice);
-=======
-	return sys_fadvise64_64(fd,
-				((u64)offhi << 32) | offlo,
-				((u64)lenhi << 32) | lenlo,
-				advice);
->>>>>>> 47db6975
 }
 
 COMPAT_SYSCALL_DEFINE6(sync_file_range, unsigned int, fd, u32, off_high, u32, off_low,
 			u32, nb_high, u32, nb_low, unsigned int, flags)
 {
-<<<<<<< HEAD
 	return ksys_sync_file_range(fd,
-				   (off_high << 32) | off_low,
-				   (nb_high << 32) | nb_low,
-=======
-	return sys_sync_file_range(fd,
-				   ((u64)off_high << 32) | off_low,
-				   ((u64)nb_high << 32) | nb_low,
->>>>>>> 47db6975
-				   flags);
+				    ((u64)off_high << 32) | off_low,
+				    ((u64)nb_high << 32) | nb_low,
+				    flags);
 }
 
 COMPAT_SYSCALL_DEFINE6(fallocate, int, fd, int, mode, u32, offhi, u32, offlo,
