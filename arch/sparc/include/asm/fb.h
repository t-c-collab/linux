/* SPDX-License-Identifier: GPL-2.0 */
#ifndef _SPARC_FB_H_
#define _SPARC_FB_H_

<<<<<<< HEAD
=======
#include <linux/io.h>

>>>>>>> 6c7f2744
struct fb_info;
struct file;
struct vm_area_struct;

#ifdef CONFIG_SPARC32
static inline void fb_pgprotect(struct file *file, struct vm_area_struct *vma,
				unsigned long off)
{ }
#define fb_pgprotect fb_pgprotect
#endif
<<<<<<< HEAD

int fb_is_primary_device(struct fb_info *info);
#define fb_is_primary_device fb_is_primary_device

=======

int fb_is_primary_device(struct fb_info *info);
#define fb_is_primary_device fb_is_primary_device

static inline void fb_memcpy_fromio(void *to, const volatile void __iomem *from, size_t n)
{
	sbus_memcpy_fromio(to, from, n);
}
#define fb_memcpy_fromio fb_memcpy_fromio

static inline void fb_memcpy_toio(volatile void __iomem *to, const void *from, size_t n)
{
	sbus_memcpy_toio(to, from, n);
}
#define fb_memcpy_toio fb_memcpy_toio

static inline void fb_memset_io(volatile void __iomem *addr, int c, size_t n)
{
	sbus_memset_io(addr, c, n);
}
#define fb_memset fb_memset_io

>>>>>>> 6c7f2744
#include <asm-generic/fb.h>

#endif /* _SPARC_FB_H_ */<|MERGE_RESOLUTION|>--- conflicted
+++ resolved
@@ -2,11 +2,8 @@
 #ifndef _SPARC_FB_H_
 #define _SPARC_FB_H_
 
-<<<<<<< HEAD
-=======
 #include <linux/io.h>
 
->>>>>>> 6c7f2744
 struct fb_info;
 struct file;
 struct vm_area_struct;
@@ -17,12 +14,6 @@
 { }
 #define fb_pgprotect fb_pgprotect
 #endif
-<<<<<<< HEAD
-
-int fb_is_primary_device(struct fb_info *info);
-#define fb_is_primary_device fb_is_primary_device
-
-=======
 
 int fb_is_primary_device(struct fb_info *info);
 #define fb_is_primary_device fb_is_primary_device
@@ -45,7 +36,6 @@
 }
 #define fb_memset fb_memset_io
 
->>>>>>> 6c7f2744
 #include <asm-generic/fb.h>
 
 #endif /* _SPARC_FB_H_ */