--- conflicted
+++ resolved
@@ -1857,11 +1857,7 @@
 	return kvm_find_user_return_msr(msr) >= 0;
 }
 
-<<<<<<< HEAD
-u64 kvm_scale_tsc(struct kvm_vcpu *vcpu, u64 tsc);
-=======
 u64 kvm_scale_tsc(struct kvm_vcpu *vcpu, u64 tsc, u64 ratio);
->>>>>>> 2734d6c1
 u64 kvm_read_l1_tsc(struct kvm_vcpu *vcpu, u64 host_tsc);
 u64 kvm_calc_nested_tsc_offset(u64 l1_offset, u64 l2_offset, u64 l2_multiplier);
 u64 kvm_calc_nested_tsc_multiplier(u64 l1_multiplier, u64 l2_multiplier);
