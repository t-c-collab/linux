--- conflicted
+++ resolved
@@ -7,27 +7,11 @@
  *
  */
 
-<<<<<<< HEAD
-#include <asm/fb.h>
-
-=======
->>>>>>> 6c7f2744
 #include <linux/fb.h>
 #include <linux/module.h>
 #include <linux/pci.h>
 #include <linux/vgaarb.h>
 #include <asm/fb.h>
-
-void fb_pgprotect(struct file *file, struct vm_area_struct *vma, unsigned long off)
-{
-	unsigned long prot;
-
-	prot = pgprot_val(vma->vm_page_prot) & ~_PAGE_CACHE_MASK;
-	if (boot_cpu_data.x86 > 3)
-		pgprot_val(vma->vm_page_prot) =
-			prot | cachemode2protval(_PAGE_CACHE_MODE_UC_MINUS);
-}
-EXPORT_SYMBOL(fb_pgprotect);
 
 void fb_pgprotect(struct file *file, struct vm_area_struct *vma, unsigned long off)
 {
