--- conflicted
+++ resolved
@@ -7,10 +7,7 @@
 #include <linux/export.h>
 #include <linux/cpu.h>
 #include <linux/debugfs.h>
-<<<<<<< HEAD
-=======
 #include <linux/ptrace.h>
->>>>>>> 0fd79184
 
 #include <asm/tlbflush.h>
 #include <asm/mmu_context.h>
@@ -202,8 +199,11 @@
 {
 	struct mm_struct *real_prev = this_cpu_read(cpu_tlbstate.loaded_mm);
 	u16 prev_asid = this_cpu_read(cpu_tlbstate.loaded_mm_asid);
+	bool was_lazy = this_cpu_read(cpu_tlbstate.is_lazy);
 	unsigned cpu = smp_processor_id();
 	u64 next_tlb_gen;
+	bool need_flush;
+	u16 new_asid;
 
 	/*
 	 * NB: The scheduler will call us with prev == next when switching
@@ -257,20 +257,41 @@
 			   next->context.ctx_id);
 
 		/*
-		 * We don't currently support having a real mm loaded without
-		 * our cpu set in mm_cpumask().  We have all the bookkeeping
-		 * in place to figure out whether we would need to flush
-		 * if our cpu were cleared in mm_cpumask(), but we don't
-		 * currently use it.
+		 * Even in lazy TLB mode, the CPU should stay set in the
+		 * mm_cpumask. The TLB shootdown code can figure out from
+		 * from cpu_tlbstate.is_lazy whether or not to send an IPI.
 		 */
 		if (WARN_ON_ONCE(real_prev != &init_mm &&
 				 !cpumask_test_cpu(cpu, mm_cpumask(next))))
 			cpumask_set_cpu(cpu, mm_cpumask(next));
 
-		return;
+		/*
+		 * If the CPU is not in lazy TLB mode, we are just switching
+		 * from one thread in a process to another thread in the same
+		 * process. No TLB flush required.
+		 */
+		if (!was_lazy)
+			return;
+
+		/*
+		 * Read the tlb_gen to check whether a flush is needed.
+		 * If the TLB is up to date, just use it.
+		 * The barrier synchronizes with the tlb_gen increment in
+		 * the TLB shootdown code.
+		 */
+		smp_mb();
+		next_tlb_gen = atomic64_read(&next->context.tlb_gen);
+		if (this_cpu_read(cpu_tlbstate.ctxs[prev_asid].tlb_gen) ==
+				next_tlb_gen)
+			return;
+
+		/*
+		 * TLB contents went out of date while we were in lazy
+		 * mode. Fall through to the TLB switching code below.
+		 */
+		new_asid = prev_asid;
+		need_flush = true;
 	} else {
-		u16 new_asid;
-		bool need_flush;
 		u64 last_ctx_id = this_cpu_read(cpu_tlbstate.last_ctx_id);
 
 		/*
@@ -316,63 +337,47 @@
 		next_tlb_gen = atomic64_read(&next->context.tlb_gen);
 
 		choose_new_asid(next, next_tlb_gen, &new_asid, &need_flush);
-<<<<<<< HEAD
-=======
 
 		/* Let nmi_uaccess_okay() know that we're changing CR3. */
 		this_cpu_write(cpu_tlbstate.loaded_mm, LOADED_MM_SWITCHING);
 		barrier();
 	}
->>>>>>> 0fd79184
-
-		/* Let nmi_uaccess_okay() know that we're changing CR3. */
-		this_cpu_write(cpu_tlbstate.loaded_mm, LOADED_MM_SWITCHING);
-		barrier();
-
-		if (need_flush) {
-			this_cpu_write(cpu_tlbstate.ctxs[new_asid].ctx_id, next->context.ctx_id);
-			this_cpu_write(cpu_tlbstate.ctxs[new_asid].tlb_gen, next_tlb_gen);
-			load_new_mm_cr3(next->pgd, new_asid, true);
-
-			/*
-			 * NB: This gets called via leave_mm() in the idle path
-			 * where RCU functions differently.  Tracing normally
-			 * uses RCU, so we need to use the _rcuidle variant.
-			 *
-			 * (There is no good reason for this.  The idle code should
-			 *  be rearranged to call this before rcu_idle_enter().)
-			 */
-			trace_tlb_flush_rcuidle(TLB_FLUSH_ON_TASK_SWITCH, TLB_FLUSH_ALL);
-		} else {
-			/* The new ASID is already up to date. */
-			load_new_mm_cr3(next->pgd, new_asid, false);
-
-			/* See above wrt _rcuidle. */
-			trace_tlb_flush_rcuidle(TLB_FLUSH_ON_TASK_SWITCH, 0);
-		}
-
-		/*
-		 * Record last user mm's context id, so we can avoid
-		 * flushing branch buffer with IBPB if we switch back
-		 * to the same user.
-		 */
-		if (next != &init_mm)
-			this_cpu_write(cpu_tlbstate.last_ctx_id, next->context.ctx_id);
-
-		/* Make sure we write CR3 before loaded_mm. */
-		barrier();
-
-<<<<<<< HEAD
-		this_cpu_write(cpu_tlbstate.loaded_mm, next);
-		this_cpu_write(cpu_tlbstate.loaded_mm_asid, new_asid);
-	}
-=======
+
+	if (need_flush) {
+		this_cpu_write(cpu_tlbstate.ctxs[new_asid].ctx_id, next->context.ctx_id);
+		this_cpu_write(cpu_tlbstate.ctxs[new_asid].tlb_gen, next_tlb_gen);
+		load_new_mm_cr3(next->pgd, new_asid, true);
+
+		/*
+		 * NB: This gets called via leave_mm() in the idle path
+		 * where RCU functions differently.  Tracing normally
+		 * uses RCU, so we need to use the _rcuidle variant.
+		 *
+		 * (There is no good reason for this.  The idle code should
+		 *  be rearranged to call this before rcu_idle_enter().)
+		 */
+		trace_tlb_flush_rcuidle(TLB_FLUSH_ON_TASK_SWITCH, TLB_FLUSH_ALL);
+	} else {
+		/* The new ASID is already up to date. */
+		load_new_mm_cr3(next->pgd, new_asid, false);
+
+		/* See above wrt _rcuidle. */
+		trace_tlb_flush_rcuidle(TLB_FLUSH_ON_TASK_SWITCH, 0);
+	}
+
+	/*
+	 * Record last user mm's context id, so we can avoid
+	 * flushing branch buffer with IBPB if we switch back
+	 * to the same user.
+	 */
+	if (next != &init_mm)
+		this_cpu_write(cpu_tlbstate.last_ctx_id, next->context.ctx_id);
+
 	/* Make sure we write CR3 before loaded_mm. */
 	barrier();
 
 	this_cpu_write(cpu_tlbstate.loaded_mm, next);
 	this_cpu_write(cpu_tlbstate.loaded_mm_asid, new_asid);
->>>>>>> 0fd79184
 
 	if (next != real_prev) {
 		load_mm_cr4(next);
@@ -398,20 +403,7 @@
 	if (this_cpu_read(cpu_tlbstate.loaded_mm) == &init_mm)
 		return;
 
-	if (tlb_defer_switch_to_init_mm()) {
-		/*
-		 * There's a significant optimization that may be possible
-		 * here.  We have accurate enough TLB flush tracking that we
-		 * don't need to maintain coherence of TLB per se when we're
-		 * lazy.  We do, however, need to maintain coherence of
-		 * paging-structure caches.  We could, in principle, leave our
-		 * old mm loaded and only switch to init_mm when
-		 * tlb_remove_page() happens.
-		 */
-		this_cpu_write(cpu_tlbstate.is_lazy, true);
-	} else {
-		switch_mm(NULL, &init_mm, NULL);
-	}
+	this_cpu_write(cpu_tlbstate.is_lazy, true);
 }
 
 /*
@@ -498,6 +490,9 @@
 		 * paging-structure cache to avoid speculatively reading
 		 * garbage into our TLB.  Since switching to init_mm is barely
 		 * slower than a minimal flush, just switch to init_mm.
+		 *
+		 * This should be rare, with native_flush_tlb_others skipping
+		 * IPIs to lazy TLB mode CPUs.
 		 */
 		switch_mm_irqs_off(NULL, &init_mm, NULL);
 		return;
@@ -640,10 +635,6 @@
 					       (void *)info, 1);
 		return;
 	}
-<<<<<<< HEAD
-	smp_call_function_many(cpumask, flush_tlb_func_remote,
-			       (void *)info, 1);
-=======
 
 	/*
 	 * If no page tables were freed, we can skip sending IPIs to
@@ -661,7 +652,6 @@
 	else
 		on_each_cpu_cond_mask(tlb_is_not_lazy, flush_tlb_func_remote,
 				(void *)info, 1, GFP_ATOMIC, cpumask);
->>>>>>> 0fd79184
 }
 
 /*
