--- conflicted
+++ resolved
@@ -1018,22 +1018,14 @@
 
 		if (!is_shadow_present_pte(iter.old_spte)) {
 			/*
-<<<<<<< HEAD
-			 * If SPTE has been forzen by another thread, just
-=======
 			 * If SPTE has been frozen by another thread, just
->>>>>>> 2734d6c1
 			 * give up and retry, avoiding unnecessary page table
 			 * allocation and free.
 			 */
 			if (is_removed_spte(iter.old_spte))
 				break;
 
-<<<<<<< HEAD
-			sp = alloc_tdp_mmu_page(vcpu, iter.gfn, iter.level);
-=======
 			sp = alloc_tdp_mmu_page(vcpu, iter.gfn, iter.level - 1);
->>>>>>> 2734d6c1
 			child_pt = sp->spt;
 
 			new_spte = make_nonleaf_spte(child_pt,
