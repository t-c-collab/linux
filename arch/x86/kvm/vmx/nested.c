// SPDX-License-Identifier: GPL-2.0

#include <linux/objtool.h>
#include <linux/percpu.h>

#include <asm/debugreg.h>
#include <asm/mmu_context.h>

#include "cpuid.h"
#include "hyperv.h"
#include "mmu.h"
#include "nested.h"
#include "pmu.h"
#include "sgx.h"
#include "trace.h"
#include "vmx.h"
#include "x86.h"

static bool __read_mostly enable_shadow_vmcs = 1;
module_param_named(enable_shadow_vmcs, enable_shadow_vmcs, bool, S_IRUGO);

static bool __read_mostly nested_early_check = 0;
module_param(nested_early_check, bool, S_IRUGO);

#define CC KVM_NESTED_VMENTER_CONSISTENCY_CHECK

/*
 * Hyper-V requires all of these, so mark them as supported even though
 * they are just treated the same as all-context.
 */
#define VMX_VPID_EXTENT_SUPPORTED_MASK		\
	(VMX_VPID_EXTENT_INDIVIDUAL_ADDR_BIT |	\
	VMX_VPID_EXTENT_SINGLE_CONTEXT_BIT |	\
	VMX_VPID_EXTENT_GLOBAL_CONTEXT_BIT |	\
	VMX_VPID_EXTENT_SINGLE_NON_GLOBAL_BIT)

#define VMX_MISC_EMULATED_PREEMPTION_TIMER_RATE 5

enum {
	VMX_VMREAD_BITMAP,
	VMX_VMWRITE_BITMAP,
	VMX_BITMAP_NR
};
static unsigned long *vmx_bitmap[VMX_BITMAP_NR];

#define vmx_vmread_bitmap                    (vmx_bitmap[VMX_VMREAD_BITMAP])
#define vmx_vmwrite_bitmap                   (vmx_bitmap[VMX_VMWRITE_BITMAP])

struct shadow_vmcs_field {
	u16	encoding;
	u16	offset;
};
static struct shadow_vmcs_field shadow_read_only_fields[] = {
#define SHADOW_FIELD_RO(x, y) { x, offsetof(struct vmcs12, y) },
#include "vmcs_shadow_fields.h"
};
static int max_shadow_read_only_fields =
	ARRAY_SIZE(shadow_read_only_fields);

static struct shadow_vmcs_field shadow_read_write_fields[] = {
#define SHADOW_FIELD_RW(x, y) { x, offsetof(struct vmcs12, y) },
#include "vmcs_shadow_fields.h"
};
static int max_shadow_read_write_fields =
	ARRAY_SIZE(shadow_read_write_fields);

static void init_vmcs_shadow_fields(void)
{
	int i, j;

	memset(vmx_vmread_bitmap, 0xff, PAGE_SIZE);
	memset(vmx_vmwrite_bitmap, 0xff, PAGE_SIZE);

	for (i = j = 0; i < max_shadow_read_only_fields; i++) {
		struct shadow_vmcs_field entry = shadow_read_only_fields[i];
		u16 field = entry.encoding;

		if (vmcs_field_width(field) == VMCS_FIELD_WIDTH_U64 &&
		    (i + 1 == max_shadow_read_only_fields ||
		     shadow_read_only_fields[i + 1].encoding != field + 1))
			pr_err("Missing field from shadow_read_only_field %x\n",
			       field + 1);

		clear_bit(field, vmx_vmread_bitmap);
		if (field & 1)
#ifdef CONFIG_X86_64
			continue;
#else
			entry.offset += sizeof(u32);
#endif
		shadow_read_only_fields[j++] = entry;
	}
	max_shadow_read_only_fields = j;

	for (i = j = 0; i < max_shadow_read_write_fields; i++) {
		struct shadow_vmcs_field entry = shadow_read_write_fields[i];
		u16 field = entry.encoding;

		if (vmcs_field_width(field) == VMCS_FIELD_WIDTH_U64 &&
		    (i + 1 == max_shadow_read_write_fields ||
		     shadow_read_write_fields[i + 1].encoding != field + 1))
			pr_err("Missing field from shadow_read_write_field %x\n",
			       field + 1);

		WARN_ONCE(field >= GUEST_ES_AR_BYTES &&
			  field <= GUEST_TR_AR_BYTES,
			  "Update vmcs12_write_any() to drop reserved bits from AR_BYTES");

		/*
		 * PML and the preemption timer can be emulated, but the
		 * processor cannot vmwrite to fields that don't exist
		 * on bare metal.
		 */
		switch (field) {
		case GUEST_PML_INDEX:
			if (!cpu_has_vmx_pml())
				continue;
			break;
		case VMX_PREEMPTION_TIMER_VALUE:
			if (!cpu_has_vmx_preemption_timer())
				continue;
			break;
		case GUEST_INTR_STATUS:
			if (!cpu_has_vmx_apicv())
				continue;
			break;
		default:
			break;
		}

		clear_bit(field, vmx_vmwrite_bitmap);
		clear_bit(field, vmx_vmread_bitmap);
		if (field & 1)
#ifdef CONFIG_X86_64
			continue;
#else
			entry.offset += sizeof(u32);
#endif
		shadow_read_write_fields[j++] = entry;
	}
	max_shadow_read_write_fields = j;
}

/*
 * The following 3 functions, nested_vmx_succeed()/failValid()/failInvalid(),
 * set the success or error code of an emulated VMX instruction (as specified
 * by Vol 2B, VMX Instruction Reference, "Conventions"), and skip the emulated
 * instruction.
 */
static int nested_vmx_succeed(struct kvm_vcpu *vcpu)
{
	vmx_set_rflags(vcpu, vmx_get_rflags(vcpu)
			& ~(X86_EFLAGS_CF | X86_EFLAGS_PF | X86_EFLAGS_AF |
			    X86_EFLAGS_ZF | X86_EFLAGS_SF | X86_EFLAGS_OF));
	return kvm_skip_emulated_instruction(vcpu);
}

static int nested_vmx_failInvalid(struct kvm_vcpu *vcpu)
{
	vmx_set_rflags(vcpu, (vmx_get_rflags(vcpu)
			& ~(X86_EFLAGS_PF | X86_EFLAGS_AF | X86_EFLAGS_ZF |
			    X86_EFLAGS_SF | X86_EFLAGS_OF))
			| X86_EFLAGS_CF);
	return kvm_skip_emulated_instruction(vcpu);
}

static int nested_vmx_failValid(struct kvm_vcpu *vcpu,
				u32 vm_instruction_error)
{
	vmx_set_rflags(vcpu, (vmx_get_rflags(vcpu)
			& ~(X86_EFLAGS_CF | X86_EFLAGS_PF | X86_EFLAGS_AF |
			    X86_EFLAGS_SF | X86_EFLAGS_OF))
			| X86_EFLAGS_ZF);
	get_vmcs12(vcpu)->vm_instruction_error = vm_instruction_error;
	/*
	 * We don't need to force sync to shadow VMCS because
	 * VM_INSTRUCTION_ERROR is not shadowed. Enlightened VMCS 'shadows' all
	 * fields and thus must be synced.
	 */
	if (to_vmx(vcpu)->nested.hv_evmcs_vmptr != EVMPTR_INVALID)
		to_vmx(vcpu)->nested.need_vmcs12_to_shadow_sync = true;

	return kvm_skip_emulated_instruction(vcpu);
}

static int nested_vmx_fail(struct kvm_vcpu *vcpu, u32 vm_instruction_error)
{
	struct vcpu_vmx *vmx = to_vmx(vcpu);

	/*
	 * failValid writes the error number to the current VMCS, which
	 * can't be done if there isn't a current VMCS.
	 */
	if (vmx->nested.current_vmptr == -1ull &&
	    !evmptr_is_valid(vmx->nested.hv_evmcs_vmptr))
		return nested_vmx_failInvalid(vcpu);

	return nested_vmx_failValid(vcpu, vm_instruction_error);
}

static void nested_vmx_abort(struct kvm_vcpu *vcpu, u32 indicator)
{
	/* TODO: not to reset guest simply here. */
	kvm_make_request(KVM_REQ_TRIPLE_FAULT, vcpu);
	pr_debug_ratelimited("kvm: nested vmx abort, indicator %d\n", indicator);
}

static inline bool vmx_control_verify(u32 control, u32 low, u32 high)
{
	return fixed_bits_valid(control, low, high);
}

static inline u64 vmx_control_msr(u32 low, u32 high)
{
	return low | ((u64)high << 32);
}

static void vmx_disable_shadow_vmcs(struct vcpu_vmx *vmx)
{
	secondary_exec_controls_clearbit(vmx, SECONDARY_EXEC_SHADOW_VMCS);
	vmcs_write64(VMCS_LINK_POINTER, -1ull);
	vmx->nested.need_vmcs12_to_shadow_sync = false;
}

static inline void nested_release_evmcs(struct kvm_vcpu *vcpu)
{
	struct vcpu_vmx *vmx = to_vmx(vcpu);

	if (evmptr_is_valid(vmx->nested.hv_evmcs_vmptr)) {
		kvm_vcpu_unmap(vcpu, &vmx->nested.hv_evmcs_map, true);
		vmx->nested.hv_evmcs = NULL;
	}

	vmx->nested.hv_evmcs_vmptr = EVMPTR_INVALID;
}

static void vmx_sync_vmcs_host_state(struct vcpu_vmx *vmx,
				     struct loaded_vmcs *prev)
{
	struct vmcs_host_state *dest, *src;

	if (unlikely(!vmx->guest_state_loaded))
		return;

	src = &prev->host_state;
	dest = &vmx->loaded_vmcs->host_state;

	vmx_set_host_fs_gs(dest, src->fs_sel, src->gs_sel, src->fs_base, src->gs_base);
	dest->ldt_sel = src->ldt_sel;
#ifdef CONFIG_X86_64
	dest->ds_sel = src->ds_sel;
	dest->es_sel = src->es_sel;
#endif
}

static void vmx_switch_vmcs(struct kvm_vcpu *vcpu, struct loaded_vmcs *vmcs)
{
	struct vcpu_vmx *vmx = to_vmx(vcpu);
	struct loaded_vmcs *prev;
	int cpu;

	if (WARN_ON_ONCE(vmx->loaded_vmcs == vmcs))
		return;

	cpu = get_cpu();
	prev = vmx->loaded_vmcs;
	vmx->loaded_vmcs = vmcs;
	vmx_vcpu_load_vmcs(vcpu, cpu, prev);
	vmx_sync_vmcs_host_state(vmx, prev);
	put_cpu();

	vmx_register_cache_reset(vcpu);
}

/*
 * Free whatever needs to be freed from vmx->nested when L1 goes down, or
 * just stops using VMX.
 */
static void free_nested(struct kvm_vcpu *vcpu)
{
	struct vcpu_vmx *vmx = to_vmx(vcpu);

	if (WARN_ON_ONCE(vmx->loaded_vmcs != &vmx->vmcs01))
		vmx_switch_vmcs(vcpu, &vmx->vmcs01);

	if (!vmx->nested.vmxon && !vmx->nested.smm.vmxon)
		return;

	kvm_clear_request(KVM_REQ_GET_NESTED_STATE_PAGES, vcpu);

	vmx->nested.vmxon = false;
	vmx->nested.smm.vmxon = false;
	free_vpid(vmx->nested.vpid02);
	vmx->nested.posted_intr_nv = -1;
	vmx->nested.current_vmptr = -1ull;
	if (enable_shadow_vmcs) {
		vmx_disable_shadow_vmcs(vmx);
		vmcs_clear(vmx->vmcs01.shadow_vmcs);
		free_vmcs(vmx->vmcs01.shadow_vmcs);
		vmx->vmcs01.shadow_vmcs = NULL;
	}
	kfree(vmx->nested.cached_vmcs12);
	vmx->nested.cached_vmcs12 = NULL;
	kfree(vmx->nested.cached_shadow_vmcs12);
	vmx->nested.cached_shadow_vmcs12 = NULL;
	/* Unpin physical memory we referred to in the vmcs02 */
	if (vmx->nested.apic_access_page) {
		kvm_release_page_clean(vmx->nested.apic_access_page);
		vmx->nested.apic_access_page = NULL;
	}
	kvm_vcpu_unmap(vcpu, &vmx->nested.virtual_apic_map, true);
	kvm_vcpu_unmap(vcpu, &vmx->nested.pi_desc_map, true);
	vmx->nested.pi_desc = NULL;

	kvm_mmu_free_roots(vcpu, &vcpu->arch.guest_mmu, KVM_MMU_ROOTS_ALL);

	nested_release_evmcs(vcpu);

	free_loaded_vmcs(&vmx->nested.vmcs02);
}

/*
 * Ensure that the current vmcs of the logical processor is the
 * vmcs01 of the vcpu before calling free_nested().
 */
void nested_vmx_free_vcpu(struct kvm_vcpu *vcpu)
{
	vcpu_load(vcpu);
	vmx_leave_nested(vcpu);
	vcpu_put(vcpu);
}

static void nested_ept_inject_page_fault(struct kvm_vcpu *vcpu,
		struct x86_exception *fault)
{
	struct vmcs12 *vmcs12 = get_vmcs12(vcpu);
	struct vcpu_vmx *vmx = to_vmx(vcpu);
	u32 vm_exit_reason;
	unsigned long exit_qualification = vcpu->arch.exit_qualification;

	if (vmx->nested.pml_full) {
		vm_exit_reason = EXIT_REASON_PML_FULL;
		vmx->nested.pml_full = false;
		exit_qualification &= INTR_INFO_UNBLOCK_NMI;
	} else if (fault->error_code & PFERR_RSVD_MASK)
		vm_exit_reason = EXIT_REASON_EPT_MISCONFIG;
	else
		vm_exit_reason = EXIT_REASON_EPT_VIOLATION;

	nested_vmx_vmexit(vcpu, vm_exit_reason, 0, exit_qualification);
	vmcs12->guest_physical_address = fault->address;
}

static void nested_ept_new_eptp(struct kvm_vcpu *vcpu)
{
	kvm_init_shadow_ept_mmu(vcpu,
				to_vmx(vcpu)->nested.msrs.ept_caps &
				VMX_EPT_EXECUTE_ONLY_BIT,
				nested_ept_ad_enabled(vcpu),
				nested_ept_get_eptp(vcpu));
}

static void nested_ept_init_mmu_context(struct kvm_vcpu *vcpu)
{
	WARN_ON(mmu_is_nested(vcpu));

	vcpu->arch.mmu = &vcpu->arch.guest_mmu;
	nested_ept_new_eptp(vcpu);
	vcpu->arch.mmu->get_guest_pgd     = nested_ept_get_eptp;
	vcpu->arch.mmu->inject_page_fault = nested_ept_inject_page_fault;
	vcpu->arch.mmu->get_pdptr         = kvm_pdptr_read;

	vcpu->arch.walk_mmu              = &vcpu->arch.nested_mmu;
}

static void nested_ept_uninit_mmu_context(struct kvm_vcpu *vcpu)
{
	vcpu->arch.mmu = &vcpu->arch.root_mmu;
	vcpu->arch.walk_mmu = &vcpu->arch.root_mmu;
}

static bool nested_vmx_is_page_fault_vmexit(struct vmcs12 *vmcs12,
					    u16 error_code)
{
	bool inequality, bit;

	bit = (vmcs12->exception_bitmap & (1u << PF_VECTOR)) != 0;
	inequality =
		(error_code & vmcs12->page_fault_error_code_mask) !=
		 vmcs12->page_fault_error_code_match;
	return inequality ^ bit;
}


/*
 * KVM wants to inject page-faults which it got to the guest. This function
 * checks whether in a nested guest, we need to inject them to L1 or L2.
 */
static int nested_vmx_check_exception(struct kvm_vcpu *vcpu, unsigned long *exit_qual)
{
	struct vmcs12 *vmcs12 = get_vmcs12(vcpu);
	unsigned int nr = vcpu->arch.exception.nr;
	bool has_payload = vcpu->arch.exception.has_payload;
	unsigned long payload = vcpu->arch.exception.payload;

	if (nr == PF_VECTOR) {
		if (vcpu->arch.exception.nested_apf) {
			*exit_qual = vcpu->arch.apf.nested_apf_token;
			return 1;
		}
		if (nested_vmx_is_page_fault_vmexit(vmcs12,
						    vcpu->arch.exception.error_code)) {
			*exit_qual = has_payload ? payload : vcpu->arch.cr2;
			return 1;
		}
	} else if (vmcs12->exception_bitmap & (1u << nr)) {
		if (nr == DB_VECTOR) {
			if (!has_payload) {
				payload = vcpu->arch.dr6;
				payload &= ~DR6_BT;
				payload ^= DR6_ACTIVE_LOW;
			}
			*exit_qual = payload;
		} else
			*exit_qual = 0;
		return 1;
	}

	return 0;
}


static void vmx_inject_page_fault_nested(struct kvm_vcpu *vcpu,
		struct x86_exception *fault)
{
	struct vmcs12 *vmcs12 = get_vmcs12(vcpu);

	WARN_ON(!is_guest_mode(vcpu));

	if (nested_vmx_is_page_fault_vmexit(vmcs12, fault->error_code) &&
		!to_vmx(vcpu)->nested.nested_run_pending) {
		vmcs12->vm_exit_intr_error_code = fault->error_code;
		nested_vmx_vmexit(vcpu, EXIT_REASON_EXCEPTION_NMI,
				  PF_VECTOR | INTR_TYPE_HARD_EXCEPTION |
				  INTR_INFO_DELIVER_CODE_MASK | INTR_INFO_VALID_MASK,
				  fault->address);
	} else {
		kvm_inject_page_fault(vcpu, fault);
	}
}

static int nested_vmx_check_io_bitmap_controls(struct kvm_vcpu *vcpu,
					       struct vmcs12 *vmcs12)
{
	if (!nested_cpu_has(vmcs12, CPU_BASED_USE_IO_BITMAPS))
		return 0;

	if (CC(!page_address_valid(vcpu, vmcs12->io_bitmap_a)) ||
	    CC(!page_address_valid(vcpu, vmcs12->io_bitmap_b)))
		return -EINVAL;

	return 0;
}

static int nested_vmx_check_msr_bitmap_controls(struct kvm_vcpu *vcpu,
						struct vmcs12 *vmcs12)
{
	if (!nested_cpu_has(vmcs12, CPU_BASED_USE_MSR_BITMAPS))
		return 0;

	if (CC(!page_address_valid(vcpu, vmcs12->msr_bitmap)))
		return -EINVAL;

	return 0;
}

static int nested_vmx_check_tpr_shadow_controls(struct kvm_vcpu *vcpu,
						struct vmcs12 *vmcs12)
{
	if (!nested_cpu_has(vmcs12, CPU_BASED_TPR_SHADOW))
		return 0;

	if (CC(!page_address_valid(vcpu, vmcs12->virtual_apic_page_addr)))
		return -EINVAL;

	return 0;
}

/*
 * Check if MSR is intercepted for L01 MSR bitmap.
 */
static bool msr_write_intercepted_l01(struct kvm_vcpu *vcpu, u32 msr)
{
	unsigned long *msr_bitmap;
	int f = sizeof(unsigned long);

	if (!cpu_has_vmx_msr_bitmap())
		return true;

	msr_bitmap = to_vmx(vcpu)->vmcs01.msr_bitmap;

	if (msr <= 0x1fff) {
		return !!test_bit(msr, msr_bitmap + 0x800 / f);
	} else if ((msr >= 0xc0000000) && (msr <= 0xc0001fff)) {
		msr &= 0x1fff;
		return !!test_bit(msr, msr_bitmap + 0xc00 / f);
	}

	return true;
}

/*
 * If a msr is allowed by L0, we should check whether it is allowed by L1.
 * The corresponding bit will be cleared unless both of L0 and L1 allow it.
 */
static void nested_vmx_disable_intercept_for_msr(unsigned long *msr_bitmap_l1,
					       unsigned long *msr_bitmap_nested,
					       u32 msr, int type)
{
	int f = sizeof(unsigned long);

	/*
	 * See Intel PRM Vol. 3, 20.6.9 (MSR-Bitmap Address). Early manuals
	 * have the write-low and read-high bitmap offsets the wrong way round.
	 * We can control MSRs 0x00000000-0x00001fff and 0xc0000000-0xc0001fff.
	 */
	if (msr <= 0x1fff) {
		if (type & MSR_TYPE_R &&
		   !test_bit(msr, msr_bitmap_l1 + 0x000 / f))
			/* read-low */
			__clear_bit(msr, msr_bitmap_nested + 0x000 / f);

		if (type & MSR_TYPE_W &&
		   !test_bit(msr, msr_bitmap_l1 + 0x800 / f))
			/* write-low */
			__clear_bit(msr, msr_bitmap_nested + 0x800 / f);

	} else if ((msr >= 0xc0000000) && (msr <= 0xc0001fff)) {
		msr &= 0x1fff;
		if (type & MSR_TYPE_R &&
		   !test_bit(msr, msr_bitmap_l1 + 0x400 / f))
			/* read-high */
			__clear_bit(msr, msr_bitmap_nested + 0x400 / f);

		if (type & MSR_TYPE_W &&
		   !test_bit(msr, msr_bitmap_l1 + 0xc00 / f))
			/* write-high */
			__clear_bit(msr, msr_bitmap_nested + 0xc00 / f);

	}
}

static inline void enable_x2apic_msr_intercepts(unsigned long *msr_bitmap)
{
	int msr;

	for (msr = 0x800; msr <= 0x8ff; msr += BITS_PER_LONG) {
		unsigned word = msr / BITS_PER_LONG;

		msr_bitmap[word] = ~0;
		msr_bitmap[word + (0x800 / sizeof(long))] = ~0;
	}
}

/*
 * Merge L0's and L1's MSR bitmap, return false to indicate that
 * we do not use the hardware.
 */
static inline bool nested_vmx_prepare_msr_bitmap(struct kvm_vcpu *vcpu,
						 struct vmcs12 *vmcs12)
{
	int msr;
	unsigned long *msr_bitmap_l1;
	unsigned long *msr_bitmap_l0 = to_vmx(vcpu)->nested.vmcs02.msr_bitmap;
	struct kvm_host_map *map = &to_vmx(vcpu)->nested.msr_bitmap_map;

	/* Nothing to do if the MSR bitmap is not in use.  */
	if (!cpu_has_vmx_msr_bitmap() ||
	    !nested_cpu_has(vmcs12, CPU_BASED_USE_MSR_BITMAPS))
		return false;

	if (kvm_vcpu_map(vcpu, gpa_to_gfn(vmcs12->msr_bitmap), map))
		return false;

	msr_bitmap_l1 = (unsigned long *)map->hva;

	/*
	 * To keep the control flow simple, pay eight 8-byte writes (sixteen
	 * 4-byte writes on 32-bit systems) up front to enable intercepts for
	 * the x2APIC MSR range and selectively disable them below.
	 */
	enable_x2apic_msr_intercepts(msr_bitmap_l0);

	if (nested_cpu_has_virt_x2apic_mode(vmcs12)) {
		if (nested_cpu_has_apic_reg_virt(vmcs12)) {
			/*
			 * L0 need not intercept reads for MSRs between 0x800
			 * and 0x8ff, it just lets the processor take the value
			 * from the virtual-APIC page; take those 256 bits
			 * directly from the L1 bitmap.
			 */
			for (msr = 0x800; msr <= 0x8ff; msr += BITS_PER_LONG) {
				unsigned word = msr / BITS_PER_LONG;

				msr_bitmap_l0[word] = msr_bitmap_l1[word];
			}
		}

		nested_vmx_disable_intercept_for_msr(
			msr_bitmap_l1, msr_bitmap_l0,
			X2APIC_MSR(APIC_TASKPRI),
			MSR_TYPE_R | MSR_TYPE_W);

		if (nested_cpu_has_vid(vmcs12)) {
			nested_vmx_disable_intercept_for_msr(
				msr_bitmap_l1, msr_bitmap_l0,
				X2APIC_MSR(APIC_EOI),
				MSR_TYPE_W);
			nested_vmx_disable_intercept_for_msr(
				msr_bitmap_l1, msr_bitmap_l0,
				X2APIC_MSR(APIC_SELF_IPI),
				MSR_TYPE_W);
		}
	}

	/* KVM unconditionally exposes the FS/GS base MSRs to L1. */
#ifdef CONFIG_X86_64
	nested_vmx_disable_intercept_for_msr(msr_bitmap_l1, msr_bitmap_l0,
					     MSR_FS_BASE, MSR_TYPE_RW);

	nested_vmx_disable_intercept_for_msr(msr_bitmap_l1, msr_bitmap_l0,
					     MSR_GS_BASE, MSR_TYPE_RW);

	nested_vmx_disable_intercept_for_msr(msr_bitmap_l1, msr_bitmap_l0,
					     MSR_KERNEL_GS_BASE, MSR_TYPE_RW);
#endif

	/*
	 * Checking the L0->L1 bitmap is trying to verify two things:
	 *
	 * 1. L0 gave a permission to L1 to actually passthrough the MSR. This
	 *    ensures that we do not accidentally generate an L02 MSR bitmap
	 *    from the L12 MSR bitmap that is too permissive.
	 * 2. That L1 or L2s have actually used the MSR. This avoids
	 *    unnecessarily merging of the bitmap if the MSR is unused. This
	 *    works properly because we only update the L01 MSR bitmap lazily.
	 *    So even if L0 should pass L1 these MSRs, the L01 bitmap is only
	 *    updated to reflect this when L1 (or its L2s) actually write to
	 *    the MSR.
	 */
	if (!msr_write_intercepted_l01(vcpu, MSR_IA32_SPEC_CTRL))
		nested_vmx_disable_intercept_for_msr(
					msr_bitmap_l1, msr_bitmap_l0,
					MSR_IA32_SPEC_CTRL,
					MSR_TYPE_R | MSR_TYPE_W);

	if (!msr_write_intercepted_l01(vcpu, MSR_IA32_PRED_CMD))
		nested_vmx_disable_intercept_for_msr(
					msr_bitmap_l1, msr_bitmap_l0,
					MSR_IA32_PRED_CMD,
					MSR_TYPE_W);

	kvm_vcpu_unmap(vcpu, &to_vmx(vcpu)->nested.msr_bitmap_map, false);

	return true;
}

static void nested_cache_shadow_vmcs12(struct kvm_vcpu *vcpu,
				       struct vmcs12 *vmcs12)
{
	struct kvm_host_map map;
	struct vmcs12 *shadow;

	if (!nested_cpu_has_shadow_vmcs(vmcs12) ||
	    vmcs12->vmcs_link_pointer == -1ull)
		return;

	shadow = get_shadow_vmcs12(vcpu);

	if (kvm_vcpu_map(vcpu, gpa_to_gfn(vmcs12->vmcs_link_pointer), &map))
		return;

	memcpy(shadow, map.hva, VMCS12_SIZE);
	kvm_vcpu_unmap(vcpu, &map, false);
}

static void nested_flush_cached_shadow_vmcs12(struct kvm_vcpu *vcpu,
					      struct vmcs12 *vmcs12)
{
	struct vcpu_vmx *vmx = to_vmx(vcpu);

	if (!nested_cpu_has_shadow_vmcs(vmcs12) ||
	    vmcs12->vmcs_link_pointer == -1ull)
		return;

	kvm_write_guest(vmx->vcpu.kvm, vmcs12->vmcs_link_pointer,
			get_shadow_vmcs12(vcpu), VMCS12_SIZE);
}

/*
 * In nested virtualization, check if L1 has set
 * VM_EXIT_ACK_INTR_ON_EXIT
 */
static bool nested_exit_intr_ack_set(struct kvm_vcpu *vcpu)
{
	return get_vmcs12(vcpu)->vm_exit_controls &
		VM_EXIT_ACK_INTR_ON_EXIT;
}

static int nested_vmx_check_apic_access_controls(struct kvm_vcpu *vcpu,
					  struct vmcs12 *vmcs12)
{
	if (nested_cpu_has2(vmcs12, SECONDARY_EXEC_VIRTUALIZE_APIC_ACCESSES) &&
	    CC(!page_address_valid(vcpu, vmcs12->apic_access_addr)))
		return -EINVAL;
	else
		return 0;
}

static int nested_vmx_check_apicv_controls(struct kvm_vcpu *vcpu,
					   struct vmcs12 *vmcs12)
{
	if (!nested_cpu_has_virt_x2apic_mode(vmcs12) &&
	    !nested_cpu_has_apic_reg_virt(vmcs12) &&
	    !nested_cpu_has_vid(vmcs12) &&
	    !nested_cpu_has_posted_intr(vmcs12))
		return 0;

	/*
	 * If virtualize x2apic mode is enabled,
	 * virtualize apic access must be disabled.
	 */
	if (CC(nested_cpu_has_virt_x2apic_mode(vmcs12) &&
	       nested_cpu_has2(vmcs12, SECONDARY_EXEC_VIRTUALIZE_APIC_ACCESSES)))
		return -EINVAL;

	/*
	 * If virtual interrupt delivery is enabled,
	 * we must exit on external interrupts.
	 */
	if (CC(nested_cpu_has_vid(vmcs12) && !nested_exit_on_intr(vcpu)))
		return -EINVAL;

	/*
	 * bits 15:8 should be zero in posted_intr_nv,
	 * the descriptor address has been already checked
	 * in nested_get_vmcs12_pages.
	 *
	 * bits 5:0 of posted_intr_desc_addr should be zero.
	 */
	if (nested_cpu_has_posted_intr(vmcs12) &&
	   (CC(!nested_cpu_has_vid(vmcs12)) ||
	    CC(!nested_exit_intr_ack_set(vcpu)) ||
	    CC((vmcs12->posted_intr_nv & 0xff00)) ||
	    CC(!kvm_vcpu_is_legal_aligned_gpa(vcpu, vmcs12->posted_intr_desc_addr, 64))))
		return -EINVAL;

	/* tpr shadow is needed by all apicv features. */
	if (CC(!nested_cpu_has(vmcs12, CPU_BASED_TPR_SHADOW)))
		return -EINVAL;

	return 0;
}

static int nested_vmx_check_msr_switch(struct kvm_vcpu *vcpu,
				       u32 count, u64 addr)
{
	if (count == 0)
		return 0;

	if (!kvm_vcpu_is_legal_aligned_gpa(vcpu, addr, 16) ||
	    !kvm_vcpu_is_legal_gpa(vcpu, (addr + count * sizeof(struct vmx_msr_entry) - 1)))
		return -EINVAL;

	return 0;
}

static int nested_vmx_check_exit_msr_switch_controls(struct kvm_vcpu *vcpu,
						     struct vmcs12 *vmcs12)
{
	if (CC(nested_vmx_check_msr_switch(vcpu,
					   vmcs12->vm_exit_msr_load_count,
					   vmcs12->vm_exit_msr_load_addr)) ||
	    CC(nested_vmx_check_msr_switch(vcpu,
					   vmcs12->vm_exit_msr_store_count,
					   vmcs12->vm_exit_msr_store_addr)))
		return -EINVAL;

	return 0;
}

static int nested_vmx_check_entry_msr_switch_controls(struct kvm_vcpu *vcpu,
                                                      struct vmcs12 *vmcs12)
{
	if (CC(nested_vmx_check_msr_switch(vcpu,
					   vmcs12->vm_entry_msr_load_count,
					   vmcs12->vm_entry_msr_load_addr)))
                return -EINVAL;

	return 0;
}

static int nested_vmx_check_pml_controls(struct kvm_vcpu *vcpu,
					 struct vmcs12 *vmcs12)
{
	if (!nested_cpu_has_pml(vmcs12))
		return 0;

	if (CC(!nested_cpu_has_ept(vmcs12)) ||
	    CC(!page_address_valid(vcpu, vmcs12->pml_address)))
		return -EINVAL;

	return 0;
}

static int nested_vmx_check_unrestricted_guest_controls(struct kvm_vcpu *vcpu,
							struct vmcs12 *vmcs12)
{
	if (CC(nested_cpu_has2(vmcs12, SECONDARY_EXEC_UNRESTRICTED_GUEST) &&
	       !nested_cpu_has_ept(vmcs12)))
		return -EINVAL;
	return 0;
}

static int nested_vmx_check_mode_based_ept_exec_controls(struct kvm_vcpu *vcpu,
							 struct vmcs12 *vmcs12)
{
	if (CC(nested_cpu_has2(vmcs12, SECONDARY_EXEC_MODE_BASED_EPT_EXEC) &&
	       !nested_cpu_has_ept(vmcs12)))
		return -EINVAL;
	return 0;
}

static int nested_vmx_check_shadow_vmcs_controls(struct kvm_vcpu *vcpu,
						 struct vmcs12 *vmcs12)
{
	if (!nested_cpu_has_shadow_vmcs(vmcs12))
		return 0;

	if (CC(!page_address_valid(vcpu, vmcs12->vmread_bitmap)) ||
	    CC(!page_address_valid(vcpu, vmcs12->vmwrite_bitmap)))
		return -EINVAL;

	return 0;
}

static int nested_vmx_msr_check_common(struct kvm_vcpu *vcpu,
				       struct vmx_msr_entry *e)
{
	/* x2APIC MSR accesses are not allowed */
	if (CC(vcpu->arch.apic_base & X2APIC_ENABLE && e->index >> 8 == 0x8))
		return -EINVAL;
	if (CC(e->index == MSR_IA32_UCODE_WRITE) || /* SDM Table 35-2 */
	    CC(e->index == MSR_IA32_UCODE_REV))
		return -EINVAL;
	if (CC(e->reserved != 0))
		return -EINVAL;
	return 0;
}

static int nested_vmx_load_msr_check(struct kvm_vcpu *vcpu,
				     struct vmx_msr_entry *e)
{
	if (CC(e->index == MSR_FS_BASE) ||
	    CC(e->index == MSR_GS_BASE) ||
	    CC(e->index == MSR_IA32_SMM_MONITOR_CTL) || /* SMM is not supported */
	    nested_vmx_msr_check_common(vcpu, e))
		return -EINVAL;
	return 0;
}

static int nested_vmx_store_msr_check(struct kvm_vcpu *vcpu,
				      struct vmx_msr_entry *e)
{
	if (CC(e->index == MSR_IA32_SMBASE) || /* SMM is not supported */
	    nested_vmx_msr_check_common(vcpu, e))
		return -EINVAL;
	return 0;
}

static u32 nested_vmx_max_atomic_switch_msrs(struct kvm_vcpu *vcpu)
{
	struct vcpu_vmx *vmx = to_vmx(vcpu);
	u64 vmx_misc = vmx_control_msr(vmx->nested.msrs.misc_low,
				       vmx->nested.msrs.misc_high);

	return (vmx_misc_max_msr(vmx_misc) + 1) * VMX_MISC_MSR_LIST_MULTIPLIER;
}

/*
 * Load guest's/host's msr at nested entry/exit.
 * return 0 for success, entry index for failure.
 *
 * One of the failure modes for MSR load/store is when a list exceeds the
 * virtual hardware's capacity. To maintain compatibility with hardware inasmuch
 * as possible, process all valid entries before failing rather than precheck
 * for a capacity violation.
 */
static u32 nested_vmx_load_msr(struct kvm_vcpu *vcpu, u64 gpa, u32 count)
{
	u32 i;
	struct vmx_msr_entry e;
	u32 max_msr_list_size = nested_vmx_max_atomic_switch_msrs(vcpu);

	for (i = 0; i < count; i++) {
		if (unlikely(i >= max_msr_list_size))
			goto fail;

		if (kvm_vcpu_read_guest(vcpu, gpa + i * sizeof(e),
					&e, sizeof(e))) {
			pr_debug_ratelimited(
				"%s cannot read MSR entry (%u, 0x%08llx)\n",
				__func__, i, gpa + i * sizeof(e));
			goto fail;
		}
		if (nested_vmx_load_msr_check(vcpu, &e)) {
			pr_debug_ratelimited(
				"%s check failed (%u, 0x%x, 0x%x)\n",
				__func__, i, e.index, e.reserved);
			goto fail;
		}
		if (kvm_set_msr(vcpu, e.index, e.value)) {
			pr_debug_ratelimited(
				"%s cannot write MSR (%u, 0x%x, 0x%llx)\n",
				__func__, i, e.index, e.value);
			goto fail;
		}
	}
	return 0;
fail:
	/* Note, max_msr_list_size is at most 4096, i.e. this can't wrap. */
	return i + 1;
}

static bool nested_vmx_get_vmexit_msr_value(struct kvm_vcpu *vcpu,
					    u32 msr_index,
					    u64 *data)
{
	struct vcpu_vmx *vmx = to_vmx(vcpu);

	/*
	 * If the L0 hypervisor stored a more accurate value for the TSC that
	 * does not include the time taken for emulation of the L2->L1
	 * VM-exit in L0, use the more accurate value.
	 */
	if (msr_index == MSR_IA32_TSC) {
		int i = vmx_find_loadstore_msr_slot(&vmx->msr_autostore.guest,
						    MSR_IA32_TSC);

		if (i >= 0) {
			u64 val = vmx->msr_autostore.guest.val[i].value;

			*data = kvm_read_l1_tsc(vcpu, val);
			return true;
		}
	}

	if (kvm_get_msr(vcpu, msr_index, data)) {
		pr_debug_ratelimited("%s cannot read MSR (0x%x)\n", __func__,
			msr_index);
		return false;
	}
	return true;
}

static bool read_and_check_msr_entry(struct kvm_vcpu *vcpu, u64 gpa, int i,
				     struct vmx_msr_entry *e)
{
	if (kvm_vcpu_read_guest(vcpu,
				gpa + i * sizeof(*e),
				e, 2 * sizeof(u32))) {
		pr_debug_ratelimited(
			"%s cannot read MSR entry (%u, 0x%08llx)\n",
			__func__, i, gpa + i * sizeof(*e));
		return false;
	}
	if (nested_vmx_store_msr_check(vcpu, e)) {
		pr_debug_ratelimited(
			"%s check failed (%u, 0x%x, 0x%x)\n",
			__func__, i, e->index, e->reserved);
		return false;
	}
	return true;
}

static int nested_vmx_store_msr(struct kvm_vcpu *vcpu, u64 gpa, u32 count)
{
	u64 data;
	u32 i;
	struct vmx_msr_entry e;
	u32 max_msr_list_size = nested_vmx_max_atomic_switch_msrs(vcpu);

	for (i = 0; i < count; i++) {
		if (unlikely(i >= max_msr_list_size))
			return -EINVAL;

		if (!read_and_check_msr_entry(vcpu, gpa, i, &e))
			return -EINVAL;

		if (!nested_vmx_get_vmexit_msr_value(vcpu, e.index, &data))
			return -EINVAL;

		if (kvm_vcpu_write_guest(vcpu,
					 gpa + i * sizeof(e) +
					     offsetof(struct vmx_msr_entry, value),
					 &data, sizeof(data))) {
			pr_debug_ratelimited(
				"%s cannot write MSR (%u, 0x%x, 0x%llx)\n",
				__func__, i, e.index, data);
			return -EINVAL;
		}
	}
	return 0;
}

static bool nested_msr_store_list_has_msr(struct kvm_vcpu *vcpu, u32 msr_index)
{
	struct vmcs12 *vmcs12 = get_vmcs12(vcpu);
	u32 count = vmcs12->vm_exit_msr_store_count;
	u64 gpa = vmcs12->vm_exit_msr_store_addr;
	struct vmx_msr_entry e;
	u32 i;

	for (i = 0; i < count; i++) {
		if (!read_and_check_msr_entry(vcpu, gpa, i, &e))
			return false;

		if (e.index == msr_index)
			return true;
	}
	return false;
}

static void prepare_vmx_msr_autostore_list(struct kvm_vcpu *vcpu,
					   u32 msr_index)
{
	struct vcpu_vmx *vmx = to_vmx(vcpu);
	struct vmx_msrs *autostore = &vmx->msr_autostore.guest;
	bool in_vmcs12_store_list;
	int msr_autostore_slot;
	bool in_autostore_list;
	int last;

	msr_autostore_slot = vmx_find_loadstore_msr_slot(autostore, msr_index);
	in_autostore_list = msr_autostore_slot >= 0;
	in_vmcs12_store_list = nested_msr_store_list_has_msr(vcpu, msr_index);

	if (in_vmcs12_store_list && !in_autostore_list) {
		if (autostore->nr == MAX_NR_LOADSTORE_MSRS) {
			/*
			 * Emulated VMEntry does not fail here.  Instead a less
			 * accurate value will be returned by
			 * nested_vmx_get_vmexit_msr_value() using kvm_get_msr()
			 * instead of reading the value from the vmcs02 VMExit
			 * MSR-store area.
			 */
			pr_warn_ratelimited(
				"Not enough msr entries in msr_autostore.  Can't add msr %x\n",
				msr_index);
			return;
		}
		last = autostore->nr++;
		autostore->val[last].index = msr_index;
	} else if (!in_vmcs12_store_list && in_autostore_list) {
		last = --autostore->nr;
		autostore->val[msr_autostore_slot] = autostore->val[last];
	}
}

/*
 * Load guest's/host's cr3 at nested entry/exit.  @nested_ept is true if we are
 * emulating VM-Entry into a guest with EPT enabled.  On failure, the expected
 * Exit Qualification (for a VM-Entry consistency check VM-Exit) is assigned to
 * @entry_failure_code.
 */
static int nested_vmx_load_cr3(struct kvm_vcpu *vcpu, unsigned long cr3,
			       bool nested_ept, bool reload_pdptrs,
			       enum vm_entry_failure_code *entry_failure_code)
{
	if (CC(kvm_vcpu_is_illegal_gpa(vcpu, cr3))) {
		*entry_failure_code = ENTRY_FAIL_DEFAULT;
		return -EINVAL;
	}

	/*
	 * If PAE paging and EPT are both on, CR3 is not used by the CPU and
	 * must not be dereferenced.
	 */
	if (reload_pdptrs && !nested_ept && is_pae_paging(vcpu) &&
	    CC(!load_pdptrs(vcpu, vcpu->arch.walk_mmu, cr3))) {
		*entry_failure_code = ENTRY_FAIL_PDPTE;
		return -EINVAL;
	}

	if (!nested_ept)
		kvm_mmu_new_pgd(vcpu, cr3);

	vcpu->arch.cr3 = cr3;
	kvm_register_mark_available(vcpu, VCPU_EXREG_CR3);

	/* Re-initialize the MMU, e.g. to pick up CR4 MMU role changes. */
	kvm_init_mmu(vcpu);

	return 0;
}

/*
 * Returns if KVM is able to config CPU to tag TLB entries
 * populated by L2 differently than TLB entries populated
 * by L1.
 *
 * If L0 uses EPT, L1 and L2 run with different EPTP because
 * guest_mode is part of kvm_mmu_page_role. Thus, TLB entries
 * are tagged with different EPTP.
 *
 * If L1 uses VPID and we allocated a vpid02, TLB entries are tagged
 * with different VPID (L1 entries are tagged with vmx->vpid
 * while L2 entries are tagged with vmx->nested.vpid02).
 */
static bool nested_has_guest_tlb_tag(struct kvm_vcpu *vcpu)
{
	struct vmcs12 *vmcs12 = get_vmcs12(vcpu);

	return enable_ept ||
	       (nested_cpu_has_vpid(vmcs12) && to_vmx(vcpu)->nested.vpid02);
}

static void nested_vmx_transition_tlb_flush(struct kvm_vcpu *vcpu,
					    struct vmcs12 *vmcs12,
					    bool is_vmenter)
{
	struct vcpu_vmx *vmx = to_vmx(vcpu);

	/*
	 * If vmcs12 doesn't use VPID, L1 expects linear and combined mappings
	 * for *all* contexts to be flushed on VM-Enter/VM-Exit, i.e. it's a
	 * full TLB flush from the guest's perspective.  This is required even
	 * if VPID is disabled in the host as KVM may need to synchronize the
	 * MMU in response to the guest TLB flush.
	 *
	 * Note, using TLB_FLUSH_GUEST is correct even if nested EPT is in use.
	 * EPT is a special snowflake, as guest-physical mappings aren't
	 * flushed on VPID invalidations, including VM-Enter or VM-Exit with
	 * VPID disabled.  As a result, KVM _never_ needs to sync nEPT
	 * entries on VM-Enter because L1 can't rely on VM-Enter to flush
	 * those mappings.
	 */
	if (!nested_cpu_has_vpid(vmcs12)) {
		kvm_make_request(KVM_REQ_TLB_FLUSH_GUEST, vcpu);
		return;
	}

	/* L2 should never have a VPID if VPID is disabled. */
	WARN_ON(!enable_vpid);

	/*
	 * If VPID is enabled and used by vmc12, but L2 does not have a unique
	 * TLB tag (ASID), i.e. EPT is disabled and KVM was unable to allocate
	 * a VPID for L2, flush the current context as the effective ASID is
	 * common to both L1 and L2.
	 *
	 * Defer the flush so that it runs after vmcs02.EPTP has been set by
	 * KVM_REQ_LOAD_MMU_PGD (if nested EPT is enabled) and to avoid
	 * redundant flushes further down the nested pipeline.
	 *
	 * If a TLB flush isn't required due to any of the above, and vpid12 is
	 * changing then the new "virtual" VPID (vpid12) will reuse the same
	 * "real" VPID (vpid02), and so needs to be flushed.  There's no direct
	 * mapping between vpid02 and vpid12, vpid02 is per-vCPU and reused for
	 * all nested vCPUs.  Remember, a flush on VM-Enter does not invalidate
	 * guest-physical mappings, so there is no need to sync the nEPT MMU.
	 */
	if (!nested_has_guest_tlb_tag(vcpu)) {
		kvm_make_request(KVM_REQ_TLB_FLUSH_CURRENT, vcpu);
	} else if (is_vmenter &&
		   vmcs12->virtual_processor_id != vmx->nested.last_vpid) {
		vmx->nested.last_vpid = vmcs12->virtual_processor_id;
		vpid_sync_context(nested_get_vpid02(vcpu));
	}
}

static bool is_bitwise_subset(u64 superset, u64 subset, u64 mask)
{
	superset &= mask;
	subset &= mask;

	return (superset | subset) == superset;
}

static int vmx_restore_vmx_basic(struct vcpu_vmx *vmx, u64 data)
{
	const u64 feature_and_reserved =
		/* feature (except bit 48; see below) */
		BIT_ULL(49) | BIT_ULL(54) | BIT_ULL(55) |
		/* reserved */
		BIT_ULL(31) | GENMASK_ULL(47, 45) | GENMASK_ULL(63, 56);
	u64 vmx_basic = vmx->nested.msrs.basic;

	if (!is_bitwise_subset(vmx_basic, data, feature_and_reserved))
		return -EINVAL;

	/*
	 * KVM does not emulate a version of VMX that constrains physical
	 * addresses of VMX structures (e.g. VMCS) to 32-bits.
	 */
	if (data & BIT_ULL(48))
		return -EINVAL;

	if (vmx_basic_vmcs_revision_id(vmx_basic) !=
	    vmx_basic_vmcs_revision_id(data))
		return -EINVAL;

	if (vmx_basic_vmcs_size(vmx_basic) > vmx_basic_vmcs_size(data))
		return -EINVAL;

	vmx->nested.msrs.basic = data;
	return 0;
}

static int
vmx_restore_control_msr(struct vcpu_vmx *vmx, u32 msr_index, u64 data)
{
	u64 supported;
	u32 *lowp, *highp;

	switch (msr_index) {
	case MSR_IA32_VMX_TRUE_PINBASED_CTLS:
		lowp = &vmx->nested.msrs.pinbased_ctls_low;
		highp = &vmx->nested.msrs.pinbased_ctls_high;
		break;
	case MSR_IA32_VMX_TRUE_PROCBASED_CTLS:
		lowp = &vmx->nested.msrs.procbased_ctls_low;
		highp = &vmx->nested.msrs.procbased_ctls_high;
		break;
	case MSR_IA32_VMX_TRUE_EXIT_CTLS:
		lowp = &vmx->nested.msrs.exit_ctls_low;
		highp = &vmx->nested.msrs.exit_ctls_high;
		break;
	case MSR_IA32_VMX_TRUE_ENTRY_CTLS:
		lowp = &vmx->nested.msrs.entry_ctls_low;
		highp = &vmx->nested.msrs.entry_ctls_high;
		break;
	case MSR_IA32_VMX_PROCBASED_CTLS2:
		lowp = &vmx->nested.msrs.secondary_ctls_low;
		highp = &vmx->nested.msrs.secondary_ctls_high;
		break;
	default:
		BUG();
	}

	supported = vmx_control_msr(*lowp, *highp);

	/* Check must-be-1 bits are still 1. */
	if (!is_bitwise_subset(data, supported, GENMASK_ULL(31, 0)))
		return -EINVAL;

	/* Check must-be-0 bits are still 0. */
	if (!is_bitwise_subset(supported, data, GENMASK_ULL(63, 32)))
		return -EINVAL;

	*lowp = data;
	*highp = data >> 32;
	return 0;
}

static int vmx_restore_vmx_misc(struct vcpu_vmx *vmx, u64 data)
{
	const u64 feature_and_reserved_bits =
		/* feature */
		BIT_ULL(5) | GENMASK_ULL(8, 6) | BIT_ULL(14) | BIT_ULL(15) |
		BIT_ULL(28) | BIT_ULL(29) | BIT_ULL(30) |
		/* reserved */
		GENMASK_ULL(13, 9) | BIT_ULL(31);
	u64 vmx_misc;

	vmx_misc = vmx_control_msr(vmx->nested.msrs.misc_low,
				   vmx->nested.msrs.misc_high);

	if (!is_bitwise_subset(vmx_misc, data, feature_and_reserved_bits))
		return -EINVAL;

	if ((vmx->nested.msrs.pinbased_ctls_high &
	     PIN_BASED_VMX_PREEMPTION_TIMER) &&
	    vmx_misc_preemption_timer_rate(data) !=
	    vmx_misc_preemption_timer_rate(vmx_misc))
		return -EINVAL;

	if (vmx_misc_cr3_count(data) > vmx_misc_cr3_count(vmx_misc))
		return -EINVAL;

	if (vmx_misc_max_msr(data) > vmx_misc_max_msr(vmx_misc))
		return -EINVAL;

	if (vmx_misc_mseg_revid(data) != vmx_misc_mseg_revid(vmx_misc))
		return -EINVAL;

	vmx->nested.msrs.misc_low = data;
	vmx->nested.msrs.misc_high = data >> 32;

	return 0;
}

static int vmx_restore_vmx_ept_vpid_cap(struct vcpu_vmx *vmx, u64 data)
{
	u64 vmx_ept_vpid_cap;

	vmx_ept_vpid_cap = vmx_control_msr(vmx->nested.msrs.ept_caps,
					   vmx->nested.msrs.vpid_caps);

	/* Every bit is either reserved or a feature bit. */
	if (!is_bitwise_subset(vmx_ept_vpid_cap, data, -1ULL))
		return -EINVAL;

	vmx->nested.msrs.ept_caps = data;
	vmx->nested.msrs.vpid_caps = data >> 32;
	return 0;
}

static int vmx_restore_fixed0_msr(struct vcpu_vmx *vmx, u32 msr_index, u64 data)
{
	u64 *msr;

	switch (msr_index) {
	case MSR_IA32_VMX_CR0_FIXED0:
		msr = &vmx->nested.msrs.cr0_fixed0;
		break;
	case MSR_IA32_VMX_CR4_FIXED0:
		msr = &vmx->nested.msrs.cr4_fixed0;
		break;
	default:
		BUG();
	}

	/*
	 * 1 bits (which indicates bits which "must-be-1" during VMX operation)
	 * must be 1 in the restored value.
	 */
	if (!is_bitwise_subset(data, *msr, -1ULL))
		return -EINVAL;

	*msr = data;
	return 0;
}

/*
 * Called when userspace is restoring VMX MSRs.
 *
 * Returns 0 on success, non-0 otherwise.
 */
int vmx_set_vmx_msr(struct kvm_vcpu *vcpu, u32 msr_index, u64 data)
{
	struct vcpu_vmx *vmx = to_vmx(vcpu);

	/*
	 * Don't allow changes to the VMX capability MSRs while the vCPU
	 * is in VMX operation.
	 */
	if (vmx->nested.vmxon)
		return -EBUSY;

	switch (msr_index) {
	case MSR_IA32_VMX_BASIC:
		return vmx_restore_vmx_basic(vmx, data);
	case MSR_IA32_VMX_PINBASED_CTLS:
	case MSR_IA32_VMX_PROCBASED_CTLS:
	case MSR_IA32_VMX_EXIT_CTLS:
	case MSR_IA32_VMX_ENTRY_CTLS:
		/*
		 * The "non-true" VMX capability MSRs are generated from the
		 * "true" MSRs, so we do not support restoring them directly.
		 *
		 * If userspace wants to emulate VMX_BASIC[55]=0, userspace
		 * should restore the "true" MSRs with the must-be-1 bits
		 * set according to the SDM Vol 3. A.2 "RESERVED CONTROLS AND
		 * DEFAULT SETTINGS".
		 */
		return -EINVAL;
	case MSR_IA32_VMX_TRUE_PINBASED_CTLS:
	case MSR_IA32_VMX_TRUE_PROCBASED_CTLS:
	case MSR_IA32_VMX_TRUE_EXIT_CTLS:
	case MSR_IA32_VMX_TRUE_ENTRY_CTLS:
	case MSR_IA32_VMX_PROCBASED_CTLS2:
		return vmx_restore_control_msr(vmx, msr_index, data);
	case MSR_IA32_VMX_MISC:
		return vmx_restore_vmx_misc(vmx, data);
	case MSR_IA32_VMX_CR0_FIXED0:
	case MSR_IA32_VMX_CR4_FIXED0:
		return vmx_restore_fixed0_msr(vmx, msr_index, data);
	case MSR_IA32_VMX_CR0_FIXED1:
	case MSR_IA32_VMX_CR4_FIXED1:
		/*
		 * These MSRs are generated based on the vCPU's CPUID, so we
		 * do not support restoring them directly.
		 */
		return -EINVAL;
	case MSR_IA32_VMX_EPT_VPID_CAP:
		return vmx_restore_vmx_ept_vpid_cap(vmx, data);
	case MSR_IA32_VMX_VMCS_ENUM:
		vmx->nested.msrs.vmcs_enum = data;
		return 0;
	case MSR_IA32_VMX_VMFUNC:
		if (data & ~vmx->nested.msrs.vmfunc_controls)
			return -EINVAL;
		vmx->nested.msrs.vmfunc_controls = data;
		return 0;
	default:
		/*
		 * The rest of the VMX capability MSRs do not support restore.
		 */
		return -EINVAL;
	}
}

/* Returns 0 on success, non-0 otherwise. */
int vmx_get_vmx_msr(struct nested_vmx_msrs *msrs, u32 msr_index, u64 *pdata)
{
	switch (msr_index) {
	case MSR_IA32_VMX_BASIC:
		*pdata = msrs->basic;
		break;
	case MSR_IA32_VMX_TRUE_PINBASED_CTLS:
	case MSR_IA32_VMX_PINBASED_CTLS:
		*pdata = vmx_control_msr(
			msrs->pinbased_ctls_low,
			msrs->pinbased_ctls_high);
		if (msr_index == MSR_IA32_VMX_PINBASED_CTLS)
			*pdata |= PIN_BASED_ALWAYSON_WITHOUT_TRUE_MSR;
		break;
	case MSR_IA32_VMX_TRUE_PROCBASED_CTLS:
	case MSR_IA32_VMX_PROCBASED_CTLS:
		*pdata = vmx_control_msr(
			msrs->procbased_ctls_low,
			msrs->procbased_ctls_high);
		if (msr_index == MSR_IA32_VMX_PROCBASED_CTLS)
			*pdata |= CPU_BASED_ALWAYSON_WITHOUT_TRUE_MSR;
		break;
	case MSR_IA32_VMX_TRUE_EXIT_CTLS:
	case MSR_IA32_VMX_EXIT_CTLS:
		*pdata = vmx_control_msr(
			msrs->exit_ctls_low,
			msrs->exit_ctls_high);
		if (msr_index == MSR_IA32_VMX_EXIT_CTLS)
			*pdata |= VM_EXIT_ALWAYSON_WITHOUT_TRUE_MSR;
		break;
	case MSR_IA32_VMX_TRUE_ENTRY_CTLS:
	case MSR_IA32_VMX_ENTRY_CTLS:
		*pdata = vmx_control_msr(
			msrs->entry_ctls_low,
			msrs->entry_ctls_high);
		if (msr_index == MSR_IA32_VMX_ENTRY_CTLS)
			*pdata |= VM_ENTRY_ALWAYSON_WITHOUT_TRUE_MSR;
		break;
	case MSR_IA32_VMX_MISC:
		*pdata = vmx_control_msr(
			msrs->misc_low,
			msrs->misc_high);
		break;
	case MSR_IA32_VMX_CR0_FIXED0:
		*pdata = msrs->cr0_fixed0;
		break;
	case MSR_IA32_VMX_CR0_FIXED1:
		*pdata = msrs->cr0_fixed1;
		break;
	case MSR_IA32_VMX_CR4_FIXED0:
		*pdata = msrs->cr4_fixed0;
		break;
	case MSR_IA32_VMX_CR4_FIXED1:
		*pdata = msrs->cr4_fixed1;
		break;
	case MSR_IA32_VMX_VMCS_ENUM:
		*pdata = msrs->vmcs_enum;
		break;
	case MSR_IA32_VMX_PROCBASED_CTLS2:
		*pdata = vmx_control_msr(
			msrs->secondary_ctls_low,
			msrs->secondary_ctls_high);
		break;
	case MSR_IA32_VMX_EPT_VPID_CAP:
		*pdata = msrs->ept_caps |
			((u64)msrs->vpid_caps << 32);
		break;
	case MSR_IA32_VMX_VMFUNC:
		*pdata = msrs->vmfunc_controls;
		break;
	default:
		return 1;
	}

	return 0;
}

/*
 * Copy the writable VMCS shadow fields back to the VMCS12, in case they have
 * been modified by the L1 guest.  Note, "writable" in this context means
 * "writable by the guest", i.e. tagged SHADOW_FIELD_RW; the set of
 * fields tagged SHADOW_FIELD_RO may or may not align with the "read-only"
 * VM-exit information fields (which are actually writable if the vCPU is
 * configured to support "VMWRITE to any supported field in the VMCS").
 */
static void copy_shadow_to_vmcs12(struct vcpu_vmx *vmx)
{
	struct vmcs *shadow_vmcs = vmx->vmcs01.shadow_vmcs;
	struct vmcs12 *vmcs12 = get_vmcs12(&vmx->vcpu);
	struct shadow_vmcs_field field;
	unsigned long val;
	int i;

	if (WARN_ON(!shadow_vmcs))
		return;

	preempt_disable();

	vmcs_load(shadow_vmcs);

	for (i = 0; i < max_shadow_read_write_fields; i++) {
		field = shadow_read_write_fields[i];
		val = __vmcs_readl(field.encoding);
		vmcs12_write_any(vmcs12, field.encoding, field.offset, val);
	}

	vmcs_clear(shadow_vmcs);
	vmcs_load(vmx->loaded_vmcs->vmcs);

	preempt_enable();
}

static void copy_vmcs12_to_shadow(struct vcpu_vmx *vmx)
{
	const struct shadow_vmcs_field *fields[] = {
		shadow_read_write_fields,
		shadow_read_only_fields
	};
	const int max_fields[] = {
		max_shadow_read_write_fields,
		max_shadow_read_only_fields
	};
	struct vmcs *shadow_vmcs = vmx->vmcs01.shadow_vmcs;
	struct vmcs12 *vmcs12 = get_vmcs12(&vmx->vcpu);
	struct shadow_vmcs_field field;
	unsigned long val;
	int i, q;

	if (WARN_ON(!shadow_vmcs))
		return;

	vmcs_load(shadow_vmcs);

	for (q = 0; q < ARRAY_SIZE(fields); q++) {
		for (i = 0; i < max_fields[q]; i++) {
			field = fields[q][i];
			val = vmcs12_read_any(vmcs12, field.encoding,
					      field.offset);
			__vmcs_writel(field.encoding, val);
		}
	}

	vmcs_clear(shadow_vmcs);
	vmcs_load(vmx->loaded_vmcs->vmcs);
}

static void copy_enlightened_to_vmcs12(struct vcpu_vmx *vmx, u32 hv_clean_fields)
{
	struct vmcs12 *vmcs12 = vmx->nested.cached_vmcs12;
	struct hv_enlightened_vmcs *evmcs = vmx->nested.hv_evmcs;

	/* HV_VMX_ENLIGHTENED_CLEAN_FIELD_NONE */
	vmcs12->tpr_threshold = evmcs->tpr_threshold;
	vmcs12->guest_rip = evmcs->guest_rip;

	if (unlikely(!(hv_clean_fields &
		       HV_VMX_ENLIGHTENED_CLEAN_FIELD_GUEST_BASIC))) {
		vmcs12->guest_rsp = evmcs->guest_rsp;
		vmcs12->guest_rflags = evmcs->guest_rflags;
		vmcs12->guest_interruptibility_info =
			evmcs->guest_interruptibility_info;
	}

	if (unlikely(!(hv_clean_fields &
		       HV_VMX_ENLIGHTENED_CLEAN_FIELD_CONTROL_PROC))) {
		vmcs12->cpu_based_vm_exec_control =
			evmcs->cpu_based_vm_exec_control;
	}

	if (unlikely(!(hv_clean_fields &
		       HV_VMX_ENLIGHTENED_CLEAN_FIELD_CONTROL_EXCPN))) {
		vmcs12->exception_bitmap = evmcs->exception_bitmap;
	}

	if (unlikely(!(hv_clean_fields &
		       HV_VMX_ENLIGHTENED_CLEAN_FIELD_CONTROL_ENTRY))) {
		vmcs12->vm_entry_controls = evmcs->vm_entry_controls;
	}

	if (unlikely(!(hv_clean_fields &
		       HV_VMX_ENLIGHTENED_CLEAN_FIELD_CONTROL_EVENT))) {
		vmcs12->vm_entry_intr_info_field =
			evmcs->vm_entry_intr_info_field;
		vmcs12->vm_entry_exception_error_code =
			evmcs->vm_entry_exception_error_code;
		vmcs12->vm_entry_instruction_len =
			evmcs->vm_entry_instruction_len;
	}

	if (unlikely(!(hv_clean_fields &
		       HV_VMX_ENLIGHTENED_CLEAN_FIELD_HOST_GRP1))) {
		vmcs12->host_ia32_pat = evmcs->host_ia32_pat;
		vmcs12->host_ia32_efer = evmcs->host_ia32_efer;
		vmcs12->host_cr0 = evmcs->host_cr0;
		vmcs12->host_cr3 = evmcs->host_cr3;
		vmcs12->host_cr4 = evmcs->host_cr4;
		vmcs12->host_ia32_sysenter_esp = evmcs->host_ia32_sysenter_esp;
		vmcs12->host_ia32_sysenter_eip = evmcs->host_ia32_sysenter_eip;
		vmcs12->host_rip = evmcs->host_rip;
		vmcs12->host_ia32_sysenter_cs = evmcs->host_ia32_sysenter_cs;
		vmcs12->host_es_selector = evmcs->host_es_selector;
		vmcs12->host_cs_selector = evmcs->host_cs_selector;
		vmcs12->host_ss_selector = evmcs->host_ss_selector;
		vmcs12->host_ds_selector = evmcs->host_ds_selector;
		vmcs12->host_fs_selector = evmcs->host_fs_selector;
		vmcs12->host_gs_selector = evmcs->host_gs_selector;
		vmcs12->host_tr_selector = evmcs->host_tr_selector;
	}

	if (unlikely(!(hv_clean_fields &
		       HV_VMX_ENLIGHTENED_CLEAN_FIELD_CONTROL_GRP1))) {
		vmcs12->pin_based_vm_exec_control =
			evmcs->pin_based_vm_exec_control;
		vmcs12->vm_exit_controls = evmcs->vm_exit_controls;
		vmcs12->secondary_vm_exec_control =
			evmcs->secondary_vm_exec_control;
	}

	if (unlikely(!(hv_clean_fields &
		       HV_VMX_ENLIGHTENED_CLEAN_FIELD_IO_BITMAP))) {
		vmcs12->io_bitmap_a = evmcs->io_bitmap_a;
		vmcs12->io_bitmap_b = evmcs->io_bitmap_b;
	}

	if (unlikely(!(hv_clean_fields &
		       HV_VMX_ENLIGHTENED_CLEAN_FIELD_MSR_BITMAP))) {
		vmcs12->msr_bitmap = evmcs->msr_bitmap;
	}

	if (unlikely(!(hv_clean_fields &
		       HV_VMX_ENLIGHTENED_CLEAN_FIELD_GUEST_GRP2))) {
		vmcs12->guest_es_base = evmcs->guest_es_base;
		vmcs12->guest_cs_base = evmcs->guest_cs_base;
		vmcs12->guest_ss_base = evmcs->guest_ss_base;
		vmcs12->guest_ds_base = evmcs->guest_ds_base;
		vmcs12->guest_fs_base = evmcs->guest_fs_base;
		vmcs12->guest_gs_base = evmcs->guest_gs_base;
		vmcs12->guest_ldtr_base = evmcs->guest_ldtr_base;
		vmcs12->guest_tr_base = evmcs->guest_tr_base;
		vmcs12->guest_gdtr_base = evmcs->guest_gdtr_base;
		vmcs12->guest_idtr_base = evmcs->guest_idtr_base;
		vmcs12->guest_es_limit = evmcs->guest_es_limit;
		vmcs12->guest_cs_limit = evmcs->guest_cs_limit;
		vmcs12->guest_ss_limit = evmcs->guest_ss_limit;
		vmcs12->guest_ds_limit = evmcs->guest_ds_limit;
		vmcs12->guest_fs_limit = evmcs->guest_fs_limit;
		vmcs12->guest_gs_limit = evmcs->guest_gs_limit;
		vmcs12->guest_ldtr_limit = evmcs->guest_ldtr_limit;
		vmcs12->guest_tr_limit = evmcs->guest_tr_limit;
		vmcs12->guest_gdtr_limit = evmcs->guest_gdtr_limit;
		vmcs12->guest_idtr_limit = evmcs->guest_idtr_limit;
		vmcs12->guest_es_ar_bytes = evmcs->guest_es_ar_bytes;
		vmcs12->guest_cs_ar_bytes = evmcs->guest_cs_ar_bytes;
		vmcs12->guest_ss_ar_bytes = evmcs->guest_ss_ar_bytes;
		vmcs12->guest_ds_ar_bytes = evmcs->guest_ds_ar_bytes;
		vmcs12->guest_fs_ar_bytes = evmcs->guest_fs_ar_bytes;
		vmcs12->guest_gs_ar_bytes = evmcs->guest_gs_ar_bytes;
		vmcs12->guest_ldtr_ar_bytes = evmcs->guest_ldtr_ar_bytes;
		vmcs12->guest_tr_ar_bytes = evmcs->guest_tr_ar_bytes;
		vmcs12->guest_es_selector = evmcs->guest_es_selector;
		vmcs12->guest_cs_selector = evmcs->guest_cs_selector;
		vmcs12->guest_ss_selector = evmcs->guest_ss_selector;
		vmcs12->guest_ds_selector = evmcs->guest_ds_selector;
		vmcs12->guest_fs_selector = evmcs->guest_fs_selector;
		vmcs12->guest_gs_selector = evmcs->guest_gs_selector;
		vmcs12->guest_ldtr_selector = evmcs->guest_ldtr_selector;
		vmcs12->guest_tr_selector = evmcs->guest_tr_selector;
	}

	if (unlikely(!(hv_clean_fields &
		       HV_VMX_ENLIGHTENED_CLEAN_FIELD_CONTROL_GRP2))) {
		vmcs12->tsc_offset = evmcs->tsc_offset;
		vmcs12->virtual_apic_page_addr = evmcs->virtual_apic_page_addr;
		vmcs12->xss_exit_bitmap = evmcs->xss_exit_bitmap;
	}

	if (unlikely(!(hv_clean_fields &
		       HV_VMX_ENLIGHTENED_CLEAN_FIELD_CRDR))) {
		vmcs12->cr0_guest_host_mask = evmcs->cr0_guest_host_mask;
		vmcs12->cr4_guest_host_mask = evmcs->cr4_guest_host_mask;
		vmcs12->cr0_read_shadow = evmcs->cr0_read_shadow;
		vmcs12->cr4_read_shadow = evmcs->cr4_read_shadow;
		vmcs12->guest_cr0 = evmcs->guest_cr0;
		vmcs12->guest_cr3 = evmcs->guest_cr3;
		vmcs12->guest_cr4 = evmcs->guest_cr4;
		vmcs12->guest_dr7 = evmcs->guest_dr7;
	}

	if (unlikely(!(hv_clean_fields &
		       HV_VMX_ENLIGHTENED_CLEAN_FIELD_HOST_POINTER))) {
		vmcs12->host_fs_base = evmcs->host_fs_base;
		vmcs12->host_gs_base = evmcs->host_gs_base;
		vmcs12->host_tr_base = evmcs->host_tr_base;
		vmcs12->host_gdtr_base = evmcs->host_gdtr_base;
		vmcs12->host_idtr_base = evmcs->host_idtr_base;
		vmcs12->host_rsp = evmcs->host_rsp;
	}

	if (unlikely(!(hv_clean_fields &
		       HV_VMX_ENLIGHTENED_CLEAN_FIELD_CONTROL_XLAT))) {
		vmcs12->ept_pointer = evmcs->ept_pointer;
		vmcs12->virtual_processor_id = evmcs->virtual_processor_id;
	}

	if (unlikely(!(hv_clean_fields &
		       HV_VMX_ENLIGHTENED_CLEAN_FIELD_GUEST_GRP1))) {
		vmcs12->vmcs_link_pointer = evmcs->vmcs_link_pointer;
		vmcs12->guest_ia32_debugctl = evmcs->guest_ia32_debugctl;
		vmcs12->guest_ia32_pat = evmcs->guest_ia32_pat;
		vmcs12->guest_ia32_efer = evmcs->guest_ia32_efer;
		vmcs12->guest_pdptr0 = evmcs->guest_pdptr0;
		vmcs12->guest_pdptr1 = evmcs->guest_pdptr1;
		vmcs12->guest_pdptr2 = evmcs->guest_pdptr2;
		vmcs12->guest_pdptr3 = evmcs->guest_pdptr3;
		vmcs12->guest_pending_dbg_exceptions =
			evmcs->guest_pending_dbg_exceptions;
		vmcs12->guest_sysenter_esp = evmcs->guest_sysenter_esp;
		vmcs12->guest_sysenter_eip = evmcs->guest_sysenter_eip;
		vmcs12->guest_bndcfgs = evmcs->guest_bndcfgs;
		vmcs12->guest_activity_state = evmcs->guest_activity_state;
		vmcs12->guest_sysenter_cs = evmcs->guest_sysenter_cs;
	}

	/*
	 * Not used?
	 * vmcs12->vm_exit_msr_store_addr = evmcs->vm_exit_msr_store_addr;
	 * vmcs12->vm_exit_msr_load_addr = evmcs->vm_exit_msr_load_addr;
	 * vmcs12->vm_entry_msr_load_addr = evmcs->vm_entry_msr_load_addr;
	 * vmcs12->page_fault_error_code_mask =
	 *		evmcs->page_fault_error_code_mask;
	 * vmcs12->page_fault_error_code_match =
	 *		evmcs->page_fault_error_code_match;
	 * vmcs12->cr3_target_count = evmcs->cr3_target_count;
	 * vmcs12->vm_exit_msr_store_count = evmcs->vm_exit_msr_store_count;
	 * vmcs12->vm_exit_msr_load_count = evmcs->vm_exit_msr_load_count;
	 * vmcs12->vm_entry_msr_load_count = evmcs->vm_entry_msr_load_count;
	 */

	/*
	 * Read only fields:
	 * vmcs12->guest_physical_address = evmcs->guest_physical_address;
	 * vmcs12->vm_instruction_error = evmcs->vm_instruction_error;
	 * vmcs12->vm_exit_reason = evmcs->vm_exit_reason;
	 * vmcs12->vm_exit_intr_info = evmcs->vm_exit_intr_info;
	 * vmcs12->vm_exit_intr_error_code = evmcs->vm_exit_intr_error_code;
	 * vmcs12->idt_vectoring_info_field = evmcs->idt_vectoring_info_field;
	 * vmcs12->idt_vectoring_error_code = evmcs->idt_vectoring_error_code;
	 * vmcs12->vm_exit_instruction_len = evmcs->vm_exit_instruction_len;
	 * vmcs12->vmx_instruction_info = evmcs->vmx_instruction_info;
	 * vmcs12->exit_qualification = evmcs->exit_qualification;
	 * vmcs12->guest_linear_address = evmcs->guest_linear_address;
	 *
	 * Not present in struct vmcs12:
	 * vmcs12->exit_io_instruction_ecx = evmcs->exit_io_instruction_ecx;
	 * vmcs12->exit_io_instruction_esi = evmcs->exit_io_instruction_esi;
	 * vmcs12->exit_io_instruction_edi = evmcs->exit_io_instruction_edi;
	 * vmcs12->exit_io_instruction_eip = evmcs->exit_io_instruction_eip;
	 */

	return;
}

static void copy_vmcs12_to_enlightened(struct vcpu_vmx *vmx)
{
	struct vmcs12 *vmcs12 = vmx->nested.cached_vmcs12;
	struct hv_enlightened_vmcs *evmcs = vmx->nested.hv_evmcs;

	/*
	 * Should not be changed by KVM:
	 *
	 * evmcs->host_es_selector = vmcs12->host_es_selector;
	 * evmcs->host_cs_selector = vmcs12->host_cs_selector;
	 * evmcs->host_ss_selector = vmcs12->host_ss_selector;
	 * evmcs->host_ds_selector = vmcs12->host_ds_selector;
	 * evmcs->host_fs_selector = vmcs12->host_fs_selector;
	 * evmcs->host_gs_selector = vmcs12->host_gs_selector;
	 * evmcs->host_tr_selector = vmcs12->host_tr_selector;
	 * evmcs->host_ia32_pat = vmcs12->host_ia32_pat;
	 * evmcs->host_ia32_efer = vmcs12->host_ia32_efer;
	 * evmcs->host_cr0 = vmcs12->host_cr0;
	 * evmcs->host_cr3 = vmcs12->host_cr3;
	 * evmcs->host_cr4 = vmcs12->host_cr4;
	 * evmcs->host_ia32_sysenter_esp = vmcs12->host_ia32_sysenter_esp;
	 * evmcs->host_ia32_sysenter_eip = vmcs12->host_ia32_sysenter_eip;
	 * evmcs->host_rip = vmcs12->host_rip;
	 * evmcs->host_ia32_sysenter_cs = vmcs12->host_ia32_sysenter_cs;
	 * evmcs->host_fs_base = vmcs12->host_fs_base;
	 * evmcs->host_gs_base = vmcs12->host_gs_base;
	 * evmcs->host_tr_base = vmcs12->host_tr_base;
	 * evmcs->host_gdtr_base = vmcs12->host_gdtr_base;
	 * evmcs->host_idtr_base = vmcs12->host_idtr_base;
	 * evmcs->host_rsp = vmcs12->host_rsp;
	 * sync_vmcs02_to_vmcs12() doesn't read these:
	 * evmcs->io_bitmap_a = vmcs12->io_bitmap_a;
	 * evmcs->io_bitmap_b = vmcs12->io_bitmap_b;
	 * evmcs->msr_bitmap = vmcs12->msr_bitmap;
	 * evmcs->ept_pointer = vmcs12->ept_pointer;
	 * evmcs->xss_exit_bitmap = vmcs12->xss_exit_bitmap;
	 * evmcs->vm_exit_msr_store_addr = vmcs12->vm_exit_msr_store_addr;
	 * evmcs->vm_exit_msr_load_addr = vmcs12->vm_exit_msr_load_addr;
	 * evmcs->vm_entry_msr_load_addr = vmcs12->vm_entry_msr_load_addr;
	 * evmcs->tpr_threshold = vmcs12->tpr_threshold;
	 * evmcs->virtual_processor_id = vmcs12->virtual_processor_id;
	 * evmcs->exception_bitmap = vmcs12->exception_bitmap;
	 * evmcs->vmcs_link_pointer = vmcs12->vmcs_link_pointer;
	 * evmcs->pin_based_vm_exec_control = vmcs12->pin_based_vm_exec_control;
	 * evmcs->vm_exit_controls = vmcs12->vm_exit_controls;
	 * evmcs->secondary_vm_exec_control = vmcs12->secondary_vm_exec_control;
	 * evmcs->page_fault_error_code_mask =
	 *		vmcs12->page_fault_error_code_mask;
	 * evmcs->page_fault_error_code_match =
	 *		vmcs12->page_fault_error_code_match;
	 * evmcs->cr3_target_count = vmcs12->cr3_target_count;
	 * evmcs->virtual_apic_page_addr = vmcs12->virtual_apic_page_addr;
	 * evmcs->tsc_offset = vmcs12->tsc_offset;
	 * evmcs->guest_ia32_debugctl = vmcs12->guest_ia32_debugctl;
	 * evmcs->cr0_guest_host_mask = vmcs12->cr0_guest_host_mask;
	 * evmcs->cr4_guest_host_mask = vmcs12->cr4_guest_host_mask;
	 * evmcs->cr0_read_shadow = vmcs12->cr0_read_shadow;
	 * evmcs->cr4_read_shadow = vmcs12->cr4_read_shadow;
	 * evmcs->vm_exit_msr_store_count = vmcs12->vm_exit_msr_store_count;
	 * evmcs->vm_exit_msr_load_count = vmcs12->vm_exit_msr_load_count;
	 * evmcs->vm_entry_msr_load_count = vmcs12->vm_entry_msr_load_count;
	 *
	 * Not present in struct vmcs12:
	 * evmcs->exit_io_instruction_ecx = vmcs12->exit_io_instruction_ecx;
	 * evmcs->exit_io_instruction_esi = vmcs12->exit_io_instruction_esi;
	 * evmcs->exit_io_instruction_edi = vmcs12->exit_io_instruction_edi;
	 * evmcs->exit_io_instruction_eip = vmcs12->exit_io_instruction_eip;
	 */

	evmcs->guest_es_selector = vmcs12->guest_es_selector;
	evmcs->guest_cs_selector = vmcs12->guest_cs_selector;
	evmcs->guest_ss_selector = vmcs12->guest_ss_selector;
	evmcs->guest_ds_selector = vmcs12->guest_ds_selector;
	evmcs->guest_fs_selector = vmcs12->guest_fs_selector;
	evmcs->guest_gs_selector = vmcs12->guest_gs_selector;
	evmcs->guest_ldtr_selector = vmcs12->guest_ldtr_selector;
	evmcs->guest_tr_selector = vmcs12->guest_tr_selector;

	evmcs->guest_es_limit = vmcs12->guest_es_limit;
	evmcs->guest_cs_limit = vmcs12->guest_cs_limit;
	evmcs->guest_ss_limit = vmcs12->guest_ss_limit;
	evmcs->guest_ds_limit = vmcs12->guest_ds_limit;
	evmcs->guest_fs_limit = vmcs12->guest_fs_limit;
	evmcs->guest_gs_limit = vmcs12->guest_gs_limit;
	evmcs->guest_ldtr_limit = vmcs12->guest_ldtr_limit;
	evmcs->guest_tr_limit = vmcs12->guest_tr_limit;
	evmcs->guest_gdtr_limit = vmcs12->guest_gdtr_limit;
	evmcs->guest_idtr_limit = vmcs12->guest_idtr_limit;

	evmcs->guest_es_ar_bytes = vmcs12->guest_es_ar_bytes;
	evmcs->guest_cs_ar_bytes = vmcs12->guest_cs_ar_bytes;
	evmcs->guest_ss_ar_bytes = vmcs12->guest_ss_ar_bytes;
	evmcs->guest_ds_ar_bytes = vmcs12->guest_ds_ar_bytes;
	evmcs->guest_fs_ar_bytes = vmcs12->guest_fs_ar_bytes;
	evmcs->guest_gs_ar_bytes = vmcs12->guest_gs_ar_bytes;
	evmcs->guest_ldtr_ar_bytes = vmcs12->guest_ldtr_ar_bytes;
	evmcs->guest_tr_ar_bytes = vmcs12->guest_tr_ar_bytes;

	evmcs->guest_es_base = vmcs12->guest_es_base;
	evmcs->guest_cs_base = vmcs12->guest_cs_base;
	evmcs->guest_ss_base = vmcs12->guest_ss_base;
	evmcs->guest_ds_base = vmcs12->guest_ds_base;
	evmcs->guest_fs_base = vmcs12->guest_fs_base;
	evmcs->guest_gs_base = vmcs12->guest_gs_base;
	evmcs->guest_ldtr_base = vmcs12->guest_ldtr_base;
	evmcs->guest_tr_base = vmcs12->guest_tr_base;
	evmcs->guest_gdtr_base = vmcs12->guest_gdtr_base;
	evmcs->guest_idtr_base = vmcs12->guest_idtr_base;

	evmcs->guest_ia32_pat = vmcs12->guest_ia32_pat;
	evmcs->guest_ia32_efer = vmcs12->guest_ia32_efer;

	evmcs->guest_pdptr0 = vmcs12->guest_pdptr0;
	evmcs->guest_pdptr1 = vmcs12->guest_pdptr1;
	evmcs->guest_pdptr2 = vmcs12->guest_pdptr2;
	evmcs->guest_pdptr3 = vmcs12->guest_pdptr3;

	evmcs->guest_pending_dbg_exceptions =
		vmcs12->guest_pending_dbg_exceptions;
	evmcs->guest_sysenter_esp = vmcs12->guest_sysenter_esp;
	evmcs->guest_sysenter_eip = vmcs12->guest_sysenter_eip;

	evmcs->guest_activity_state = vmcs12->guest_activity_state;
	evmcs->guest_sysenter_cs = vmcs12->guest_sysenter_cs;

	evmcs->guest_cr0 = vmcs12->guest_cr0;
	evmcs->guest_cr3 = vmcs12->guest_cr3;
	evmcs->guest_cr4 = vmcs12->guest_cr4;
	evmcs->guest_dr7 = vmcs12->guest_dr7;

	evmcs->guest_physical_address = vmcs12->guest_physical_address;

	evmcs->vm_instruction_error = vmcs12->vm_instruction_error;
	evmcs->vm_exit_reason = vmcs12->vm_exit_reason;
	evmcs->vm_exit_intr_info = vmcs12->vm_exit_intr_info;
	evmcs->vm_exit_intr_error_code = vmcs12->vm_exit_intr_error_code;
	evmcs->idt_vectoring_info_field = vmcs12->idt_vectoring_info_field;
	evmcs->idt_vectoring_error_code = vmcs12->idt_vectoring_error_code;
	evmcs->vm_exit_instruction_len = vmcs12->vm_exit_instruction_len;
	evmcs->vmx_instruction_info = vmcs12->vmx_instruction_info;

	evmcs->exit_qualification = vmcs12->exit_qualification;

	evmcs->guest_linear_address = vmcs12->guest_linear_address;
	evmcs->guest_rsp = vmcs12->guest_rsp;
	evmcs->guest_rflags = vmcs12->guest_rflags;

	evmcs->guest_interruptibility_info =
		vmcs12->guest_interruptibility_info;
	evmcs->cpu_based_vm_exec_control = vmcs12->cpu_based_vm_exec_control;
	evmcs->vm_entry_controls = vmcs12->vm_entry_controls;
	evmcs->vm_entry_intr_info_field = vmcs12->vm_entry_intr_info_field;
	evmcs->vm_entry_exception_error_code =
		vmcs12->vm_entry_exception_error_code;
	evmcs->vm_entry_instruction_len = vmcs12->vm_entry_instruction_len;

	evmcs->guest_rip = vmcs12->guest_rip;

	evmcs->guest_bndcfgs = vmcs12->guest_bndcfgs;

	return;
}

/*
 * This is an equivalent of the nested hypervisor executing the vmptrld
 * instruction.
 */
static enum nested_evmptrld_status nested_vmx_handle_enlightened_vmptrld(
	struct kvm_vcpu *vcpu, bool from_launch)
{
	struct vcpu_vmx *vmx = to_vmx(vcpu);
	bool evmcs_gpa_changed = false;
	u64 evmcs_gpa;

	if (likely(!vmx->nested.enlightened_vmcs_enabled))
		return EVMPTRLD_DISABLED;

	if (!nested_enlightened_vmentry(vcpu, &evmcs_gpa)) {
		nested_release_evmcs(vcpu);
		return EVMPTRLD_DISABLED;
	}

	if (unlikely(evmcs_gpa != vmx->nested.hv_evmcs_vmptr)) {
		vmx->nested.current_vmptr = -1ull;

		nested_release_evmcs(vcpu);

		if (kvm_vcpu_map(vcpu, gpa_to_gfn(evmcs_gpa),
				 &vmx->nested.hv_evmcs_map))
			return EVMPTRLD_ERROR;

		vmx->nested.hv_evmcs = vmx->nested.hv_evmcs_map.hva;

		/*
		 * Currently, KVM only supports eVMCS version 1
		 * (== KVM_EVMCS_VERSION) and thus we expect guest to set this
		 * value to first u32 field of eVMCS which should specify eVMCS
		 * VersionNumber.
		 *
		 * Guest should be aware of supported eVMCS versions by host by
		 * examining CPUID.0x4000000A.EAX[0:15]. Host userspace VMM is
		 * expected to set this CPUID leaf according to the value
		 * returned in vmcs_version from nested_enable_evmcs().
		 *
		 * However, it turns out that Microsoft Hyper-V fails to comply
		 * to their own invented interface: When Hyper-V use eVMCS, it
		 * just sets first u32 field of eVMCS to revision_id specified
		 * in MSR_IA32_VMX_BASIC. Instead of used eVMCS version number
		 * which is one of the supported versions specified in
		 * CPUID.0x4000000A.EAX[0:15].
		 *
		 * To overcome Hyper-V bug, we accept here either a supported
		 * eVMCS version or VMCS12 revision_id as valid values for first
		 * u32 field of eVMCS.
		 */
		if ((vmx->nested.hv_evmcs->revision_id != KVM_EVMCS_VERSION) &&
		    (vmx->nested.hv_evmcs->revision_id != VMCS12_REVISION)) {
			nested_release_evmcs(vcpu);
			return EVMPTRLD_VMFAIL;
		}

		vmx->nested.hv_evmcs_vmptr = evmcs_gpa;

		evmcs_gpa_changed = true;
		/*
		 * Unlike normal vmcs12, enlightened vmcs12 is not fully
		 * reloaded from guest's memory (read only fields, fields not
		 * present in struct hv_enlightened_vmcs, ...). Make sure there
		 * are no leftovers.
		 */
		if (from_launch) {
			struct vmcs12 *vmcs12 = get_vmcs12(vcpu);
			memset(vmcs12, 0, sizeof(*vmcs12));
			vmcs12->hdr.revision_id = VMCS12_REVISION;
		}

	}

	/*
	 * Clean fields data can't be used on VMLAUNCH and when we switch
	 * between different L2 guests as KVM keeps a single VMCS12 per L1.
	 */
	if (from_launch || evmcs_gpa_changed)
		vmx->nested.hv_evmcs->hv_clean_fields &=
			~HV_VMX_ENLIGHTENED_CLEAN_FIELD_ALL;

	return EVMPTRLD_SUCCEEDED;
}

void nested_sync_vmcs12_to_shadow(struct kvm_vcpu *vcpu)
{
	struct vcpu_vmx *vmx = to_vmx(vcpu);

	if (evmptr_is_valid(vmx->nested.hv_evmcs_vmptr))
		copy_vmcs12_to_enlightened(vmx);
	else
		copy_vmcs12_to_shadow(vmx);

	vmx->nested.need_vmcs12_to_shadow_sync = false;
}

static enum hrtimer_restart vmx_preemption_timer_fn(struct hrtimer *timer)
{
	struct vcpu_vmx *vmx =
		container_of(timer, struct vcpu_vmx, nested.preemption_timer);

	vmx->nested.preemption_timer_expired = true;
	kvm_make_request(KVM_REQ_EVENT, &vmx->vcpu);
	kvm_vcpu_kick(&vmx->vcpu);

	return HRTIMER_NORESTART;
}

static u64 vmx_calc_preemption_timer_value(struct kvm_vcpu *vcpu)
{
	struct vcpu_vmx *vmx = to_vmx(vcpu);
	struct vmcs12 *vmcs12 = get_vmcs12(vcpu);

	u64 l1_scaled_tsc = kvm_read_l1_tsc(vcpu, rdtsc()) >>
			    VMX_MISC_EMULATED_PREEMPTION_TIMER_RATE;

	if (!vmx->nested.has_preemption_timer_deadline) {
		vmx->nested.preemption_timer_deadline =
			vmcs12->vmx_preemption_timer_value + l1_scaled_tsc;
		vmx->nested.has_preemption_timer_deadline = true;
	}
	return vmx->nested.preemption_timer_deadline - l1_scaled_tsc;
}

static void vmx_start_preemption_timer(struct kvm_vcpu *vcpu,
					u64 preemption_timeout)
{
	struct vcpu_vmx *vmx = to_vmx(vcpu);

	/*
	 * A timer value of zero is architecturally guaranteed to cause
	 * a VMExit prior to executing any instructions in the guest.
	 */
	if (preemption_timeout == 0) {
		vmx_preemption_timer_fn(&vmx->nested.preemption_timer);
		return;
	}

	if (vcpu->arch.virtual_tsc_khz == 0)
		return;

	preemption_timeout <<= VMX_MISC_EMULATED_PREEMPTION_TIMER_RATE;
	preemption_timeout *= 1000000;
	do_div(preemption_timeout, vcpu->arch.virtual_tsc_khz);
	hrtimer_start(&vmx->nested.preemption_timer,
		      ktime_add_ns(ktime_get(), preemption_timeout),
		      HRTIMER_MODE_ABS_PINNED);
}

static u64 nested_vmx_calc_efer(struct vcpu_vmx *vmx, struct vmcs12 *vmcs12)
{
	if (vmx->nested.nested_run_pending &&
	    (vmcs12->vm_entry_controls & VM_ENTRY_LOAD_IA32_EFER))
		return vmcs12->guest_ia32_efer;
	else if (vmcs12->vm_entry_controls & VM_ENTRY_IA32E_MODE)
		return vmx->vcpu.arch.efer | (EFER_LMA | EFER_LME);
	else
		return vmx->vcpu.arch.efer & ~(EFER_LMA | EFER_LME);
}

static void prepare_vmcs02_constant_state(struct vcpu_vmx *vmx)
{
	/*
	 * If vmcs02 hasn't been initialized, set the constant vmcs02 state
	 * according to L0's settings (vmcs12 is irrelevant here).  Host
	 * fields that come from L0 and are not constant, e.g. HOST_CR3,
	 * will be set as needed prior to VMLAUNCH/VMRESUME.
	 */
	if (vmx->nested.vmcs02_initialized)
		return;
	vmx->nested.vmcs02_initialized = true;

	/*
	 * We don't care what the EPTP value is we just need to guarantee
	 * it's valid so we don't get a false positive when doing early
	 * consistency checks.
	 */
	if (enable_ept && nested_early_check)
		vmcs_write64(EPT_POINTER,
			     construct_eptp(&vmx->vcpu, 0, PT64_ROOT_4LEVEL));

	/* All VMFUNCs are currently emulated through L0 vmexits.  */
	if (cpu_has_vmx_vmfunc())
		vmcs_write64(VM_FUNCTION_CONTROL, 0);

	if (cpu_has_vmx_posted_intr())
		vmcs_write16(POSTED_INTR_NV, POSTED_INTR_NESTED_VECTOR);

	if (cpu_has_vmx_msr_bitmap())
		vmcs_write64(MSR_BITMAP, __pa(vmx->nested.vmcs02.msr_bitmap));

	/*
	 * PML is emulated for L2, but never enabled in hardware as the MMU
	 * handles A/D emulation.  Disabling PML for L2 also avoids having to
	 * deal with filtering out L2 GPAs from the buffer.
	 */
	if (enable_pml) {
		vmcs_write64(PML_ADDRESS, 0);
		vmcs_write16(GUEST_PML_INDEX, -1);
	}

	if (cpu_has_vmx_encls_vmexit())
		vmcs_write64(ENCLS_EXITING_BITMAP, -1ull);

	/*
	 * Set the MSR load/store lists to match L0's settings.  Only the
	 * addresses are constant (for vmcs02), the counts can change based
	 * on L2's behavior, e.g. switching to/from long mode.
	 */
	vmcs_write64(VM_EXIT_MSR_STORE_ADDR, __pa(vmx->msr_autostore.guest.val));
	vmcs_write64(VM_EXIT_MSR_LOAD_ADDR, __pa(vmx->msr_autoload.host.val));
	vmcs_write64(VM_ENTRY_MSR_LOAD_ADDR, __pa(vmx->msr_autoload.guest.val));

	vmx_set_constant_host_state(vmx);
}

static void prepare_vmcs02_early_rare(struct vcpu_vmx *vmx,
				      struct vmcs12 *vmcs12)
{
	prepare_vmcs02_constant_state(vmx);

	vmcs_write64(VMCS_LINK_POINTER, -1ull);

	if (enable_vpid) {
		if (nested_cpu_has_vpid(vmcs12) && vmx->nested.vpid02)
			vmcs_write16(VIRTUAL_PROCESSOR_ID, vmx->nested.vpid02);
		else
			vmcs_write16(VIRTUAL_PROCESSOR_ID, vmx->vpid);
	}
}

static void prepare_vmcs02_early(struct vcpu_vmx *vmx, struct vmcs12 *vmcs12)
{
	u32 exec_control;
	u64 guest_efer = nested_vmx_calc_efer(vmx, vmcs12);

	if (vmx->nested.dirty_vmcs12 || evmptr_is_valid(vmx->nested.hv_evmcs_vmptr))
		prepare_vmcs02_early_rare(vmx, vmcs12);

	/*
	 * PIN CONTROLS
	 */
	exec_control = vmx_pin_based_exec_ctrl(vmx);
	exec_control |= (vmcs12->pin_based_vm_exec_control &
			 ~PIN_BASED_VMX_PREEMPTION_TIMER);

	/* Posted interrupts setting is only taken from vmcs12.  */
	if (nested_cpu_has_posted_intr(vmcs12)) {
		vmx->nested.posted_intr_nv = vmcs12->posted_intr_nv;
		vmx->nested.pi_pending = false;
	} else {
		exec_control &= ~PIN_BASED_POSTED_INTR;
	}
	pin_controls_set(vmx, exec_control);

	/*
	 * EXEC CONTROLS
	 */
	exec_control = vmx_exec_control(vmx); /* L0's desires */
	exec_control &= ~CPU_BASED_INTR_WINDOW_EXITING;
	exec_control &= ~CPU_BASED_NMI_WINDOW_EXITING;
	exec_control &= ~CPU_BASED_TPR_SHADOW;
	exec_control |= vmcs12->cpu_based_vm_exec_control;

	vmx->nested.l1_tpr_threshold = -1;
	if (exec_control & CPU_BASED_TPR_SHADOW)
		vmcs_write32(TPR_THRESHOLD, vmcs12->tpr_threshold);
#ifdef CONFIG_X86_64
	else
		exec_control |= CPU_BASED_CR8_LOAD_EXITING |
				CPU_BASED_CR8_STORE_EXITING;
#endif

	/*
	 * A vmexit (to either L1 hypervisor or L0 userspace) is always needed
	 * for I/O port accesses.
	 */
	exec_control |= CPU_BASED_UNCOND_IO_EXITING;
	exec_control &= ~CPU_BASED_USE_IO_BITMAPS;

	/*
	 * This bit will be computed in nested_get_vmcs12_pages, because
	 * we do not have access to L1's MSR bitmap yet.  For now, keep
	 * the same bit as before, hoping to avoid multiple VMWRITEs that
	 * only set/clear this bit.
	 */
	exec_control &= ~CPU_BASED_USE_MSR_BITMAPS;
	exec_control |= exec_controls_get(vmx) & CPU_BASED_USE_MSR_BITMAPS;

	exec_controls_set(vmx, exec_control);

	/*
	 * SECONDARY EXEC CONTROLS
	 */
	if (cpu_has_secondary_exec_ctrls()) {
		exec_control = vmx->secondary_exec_control;

		/* Take the following fields only from vmcs12 */
		exec_control &= ~(SECONDARY_EXEC_VIRTUALIZE_APIC_ACCESSES |
				  SECONDARY_EXEC_ENABLE_INVPCID |
				  SECONDARY_EXEC_ENABLE_RDTSCP |
				  SECONDARY_EXEC_XSAVES |
				  SECONDARY_EXEC_ENABLE_USR_WAIT_PAUSE |
				  SECONDARY_EXEC_VIRTUAL_INTR_DELIVERY |
				  SECONDARY_EXEC_APIC_REGISTER_VIRT |
				  SECONDARY_EXEC_ENABLE_VMFUNC |
				  SECONDARY_EXEC_TSC_SCALING);
		if (nested_cpu_has(vmcs12,
				   CPU_BASED_ACTIVATE_SECONDARY_CONTROLS))
			exec_control |= vmcs12->secondary_vm_exec_control;

		/* PML is emulated and never enabled in hardware for L2. */
		exec_control &= ~SECONDARY_EXEC_ENABLE_PML;

		/* VMCS shadowing for L2 is emulated for now */
		exec_control &= ~SECONDARY_EXEC_SHADOW_VMCS;

		/*
		 * Preset *DT exiting when emulating UMIP, so that vmx_set_cr4()
		 * will not have to rewrite the controls just for this bit.
		 */
		if (!boot_cpu_has(X86_FEATURE_UMIP) && vmx_umip_emulated() &&
		    (vmcs12->guest_cr4 & X86_CR4_UMIP))
			exec_control |= SECONDARY_EXEC_DESC;

		if (exec_control & SECONDARY_EXEC_VIRTUAL_INTR_DELIVERY)
			vmcs_write16(GUEST_INTR_STATUS,
				vmcs12->guest_intr_status);

		if (!nested_cpu_has2(vmcs12, SECONDARY_EXEC_UNRESTRICTED_GUEST))
		    exec_control &= ~SECONDARY_EXEC_UNRESTRICTED_GUEST;

		if (exec_control & SECONDARY_EXEC_ENCLS_EXITING)
			vmx_write_encls_bitmap(&vmx->vcpu, vmcs12);

		secondary_exec_controls_set(vmx, exec_control);
	}

	/*
	 * ENTRY CONTROLS
	 *
	 * vmcs12's VM_{ENTRY,EXIT}_LOAD_IA32_EFER and VM_ENTRY_IA32E_MODE
	 * are emulated by vmx_set_efer() in prepare_vmcs02(), but speculate
	 * on the related bits (if supported by the CPU) in the hope that
	 * we can avoid VMWrites during vmx_set_efer().
	 */
	exec_control = (vmcs12->vm_entry_controls | vmx_vmentry_ctrl()) &
			~VM_ENTRY_IA32E_MODE & ~VM_ENTRY_LOAD_IA32_EFER;
	if (cpu_has_load_ia32_efer()) {
		if (guest_efer & EFER_LMA)
			exec_control |= VM_ENTRY_IA32E_MODE;
		if (guest_efer != host_efer)
			exec_control |= VM_ENTRY_LOAD_IA32_EFER;
	}
	vm_entry_controls_set(vmx, exec_control);

	/*
	 * EXIT CONTROLS
	 *
	 * L2->L1 exit controls are emulated - the hardware exit is to L0 so
	 * we should use its exit controls. Note that VM_EXIT_LOAD_IA32_EFER
	 * bits may be modified by vmx_set_efer() in prepare_vmcs02().
	 */
	exec_control = vmx_vmexit_ctrl();
	if (cpu_has_load_ia32_efer() && guest_efer != host_efer)
		exec_control |= VM_EXIT_LOAD_IA32_EFER;
	vm_exit_controls_set(vmx, exec_control);

	/*
	 * Interrupt/Exception Fields
	 */
	if (vmx->nested.nested_run_pending) {
		vmcs_write32(VM_ENTRY_INTR_INFO_FIELD,
			     vmcs12->vm_entry_intr_info_field);
		vmcs_write32(VM_ENTRY_EXCEPTION_ERROR_CODE,
			     vmcs12->vm_entry_exception_error_code);
		vmcs_write32(VM_ENTRY_INSTRUCTION_LEN,
			     vmcs12->vm_entry_instruction_len);
		vmcs_write32(GUEST_INTERRUPTIBILITY_INFO,
			     vmcs12->guest_interruptibility_info);
		vmx->loaded_vmcs->nmi_known_unmasked =
			!(vmcs12->guest_interruptibility_info & GUEST_INTR_STATE_NMI);
	} else {
		vmcs_write32(VM_ENTRY_INTR_INFO_FIELD, 0);
	}
}

static void prepare_vmcs02_rare(struct vcpu_vmx *vmx, struct vmcs12 *vmcs12)
{
	struct hv_enlightened_vmcs *hv_evmcs = vmx->nested.hv_evmcs;

	if (!hv_evmcs || !(hv_evmcs->hv_clean_fields &
			   HV_VMX_ENLIGHTENED_CLEAN_FIELD_GUEST_GRP2)) {
		vmcs_write16(GUEST_ES_SELECTOR, vmcs12->guest_es_selector);
		vmcs_write16(GUEST_CS_SELECTOR, vmcs12->guest_cs_selector);
		vmcs_write16(GUEST_SS_SELECTOR, vmcs12->guest_ss_selector);
		vmcs_write16(GUEST_DS_SELECTOR, vmcs12->guest_ds_selector);
		vmcs_write16(GUEST_FS_SELECTOR, vmcs12->guest_fs_selector);
		vmcs_write16(GUEST_GS_SELECTOR, vmcs12->guest_gs_selector);
		vmcs_write16(GUEST_LDTR_SELECTOR, vmcs12->guest_ldtr_selector);
		vmcs_write16(GUEST_TR_SELECTOR, vmcs12->guest_tr_selector);
		vmcs_write32(GUEST_ES_LIMIT, vmcs12->guest_es_limit);
		vmcs_write32(GUEST_CS_LIMIT, vmcs12->guest_cs_limit);
		vmcs_write32(GUEST_SS_LIMIT, vmcs12->guest_ss_limit);
		vmcs_write32(GUEST_DS_LIMIT, vmcs12->guest_ds_limit);
		vmcs_write32(GUEST_FS_LIMIT, vmcs12->guest_fs_limit);
		vmcs_write32(GUEST_GS_LIMIT, vmcs12->guest_gs_limit);
		vmcs_write32(GUEST_LDTR_LIMIT, vmcs12->guest_ldtr_limit);
		vmcs_write32(GUEST_TR_LIMIT, vmcs12->guest_tr_limit);
		vmcs_write32(GUEST_GDTR_LIMIT, vmcs12->guest_gdtr_limit);
		vmcs_write32(GUEST_IDTR_LIMIT, vmcs12->guest_idtr_limit);
		vmcs_write32(GUEST_CS_AR_BYTES, vmcs12->guest_cs_ar_bytes);
		vmcs_write32(GUEST_SS_AR_BYTES, vmcs12->guest_ss_ar_bytes);
		vmcs_write32(GUEST_ES_AR_BYTES, vmcs12->guest_es_ar_bytes);
		vmcs_write32(GUEST_DS_AR_BYTES, vmcs12->guest_ds_ar_bytes);
		vmcs_write32(GUEST_FS_AR_BYTES, vmcs12->guest_fs_ar_bytes);
		vmcs_write32(GUEST_GS_AR_BYTES, vmcs12->guest_gs_ar_bytes);
		vmcs_write32(GUEST_LDTR_AR_BYTES, vmcs12->guest_ldtr_ar_bytes);
		vmcs_write32(GUEST_TR_AR_BYTES, vmcs12->guest_tr_ar_bytes);
		vmcs_writel(GUEST_ES_BASE, vmcs12->guest_es_base);
		vmcs_writel(GUEST_CS_BASE, vmcs12->guest_cs_base);
		vmcs_writel(GUEST_SS_BASE, vmcs12->guest_ss_base);
		vmcs_writel(GUEST_DS_BASE, vmcs12->guest_ds_base);
		vmcs_writel(GUEST_FS_BASE, vmcs12->guest_fs_base);
		vmcs_writel(GUEST_GS_BASE, vmcs12->guest_gs_base);
		vmcs_writel(GUEST_LDTR_BASE, vmcs12->guest_ldtr_base);
		vmcs_writel(GUEST_TR_BASE, vmcs12->guest_tr_base);
		vmcs_writel(GUEST_GDTR_BASE, vmcs12->guest_gdtr_base);
		vmcs_writel(GUEST_IDTR_BASE, vmcs12->guest_idtr_base);

		vmx->segment_cache.bitmask = 0;
	}

	if (!hv_evmcs || !(hv_evmcs->hv_clean_fields &
			   HV_VMX_ENLIGHTENED_CLEAN_FIELD_GUEST_GRP1)) {
		vmcs_write32(GUEST_SYSENTER_CS, vmcs12->guest_sysenter_cs);
		vmcs_writel(GUEST_PENDING_DBG_EXCEPTIONS,
			    vmcs12->guest_pending_dbg_exceptions);
		vmcs_writel(GUEST_SYSENTER_ESP, vmcs12->guest_sysenter_esp);
		vmcs_writel(GUEST_SYSENTER_EIP, vmcs12->guest_sysenter_eip);

		/*
		 * L1 may access the L2's PDPTR, so save them to construct
		 * vmcs12
		 */
		if (enable_ept) {
			vmcs_write64(GUEST_PDPTR0, vmcs12->guest_pdptr0);
			vmcs_write64(GUEST_PDPTR1, vmcs12->guest_pdptr1);
			vmcs_write64(GUEST_PDPTR2, vmcs12->guest_pdptr2);
			vmcs_write64(GUEST_PDPTR3, vmcs12->guest_pdptr3);
		}

		if (kvm_mpx_supported() && vmx->nested.nested_run_pending &&
		    (vmcs12->vm_entry_controls & VM_ENTRY_LOAD_BNDCFGS))
			vmcs_write64(GUEST_BNDCFGS, vmcs12->guest_bndcfgs);
	}

	if (nested_cpu_has_xsaves(vmcs12))
		vmcs_write64(XSS_EXIT_BITMAP, vmcs12->xss_exit_bitmap);

	/*
	 * Whether page-faults are trapped is determined by a combination of
	 * 3 settings: PFEC_MASK, PFEC_MATCH and EXCEPTION_BITMAP.PF.  If L0
	 * doesn't care about page faults then we should set all of these to
	 * L1's desires. However, if L0 does care about (some) page faults, it
	 * is not easy (if at all possible?) to merge L0 and L1's desires, we
	 * simply ask to exit on each and every L2 page fault. This is done by
	 * setting MASK=MATCH=0 and (see below) EB.PF=1.
	 * Note that below we don't need special code to set EB.PF beyond the
	 * "or"ing of the EB of vmcs01 and vmcs12, because when enable_ept,
	 * vmcs01's EB.PF is 0 so the "or" will take vmcs12's value, and when
	 * !enable_ept, EB.PF is 1, so the "or" will always be 1.
	 */
	if (vmx_need_pf_intercept(&vmx->vcpu)) {
		/*
		 * TODO: if both L0 and L1 need the same MASK and MATCH,
		 * go ahead and use it?
		 */
		vmcs_write32(PAGE_FAULT_ERROR_CODE_MASK, 0);
		vmcs_write32(PAGE_FAULT_ERROR_CODE_MATCH, 0);
	} else {
		vmcs_write32(PAGE_FAULT_ERROR_CODE_MASK, vmcs12->page_fault_error_code_mask);
		vmcs_write32(PAGE_FAULT_ERROR_CODE_MATCH, vmcs12->page_fault_error_code_match);
	}

	if (cpu_has_vmx_apicv()) {
		vmcs_write64(EOI_EXIT_BITMAP0, vmcs12->eoi_exit_bitmap0);
		vmcs_write64(EOI_EXIT_BITMAP1, vmcs12->eoi_exit_bitmap1);
		vmcs_write64(EOI_EXIT_BITMAP2, vmcs12->eoi_exit_bitmap2);
		vmcs_write64(EOI_EXIT_BITMAP3, vmcs12->eoi_exit_bitmap3);
	}

	/*
	 * Make sure the msr_autostore list is up to date before we set the
	 * count in the vmcs02.
	 */
	prepare_vmx_msr_autostore_list(&vmx->vcpu, MSR_IA32_TSC);

	vmcs_write32(VM_EXIT_MSR_STORE_COUNT, vmx->msr_autostore.guest.nr);
	vmcs_write32(VM_EXIT_MSR_LOAD_COUNT, vmx->msr_autoload.host.nr);
	vmcs_write32(VM_ENTRY_MSR_LOAD_COUNT, vmx->msr_autoload.guest.nr);

	set_cr4_guest_host_mask(vmx);
}

/*
 * prepare_vmcs02 is called when the L1 guest hypervisor runs its nested
 * L2 guest. L1 has a vmcs for L2 (vmcs12), and this function "merges" it
 * with L0's requirements for its guest (a.k.a. vmcs01), so we can run the L2
 * guest in a way that will both be appropriate to L1's requests, and our
 * needs. In addition to modifying the active vmcs (which is vmcs02), this
 * function also has additional necessary side-effects, like setting various
 * vcpu->arch fields.
 * Returns 0 on success, 1 on failure. Invalid state exit qualification code
 * is assigned to entry_failure_code on failure.
 */
static int prepare_vmcs02(struct kvm_vcpu *vcpu, struct vmcs12 *vmcs12,
			  bool from_vmentry,
			  enum vm_entry_failure_code *entry_failure_code)
{
	struct vcpu_vmx *vmx = to_vmx(vcpu);
	bool load_guest_pdptrs_vmcs12 = false;

	if (vmx->nested.dirty_vmcs12 || evmptr_is_valid(vmx->nested.hv_evmcs_vmptr)) {
		prepare_vmcs02_rare(vmx, vmcs12);
		vmx->nested.dirty_vmcs12 = false;

		load_guest_pdptrs_vmcs12 = !evmptr_is_valid(vmx->nested.hv_evmcs_vmptr) ||
			!(vmx->nested.hv_evmcs->hv_clean_fields &
			  HV_VMX_ENLIGHTENED_CLEAN_FIELD_GUEST_GRP1);
	}

	if (vmx->nested.nested_run_pending &&
	    (vmcs12->vm_entry_controls & VM_ENTRY_LOAD_DEBUG_CONTROLS)) {
		kvm_set_dr(vcpu, 7, vmcs12->guest_dr7);
		vmcs_write64(GUEST_IA32_DEBUGCTL, vmcs12->guest_ia32_debugctl);
	} else {
		kvm_set_dr(vcpu, 7, vcpu->arch.dr7);
		vmcs_write64(GUEST_IA32_DEBUGCTL, vmx->nested.vmcs01_debugctl);
	}
	if (kvm_mpx_supported() && (!vmx->nested.nested_run_pending ||
	    !(vmcs12->vm_entry_controls & VM_ENTRY_LOAD_BNDCFGS)))
		vmcs_write64(GUEST_BNDCFGS, vmx->nested.vmcs01_guest_bndcfgs);
	vmx_set_rflags(vcpu, vmcs12->guest_rflags);

	/* EXCEPTION_BITMAP and CR0_GUEST_HOST_MASK should basically be the
	 * bitwise-or of what L1 wants to trap for L2, and what we want to
	 * trap. Note that CR0.TS also needs updating - we do this later.
	 */
	vmx_update_exception_bitmap(vcpu);
	vcpu->arch.cr0_guest_owned_bits &= ~vmcs12->cr0_guest_host_mask;
	vmcs_writel(CR0_GUEST_HOST_MASK, ~vcpu->arch.cr0_guest_owned_bits);

	if (vmx->nested.nested_run_pending &&
	    (vmcs12->vm_entry_controls & VM_ENTRY_LOAD_IA32_PAT)) {
		vmcs_write64(GUEST_IA32_PAT, vmcs12->guest_ia32_pat);
		vcpu->arch.pat = vmcs12->guest_ia32_pat;
	} else if (vmcs_config.vmentry_ctrl & VM_ENTRY_LOAD_IA32_PAT) {
		vmcs_write64(GUEST_IA32_PAT, vmx->vcpu.arch.pat);
	}

	vcpu->arch.tsc_offset = kvm_calc_nested_tsc_offset(
			vcpu->arch.l1_tsc_offset,
			vmx_get_l2_tsc_offset(vcpu),
			vmx_get_l2_tsc_multiplier(vcpu));

	vcpu->arch.tsc_scaling_ratio = kvm_calc_nested_tsc_multiplier(
			vcpu->arch.l1_tsc_scaling_ratio,
			vmx_get_l2_tsc_multiplier(vcpu));

	vmcs_write64(TSC_OFFSET, vcpu->arch.tsc_offset);
	if (kvm_has_tsc_control)
		vmcs_write64(TSC_MULTIPLIER, vcpu->arch.tsc_scaling_ratio);

	nested_vmx_transition_tlb_flush(vcpu, vmcs12, true);

	if (nested_cpu_has_ept(vmcs12))
		nested_ept_init_mmu_context(vcpu);

	/*
	 * This sets GUEST_CR0 to vmcs12->guest_cr0, possibly modifying those
	 * bits which we consider mandatory enabled.
	 * The CR0_READ_SHADOW is what L2 should have expected to read given
	 * the specifications by L1; It's not enough to take
	 * vmcs12->cr0_read_shadow because on our cr0_guest_host_mask we we
	 * have more bits than L1 expected.
	 */
	vmx_set_cr0(vcpu, vmcs12->guest_cr0);
	vmcs_writel(CR0_READ_SHADOW, nested_read_cr0(vmcs12));

	vmx_set_cr4(vcpu, vmcs12->guest_cr4);
	vmcs_writel(CR4_READ_SHADOW, nested_read_cr4(vmcs12));

	vcpu->arch.efer = nested_vmx_calc_efer(vmx, vmcs12);
	/* Note: may modify VM_ENTRY/EXIT_CONTROLS and GUEST/HOST_IA32_EFER */
	vmx_set_efer(vcpu, vcpu->arch.efer);

	/*
	 * Guest state is invalid and unrestricted guest is disabled,
	 * which means L1 attempted VMEntry to L2 with invalid state.
	 * Fail the VMEntry.
	 */
	if (CC(!vmx_guest_state_valid(vcpu))) {
		*entry_failure_code = ENTRY_FAIL_DEFAULT;
		return -EINVAL;
	}

	/* Shadow page tables on either EPT or shadow page tables. */
	if (nested_vmx_load_cr3(vcpu, vmcs12->guest_cr3, nested_cpu_has_ept(vmcs12),
				from_vmentry, entry_failure_code))
		return -EINVAL;

	/*
	 * Immediately write vmcs02.GUEST_CR3.  It will be propagated to vmcs12
	 * on nested VM-Exit, which can occur without actually running L2 and
	 * thus without hitting vmx_load_mmu_pgd(), e.g. if L1 is entering L2 with
	 * vmcs12.GUEST_ACTIVITYSTATE=HLT, in which case KVM will intercept the
	 * transition to HLT instead of running L2.
	 */
	if (enable_ept)
		vmcs_writel(GUEST_CR3, vmcs12->guest_cr3);

	/* Late preparation of GUEST_PDPTRs now that EFER and CRs are set. */
	if (load_guest_pdptrs_vmcs12 && nested_cpu_has_ept(vmcs12) &&
	    is_pae_paging(vcpu)) {
		vmcs_write64(GUEST_PDPTR0, vmcs12->guest_pdptr0);
		vmcs_write64(GUEST_PDPTR1, vmcs12->guest_pdptr1);
		vmcs_write64(GUEST_PDPTR2, vmcs12->guest_pdptr2);
		vmcs_write64(GUEST_PDPTR3, vmcs12->guest_pdptr3);
	}

	if (!enable_ept)
		vcpu->arch.walk_mmu->inject_page_fault = vmx_inject_page_fault_nested;

	if ((vmcs12->vm_entry_controls & VM_ENTRY_LOAD_IA32_PERF_GLOBAL_CTRL) &&
	    WARN_ON_ONCE(kvm_set_msr(vcpu, MSR_CORE_PERF_GLOBAL_CTRL,
				     vmcs12->guest_ia32_perf_global_ctrl)))
		return -EINVAL;

	kvm_rsp_write(vcpu, vmcs12->guest_rsp);
	kvm_rip_write(vcpu, vmcs12->guest_rip);

	/*
	 * It was observed that genuine Hyper-V running in L1 doesn't reset
	 * 'hv_clean_fields' by itself, it only sets the corresponding dirty
	 * bits when it changes a field in eVMCS. Mark all fields as clean
	 * here.
	 */
	if (evmptr_is_valid(vmx->nested.hv_evmcs_vmptr))
		vmx->nested.hv_evmcs->hv_clean_fields |=
			HV_VMX_ENLIGHTENED_CLEAN_FIELD_ALL;

	return 0;
}

static int nested_vmx_check_nmi_controls(struct vmcs12 *vmcs12)
{
	if (CC(!nested_cpu_has_nmi_exiting(vmcs12) &&
	       nested_cpu_has_virtual_nmis(vmcs12)))
		return -EINVAL;

	if (CC(!nested_cpu_has_virtual_nmis(vmcs12) &&
	       nested_cpu_has(vmcs12, CPU_BASED_NMI_WINDOW_EXITING)))
		return -EINVAL;

	return 0;
}

static bool nested_vmx_check_eptp(struct kvm_vcpu *vcpu, u64 new_eptp)
{
	struct vcpu_vmx *vmx = to_vmx(vcpu);

	/* Check for memory type validity */
	switch (new_eptp & VMX_EPTP_MT_MASK) {
	case VMX_EPTP_MT_UC:
		if (CC(!(vmx->nested.msrs.ept_caps & VMX_EPTP_UC_BIT)))
			return false;
		break;
	case VMX_EPTP_MT_WB:
		if (CC(!(vmx->nested.msrs.ept_caps & VMX_EPTP_WB_BIT)))
			return false;
		break;
	default:
		return false;
	}

	/* Page-walk levels validity. */
	switch (new_eptp & VMX_EPTP_PWL_MASK) {
	case VMX_EPTP_PWL_5:
		if (CC(!(vmx->nested.msrs.ept_caps & VMX_EPT_PAGE_WALK_5_BIT)))
			return false;
		break;
	case VMX_EPTP_PWL_4:
		if (CC(!(vmx->nested.msrs.ept_caps & VMX_EPT_PAGE_WALK_4_BIT)))
			return false;
		break;
	default:
		return false;
	}

	/* Reserved bits should not be set */
	if (CC(kvm_vcpu_is_illegal_gpa(vcpu, new_eptp) || ((new_eptp >> 7) & 0x1f)))
		return false;

	/* AD, if set, should be supported */
	if (new_eptp & VMX_EPTP_AD_ENABLE_BIT) {
		if (CC(!(vmx->nested.msrs.ept_caps & VMX_EPT_AD_BIT)))
			return false;
	}

	return true;
}

/*
 * Checks related to VM-Execution Control Fields
 */
static int nested_check_vm_execution_controls(struct kvm_vcpu *vcpu,
                                              struct vmcs12 *vmcs12)
{
	struct vcpu_vmx *vmx = to_vmx(vcpu);

	if (CC(!vmx_control_verify(vmcs12->pin_based_vm_exec_control,
				   vmx->nested.msrs.pinbased_ctls_low,
				   vmx->nested.msrs.pinbased_ctls_high)) ||
	    CC(!vmx_control_verify(vmcs12->cpu_based_vm_exec_control,
				   vmx->nested.msrs.procbased_ctls_low,
				   vmx->nested.msrs.procbased_ctls_high)))
		return -EINVAL;

	if (nested_cpu_has(vmcs12, CPU_BASED_ACTIVATE_SECONDARY_CONTROLS) &&
	    CC(!vmx_control_verify(vmcs12->secondary_vm_exec_control,
				   vmx->nested.msrs.secondary_ctls_low,
				   vmx->nested.msrs.secondary_ctls_high)))
		return -EINVAL;

	if (CC(vmcs12->cr3_target_count > nested_cpu_vmx_misc_cr3_count(vcpu)) ||
	    nested_vmx_check_io_bitmap_controls(vcpu, vmcs12) ||
	    nested_vmx_check_msr_bitmap_controls(vcpu, vmcs12) ||
	    nested_vmx_check_tpr_shadow_controls(vcpu, vmcs12) ||
	    nested_vmx_check_apic_access_controls(vcpu, vmcs12) ||
	    nested_vmx_check_apicv_controls(vcpu, vmcs12) ||
	    nested_vmx_check_nmi_controls(vmcs12) ||
	    nested_vmx_check_pml_controls(vcpu, vmcs12) ||
	    nested_vmx_check_unrestricted_guest_controls(vcpu, vmcs12) ||
	    nested_vmx_check_mode_based_ept_exec_controls(vcpu, vmcs12) ||
	    nested_vmx_check_shadow_vmcs_controls(vcpu, vmcs12) ||
	    CC(nested_cpu_has_vpid(vmcs12) && !vmcs12->virtual_processor_id))
		return -EINVAL;

	if (!nested_cpu_has_preemption_timer(vmcs12) &&
	    nested_cpu_has_save_preemption_timer(vmcs12))
		return -EINVAL;

	if (nested_cpu_has_ept(vmcs12) &&
	    CC(!nested_vmx_check_eptp(vcpu, vmcs12->ept_pointer)))
		return -EINVAL;

	if (nested_cpu_has_vmfunc(vmcs12)) {
		if (CC(vmcs12->vm_function_control &
		       ~vmx->nested.msrs.vmfunc_controls))
			return -EINVAL;

		if (nested_cpu_has_eptp_switching(vmcs12)) {
			if (CC(!nested_cpu_has_ept(vmcs12)) ||
			    CC(!page_address_valid(vcpu, vmcs12->eptp_list_address)))
				return -EINVAL;
		}
	}

	return 0;
}

/*
 * Checks related to VM-Exit Control Fields
 */
static int nested_check_vm_exit_controls(struct kvm_vcpu *vcpu,
                                         struct vmcs12 *vmcs12)
{
	struct vcpu_vmx *vmx = to_vmx(vcpu);

	if (CC(!vmx_control_verify(vmcs12->vm_exit_controls,
				    vmx->nested.msrs.exit_ctls_low,
				    vmx->nested.msrs.exit_ctls_high)) ||
	    CC(nested_vmx_check_exit_msr_switch_controls(vcpu, vmcs12)))
		return -EINVAL;

	return 0;
}

/*
 * Checks related to VM-Entry Control Fields
 */
static int nested_check_vm_entry_controls(struct kvm_vcpu *vcpu,
					  struct vmcs12 *vmcs12)
{
	struct vcpu_vmx *vmx = to_vmx(vcpu);

	if (CC(!vmx_control_verify(vmcs12->vm_entry_controls,
				    vmx->nested.msrs.entry_ctls_low,
				    vmx->nested.msrs.entry_ctls_high)))
		return -EINVAL;

	/*
	 * From the Intel SDM, volume 3:
	 * Fields relevant to VM-entry event injection must be set properly.
	 * These fields are the VM-entry interruption-information field, the
	 * VM-entry exception error code, and the VM-entry instruction length.
	 */
	if (vmcs12->vm_entry_intr_info_field & INTR_INFO_VALID_MASK) {
		u32 intr_info = vmcs12->vm_entry_intr_info_field;
		u8 vector = intr_info & INTR_INFO_VECTOR_MASK;
		u32 intr_type = intr_info & INTR_INFO_INTR_TYPE_MASK;
		bool has_error_code = intr_info & INTR_INFO_DELIVER_CODE_MASK;
		bool should_have_error_code;
		bool urg = nested_cpu_has2(vmcs12,
					   SECONDARY_EXEC_UNRESTRICTED_GUEST);
		bool prot_mode = !urg || vmcs12->guest_cr0 & X86_CR0_PE;

		/* VM-entry interruption-info field: interruption type */
		if (CC(intr_type == INTR_TYPE_RESERVED) ||
		    CC(intr_type == INTR_TYPE_OTHER_EVENT &&
		       !nested_cpu_supports_monitor_trap_flag(vcpu)))
			return -EINVAL;

		/* VM-entry interruption-info field: vector */
		if (CC(intr_type == INTR_TYPE_NMI_INTR && vector != NMI_VECTOR) ||
		    CC(intr_type == INTR_TYPE_HARD_EXCEPTION && vector > 31) ||
		    CC(intr_type == INTR_TYPE_OTHER_EVENT && vector != 0))
			return -EINVAL;

		/* VM-entry interruption-info field: deliver error code */
		should_have_error_code =
			intr_type == INTR_TYPE_HARD_EXCEPTION && prot_mode &&
			x86_exception_has_error_code(vector);
		if (CC(has_error_code != should_have_error_code))
			return -EINVAL;

		/* VM-entry exception error code */
		if (CC(has_error_code &&
		       vmcs12->vm_entry_exception_error_code & GENMASK(31, 16)))
			return -EINVAL;

		/* VM-entry interruption-info field: reserved bits */
		if (CC(intr_info & INTR_INFO_RESVD_BITS_MASK))
			return -EINVAL;

		/* VM-entry instruction length */
		switch (intr_type) {
		case INTR_TYPE_SOFT_EXCEPTION:
		case INTR_TYPE_SOFT_INTR:
		case INTR_TYPE_PRIV_SW_EXCEPTION:
			if (CC(vmcs12->vm_entry_instruction_len > 15) ||
			    CC(vmcs12->vm_entry_instruction_len == 0 &&
			    CC(!nested_cpu_has_zero_length_injection(vcpu))))
				return -EINVAL;
		}
	}

	if (nested_vmx_check_entry_msr_switch_controls(vcpu, vmcs12))
		return -EINVAL;

	return 0;
}

static int nested_vmx_check_controls(struct kvm_vcpu *vcpu,
				     struct vmcs12 *vmcs12)
{
	if (nested_check_vm_execution_controls(vcpu, vmcs12) ||
	    nested_check_vm_exit_controls(vcpu, vmcs12) ||
	    nested_check_vm_entry_controls(vcpu, vmcs12))
		return -EINVAL;

	if (to_vmx(vcpu)->nested.enlightened_vmcs_enabled)
		return nested_evmcs_check_controls(vmcs12);

	return 0;
}

static int nested_vmx_check_host_state(struct kvm_vcpu *vcpu,
				       struct vmcs12 *vmcs12)
{
	bool ia32e;

	if (CC(!nested_host_cr0_valid(vcpu, vmcs12->host_cr0)) ||
	    CC(!nested_host_cr4_valid(vcpu, vmcs12->host_cr4)) ||
	    CC(kvm_vcpu_is_illegal_gpa(vcpu, vmcs12->host_cr3)))
		return -EINVAL;

	if (CC(is_noncanonical_address(vmcs12->host_ia32_sysenter_esp, vcpu)) ||
	    CC(is_noncanonical_address(vmcs12->host_ia32_sysenter_eip, vcpu)))
		return -EINVAL;

	if ((vmcs12->vm_exit_controls & VM_EXIT_LOAD_IA32_PAT) &&
	    CC(!kvm_pat_valid(vmcs12->host_ia32_pat)))
		return -EINVAL;

	if ((vmcs12->vm_exit_controls & VM_EXIT_LOAD_IA32_PERF_GLOBAL_CTRL) &&
	    CC(!kvm_valid_perf_global_ctrl(vcpu_to_pmu(vcpu),
					   vmcs12->host_ia32_perf_global_ctrl)))
		return -EINVAL;

#ifdef CONFIG_X86_64
	ia32e = !!(vcpu->arch.efer & EFER_LMA);
#else
	ia32e = false;
#endif

	if (ia32e) {
		if (CC(!(vmcs12->vm_exit_controls & VM_EXIT_HOST_ADDR_SPACE_SIZE)) ||
		    CC(!(vmcs12->host_cr4 & X86_CR4_PAE)))
			return -EINVAL;
	} else {
		if (CC(vmcs12->vm_exit_controls & VM_EXIT_HOST_ADDR_SPACE_SIZE) ||
		    CC(vmcs12->vm_entry_controls & VM_ENTRY_IA32E_MODE) ||
		    CC(vmcs12->host_cr4 & X86_CR4_PCIDE) ||
		    CC((vmcs12->host_rip) >> 32))
			return -EINVAL;
	}

	if (CC(vmcs12->host_cs_selector & (SEGMENT_RPL_MASK | SEGMENT_TI_MASK)) ||
	    CC(vmcs12->host_ss_selector & (SEGMENT_RPL_MASK | SEGMENT_TI_MASK)) ||
	    CC(vmcs12->host_ds_selector & (SEGMENT_RPL_MASK | SEGMENT_TI_MASK)) ||
	    CC(vmcs12->host_es_selector & (SEGMENT_RPL_MASK | SEGMENT_TI_MASK)) ||
	    CC(vmcs12->host_fs_selector & (SEGMENT_RPL_MASK | SEGMENT_TI_MASK)) ||
	    CC(vmcs12->host_gs_selector & (SEGMENT_RPL_MASK | SEGMENT_TI_MASK)) ||
	    CC(vmcs12->host_tr_selector & (SEGMENT_RPL_MASK | SEGMENT_TI_MASK)) ||
	    CC(vmcs12->host_cs_selector == 0) ||
	    CC(vmcs12->host_tr_selector == 0) ||
	    CC(vmcs12->host_ss_selector == 0 && !ia32e))
		return -EINVAL;

	if (CC(is_noncanonical_address(vmcs12->host_fs_base, vcpu)) ||
	    CC(is_noncanonical_address(vmcs12->host_gs_base, vcpu)) ||
	    CC(is_noncanonical_address(vmcs12->host_gdtr_base, vcpu)) ||
	    CC(is_noncanonical_address(vmcs12->host_idtr_base, vcpu)) ||
	    CC(is_noncanonical_address(vmcs12->host_tr_base, vcpu)) ||
	    CC(is_noncanonical_address(vmcs12->host_rip, vcpu)))
		return -EINVAL;

	/*
	 * If the load IA32_EFER VM-exit control is 1, bits reserved in the
	 * IA32_EFER MSR must be 0 in the field for that register. In addition,
	 * the values of the LMA and LME bits in the field must each be that of
	 * the host address-space size VM-exit control.
	 */
	if (vmcs12->vm_exit_controls & VM_EXIT_LOAD_IA32_EFER) {
		if (CC(!kvm_valid_efer(vcpu, vmcs12->host_ia32_efer)) ||
		    CC(ia32e != !!(vmcs12->host_ia32_efer & EFER_LMA)) ||
		    CC(ia32e != !!(vmcs12->host_ia32_efer & EFER_LME)))
			return -EINVAL;
	}

	return 0;
}

static int nested_vmx_check_vmcs_link_ptr(struct kvm_vcpu *vcpu,
					  struct vmcs12 *vmcs12)
{
	int r = 0;
	struct vmcs12 *shadow;
	struct kvm_host_map map;

	if (vmcs12->vmcs_link_pointer == -1ull)
		return 0;

	if (CC(!page_address_valid(vcpu, vmcs12->vmcs_link_pointer)))
		return -EINVAL;

	if (CC(kvm_vcpu_map(vcpu, gpa_to_gfn(vmcs12->vmcs_link_pointer), &map)))
		return -EINVAL;

	shadow = map.hva;

	if (CC(shadow->hdr.revision_id != VMCS12_REVISION) ||
	    CC(shadow->hdr.shadow_vmcs != nested_cpu_has_shadow_vmcs(vmcs12)))
		r = -EINVAL;

	kvm_vcpu_unmap(vcpu, &map, false);
	return r;
}

/*
 * Checks related to Guest Non-register State
 */
static int nested_check_guest_non_reg_state(struct vmcs12 *vmcs12)
{
	if (CC(vmcs12->guest_activity_state != GUEST_ACTIVITY_ACTIVE &&
	       vmcs12->guest_activity_state != GUEST_ACTIVITY_HLT &&
	       vmcs12->guest_activity_state != GUEST_ACTIVITY_WAIT_SIPI))
		return -EINVAL;

	return 0;
}

static int nested_vmx_check_guest_state(struct kvm_vcpu *vcpu,
					struct vmcs12 *vmcs12,
					enum vm_entry_failure_code *entry_failure_code)
{
	bool ia32e;

	*entry_failure_code = ENTRY_FAIL_DEFAULT;

	if (CC(!nested_guest_cr0_valid(vcpu, vmcs12->guest_cr0)) ||
	    CC(!nested_guest_cr4_valid(vcpu, vmcs12->guest_cr4)))
		return -EINVAL;

	if ((vmcs12->vm_entry_controls & VM_ENTRY_LOAD_DEBUG_CONTROLS) &&
	    CC(!kvm_dr7_valid(vmcs12->guest_dr7)))
		return -EINVAL;

	if ((vmcs12->vm_entry_controls & VM_ENTRY_LOAD_IA32_PAT) &&
	    CC(!kvm_pat_valid(vmcs12->guest_ia32_pat)))
		return -EINVAL;

	if (nested_vmx_check_vmcs_link_ptr(vcpu, vmcs12)) {
		*entry_failure_code = ENTRY_FAIL_VMCS_LINK_PTR;
		return -EINVAL;
	}

	if ((vmcs12->vm_entry_controls & VM_ENTRY_LOAD_IA32_PERF_GLOBAL_CTRL) &&
	    CC(!kvm_valid_perf_global_ctrl(vcpu_to_pmu(vcpu),
					   vmcs12->guest_ia32_perf_global_ctrl)))
		return -EINVAL;

	/*
	 * If the load IA32_EFER VM-entry control is 1, the following checks
	 * are performed on the field for the IA32_EFER MSR:
	 * - Bits reserved in the IA32_EFER MSR must be 0.
	 * - Bit 10 (corresponding to IA32_EFER.LMA) must equal the value of
	 *   the IA-32e mode guest VM-exit control. It must also be identical
	 *   to bit 8 (LME) if bit 31 in the CR0 field (corresponding to
	 *   CR0.PG) is 1.
	 */
	if (to_vmx(vcpu)->nested.nested_run_pending &&
	    (vmcs12->vm_entry_controls & VM_ENTRY_LOAD_IA32_EFER)) {
		ia32e = (vmcs12->vm_entry_controls & VM_ENTRY_IA32E_MODE) != 0;
		if (CC(!kvm_valid_efer(vcpu, vmcs12->guest_ia32_efer)) ||
		    CC(ia32e != !!(vmcs12->guest_ia32_efer & EFER_LMA)) ||
		    CC(((vmcs12->guest_cr0 & X86_CR0_PG) &&
		     ia32e != !!(vmcs12->guest_ia32_efer & EFER_LME))))
			return -EINVAL;
	}

	if ((vmcs12->vm_entry_controls & VM_ENTRY_LOAD_BNDCFGS) &&
	    (CC(is_noncanonical_address(vmcs12->guest_bndcfgs & PAGE_MASK, vcpu)) ||
	     CC((vmcs12->guest_bndcfgs & MSR_IA32_BNDCFGS_RSVD))))
		return -EINVAL;

	if (nested_check_guest_non_reg_state(vmcs12))
		return -EINVAL;

	return 0;
}

static int nested_vmx_check_vmentry_hw(struct kvm_vcpu *vcpu)
{
	struct vcpu_vmx *vmx = to_vmx(vcpu);
	unsigned long cr3, cr4;
	bool vm_fail;

	if (!nested_early_check)
		return 0;

	if (vmx->msr_autoload.host.nr)
		vmcs_write32(VM_EXIT_MSR_LOAD_COUNT, 0);
	if (vmx->msr_autoload.guest.nr)
		vmcs_write32(VM_ENTRY_MSR_LOAD_COUNT, 0);

	preempt_disable();

	vmx_prepare_switch_to_guest(vcpu);

	/*
	 * Induce a consistency check VMExit by clearing bit 1 in GUEST_RFLAGS,
	 * which is reserved to '1' by hardware.  GUEST_RFLAGS is guaranteed to
	 * be written (by prepare_vmcs02()) before the "real" VMEnter, i.e.
	 * there is no need to preserve other bits or save/restore the field.
	 */
	vmcs_writel(GUEST_RFLAGS, 0);

	cr3 = __get_current_cr3_fast();
	if (unlikely(cr3 != vmx->loaded_vmcs->host_state.cr3)) {
		vmcs_writel(HOST_CR3, cr3);
		vmx->loaded_vmcs->host_state.cr3 = cr3;
	}

	cr4 = cr4_read_shadow();
	if (unlikely(cr4 != vmx->loaded_vmcs->host_state.cr4)) {
		vmcs_writel(HOST_CR4, cr4);
		vmx->loaded_vmcs->host_state.cr4 = cr4;
	}

	vm_fail = __vmx_vcpu_run(vmx, (unsigned long *)&vcpu->arch.regs,
				 vmx->loaded_vmcs->launched);

	if (vmx->msr_autoload.host.nr)
		vmcs_write32(VM_EXIT_MSR_LOAD_COUNT, vmx->msr_autoload.host.nr);
	if (vmx->msr_autoload.guest.nr)
		vmcs_write32(VM_ENTRY_MSR_LOAD_COUNT, vmx->msr_autoload.guest.nr);

	if (vm_fail) {
		u32 error = vmcs_read32(VM_INSTRUCTION_ERROR);

		preempt_enable();

		trace_kvm_nested_vmenter_failed(
			"early hardware check VM-instruction error: ", error);
		WARN_ON_ONCE(error != VMXERR_ENTRY_INVALID_CONTROL_FIELD);
		return 1;
	}

	/*
	 * VMExit clears RFLAGS.IF and DR7, even on a consistency check.
	 */
	if (hw_breakpoint_active())
		set_debugreg(__this_cpu_read(cpu_dr7), 7);
	local_irq_enable();
	preempt_enable();

	/*
	 * A non-failing VMEntry means we somehow entered guest mode with
	 * an illegal RIP, and that's just the tip of the iceberg.  There
	 * is no telling what memory has been modified or what state has
	 * been exposed to unknown code.  Hitting this all but guarantees
	 * a (very critical) hardware issue.
	 */
	WARN_ON(!(vmcs_read32(VM_EXIT_REASON) &
		VMX_EXIT_REASONS_FAILED_VMENTRY));

	return 0;
}

static bool nested_get_evmcs_page(struct kvm_vcpu *vcpu)
{
	struct vcpu_vmx *vmx = to_vmx(vcpu);

	/*
	 * hv_evmcs may end up being not mapped after migration (when
	 * L2 was running), map it here to make sure vmcs12 changes are
	 * properly reflected.
	 */
	if (vmx->nested.enlightened_vmcs_enabled &&
	    vmx->nested.hv_evmcs_vmptr == EVMPTR_MAP_PENDING) {
		enum nested_evmptrld_status evmptrld_status =
			nested_vmx_handle_enlightened_vmptrld(vcpu, false);

		if (evmptrld_status == EVMPTRLD_VMFAIL ||
		    evmptrld_status == EVMPTRLD_ERROR)
			return false;
<<<<<<< HEAD
=======

		/*
		 * Post migration VMCS12 always provides the most actual
		 * information, copy it to eVMCS upon entry.
		 */
		vmx->nested.need_vmcs12_to_shadow_sync = true;
>>>>>>> 2734d6c1
	}

	return true;
}

static bool nested_get_vmcs12_pages(struct kvm_vcpu *vcpu)
{
	struct vmcs12 *vmcs12 = get_vmcs12(vcpu);
	struct vcpu_vmx *vmx = to_vmx(vcpu);
	struct kvm_host_map *map;
	struct page *page;
	u64 hpa;

	if (!vcpu->arch.pdptrs_from_userspace &&
	    !nested_cpu_has_ept(vmcs12) && is_pae_paging(vcpu)) {
		/*
		 * Reload the guest's PDPTRs since after a migration
		 * the guest CR3 might be restored prior to setting the nested
		 * state which can lead to a load of wrong PDPTRs.
		 */
		if (CC(!load_pdptrs(vcpu, vcpu->arch.walk_mmu, vcpu->arch.cr3)))
			return false;
	}


	if (nested_cpu_has2(vmcs12, SECONDARY_EXEC_VIRTUALIZE_APIC_ACCESSES)) {
		/*
		 * Translate L1 physical address to host physical
		 * address for vmcs02. Keep the page pinned, so this
		 * physical address remains valid. We keep a reference
		 * to it so we can release it later.
		 */
		if (vmx->nested.apic_access_page) { /* shouldn't happen */
			kvm_release_page_clean(vmx->nested.apic_access_page);
			vmx->nested.apic_access_page = NULL;
		}
		page = kvm_vcpu_gpa_to_page(vcpu, vmcs12->apic_access_addr);
		if (!is_error_page(page)) {
			vmx->nested.apic_access_page = page;
			hpa = page_to_phys(vmx->nested.apic_access_page);
			vmcs_write64(APIC_ACCESS_ADDR, hpa);
		} else {
			pr_debug_ratelimited("%s: no backing 'struct page' for APIC-access address in vmcs12\n",
					     __func__);
			vcpu->run->exit_reason = KVM_EXIT_INTERNAL_ERROR;
			vcpu->run->internal.suberror =
				KVM_INTERNAL_ERROR_EMULATION;
			vcpu->run->internal.ndata = 0;
			return false;
		}
	}

	if (nested_cpu_has(vmcs12, CPU_BASED_TPR_SHADOW)) {
		map = &vmx->nested.virtual_apic_map;

		if (!kvm_vcpu_map(vcpu, gpa_to_gfn(vmcs12->virtual_apic_page_addr), map)) {
			vmcs_write64(VIRTUAL_APIC_PAGE_ADDR, pfn_to_hpa(map->pfn));
		} else if (nested_cpu_has(vmcs12, CPU_BASED_CR8_LOAD_EXITING) &&
		           nested_cpu_has(vmcs12, CPU_BASED_CR8_STORE_EXITING) &&
			   !nested_cpu_has2(vmcs12, SECONDARY_EXEC_VIRTUALIZE_APIC_ACCESSES)) {
			/*
			 * The processor will never use the TPR shadow, simply
			 * clear the bit from the execution control.  Such a
			 * configuration is useless, but it happens in tests.
			 * For any other configuration, failing the vm entry is
			 * _not_ what the processor does but it's basically the
			 * only possibility we have.
			 */
			exec_controls_clearbit(vmx, CPU_BASED_TPR_SHADOW);
		} else {
			/*
			 * Write an illegal value to VIRTUAL_APIC_PAGE_ADDR to
			 * force VM-Entry to fail.
			 */
			vmcs_write64(VIRTUAL_APIC_PAGE_ADDR, -1ull);
		}
	}

	if (nested_cpu_has_posted_intr(vmcs12)) {
		map = &vmx->nested.pi_desc_map;

		if (!kvm_vcpu_map(vcpu, gpa_to_gfn(vmcs12->posted_intr_desc_addr), map)) {
			vmx->nested.pi_desc =
				(struct pi_desc *)(((void *)map->hva) +
				offset_in_page(vmcs12->posted_intr_desc_addr));
			vmcs_write64(POSTED_INTR_DESC_ADDR,
				     pfn_to_hpa(map->pfn) + offset_in_page(vmcs12->posted_intr_desc_addr));
		} else {
			/*
			 * Defer the KVM_INTERNAL_EXIT until KVM tries to
			 * access the contents of the VMCS12 posted interrupt
			 * descriptor. (Note that KVM may do this when it
			 * should not, per the architectural specification.)
			 */
			vmx->nested.pi_desc = NULL;
			pin_controls_clearbit(vmx, PIN_BASED_POSTED_INTR);
		}
	}
	if (nested_vmx_prepare_msr_bitmap(vcpu, vmcs12))
		exec_controls_setbit(vmx, CPU_BASED_USE_MSR_BITMAPS);
	else
		exec_controls_clearbit(vmx, CPU_BASED_USE_MSR_BITMAPS);

	return true;
}

static bool vmx_get_nested_state_pages(struct kvm_vcpu *vcpu)
{
	if (!nested_get_evmcs_page(vcpu)) {
		pr_debug_ratelimited("%s: enlightened vmptrld failed\n",
				     __func__);
		vcpu->run->exit_reason = KVM_EXIT_INTERNAL_ERROR;
		vcpu->run->internal.suberror =
			KVM_INTERNAL_ERROR_EMULATION;
		vcpu->run->internal.ndata = 0;

		return false;
	}

	if (is_guest_mode(vcpu) && !nested_get_vmcs12_pages(vcpu))
		return false;

	return true;
}

static int nested_vmx_write_pml_buffer(struct kvm_vcpu *vcpu, gpa_t gpa)
{
	struct vmcs12 *vmcs12;
	struct vcpu_vmx *vmx = to_vmx(vcpu);
	gpa_t dst;

	if (WARN_ON_ONCE(!is_guest_mode(vcpu)))
		return 0;

	if (WARN_ON_ONCE(vmx->nested.pml_full))
		return 1;

	/*
	 * Check if PML is enabled for the nested guest. Whether eptp bit 6 is
	 * set is already checked as part of A/D emulation.
	 */
	vmcs12 = get_vmcs12(vcpu);
	if (!nested_cpu_has_pml(vmcs12))
		return 0;

	if (vmcs12->guest_pml_index >= PML_ENTITY_NUM) {
		vmx->nested.pml_full = true;
		return 1;
	}

	gpa &= ~0xFFFull;
	dst = vmcs12->pml_address + sizeof(u64) * vmcs12->guest_pml_index;

	if (kvm_write_guest_page(vcpu->kvm, gpa_to_gfn(dst), &gpa,
				 offset_in_page(dst), sizeof(gpa)))
		return 0;

	vmcs12->guest_pml_index--;

	return 0;
}

/*
 * Intel's VMX Instruction Reference specifies a common set of prerequisites
 * for running VMX instructions (except VMXON, whose prerequisites are
 * slightly different). It also specifies what exception to inject otherwise.
 * Note that many of these exceptions have priority over VM exits, so they
 * don't have to be checked again here.
 */
static int nested_vmx_check_permission(struct kvm_vcpu *vcpu)
{
	if (!to_vmx(vcpu)->nested.vmxon) {
		kvm_queue_exception(vcpu, UD_VECTOR);
		return 0;
	}

	if (vmx_get_cpl(vcpu)) {
		kvm_inject_gp(vcpu, 0);
		return 0;
	}

	return 1;
}

static u8 vmx_has_apicv_interrupt(struct kvm_vcpu *vcpu)
{
	u8 rvi = vmx_get_rvi();
	u8 vppr = kvm_lapic_get_reg(vcpu->arch.apic, APIC_PROCPRI);

	return ((rvi & 0xf0) > (vppr & 0xf0));
}

static void load_vmcs12_host_state(struct kvm_vcpu *vcpu,
				   struct vmcs12 *vmcs12);

/*
 * If from_vmentry is false, this is being called from state restore (either RSM
 * or KVM_SET_NESTED_STATE).  Otherwise it's called from vmlaunch/vmresume.
 *
 * Returns:
 *	NVMX_VMENTRY_SUCCESS: Entered VMX non-root mode
 *	NVMX_VMENTRY_VMFAIL:  Consistency check VMFail
 *	NVMX_VMENTRY_VMEXIT:  Consistency check VMExit
 *	NVMX_VMENTRY_KVM_INTERNAL_ERROR: KVM internal error
 */
enum nvmx_vmentry_status nested_vmx_enter_non_root_mode(struct kvm_vcpu *vcpu,
							bool from_vmentry)
{
	struct vcpu_vmx *vmx = to_vmx(vcpu);
	struct vmcs12 *vmcs12 = get_vmcs12(vcpu);
	enum vm_entry_failure_code entry_failure_code;
	bool evaluate_pending_interrupts;
	union vmx_exit_reason exit_reason = {
		.basic = EXIT_REASON_INVALID_STATE,
		.failed_vmentry = 1,
	};
	u32 failed_index;

	if (kvm_check_request(KVM_REQ_TLB_FLUSH_CURRENT, vcpu))
		kvm_vcpu_flush_tlb_current(vcpu);

	evaluate_pending_interrupts = exec_controls_get(vmx) &
		(CPU_BASED_INTR_WINDOW_EXITING | CPU_BASED_NMI_WINDOW_EXITING);
	if (likely(!evaluate_pending_interrupts) && kvm_vcpu_apicv_active(vcpu))
		evaluate_pending_interrupts |= vmx_has_apicv_interrupt(vcpu);

	if (!(vmcs12->vm_entry_controls & VM_ENTRY_LOAD_DEBUG_CONTROLS))
		vmx->nested.vmcs01_debugctl = vmcs_read64(GUEST_IA32_DEBUGCTL);
	if (kvm_mpx_supported() &&
		!(vmcs12->vm_entry_controls & VM_ENTRY_LOAD_BNDCFGS))
		vmx->nested.vmcs01_guest_bndcfgs = vmcs_read64(GUEST_BNDCFGS);

	/*
	 * Overwrite vmcs01.GUEST_CR3 with L1's CR3 if EPT is disabled *and*
	 * nested early checks are disabled.  In the event of a "late" VM-Fail,
	 * i.e. a VM-Fail detected by hardware but not KVM, KVM must unwind its
	 * software model to the pre-VMEntry host state.  When EPT is disabled,
	 * GUEST_CR3 holds KVM's shadow CR3, not L1's "real" CR3, which causes
	 * nested_vmx_restore_host_state() to corrupt vcpu->arch.cr3.  Stuffing
	 * vmcs01.GUEST_CR3 results in the unwind naturally setting arch.cr3 to
	 * the correct value.  Smashing vmcs01.GUEST_CR3 is safe because nested
	 * VM-Exits, and the unwind, reset KVM's MMU, i.e. vmcs01.GUEST_CR3 is
	 * guaranteed to be overwritten with a shadow CR3 prior to re-entering
	 * L1.  Don't stuff vmcs01.GUEST_CR3 when using nested early checks as
	 * KVM modifies vcpu->arch.cr3 if and only if the early hardware checks
	 * pass, and early VM-Fails do not reset KVM's MMU, i.e. the VM-Fail
	 * path would need to manually save/restore vmcs01.GUEST_CR3.
	 */
	if (!enable_ept && !nested_early_check)
		vmcs_writel(GUEST_CR3, vcpu->arch.cr3);

	vmx_switch_vmcs(vcpu, &vmx->nested.vmcs02);

	prepare_vmcs02_early(vmx, vmcs12);

	if (from_vmentry) {
		if (unlikely(!nested_get_vmcs12_pages(vcpu))) {
			vmx_switch_vmcs(vcpu, &vmx->vmcs01);
			return NVMX_VMENTRY_KVM_INTERNAL_ERROR;
		}

		if (nested_vmx_check_vmentry_hw(vcpu)) {
			vmx_switch_vmcs(vcpu, &vmx->vmcs01);
			return NVMX_VMENTRY_VMFAIL;
		}

		if (nested_vmx_check_guest_state(vcpu, vmcs12,
						 &entry_failure_code)) {
			exit_reason.basic = EXIT_REASON_INVALID_STATE;
			vmcs12->exit_qualification = entry_failure_code;
			goto vmentry_fail_vmexit;
		}
	}

	enter_guest_mode(vcpu);

	if (prepare_vmcs02(vcpu, vmcs12, from_vmentry, &entry_failure_code)) {
		exit_reason.basic = EXIT_REASON_INVALID_STATE;
		vmcs12->exit_qualification = entry_failure_code;
		goto vmentry_fail_vmexit_guest_mode;
	}

	if (from_vmentry) {
		failed_index = nested_vmx_load_msr(vcpu,
						   vmcs12->vm_entry_msr_load_addr,
						   vmcs12->vm_entry_msr_load_count);
		if (failed_index) {
			exit_reason.basic = EXIT_REASON_MSR_LOAD_FAIL;
			vmcs12->exit_qualification = failed_index;
			goto vmentry_fail_vmexit_guest_mode;
		}
	} else {
		/*
		 * The MMU is not initialized to point at the right entities yet and
		 * "get pages" would need to read data from the guest (i.e. we will
		 * need to perform gpa to hpa translation). Request a call
		 * to nested_get_vmcs12_pages before the next VM-entry.  The MSRs
		 * have already been set at vmentry time and should not be reset.
		 */
		kvm_make_request(KVM_REQ_GET_NESTED_STATE_PAGES, vcpu);
	}

	/*
	 * If L1 had a pending IRQ/NMI until it executed
	 * VMLAUNCH/VMRESUME which wasn't delivered because it was
	 * disallowed (e.g. interrupts disabled), L0 needs to
	 * evaluate if this pending event should cause an exit from L2
	 * to L1 or delivered directly to L2 (e.g. In case L1 don't
	 * intercept EXTERNAL_INTERRUPT).
	 *
	 * Usually this would be handled by the processor noticing an
	 * IRQ/NMI window request, or checking RVI during evaluation of
	 * pending virtual interrupts.  However, this setting was done
	 * on VMCS01 and now VMCS02 is active instead. Thus, we force L0
	 * to perform pending event evaluation by requesting a KVM_REQ_EVENT.
	 */
	if (unlikely(evaluate_pending_interrupts))
		kvm_make_request(KVM_REQ_EVENT, vcpu);

	/*
	 * Do not start the preemption timer hrtimer until after we know
	 * we are successful, so that only nested_vmx_vmexit needs to cancel
	 * the timer.
	 */
	vmx->nested.preemption_timer_expired = false;
	if (nested_cpu_has_preemption_timer(vmcs12)) {
		u64 timer_value = vmx_calc_preemption_timer_value(vcpu);
		vmx_start_preemption_timer(vcpu, timer_value);
	}

	/*
	 * Note no nested_vmx_succeed or nested_vmx_fail here. At this point
	 * we are no longer running L1, and VMLAUNCH/VMRESUME has not yet
	 * returned as far as L1 is concerned. It will only return (and set
	 * the success flag) when L2 exits (see nested_vmx_vmexit()).
	 */
	return NVMX_VMENTRY_SUCCESS;

	/*
	 * A failed consistency check that leads to a VMExit during L1's
	 * VMEnter to L2 is a variation of a normal VMexit, as explained in
	 * 26.7 "VM-entry failures during or after loading guest state".
	 */
vmentry_fail_vmexit_guest_mode:
	if (vmcs12->cpu_based_vm_exec_control & CPU_BASED_USE_TSC_OFFSETTING)
		vcpu->arch.tsc_offset -= vmcs12->tsc_offset;
	leave_guest_mode(vcpu);

vmentry_fail_vmexit:
	vmx_switch_vmcs(vcpu, &vmx->vmcs01);

	if (!from_vmentry)
		return NVMX_VMENTRY_VMEXIT;

	load_vmcs12_host_state(vcpu, vmcs12);
	vmcs12->vm_exit_reason = exit_reason.full;
	if (enable_shadow_vmcs || evmptr_is_valid(vmx->nested.hv_evmcs_vmptr))
		vmx->nested.need_vmcs12_to_shadow_sync = true;
	return NVMX_VMENTRY_VMEXIT;
}

/*
 * nested_vmx_run() handles a nested entry, i.e., a VMLAUNCH or VMRESUME on L1
 * for running an L2 nested guest.
 */
static int nested_vmx_run(struct kvm_vcpu *vcpu, bool launch)
{
	struct vmcs12 *vmcs12;
	enum nvmx_vmentry_status status;
	struct vcpu_vmx *vmx = to_vmx(vcpu);
	u32 interrupt_shadow = vmx_get_interrupt_shadow(vcpu);
	enum nested_evmptrld_status evmptrld_status;

	if (!nested_vmx_check_permission(vcpu))
		return 1;

	evmptrld_status = nested_vmx_handle_enlightened_vmptrld(vcpu, launch);
	if (evmptrld_status == EVMPTRLD_ERROR) {
		kvm_queue_exception(vcpu, UD_VECTOR);
		return 1;
	} else if (CC(evmptrld_status == EVMPTRLD_VMFAIL)) {
		return nested_vmx_failInvalid(vcpu);
	}

	if (CC(!evmptr_is_valid(vmx->nested.hv_evmcs_vmptr) &&
	       vmx->nested.current_vmptr == -1ull))
		return nested_vmx_failInvalid(vcpu);

	vmcs12 = get_vmcs12(vcpu);

	/*
	 * Can't VMLAUNCH or VMRESUME a shadow VMCS. Despite the fact
	 * that there *is* a valid VMCS pointer, RFLAGS.CF is set
	 * rather than RFLAGS.ZF, and no error number is stored to the
	 * VM-instruction error field.
	 */
	if (CC(vmcs12->hdr.shadow_vmcs))
		return nested_vmx_failInvalid(vcpu);

	if (evmptr_is_valid(vmx->nested.hv_evmcs_vmptr)) {
		copy_enlightened_to_vmcs12(vmx, vmx->nested.hv_evmcs->hv_clean_fields);
		/* Enlightened VMCS doesn't have launch state */
		vmcs12->launch_state = !launch;
	} else if (enable_shadow_vmcs) {
		copy_shadow_to_vmcs12(vmx);
	}

	/*
	 * The nested entry process starts with enforcing various prerequisites
	 * on vmcs12 as required by the Intel SDM, and act appropriately when
	 * they fail: As the SDM explains, some conditions should cause the
	 * instruction to fail, while others will cause the instruction to seem
	 * to succeed, but return an EXIT_REASON_INVALID_STATE.
	 * To speed up the normal (success) code path, we should avoid checking
	 * for misconfigurations which will anyway be caught by the processor
	 * when using the merged vmcs02.
	 */
	if (CC(interrupt_shadow & KVM_X86_SHADOW_INT_MOV_SS))
		return nested_vmx_fail(vcpu, VMXERR_ENTRY_EVENTS_BLOCKED_BY_MOV_SS);

	if (CC(vmcs12->launch_state == launch))
		return nested_vmx_fail(vcpu,
			launch ? VMXERR_VMLAUNCH_NONCLEAR_VMCS
			       : VMXERR_VMRESUME_NONLAUNCHED_VMCS);

	if (nested_vmx_check_controls(vcpu, vmcs12))
		return nested_vmx_fail(vcpu, VMXERR_ENTRY_INVALID_CONTROL_FIELD);

	if (nested_vmx_check_host_state(vcpu, vmcs12))
		return nested_vmx_fail(vcpu, VMXERR_ENTRY_INVALID_HOST_STATE_FIELD);

	/*
	 * We're finally done with prerequisite checking, and can start with
	 * the nested entry.
	 */
	vmx->nested.nested_run_pending = 1;
	vmx->nested.has_preemption_timer_deadline = false;
	status = nested_vmx_enter_non_root_mode(vcpu, true);
	if (unlikely(status != NVMX_VMENTRY_SUCCESS))
		goto vmentry_failed;

	/* Emulate processing of posted interrupts on VM-Enter. */
	if (nested_cpu_has_posted_intr(vmcs12) &&
	    kvm_apic_has_interrupt(vcpu) == vmx->nested.posted_intr_nv) {
		vmx->nested.pi_pending = true;
		kvm_make_request(KVM_REQ_EVENT, vcpu);
		kvm_apic_clear_irr(vcpu, vmx->nested.posted_intr_nv);
	}

	/* Hide L1D cache contents from the nested guest.  */
	vmx->vcpu.arch.l1tf_flush_l1d = true;

	/*
	 * Must happen outside of nested_vmx_enter_non_root_mode() as it will
	 * also be used as part of restoring nVMX state for
	 * snapshot restore (migration).
	 *
	 * In this flow, it is assumed that vmcs12 cache was
	 * transferred as part of captured nVMX state and should
	 * therefore not be read from guest memory (which may not
	 * exist on destination host yet).
	 */
	nested_cache_shadow_vmcs12(vcpu, vmcs12);

	switch (vmcs12->guest_activity_state) {
	case GUEST_ACTIVITY_HLT:
		/*
		 * If we're entering a halted L2 vcpu and the L2 vcpu won't be
		 * awakened by event injection or by an NMI-window VM-exit or
		 * by an interrupt-window VM-exit, halt the vcpu.
		 */
		if (!(vmcs12->vm_entry_intr_info_field & INTR_INFO_VALID_MASK) &&
		    !nested_cpu_has(vmcs12, CPU_BASED_NMI_WINDOW_EXITING) &&
		    !(nested_cpu_has(vmcs12, CPU_BASED_INTR_WINDOW_EXITING) &&
		      (vmcs12->guest_rflags & X86_EFLAGS_IF))) {
			vmx->nested.nested_run_pending = 0;
			return kvm_vcpu_halt(vcpu);
		}
		break;
	case GUEST_ACTIVITY_WAIT_SIPI:
		vmx->nested.nested_run_pending = 0;
		vcpu->arch.mp_state = KVM_MP_STATE_INIT_RECEIVED;
		break;
	default:
		break;
	}

	return 1;

vmentry_failed:
	vmx->nested.nested_run_pending = 0;
	if (status == NVMX_VMENTRY_KVM_INTERNAL_ERROR)
		return 0;
	if (status == NVMX_VMENTRY_VMEXIT)
		return 1;
	WARN_ON_ONCE(status != NVMX_VMENTRY_VMFAIL);
	return nested_vmx_fail(vcpu, VMXERR_ENTRY_INVALID_CONTROL_FIELD);
}

/*
 * On a nested exit from L2 to L1, vmcs12.guest_cr0 might not be up-to-date
 * because L2 may have changed some cr0 bits directly (CR0_GUEST_HOST_MASK).
 * This function returns the new value we should put in vmcs12.guest_cr0.
 * It's not enough to just return the vmcs02 GUEST_CR0. Rather,
 *  1. Bits that neither L0 nor L1 trapped, were set directly by L2 and are now
 *     available in vmcs02 GUEST_CR0. (Note: It's enough to check that L0
 *     didn't trap the bit, because if L1 did, so would L0).
 *  2. Bits that L1 asked to trap (and therefore L0 also did) could not have
 *     been modified by L2, and L1 knows it. So just leave the old value of
 *     the bit from vmcs12.guest_cr0. Note that the bit from vmcs02 GUEST_CR0
 *     isn't relevant, because if L0 traps this bit it can set it to anything.
 *  3. Bits that L1 didn't trap, but L0 did. L1 believes the guest could have
 *     changed these bits, and therefore they need to be updated, but L0
 *     didn't necessarily allow them to be changed in GUEST_CR0 - and rather
 *     put them in vmcs02 CR0_READ_SHADOW. So take these bits from there.
 */
static inline unsigned long
vmcs12_guest_cr0(struct kvm_vcpu *vcpu, struct vmcs12 *vmcs12)
{
	return
	/*1*/	(vmcs_readl(GUEST_CR0) & vcpu->arch.cr0_guest_owned_bits) |
	/*2*/	(vmcs12->guest_cr0 & vmcs12->cr0_guest_host_mask) |
	/*3*/	(vmcs_readl(CR0_READ_SHADOW) & ~(vmcs12->cr0_guest_host_mask |
			vcpu->arch.cr0_guest_owned_bits));
}

static inline unsigned long
vmcs12_guest_cr4(struct kvm_vcpu *vcpu, struct vmcs12 *vmcs12)
{
	return
	/*1*/	(vmcs_readl(GUEST_CR4) & vcpu->arch.cr4_guest_owned_bits) |
	/*2*/	(vmcs12->guest_cr4 & vmcs12->cr4_guest_host_mask) |
	/*3*/	(vmcs_readl(CR4_READ_SHADOW) & ~(vmcs12->cr4_guest_host_mask |
			vcpu->arch.cr4_guest_owned_bits));
}

static void vmcs12_save_pending_event(struct kvm_vcpu *vcpu,
				      struct vmcs12 *vmcs12)
{
	u32 idt_vectoring;
	unsigned int nr;

	if (vcpu->arch.exception.injected) {
		nr = vcpu->arch.exception.nr;
		idt_vectoring = nr | VECTORING_INFO_VALID_MASK;

		if (kvm_exception_is_soft(nr)) {
			vmcs12->vm_exit_instruction_len =
				vcpu->arch.event_exit_inst_len;
			idt_vectoring |= INTR_TYPE_SOFT_EXCEPTION;
		} else
			idt_vectoring |= INTR_TYPE_HARD_EXCEPTION;

		if (vcpu->arch.exception.has_error_code) {
			idt_vectoring |= VECTORING_INFO_DELIVER_CODE_MASK;
			vmcs12->idt_vectoring_error_code =
				vcpu->arch.exception.error_code;
		}

		vmcs12->idt_vectoring_info_field = idt_vectoring;
	} else if (vcpu->arch.nmi_injected) {
		vmcs12->idt_vectoring_info_field =
			INTR_TYPE_NMI_INTR | INTR_INFO_VALID_MASK | NMI_VECTOR;
	} else if (vcpu->arch.interrupt.injected) {
		nr = vcpu->arch.interrupt.nr;
		idt_vectoring = nr | VECTORING_INFO_VALID_MASK;

		if (vcpu->arch.interrupt.soft) {
			idt_vectoring |= INTR_TYPE_SOFT_INTR;
			vmcs12->vm_entry_instruction_len =
				vcpu->arch.event_exit_inst_len;
		} else
			idt_vectoring |= INTR_TYPE_EXT_INTR;

		vmcs12->idt_vectoring_info_field = idt_vectoring;
	}
}


void nested_mark_vmcs12_pages_dirty(struct kvm_vcpu *vcpu)
{
	struct vmcs12 *vmcs12 = get_vmcs12(vcpu);
	gfn_t gfn;

	/*
	 * Don't need to mark the APIC access page dirty; it is never
	 * written to by the CPU during APIC virtualization.
	 */

	if (nested_cpu_has(vmcs12, CPU_BASED_TPR_SHADOW)) {
		gfn = vmcs12->virtual_apic_page_addr >> PAGE_SHIFT;
		kvm_vcpu_mark_page_dirty(vcpu, gfn);
	}

	if (nested_cpu_has_posted_intr(vmcs12)) {
		gfn = vmcs12->posted_intr_desc_addr >> PAGE_SHIFT;
		kvm_vcpu_mark_page_dirty(vcpu, gfn);
	}
}

static int vmx_complete_nested_posted_interrupt(struct kvm_vcpu *vcpu)
{
	struct vcpu_vmx *vmx = to_vmx(vcpu);
	int max_irr;
	void *vapic_page;
	u16 status;

	if (!vmx->nested.pi_pending)
		return 0;

	if (!vmx->nested.pi_desc)
		goto mmio_needed;

	vmx->nested.pi_pending = false;

	if (!pi_test_and_clear_on(vmx->nested.pi_desc))
		return 0;

	max_irr = find_last_bit((unsigned long *)vmx->nested.pi_desc->pir, 256);
	if (max_irr != 256) {
		vapic_page = vmx->nested.virtual_apic_map.hva;
		if (!vapic_page)
			goto mmio_needed;

		__kvm_apic_update_irr(vmx->nested.pi_desc->pir,
			vapic_page, &max_irr);
		status = vmcs_read16(GUEST_INTR_STATUS);
		if ((u8)max_irr > ((u8)status & 0xff)) {
			status &= ~0xff;
			status |= (u8)max_irr;
			vmcs_write16(GUEST_INTR_STATUS, status);
		}
	}

	nested_mark_vmcs12_pages_dirty(vcpu);
	return 0;

mmio_needed:
	kvm_handle_memory_failure(vcpu, X86EMUL_IO_NEEDED, NULL);
	return -ENXIO;
}

static void nested_vmx_inject_exception_vmexit(struct kvm_vcpu *vcpu,
					       unsigned long exit_qual)
{
	struct vmcs12 *vmcs12 = get_vmcs12(vcpu);
	unsigned int nr = vcpu->arch.exception.nr;
	u32 intr_info = nr | INTR_INFO_VALID_MASK;

	if (vcpu->arch.exception.has_error_code) {
		vmcs12->vm_exit_intr_error_code = vcpu->arch.exception.error_code;
		intr_info |= INTR_INFO_DELIVER_CODE_MASK;
	}

	if (kvm_exception_is_soft(nr))
		intr_info |= INTR_TYPE_SOFT_EXCEPTION;
	else
		intr_info |= INTR_TYPE_HARD_EXCEPTION;

	if (!(vmcs12->idt_vectoring_info_field & VECTORING_INFO_VALID_MASK) &&
	    vmx_get_nmi_mask(vcpu))
		intr_info |= INTR_INFO_UNBLOCK_NMI;

	nested_vmx_vmexit(vcpu, EXIT_REASON_EXCEPTION_NMI, intr_info, exit_qual);
}

/*
 * Returns true if a debug trap is pending delivery.
 *
 * In KVM, debug traps bear an exception payload. As such, the class of a #DB
 * exception may be inferred from the presence of an exception payload.
 */
static inline bool vmx_pending_dbg_trap(struct kvm_vcpu *vcpu)
{
	return vcpu->arch.exception.pending &&
			vcpu->arch.exception.nr == DB_VECTOR &&
			vcpu->arch.exception.payload;
}

/*
 * Certain VM-exits set the 'pending debug exceptions' field to indicate a
 * recognized #DB (data or single-step) that has yet to be delivered. Since KVM
 * represents these debug traps with a payload that is said to be compatible
 * with the 'pending debug exceptions' field, write the payload to the VMCS
 * field if a VM-exit is delivered before the debug trap.
 */
static void nested_vmx_update_pending_dbg(struct kvm_vcpu *vcpu)
{
	if (vmx_pending_dbg_trap(vcpu))
		vmcs_writel(GUEST_PENDING_DBG_EXCEPTIONS,
			    vcpu->arch.exception.payload);
}

static bool nested_vmx_preemption_timer_pending(struct kvm_vcpu *vcpu)
{
	return nested_cpu_has_preemption_timer(get_vmcs12(vcpu)) &&
	       to_vmx(vcpu)->nested.preemption_timer_expired;
}

static int vmx_check_nested_events(struct kvm_vcpu *vcpu)
{
	struct vcpu_vmx *vmx = to_vmx(vcpu);
	unsigned long exit_qual;
	bool block_nested_events =
	    vmx->nested.nested_run_pending || kvm_event_needs_reinjection(vcpu);
	bool mtf_pending = vmx->nested.mtf_pending;
	struct kvm_lapic *apic = vcpu->arch.apic;

	/*
	 * Clear the MTF state. If a higher priority VM-exit is delivered first,
	 * this state is discarded.
	 */
	if (!block_nested_events)
		vmx->nested.mtf_pending = false;

	if (lapic_in_kernel(vcpu) &&
		test_bit(KVM_APIC_INIT, &apic->pending_events)) {
		if (block_nested_events)
			return -EBUSY;
		nested_vmx_update_pending_dbg(vcpu);
		clear_bit(KVM_APIC_INIT, &apic->pending_events);
		if (vcpu->arch.mp_state != KVM_MP_STATE_INIT_RECEIVED)
			nested_vmx_vmexit(vcpu, EXIT_REASON_INIT_SIGNAL, 0, 0);
		return 0;
	}

	if (lapic_in_kernel(vcpu) &&
	    test_bit(KVM_APIC_SIPI, &apic->pending_events)) {
		if (block_nested_events)
			return -EBUSY;

		clear_bit(KVM_APIC_SIPI, &apic->pending_events);
		if (vcpu->arch.mp_state == KVM_MP_STATE_INIT_RECEIVED)
			nested_vmx_vmexit(vcpu, EXIT_REASON_SIPI_SIGNAL, 0,
						apic->sipi_vector & 0xFFUL);
		return 0;
	}

	/*
	 * Process any exceptions that are not debug traps before MTF.
	 *
	 * Note that only a pending nested run can block a pending exception.
	 * Otherwise an injected NMI/interrupt should either be
	 * lost or delivered to the nested hypervisor in the IDT_VECTORING_INFO,
	 * while delivering the pending exception.
	 */

	if (vcpu->arch.exception.pending && !vmx_pending_dbg_trap(vcpu)) {
		if (vmx->nested.nested_run_pending)
			return -EBUSY;
		if (!nested_vmx_check_exception(vcpu, &exit_qual))
			goto no_vmexit;
		nested_vmx_inject_exception_vmexit(vcpu, exit_qual);
		return 0;
	}

	if (mtf_pending) {
		if (block_nested_events)
			return -EBUSY;
		nested_vmx_update_pending_dbg(vcpu);
		nested_vmx_vmexit(vcpu, EXIT_REASON_MONITOR_TRAP_FLAG, 0, 0);
		return 0;
	}

	if (vcpu->arch.exception.pending) {
		if (vmx->nested.nested_run_pending)
			return -EBUSY;
		if (!nested_vmx_check_exception(vcpu, &exit_qual))
			goto no_vmexit;
		nested_vmx_inject_exception_vmexit(vcpu, exit_qual);
		return 0;
	}

	if (nested_vmx_preemption_timer_pending(vcpu)) {
		if (block_nested_events)
			return -EBUSY;
		nested_vmx_vmexit(vcpu, EXIT_REASON_PREEMPTION_TIMER, 0, 0);
		return 0;
	}

	if (vcpu->arch.smi_pending && !is_smm(vcpu)) {
		if (block_nested_events)
			return -EBUSY;
		goto no_vmexit;
	}

	if (vcpu->arch.nmi_pending && !vmx_nmi_blocked(vcpu)) {
		if (block_nested_events)
			return -EBUSY;
		if (!nested_exit_on_nmi(vcpu))
			goto no_vmexit;

		nested_vmx_vmexit(vcpu, EXIT_REASON_EXCEPTION_NMI,
				  NMI_VECTOR | INTR_TYPE_NMI_INTR |
				  INTR_INFO_VALID_MASK, 0);
		/*
		 * The NMI-triggered VM exit counts as injection:
		 * clear this one and block further NMIs.
		 */
		vcpu->arch.nmi_pending = 0;
		vmx_set_nmi_mask(vcpu, true);
		return 0;
	}

	if (kvm_cpu_has_interrupt(vcpu) && !vmx_interrupt_blocked(vcpu)) {
		if (block_nested_events)
			return -EBUSY;
		if (!nested_exit_on_intr(vcpu))
			goto no_vmexit;
		nested_vmx_vmexit(vcpu, EXIT_REASON_EXTERNAL_INTERRUPT, 0, 0);
		return 0;
	}

no_vmexit:
	return vmx_complete_nested_posted_interrupt(vcpu);
}

static u32 vmx_get_preemption_timer_value(struct kvm_vcpu *vcpu)
{
	ktime_t remaining =
		hrtimer_get_remaining(&to_vmx(vcpu)->nested.preemption_timer);
	u64 value;

	if (ktime_to_ns(remaining) <= 0)
		return 0;

	value = ktime_to_ns(remaining) * vcpu->arch.virtual_tsc_khz;
	do_div(value, 1000000);
	return value >> VMX_MISC_EMULATED_PREEMPTION_TIMER_RATE;
}

static bool is_vmcs12_ext_field(unsigned long field)
{
	switch (field) {
	case GUEST_ES_SELECTOR:
	case GUEST_CS_SELECTOR:
	case GUEST_SS_SELECTOR:
	case GUEST_DS_SELECTOR:
	case GUEST_FS_SELECTOR:
	case GUEST_GS_SELECTOR:
	case GUEST_LDTR_SELECTOR:
	case GUEST_TR_SELECTOR:
	case GUEST_ES_LIMIT:
	case GUEST_CS_LIMIT:
	case GUEST_SS_LIMIT:
	case GUEST_DS_LIMIT:
	case GUEST_FS_LIMIT:
	case GUEST_GS_LIMIT:
	case GUEST_LDTR_LIMIT:
	case GUEST_TR_LIMIT:
	case GUEST_GDTR_LIMIT:
	case GUEST_IDTR_LIMIT:
	case GUEST_ES_AR_BYTES:
	case GUEST_DS_AR_BYTES:
	case GUEST_FS_AR_BYTES:
	case GUEST_GS_AR_BYTES:
	case GUEST_LDTR_AR_BYTES:
	case GUEST_TR_AR_BYTES:
	case GUEST_ES_BASE:
	case GUEST_CS_BASE:
	case GUEST_SS_BASE:
	case GUEST_DS_BASE:
	case GUEST_FS_BASE:
	case GUEST_GS_BASE:
	case GUEST_LDTR_BASE:
	case GUEST_TR_BASE:
	case GUEST_GDTR_BASE:
	case GUEST_IDTR_BASE:
	case GUEST_PENDING_DBG_EXCEPTIONS:
	case GUEST_BNDCFGS:
		return true;
	default:
		break;
	}

	return false;
}

static void sync_vmcs02_to_vmcs12_rare(struct kvm_vcpu *vcpu,
				       struct vmcs12 *vmcs12)
{
	struct vcpu_vmx *vmx = to_vmx(vcpu);

	vmcs12->guest_es_selector = vmcs_read16(GUEST_ES_SELECTOR);
	vmcs12->guest_cs_selector = vmcs_read16(GUEST_CS_SELECTOR);
	vmcs12->guest_ss_selector = vmcs_read16(GUEST_SS_SELECTOR);
	vmcs12->guest_ds_selector = vmcs_read16(GUEST_DS_SELECTOR);
	vmcs12->guest_fs_selector = vmcs_read16(GUEST_FS_SELECTOR);
	vmcs12->guest_gs_selector = vmcs_read16(GUEST_GS_SELECTOR);
	vmcs12->guest_ldtr_selector = vmcs_read16(GUEST_LDTR_SELECTOR);
	vmcs12->guest_tr_selector = vmcs_read16(GUEST_TR_SELECTOR);
	vmcs12->guest_es_limit = vmcs_read32(GUEST_ES_LIMIT);
	vmcs12->guest_cs_limit = vmcs_read32(GUEST_CS_LIMIT);
	vmcs12->guest_ss_limit = vmcs_read32(GUEST_SS_LIMIT);
	vmcs12->guest_ds_limit = vmcs_read32(GUEST_DS_LIMIT);
	vmcs12->guest_fs_limit = vmcs_read32(GUEST_FS_LIMIT);
	vmcs12->guest_gs_limit = vmcs_read32(GUEST_GS_LIMIT);
	vmcs12->guest_ldtr_limit = vmcs_read32(GUEST_LDTR_LIMIT);
	vmcs12->guest_tr_limit = vmcs_read32(GUEST_TR_LIMIT);
	vmcs12->guest_gdtr_limit = vmcs_read32(GUEST_GDTR_LIMIT);
	vmcs12->guest_idtr_limit = vmcs_read32(GUEST_IDTR_LIMIT);
	vmcs12->guest_es_ar_bytes = vmcs_read32(GUEST_ES_AR_BYTES);
	vmcs12->guest_ds_ar_bytes = vmcs_read32(GUEST_DS_AR_BYTES);
	vmcs12->guest_fs_ar_bytes = vmcs_read32(GUEST_FS_AR_BYTES);
	vmcs12->guest_gs_ar_bytes = vmcs_read32(GUEST_GS_AR_BYTES);
	vmcs12->guest_ldtr_ar_bytes = vmcs_read32(GUEST_LDTR_AR_BYTES);
	vmcs12->guest_tr_ar_bytes = vmcs_read32(GUEST_TR_AR_BYTES);
	vmcs12->guest_es_base = vmcs_readl(GUEST_ES_BASE);
	vmcs12->guest_cs_base = vmcs_readl(GUEST_CS_BASE);
	vmcs12->guest_ss_base = vmcs_readl(GUEST_SS_BASE);
	vmcs12->guest_ds_base = vmcs_readl(GUEST_DS_BASE);
	vmcs12->guest_fs_base = vmcs_readl(GUEST_FS_BASE);
	vmcs12->guest_gs_base = vmcs_readl(GUEST_GS_BASE);
	vmcs12->guest_ldtr_base = vmcs_readl(GUEST_LDTR_BASE);
	vmcs12->guest_tr_base = vmcs_readl(GUEST_TR_BASE);
	vmcs12->guest_gdtr_base = vmcs_readl(GUEST_GDTR_BASE);
	vmcs12->guest_idtr_base = vmcs_readl(GUEST_IDTR_BASE);
	vmcs12->guest_pending_dbg_exceptions =
		vmcs_readl(GUEST_PENDING_DBG_EXCEPTIONS);
	if (kvm_mpx_supported())
		vmcs12->guest_bndcfgs = vmcs_read64(GUEST_BNDCFGS);

	vmx->nested.need_sync_vmcs02_to_vmcs12_rare = false;
}

static void copy_vmcs02_to_vmcs12_rare(struct kvm_vcpu *vcpu,
				       struct vmcs12 *vmcs12)
{
	struct vcpu_vmx *vmx = to_vmx(vcpu);
	int cpu;

	if (!vmx->nested.need_sync_vmcs02_to_vmcs12_rare)
		return;


	WARN_ON_ONCE(vmx->loaded_vmcs != &vmx->vmcs01);

	cpu = get_cpu();
	vmx->loaded_vmcs = &vmx->nested.vmcs02;
	vmx_vcpu_load_vmcs(vcpu, cpu, &vmx->vmcs01);

	sync_vmcs02_to_vmcs12_rare(vcpu, vmcs12);

	vmx->loaded_vmcs = &vmx->vmcs01;
	vmx_vcpu_load_vmcs(vcpu, cpu, &vmx->nested.vmcs02);
	put_cpu();
}

/*
 * Update the guest state fields of vmcs12 to reflect changes that
 * occurred while L2 was running. (The "IA-32e mode guest" bit of the
 * VM-entry controls is also updated, since this is really a guest
 * state bit.)
 */
static void sync_vmcs02_to_vmcs12(struct kvm_vcpu *vcpu, struct vmcs12 *vmcs12)
{
	struct vcpu_vmx *vmx = to_vmx(vcpu);

	if (evmptr_is_valid(vmx->nested.hv_evmcs_vmptr))
		sync_vmcs02_to_vmcs12_rare(vcpu, vmcs12);

	vmx->nested.need_sync_vmcs02_to_vmcs12_rare =
		!evmptr_is_valid(vmx->nested.hv_evmcs_vmptr);

	vmcs12->guest_cr0 = vmcs12_guest_cr0(vcpu, vmcs12);
	vmcs12->guest_cr4 = vmcs12_guest_cr4(vcpu, vmcs12);

	vmcs12->guest_rsp = kvm_rsp_read(vcpu);
	vmcs12->guest_rip = kvm_rip_read(vcpu);
	vmcs12->guest_rflags = vmcs_readl(GUEST_RFLAGS);

	vmcs12->guest_cs_ar_bytes = vmcs_read32(GUEST_CS_AR_BYTES);
	vmcs12->guest_ss_ar_bytes = vmcs_read32(GUEST_SS_AR_BYTES);

	vmcs12->guest_interruptibility_info =
		vmcs_read32(GUEST_INTERRUPTIBILITY_INFO);

	if (vcpu->arch.mp_state == KVM_MP_STATE_HALTED)
		vmcs12->guest_activity_state = GUEST_ACTIVITY_HLT;
	else if (vcpu->arch.mp_state == KVM_MP_STATE_INIT_RECEIVED)
		vmcs12->guest_activity_state = GUEST_ACTIVITY_WAIT_SIPI;
	else
		vmcs12->guest_activity_state = GUEST_ACTIVITY_ACTIVE;

	if (nested_cpu_has_preemption_timer(vmcs12) &&
	    vmcs12->vm_exit_controls & VM_EXIT_SAVE_VMX_PREEMPTION_TIMER &&
	    !vmx->nested.nested_run_pending)
		vmcs12->vmx_preemption_timer_value =
			vmx_get_preemption_timer_value(vcpu);

	/*
	 * In some cases (usually, nested EPT), L2 is allowed to change its
	 * own CR3 without exiting. If it has changed it, we must keep it.
	 * Of course, if L0 is using shadow page tables, GUEST_CR3 was defined
	 * by L0, not L1 or L2, so we mustn't unconditionally copy it to vmcs12.
	 *
	 * Additionally, restore L2's PDPTR to vmcs12.
	 */
	if (enable_ept) {
		vmcs12->guest_cr3 = vmcs_readl(GUEST_CR3);
		if (nested_cpu_has_ept(vmcs12) && is_pae_paging(vcpu)) {
			vmcs12->guest_pdptr0 = vmcs_read64(GUEST_PDPTR0);
			vmcs12->guest_pdptr1 = vmcs_read64(GUEST_PDPTR1);
			vmcs12->guest_pdptr2 = vmcs_read64(GUEST_PDPTR2);
			vmcs12->guest_pdptr3 = vmcs_read64(GUEST_PDPTR3);
		}
	}

	vmcs12->guest_linear_address = vmcs_readl(GUEST_LINEAR_ADDRESS);

	if (nested_cpu_has_vid(vmcs12))
		vmcs12->guest_intr_status = vmcs_read16(GUEST_INTR_STATUS);

	vmcs12->vm_entry_controls =
		(vmcs12->vm_entry_controls & ~VM_ENTRY_IA32E_MODE) |
		(vm_entry_controls_get(to_vmx(vcpu)) & VM_ENTRY_IA32E_MODE);

	if (vmcs12->vm_exit_controls & VM_EXIT_SAVE_DEBUG_CONTROLS)
		kvm_get_dr(vcpu, 7, (unsigned long *)&vmcs12->guest_dr7);

	if (vmcs12->vm_exit_controls & VM_EXIT_SAVE_IA32_EFER)
		vmcs12->guest_ia32_efer = vcpu->arch.efer;
}

/*
 * prepare_vmcs12 is part of what we need to do when the nested L2 guest exits
 * and we want to prepare to run its L1 parent. L1 keeps a vmcs for L2 (vmcs12),
 * and this function updates it to reflect the changes to the guest state while
 * L2 was running (and perhaps made some exits which were handled directly by L0
 * without going back to L1), and to reflect the exit reason.
 * Note that we do not have to copy here all VMCS fields, just those that
 * could have changed by the L2 guest or the exit - i.e., the guest-state and
 * exit-information fields only. Other fields are modified by L1 with VMWRITE,
 * which already writes to vmcs12 directly.
 */
static void prepare_vmcs12(struct kvm_vcpu *vcpu, struct vmcs12 *vmcs12,
			   u32 vm_exit_reason, u32 exit_intr_info,
			   unsigned long exit_qualification)
{
	/* update exit information fields: */
	vmcs12->vm_exit_reason = vm_exit_reason;
	if (to_vmx(vcpu)->exit_reason.enclave_mode)
		vmcs12->vm_exit_reason |= VMX_EXIT_REASONS_SGX_ENCLAVE_MODE;
	vmcs12->exit_qualification = exit_qualification;
	vmcs12->vm_exit_intr_info = exit_intr_info;

	vmcs12->idt_vectoring_info_field = 0;
	vmcs12->vm_exit_instruction_len = vmcs_read32(VM_EXIT_INSTRUCTION_LEN);
	vmcs12->vmx_instruction_info = vmcs_read32(VMX_INSTRUCTION_INFO);

	if (!(vmcs12->vm_exit_reason & VMX_EXIT_REASONS_FAILED_VMENTRY)) {
		vmcs12->launch_state = 1;

		/* vm_entry_intr_info_field is cleared on exit. Emulate this
		 * instead of reading the real value. */
		vmcs12->vm_entry_intr_info_field &= ~INTR_INFO_VALID_MASK;

		/*
		 * Transfer the event that L0 or L1 may wanted to inject into
		 * L2 to IDT_VECTORING_INFO_FIELD.
		 */
		vmcs12_save_pending_event(vcpu, vmcs12);

		/*
		 * According to spec, there's no need to store the guest's
		 * MSRs if the exit is due to a VM-entry failure that occurs
		 * during or after loading the guest state. Since this exit
		 * does not fall in that category, we need to save the MSRs.
		 */
		if (nested_vmx_store_msr(vcpu,
					 vmcs12->vm_exit_msr_store_addr,
					 vmcs12->vm_exit_msr_store_count))
			nested_vmx_abort(vcpu,
					 VMX_ABORT_SAVE_GUEST_MSR_FAIL);
	}

	/*
	 * Drop what we picked up for L2 via vmx_complete_interrupts. It is
	 * preserved above and would only end up incorrectly in L1.
	 */
	vcpu->arch.nmi_injected = false;
	kvm_clear_exception_queue(vcpu);
	kvm_clear_interrupt_queue(vcpu);
}

/*
 * A part of what we need to when the nested L2 guest exits and we want to
 * run its L1 parent, is to reset L1's guest state to the host state specified
 * in vmcs12.
 * This function is to be called not only on normal nested exit, but also on
 * a nested entry failure, as explained in Intel's spec, 3B.23.7 ("VM-Entry
 * Failures During or After Loading Guest State").
 * This function should be called when the active VMCS is L1's (vmcs01).
 */
static void load_vmcs12_host_state(struct kvm_vcpu *vcpu,
				   struct vmcs12 *vmcs12)
{
	enum vm_entry_failure_code ignored;
	struct kvm_segment seg;

	if (vmcs12->vm_exit_controls & VM_EXIT_LOAD_IA32_EFER)
		vcpu->arch.efer = vmcs12->host_ia32_efer;
	else if (vmcs12->vm_exit_controls & VM_EXIT_HOST_ADDR_SPACE_SIZE)
		vcpu->arch.efer |= (EFER_LMA | EFER_LME);
	else
		vcpu->arch.efer &= ~(EFER_LMA | EFER_LME);
	vmx_set_efer(vcpu, vcpu->arch.efer);

	kvm_rsp_write(vcpu, vmcs12->host_rsp);
	kvm_rip_write(vcpu, vmcs12->host_rip);
	vmx_set_rflags(vcpu, X86_EFLAGS_FIXED);
	vmx_set_interrupt_shadow(vcpu, 0);

	/*
	 * Note that calling vmx_set_cr0 is important, even if cr0 hasn't
	 * actually changed, because vmx_set_cr0 refers to efer set above.
	 *
	 * CR0_GUEST_HOST_MASK is already set in the original vmcs01
	 * (KVM doesn't change it);
	 */
	vcpu->arch.cr0_guest_owned_bits = KVM_POSSIBLE_CR0_GUEST_BITS;
	vmx_set_cr0(vcpu, vmcs12->host_cr0);

	/* Same as above - no reason to call set_cr4_guest_host_mask().  */
	vcpu->arch.cr4_guest_owned_bits = ~vmcs_readl(CR4_GUEST_HOST_MASK);
	vmx_set_cr4(vcpu, vmcs12->host_cr4);

	nested_ept_uninit_mmu_context(vcpu);

	/*
	 * Only PDPTE load can fail as the value of cr3 was checked on entry and
	 * couldn't have changed.
	 */
	if (nested_vmx_load_cr3(vcpu, vmcs12->host_cr3, false, true, &ignored))
		nested_vmx_abort(vcpu, VMX_ABORT_LOAD_HOST_PDPTE_FAIL);

	nested_vmx_transition_tlb_flush(vcpu, vmcs12, false);

	vmcs_write32(GUEST_SYSENTER_CS, vmcs12->host_ia32_sysenter_cs);
	vmcs_writel(GUEST_SYSENTER_ESP, vmcs12->host_ia32_sysenter_esp);
	vmcs_writel(GUEST_SYSENTER_EIP, vmcs12->host_ia32_sysenter_eip);
	vmcs_writel(GUEST_IDTR_BASE, vmcs12->host_idtr_base);
	vmcs_writel(GUEST_GDTR_BASE, vmcs12->host_gdtr_base);
	vmcs_write32(GUEST_IDTR_LIMIT, 0xFFFF);
	vmcs_write32(GUEST_GDTR_LIMIT, 0xFFFF);

	/* If not VM_EXIT_CLEAR_BNDCFGS, the L2 value propagates to L1.  */
	if (vmcs12->vm_exit_controls & VM_EXIT_CLEAR_BNDCFGS)
		vmcs_write64(GUEST_BNDCFGS, 0);

	if (vmcs12->vm_exit_controls & VM_EXIT_LOAD_IA32_PAT) {
		vmcs_write64(GUEST_IA32_PAT, vmcs12->host_ia32_pat);
		vcpu->arch.pat = vmcs12->host_ia32_pat;
	}
	if (vmcs12->vm_exit_controls & VM_EXIT_LOAD_IA32_PERF_GLOBAL_CTRL)
		WARN_ON_ONCE(kvm_set_msr(vcpu, MSR_CORE_PERF_GLOBAL_CTRL,
					 vmcs12->host_ia32_perf_global_ctrl));

	/* Set L1 segment info according to Intel SDM
	    27.5.2 Loading Host Segment and Descriptor-Table Registers */
	seg = (struct kvm_segment) {
		.base = 0,
		.limit = 0xFFFFFFFF,
		.selector = vmcs12->host_cs_selector,
		.type = 11,
		.present = 1,
		.s = 1,
		.g = 1
	};
	if (vmcs12->vm_exit_controls & VM_EXIT_HOST_ADDR_SPACE_SIZE)
		seg.l = 1;
	else
		seg.db = 1;
	vmx_set_segment(vcpu, &seg, VCPU_SREG_CS);
	seg = (struct kvm_segment) {
		.base = 0,
		.limit = 0xFFFFFFFF,
		.type = 3,
		.present = 1,
		.s = 1,
		.db = 1,
		.g = 1
	};
	seg.selector = vmcs12->host_ds_selector;
	vmx_set_segment(vcpu, &seg, VCPU_SREG_DS);
	seg.selector = vmcs12->host_es_selector;
	vmx_set_segment(vcpu, &seg, VCPU_SREG_ES);
	seg.selector = vmcs12->host_ss_selector;
	vmx_set_segment(vcpu, &seg, VCPU_SREG_SS);
	seg.selector = vmcs12->host_fs_selector;
	seg.base = vmcs12->host_fs_base;
	vmx_set_segment(vcpu, &seg, VCPU_SREG_FS);
	seg.selector = vmcs12->host_gs_selector;
	seg.base = vmcs12->host_gs_base;
	vmx_set_segment(vcpu, &seg, VCPU_SREG_GS);
	seg = (struct kvm_segment) {
		.base = vmcs12->host_tr_base,
		.limit = 0x67,
		.selector = vmcs12->host_tr_selector,
		.type = 11,
		.present = 1
	};
	vmx_set_segment(vcpu, &seg, VCPU_SREG_TR);

	kvm_set_dr(vcpu, 7, 0x400);
	vmcs_write64(GUEST_IA32_DEBUGCTL, 0);

	if (cpu_has_vmx_msr_bitmap())
		vmx_update_msr_bitmap(vcpu);

	if (nested_vmx_load_msr(vcpu, vmcs12->vm_exit_msr_load_addr,
				vmcs12->vm_exit_msr_load_count))
		nested_vmx_abort(vcpu, VMX_ABORT_LOAD_HOST_MSR_FAIL);
}

static inline u64 nested_vmx_get_vmcs01_guest_efer(struct vcpu_vmx *vmx)
{
	struct vmx_uret_msr *efer_msr;
	unsigned int i;

	if (vm_entry_controls_get(vmx) & VM_ENTRY_LOAD_IA32_EFER)
		return vmcs_read64(GUEST_IA32_EFER);

	if (cpu_has_load_ia32_efer())
		return host_efer;

	for (i = 0; i < vmx->msr_autoload.guest.nr; ++i) {
		if (vmx->msr_autoload.guest.val[i].index == MSR_EFER)
			return vmx->msr_autoload.guest.val[i].value;
	}

	efer_msr = vmx_find_uret_msr(vmx, MSR_EFER);
	if (efer_msr)
		return efer_msr->data;

	return host_efer;
}

static void nested_vmx_restore_host_state(struct kvm_vcpu *vcpu)
{
	struct vmcs12 *vmcs12 = get_vmcs12(vcpu);
	struct vcpu_vmx *vmx = to_vmx(vcpu);
	struct vmx_msr_entry g, h;
	gpa_t gpa;
	u32 i, j;

	vcpu->arch.pat = vmcs_read64(GUEST_IA32_PAT);

	if (vmcs12->vm_entry_controls & VM_ENTRY_LOAD_DEBUG_CONTROLS) {
		/*
		 * L1's host DR7 is lost if KVM_GUESTDBG_USE_HW_BP is set
		 * as vmcs01.GUEST_DR7 contains a userspace defined value
		 * and vcpu->arch.dr7 is not squirreled away before the
		 * nested VMENTER (not worth adding a variable in nested_vmx).
		 */
		if (vcpu->guest_debug & KVM_GUESTDBG_USE_HW_BP)
			kvm_set_dr(vcpu, 7, DR7_FIXED_1);
		else
			WARN_ON(kvm_set_dr(vcpu, 7, vmcs_readl(GUEST_DR7)));
	}

	/*
	 * Note that calling vmx_set_{efer,cr0,cr4} is important as they
	 * handle a variety of side effects to KVM's software model.
	 */
	vmx_set_efer(vcpu, nested_vmx_get_vmcs01_guest_efer(vmx));

	vcpu->arch.cr0_guest_owned_bits = KVM_POSSIBLE_CR0_GUEST_BITS;
	vmx_set_cr0(vcpu, vmcs_readl(CR0_READ_SHADOW));

	vcpu->arch.cr4_guest_owned_bits = ~vmcs_readl(CR4_GUEST_HOST_MASK);
	vmx_set_cr4(vcpu, vmcs_readl(CR4_READ_SHADOW));

	nested_ept_uninit_mmu_context(vcpu);
	vcpu->arch.cr3 = vmcs_readl(GUEST_CR3);
	kvm_register_mark_available(vcpu, VCPU_EXREG_CR3);

	/*
	 * Use ept_save_pdptrs(vcpu) to load the MMU's cached PDPTRs
	 * from vmcs01 (if necessary).  The PDPTRs are not loaded on
	 * VMFail, like everything else we just need to ensure our
	 * software model is up-to-date.
	 */
	if (enable_ept && is_pae_paging(vcpu))
		ept_save_pdptrs(vcpu);

	kvm_mmu_reset_context(vcpu);

	if (cpu_has_vmx_msr_bitmap())
		vmx_update_msr_bitmap(vcpu);

	/*
	 * This nasty bit of open coding is a compromise between blindly
	 * loading L1's MSRs using the exit load lists (incorrect emulation
	 * of VMFail), leaving the nested VM's MSRs in the software model
	 * (incorrect behavior) and snapshotting the modified MSRs (too
	 * expensive since the lists are unbound by hardware).  For each
	 * MSR that was (prematurely) loaded from the nested VMEntry load
	 * list, reload it from the exit load list if it exists and differs
	 * from the guest value.  The intent is to stuff host state as
	 * silently as possible, not to fully process the exit load list.
	 */
	for (i = 0; i < vmcs12->vm_entry_msr_load_count; i++) {
		gpa = vmcs12->vm_entry_msr_load_addr + (i * sizeof(g));
		if (kvm_vcpu_read_guest(vcpu, gpa, &g, sizeof(g))) {
			pr_debug_ratelimited(
				"%s read MSR index failed (%u, 0x%08llx)\n",
				__func__, i, gpa);
			goto vmabort;
		}

		for (j = 0; j < vmcs12->vm_exit_msr_load_count; j++) {
			gpa = vmcs12->vm_exit_msr_load_addr + (j * sizeof(h));
			if (kvm_vcpu_read_guest(vcpu, gpa, &h, sizeof(h))) {
				pr_debug_ratelimited(
					"%s read MSR failed (%u, 0x%08llx)\n",
					__func__, j, gpa);
				goto vmabort;
			}
			if (h.index != g.index)
				continue;
			if (h.value == g.value)
				break;

			if (nested_vmx_load_msr_check(vcpu, &h)) {
				pr_debug_ratelimited(
					"%s check failed (%u, 0x%x, 0x%x)\n",
					__func__, j, h.index, h.reserved);
				goto vmabort;
			}

			if (kvm_set_msr(vcpu, h.index, h.value)) {
				pr_debug_ratelimited(
					"%s WRMSR failed (%u, 0x%x, 0x%llx)\n",
					__func__, j, h.index, h.value);
				goto vmabort;
			}
		}
	}

	return;

vmabort:
	nested_vmx_abort(vcpu, VMX_ABORT_LOAD_HOST_MSR_FAIL);
}

/*
 * Emulate an exit from nested guest (L2) to L1, i.e., prepare to run L1
 * and modify vmcs12 to make it see what it would expect to see there if
 * L2 was its real guest. Must only be called when in L2 (is_guest_mode())
 */
void nested_vmx_vmexit(struct kvm_vcpu *vcpu, u32 vm_exit_reason,
		       u32 exit_intr_info, unsigned long exit_qualification)
{
	struct vcpu_vmx *vmx = to_vmx(vcpu);
	struct vmcs12 *vmcs12 = get_vmcs12(vcpu);

	/* trying to cancel vmlaunch/vmresume is a bug */
	WARN_ON_ONCE(vmx->nested.nested_run_pending);

	/* Similarly, triple faults in L2 should never escape. */
	WARN_ON_ONCE(kvm_check_request(KVM_REQ_TRIPLE_FAULT, vcpu));

	if (kvm_check_request(KVM_REQ_GET_NESTED_STATE_PAGES, vcpu)) {
		/*
		 * KVM_REQ_GET_NESTED_STATE_PAGES is also used to map
		 * Enlightened VMCS after migration and we still need to
		 * do that when something is forcing L2->L1 exit prior to
		 * the first L2 run.
		 */
		(void)nested_get_evmcs_page(vcpu);
	}

	/* Service the TLB flush request for L2 before switching to L1. */
	if (kvm_check_request(KVM_REQ_TLB_FLUSH_CURRENT, vcpu))
		kvm_vcpu_flush_tlb_current(vcpu);

	/*
	 * VCPU_EXREG_PDPTR will be clobbered in arch/x86/kvm/vmx/vmx.h between
	 * now and the new vmentry.  Ensure that the VMCS02 PDPTR fields are
	 * up-to-date before switching to L1.
	 */
	if (enable_ept && is_pae_paging(vcpu))
		vmx_ept_load_pdptrs(vcpu);

	leave_guest_mode(vcpu);

	if (nested_cpu_has_preemption_timer(vmcs12))
		hrtimer_cancel(&to_vmx(vcpu)->nested.preemption_timer);

	if (nested_cpu_has(vmcs12, CPU_BASED_USE_TSC_OFFSETTING)) {
		vcpu->arch.tsc_offset = vcpu->arch.l1_tsc_offset;
		if (nested_cpu_has2(vmcs12, SECONDARY_EXEC_TSC_SCALING))
			vcpu->arch.tsc_scaling_ratio = vcpu->arch.l1_tsc_scaling_ratio;
	}

	if (likely(!vmx->fail)) {
		sync_vmcs02_to_vmcs12(vcpu, vmcs12);

		if (vm_exit_reason != -1)
			prepare_vmcs12(vcpu, vmcs12, vm_exit_reason,
				       exit_intr_info, exit_qualification);

		/*
		 * Must happen outside of sync_vmcs02_to_vmcs12() as it will
		 * also be used to capture vmcs12 cache as part of
		 * capturing nVMX state for snapshot (migration).
		 *
		 * Otherwise, this flush will dirty guest memory at a
		 * point it is already assumed by user-space to be
		 * immutable.
		 */
		nested_flush_cached_shadow_vmcs12(vcpu, vmcs12);
	} else {
		/*
		 * The only expected VM-instruction error is "VM entry with
		 * invalid control field(s)." Anything else indicates a
		 * problem with L0.  And we should never get here with a
		 * VMFail of any type if early consistency checks are enabled.
		 */
		WARN_ON_ONCE(vmcs_read32(VM_INSTRUCTION_ERROR) !=
			     VMXERR_ENTRY_INVALID_CONTROL_FIELD);
		WARN_ON_ONCE(nested_early_check);
	}

	vmx_switch_vmcs(vcpu, &vmx->vmcs01);

	/* Update any VMCS fields that might have changed while L2 ran */
	vmcs_write32(VM_EXIT_MSR_LOAD_COUNT, vmx->msr_autoload.host.nr);
	vmcs_write32(VM_ENTRY_MSR_LOAD_COUNT, vmx->msr_autoload.guest.nr);
	vmcs_write64(TSC_OFFSET, vcpu->arch.tsc_offset);
	if (kvm_has_tsc_control)
		vmcs_write64(TSC_MULTIPLIER, vcpu->arch.tsc_scaling_ratio);

	if (vmx->nested.l1_tpr_threshold != -1)
		vmcs_write32(TPR_THRESHOLD, vmx->nested.l1_tpr_threshold);

	if (vmx->nested.change_vmcs01_virtual_apic_mode) {
		vmx->nested.change_vmcs01_virtual_apic_mode = false;
		vmx_set_virtual_apic_mode(vcpu);
	}

	if (vmx->nested.update_vmcs01_cpu_dirty_logging) {
		vmx->nested.update_vmcs01_cpu_dirty_logging = false;
		vmx_update_cpu_dirty_logging(vcpu);
	}

	/* Unpin physical memory we referred to in vmcs02 */
	if (vmx->nested.apic_access_page) {
		kvm_release_page_clean(vmx->nested.apic_access_page);
		vmx->nested.apic_access_page = NULL;
	}
	kvm_vcpu_unmap(vcpu, &vmx->nested.virtual_apic_map, true);
	kvm_vcpu_unmap(vcpu, &vmx->nested.pi_desc_map, true);
	vmx->nested.pi_desc = NULL;

	if (vmx->nested.reload_vmcs01_apic_access_page) {
		vmx->nested.reload_vmcs01_apic_access_page = false;
		kvm_make_request(KVM_REQ_APIC_PAGE_RELOAD, vcpu);
	}

	if ((vm_exit_reason != -1) &&
	    (enable_shadow_vmcs || evmptr_is_valid(vmx->nested.hv_evmcs_vmptr)))
		vmx->nested.need_vmcs12_to_shadow_sync = true;

	/* in case we halted in L2 */
	vcpu->arch.mp_state = KVM_MP_STATE_RUNNABLE;

	if (likely(!vmx->fail)) {
		if ((u16)vm_exit_reason == EXIT_REASON_EXTERNAL_INTERRUPT &&
		    nested_exit_intr_ack_set(vcpu)) {
			int irq = kvm_cpu_get_interrupt(vcpu);
			WARN_ON(irq < 0);
			vmcs12->vm_exit_intr_info = irq |
				INTR_INFO_VALID_MASK | INTR_TYPE_EXT_INTR;
		}

		if (vm_exit_reason != -1)
			trace_kvm_nested_vmexit_inject(vmcs12->vm_exit_reason,
						       vmcs12->exit_qualification,
						       vmcs12->idt_vectoring_info_field,
						       vmcs12->vm_exit_intr_info,
						       vmcs12->vm_exit_intr_error_code,
						       KVM_ISA_VMX);

		load_vmcs12_host_state(vcpu, vmcs12);

		return;
	}

	/*
	 * After an early L2 VM-entry failure, we're now back
	 * in L1 which thinks it just finished a VMLAUNCH or
	 * VMRESUME instruction, so we need to set the failure
	 * flag and the VM-instruction error field of the VMCS
	 * accordingly, and skip the emulated instruction.
	 */
	(void)nested_vmx_fail(vcpu, VMXERR_ENTRY_INVALID_CONTROL_FIELD);

	/*
	 * Restore L1's host state to KVM's software model.  We're here
	 * because a consistency check was caught by hardware, which
	 * means some amount of guest state has been propagated to KVM's
	 * model and needs to be unwound to the host's state.
	 */
	nested_vmx_restore_host_state(vcpu);

	vmx->fail = 0;
}

static void nested_vmx_triple_fault(struct kvm_vcpu *vcpu)
{
	nested_vmx_vmexit(vcpu, EXIT_REASON_TRIPLE_FAULT, 0, 0);
}

/*
 * Decode the memory-address operand of a vmx instruction, as recorded on an
 * exit caused by such an instruction (run by a guest hypervisor).
 * On success, returns 0. When the operand is invalid, returns 1 and throws
 * #UD, #GP, or #SS.
 */
int get_vmx_mem_address(struct kvm_vcpu *vcpu, unsigned long exit_qualification,
			u32 vmx_instruction_info, bool wr, int len, gva_t *ret)
{
	gva_t off;
	bool exn;
	struct kvm_segment s;

	/*
	 * According to Vol. 3B, "Information for VM Exits Due to Instruction
	 * Execution", on an exit, vmx_instruction_info holds most of the
	 * addressing components of the operand. Only the displacement part
	 * is put in exit_qualification (see 3B, "Basic VM-Exit Information").
	 * For how an actual address is calculated from all these components,
	 * refer to Vol. 1, "Operand Addressing".
	 */
	int  scaling = vmx_instruction_info & 3;
	int  addr_size = (vmx_instruction_info >> 7) & 7;
	bool is_reg = vmx_instruction_info & (1u << 10);
	int  seg_reg = (vmx_instruction_info >> 15) & 7;
	int  index_reg = (vmx_instruction_info >> 18) & 0xf;
	bool index_is_valid = !(vmx_instruction_info & (1u << 22));
	int  base_reg       = (vmx_instruction_info >> 23) & 0xf;
	bool base_is_valid  = !(vmx_instruction_info & (1u << 27));

	if (is_reg) {
		kvm_queue_exception(vcpu, UD_VECTOR);
		return 1;
	}

	/* Addr = segment_base + offset */
	/* offset = base + [index * scale] + displacement */
	off = exit_qualification; /* holds the displacement */
	if (addr_size == 1)
		off = (gva_t)sign_extend64(off, 31);
	else if (addr_size == 0)
		off = (gva_t)sign_extend64(off, 15);
	if (base_is_valid)
		off += kvm_register_read(vcpu, base_reg);
	if (index_is_valid)
		off += kvm_register_read(vcpu, index_reg) << scaling;
	vmx_get_segment(vcpu, &s, seg_reg);

	/*
	 * The effective address, i.e. @off, of a memory operand is truncated
	 * based on the address size of the instruction.  Note that this is
	 * the *effective address*, i.e. the address prior to accounting for
	 * the segment's base.
	 */
	if (addr_size == 1) /* 32 bit */
		off &= 0xffffffff;
	else if (addr_size == 0) /* 16 bit */
		off &= 0xffff;

	/* Checks for #GP/#SS exceptions. */
	exn = false;
	if (is_long_mode(vcpu)) {
		/*
		 * The virtual/linear address is never truncated in 64-bit
		 * mode, e.g. a 32-bit address size can yield a 64-bit virtual
		 * address when using FS/GS with a non-zero base.
		 */
		if (seg_reg == VCPU_SREG_FS || seg_reg == VCPU_SREG_GS)
			*ret = s.base + off;
		else
			*ret = off;

		/* Long mode: #GP(0)/#SS(0) if the memory address is in a
		 * non-canonical form. This is the only check on the memory
		 * destination for long mode!
		 */
		exn = is_noncanonical_address(*ret, vcpu);
	} else {
		/*
		 * When not in long mode, the virtual/linear address is
		 * unconditionally truncated to 32 bits regardless of the
		 * address size.
		 */
		*ret = (s.base + off) & 0xffffffff;

		/* Protected mode: apply checks for segment validity in the
		 * following order:
		 * - segment type check (#GP(0) may be thrown)
		 * - usability check (#GP(0)/#SS(0))
		 * - limit check (#GP(0)/#SS(0))
		 */
		if (wr)
			/* #GP(0) if the destination operand is located in a
			 * read-only data segment or any code segment.
			 */
			exn = ((s.type & 0xa) == 0 || (s.type & 8));
		else
			/* #GP(0) if the source operand is located in an
			 * execute-only code segment
			 */
			exn = ((s.type & 0xa) == 8);
		if (exn) {
			kvm_queue_exception_e(vcpu, GP_VECTOR, 0);
			return 1;
		}
		/* Protected mode: #GP(0)/#SS(0) if the segment is unusable.
		 */
		exn = (s.unusable != 0);

		/*
		 * Protected mode: #GP(0)/#SS(0) if the memory operand is
		 * outside the segment limit.  All CPUs that support VMX ignore
		 * limit checks for flat segments, i.e. segments with base==0,
		 * limit==0xffffffff and of type expand-up data or code.
		 */
		if (!(s.base == 0 && s.limit == 0xffffffff &&
		     ((s.type & 8) || !(s.type & 4))))
			exn = exn || ((u64)off + len - 1 > s.limit);
	}
	if (exn) {
		kvm_queue_exception_e(vcpu,
				      seg_reg == VCPU_SREG_SS ?
						SS_VECTOR : GP_VECTOR,
				      0);
		return 1;
	}

	return 0;
}

void nested_vmx_pmu_entry_exit_ctls_update(struct kvm_vcpu *vcpu)
{
	struct vcpu_vmx *vmx;

	if (!nested_vmx_allowed(vcpu))
		return;

	vmx = to_vmx(vcpu);
	if (kvm_x86_ops.pmu_ops->is_valid_msr(vcpu, MSR_CORE_PERF_GLOBAL_CTRL)) {
		vmx->nested.msrs.entry_ctls_high |=
				VM_ENTRY_LOAD_IA32_PERF_GLOBAL_CTRL;
		vmx->nested.msrs.exit_ctls_high |=
				VM_EXIT_LOAD_IA32_PERF_GLOBAL_CTRL;
	} else {
		vmx->nested.msrs.entry_ctls_high &=
				~VM_ENTRY_LOAD_IA32_PERF_GLOBAL_CTRL;
		vmx->nested.msrs.exit_ctls_high &=
				~VM_EXIT_LOAD_IA32_PERF_GLOBAL_CTRL;
	}
}

static int nested_vmx_get_vmptr(struct kvm_vcpu *vcpu, gpa_t *vmpointer,
				int *ret)
{
	gva_t gva;
	struct x86_exception e;
	int r;

	if (get_vmx_mem_address(vcpu, vmx_get_exit_qual(vcpu),
				vmcs_read32(VMX_INSTRUCTION_INFO), false,
				sizeof(*vmpointer), &gva)) {
		*ret = 1;
		return -EINVAL;
	}

	r = kvm_read_guest_virt(vcpu, gva, vmpointer, sizeof(*vmpointer), &e);
	if (r != X86EMUL_CONTINUE) {
		*ret = kvm_handle_memory_failure(vcpu, r, &e);
		return -EINVAL;
	}

	return 0;
}

/*
 * Allocate a shadow VMCS and associate it with the currently loaded
 * VMCS, unless such a shadow VMCS already exists. The newly allocated
 * VMCS is also VMCLEARed, so that it is ready for use.
 */
static struct vmcs *alloc_shadow_vmcs(struct kvm_vcpu *vcpu)
{
	struct vcpu_vmx *vmx = to_vmx(vcpu);
	struct loaded_vmcs *loaded_vmcs = vmx->loaded_vmcs;

	/*
	 * We should allocate a shadow vmcs for vmcs01 only when L1
	 * executes VMXON and free it when L1 executes VMXOFF.
	 * As it is invalid to execute VMXON twice, we shouldn't reach
	 * here when vmcs01 already have an allocated shadow vmcs.
	 */
	WARN_ON(loaded_vmcs == &vmx->vmcs01 && loaded_vmcs->shadow_vmcs);

	if (!loaded_vmcs->shadow_vmcs) {
		loaded_vmcs->shadow_vmcs = alloc_vmcs(true);
		if (loaded_vmcs->shadow_vmcs)
			vmcs_clear(loaded_vmcs->shadow_vmcs);
	}
	return loaded_vmcs->shadow_vmcs;
}

static int enter_vmx_operation(struct kvm_vcpu *vcpu)
{
	struct vcpu_vmx *vmx = to_vmx(vcpu);
	int r;

	r = alloc_loaded_vmcs(&vmx->nested.vmcs02);
	if (r < 0)
		goto out_vmcs02;

	vmx->nested.cached_vmcs12 = kzalloc(VMCS12_SIZE, GFP_KERNEL_ACCOUNT);
	if (!vmx->nested.cached_vmcs12)
		goto out_cached_vmcs12;

	vmx->nested.cached_shadow_vmcs12 = kzalloc(VMCS12_SIZE, GFP_KERNEL_ACCOUNT);
	if (!vmx->nested.cached_shadow_vmcs12)
		goto out_cached_shadow_vmcs12;

	if (enable_shadow_vmcs && !alloc_shadow_vmcs(vcpu))
		goto out_shadow_vmcs;

	hrtimer_init(&vmx->nested.preemption_timer, CLOCK_MONOTONIC,
		     HRTIMER_MODE_ABS_PINNED);
	vmx->nested.preemption_timer.function = vmx_preemption_timer_fn;

	vmx->nested.vpid02 = allocate_vpid();

	vmx->nested.vmcs02_initialized = false;
	vmx->nested.vmxon = true;

	if (vmx_pt_mode_is_host_guest()) {
		vmx->pt_desc.guest.ctl = 0;
		pt_update_intercept_for_msr(vcpu);
	}

	return 0;

out_shadow_vmcs:
	kfree(vmx->nested.cached_shadow_vmcs12);

out_cached_shadow_vmcs12:
	kfree(vmx->nested.cached_vmcs12);

out_cached_vmcs12:
	free_loaded_vmcs(&vmx->nested.vmcs02);

out_vmcs02:
	return -ENOMEM;
}

/*
 * Emulate the VMXON instruction.
 * Currently, we just remember that VMX is active, and do not save or even
 * inspect the argument to VMXON (the so-called "VMXON pointer") because we
 * do not currently need to store anything in that guest-allocated memory
 * region. Consequently, VMCLEAR and VMPTRLD also do not verify that the their
 * argument is different from the VMXON pointer (which the spec says they do).
 */
static int handle_vmon(struct kvm_vcpu *vcpu)
{
	int ret;
	gpa_t vmptr;
	uint32_t revision;
	struct vcpu_vmx *vmx = to_vmx(vcpu);
	const u64 VMXON_NEEDED_FEATURES = FEAT_CTL_LOCKED
		| FEAT_CTL_VMX_ENABLED_OUTSIDE_SMX;

	/*
	 * The Intel VMX Instruction Reference lists a bunch of bits that are
	 * prerequisite to running VMXON, most notably cr4.VMXE must be set to
	 * 1 (see vmx_is_valid_cr4() for when we allow the guest to set this).
	 * Otherwise, we should fail with #UD.  But most faulting conditions
	 * have already been checked by hardware, prior to the VM-exit for
	 * VMXON.  We do test guest cr4.VMXE because processor CR4 always has
	 * that bit set to 1 in non-root mode.
	 */
	if (!kvm_read_cr4_bits(vcpu, X86_CR4_VMXE)) {
		kvm_queue_exception(vcpu, UD_VECTOR);
		return 1;
	}

	/* CPL=0 must be checked manually. */
	if (vmx_get_cpl(vcpu)) {
		kvm_inject_gp(vcpu, 0);
		return 1;
	}

	if (vmx->nested.vmxon)
		return nested_vmx_fail(vcpu, VMXERR_VMXON_IN_VMX_ROOT_OPERATION);

	if ((vmx->msr_ia32_feature_control & VMXON_NEEDED_FEATURES)
			!= VMXON_NEEDED_FEATURES) {
		kvm_inject_gp(vcpu, 0);
		return 1;
	}

	if (nested_vmx_get_vmptr(vcpu, &vmptr, &ret))
		return ret;

	/*
	 * SDM 3: 24.11.5
	 * The first 4 bytes of VMXON region contain the supported
	 * VMCS revision identifier
	 *
	 * Note - IA32_VMX_BASIC[48] will never be 1 for the nested case;
	 * which replaces physical address width with 32
	 */
	if (!page_address_valid(vcpu, vmptr))
		return nested_vmx_failInvalid(vcpu);

	if (kvm_read_guest(vcpu->kvm, vmptr, &revision, sizeof(revision)) ||
	    revision != VMCS12_REVISION)
		return nested_vmx_failInvalid(vcpu);

	vmx->nested.vmxon_ptr = vmptr;
	ret = enter_vmx_operation(vcpu);
	if (ret)
		return ret;

	return nested_vmx_succeed(vcpu);
}

static inline void nested_release_vmcs12(struct kvm_vcpu *vcpu)
{
	struct vcpu_vmx *vmx = to_vmx(vcpu);

	if (vmx->nested.current_vmptr == -1ull)
		return;

	copy_vmcs02_to_vmcs12_rare(vcpu, get_vmcs12(vcpu));

	if (enable_shadow_vmcs) {
		/* copy to memory all shadowed fields in case
		   they were modified */
		copy_shadow_to_vmcs12(vmx);
		vmx_disable_shadow_vmcs(vmx);
	}
	vmx->nested.posted_intr_nv = -1;

	/* Flush VMCS12 to guest memory */
	kvm_vcpu_write_guest_page(vcpu,
				  vmx->nested.current_vmptr >> PAGE_SHIFT,
				  vmx->nested.cached_vmcs12, 0, VMCS12_SIZE);

	kvm_mmu_free_roots(vcpu, &vcpu->arch.guest_mmu, KVM_MMU_ROOTS_ALL);

	vmx->nested.current_vmptr = -1ull;
}

/* Emulate the VMXOFF instruction */
static int handle_vmoff(struct kvm_vcpu *vcpu)
{
	if (!nested_vmx_check_permission(vcpu))
		return 1;

	free_nested(vcpu);

	/* Process a latched INIT during time CPU was in VMX operation */
	kvm_make_request(KVM_REQ_EVENT, vcpu);

	return nested_vmx_succeed(vcpu);
}

/* Emulate the VMCLEAR instruction */
static int handle_vmclear(struct kvm_vcpu *vcpu)
{
	struct vcpu_vmx *vmx = to_vmx(vcpu);
	u32 zero = 0;
	gpa_t vmptr;
	u64 evmcs_gpa;
	int r;

	if (!nested_vmx_check_permission(vcpu))
		return 1;

	if (nested_vmx_get_vmptr(vcpu, &vmptr, &r))
		return r;

	if (!page_address_valid(vcpu, vmptr))
		return nested_vmx_fail(vcpu, VMXERR_VMCLEAR_INVALID_ADDRESS);

	if (vmptr == vmx->nested.vmxon_ptr)
		return nested_vmx_fail(vcpu, VMXERR_VMCLEAR_VMXON_POINTER);

	/*
	 * When Enlightened VMEntry is enabled on the calling CPU we treat
	 * memory area pointer by vmptr as Enlightened VMCS (as there's no good
	 * way to distinguish it from VMCS12) and we must not corrupt it by
	 * writing to the non-existent 'launch_state' field. The area doesn't
	 * have to be the currently active EVMCS on the calling CPU and there's
	 * nothing KVM has to do to transition it from 'active' to 'non-active'
	 * state. It is possible that the area will stay mapped as
	 * vmx->nested.hv_evmcs but this shouldn't be a problem.
	 */
	if (likely(!vmx->nested.enlightened_vmcs_enabled ||
		   !nested_enlightened_vmentry(vcpu, &evmcs_gpa))) {
		if (vmptr == vmx->nested.current_vmptr)
			nested_release_vmcs12(vcpu);

		kvm_vcpu_write_guest(vcpu,
				     vmptr + offsetof(struct vmcs12,
						      launch_state),
				     &zero, sizeof(zero));
	} else if (vmx->nested.hv_evmcs && vmptr == vmx->nested.hv_evmcs_vmptr) {
		nested_release_evmcs(vcpu);
	}

	return nested_vmx_succeed(vcpu);
}

/* Emulate the VMLAUNCH instruction */
static int handle_vmlaunch(struct kvm_vcpu *vcpu)
{
	return nested_vmx_run(vcpu, true);
}

/* Emulate the VMRESUME instruction */
static int handle_vmresume(struct kvm_vcpu *vcpu)
{

	return nested_vmx_run(vcpu, false);
}

static int handle_vmread(struct kvm_vcpu *vcpu)
{
	struct vmcs12 *vmcs12 = is_guest_mode(vcpu) ? get_shadow_vmcs12(vcpu)
						    : get_vmcs12(vcpu);
	unsigned long exit_qualification = vmx_get_exit_qual(vcpu);
	u32 instr_info = vmcs_read32(VMX_INSTRUCTION_INFO);
	struct vcpu_vmx *vmx = to_vmx(vcpu);
	struct x86_exception e;
	unsigned long field;
	u64 value;
	gva_t gva = 0;
	short offset;
	int len, r;

	if (!nested_vmx_check_permission(vcpu))
		return 1;

	/*
	 * In VMX non-root operation, when the VMCS-link pointer is -1ull,
	 * any VMREAD sets the ALU flags for VMfailInvalid.
	 */
	if (vmx->nested.current_vmptr == -1ull ||
	    (is_guest_mode(vcpu) &&
	     get_vmcs12(vcpu)->vmcs_link_pointer == -1ull))
		return nested_vmx_failInvalid(vcpu);

	/* Decode instruction info and find the field to read */
	field = kvm_register_read(vcpu, (((instr_info) >> 28) & 0xf));

	offset = vmcs_field_to_offset(field);
	if (offset < 0)
		return nested_vmx_fail(vcpu, VMXERR_UNSUPPORTED_VMCS_COMPONENT);

	if (!is_guest_mode(vcpu) && is_vmcs12_ext_field(field))
		copy_vmcs02_to_vmcs12_rare(vcpu, vmcs12);

	/* Read the field, zero-extended to a u64 value */
	value = vmcs12_read_any(vmcs12, field, offset);

	/*
	 * Now copy part of this value to register or memory, as requested.
	 * Note that the number of bits actually copied is 32 or 64 depending
	 * on the guest's mode (32 or 64 bit), not on the given field's length.
	 */
	if (instr_info & BIT(10)) {
		kvm_register_write(vcpu, (((instr_info) >> 3) & 0xf), value);
	} else {
		len = is_64_bit_mode(vcpu) ? 8 : 4;
		if (get_vmx_mem_address(vcpu, exit_qualification,
					instr_info, true, len, &gva))
			return 1;
		/* _system ok, nested_vmx_check_permission has verified cpl=0 */
		r = kvm_write_guest_virt_system(vcpu, gva, &value, len, &e);
		if (r != X86EMUL_CONTINUE)
			return kvm_handle_memory_failure(vcpu, r, &e);
	}

	return nested_vmx_succeed(vcpu);
}

static bool is_shadow_field_rw(unsigned long field)
{
	switch (field) {
#define SHADOW_FIELD_RW(x, y) case x:
#include "vmcs_shadow_fields.h"
		return true;
	default:
		break;
	}
	return false;
}

static bool is_shadow_field_ro(unsigned long field)
{
	switch (field) {
#define SHADOW_FIELD_RO(x, y) case x:
#include "vmcs_shadow_fields.h"
		return true;
	default:
		break;
	}
	return false;
}

static int handle_vmwrite(struct kvm_vcpu *vcpu)
{
	struct vmcs12 *vmcs12 = is_guest_mode(vcpu) ? get_shadow_vmcs12(vcpu)
						    : get_vmcs12(vcpu);
	unsigned long exit_qualification = vmx_get_exit_qual(vcpu);
	u32 instr_info = vmcs_read32(VMX_INSTRUCTION_INFO);
	struct vcpu_vmx *vmx = to_vmx(vcpu);
	struct x86_exception e;
	unsigned long field;
	short offset;
	gva_t gva;
	int len, r;

	/*
	 * The value to write might be 32 or 64 bits, depending on L1's long
	 * mode, and eventually we need to write that into a field of several
	 * possible lengths. The code below first zero-extends the value to 64
	 * bit (value), and then copies only the appropriate number of
	 * bits into the vmcs12 field.
	 */
	u64 value = 0;

	if (!nested_vmx_check_permission(vcpu))
		return 1;

	/*
	 * In VMX non-root operation, when the VMCS-link pointer is -1ull,
	 * any VMWRITE sets the ALU flags for VMfailInvalid.
	 */
	if (vmx->nested.current_vmptr == -1ull ||
	    (is_guest_mode(vcpu) &&
	     get_vmcs12(vcpu)->vmcs_link_pointer == -1ull))
		return nested_vmx_failInvalid(vcpu);

	if (instr_info & BIT(10))
		value = kvm_register_read(vcpu, (((instr_info) >> 3) & 0xf));
	else {
		len = is_64_bit_mode(vcpu) ? 8 : 4;
		if (get_vmx_mem_address(vcpu, exit_qualification,
					instr_info, false, len, &gva))
			return 1;
		r = kvm_read_guest_virt(vcpu, gva, &value, len, &e);
		if (r != X86EMUL_CONTINUE)
			return kvm_handle_memory_failure(vcpu, r, &e);
	}

	field = kvm_register_read(vcpu, (((instr_info) >> 28) & 0xf));

	offset = vmcs_field_to_offset(field);
	if (offset < 0)
		return nested_vmx_fail(vcpu, VMXERR_UNSUPPORTED_VMCS_COMPONENT);

	/*
	 * If the vCPU supports "VMWRITE to any supported field in the
	 * VMCS," then the "read-only" fields are actually read/write.
	 */
	if (vmcs_field_readonly(field) &&
	    !nested_cpu_has_vmwrite_any_field(vcpu))
		return nested_vmx_fail(vcpu, VMXERR_VMWRITE_READ_ONLY_VMCS_COMPONENT);

	/*
	 * Ensure vmcs12 is up-to-date before any VMWRITE that dirties
	 * vmcs12, else we may crush a field or consume a stale value.
	 */
	if (!is_guest_mode(vcpu) && !is_shadow_field_rw(field))
		copy_vmcs02_to_vmcs12_rare(vcpu, vmcs12);

	/*
	 * Some Intel CPUs intentionally drop the reserved bits of the AR byte
	 * fields on VMWRITE.  Emulate this behavior to ensure consistent KVM
	 * behavior regardless of the underlying hardware, e.g. if an AR_BYTE
	 * field is intercepted for VMWRITE but not VMREAD (in L1), then VMREAD
	 * from L1 will return a different value than VMREAD from L2 (L1 sees
	 * the stripped down value, L2 sees the full value as stored by KVM).
	 */
	if (field >= GUEST_ES_AR_BYTES && field <= GUEST_TR_AR_BYTES)
		value &= 0x1f0ff;

	vmcs12_write_any(vmcs12, field, offset, value);

	/*
	 * Do not track vmcs12 dirty-state if in guest-mode as we actually
	 * dirty shadow vmcs12 instead of vmcs12.  Fields that can be updated
	 * by L1 without a vmexit are always updated in the vmcs02, i.e. don't
	 * "dirty" vmcs12, all others go down the prepare_vmcs02() slow path.
	 */
	if (!is_guest_mode(vcpu) && !is_shadow_field_rw(field)) {
		/*
		 * L1 can read these fields without exiting, ensure the
		 * shadow VMCS is up-to-date.
		 */
		if (enable_shadow_vmcs && is_shadow_field_ro(field)) {
			preempt_disable();
			vmcs_load(vmx->vmcs01.shadow_vmcs);

			__vmcs_writel(field, value);

			vmcs_clear(vmx->vmcs01.shadow_vmcs);
			vmcs_load(vmx->loaded_vmcs->vmcs);
			preempt_enable();
		}
		vmx->nested.dirty_vmcs12 = true;
	}

	return nested_vmx_succeed(vcpu);
}

static void set_current_vmptr(struct vcpu_vmx *vmx, gpa_t vmptr)
{
	vmx->nested.current_vmptr = vmptr;
	if (enable_shadow_vmcs) {
		secondary_exec_controls_setbit(vmx, SECONDARY_EXEC_SHADOW_VMCS);
		vmcs_write64(VMCS_LINK_POINTER,
			     __pa(vmx->vmcs01.shadow_vmcs));
		vmx->nested.need_vmcs12_to_shadow_sync = true;
	}
	vmx->nested.dirty_vmcs12 = true;
}

/* Emulate the VMPTRLD instruction */
static int handle_vmptrld(struct kvm_vcpu *vcpu)
{
	struct vcpu_vmx *vmx = to_vmx(vcpu);
	gpa_t vmptr;
	int r;

	if (!nested_vmx_check_permission(vcpu))
		return 1;

	if (nested_vmx_get_vmptr(vcpu, &vmptr, &r))
		return r;

	if (!page_address_valid(vcpu, vmptr))
		return nested_vmx_fail(vcpu, VMXERR_VMPTRLD_INVALID_ADDRESS);

	if (vmptr == vmx->nested.vmxon_ptr)
		return nested_vmx_fail(vcpu, VMXERR_VMPTRLD_VMXON_POINTER);

	/* Forbid normal VMPTRLD if Enlightened version was used */
	if (evmptr_is_valid(vmx->nested.hv_evmcs_vmptr))
		return 1;

	if (vmx->nested.current_vmptr != vmptr) {
		struct kvm_host_map map;
		struct vmcs12 *new_vmcs12;

		if (kvm_vcpu_map(vcpu, gpa_to_gfn(vmptr), &map)) {
			/*
			 * Reads from an unbacked page return all 1s,
			 * which means that the 32 bits located at the
			 * given physical address won't match the required
			 * VMCS12_REVISION identifier.
			 */
			return nested_vmx_fail(vcpu,
				VMXERR_VMPTRLD_INCORRECT_VMCS_REVISION_ID);
		}

		new_vmcs12 = map.hva;

		if (new_vmcs12->hdr.revision_id != VMCS12_REVISION ||
		    (new_vmcs12->hdr.shadow_vmcs &&
		     !nested_cpu_has_vmx_shadow_vmcs(vcpu))) {
			kvm_vcpu_unmap(vcpu, &map, false);
			return nested_vmx_fail(vcpu,
				VMXERR_VMPTRLD_INCORRECT_VMCS_REVISION_ID);
		}

		nested_release_vmcs12(vcpu);

		/*
		 * Load VMCS12 from guest memory since it is not already
		 * cached.
		 */
		memcpy(vmx->nested.cached_vmcs12, new_vmcs12, VMCS12_SIZE);
		kvm_vcpu_unmap(vcpu, &map, false);

		set_current_vmptr(vmx, vmptr);
	}

	return nested_vmx_succeed(vcpu);
}

/* Emulate the VMPTRST instruction */
static int handle_vmptrst(struct kvm_vcpu *vcpu)
{
	unsigned long exit_qual = vmx_get_exit_qual(vcpu);
	u32 instr_info = vmcs_read32(VMX_INSTRUCTION_INFO);
	gpa_t current_vmptr = to_vmx(vcpu)->nested.current_vmptr;
	struct x86_exception e;
	gva_t gva;
	int r;

	if (!nested_vmx_check_permission(vcpu))
		return 1;

	if (unlikely(evmptr_is_valid(to_vmx(vcpu)->nested.hv_evmcs_vmptr)))
		return 1;

	if (get_vmx_mem_address(vcpu, exit_qual, instr_info,
				true, sizeof(gpa_t), &gva))
		return 1;
	/* *_system ok, nested_vmx_check_permission has verified cpl=0 */
	r = kvm_write_guest_virt_system(vcpu, gva, (void *)&current_vmptr,
					sizeof(gpa_t), &e);
	if (r != X86EMUL_CONTINUE)
		return kvm_handle_memory_failure(vcpu, r, &e);

	return nested_vmx_succeed(vcpu);
}

#define EPTP_PA_MASK   GENMASK_ULL(51, 12)

static bool nested_ept_root_matches(hpa_t root_hpa, u64 root_eptp, u64 eptp)
{
	return VALID_PAGE(root_hpa) &&
		((root_eptp & EPTP_PA_MASK) == (eptp & EPTP_PA_MASK));
}

/* Emulate the INVEPT instruction */
static int handle_invept(struct kvm_vcpu *vcpu)
{
	struct vcpu_vmx *vmx = to_vmx(vcpu);
	u32 vmx_instruction_info, types;
	unsigned long type, roots_to_free;
	struct kvm_mmu *mmu;
	gva_t gva;
	struct x86_exception e;
	struct {
		u64 eptp, gpa;
	} operand;
	int i, r;

	if (!(vmx->nested.msrs.secondary_ctls_high &
	      SECONDARY_EXEC_ENABLE_EPT) ||
	    !(vmx->nested.msrs.ept_caps & VMX_EPT_INVEPT_BIT)) {
		kvm_queue_exception(vcpu, UD_VECTOR);
		return 1;
	}

	if (!nested_vmx_check_permission(vcpu))
		return 1;

	vmx_instruction_info = vmcs_read32(VMX_INSTRUCTION_INFO);
	type = kvm_register_read(vcpu, (vmx_instruction_info >> 28) & 0xf);

	types = (vmx->nested.msrs.ept_caps >> VMX_EPT_EXTENT_SHIFT) & 6;

	if (type >= 32 || !(types & (1 << type)))
		return nested_vmx_fail(vcpu, VMXERR_INVALID_OPERAND_TO_INVEPT_INVVPID);

	/* According to the Intel VMX instruction reference, the memory
	 * operand is read even if it isn't needed (e.g., for type==global)
	 */
	if (get_vmx_mem_address(vcpu, vmx_get_exit_qual(vcpu),
			vmx_instruction_info, false, sizeof(operand), &gva))
		return 1;
	r = kvm_read_guest_virt(vcpu, gva, &operand, sizeof(operand), &e);
	if (r != X86EMUL_CONTINUE)
		return kvm_handle_memory_failure(vcpu, r, &e);

	/*
	 * Nested EPT roots are always held through guest_mmu,
	 * not root_mmu.
	 */
	mmu = &vcpu->arch.guest_mmu;

	switch (type) {
	case VMX_EPT_EXTENT_CONTEXT:
		if (!nested_vmx_check_eptp(vcpu, operand.eptp))
			return nested_vmx_fail(vcpu,
				VMXERR_INVALID_OPERAND_TO_INVEPT_INVVPID);

		roots_to_free = 0;
		if (nested_ept_root_matches(mmu->root_hpa, mmu->root_pgd,
					    operand.eptp))
			roots_to_free |= KVM_MMU_ROOT_CURRENT;

		for (i = 0; i < KVM_MMU_NUM_PREV_ROOTS; i++) {
			if (nested_ept_root_matches(mmu->prev_roots[i].hpa,
						    mmu->prev_roots[i].pgd,
						    operand.eptp))
				roots_to_free |= KVM_MMU_ROOT_PREVIOUS(i);
		}
		break;
	case VMX_EPT_EXTENT_GLOBAL:
		roots_to_free = KVM_MMU_ROOTS_ALL;
		break;
	default:
		BUG();
		break;
	}

	if (roots_to_free)
		kvm_mmu_free_roots(vcpu, mmu, roots_to_free);

	return nested_vmx_succeed(vcpu);
}

static int handle_invvpid(struct kvm_vcpu *vcpu)
{
	struct vcpu_vmx *vmx = to_vmx(vcpu);
	u32 vmx_instruction_info;
	unsigned long type, types;
	gva_t gva;
	struct x86_exception e;
	struct {
		u64 vpid;
		u64 gla;
	} operand;
	u16 vpid02;
	int r;

	if (!(vmx->nested.msrs.secondary_ctls_high &
	      SECONDARY_EXEC_ENABLE_VPID) ||
			!(vmx->nested.msrs.vpid_caps & VMX_VPID_INVVPID_BIT)) {
		kvm_queue_exception(vcpu, UD_VECTOR);
		return 1;
	}

	if (!nested_vmx_check_permission(vcpu))
		return 1;

	vmx_instruction_info = vmcs_read32(VMX_INSTRUCTION_INFO);
	type = kvm_register_read(vcpu, (vmx_instruction_info >> 28) & 0xf);

	types = (vmx->nested.msrs.vpid_caps &
			VMX_VPID_EXTENT_SUPPORTED_MASK) >> 8;

	if (type >= 32 || !(types & (1 << type)))
		return nested_vmx_fail(vcpu,
			VMXERR_INVALID_OPERAND_TO_INVEPT_INVVPID);

	/* according to the intel vmx instruction reference, the memory
	 * operand is read even if it isn't needed (e.g., for type==global)
	 */
	if (get_vmx_mem_address(vcpu, vmx_get_exit_qual(vcpu),
			vmx_instruction_info, false, sizeof(operand), &gva))
		return 1;
	r = kvm_read_guest_virt(vcpu, gva, &operand, sizeof(operand), &e);
	if (r != X86EMUL_CONTINUE)
		return kvm_handle_memory_failure(vcpu, r, &e);

	if (operand.vpid >> 16)
		return nested_vmx_fail(vcpu,
			VMXERR_INVALID_OPERAND_TO_INVEPT_INVVPID);

	vpid02 = nested_get_vpid02(vcpu);
	switch (type) {
	case VMX_VPID_EXTENT_INDIVIDUAL_ADDR:
		if (!operand.vpid ||
		    is_noncanonical_address(operand.gla, vcpu))
			return nested_vmx_fail(vcpu,
				VMXERR_INVALID_OPERAND_TO_INVEPT_INVVPID);
		vpid_sync_vcpu_addr(vpid02, operand.gla);
		break;
	case VMX_VPID_EXTENT_SINGLE_CONTEXT:
	case VMX_VPID_EXTENT_SINGLE_NON_GLOBAL:
		if (!operand.vpid)
			return nested_vmx_fail(vcpu,
				VMXERR_INVALID_OPERAND_TO_INVEPT_INVVPID);
		vpid_sync_context(vpid02);
		break;
	case VMX_VPID_EXTENT_ALL_CONTEXT:
		vpid_sync_context(vpid02);
		break;
	default:
		WARN_ON_ONCE(1);
		return kvm_skip_emulated_instruction(vcpu);
	}

	/*
	 * Sync the shadow page tables if EPT is disabled, L1 is invalidating
	 * linear mappings for L2 (tagged with L2's VPID).  Free all guest
	 * roots as VPIDs are not tracked in the MMU role.
	 *
	 * Note, this operates on root_mmu, not guest_mmu, as L1 and L2 share
	 * an MMU when EPT is disabled.
	 *
	 * TODO: sync only the affected SPTEs for INVDIVIDUAL_ADDR.
	 */
	if (!enable_ept)
		kvm_mmu_free_guest_mode_roots(vcpu, &vcpu->arch.root_mmu);

	return nested_vmx_succeed(vcpu);
}

static int nested_vmx_eptp_switching(struct kvm_vcpu *vcpu,
				     struct vmcs12 *vmcs12)
{
	u32 index = kvm_rcx_read(vcpu);
	u64 new_eptp;

	if (WARN_ON_ONCE(!nested_cpu_has_ept(vmcs12)))
		return 1;
	if (index >= VMFUNC_EPTP_ENTRIES)
		return 1;

	if (kvm_vcpu_read_guest_page(vcpu, vmcs12->eptp_list_address >> PAGE_SHIFT,
				     &new_eptp, index * 8, 8))
		return 1;

	/*
	 * If the (L2) guest does a vmfunc to the currently
	 * active ept pointer, we don't have to do anything else
	 */
	if (vmcs12->ept_pointer != new_eptp) {
		if (!nested_vmx_check_eptp(vcpu, new_eptp))
			return 1;

		vmcs12->ept_pointer = new_eptp;
		nested_ept_new_eptp(vcpu);

		if (!nested_cpu_has_vpid(vmcs12))
			kvm_make_request(KVM_REQ_TLB_FLUSH_GUEST, vcpu);
	}

	return 0;
}

static int handle_vmfunc(struct kvm_vcpu *vcpu)
{
	struct vcpu_vmx *vmx = to_vmx(vcpu);
	struct vmcs12 *vmcs12;
	u32 function = kvm_rax_read(vcpu);

	/*
	 * VMFUNC is only supported for nested guests, but we always enable the
	 * secondary control for simplicity; for non-nested mode, fake that we
	 * didn't by injecting #UD.
	 */
	if (!is_guest_mode(vcpu)) {
		kvm_queue_exception(vcpu, UD_VECTOR);
		return 1;
	}

	vmcs12 = get_vmcs12(vcpu);

	/*
	 * #UD on out-of-bounds function has priority over VM-Exit, and VMFUNC
	 * is enabled in vmcs02 if and only if it's enabled in vmcs12.
	 */
	if (WARN_ON_ONCE((function > 63) || !nested_cpu_has_vmfunc(vmcs12))) {
		kvm_queue_exception(vcpu, UD_VECTOR);
		return 1;
	}

	if (!(vmcs12->vm_function_control & BIT_ULL(function)))
		goto fail;

	switch (function) {
	case 0:
		if (nested_vmx_eptp_switching(vcpu, vmcs12))
			goto fail;
		break;
	default:
		goto fail;
	}
	return kvm_skip_emulated_instruction(vcpu);

fail:
	/*
	 * This is effectively a reflected VM-Exit, as opposed to a synthesized
	 * nested VM-Exit.  Pass the original exit reason, i.e. don't hardcode
	 * EXIT_REASON_VMFUNC as the exit reason.
	 */
	nested_vmx_vmexit(vcpu, vmx->exit_reason.full,
			  vmx_get_intr_info(vcpu),
			  vmx_get_exit_qual(vcpu));
	return 1;
}

/*
 * Return true if an IO instruction with the specified port and size should cause
 * a VM-exit into L1.
 */
bool nested_vmx_check_io_bitmaps(struct kvm_vcpu *vcpu, unsigned int port,
				 int size)
{
	struct vmcs12 *vmcs12 = get_vmcs12(vcpu);
	gpa_t bitmap, last_bitmap;
	u8 b;

	last_bitmap = (gpa_t)-1;
	b = -1;

	while (size > 0) {
		if (port < 0x8000)
			bitmap = vmcs12->io_bitmap_a;
		else if (port < 0x10000)
			bitmap = vmcs12->io_bitmap_b;
		else
			return true;
		bitmap += (port & 0x7fff) / 8;

		if (last_bitmap != bitmap)
			if (kvm_vcpu_read_guest(vcpu, bitmap, &b, 1))
				return true;
		if (b & (1 << (port & 7)))
			return true;

		port++;
		size--;
		last_bitmap = bitmap;
	}

	return false;
}

static bool nested_vmx_exit_handled_io(struct kvm_vcpu *vcpu,
				       struct vmcs12 *vmcs12)
{
	unsigned long exit_qualification;
	unsigned short port;
	int size;

	if (!nested_cpu_has(vmcs12, CPU_BASED_USE_IO_BITMAPS))
		return nested_cpu_has(vmcs12, CPU_BASED_UNCOND_IO_EXITING);

	exit_qualification = vmx_get_exit_qual(vcpu);

	port = exit_qualification >> 16;
	size = (exit_qualification & 7) + 1;

	return nested_vmx_check_io_bitmaps(vcpu, port, size);
}

/*
 * Return 1 if we should exit from L2 to L1 to handle an MSR access,
 * rather than handle it ourselves in L0. I.e., check whether L1 expressed
 * disinterest in the current event (read or write a specific MSR) by using an
 * MSR bitmap. This may be the case even when L0 doesn't use MSR bitmaps.
 */
static bool nested_vmx_exit_handled_msr(struct kvm_vcpu *vcpu,
					struct vmcs12 *vmcs12,
					union vmx_exit_reason exit_reason)
{
	u32 msr_index = kvm_rcx_read(vcpu);
	gpa_t bitmap;

	if (!nested_cpu_has(vmcs12, CPU_BASED_USE_MSR_BITMAPS))
		return true;

	/*
	 * The MSR_BITMAP page is divided into four 1024-byte bitmaps,
	 * for the four combinations of read/write and low/high MSR numbers.
	 * First we need to figure out which of the four to use:
	 */
	bitmap = vmcs12->msr_bitmap;
	if (exit_reason.basic == EXIT_REASON_MSR_WRITE)
		bitmap += 2048;
	if (msr_index >= 0xc0000000) {
		msr_index -= 0xc0000000;
		bitmap += 1024;
	}

	/* Then read the msr_index'th bit from this bitmap: */
	if (msr_index < 1024*8) {
		unsigned char b;
		if (kvm_vcpu_read_guest(vcpu, bitmap + msr_index/8, &b, 1))
			return true;
		return 1 & (b >> (msr_index & 7));
	} else
		return true; /* let L1 handle the wrong parameter */
}

/*
 * Return 1 if we should exit from L2 to L1 to handle a CR access exit,
 * rather than handle it ourselves in L0. I.e., check if L1 wanted to
 * intercept (via guest_host_mask etc.) the current event.
 */
static bool nested_vmx_exit_handled_cr(struct kvm_vcpu *vcpu,
	struct vmcs12 *vmcs12)
{
	unsigned long exit_qualification = vmx_get_exit_qual(vcpu);
	int cr = exit_qualification & 15;
	int reg;
	unsigned long val;

	switch ((exit_qualification >> 4) & 3) {
	case 0: /* mov to cr */
		reg = (exit_qualification >> 8) & 15;
		val = kvm_register_read(vcpu, reg);
		switch (cr) {
		case 0:
			if (vmcs12->cr0_guest_host_mask &
			    (val ^ vmcs12->cr0_read_shadow))
				return true;
			break;
		case 3:
			if (nested_cpu_has(vmcs12, CPU_BASED_CR3_LOAD_EXITING))
				return true;
			break;
		case 4:
			if (vmcs12->cr4_guest_host_mask &
			    (vmcs12->cr4_read_shadow ^ val))
				return true;
			break;
		case 8:
			if (nested_cpu_has(vmcs12, CPU_BASED_CR8_LOAD_EXITING))
				return true;
			break;
		}
		break;
	case 2: /* clts */
		if ((vmcs12->cr0_guest_host_mask & X86_CR0_TS) &&
		    (vmcs12->cr0_read_shadow & X86_CR0_TS))
			return true;
		break;
	case 1: /* mov from cr */
		switch (cr) {
		case 3:
			if (vmcs12->cpu_based_vm_exec_control &
			    CPU_BASED_CR3_STORE_EXITING)
				return true;
			break;
		case 8:
			if (vmcs12->cpu_based_vm_exec_control &
			    CPU_BASED_CR8_STORE_EXITING)
				return true;
			break;
		}
		break;
	case 3: /* lmsw */
		/*
		 * lmsw can change bits 1..3 of cr0, and only set bit 0 of
		 * cr0. Other attempted changes are ignored, with no exit.
		 */
		val = (exit_qualification >> LMSW_SOURCE_DATA_SHIFT) & 0x0f;
		if (vmcs12->cr0_guest_host_mask & 0xe &
		    (val ^ vmcs12->cr0_read_shadow))
			return true;
		if ((vmcs12->cr0_guest_host_mask & 0x1) &&
		    !(vmcs12->cr0_read_shadow & 0x1) &&
		    (val & 0x1))
			return true;
		break;
	}
	return false;
}

static bool nested_vmx_exit_handled_encls(struct kvm_vcpu *vcpu,
					  struct vmcs12 *vmcs12)
{
	u32 encls_leaf;

	if (!guest_cpuid_has(vcpu, X86_FEATURE_SGX) ||
	    !nested_cpu_has2(vmcs12, SECONDARY_EXEC_ENCLS_EXITING))
		return false;

	encls_leaf = kvm_rax_read(vcpu);
	if (encls_leaf > 62)
		encls_leaf = 63;
	return vmcs12->encls_exiting_bitmap & BIT_ULL(encls_leaf);
}

static bool nested_vmx_exit_handled_vmcs_access(struct kvm_vcpu *vcpu,
	struct vmcs12 *vmcs12, gpa_t bitmap)
{
	u32 vmx_instruction_info;
	unsigned long field;
	u8 b;

	if (!nested_cpu_has_shadow_vmcs(vmcs12))
		return true;

	/* Decode instruction info and find the field to access */
	vmx_instruction_info = vmcs_read32(VMX_INSTRUCTION_INFO);
	field = kvm_register_read(vcpu, (((vmx_instruction_info) >> 28) & 0xf));

	/* Out-of-range fields always cause a VM exit from L2 to L1 */
	if (field >> 15)
		return true;

	if (kvm_vcpu_read_guest(vcpu, bitmap + field/8, &b, 1))
		return true;

	return 1 & (b >> (field & 7));
}

static bool nested_vmx_exit_handled_mtf(struct vmcs12 *vmcs12)
{
	u32 entry_intr_info = vmcs12->vm_entry_intr_info_field;

	if (nested_cpu_has_mtf(vmcs12))
		return true;

	/*
	 * An MTF VM-exit may be injected into the guest by setting the
	 * interruption-type to 7 (other event) and the vector field to 0. Such
	 * is the case regardless of the 'monitor trap flag' VM-execution
	 * control.
	 */
	return entry_intr_info == (INTR_INFO_VALID_MASK
				   | INTR_TYPE_OTHER_EVENT);
}

/*
 * Return true if L0 wants to handle an exit from L2 regardless of whether or not
 * L1 wants the exit.  Only call this when in is_guest_mode (L2).
 */
static bool nested_vmx_l0_wants_exit(struct kvm_vcpu *vcpu,
				     union vmx_exit_reason exit_reason)
{
	u32 intr_info;

	switch ((u16)exit_reason.basic) {
	case EXIT_REASON_EXCEPTION_NMI:
		intr_info = vmx_get_intr_info(vcpu);
		if (is_nmi(intr_info))
			return true;
		else if (is_page_fault(intr_info))
			return vcpu->arch.apf.host_apf_flags || !enable_ept;
		else if (is_debug(intr_info) &&
			 vcpu->guest_debug &
			 (KVM_GUESTDBG_SINGLESTEP | KVM_GUESTDBG_USE_HW_BP))
			return true;
		else if (is_breakpoint(intr_info) &&
			 vcpu->guest_debug & KVM_GUESTDBG_USE_SW_BP)
			return true;
		else if (is_alignment_check(intr_info) &&
			 !vmx_guest_inject_ac(vcpu))
			return true;
		return false;
	case EXIT_REASON_EXTERNAL_INTERRUPT:
		return true;
	case EXIT_REASON_MCE_DURING_VMENTRY:
		return true;
	case EXIT_REASON_EPT_VIOLATION:
		/*
		 * L0 always deals with the EPT violation. If nested EPT is
		 * used, and the nested mmu code discovers that the address is
		 * missing in the guest EPT table (EPT12), the EPT violation
		 * will be injected with nested_ept_inject_page_fault()
		 */
		return true;
	case EXIT_REASON_EPT_MISCONFIG:
		/*
		 * L2 never uses directly L1's EPT, but rather L0's own EPT
		 * table (shadow on EPT) or a merged EPT table that L0 built
		 * (EPT on EPT). So any problems with the structure of the
		 * table is L0's fault.
		 */
		return true;
	case EXIT_REASON_PREEMPTION_TIMER:
		return true;
	case EXIT_REASON_PML_FULL:
		/*
		 * PML is emulated for an L1 VMM and should never be enabled in
		 * vmcs02, always "handle" PML_FULL by exiting to userspace.
		 */
		return true;
	case EXIT_REASON_VMFUNC:
		/* VM functions are emulated through L2->L0 vmexits. */
		return true;
	default:
		break;
	}
	return false;
}

/*
 * Return 1 if L1 wants to intercept an exit from L2.  Only call this when in
 * is_guest_mode (L2).
 */
static bool nested_vmx_l1_wants_exit(struct kvm_vcpu *vcpu,
				     union vmx_exit_reason exit_reason)
{
	struct vmcs12 *vmcs12 = get_vmcs12(vcpu);
	u32 intr_info;

	switch ((u16)exit_reason.basic) {
	case EXIT_REASON_EXCEPTION_NMI:
		intr_info = vmx_get_intr_info(vcpu);
		if (is_nmi(intr_info))
			return true;
		else if (is_page_fault(intr_info))
			return true;
		return vmcs12->exception_bitmap &
				(1u << (intr_info & INTR_INFO_VECTOR_MASK));
	case EXIT_REASON_EXTERNAL_INTERRUPT:
		return nested_exit_on_intr(vcpu);
	case EXIT_REASON_TRIPLE_FAULT:
		return true;
	case EXIT_REASON_INTERRUPT_WINDOW:
		return nested_cpu_has(vmcs12, CPU_BASED_INTR_WINDOW_EXITING);
	case EXIT_REASON_NMI_WINDOW:
		return nested_cpu_has(vmcs12, CPU_BASED_NMI_WINDOW_EXITING);
	case EXIT_REASON_TASK_SWITCH:
		return true;
	case EXIT_REASON_CPUID:
		return true;
	case EXIT_REASON_HLT:
		return nested_cpu_has(vmcs12, CPU_BASED_HLT_EXITING);
	case EXIT_REASON_INVD:
		return true;
	case EXIT_REASON_INVLPG:
		return nested_cpu_has(vmcs12, CPU_BASED_INVLPG_EXITING);
	case EXIT_REASON_RDPMC:
		return nested_cpu_has(vmcs12, CPU_BASED_RDPMC_EXITING);
	case EXIT_REASON_RDRAND:
		return nested_cpu_has2(vmcs12, SECONDARY_EXEC_RDRAND_EXITING);
	case EXIT_REASON_RDSEED:
		return nested_cpu_has2(vmcs12, SECONDARY_EXEC_RDSEED_EXITING);
	case EXIT_REASON_RDTSC: case EXIT_REASON_RDTSCP:
		return nested_cpu_has(vmcs12, CPU_BASED_RDTSC_EXITING);
	case EXIT_REASON_VMREAD:
		return nested_vmx_exit_handled_vmcs_access(vcpu, vmcs12,
			vmcs12->vmread_bitmap);
	case EXIT_REASON_VMWRITE:
		return nested_vmx_exit_handled_vmcs_access(vcpu, vmcs12,
			vmcs12->vmwrite_bitmap);
	case EXIT_REASON_VMCALL: case EXIT_REASON_VMCLEAR:
	case EXIT_REASON_VMLAUNCH: case EXIT_REASON_VMPTRLD:
	case EXIT_REASON_VMPTRST: case EXIT_REASON_VMRESUME:
	case EXIT_REASON_VMOFF: case EXIT_REASON_VMON:
	case EXIT_REASON_INVEPT: case EXIT_REASON_INVVPID:
		/*
		 * VMX instructions trap unconditionally. This allows L1 to
		 * emulate them for its L2 guest, i.e., allows 3-level nesting!
		 */
		return true;
	case EXIT_REASON_CR_ACCESS:
		return nested_vmx_exit_handled_cr(vcpu, vmcs12);
	case EXIT_REASON_DR_ACCESS:
		return nested_cpu_has(vmcs12, CPU_BASED_MOV_DR_EXITING);
	case EXIT_REASON_IO_INSTRUCTION:
		return nested_vmx_exit_handled_io(vcpu, vmcs12);
	case EXIT_REASON_GDTR_IDTR: case EXIT_REASON_LDTR_TR:
		return nested_cpu_has2(vmcs12, SECONDARY_EXEC_DESC);
	case EXIT_REASON_MSR_READ:
	case EXIT_REASON_MSR_WRITE:
		return nested_vmx_exit_handled_msr(vcpu, vmcs12, exit_reason);
	case EXIT_REASON_INVALID_STATE:
		return true;
	case EXIT_REASON_MWAIT_INSTRUCTION:
		return nested_cpu_has(vmcs12, CPU_BASED_MWAIT_EXITING);
	case EXIT_REASON_MONITOR_TRAP_FLAG:
		return nested_vmx_exit_handled_mtf(vmcs12);
	case EXIT_REASON_MONITOR_INSTRUCTION:
		return nested_cpu_has(vmcs12, CPU_BASED_MONITOR_EXITING);
	case EXIT_REASON_PAUSE_INSTRUCTION:
		return nested_cpu_has(vmcs12, CPU_BASED_PAUSE_EXITING) ||
			nested_cpu_has2(vmcs12,
				SECONDARY_EXEC_PAUSE_LOOP_EXITING);
	case EXIT_REASON_MCE_DURING_VMENTRY:
		return true;
	case EXIT_REASON_TPR_BELOW_THRESHOLD:
		return nested_cpu_has(vmcs12, CPU_BASED_TPR_SHADOW);
	case EXIT_REASON_APIC_ACCESS:
	case EXIT_REASON_APIC_WRITE:
	case EXIT_REASON_EOI_INDUCED:
		/*
		 * The controls for "virtualize APIC accesses," "APIC-
		 * register virtualization," and "virtual-interrupt
		 * delivery" only come from vmcs12.
		 */
		return true;
	case EXIT_REASON_INVPCID:
		return
			nested_cpu_has2(vmcs12, SECONDARY_EXEC_ENABLE_INVPCID) &&
			nested_cpu_has(vmcs12, CPU_BASED_INVLPG_EXITING);
	case EXIT_REASON_WBINVD:
		return nested_cpu_has2(vmcs12, SECONDARY_EXEC_WBINVD_EXITING);
	case EXIT_REASON_XSETBV:
		return true;
	case EXIT_REASON_XSAVES: case EXIT_REASON_XRSTORS:
		/*
		 * This should never happen, since it is not possible to
		 * set XSS to a non-zero value---neither in L1 nor in L2.
		 * If if it were, XSS would have to be checked against
		 * the XSS exit bitmap in vmcs12.
		 */
		return nested_cpu_has2(vmcs12, SECONDARY_EXEC_XSAVES);
	case EXIT_REASON_UMWAIT:
	case EXIT_REASON_TPAUSE:
		return nested_cpu_has2(vmcs12,
			SECONDARY_EXEC_ENABLE_USR_WAIT_PAUSE);
	case EXIT_REASON_ENCLS:
		return nested_vmx_exit_handled_encls(vcpu, vmcs12);
	default:
		return true;
	}
}

/*
 * Conditionally reflect a VM-Exit into L1.  Returns %true if the VM-Exit was
 * reflected into L1.
 */
bool nested_vmx_reflect_vmexit(struct kvm_vcpu *vcpu)
{
	struct vcpu_vmx *vmx = to_vmx(vcpu);
	union vmx_exit_reason exit_reason = vmx->exit_reason;
	unsigned long exit_qual;
	u32 exit_intr_info;

	WARN_ON_ONCE(vmx->nested.nested_run_pending);

	/*
	 * Late nested VM-Fail shares the same flow as nested VM-Exit since KVM
	 * has already loaded L2's state.
	 */
	if (unlikely(vmx->fail)) {
		trace_kvm_nested_vmenter_failed(
			"hardware VM-instruction error: ",
			vmcs_read32(VM_INSTRUCTION_ERROR));
		exit_intr_info = 0;
		exit_qual = 0;
		goto reflect_vmexit;
	}

	trace_kvm_nested_vmexit(exit_reason.full, vcpu, KVM_ISA_VMX);

	/* If L0 (KVM) wants the exit, it trumps L1's desires. */
	if (nested_vmx_l0_wants_exit(vcpu, exit_reason))
		return false;

	/* If L1 doesn't want the exit, handle it in L0. */
	if (!nested_vmx_l1_wants_exit(vcpu, exit_reason))
		return false;

	/*
	 * vmcs.VM_EXIT_INTR_INFO is only valid for EXCEPTION_NMI exits.  For
	 * EXTERNAL_INTERRUPT, the value for vmcs12->vm_exit_intr_info would
	 * need to be synthesized by querying the in-kernel LAPIC, but external
	 * interrupts are never reflected to L1 so it's a non-issue.
	 */
	exit_intr_info = vmx_get_intr_info(vcpu);
	if (is_exception_with_error_code(exit_intr_info)) {
		struct vmcs12 *vmcs12 = get_vmcs12(vcpu);

		vmcs12->vm_exit_intr_error_code =
			vmcs_read32(VM_EXIT_INTR_ERROR_CODE);
	}
	exit_qual = vmx_get_exit_qual(vcpu);

reflect_vmexit:
	nested_vmx_vmexit(vcpu, exit_reason.full, exit_intr_info, exit_qual);
	return true;
}

static int vmx_get_nested_state(struct kvm_vcpu *vcpu,
				struct kvm_nested_state __user *user_kvm_nested_state,
				u32 user_data_size)
{
	struct vcpu_vmx *vmx;
	struct vmcs12 *vmcs12;
	struct kvm_nested_state kvm_state = {
		.flags = 0,
		.format = KVM_STATE_NESTED_FORMAT_VMX,
		.size = sizeof(kvm_state),
		.hdr.vmx.flags = 0,
		.hdr.vmx.vmxon_pa = -1ull,
		.hdr.vmx.vmcs12_pa = -1ull,
		.hdr.vmx.preemption_timer_deadline = 0,
	};
	struct kvm_vmx_nested_state_data __user *user_vmx_nested_state =
		&user_kvm_nested_state->data.vmx[0];

	if (!vcpu)
		return kvm_state.size + sizeof(*user_vmx_nested_state);

	vmx = to_vmx(vcpu);
	vmcs12 = get_vmcs12(vcpu);

	if (nested_vmx_allowed(vcpu) &&
	    (vmx->nested.vmxon || vmx->nested.smm.vmxon)) {
		kvm_state.hdr.vmx.vmxon_pa = vmx->nested.vmxon_ptr;
		kvm_state.hdr.vmx.vmcs12_pa = vmx->nested.current_vmptr;

		if (vmx_has_valid_vmcs12(vcpu)) {
			kvm_state.size += sizeof(user_vmx_nested_state->vmcs12);

			/* 'hv_evmcs_vmptr' can also be EVMPTR_MAP_PENDING here */
			if (vmx->nested.hv_evmcs_vmptr != EVMPTR_INVALID)
				kvm_state.flags |= KVM_STATE_NESTED_EVMCS;

			if (is_guest_mode(vcpu) &&
			    nested_cpu_has_shadow_vmcs(vmcs12) &&
			    vmcs12->vmcs_link_pointer != -1ull)
				kvm_state.size += sizeof(user_vmx_nested_state->shadow_vmcs12);
		}

		if (vmx->nested.smm.vmxon)
			kvm_state.hdr.vmx.smm.flags |= KVM_STATE_NESTED_SMM_VMXON;

		if (vmx->nested.smm.guest_mode)
			kvm_state.hdr.vmx.smm.flags |= KVM_STATE_NESTED_SMM_GUEST_MODE;

		if (is_guest_mode(vcpu)) {
			kvm_state.flags |= KVM_STATE_NESTED_GUEST_MODE;

			if (vmx->nested.nested_run_pending)
				kvm_state.flags |= KVM_STATE_NESTED_RUN_PENDING;

			if (vmx->nested.mtf_pending)
				kvm_state.flags |= KVM_STATE_NESTED_MTF_PENDING;

			if (nested_cpu_has_preemption_timer(vmcs12) &&
			    vmx->nested.has_preemption_timer_deadline) {
				kvm_state.hdr.vmx.flags |=
					KVM_STATE_VMX_PREEMPTION_TIMER_DEADLINE;
				kvm_state.hdr.vmx.preemption_timer_deadline =
					vmx->nested.preemption_timer_deadline;
			}
		}
	}

	if (user_data_size < kvm_state.size)
		goto out;

	if (copy_to_user(user_kvm_nested_state, &kvm_state, sizeof(kvm_state)))
		return -EFAULT;

	if (!vmx_has_valid_vmcs12(vcpu))
		goto out;

	/*
	 * When running L2, the authoritative vmcs12 state is in the
	 * vmcs02. When running L1, the authoritative vmcs12 state is
	 * in the shadow or enlightened vmcs linked to vmcs01, unless
	 * need_vmcs12_to_shadow_sync is set, in which case, the authoritative
	 * vmcs12 state is in the vmcs12 already.
	 */
	if (is_guest_mode(vcpu)) {
		sync_vmcs02_to_vmcs12(vcpu, vmcs12);
		sync_vmcs02_to_vmcs12_rare(vcpu, vmcs12);
	} else  {
		copy_vmcs02_to_vmcs12_rare(vcpu, get_vmcs12(vcpu));
		if (!vmx->nested.need_vmcs12_to_shadow_sync) {
			if (evmptr_is_valid(vmx->nested.hv_evmcs_vmptr))
				/*
				 * L1 hypervisor is not obliged to keep eVMCS
				 * clean fields data always up-to-date while
				 * not in guest mode, 'hv_clean_fields' is only
				 * supposed to be actual upon vmentry so we need
				 * to ignore it here and do full copy.
				 */
				copy_enlightened_to_vmcs12(vmx, 0);
			else if (enable_shadow_vmcs)
				copy_shadow_to_vmcs12(vmx);
		}
	}

	BUILD_BUG_ON(sizeof(user_vmx_nested_state->vmcs12) < VMCS12_SIZE);
	BUILD_BUG_ON(sizeof(user_vmx_nested_state->shadow_vmcs12) < VMCS12_SIZE);

	/*
	 * Copy over the full allocated size of vmcs12 rather than just the size
	 * of the struct.
	 */
	if (copy_to_user(user_vmx_nested_state->vmcs12, vmcs12, VMCS12_SIZE))
		return -EFAULT;

	if (nested_cpu_has_shadow_vmcs(vmcs12) &&
	    vmcs12->vmcs_link_pointer != -1ull) {
		if (copy_to_user(user_vmx_nested_state->shadow_vmcs12,
				 get_shadow_vmcs12(vcpu), VMCS12_SIZE))
			return -EFAULT;
	}
out:
	return kvm_state.size;
}

/*
 * Forcibly leave nested mode in order to be able to reset the VCPU later on.
 */
void vmx_leave_nested(struct kvm_vcpu *vcpu)
{
	if (is_guest_mode(vcpu)) {
		to_vmx(vcpu)->nested.nested_run_pending = 0;
		nested_vmx_vmexit(vcpu, -1, 0, 0);
	}
	free_nested(vcpu);
}

static int vmx_set_nested_state(struct kvm_vcpu *vcpu,
				struct kvm_nested_state __user *user_kvm_nested_state,
				struct kvm_nested_state *kvm_state)
{
	struct vcpu_vmx *vmx = to_vmx(vcpu);
	struct vmcs12 *vmcs12;
	enum vm_entry_failure_code ignored;
	struct kvm_vmx_nested_state_data __user *user_vmx_nested_state =
		&user_kvm_nested_state->data.vmx[0];
	int ret;

	if (kvm_state->format != KVM_STATE_NESTED_FORMAT_VMX)
		return -EINVAL;

	if (kvm_state->hdr.vmx.vmxon_pa == -1ull) {
		if (kvm_state->hdr.vmx.smm.flags)
			return -EINVAL;

		if (kvm_state->hdr.vmx.vmcs12_pa != -1ull)
			return -EINVAL;

		/*
		 * KVM_STATE_NESTED_EVMCS used to signal that KVM should
		 * enable eVMCS capability on vCPU. However, since then
		 * code was changed such that flag signals vmcs12 should
		 * be copied into eVMCS in guest memory.
		 *
		 * To preserve backwards compatability, allow user
		 * to set this flag even when there is no VMXON region.
		 */
		if (kvm_state->flags & ~KVM_STATE_NESTED_EVMCS)
			return -EINVAL;
	} else {
		if (!nested_vmx_allowed(vcpu))
			return -EINVAL;

		if (!page_address_valid(vcpu, kvm_state->hdr.vmx.vmxon_pa))
			return -EINVAL;
	}

	if ((kvm_state->hdr.vmx.smm.flags & KVM_STATE_NESTED_SMM_GUEST_MODE) &&
	    (kvm_state->flags & KVM_STATE_NESTED_GUEST_MODE))
		return -EINVAL;

	if (kvm_state->hdr.vmx.smm.flags &
	    ~(KVM_STATE_NESTED_SMM_GUEST_MODE | KVM_STATE_NESTED_SMM_VMXON))
		return -EINVAL;

	if (kvm_state->hdr.vmx.flags & ~KVM_STATE_VMX_PREEMPTION_TIMER_DEADLINE)
		return -EINVAL;

	/*
	 * SMM temporarily disables VMX, so we cannot be in guest mode,
	 * nor can VMLAUNCH/VMRESUME be pending.  Outside SMM, SMM flags
	 * must be zero.
	 */
	if (is_smm(vcpu) ?
		(kvm_state->flags &
		 (KVM_STATE_NESTED_GUEST_MODE | KVM_STATE_NESTED_RUN_PENDING))
		: kvm_state->hdr.vmx.smm.flags)
		return -EINVAL;

	if ((kvm_state->hdr.vmx.smm.flags & KVM_STATE_NESTED_SMM_GUEST_MODE) &&
	    !(kvm_state->hdr.vmx.smm.flags & KVM_STATE_NESTED_SMM_VMXON))
		return -EINVAL;

	if ((kvm_state->flags & KVM_STATE_NESTED_EVMCS) &&
		(!nested_vmx_allowed(vcpu) || !vmx->nested.enlightened_vmcs_enabled))
			return -EINVAL;

	vmx_leave_nested(vcpu);

	if (kvm_state->hdr.vmx.vmxon_pa == -1ull)
		return 0;

	vmx->nested.vmxon_ptr = kvm_state->hdr.vmx.vmxon_pa;
	ret = enter_vmx_operation(vcpu);
	if (ret)
		return ret;

	/* Empty 'VMXON' state is permitted if no VMCS loaded */
	if (kvm_state->size < sizeof(*kvm_state) + sizeof(*vmcs12)) {
		/* See vmx_has_valid_vmcs12.  */
		if ((kvm_state->flags & KVM_STATE_NESTED_GUEST_MODE) ||
		    (kvm_state->flags & KVM_STATE_NESTED_EVMCS) ||
		    (kvm_state->hdr.vmx.vmcs12_pa != -1ull))
			return -EINVAL;
		else
			return 0;
	}

	if (kvm_state->hdr.vmx.vmcs12_pa != -1ull) {
		if (kvm_state->hdr.vmx.vmcs12_pa == kvm_state->hdr.vmx.vmxon_pa ||
		    !page_address_valid(vcpu, kvm_state->hdr.vmx.vmcs12_pa))
			return -EINVAL;

		set_current_vmptr(vmx, kvm_state->hdr.vmx.vmcs12_pa);
	} else if (kvm_state->flags & KVM_STATE_NESTED_EVMCS) {
		/*
		 * nested_vmx_handle_enlightened_vmptrld() cannot be called
		 * directly from here as HV_X64_MSR_VP_ASSIST_PAGE may not be
		 * restored yet. EVMCS will be mapped from
		 * nested_get_vmcs12_pages().
		 */
		vmx->nested.hv_evmcs_vmptr = EVMPTR_MAP_PENDING;
		kvm_make_request(KVM_REQ_GET_NESTED_STATE_PAGES, vcpu);
	} else {
		return -EINVAL;
	}

	if (kvm_state->hdr.vmx.smm.flags & KVM_STATE_NESTED_SMM_VMXON) {
		vmx->nested.smm.vmxon = true;
		vmx->nested.vmxon = false;

		if (kvm_state->hdr.vmx.smm.flags & KVM_STATE_NESTED_SMM_GUEST_MODE)
			vmx->nested.smm.guest_mode = true;
	}

	vmcs12 = get_vmcs12(vcpu);
	if (copy_from_user(vmcs12, user_vmx_nested_state->vmcs12, sizeof(*vmcs12)))
		return -EFAULT;

	if (vmcs12->hdr.revision_id != VMCS12_REVISION)
		return -EINVAL;

	if (!(kvm_state->flags & KVM_STATE_NESTED_GUEST_MODE))
		return 0;

	vmx->nested.nested_run_pending =
		!!(kvm_state->flags & KVM_STATE_NESTED_RUN_PENDING);

	vmx->nested.mtf_pending =
		!!(kvm_state->flags & KVM_STATE_NESTED_MTF_PENDING);

	ret = -EINVAL;
	if (nested_cpu_has_shadow_vmcs(vmcs12) &&
	    vmcs12->vmcs_link_pointer != -1ull) {
		struct vmcs12 *shadow_vmcs12 = get_shadow_vmcs12(vcpu);

		if (kvm_state->size <
		    sizeof(*kvm_state) +
		    sizeof(user_vmx_nested_state->vmcs12) + sizeof(*shadow_vmcs12))
			goto error_guest_mode;

		if (copy_from_user(shadow_vmcs12,
				   user_vmx_nested_state->shadow_vmcs12,
				   sizeof(*shadow_vmcs12))) {
			ret = -EFAULT;
			goto error_guest_mode;
		}

		if (shadow_vmcs12->hdr.revision_id != VMCS12_REVISION ||
		    !shadow_vmcs12->hdr.shadow_vmcs)
			goto error_guest_mode;
	}

	vmx->nested.has_preemption_timer_deadline = false;
	if (kvm_state->hdr.vmx.flags & KVM_STATE_VMX_PREEMPTION_TIMER_DEADLINE) {
		vmx->nested.has_preemption_timer_deadline = true;
		vmx->nested.preemption_timer_deadline =
			kvm_state->hdr.vmx.preemption_timer_deadline;
	}

	if (nested_vmx_check_controls(vcpu, vmcs12) ||
	    nested_vmx_check_host_state(vcpu, vmcs12) ||
	    nested_vmx_check_guest_state(vcpu, vmcs12, &ignored))
		goto error_guest_mode;

	vmx->nested.dirty_vmcs12 = true;
	ret = nested_vmx_enter_non_root_mode(vcpu, false);
	if (ret)
		goto error_guest_mode;

	return 0;

error_guest_mode:
	vmx->nested.nested_run_pending = 0;
	return ret;
}

void nested_vmx_set_vmcs_shadowing_bitmap(void)
{
	if (enable_shadow_vmcs) {
		vmcs_write64(VMREAD_BITMAP, __pa(vmx_vmread_bitmap));
		vmcs_write64(VMWRITE_BITMAP, __pa(vmx_vmwrite_bitmap));
	}
}

/*
 * Indexing into the vmcs12 uses the VMCS encoding rotated left by 6.  Undo
 * that madness to get the encoding for comparison.
 */
#define VMCS12_IDX_TO_ENC(idx) ((u16)(((u16)(idx) >> 6) | ((u16)(idx) << 10)))

static u64 nested_vmx_calc_vmcs_enum_msr(void)
{
	/*
	 * Note these are the so called "index" of the VMCS field encoding, not
	 * the index into vmcs12.
	 */
	unsigned int max_idx, idx;
	int i;

	/*
	 * For better or worse, KVM allows VMREAD/VMWRITE to all fields in
	 * vmcs12, regardless of whether or not the associated feature is
	 * exposed to L1.  Simply find the field with the highest index.
	 */
	max_idx = 0;
	for (i = 0; i < nr_vmcs12_fields; i++) {
		/* The vmcs12 table is very, very sparsely populated. */
		if (!vmcs_field_to_offset_table[i])
			continue;

		idx = vmcs_field_index(VMCS12_IDX_TO_ENC(i));
		if (idx > max_idx)
			max_idx = idx;
	}

	return (u64)max_idx << VMCS_FIELD_INDEX_SHIFT;
}

/*
 * nested_vmx_setup_ctls_msrs() sets up variables containing the values to be
 * returned for the various VMX controls MSRs when nested VMX is enabled.
 * The same values should also be used to verify that vmcs12 control fields are
 * valid during nested entry from L1 to L2.
 * Each of these control msrs has a low and high 32-bit half: A low bit is on
 * if the corresponding bit in the (32-bit) control field *must* be on, and a
 * bit in the high half is on if the corresponding bit in the control field
 * may be on. See also vmx_control_verify().
 */
void nested_vmx_setup_ctls_msrs(struct nested_vmx_msrs *msrs, u32 ept_caps)
{
	/*
	 * Note that as a general rule, the high half of the MSRs (bits in
	 * the control fields which may be 1) should be initialized by the
	 * intersection of the underlying hardware's MSR (i.e., features which
	 * can be supported) and the list of features we want to expose -
	 * because they are known to be properly supported in our code.
	 * Also, usually, the low half of the MSRs (bits which must be 1) can
	 * be set to 0, meaning that L1 may turn off any of these bits. The
	 * reason is that if one of these bits is necessary, it will appear
	 * in vmcs01 and prepare_vmcs02, when it bitwise-or's the control
	 * fields of vmcs01 and vmcs02, will turn these bits off - and
	 * nested_vmx_l1_wants_exit() will not pass related exits to L1.
	 * These rules have exceptions below.
	 */

	/* pin-based controls */
	rdmsr(MSR_IA32_VMX_PINBASED_CTLS,
		msrs->pinbased_ctls_low,
		msrs->pinbased_ctls_high);
	msrs->pinbased_ctls_low |=
		PIN_BASED_ALWAYSON_WITHOUT_TRUE_MSR;
	msrs->pinbased_ctls_high &=
		PIN_BASED_EXT_INTR_MASK |
		PIN_BASED_NMI_EXITING |
		PIN_BASED_VIRTUAL_NMIS |
		(enable_apicv ? PIN_BASED_POSTED_INTR : 0);
	msrs->pinbased_ctls_high |=
		PIN_BASED_ALWAYSON_WITHOUT_TRUE_MSR |
		PIN_BASED_VMX_PREEMPTION_TIMER;

	/* exit controls */
	rdmsr(MSR_IA32_VMX_EXIT_CTLS,
		msrs->exit_ctls_low,
		msrs->exit_ctls_high);
	msrs->exit_ctls_low =
		VM_EXIT_ALWAYSON_WITHOUT_TRUE_MSR;

	msrs->exit_ctls_high &=
#ifdef CONFIG_X86_64
		VM_EXIT_HOST_ADDR_SPACE_SIZE |
#endif
		VM_EXIT_LOAD_IA32_PAT | VM_EXIT_SAVE_IA32_PAT |
		VM_EXIT_CLEAR_BNDCFGS | VM_EXIT_LOAD_IA32_PERF_GLOBAL_CTRL;
	msrs->exit_ctls_high |=
		VM_EXIT_ALWAYSON_WITHOUT_TRUE_MSR |
		VM_EXIT_LOAD_IA32_EFER | VM_EXIT_SAVE_IA32_EFER |
		VM_EXIT_SAVE_VMX_PREEMPTION_TIMER | VM_EXIT_ACK_INTR_ON_EXIT;

	/* We support free control of debug control saving. */
	msrs->exit_ctls_low &= ~VM_EXIT_SAVE_DEBUG_CONTROLS;

	/* entry controls */
	rdmsr(MSR_IA32_VMX_ENTRY_CTLS,
		msrs->entry_ctls_low,
		msrs->entry_ctls_high);
	msrs->entry_ctls_low =
		VM_ENTRY_ALWAYSON_WITHOUT_TRUE_MSR;
	msrs->entry_ctls_high &=
#ifdef CONFIG_X86_64
		VM_ENTRY_IA32E_MODE |
#endif
		VM_ENTRY_LOAD_IA32_PAT | VM_ENTRY_LOAD_BNDCFGS |
		VM_ENTRY_LOAD_IA32_PERF_GLOBAL_CTRL;
	msrs->entry_ctls_high |=
		(VM_ENTRY_ALWAYSON_WITHOUT_TRUE_MSR | VM_ENTRY_LOAD_IA32_EFER);

	/* We support free control of debug control loading. */
	msrs->entry_ctls_low &= ~VM_ENTRY_LOAD_DEBUG_CONTROLS;

	/* cpu-based controls */
	rdmsr(MSR_IA32_VMX_PROCBASED_CTLS,
		msrs->procbased_ctls_low,
		msrs->procbased_ctls_high);
	msrs->procbased_ctls_low =
		CPU_BASED_ALWAYSON_WITHOUT_TRUE_MSR;
	msrs->procbased_ctls_high &=
		CPU_BASED_INTR_WINDOW_EXITING |
		CPU_BASED_NMI_WINDOW_EXITING | CPU_BASED_USE_TSC_OFFSETTING |
		CPU_BASED_HLT_EXITING | CPU_BASED_INVLPG_EXITING |
		CPU_BASED_MWAIT_EXITING | CPU_BASED_CR3_LOAD_EXITING |
		CPU_BASED_CR3_STORE_EXITING |
#ifdef CONFIG_X86_64
		CPU_BASED_CR8_LOAD_EXITING | CPU_BASED_CR8_STORE_EXITING |
#endif
		CPU_BASED_MOV_DR_EXITING | CPU_BASED_UNCOND_IO_EXITING |
		CPU_BASED_USE_IO_BITMAPS | CPU_BASED_MONITOR_TRAP_FLAG |
		CPU_BASED_MONITOR_EXITING | CPU_BASED_RDPMC_EXITING |
		CPU_BASED_RDTSC_EXITING | CPU_BASED_PAUSE_EXITING |
		CPU_BASED_TPR_SHADOW | CPU_BASED_ACTIVATE_SECONDARY_CONTROLS;
	/*
	 * We can allow some features even when not supported by the
	 * hardware. For example, L1 can specify an MSR bitmap - and we
	 * can use it to avoid exits to L1 - even when L0 runs L2
	 * without MSR bitmaps.
	 */
	msrs->procbased_ctls_high |=
		CPU_BASED_ALWAYSON_WITHOUT_TRUE_MSR |
		CPU_BASED_USE_MSR_BITMAPS;

	/* We support free control of CR3 access interception. */
	msrs->procbased_ctls_low &=
		~(CPU_BASED_CR3_LOAD_EXITING | CPU_BASED_CR3_STORE_EXITING);

	/*
	 * secondary cpu-based controls.  Do not include those that
	 * depend on CPUID bits, they are added later by
	 * vmx_vcpu_after_set_cpuid.
	 */
	if (msrs->procbased_ctls_high & CPU_BASED_ACTIVATE_SECONDARY_CONTROLS)
		rdmsr(MSR_IA32_VMX_PROCBASED_CTLS2,
		      msrs->secondary_ctls_low,
		      msrs->secondary_ctls_high);

	msrs->secondary_ctls_low = 0;
	msrs->secondary_ctls_high &=
		SECONDARY_EXEC_DESC |
		SECONDARY_EXEC_ENABLE_RDTSCP |
		SECONDARY_EXEC_VIRTUALIZE_X2APIC_MODE |
		SECONDARY_EXEC_WBINVD_EXITING |
		SECONDARY_EXEC_APIC_REGISTER_VIRT |
		SECONDARY_EXEC_VIRTUAL_INTR_DELIVERY |
		SECONDARY_EXEC_RDRAND_EXITING |
		SECONDARY_EXEC_ENABLE_INVPCID |
		SECONDARY_EXEC_RDSEED_EXITING |
		SECONDARY_EXEC_XSAVES |
		SECONDARY_EXEC_TSC_SCALING;

	/*
	 * We can emulate "VMCS shadowing," even if the hardware
	 * doesn't support it.
	 */
	msrs->secondary_ctls_high |=
		SECONDARY_EXEC_SHADOW_VMCS;

	if (enable_ept) {
		/* nested EPT: emulate EPT also to L1 */
		msrs->secondary_ctls_high |=
			SECONDARY_EXEC_ENABLE_EPT;
		msrs->ept_caps =
			VMX_EPT_PAGE_WALK_4_BIT |
			VMX_EPT_PAGE_WALK_5_BIT |
			VMX_EPTP_WB_BIT |
			VMX_EPT_INVEPT_BIT |
			VMX_EPT_EXECUTE_ONLY_BIT;

		msrs->ept_caps &= ept_caps;
		msrs->ept_caps |= VMX_EPT_EXTENT_GLOBAL_BIT |
			VMX_EPT_EXTENT_CONTEXT_BIT | VMX_EPT_2MB_PAGE_BIT |
			VMX_EPT_1GB_PAGE_BIT;
		if (enable_ept_ad_bits) {
			msrs->secondary_ctls_high |=
				SECONDARY_EXEC_ENABLE_PML;
			msrs->ept_caps |= VMX_EPT_AD_BIT;
		}
	}

	if (cpu_has_vmx_vmfunc()) {
		msrs->secondary_ctls_high |=
			SECONDARY_EXEC_ENABLE_VMFUNC;
		/*
		 * Advertise EPTP switching unconditionally
		 * since we emulate it
		 */
		if (enable_ept)
			msrs->vmfunc_controls =
				VMX_VMFUNC_EPTP_SWITCHING;
	}

	/*
	 * Old versions of KVM use the single-context version without
	 * checking for support, so declare that it is supported even
	 * though it is treated as global context.  The alternative is
	 * not failing the single-context invvpid, and it is worse.
	 */
	if (enable_vpid) {
		msrs->secondary_ctls_high |=
			SECONDARY_EXEC_ENABLE_VPID;
		msrs->vpid_caps = VMX_VPID_INVVPID_BIT |
			VMX_VPID_EXTENT_SUPPORTED_MASK;
	}

	if (enable_unrestricted_guest)
		msrs->secondary_ctls_high |=
			SECONDARY_EXEC_UNRESTRICTED_GUEST;

	if (flexpriority_enabled)
		msrs->secondary_ctls_high |=
			SECONDARY_EXEC_VIRTUALIZE_APIC_ACCESSES;

	if (enable_sgx)
		msrs->secondary_ctls_high |= SECONDARY_EXEC_ENCLS_EXITING;

	/* miscellaneous data */
	rdmsr(MSR_IA32_VMX_MISC,
		msrs->misc_low,
		msrs->misc_high);
	msrs->misc_low &= VMX_MISC_SAVE_EFER_LMA;
	msrs->misc_low |=
		MSR_IA32_VMX_MISC_VMWRITE_SHADOW_RO_FIELDS |
		VMX_MISC_EMULATED_PREEMPTION_TIMER_RATE |
		VMX_MISC_ACTIVITY_HLT |
		VMX_MISC_ACTIVITY_WAIT_SIPI;
	msrs->misc_high = 0;

	/*
	 * This MSR reports some information about VMX support. We
	 * should return information about the VMX we emulate for the
	 * guest, and the VMCS structure we give it - not about the
	 * VMX support of the underlying hardware.
	 */
	msrs->basic =
		VMCS12_REVISION |
		VMX_BASIC_TRUE_CTLS |
		((u64)VMCS12_SIZE << VMX_BASIC_VMCS_SIZE_SHIFT) |
		(VMX_BASIC_MEM_TYPE_WB << VMX_BASIC_MEM_TYPE_SHIFT);

	if (cpu_has_vmx_basic_inout())
		msrs->basic |= VMX_BASIC_INOUT;

	/*
	 * These MSRs specify bits which the guest must keep fixed on
	 * while L1 is in VMXON mode (in L1's root mode, or running an L2).
	 * We picked the standard core2 setting.
	 */
#define VMXON_CR0_ALWAYSON     (X86_CR0_PE | X86_CR0_PG | X86_CR0_NE)
#define VMXON_CR4_ALWAYSON     X86_CR4_VMXE
	msrs->cr0_fixed0 = VMXON_CR0_ALWAYSON;
	msrs->cr4_fixed0 = VMXON_CR4_ALWAYSON;

	/* These MSRs specify bits which the guest must keep fixed off. */
	rdmsrl(MSR_IA32_VMX_CR0_FIXED1, msrs->cr0_fixed1);
	rdmsrl(MSR_IA32_VMX_CR4_FIXED1, msrs->cr4_fixed1);

	msrs->vmcs_enum = nested_vmx_calc_vmcs_enum_msr();
}

void nested_vmx_hardware_unsetup(void)
{
	int i;

	if (enable_shadow_vmcs) {
		for (i = 0; i < VMX_BITMAP_NR; i++)
			free_page((unsigned long)vmx_bitmap[i]);
	}
}

__init int nested_vmx_hardware_setup(int (*exit_handlers[])(struct kvm_vcpu *))
{
	int i;

	if (!cpu_has_vmx_shadow_vmcs())
		enable_shadow_vmcs = 0;
	if (enable_shadow_vmcs) {
		for (i = 0; i < VMX_BITMAP_NR; i++) {
			/*
			 * The vmx_bitmap is not tied to a VM and so should
			 * not be charged to a memcg.
			 */
			vmx_bitmap[i] = (unsigned long *)
				__get_free_page(GFP_KERNEL);
			if (!vmx_bitmap[i]) {
				nested_vmx_hardware_unsetup();
				return -ENOMEM;
			}
		}

		init_vmcs_shadow_fields();
	}

	exit_handlers[EXIT_REASON_VMCLEAR]	= handle_vmclear;
	exit_handlers[EXIT_REASON_VMLAUNCH]	= handle_vmlaunch;
	exit_handlers[EXIT_REASON_VMPTRLD]	= handle_vmptrld;
	exit_handlers[EXIT_REASON_VMPTRST]	= handle_vmptrst;
	exit_handlers[EXIT_REASON_VMREAD]	= handle_vmread;
	exit_handlers[EXIT_REASON_VMRESUME]	= handle_vmresume;
	exit_handlers[EXIT_REASON_VMWRITE]	= handle_vmwrite;
	exit_handlers[EXIT_REASON_VMOFF]	= handle_vmoff;
	exit_handlers[EXIT_REASON_VMON]		= handle_vmon;
	exit_handlers[EXIT_REASON_INVEPT]	= handle_invept;
	exit_handlers[EXIT_REASON_INVVPID]	= handle_invvpid;
	exit_handlers[EXIT_REASON_VMFUNC]	= handle_vmfunc;

	return 0;
}

struct kvm_x86_nested_ops vmx_nested_ops = {
	.check_events = vmx_check_nested_events,
	.hv_timer_pending = nested_vmx_preemption_timer_pending,
	.triple_fault = nested_vmx_triple_fault,
	.get_state = vmx_get_nested_state,
	.set_state = vmx_set_nested_state,
	.get_nested_state_pages = vmx_get_nested_state_pages,
	.write_log_dirty = nested_vmx_write_pml_buffer,
	.enable_evmcs = nested_enable_evmcs,
	.get_evmcs_version = nested_get_evmcs_version,
};<|MERGE_RESOLUTION|>--- conflicted
+++ resolved
@@ -3088,15 +3088,12 @@
 		if (evmptrld_status == EVMPTRLD_VMFAIL ||
 		    evmptrld_status == EVMPTRLD_ERROR)
 			return false;
-<<<<<<< HEAD
-=======
 
 		/*
 		 * Post migration VMCS12 always provides the most actual
 		 * information, copy it to eVMCS upon entry.
 		 */
 		vmx->nested.need_vmcs12_to_shadow_sync = true;
->>>>>>> 2734d6c1
 	}
 
 	return true;
