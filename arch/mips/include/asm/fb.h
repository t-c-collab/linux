#ifndef _ASM_FB_H_
#define _ASM_FB_H_

#include <asm/page.h>

struct file;

static inline void fb_pgprotect(struct file *file, struct vm_area_struct *vma,
				unsigned long off)
{
	vma->vm_page_prot = pgprot_noncached(vma->vm_page_prot);
}
#define fb_pgprotect fb_pgprotect

<<<<<<< HEAD
=======
/*
 * MIPS doesn't define __raw_ I/O macros, so the helpers
 * in <asm-generic/fb.h> don't generate fb_readq() and
 * fb_write(). We have to provide them here.
 *
 * TODO: Convert MIPS to generic I/O. The helpers below can
 *       then be removed.
 */
#ifdef CONFIG_64BIT
static inline u64 fb_readq(const volatile void __iomem *addr)
{
	return __raw_readq(addr);
}
#define fb_readq fb_readq

static inline void fb_writeq(u64 b, volatile void __iomem *addr)
{
	__raw_writeq(b, addr);
}
#define fb_writeq fb_writeq
#endif

>>>>>>> 6c7f2744
#include <asm-generic/fb.h>

#endif /* _ASM_FB_H_ */<|MERGE_RESOLUTION|>--- conflicted
+++ resolved
@@ -12,8 +12,6 @@
 }
 #define fb_pgprotect fb_pgprotect
 
-<<<<<<< HEAD
-=======
 /*
  * MIPS doesn't define __raw_ I/O macros, so the helpers
  * in <asm-generic/fb.h> don't generate fb_readq() and
@@ -36,7 +34,6 @@
 #define fb_writeq fb_writeq
 #endif
 
->>>>>>> 6c7f2744
 #include <asm-generic/fb.h>
 
 #endif /* _ASM_FB_H_ */