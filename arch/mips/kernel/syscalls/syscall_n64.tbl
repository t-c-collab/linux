--- conflicted
+++ resolved
@@ -367,10 +367,7 @@
 450	common	set_mempolicy_home_node		sys_set_mempolicy_home_node
 451	n64	cachestat			sys_cachestat
 452	n64	fchmodat2			sys_fchmodat2
-<<<<<<< HEAD
+453	n64	map_shadow_stack		sys_map_shadow_stack
 454	n64	futex_wake			sys_futex_wake
 455	n64	futex_wait			sys_futex_wait
-456	n64	futex_requeue			sys_futex_requeue
-=======
-453	n64	map_shadow_stack		sys_map_shadow_stack
->>>>>>> 550087a0
+456	n64	futex_requeue			sys_futex_requeue