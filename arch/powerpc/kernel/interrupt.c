--- conflicted
+++ resolved
@@ -430,11 +430,6 @@
 	return ret;
 }
 
-<<<<<<< HEAD
-	/* Restore user access locks last */
-	kuap_user_restore(regs);
-	kuep_unlock();
-=======
 #ifdef CONFIG_PPC64
 notrace unsigned long syscall_exit_restart(unsigned long r3, struct pt_regs *regs)
 {
@@ -487,7 +482,6 @@
 #ifdef CONFIG_PPC64
 	regs->exit_result = ret;
 #endif
->>>>>>> 2734d6c1
 
 	return ret;
 }
