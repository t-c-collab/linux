--- conflicted
+++ resolved
@@ -22,8 +22,6 @@
 			: "r" (addr), "r" (asid)
 			: "memory");
 }
-<<<<<<< HEAD
-=======
 
 static inline void local_flush_tlb_range(unsigned long start,
 		unsigned long size, unsigned long stride)
@@ -47,7 +45,6 @@
 {
 	local_flush_tlb_all();
 }
->>>>>>> 33a86170
 
 void flush_tlb_all(void)
 {
@@ -81,10 +78,7 @@
 static void __flush_tlb_range(struct mm_struct *mm, unsigned long start,
 			      unsigned long size, unsigned long stride)
 {
-<<<<<<< HEAD
-=======
 	struct flush_tlb_range_data ftd;
->>>>>>> 33a86170
 	struct cpumask *cmask = mm_cpumask(mm);
 	unsigned int cpuid;
 	bool broadcast;
