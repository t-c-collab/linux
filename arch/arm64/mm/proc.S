--- conflicted
+++ resolved
@@ -46,11 +46,7 @@
 #endif
 
 #ifdef CONFIG_KASAN_HW_TAGS
-<<<<<<< HEAD
-#define TCR_KASAN_HW_FLAGS SYS_TCR_EL1_TCMA1 | TCR_TBI1
-=======
 #define TCR_KASAN_HW_FLAGS SYS_TCR_EL1_TCMA1 | TCR_TBI1 | TCR_TBID1
->>>>>>> 6ee1d745
 #else
 #define TCR_KASAN_HW_FLAGS 0
 #endif
