# SPDX-License-Identifier: GPL-2.0
generic-y += early_ioremap.h
generic-y += mcs_spinlock.h
generic-y += qrwlock.h
generic-y += qspinlock.h
<<<<<<< HEAD
generic-y += set_memory.h
=======
>>>>>>> 2734d6c1
generic-y += user.h

generated-y += cpucaps.h<|MERGE_RESOLUTION|>--- conflicted
+++ resolved
@@ -3,10 +3,6 @@
 generic-y += mcs_spinlock.h
 generic-y += qrwlock.h
 generic-y += qspinlock.h
-<<<<<<< HEAD
-generic-y += set_memory.h
-=======
->>>>>>> 2734d6c1
 generic-y += user.h
 
 generated-y += cpucaps.h