--- conflicted
+++ resolved
@@ -1330,14 +1330,6 @@
 	if (bvec != NULL) {
 		io_req->buffer = page_address(bvec->bv_page) + bvec->bv_offset;
 		io_req->length = bvec->bv_len;
-<<<<<<< HEAD
-		io_req->sector_mask = 0;
-		io_req->op = rq_data_dir(req) == READ ? UBD_READ : UBD_WRITE;
-		io_req->offsets[0] = 0;
-		io_req->offsets[1] = dev->cow.data_offset;
-		io_req->buffer = page_address(bvec->bv_page) + bvec->bv_offset;
-		io_req->sectorsize = 1 << 9;
-=======
 	} else {
 		io_req->buffer = NULL;
 		io_req->length = blk_rq_bytes(req);
@@ -1350,7 +1342,6 @@
 	io_req->sector_mask = 0;
 	io_req->offsets[0] = 0;
 	io_req->offsets[1] = dev->cow.data_offset;
->>>>>>> cf26057a
 
 	if (dev->cow.file)
 		cowify_req(io_req, dev->cow.bitmap,
@@ -1392,13 +1383,9 @@
 
 	spin_lock_irq(&ubd_dev->lock);
 
-<<<<<<< HEAD
-	if (req_op(req) == REQ_OP_FLUSH) {
-=======
 	switch (req_op(req)) {
 	/* operations with no lentgth/offset arguments */
 	case REQ_OP_FLUSH:
->>>>>>> cf26057a
 		ret = ubd_queue_one_vec(hctx, req, 0, NULL);
 		break;
 	case REQ_OP_READ:
@@ -1413,21 +1400,13 @@
 		WARN_ON_ONCE(1);
 		res = BLK_STS_NOTSUPP;
 	}
-<<<<<<< HEAD
-out:
-=======
-
->>>>>>> cf26057a
+
 	spin_unlock_irq(&ubd_dev->lock);
 
 	if (ret < 0)
 		blk_mq_requeue_request(req, true);
 
-<<<<<<< HEAD
-	return BLK_STS_OK;
-=======
 	return res;
->>>>>>> cf26057a
 }
 
 static int ubd_getgeo(struct block_device *bdev, struct hd_geometry *geo)
