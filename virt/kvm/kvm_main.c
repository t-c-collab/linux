// SPDX-License-Identifier: GPL-2.0-only
/*
 * Kernel-based Virtual Machine driver for Linux
 *
 * This module enables machines with Intel VT-x extensions to run virtual
 * machines without emulation or binary translation.
 *
 * Copyright (C) 2006 Qumranet, Inc.
 * Copyright 2010 Red Hat, Inc. and/or its affiliates.
 *
 * Authors:
 *   Avi Kivity   <avi@qumranet.com>
 *   Yaniv Kamay  <yaniv@qumranet.com>
 */

#include <kvm/iodev.h>

#include <linux/kvm_host.h>
#include <linux/kvm.h>
#include <linux/module.h>
#include <linux/errno.h>
#include <linux/percpu.h>
#include <linux/mm.h>
#include <linux/miscdevice.h>
#include <linux/vmalloc.h>
#include <linux/reboot.h>
#include <linux/debugfs.h>
#include <linux/highmem.h>
#include <linux/file.h>
#include <linux/syscore_ops.h>
#include <linux/cpu.h>
#include <linux/sched/signal.h>
#include <linux/sched/mm.h>
#include <linux/sched/stat.h>
#include <linux/cpumask.h>
#include <linux/smp.h>
#include <linux/anon_inodes.h>
#include <linux/profile.h>
#include <linux/kvm_para.h>
#include <linux/pagemap.h>
#include <linux/mman.h>
#include <linux/swap.h>
#include <linux/bitops.h>
#include <linux/spinlock.h>
#include <linux/compat.h>
#include <linux/srcu.h>
#include <linux/hugetlb.h>
#include <linux/slab.h>
#include <linux/sort.h>
#include <linux/bsearch.h>
#include <linux/io.h>
#include <linux/lockdep.h>
#include <linux/kthread.h>
#include <linux/suspend.h>

#include <asm/processor.h>
#include <asm/ioctl.h>
#include <linux/uaccess.h>

#include "coalesced_mmio.h"
#include "async_pf.h"
#include "mmu_lock.h"
#include "vfio.h"

#define CREATE_TRACE_POINTS
#include <trace/events/kvm.h>

#include <linux/kvm_dirty_ring.h>

/* Worst case buffer size needed for holding an integer. */
#define ITOA_MAX_LEN 12

MODULE_AUTHOR("Qumranet");
MODULE_LICENSE("GPL");

/* Architectures should define their poll value according to the halt latency */
unsigned int halt_poll_ns = KVM_HALT_POLL_NS_DEFAULT;
module_param(halt_poll_ns, uint, 0644);
EXPORT_SYMBOL_GPL(halt_poll_ns);

/* Default doubles per-vcpu halt_poll_ns. */
unsigned int halt_poll_ns_grow = 2;
module_param(halt_poll_ns_grow, uint, 0644);
EXPORT_SYMBOL_GPL(halt_poll_ns_grow);

/* The start value to grow halt_poll_ns from */
unsigned int halt_poll_ns_grow_start = 10000; /* 10us */
module_param(halt_poll_ns_grow_start, uint, 0644);
EXPORT_SYMBOL_GPL(halt_poll_ns_grow_start);

/* Default resets per-vcpu halt_poll_ns . */
unsigned int halt_poll_ns_shrink;
module_param(halt_poll_ns_shrink, uint, 0644);
EXPORT_SYMBOL_GPL(halt_poll_ns_shrink);

/*
 * Ordering of locks:
 *
 *	kvm->lock --> kvm->slots_lock --> kvm->irq_lock
 */

DEFINE_MUTEX(kvm_lock);
static DEFINE_RAW_SPINLOCK(kvm_count_lock);
LIST_HEAD(vm_list);

static cpumask_var_t cpus_hardware_enabled;
static int kvm_usage_count;
static atomic_t hardware_enable_failed;

static struct kmem_cache *kvm_vcpu_cache;

static __read_mostly struct preempt_ops kvm_preempt_ops;
static DEFINE_PER_CPU(struct kvm_vcpu *, kvm_running_vcpu);

struct dentry *kvm_debugfs_dir;
EXPORT_SYMBOL_GPL(kvm_debugfs_dir);

static const struct file_operations stat_fops_per_vm;

static long kvm_vcpu_ioctl(struct file *file, unsigned int ioctl,
			   unsigned long arg);
#ifdef CONFIG_KVM_COMPAT
static long kvm_vcpu_compat_ioctl(struct file *file, unsigned int ioctl,
				  unsigned long arg);
#define KVM_COMPAT(c)	.compat_ioctl	= (c)
#else
/*
 * For architectures that don't implement a compat infrastructure,
 * adopt a double line of defense:
 * - Prevent a compat task from opening /dev/kvm
 * - If the open has been done by a 64bit task, and the KVM fd
 *   passed to a compat task, let the ioctls fail.
 */
static long kvm_no_compat_ioctl(struct file *file, unsigned int ioctl,
				unsigned long arg) { return -EINVAL; }

static int kvm_no_compat_open(struct inode *inode, struct file *file)
{
	return is_compat_task() ? -ENODEV : 0;
}
#define KVM_COMPAT(c)	.compat_ioctl	= kvm_no_compat_ioctl,	\
			.open		= kvm_no_compat_open
#endif
static int hardware_enable_all(void);
static void hardware_disable_all(void);

static void kvm_io_bus_destroy(struct kvm_io_bus *bus);

__visible bool kvm_rebooting;
EXPORT_SYMBOL_GPL(kvm_rebooting);

#define KVM_EVENT_CREATE_VM 0
#define KVM_EVENT_DESTROY_VM 1
static void kvm_uevent_notify_change(unsigned int type, struct kvm *kvm);
static unsigned long long kvm_createvm_count;
static unsigned long long kvm_active_vms;

__weak void kvm_arch_mmu_notifier_invalidate_range(struct kvm *kvm,
						   unsigned long start, unsigned long end)
{
}

bool kvm_is_zone_device_pfn(kvm_pfn_t pfn)
{
	/*
	 * The metadata used by is_zone_device_page() to determine whether or
	 * not a page is ZONE_DEVICE is guaranteed to be valid if and only if
	 * the device has been pinned, e.g. by get_user_pages().  WARN if the
	 * page_count() is zero to help detect bad usage of this helper.
	 */
	if (!pfn_valid(pfn) || WARN_ON_ONCE(!page_count(pfn_to_page(pfn))))
		return false;

	return is_zone_device_page(pfn_to_page(pfn));
}

bool kvm_is_reserved_pfn(kvm_pfn_t pfn)
{
	/*
	 * ZONE_DEVICE pages currently set PG_reserved, but from a refcounting
	 * perspective they are "normal" pages, albeit with slightly different
	 * usage rules.
	 */
	if (pfn_valid(pfn))
		return PageReserved(pfn_to_page(pfn)) &&
		       !is_zero_pfn(pfn) &&
		       !kvm_is_zone_device_pfn(pfn);

	return true;
}

bool kvm_is_transparent_hugepage(kvm_pfn_t pfn)
{
	struct page *page = pfn_to_page(pfn);

	if (!PageTransCompoundMap(page))
		return false;

	return is_transparent_hugepage(compound_head(page));
}

/*
 * Switches to specified vcpu, until a matching vcpu_put()
 */
void vcpu_load(struct kvm_vcpu *vcpu)
{
	int cpu = get_cpu();

	__this_cpu_write(kvm_running_vcpu, vcpu);
	preempt_notifier_register(&vcpu->preempt_notifier);
	kvm_arch_vcpu_load(vcpu, cpu);
	put_cpu();
}
EXPORT_SYMBOL_GPL(vcpu_load);

void vcpu_put(struct kvm_vcpu *vcpu)
{
	preempt_disable();
	kvm_arch_vcpu_put(vcpu);
	preempt_notifier_unregister(&vcpu->preempt_notifier);
	__this_cpu_write(kvm_running_vcpu, NULL);
	preempt_enable();
}
EXPORT_SYMBOL_GPL(vcpu_put);

/* TODO: merge with kvm_arch_vcpu_should_kick */
static bool kvm_request_needs_ipi(struct kvm_vcpu *vcpu, unsigned req)
{
	int mode = kvm_vcpu_exiting_guest_mode(vcpu);

	/*
	 * We need to wait for the VCPU to reenable interrupts and get out of
	 * READING_SHADOW_PAGE_TABLES mode.
	 */
	if (req & KVM_REQUEST_WAIT)
		return mode != OUTSIDE_GUEST_MODE;

	/*
	 * Need to kick a running VCPU, but otherwise there is nothing to do.
	 */
	return mode == IN_GUEST_MODE;
}

static void ack_flush(void *_completed)
{
}

static inline bool kvm_kick_many_cpus(const struct cpumask *cpus, bool wait)
{
	if (unlikely(!cpus))
		cpus = cpu_online_mask;

	if (cpumask_empty(cpus))
		return false;

	smp_call_function_many(cpus, ack_flush, NULL, wait);
	return true;
}

bool kvm_make_vcpus_request_mask(struct kvm *kvm, unsigned int req,
				 struct kvm_vcpu *except,
				 unsigned long *vcpu_bitmap, cpumask_var_t tmp)
{
	int i, cpu, me;
	struct kvm_vcpu *vcpu;
	bool called;

	me = get_cpu();

	kvm_for_each_vcpu(i, vcpu, kvm) {
		if ((vcpu_bitmap && !test_bit(i, vcpu_bitmap)) ||
		    vcpu == except)
			continue;

		kvm_make_request(req, vcpu);
		cpu = vcpu->cpu;

		if (!(req & KVM_REQUEST_NO_WAKEUP) && kvm_vcpu_wake_up(vcpu))
			continue;

		if (tmp != NULL && cpu != -1 && cpu != me &&
		    kvm_request_needs_ipi(vcpu, req))
			__cpumask_set_cpu(cpu, tmp);
	}

	called = kvm_kick_many_cpus(tmp, !!(req & KVM_REQUEST_WAIT));
	put_cpu();

	return called;
}

bool kvm_make_all_cpus_request_except(struct kvm *kvm, unsigned int req,
				      struct kvm_vcpu *except)
{
	cpumask_var_t cpus;
	bool called;

	zalloc_cpumask_var(&cpus, GFP_ATOMIC);

	called = kvm_make_vcpus_request_mask(kvm, req, except, NULL, cpus);

	free_cpumask_var(cpus);
	return called;
}

bool kvm_make_all_cpus_request(struct kvm *kvm, unsigned int req)
{
	return kvm_make_all_cpus_request_except(kvm, req, NULL);
}
EXPORT_SYMBOL_GPL(kvm_make_all_cpus_request);

#ifndef CONFIG_HAVE_KVM_ARCH_TLB_FLUSH_ALL
void kvm_flush_remote_tlbs(struct kvm *kvm)
{
	/*
	 * Read tlbs_dirty before setting KVM_REQ_TLB_FLUSH in
	 * kvm_make_all_cpus_request.
	 */
	long dirty_count = smp_load_acquire(&kvm->tlbs_dirty);

	/*
	 * We want to publish modifications to the page tables before reading
	 * mode. Pairs with a memory barrier in arch-specific code.
	 * - x86: smp_mb__after_srcu_read_unlock in vcpu_enter_guest
	 * and smp_mb in walk_shadow_page_lockless_begin/end.
	 * - powerpc: smp_mb in kvmppc_prepare_to_enter.
	 *
	 * There is already an smp_mb__after_atomic() before
	 * kvm_make_all_cpus_request() reads vcpu->mode. We reuse that
	 * barrier here.
	 */
	if (!kvm_arch_flush_remote_tlb(kvm)
	    || kvm_make_all_cpus_request(kvm, KVM_REQ_TLB_FLUSH))
		++kvm->stat.generic.remote_tlb_flush;
	cmpxchg(&kvm->tlbs_dirty, dirty_count, 0);
}
EXPORT_SYMBOL_GPL(kvm_flush_remote_tlbs);
#endif

void kvm_reload_remote_mmus(struct kvm *kvm)
{
	kvm_make_all_cpus_request(kvm, KVM_REQ_MMU_RELOAD);
}

#ifdef KVM_ARCH_NR_OBJS_PER_MEMORY_CACHE
static inline void *mmu_memory_cache_alloc_obj(struct kvm_mmu_memory_cache *mc,
					       gfp_t gfp_flags)
{
	gfp_flags |= mc->gfp_zero;

	if (mc->kmem_cache)
		return kmem_cache_alloc(mc->kmem_cache, gfp_flags);
	else
		return (void *)__get_free_page(gfp_flags);
}

int kvm_mmu_topup_memory_cache(struct kvm_mmu_memory_cache *mc, int min)
{
	void *obj;

	if (mc->nobjs >= min)
		return 0;
	while (mc->nobjs < ARRAY_SIZE(mc->objects)) {
		obj = mmu_memory_cache_alloc_obj(mc, GFP_KERNEL_ACCOUNT);
		if (!obj)
			return mc->nobjs >= min ? 0 : -ENOMEM;
		mc->objects[mc->nobjs++] = obj;
	}
	return 0;
}

int kvm_mmu_memory_cache_nr_free_objects(struct kvm_mmu_memory_cache *mc)
{
	return mc->nobjs;
}

void kvm_mmu_free_memory_cache(struct kvm_mmu_memory_cache *mc)
{
	while (mc->nobjs) {
		if (mc->kmem_cache)
			kmem_cache_free(mc->kmem_cache, mc->objects[--mc->nobjs]);
		else
			free_page((unsigned long)mc->objects[--mc->nobjs]);
	}
}

void *kvm_mmu_memory_cache_alloc(struct kvm_mmu_memory_cache *mc)
{
	void *p;

	if (WARN_ON(!mc->nobjs))
		p = mmu_memory_cache_alloc_obj(mc, GFP_ATOMIC | __GFP_ACCOUNT);
	else
		p = mc->objects[--mc->nobjs];
	BUG_ON(!p);
	return p;
}
#endif

static void kvm_vcpu_init(struct kvm_vcpu *vcpu, struct kvm *kvm, unsigned id)
{
	mutex_init(&vcpu->mutex);
	vcpu->cpu = -1;
	vcpu->kvm = kvm;
	vcpu->vcpu_id = id;
	vcpu->pid = NULL;
	rcuwait_init(&vcpu->wait);
	kvm_async_pf_vcpu_init(vcpu);

	vcpu->pre_pcpu = -1;
	INIT_LIST_HEAD(&vcpu->blocked_vcpu_list);

	kvm_vcpu_set_in_spin_loop(vcpu, false);
	kvm_vcpu_set_dy_eligible(vcpu, false);
	vcpu->preempted = false;
	vcpu->ready = false;
	preempt_notifier_init(&vcpu->preempt_notifier, &kvm_preempt_ops);
}

void kvm_vcpu_destroy(struct kvm_vcpu *vcpu)
{
	kvm_dirty_ring_free(&vcpu->dirty_ring);
	kvm_arch_vcpu_destroy(vcpu);

	/*
	 * No need for rcu_read_lock as VCPU_RUN is the only place that changes
	 * the vcpu->pid pointer, and at destruction time all file descriptors
	 * are already gone.
	 */
	put_pid(rcu_dereference_protected(vcpu->pid, 1));

	free_page((unsigned long)vcpu->run);
	kmem_cache_free(kvm_vcpu_cache, vcpu);
}
EXPORT_SYMBOL_GPL(kvm_vcpu_destroy);

#if defined(CONFIG_MMU_NOTIFIER) && defined(KVM_ARCH_WANT_MMU_NOTIFIER)
static inline struct kvm *mmu_notifier_to_kvm(struct mmu_notifier *mn)
{
	return container_of(mn, struct kvm, mmu_notifier);
}

static void kvm_mmu_notifier_invalidate_range(struct mmu_notifier *mn,
					      struct mm_struct *mm,
					      unsigned long start, unsigned long end)
{
	struct kvm *kvm = mmu_notifier_to_kvm(mn);
	int idx;

	idx = srcu_read_lock(&kvm->srcu);
	kvm_arch_mmu_notifier_invalidate_range(kvm, start, end);
	srcu_read_unlock(&kvm->srcu, idx);
}

typedef bool (*hva_handler_t)(struct kvm *kvm, struct kvm_gfn_range *range);

typedef void (*on_lock_fn_t)(struct kvm *kvm, unsigned long start,
			     unsigned long end);

struct kvm_hva_range {
	unsigned long start;
	unsigned long end;
	pte_t pte;
	hva_handler_t handler;
	on_lock_fn_t on_lock;
	bool flush_on_ret;
	bool may_block;
};

/*
 * Use a dedicated stub instead of NULL to indicate that there is no callback
 * function/handler.  The compiler technically can't guarantee that a real
 * function will have a non-zero address, and so it will generate code to
 * check for !NULL, whereas comparing against a stub will be elided at compile
 * time (unless the compiler is getting long in the tooth, e.g. gcc 4.9).
 */
static void kvm_null_fn(void)
{

}
#define IS_KVM_NULL_FN(fn) ((fn) == (void *)kvm_null_fn)

static __always_inline int __kvm_handle_hva_range(struct kvm *kvm,
						  const struct kvm_hva_range *range)
{
	bool ret = false, locked = false;
	struct kvm_gfn_range gfn_range;
	struct kvm_memory_slot *slot;
	struct kvm_memslots *slots;
	int i, idx;

	/* A null handler is allowed if and only if on_lock() is provided. */
	if (WARN_ON_ONCE(IS_KVM_NULL_FN(range->on_lock) &&
			 IS_KVM_NULL_FN(range->handler)))
		return 0;

	idx = srcu_read_lock(&kvm->srcu);

	/* The on_lock() path does not yet support lock elision. */
	if (!IS_KVM_NULL_FN(range->on_lock)) {
		locked = true;
		KVM_MMU_LOCK(kvm);

		range->on_lock(kvm, range->start, range->end);

		if (IS_KVM_NULL_FN(range->handler))
			goto out_unlock;
	}

	for (i = 0; i < KVM_ADDRESS_SPACE_NUM; i++) {
		slots = __kvm_memslots(kvm, i);
		kvm_for_each_memslot(slot, slots) {
			unsigned long hva_start, hva_end;

			hva_start = max(range->start, slot->userspace_addr);
			hva_end = min(range->end, slot->userspace_addr +
						  (slot->npages << PAGE_SHIFT));
			if (hva_start >= hva_end)
				continue;

			/*
			 * To optimize for the likely case where the address
			 * range is covered by zero or one memslots, don't
			 * bother making these conditional (to avoid writes on
			 * the second or later invocation of the handler).
			 */
			gfn_range.pte = range->pte;
			gfn_range.may_block = range->may_block;

			/*
			 * {gfn(page) | page intersects with [hva_start, hva_end)} =
			 * {gfn_start, gfn_start+1, ..., gfn_end-1}.
			 */
			gfn_range.start = hva_to_gfn_memslot(hva_start, slot);
			gfn_range.end = hva_to_gfn_memslot(hva_end + PAGE_SIZE - 1, slot);
			gfn_range.slot = slot;

			if (!locked) {
				locked = true;
				KVM_MMU_LOCK(kvm);
			}
			ret |= range->handler(kvm, &gfn_range);
		}
	}

	if (range->flush_on_ret && (ret || kvm->tlbs_dirty))
		kvm_flush_remote_tlbs(kvm);

out_unlock:
	if (locked)
		KVM_MMU_UNLOCK(kvm);

	srcu_read_unlock(&kvm->srcu, idx);

	/* The notifiers are averse to booleans. :-( */
	return (int)ret;
}

static __always_inline int kvm_handle_hva_range(struct mmu_notifier *mn,
						unsigned long start,
						unsigned long end,
						pte_t pte,
						hva_handler_t handler)
{
	struct kvm *kvm = mmu_notifier_to_kvm(mn);
	const struct kvm_hva_range range = {
		.start		= start,
		.end		= end,
		.pte		= pte,
		.handler	= handler,
		.on_lock	= (void *)kvm_null_fn,
		.flush_on_ret	= true,
		.may_block	= false,
	};

	return __kvm_handle_hva_range(kvm, &range);
}

static __always_inline int kvm_handle_hva_range_no_flush(struct mmu_notifier *mn,
							 unsigned long start,
							 unsigned long end,
							 hva_handler_t handler)
{
	struct kvm *kvm = mmu_notifier_to_kvm(mn);
	const struct kvm_hva_range range = {
		.start		= start,
		.end		= end,
		.pte		= __pte(0),
		.handler	= handler,
		.on_lock	= (void *)kvm_null_fn,
		.flush_on_ret	= false,
		.may_block	= false,
	};

	return __kvm_handle_hva_range(kvm, &range);
}
static void kvm_mmu_notifier_change_pte(struct mmu_notifier *mn,
					struct mm_struct *mm,
					unsigned long address,
					pte_t pte)
{
	struct kvm *kvm = mmu_notifier_to_kvm(mn);

	trace_kvm_set_spte_hva(address);

	/*
	 * .change_pte() must be surrounded by .invalidate_range_{start,end}(),
	 * and so always runs with an elevated notifier count.  This obviates
	 * the need to bump the sequence count.
	 */
	WARN_ON_ONCE(!kvm->mmu_notifier_count);

	kvm_handle_hva_range(mn, address, address + 1, pte, kvm_set_spte_gfn);
}

static void kvm_inc_notifier_count(struct kvm *kvm, unsigned long start,
				   unsigned long end)
{
	/*
	 * The count increase must become visible at unlock time as no
	 * spte can be established without taking the mmu_lock and
	 * count is also read inside the mmu_lock critical section.
	 */
	kvm->mmu_notifier_count++;
	if (likely(kvm->mmu_notifier_count == 1)) {
		kvm->mmu_notifier_range_start = start;
		kvm->mmu_notifier_range_end = end;
	} else {
		/*
		 * Fully tracking multiple concurrent ranges has dimishing
		 * returns. Keep things simple and just find the minimal range
		 * which includes the current and new ranges. As there won't be
		 * enough information to subtract a range after its invalidate
		 * completes, any ranges invalidated concurrently will
		 * accumulate and persist until all outstanding invalidates
		 * complete.
		 */
		kvm->mmu_notifier_range_start =
			min(kvm->mmu_notifier_range_start, start);
		kvm->mmu_notifier_range_end =
			max(kvm->mmu_notifier_range_end, end);
	}
}

static int kvm_mmu_notifier_invalidate_range_start(struct mmu_notifier *mn,
					const struct mmu_notifier_range *range)
{
	struct kvm *kvm = mmu_notifier_to_kvm(mn);
	const struct kvm_hva_range hva_range = {
		.start		= range->start,
		.end		= range->end,
		.pte		= __pte(0),
		.handler	= kvm_unmap_gfn_range,
		.on_lock	= kvm_inc_notifier_count,
		.flush_on_ret	= true,
		.may_block	= mmu_notifier_range_blockable(range),
	};

	trace_kvm_unmap_hva_range(range->start, range->end);

	__kvm_handle_hva_range(kvm, &hva_range);

	return 0;
}

static void kvm_dec_notifier_count(struct kvm *kvm, unsigned long start,
				   unsigned long end)
{
	/*
	 * This sequence increase will notify the kvm page fault that
	 * the page that is going to be mapped in the spte could have
	 * been freed.
	 */
	kvm->mmu_notifier_seq++;
	smp_wmb();
	/*
	 * The above sequence increase must be visible before the
	 * below count decrease, which is ensured by the smp_wmb above
	 * in conjunction with the smp_rmb in mmu_notifier_retry().
	 */
	kvm->mmu_notifier_count--;
}

static void kvm_mmu_notifier_invalidate_range_end(struct mmu_notifier *mn,
					const struct mmu_notifier_range *range)
{
	struct kvm *kvm = mmu_notifier_to_kvm(mn);
	const struct kvm_hva_range hva_range = {
		.start		= range->start,
		.end		= range->end,
		.pte		= __pte(0),
		.handler	= (void *)kvm_null_fn,
		.on_lock	= kvm_dec_notifier_count,
		.flush_on_ret	= false,
		.may_block	= mmu_notifier_range_blockable(range),
	};

	__kvm_handle_hva_range(kvm, &hva_range);

	BUG_ON(kvm->mmu_notifier_count < 0);
}

static int kvm_mmu_notifier_clear_flush_young(struct mmu_notifier *mn,
					      struct mm_struct *mm,
					      unsigned long start,
					      unsigned long end)
{
	trace_kvm_age_hva(start, end);

	return kvm_handle_hva_range(mn, start, end, __pte(0), kvm_age_gfn);
}

static int kvm_mmu_notifier_clear_young(struct mmu_notifier *mn,
					struct mm_struct *mm,
					unsigned long start,
					unsigned long end)
{
	trace_kvm_age_hva(start, end);

	/*
	 * Even though we do not flush TLB, this will still adversely
	 * affect performance on pre-Haswell Intel EPT, where there is
	 * no EPT Access Bit to clear so that we have to tear down EPT
	 * tables instead. If we find this unacceptable, we can always
	 * add a parameter to kvm_age_hva so that it effectively doesn't
	 * do anything on clear_young.
	 *
	 * Also note that currently we never issue secondary TLB flushes
	 * from clear_young, leaving this job up to the regular system
	 * cadence. If we find this inaccurate, we might come up with a
	 * more sophisticated heuristic later.
	 */
	return kvm_handle_hva_range_no_flush(mn, start, end, kvm_age_gfn);
}

static int kvm_mmu_notifier_test_young(struct mmu_notifier *mn,
				       struct mm_struct *mm,
				       unsigned long address)
{
	trace_kvm_test_age_hva(address);

	return kvm_handle_hva_range_no_flush(mn, address, address + 1,
					     kvm_test_age_gfn);
}

static void kvm_mmu_notifier_release(struct mmu_notifier *mn,
				     struct mm_struct *mm)
{
	struct kvm *kvm = mmu_notifier_to_kvm(mn);
	int idx;

	idx = srcu_read_lock(&kvm->srcu);
	kvm_arch_flush_shadow_all(kvm);
	srcu_read_unlock(&kvm->srcu, idx);
}

static const struct mmu_notifier_ops kvm_mmu_notifier_ops = {
	.invalidate_range	= kvm_mmu_notifier_invalidate_range,
	.invalidate_range_start	= kvm_mmu_notifier_invalidate_range_start,
	.invalidate_range_end	= kvm_mmu_notifier_invalidate_range_end,
	.clear_flush_young	= kvm_mmu_notifier_clear_flush_young,
	.clear_young		= kvm_mmu_notifier_clear_young,
	.test_young		= kvm_mmu_notifier_test_young,
	.change_pte		= kvm_mmu_notifier_change_pte,
	.release		= kvm_mmu_notifier_release,
};

static int kvm_init_mmu_notifier(struct kvm *kvm)
{
	kvm->mmu_notifier.ops = &kvm_mmu_notifier_ops;
	return mmu_notifier_register(&kvm->mmu_notifier, current->mm);
}

#else  /* !(CONFIG_MMU_NOTIFIER && KVM_ARCH_WANT_MMU_NOTIFIER) */

static int kvm_init_mmu_notifier(struct kvm *kvm)
{
	return 0;
}

#endif /* CONFIG_MMU_NOTIFIER && KVM_ARCH_WANT_MMU_NOTIFIER */

#ifdef CONFIG_HAVE_KVM_PM_NOTIFIER
static int kvm_pm_notifier_call(struct notifier_block *bl,
				unsigned long state,
				void *unused)
{
	struct kvm *kvm = container_of(bl, struct kvm, pm_notifier);

	return kvm_arch_pm_notifier(kvm, state);
}

static void kvm_init_pm_notifier(struct kvm *kvm)
{
	kvm->pm_notifier.notifier_call = kvm_pm_notifier_call;
	/* Suspend KVM before we suspend ftrace, RCU, etc. */
	kvm->pm_notifier.priority = INT_MAX;
	register_pm_notifier(&kvm->pm_notifier);
}

static void kvm_destroy_pm_notifier(struct kvm *kvm)
{
	unregister_pm_notifier(&kvm->pm_notifier);
}
#else /* !CONFIG_HAVE_KVM_PM_NOTIFIER */
static void kvm_init_pm_notifier(struct kvm *kvm)
{
}

static void kvm_destroy_pm_notifier(struct kvm *kvm)
{
}
#endif /* CONFIG_HAVE_KVM_PM_NOTIFIER */

static struct kvm_memslots *kvm_alloc_memslots(void)
{
	int i;
	struct kvm_memslots *slots;

	slots = kvzalloc(sizeof(struct kvm_memslots), GFP_KERNEL_ACCOUNT);
	if (!slots)
		return NULL;

	for (i = 0; i < KVM_MEM_SLOTS_NUM; i++)
		slots->id_to_index[i] = -1;

	return slots;
}

static void kvm_destroy_dirty_bitmap(struct kvm_memory_slot *memslot)
{
	if (!memslot->dirty_bitmap)
		return;

	kvfree(memslot->dirty_bitmap);
	memslot->dirty_bitmap = NULL;
}

static void kvm_free_memslot(struct kvm *kvm, struct kvm_memory_slot *slot)
{
	kvm_destroy_dirty_bitmap(slot);

	kvm_arch_free_memslot(kvm, slot);

	slot->flags = 0;
	slot->npages = 0;
}

static void kvm_free_memslots(struct kvm *kvm, struct kvm_memslots *slots)
{
	struct kvm_memory_slot *memslot;

	if (!slots)
		return;

	kvm_for_each_memslot(memslot, slots)
		kvm_free_memslot(kvm, memslot);

	kvfree(slots);
}

static umode_t kvm_stats_debugfs_mode(const struct _kvm_stats_desc *pdesc)
{
	switch (pdesc->desc.flags & KVM_STATS_TYPE_MASK) {
	case KVM_STATS_TYPE_INSTANT:
		return 0444;
	case KVM_STATS_TYPE_CUMULATIVE:
	case KVM_STATS_TYPE_PEAK:
	default:
		return 0644;
	}
}


static void kvm_destroy_vm_debugfs(struct kvm *kvm)
{
	int i;
	int kvm_debugfs_num_entries = kvm_vm_stats_header.num_desc +
				      kvm_vcpu_stats_header.num_desc;

	if (!kvm->debugfs_dentry)
		return;

	debugfs_remove_recursive(kvm->debugfs_dentry);

	if (kvm->debugfs_stat_data) {
		for (i = 0; i < kvm_debugfs_num_entries; i++)
			kfree(kvm->debugfs_stat_data[i]);
		kfree(kvm->debugfs_stat_data);
	}
}

static int kvm_create_vm_debugfs(struct kvm *kvm, int fd)
{
	char dir_name[ITOA_MAX_LEN * 2];
	struct kvm_stat_data *stat_data;
	const struct _kvm_stats_desc *pdesc;
	int i;
	int kvm_debugfs_num_entries = kvm_vm_stats_header.num_desc +
				      kvm_vcpu_stats_header.num_desc;

	if (!debugfs_initialized())
		return 0;

	snprintf(dir_name, sizeof(dir_name), "%d-%d", task_pid_nr(current), fd);
	kvm->debugfs_dentry = debugfs_create_dir(dir_name, kvm_debugfs_dir);

	kvm->debugfs_stat_data = kcalloc(kvm_debugfs_num_entries,
					 sizeof(*kvm->debugfs_stat_data),
					 GFP_KERNEL_ACCOUNT);
	if (!kvm->debugfs_stat_data)
		return -ENOMEM;

	for (i = 0; i < kvm_vm_stats_header.num_desc; ++i) {
		pdesc = &kvm_vm_stats_desc[i];
		stat_data = kzalloc(sizeof(*stat_data), GFP_KERNEL_ACCOUNT);
		if (!stat_data)
			return -ENOMEM;

		stat_data->kvm = kvm;
		stat_data->desc = pdesc;
		stat_data->kind = KVM_STAT_VM;
		kvm->debugfs_stat_data[i] = stat_data;
		debugfs_create_file(pdesc->name, kvm_stats_debugfs_mode(pdesc),
				    kvm->debugfs_dentry, stat_data,
				    &stat_fops_per_vm);
	}

	for (i = 0; i < kvm_vcpu_stats_header.num_desc; ++i) {
		pdesc = &kvm_vcpu_stats_desc[i];
		stat_data = kzalloc(sizeof(*stat_data), GFP_KERNEL_ACCOUNT);
		if (!stat_data)
			return -ENOMEM;

		stat_data->kvm = kvm;
		stat_data->desc = pdesc;
		stat_data->kind = KVM_STAT_VCPU;
		kvm->debugfs_stat_data[i + kvm_vm_stats_header.num_desc] = stat_data;
		debugfs_create_file(pdesc->name, kvm_stats_debugfs_mode(pdesc),
				    kvm->debugfs_dentry, stat_data,
				    &stat_fops_per_vm);
	}
	return 0;
}

/*
 * Called after the VM is otherwise initialized, but just before adding it to
 * the vm_list.
 */
int __weak kvm_arch_post_init_vm(struct kvm *kvm)
{
	return 0;
}

/*
 * Called just after removing the VM from the vm_list, but before doing any
 * other destruction.
 */
void __weak kvm_arch_pre_destroy_vm(struct kvm *kvm)
{
}

static struct kvm *kvm_create_vm(unsigned long type)
{
	struct kvm *kvm = kvm_arch_alloc_vm();
	int r = -ENOMEM;
	int i;

	if (!kvm)
		return ERR_PTR(-ENOMEM);

	KVM_MMU_LOCK_INIT(kvm);
	mmgrab(current->mm);
	kvm->mm = current->mm;
	kvm_eventfd_init(kvm);
	mutex_init(&kvm->lock);
	mutex_init(&kvm->irq_lock);
	mutex_init(&kvm->slots_lock);
	mutex_init(&kvm->slots_arch_lock);
	INIT_LIST_HEAD(&kvm->devices);

	BUILD_BUG_ON(KVM_MEM_SLOTS_NUM > SHRT_MAX);

	if (init_srcu_struct(&kvm->srcu))
		goto out_err_no_srcu;
	if (init_srcu_struct(&kvm->irq_srcu))
		goto out_err_no_irq_srcu;

	refcount_set(&kvm->users_count, 1);
	for (i = 0; i < KVM_ADDRESS_SPACE_NUM; i++) {
		struct kvm_memslots *slots = kvm_alloc_memslots();

		if (!slots)
			goto out_err_no_arch_destroy_vm;
		/* Generations must be different for each address space. */
		slots->generation = i;
		rcu_assign_pointer(kvm->memslots[i], slots);
	}

	for (i = 0; i < KVM_NR_BUSES; i++) {
		rcu_assign_pointer(kvm->buses[i],
			kzalloc(sizeof(struct kvm_io_bus), GFP_KERNEL_ACCOUNT));
		if (!kvm->buses[i])
			goto out_err_no_arch_destroy_vm;
	}

	kvm->max_halt_poll_ns = halt_poll_ns;

	r = kvm_arch_init_vm(kvm, type);
	if (r)
		goto out_err_no_arch_destroy_vm;

	r = hardware_enable_all();
	if (r)
		goto out_err_no_disable;

#ifdef CONFIG_HAVE_KVM_IRQFD
	INIT_HLIST_HEAD(&kvm->irq_ack_notifier_list);
#endif

	r = kvm_init_mmu_notifier(kvm);
	if (r)
		goto out_err_no_mmu_notifier;

	r = kvm_arch_post_init_vm(kvm);
	if (r)
		goto out_err;

	mutex_lock(&kvm_lock);
	list_add(&kvm->vm_list, &vm_list);
	mutex_unlock(&kvm_lock);

	preempt_notifier_inc();
	kvm_init_pm_notifier(kvm);

	return kvm;

out_err:
#if defined(CONFIG_MMU_NOTIFIER) && defined(KVM_ARCH_WANT_MMU_NOTIFIER)
	if (kvm->mmu_notifier.ops)
		mmu_notifier_unregister(&kvm->mmu_notifier, current->mm);
#endif
out_err_no_mmu_notifier:
	hardware_disable_all();
out_err_no_disable:
	kvm_arch_destroy_vm(kvm);
out_err_no_arch_destroy_vm:
	WARN_ON_ONCE(!refcount_dec_and_test(&kvm->users_count));
	for (i = 0; i < KVM_NR_BUSES; i++)
		kfree(kvm_get_bus(kvm, i));
	for (i = 0; i < KVM_ADDRESS_SPACE_NUM; i++)
		kvm_free_memslots(kvm, __kvm_memslots(kvm, i));
	cleanup_srcu_struct(&kvm->irq_srcu);
out_err_no_irq_srcu:
	cleanup_srcu_struct(&kvm->srcu);
out_err_no_srcu:
	kvm_arch_free_vm(kvm);
	mmdrop(current->mm);
	return ERR_PTR(r);
}

static void kvm_destroy_devices(struct kvm *kvm)
{
	struct kvm_device *dev, *tmp;

	/*
	 * We do not need to take the kvm->lock here, because nobody else
	 * has a reference to the struct kvm at this point and therefore
	 * cannot access the devices list anyhow.
	 */
	list_for_each_entry_safe(dev, tmp, &kvm->devices, vm_node) {
		list_del(&dev->vm_node);
		dev->ops->destroy(dev);
	}
}

static void kvm_destroy_vm(struct kvm *kvm)
{
	int i;
	struct mm_struct *mm = kvm->mm;

	kvm_destroy_pm_notifier(kvm);
	kvm_uevent_notify_change(KVM_EVENT_DESTROY_VM, kvm);
	kvm_destroy_vm_debugfs(kvm);
	kvm_arch_sync_events(kvm);
	mutex_lock(&kvm_lock);
	list_del(&kvm->vm_list);
	mutex_unlock(&kvm_lock);
	kvm_arch_pre_destroy_vm(kvm);

	kvm_free_irq_routing(kvm);
	for (i = 0; i < KVM_NR_BUSES; i++) {
		struct kvm_io_bus *bus = kvm_get_bus(kvm, i);

		if (bus)
			kvm_io_bus_destroy(bus);
		kvm->buses[i] = NULL;
	}
	kvm_coalesced_mmio_free(kvm);
#if defined(CONFIG_MMU_NOTIFIER) && defined(KVM_ARCH_WANT_MMU_NOTIFIER)
	mmu_notifier_unregister(&kvm->mmu_notifier, kvm->mm);
#else
	kvm_arch_flush_shadow_all(kvm);
#endif
	kvm_arch_destroy_vm(kvm);
	kvm_destroy_devices(kvm);
	for (i = 0; i < KVM_ADDRESS_SPACE_NUM; i++)
		kvm_free_memslots(kvm, __kvm_memslots(kvm, i));
	cleanup_srcu_struct(&kvm->irq_srcu);
	cleanup_srcu_struct(&kvm->srcu);
	kvm_arch_free_vm(kvm);
	preempt_notifier_dec();
	hardware_disable_all();
	mmdrop(mm);
}

void kvm_get_kvm(struct kvm *kvm)
{
	refcount_inc(&kvm->users_count);
}
EXPORT_SYMBOL_GPL(kvm_get_kvm);

void kvm_put_kvm(struct kvm *kvm)
{
	if (refcount_dec_and_test(&kvm->users_count))
		kvm_destroy_vm(kvm);
}
EXPORT_SYMBOL_GPL(kvm_put_kvm);

/*
 * Used to put a reference that was taken on behalf of an object associated
 * with a user-visible file descriptor, e.g. a vcpu or device, if installation
 * of the new file descriptor fails and the reference cannot be transferred to
 * its final owner.  In such cases, the caller is still actively using @kvm and
 * will fail miserably if the refcount unexpectedly hits zero.
 */
void kvm_put_kvm_no_destroy(struct kvm *kvm)
{
	WARN_ON(refcount_dec_and_test(&kvm->users_count));
}
EXPORT_SYMBOL_GPL(kvm_put_kvm_no_destroy);

static int kvm_vm_release(struct inode *inode, struct file *filp)
{
	struct kvm *kvm = filp->private_data;

	kvm_irqfd_release(kvm);

	kvm_put_kvm(kvm);
	return 0;
}

/*
 * Allocation size is twice as large as the actual dirty bitmap size.
 * See kvm_vm_ioctl_get_dirty_log() why this is needed.
 */
static int kvm_alloc_dirty_bitmap(struct kvm_memory_slot *memslot)
{
	unsigned long dirty_bytes = 2 * kvm_dirty_bitmap_bytes(memslot);

	memslot->dirty_bitmap = kvzalloc(dirty_bytes, GFP_KERNEL_ACCOUNT);
	if (!memslot->dirty_bitmap)
		return -ENOMEM;

	return 0;
}

/*
 * Delete a memslot by decrementing the number of used slots and shifting all
 * other entries in the array forward one spot.
 */
static inline void kvm_memslot_delete(struct kvm_memslots *slots,
				      struct kvm_memory_slot *memslot)
{
	struct kvm_memory_slot *mslots = slots->memslots;
	int i;

	if (WARN_ON(slots->id_to_index[memslot->id] == -1))
		return;

	slots->used_slots--;

	if (atomic_read(&slots->lru_slot) >= slots->used_slots)
		atomic_set(&slots->lru_slot, 0);

	for (i = slots->id_to_index[memslot->id]; i < slots->used_slots; i++) {
		mslots[i] = mslots[i + 1];
		slots->id_to_index[mslots[i].id] = i;
	}
	mslots[i] = *memslot;
	slots->id_to_index[memslot->id] = -1;
}

/*
 * "Insert" a new memslot by incrementing the number of used slots.  Returns
 * the new slot's initial index into the memslots array.
 */
static inline int kvm_memslot_insert_back(struct kvm_memslots *slots)
{
	return slots->used_slots++;
}

/*
 * Move a changed memslot backwards in the array by shifting existing slots
 * with a higher GFN toward the front of the array.  Note, the changed memslot
 * itself is not preserved in the array, i.e. not swapped at this time, only
 * its new index into the array is tracked.  Returns the changed memslot's
 * current index into the memslots array.
 */
static inline int kvm_memslot_move_backward(struct kvm_memslots *slots,
					    struct kvm_memory_slot *memslot)
{
	struct kvm_memory_slot *mslots = slots->memslots;
	int i;

	if (WARN_ON_ONCE(slots->id_to_index[memslot->id] == -1) ||
	    WARN_ON_ONCE(!slots->used_slots))
		return -1;

	/*
	 * Move the target memslot backward in the array by shifting existing
	 * memslots with a higher GFN (than the target memslot) towards the
	 * front of the array.
	 */
	for (i = slots->id_to_index[memslot->id]; i < slots->used_slots - 1; i++) {
		if (memslot->base_gfn > mslots[i + 1].base_gfn)
			break;

		WARN_ON_ONCE(memslot->base_gfn == mslots[i + 1].base_gfn);

		/* Shift the next memslot forward one and update its index. */
		mslots[i] = mslots[i + 1];
		slots->id_to_index[mslots[i].id] = i;
	}
	return i;
}

/*
 * Move a changed memslot forwards in the array by shifting existing slots with
 * a lower GFN toward the back of the array.  Note, the changed memslot itself
 * is not preserved in the array, i.e. not swapped at this time, only its new
 * index into the array is tracked.  Returns the changed memslot's final index
 * into the memslots array.
 */
static inline int kvm_memslot_move_forward(struct kvm_memslots *slots,
					   struct kvm_memory_slot *memslot,
					   int start)
{
	struct kvm_memory_slot *mslots = slots->memslots;
	int i;

	for (i = start; i > 0; i--) {
		if (memslot->base_gfn < mslots[i - 1].base_gfn)
			break;

		WARN_ON_ONCE(memslot->base_gfn == mslots[i - 1].base_gfn);

		/* Shift the next memslot back one and update its index. */
		mslots[i] = mslots[i - 1];
		slots->id_to_index[mslots[i].id] = i;
	}
	return i;
}

/*
 * Re-sort memslots based on their GFN to account for an added, deleted, or
 * moved memslot.  Sorting memslots by GFN allows using a binary search during
 * memslot lookup.
 *
 * IMPORTANT: Slots are sorted from highest GFN to lowest GFN!  I.e. the entry
 * at memslots[0] has the highest GFN.
 *
 * The sorting algorithm takes advantage of having initially sorted memslots
 * and knowing the position of the changed memslot.  Sorting is also optimized
 * by not swapping the updated memslot and instead only shifting other memslots
 * and tracking the new index for the update memslot.  Only once its final
 * index is known is the updated memslot copied into its position in the array.
 *
 *  - When deleting a memslot, the deleted memslot simply needs to be moved to
 *    the end of the array.
 *
 *  - When creating a memslot, the algorithm "inserts" the new memslot at the
 *    end of the array and then it forward to its correct location.
 *
 *  - When moving a memslot, the algorithm first moves the updated memslot
 *    backward to handle the scenario where the memslot's GFN was changed to a
 *    lower value.  update_memslots() then falls through and runs the same flow
 *    as creating a memslot to move the memslot forward to handle the scenario
 *    where its GFN was changed to a higher value.
 *
 * Note, slots are sorted from highest->lowest instead of lowest->highest for
 * historical reasons.  Originally, invalid memslots where denoted by having
 * GFN=0, thus sorting from highest->lowest naturally sorted invalid memslots
 * to the end of the array.  The current algorithm uses dedicated logic to
 * delete a memslot and thus does not rely on invalid memslots having GFN=0.
 *
 * The other historical motiviation for highest->lowest was to improve the
 * performance of memslot lookup.  KVM originally used a linear search starting
 * at memslots[0].  On x86, the largest memslot usually has one of the highest,
 * if not *the* highest, GFN, as the bulk of the guest's RAM is located in a
 * single memslot above the 4gb boundary.  As the largest memslot is also the
 * most likely to be referenced, sorting it to the front of the array was
 * advantageous.  The current binary search starts from the middle of the array
 * and uses an LRU pointer to improve performance for all memslots and GFNs.
 */
static void update_memslots(struct kvm_memslots *slots,
			    struct kvm_memory_slot *memslot,
			    enum kvm_mr_change change)
{
	int i;

	if (change == KVM_MR_DELETE) {
		kvm_memslot_delete(slots, memslot);
	} else {
		if (change == KVM_MR_CREATE)
			i = kvm_memslot_insert_back(slots);
		else
			i = kvm_memslot_move_backward(slots, memslot);
		i = kvm_memslot_move_forward(slots, memslot, i);

		/*
		 * Copy the memslot to its new position in memslots and update
		 * its index accordingly.
		 */
		slots->memslots[i] = *memslot;
		slots->id_to_index[memslot->id] = i;
	}
}

static int check_memory_region_flags(const struct kvm_userspace_memory_region *mem)
{
	u32 valid_flags = KVM_MEM_LOG_DIRTY_PAGES;

#ifdef __KVM_HAVE_READONLY_MEM
	valid_flags |= KVM_MEM_READONLY;
#endif

	if (mem->flags & ~valid_flags)
		return -EINVAL;

	return 0;
}

static struct kvm_memslots *install_new_memslots(struct kvm *kvm,
		int as_id, struct kvm_memslots *slots)
{
	struct kvm_memslots *old_memslots = __kvm_memslots(kvm, as_id);
	u64 gen = old_memslots->generation;

	WARN_ON(gen & KVM_MEMSLOT_GEN_UPDATE_IN_PROGRESS);
	slots->generation = gen | KVM_MEMSLOT_GEN_UPDATE_IN_PROGRESS;

	rcu_assign_pointer(kvm->memslots[as_id], slots);

	/*
	 * Acquired in kvm_set_memslot. Must be released before synchronize
	 * SRCU below in order to avoid deadlock with another thread
	 * acquiring the slots_arch_lock in an srcu critical section.
	 */
	mutex_unlock(&kvm->slots_arch_lock);

	synchronize_srcu_expedited(&kvm->srcu);

	/*
	 * Increment the new memslot generation a second time, dropping the
	 * update in-progress flag and incrementing the generation based on
	 * the number of address spaces.  This provides a unique and easily
	 * identifiable generation number while the memslots are in flux.
	 */
	gen = slots->generation & ~KVM_MEMSLOT_GEN_UPDATE_IN_PROGRESS;

	/*
	 * Generations must be unique even across address spaces.  We do not need
	 * a global counter for that, instead the generation space is evenly split
	 * across address spaces.  For example, with two address spaces, address
	 * space 0 will use generations 0, 2, 4, ... while address space 1 will
	 * use generations 1, 3, 5, ...
	 */
	gen += KVM_ADDRESS_SPACE_NUM;

	kvm_arch_memslots_updated(kvm, gen);

	slots->generation = gen;

	return old_memslots;
}

static size_t kvm_memslots_size(int slots)
{
	return sizeof(struct kvm_memslots) +
	       (sizeof(struct kvm_memory_slot) * slots);
}

static void kvm_copy_memslots(struct kvm_memslots *to,
			      struct kvm_memslots *from)
{
	memcpy(to, from, kvm_memslots_size(from->used_slots));
}

/*
 * Note, at a minimum, the current number of used slots must be allocated, even
 * when deleting a memslot, as we need a complete duplicate of the memslots for
 * use when invalidating a memslot prior to deleting/moving the memslot.
 */
static struct kvm_memslots *kvm_dup_memslots(struct kvm_memslots *old,
					     enum kvm_mr_change change)
{
	struct kvm_memslots *slots;
	size_t new_size;

	if (change == KVM_MR_CREATE)
		new_size = kvm_memslots_size(old->used_slots + 1);
	else
		new_size = kvm_memslots_size(old->used_slots);

	slots = kvzalloc(new_size, GFP_KERNEL_ACCOUNT);
	if (likely(slots))
		kvm_copy_memslots(slots, old);

	return slots;
}

static int kvm_set_memslot(struct kvm *kvm,
			   const struct kvm_userspace_memory_region *mem,
			   struct kvm_memory_slot *old,
			   struct kvm_memory_slot *new, int as_id,
			   enum kvm_mr_change change)
{
	struct kvm_memory_slot *slot;
	struct kvm_memslots *slots;
	int r;

	/*
	 * Released in install_new_memslots.
	 *
	 * Must be held from before the current memslots are copied until
	 * after the new memslots are installed with rcu_assign_pointer,
	 * then released before the synchronize srcu in install_new_memslots.
	 *
	 * When modifying memslots outside of the slots_lock, must be held
	 * before reading the pointer to the current memslots until after all
	 * changes to those memslots are complete.
	 *
	 * These rules ensure that installing new memslots does not lose
	 * changes made to the previous memslots.
	 */
	mutex_lock(&kvm->slots_arch_lock);

	slots = kvm_dup_memslots(__kvm_memslots(kvm, as_id), change);
	if (!slots) {
		mutex_unlock(&kvm->slots_arch_lock);
		return -ENOMEM;
	}

	if (change == KVM_MR_DELETE || change == KVM_MR_MOVE) {
		/*
		 * Note, the INVALID flag needs to be in the appropriate entry
		 * in the freshly allocated memslots, not in @old or @new.
		 */
		slot = id_to_memslot(slots, old->id);
		slot->flags |= KVM_MEMSLOT_INVALID;

		/*
		 * We can re-use the memory from the old memslots.
		 * It will be overwritten with a copy of the new memslots
		 * after reacquiring the slots_arch_lock below.
		 */
		slots = install_new_memslots(kvm, as_id, slots);

		/* From this point no new shadow pages pointing to a deleted,
		 * or moved, memslot will be created.
		 *
		 * validation of sp->gfn happens in:
		 *	- gfn_to_hva (kvm_read_guest, gfn_to_pfn)
		 *	- kvm_is_visible_gfn (mmu_check_root)
		 */
		kvm_arch_flush_shadow_memslot(kvm, slot);

		/* Released in install_new_memslots. */
		mutex_lock(&kvm->slots_arch_lock);

		/*
		 * The arch-specific fields of the memslots could have changed
		 * between releasing the slots_arch_lock in
		 * install_new_memslots and here, so get a fresh copy of the
		 * slots.
		 */
		kvm_copy_memslots(slots, __kvm_memslots(kvm, as_id));
	}

	r = kvm_arch_prepare_memory_region(kvm, new, mem, change);
	if (r)
		goto out_slots;

	update_memslots(slots, new, change);
	slots = install_new_memslots(kvm, as_id, slots);

	kvm_arch_commit_memory_region(kvm, mem, old, new, change);

	kvfree(slots);
	return 0;

out_slots:
	if (change == KVM_MR_DELETE || change == KVM_MR_MOVE) {
		slot = id_to_memslot(slots, old->id);
		slot->flags &= ~KVM_MEMSLOT_INVALID;
		slots = install_new_memslots(kvm, as_id, slots);
	} else {
		mutex_unlock(&kvm->slots_arch_lock);
	}
	kvfree(slots);
	return r;
}

static int kvm_delete_memslot(struct kvm *kvm,
			      const struct kvm_userspace_memory_region *mem,
			      struct kvm_memory_slot *old, int as_id)
{
	struct kvm_memory_slot new;
	int r;

	if (!old->npages)
		return -EINVAL;

	memset(&new, 0, sizeof(new));
	new.id = old->id;
	/*
	 * This is only for debugging purpose; it should never be referenced
	 * for a removed memslot.
	 */
	new.as_id = as_id;

	r = kvm_set_memslot(kvm, mem, old, &new, as_id, KVM_MR_DELETE);
	if (r)
		return r;

	kvm_free_memslot(kvm, old);
	return 0;
}

/*
 * Allocate some memory and give it an address in the guest physical address
 * space.
 *
 * Discontiguous memory is allowed, mostly for framebuffers.
 *
 * Must be called holding kvm->slots_lock for write.
 */
int __kvm_set_memory_region(struct kvm *kvm,
			    const struct kvm_userspace_memory_region *mem)
{
	struct kvm_memory_slot old, new;
	struct kvm_memory_slot *tmp;
	enum kvm_mr_change change;
	int as_id, id;
	int r;

	r = check_memory_region_flags(mem);
	if (r)
		return r;

	as_id = mem->slot >> 16;
	id = (u16)mem->slot;

	/* General sanity checks */
	if (mem->memory_size & (PAGE_SIZE - 1))
		return -EINVAL;
	if (mem->guest_phys_addr & (PAGE_SIZE - 1))
		return -EINVAL;
	/* We can read the guest memory with __xxx_user() later on. */
	if ((mem->userspace_addr & (PAGE_SIZE - 1)) ||
	    (mem->userspace_addr != untagged_addr(mem->userspace_addr)) ||
	     !access_ok((void __user *)(unsigned long)mem->userspace_addr,
			mem->memory_size))
		return -EINVAL;
	if (as_id >= KVM_ADDRESS_SPACE_NUM || id >= KVM_MEM_SLOTS_NUM)
		return -EINVAL;
	if (mem->guest_phys_addr + mem->memory_size < mem->guest_phys_addr)
		return -EINVAL;

	/*
	 * Make a full copy of the old memslot, the pointer will become stale
	 * when the memslots are re-sorted by update_memslots(), and the old
	 * memslot needs to be referenced after calling update_memslots(), e.g.
	 * to free its resources and for arch specific behavior.
	 */
	tmp = id_to_memslot(__kvm_memslots(kvm, as_id), id);
	if (tmp) {
		old = *tmp;
		tmp = NULL;
	} else {
		memset(&old, 0, sizeof(old));
		old.id = id;
	}

	if (!mem->memory_size)
		return kvm_delete_memslot(kvm, mem, &old, as_id);

	new.as_id = as_id;
	new.id = id;
	new.base_gfn = mem->guest_phys_addr >> PAGE_SHIFT;
	new.npages = mem->memory_size >> PAGE_SHIFT;
	new.flags = mem->flags;
	new.userspace_addr = mem->userspace_addr;

	if (new.npages > KVM_MEM_MAX_NR_PAGES)
		return -EINVAL;

	if (!old.npages) {
		change = KVM_MR_CREATE;
		new.dirty_bitmap = NULL;
		memset(&new.arch, 0, sizeof(new.arch));
	} else { /* Modify an existing slot. */
		if ((new.userspace_addr != old.userspace_addr) ||
		    (new.npages != old.npages) ||
		    ((new.flags ^ old.flags) & KVM_MEM_READONLY))
			return -EINVAL;

		if (new.base_gfn != old.base_gfn)
			change = KVM_MR_MOVE;
		else if (new.flags != old.flags)
			change = KVM_MR_FLAGS_ONLY;
		else /* Nothing to change. */
			return 0;

		/* Copy dirty_bitmap and arch from the current memslot. */
		new.dirty_bitmap = old.dirty_bitmap;
		memcpy(&new.arch, &old.arch, sizeof(new.arch));
	}

	if ((change == KVM_MR_CREATE) || (change == KVM_MR_MOVE)) {
		/* Check for overlaps */
		kvm_for_each_memslot(tmp, __kvm_memslots(kvm, as_id)) {
			if (tmp->id == id)
				continue;
			if (!((new.base_gfn + new.npages <= tmp->base_gfn) ||
			      (new.base_gfn >= tmp->base_gfn + tmp->npages)))
				return -EEXIST;
		}
	}

	/* Allocate/free page dirty bitmap as needed */
	if (!(new.flags & KVM_MEM_LOG_DIRTY_PAGES))
		new.dirty_bitmap = NULL;
	else if (!new.dirty_bitmap && !kvm->dirty_ring_size) {
		r = kvm_alloc_dirty_bitmap(&new);
		if (r)
			return r;

		if (kvm_dirty_log_manual_protect_and_init_set(kvm))
			bitmap_set(new.dirty_bitmap, 0, new.npages);
	}

	r = kvm_set_memslot(kvm, mem, &old, &new, as_id, change);
	if (r)
		goto out_bitmap;

	if (old.dirty_bitmap && !new.dirty_bitmap)
		kvm_destroy_dirty_bitmap(&old);
	return 0;

out_bitmap:
	if (new.dirty_bitmap && !old.dirty_bitmap)
		kvm_destroy_dirty_bitmap(&new);
	return r;
}
EXPORT_SYMBOL_GPL(__kvm_set_memory_region);

int kvm_set_memory_region(struct kvm *kvm,
			  const struct kvm_userspace_memory_region *mem)
{
	int r;

	mutex_lock(&kvm->slots_lock);
	r = __kvm_set_memory_region(kvm, mem);
	mutex_unlock(&kvm->slots_lock);
	return r;
}
EXPORT_SYMBOL_GPL(kvm_set_memory_region);

static int kvm_vm_ioctl_set_memory_region(struct kvm *kvm,
					  struct kvm_userspace_memory_region *mem)
{
	if ((u16)mem->slot >= KVM_USER_MEM_SLOTS)
		return -EINVAL;

	return kvm_set_memory_region(kvm, mem);
}

#ifndef CONFIG_KVM_GENERIC_DIRTYLOG_READ_PROTECT
/**
 * kvm_get_dirty_log - get a snapshot of dirty pages
 * @kvm:	pointer to kvm instance
 * @log:	slot id and address to which we copy the log
 * @is_dirty:	set to '1' if any dirty pages were found
 * @memslot:	set to the associated memslot, always valid on success
 */
int kvm_get_dirty_log(struct kvm *kvm, struct kvm_dirty_log *log,
		      int *is_dirty, struct kvm_memory_slot **memslot)
{
	struct kvm_memslots *slots;
	int i, as_id, id;
	unsigned long n;
	unsigned long any = 0;

	/* Dirty ring tracking is exclusive to dirty log tracking */
	if (kvm->dirty_ring_size)
		return -ENXIO;

	*memslot = NULL;
	*is_dirty = 0;

	as_id = log->slot >> 16;
	id = (u16)log->slot;
	if (as_id >= KVM_ADDRESS_SPACE_NUM || id >= KVM_USER_MEM_SLOTS)
		return -EINVAL;

	slots = __kvm_memslots(kvm, as_id);
	*memslot = id_to_memslot(slots, id);
	if (!(*memslot) || !(*memslot)->dirty_bitmap)
		return -ENOENT;

	kvm_arch_sync_dirty_log(kvm, *memslot);

	n = kvm_dirty_bitmap_bytes(*memslot);

	for (i = 0; !any && i < n/sizeof(long); ++i)
		any = (*memslot)->dirty_bitmap[i];

	if (copy_to_user(log->dirty_bitmap, (*memslot)->dirty_bitmap, n))
		return -EFAULT;

	if (any)
		*is_dirty = 1;
	return 0;
}
EXPORT_SYMBOL_GPL(kvm_get_dirty_log);

#else /* CONFIG_KVM_GENERIC_DIRTYLOG_READ_PROTECT */
/**
 * kvm_get_dirty_log_protect - get a snapshot of dirty pages
 *	and reenable dirty page tracking for the corresponding pages.
 * @kvm:	pointer to kvm instance
 * @log:	slot id and address to which we copy the log
 *
 * We need to keep it in mind that VCPU threads can write to the bitmap
 * concurrently. So, to avoid losing track of dirty pages we keep the
 * following order:
 *
 *    1. Take a snapshot of the bit and clear it if needed.
 *    2. Write protect the corresponding page.
 *    3. Copy the snapshot to the userspace.
 *    4. Upon return caller flushes TLB's if needed.
 *
 * Between 2 and 4, the guest may write to the page using the remaining TLB
 * entry.  This is not a problem because the page is reported dirty using
 * the snapshot taken before and step 4 ensures that writes done after
 * exiting to userspace will be logged for the next call.
 *
 */
static int kvm_get_dirty_log_protect(struct kvm *kvm, struct kvm_dirty_log *log)
{
	struct kvm_memslots *slots;
	struct kvm_memory_slot *memslot;
	int i, as_id, id;
	unsigned long n;
	unsigned long *dirty_bitmap;
	unsigned long *dirty_bitmap_buffer;
	bool flush;

	/* Dirty ring tracking is exclusive to dirty log tracking */
	if (kvm->dirty_ring_size)
		return -ENXIO;

	as_id = log->slot >> 16;
	id = (u16)log->slot;
	if (as_id >= KVM_ADDRESS_SPACE_NUM || id >= KVM_USER_MEM_SLOTS)
		return -EINVAL;

	slots = __kvm_memslots(kvm, as_id);
	memslot = id_to_memslot(slots, id);
	if (!memslot || !memslot->dirty_bitmap)
		return -ENOENT;

	dirty_bitmap = memslot->dirty_bitmap;

	kvm_arch_sync_dirty_log(kvm, memslot);

	n = kvm_dirty_bitmap_bytes(memslot);
	flush = false;
	if (kvm->manual_dirty_log_protect) {
		/*
		 * Unlike kvm_get_dirty_log, we always return false in *flush,
		 * because no flush is needed until KVM_CLEAR_DIRTY_LOG.  There
		 * is some code duplication between this function and
		 * kvm_get_dirty_log, but hopefully all architecture
		 * transition to kvm_get_dirty_log_protect and kvm_get_dirty_log
		 * can be eliminated.
		 */
		dirty_bitmap_buffer = dirty_bitmap;
	} else {
		dirty_bitmap_buffer = kvm_second_dirty_bitmap(memslot);
		memset(dirty_bitmap_buffer, 0, n);

		KVM_MMU_LOCK(kvm);
		for (i = 0; i < n / sizeof(long); i++) {
			unsigned long mask;
			gfn_t offset;

			if (!dirty_bitmap[i])
				continue;

			flush = true;
			mask = xchg(&dirty_bitmap[i], 0);
			dirty_bitmap_buffer[i] = mask;

			offset = i * BITS_PER_LONG;
			kvm_arch_mmu_enable_log_dirty_pt_masked(kvm, memslot,
								offset, mask);
		}
		KVM_MMU_UNLOCK(kvm);
	}

	if (flush)
		kvm_arch_flush_remote_tlbs_memslot(kvm, memslot);

	if (copy_to_user(log->dirty_bitmap, dirty_bitmap_buffer, n))
		return -EFAULT;
	return 0;
}


/**
 * kvm_vm_ioctl_get_dirty_log - get and clear the log of dirty pages in a slot
 * @kvm: kvm instance
 * @log: slot id and address to which we copy the log
 *
 * Steps 1-4 below provide general overview of dirty page logging. See
 * kvm_get_dirty_log_protect() function description for additional details.
 *
 * We call kvm_get_dirty_log_protect() to handle steps 1-3, upon return we
 * always flush the TLB (step 4) even if previous step failed  and the dirty
 * bitmap may be corrupt. Regardless of previous outcome the KVM logging API
 * does not preclude user space subsequent dirty log read. Flushing TLB ensures
 * writes will be marked dirty for next log read.
 *
 *   1. Take a snapshot of the bit and clear it if needed.
 *   2. Write protect the corresponding page.
 *   3. Copy the snapshot to the userspace.
 *   4. Flush TLB's if needed.
 */
static int kvm_vm_ioctl_get_dirty_log(struct kvm *kvm,
				      struct kvm_dirty_log *log)
{
	int r;

	mutex_lock(&kvm->slots_lock);

	r = kvm_get_dirty_log_protect(kvm, log);

	mutex_unlock(&kvm->slots_lock);
	return r;
}

/**
 * kvm_clear_dirty_log_protect - clear dirty bits in the bitmap
 *	and reenable dirty page tracking for the corresponding pages.
 * @kvm:	pointer to kvm instance
 * @log:	slot id and address from which to fetch the bitmap of dirty pages
 */
static int kvm_clear_dirty_log_protect(struct kvm *kvm,
				       struct kvm_clear_dirty_log *log)
{
	struct kvm_memslots *slots;
	struct kvm_memory_slot *memslot;
	int as_id, id;
	gfn_t offset;
	unsigned long i, n;
	unsigned long *dirty_bitmap;
	unsigned long *dirty_bitmap_buffer;
	bool flush;

	/* Dirty ring tracking is exclusive to dirty log tracking */
	if (kvm->dirty_ring_size)
		return -ENXIO;

	as_id = log->slot >> 16;
	id = (u16)log->slot;
	if (as_id >= KVM_ADDRESS_SPACE_NUM || id >= KVM_USER_MEM_SLOTS)
		return -EINVAL;

	if (log->first_page & 63)
		return -EINVAL;

	slots = __kvm_memslots(kvm, as_id);
	memslot = id_to_memslot(slots, id);
	if (!memslot || !memslot->dirty_bitmap)
		return -ENOENT;

	dirty_bitmap = memslot->dirty_bitmap;

	n = ALIGN(log->num_pages, BITS_PER_LONG) / 8;

	if (log->first_page > memslot->npages ||
	    log->num_pages > memslot->npages - log->first_page ||
	    (log->num_pages < memslot->npages - log->first_page && (log->num_pages & 63)))
	    return -EINVAL;

	kvm_arch_sync_dirty_log(kvm, memslot);

	flush = false;
	dirty_bitmap_buffer = kvm_second_dirty_bitmap(memslot);
	if (copy_from_user(dirty_bitmap_buffer, log->dirty_bitmap, n))
		return -EFAULT;

	KVM_MMU_LOCK(kvm);
	for (offset = log->first_page, i = offset / BITS_PER_LONG,
		 n = DIV_ROUND_UP(log->num_pages, BITS_PER_LONG); n--;
	     i++, offset += BITS_PER_LONG) {
		unsigned long mask = *dirty_bitmap_buffer++;
		atomic_long_t *p = (atomic_long_t *) &dirty_bitmap[i];
		if (!mask)
			continue;

		mask &= atomic_long_fetch_andnot(mask, p);

		/*
		 * mask contains the bits that really have been cleared.  This
		 * never includes any bits beyond the length of the memslot (if
		 * the length is not aligned to 64 pages), therefore it is not
		 * a problem if userspace sets them in log->dirty_bitmap.
		*/
		if (mask) {
			flush = true;
			kvm_arch_mmu_enable_log_dirty_pt_masked(kvm, memslot,
								offset, mask);
		}
	}
	KVM_MMU_UNLOCK(kvm);

	if (flush)
		kvm_arch_flush_remote_tlbs_memslot(kvm, memslot);

	return 0;
}

static int kvm_vm_ioctl_clear_dirty_log(struct kvm *kvm,
					struct kvm_clear_dirty_log *log)
{
	int r;

	mutex_lock(&kvm->slots_lock);

	r = kvm_clear_dirty_log_protect(kvm, log);

	mutex_unlock(&kvm->slots_lock);
	return r;
}
#endif /* CONFIG_KVM_GENERIC_DIRTYLOG_READ_PROTECT */

struct kvm_memory_slot *gfn_to_memslot(struct kvm *kvm, gfn_t gfn)
{
	return __gfn_to_memslot(kvm_memslots(kvm), gfn);
}
EXPORT_SYMBOL_GPL(gfn_to_memslot);

struct kvm_memory_slot *kvm_vcpu_gfn_to_memslot(struct kvm_vcpu *vcpu, gfn_t gfn)
{
	return __gfn_to_memslot(kvm_vcpu_memslots(vcpu), gfn);
}
EXPORT_SYMBOL_GPL(kvm_vcpu_gfn_to_memslot);

bool kvm_is_visible_gfn(struct kvm *kvm, gfn_t gfn)
{
	struct kvm_memory_slot *memslot = gfn_to_memslot(kvm, gfn);

	return kvm_is_visible_memslot(memslot);
}
EXPORT_SYMBOL_GPL(kvm_is_visible_gfn);

bool kvm_vcpu_is_visible_gfn(struct kvm_vcpu *vcpu, gfn_t gfn)
{
	struct kvm_memory_slot *memslot = kvm_vcpu_gfn_to_memslot(vcpu, gfn);

	return kvm_is_visible_memslot(memslot);
}
EXPORT_SYMBOL_GPL(kvm_vcpu_is_visible_gfn);

unsigned long kvm_host_page_size(struct kvm_vcpu *vcpu, gfn_t gfn)
{
	struct vm_area_struct *vma;
	unsigned long addr, size;

	size = PAGE_SIZE;

	addr = kvm_vcpu_gfn_to_hva_prot(vcpu, gfn, NULL);
	if (kvm_is_error_hva(addr))
		return PAGE_SIZE;

	mmap_read_lock(current->mm);
	vma = find_vma(current->mm, addr);
	if (!vma)
		goto out;

	size = vma_kernel_pagesize(vma);

out:
	mmap_read_unlock(current->mm);

	return size;
}

static bool memslot_is_readonly(struct kvm_memory_slot *slot)
{
	return slot->flags & KVM_MEM_READONLY;
}

static unsigned long __gfn_to_hva_many(struct kvm_memory_slot *slot, gfn_t gfn,
				       gfn_t *nr_pages, bool write)
{
	if (!slot || slot->flags & KVM_MEMSLOT_INVALID)
		return KVM_HVA_ERR_BAD;

	if (memslot_is_readonly(slot) && write)
		return KVM_HVA_ERR_RO_BAD;

	if (nr_pages)
		*nr_pages = slot->npages - (gfn - slot->base_gfn);

	return __gfn_to_hva_memslot(slot, gfn);
}

static unsigned long gfn_to_hva_many(struct kvm_memory_slot *slot, gfn_t gfn,
				     gfn_t *nr_pages)
{
	return __gfn_to_hva_many(slot, gfn, nr_pages, true);
}

unsigned long gfn_to_hva_memslot(struct kvm_memory_slot *slot,
					gfn_t gfn)
{
	return gfn_to_hva_many(slot, gfn, NULL);
}
EXPORT_SYMBOL_GPL(gfn_to_hva_memslot);

unsigned long gfn_to_hva(struct kvm *kvm, gfn_t gfn)
{
	return gfn_to_hva_many(gfn_to_memslot(kvm, gfn), gfn, NULL);
}
EXPORT_SYMBOL_GPL(gfn_to_hva);

unsigned long kvm_vcpu_gfn_to_hva(struct kvm_vcpu *vcpu, gfn_t gfn)
{
	return gfn_to_hva_many(kvm_vcpu_gfn_to_memslot(vcpu, gfn), gfn, NULL);
}
EXPORT_SYMBOL_GPL(kvm_vcpu_gfn_to_hva);

/*
 * Return the hva of a @gfn and the R/W attribute if possible.
 *
 * @slot: the kvm_memory_slot which contains @gfn
 * @gfn: the gfn to be translated
 * @writable: used to return the read/write attribute of the @slot if the hva
 * is valid and @writable is not NULL
 */
unsigned long gfn_to_hva_memslot_prot(struct kvm_memory_slot *slot,
				      gfn_t gfn, bool *writable)
{
	unsigned long hva = __gfn_to_hva_many(slot, gfn, NULL, false);

	if (!kvm_is_error_hva(hva) && writable)
		*writable = !memslot_is_readonly(slot);

	return hva;
}

unsigned long gfn_to_hva_prot(struct kvm *kvm, gfn_t gfn, bool *writable)
{
	struct kvm_memory_slot *slot = gfn_to_memslot(kvm, gfn);

	return gfn_to_hva_memslot_prot(slot, gfn, writable);
}

unsigned long kvm_vcpu_gfn_to_hva_prot(struct kvm_vcpu *vcpu, gfn_t gfn, bool *writable)
{
	struct kvm_memory_slot *slot = kvm_vcpu_gfn_to_memslot(vcpu, gfn);

	return gfn_to_hva_memslot_prot(slot, gfn, writable);
}

static inline int check_user_page_hwpoison(unsigned long addr)
{
	int rc, flags = FOLL_HWPOISON | FOLL_WRITE;

	rc = get_user_pages(addr, 1, flags, NULL, NULL);
	return rc == -EHWPOISON;
}

/*
 * The fast path to get the writable pfn which will be stored in @pfn,
 * true indicates success, otherwise false is returned.  It's also the
 * only part that runs if we can in atomic context.
 */
static bool hva_to_pfn_fast(unsigned long addr, bool write_fault,
			    bool *writable, kvm_pfn_t *pfn)
{
	struct page *page[1];

	/*
	 * Fast pin a writable pfn only if it is a write fault request
	 * or the caller allows to map a writable pfn for a read fault
	 * request.
	 */
	if (!(write_fault || writable))
		return false;

	if (get_user_page_fast_only(addr, FOLL_WRITE, page)) {
		*pfn = page_to_pfn(page[0]);

		if (writable)
			*writable = true;
		return true;
	}

	return false;
}

/*
 * The slow path to get the pfn of the specified host virtual address,
 * 1 indicates success, -errno is returned if error is detected.
 */
static int hva_to_pfn_slow(unsigned long addr, bool *async, bool write_fault,
			   bool *writable, kvm_pfn_t *pfn)
{
	unsigned int flags = FOLL_HWPOISON;
	struct page *page;
	int npages = 0;

	might_sleep();

	if (writable)
		*writable = write_fault;

	if (write_fault)
		flags |= FOLL_WRITE;
	if (async)
		flags |= FOLL_NOWAIT;

	npages = get_user_pages_unlocked(addr, 1, &page, flags);
	if (npages != 1)
		return npages;

	/* map read fault as writable if possible */
	if (unlikely(!write_fault) && writable) {
		struct page *wpage;

		if (get_user_page_fast_only(addr, FOLL_WRITE, &wpage)) {
			*writable = true;
			put_page(page);
			page = wpage;
		}
	}
	*pfn = page_to_pfn(page);
	return npages;
}

static bool vma_is_valid(struct vm_area_struct *vma, bool write_fault)
{
	if (unlikely(!(vma->vm_flags & VM_READ)))
		return false;

	if (write_fault && (unlikely(!(vma->vm_flags & VM_WRITE))))
		return false;

	return true;
}

static int kvm_try_get_pfn(kvm_pfn_t pfn)
{
	if (kvm_is_reserved_pfn(pfn))
		return 1;
	return get_page_unless_zero(pfn_to_page(pfn));
}

static int hva_to_pfn_remapped(struct vm_area_struct *vma,
			       unsigned long addr, bool *async,
			       bool write_fault, bool *writable,
			       kvm_pfn_t *p_pfn)
{
	kvm_pfn_t pfn;
	pte_t *ptep;
	spinlock_t *ptl;
	int r;

	r = follow_pte(vma->vm_mm, addr, &ptep, &ptl);
	if (r) {
		/*
		 * get_user_pages fails for VM_IO and VM_PFNMAP vmas and does
		 * not call the fault handler, so do it here.
		 */
		bool unlocked = false;
		r = fixup_user_fault(current->mm, addr,
				     (write_fault ? FAULT_FLAG_WRITE : 0),
				     &unlocked);
		if (unlocked)
			return -EAGAIN;
		if (r)
			return r;

		r = follow_pte(vma->vm_mm, addr, &ptep, &ptl);
		if (r)
			return r;
	}

	if (write_fault && !pte_write(*ptep)) {
		pfn = KVM_PFN_ERR_RO_FAULT;
		goto out;
	}

	if (writable)
		*writable = pte_write(*ptep);
	pfn = pte_pfn(*ptep);

	/*
	 * Get a reference here because callers of *hva_to_pfn* and
	 * *gfn_to_pfn* ultimately call kvm_release_pfn_clean on the
	 * returned pfn.  This is only needed if the VMA has VM_MIXEDMAP
	 * set, but the kvm_get_pfn/kvm_release_pfn_clean pair will
	 * simply do nothing for reserved pfns.
	 *
	 * Whoever called remap_pfn_range is also going to call e.g.
	 * unmap_mapping_range before the underlying pages are freed,
	 * causing a call to our MMU notifier.
	 *
	 * Certain IO or PFNMAP mappings can be backed with valid
	 * struct pages, but be allocated without refcounting e.g.,
	 * tail pages of non-compound higher order allocations, which
	 * would then underflow the refcount when the caller does the
	 * required put_page. Don't allow those pages here.
	 */ 
	if (!kvm_try_get_pfn(pfn))
		r = -EFAULT;

out:
	pte_unmap_unlock(ptep, ptl);
	*p_pfn = pfn;

	return r;
}

/*
 * Pin guest page in memory and return its pfn.
 * @addr: host virtual address which maps memory to the guest
 * @atomic: whether this function can sleep
 * @async: whether this function need to wait IO complete if the
 *         host page is not in the memory
 * @write_fault: whether we should get a writable host page
 * @writable: whether it allows to map a writable host page for !@write_fault
 *
 * The function will map a writable host page for these two cases:
 * 1): @write_fault = true
 * 2): @write_fault = false && @writable, @writable will tell the caller
 *     whether the mapping is writable.
 */
static kvm_pfn_t hva_to_pfn(unsigned long addr, bool atomic, bool *async,
			bool write_fault, bool *writable)
{
	struct vm_area_struct *vma;
	kvm_pfn_t pfn = 0;
	int npages, r;

	/* we can do it either atomically or asynchronously, not both */
	BUG_ON(atomic && async);

	if (hva_to_pfn_fast(addr, write_fault, writable, &pfn))
		return pfn;

	if (atomic)
		return KVM_PFN_ERR_FAULT;

	npages = hva_to_pfn_slow(addr, async, write_fault, writable, &pfn);
	if (npages == 1)
		return pfn;

	mmap_read_lock(current->mm);
	if (npages == -EHWPOISON ||
	      (!async && check_user_page_hwpoison(addr))) {
		pfn = KVM_PFN_ERR_HWPOISON;
		goto exit;
	}

retry:
	vma = vma_lookup(current->mm, addr);

	if (vma == NULL)
		pfn = KVM_PFN_ERR_FAULT;
	else if (vma->vm_flags & (VM_IO | VM_PFNMAP)) {
		r = hva_to_pfn_remapped(vma, addr, async, write_fault, writable, &pfn);
		if (r == -EAGAIN)
			goto retry;
		if (r < 0)
			pfn = KVM_PFN_ERR_FAULT;
	} else {
		if (async && vma_is_valid(vma, write_fault))
			*async = true;
		pfn = KVM_PFN_ERR_FAULT;
	}
exit:
	mmap_read_unlock(current->mm);
	return pfn;
}

kvm_pfn_t __gfn_to_pfn_memslot(struct kvm_memory_slot *slot, gfn_t gfn,
			       bool atomic, bool *async, bool write_fault,
			       bool *writable, hva_t *hva)
{
	unsigned long addr = __gfn_to_hva_many(slot, gfn, NULL, write_fault);

	if (hva)
		*hva = addr;

	if (addr == KVM_HVA_ERR_RO_BAD) {
		if (writable)
			*writable = false;
		return KVM_PFN_ERR_RO_FAULT;
	}

	if (kvm_is_error_hva(addr)) {
		if (writable)
			*writable = false;
		return KVM_PFN_NOSLOT;
	}

	/* Do not map writable pfn in the readonly memslot. */
	if (writable && memslot_is_readonly(slot)) {
		*writable = false;
		writable = NULL;
	}

	return hva_to_pfn(addr, atomic, async, write_fault,
			  writable);
}
EXPORT_SYMBOL_GPL(__gfn_to_pfn_memslot);

kvm_pfn_t gfn_to_pfn_prot(struct kvm *kvm, gfn_t gfn, bool write_fault,
		      bool *writable)
{
	return __gfn_to_pfn_memslot(gfn_to_memslot(kvm, gfn), gfn, false, NULL,
				    write_fault, writable, NULL);
}
EXPORT_SYMBOL_GPL(gfn_to_pfn_prot);

kvm_pfn_t gfn_to_pfn_memslot(struct kvm_memory_slot *slot, gfn_t gfn)
{
	return __gfn_to_pfn_memslot(slot, gfn, false, NULL, true, NULL, NULL);
}
EXPORT_SYMBOL_GPL(gfn_to_pfn_memslot);

kvm_pfn_t gfn_to_pfn_memslot_atomic(struct kvm_memory_slot *slot, gfn_t gfn)
{
	return __gfn_to_pfn_memslot(slot, gfn, true, NULL, true, NULL, NULL);
}
EXPORT_SYMBOL_GPL(gfn_to_pfn_memslot_atomic);

kvm_pfn_t kvm_vcpu_gfn_to_pfn_atomic(struct kvm_vcpu *vcpu, gfn_t gfn)
{
	return gfn_to_pfn_memslot_atomic(kvm_vcpu_gfn_to_memslot(vcpu, gfn), gfn);
}
EXPORT_SYMBOL_GPL(kvm_vcpu_gfn_to_pfn_atomic);

kvm_pfn_t gfn_to_pfn(struct kvm *kvm, gfn_t gfn)
{
	return gfn_to_pfn_memslot(gfn_to_memslot(kvm, gfn), gfn);
}
EXPORT_SYMBOL_GPL(gfn_to_pfn);

kvm_pfn_t kvm_vcpu_gfn_to_pfn(struct kvm_vcpu *vcpu, gfn_t gfn)
{
	return gfn_to_pfn_memslot(kvm_vcpu_gfn_to_memslot(vcpu, gfn), gfn);
}
EXPORT_SYMBOL_GPL(kvm_vcpu_gfn_to_pfn);

int gfn_to_page_many_atomic(struct kvm_memory_slot *slot, gfn_t gfn,
			    struct page **pages, int nr_pages)
{
	unsigned long addr;
	gfn_t entry = 0;

	addr = gfn_to_hva_many(slot, gfn, &entry);
	if (kvm_is_error_hva(addr))
		return -1;

	if (entry < nr_pages)
		return 0;

	return get_user_pages_fast_only(addr, nr_pages, FOLL_WRITE, pages);
}
EXPORT_SYMBOL_GPL(gfn_to_page_many_atomic);

static struct page *kvm_pfn_to_page(kvm_pfn_t pfn)
{
	if (is_error_noslot_pfn(pfn))
		return KVM_ERR_PTR_BAD_PAGE;

	if (kvm_is_reserved_pfn(pfn)) {
		WARN_ON(1);
		return KVM_ERR_PTR_BAD_PAGE;
	}

	return pfn_to_page(pfn);
}

struct page *gfn_to_page(struct kvm *kvm, gfn_t gfn)
{
	kvm_pfn_t pfn;

	pfn = gfn_to_pfn(kvm, gfn);

	return kvm_pfn_to_page(pfn);
}
EXPORT_SYMBOL_GPL(gfn_to_page);

void kvm_release_pfn(kvm_pfn_t pfn, bool dirty, struct gfn_to_pfn_cache *cache)
{
	if (pfn == 0)
		return;

	if (cache)
		cache->pfn = cache->gfn = 0;

	if (dirty)
		kvm_release_pfn_dirty(pfn);
	else
		kvm_release_pfn_clean(pfn);
}

static void kvm_cache_gfn_to_pfn(struct kvm_memory_slot *slot, gfn_t gfn,
				 struct gfn_to_pfn_cache *cache, u64 gen)
{
	kvm_release_pfn(cache->pfn, cache->dirty, cache);

	cache->pfn = gfn_to_pfn_memslot(slot, gfn);
	cache->gfn = gfn;
	cache->dirty = false;
	cache->generation = gen;
}

static int __kvm_map_gfn(struct kvm_memslots *slots, gfn_t gfn,
			 struct kvm_host_map *map,
			 struct gfn_to_pfn_cache *cache,
			 bool atomic)
{
	kvm_pfn_t pfn;
	void *hva = NULL;
	struct page *page = KVM_UNMAPPED_PAGE;
	struct kvm_memory_slot *slot = __gfn_to_memslot(slots, gfn);
	u64 gen = slots->generation;

	if (!map)
		return -EINVAL;

	if (cache) {
		if (!cache->pfn || cache->gfn != gfn ||
			cache->generation != gen) {
			if (atomic)
				return -EAGAIN;
			kvm_cache_gfn_to_pfn(slot, gfn, cache, gen);
		}
		pfn = cache->pfn;
	} else {
		if (atomic)
			return -EAGAIN;
		pfn = gfn_to_pfn_memslot(slot, gfn);
	}
	if (is_error_noslot_pfn(pfn))
		return -EINVAL;

	if (pfn_valid(pfn)) {
		page = pfn_to_page(pfn);
		if (atomic)
			hva = kmap_atomic(page);
		else
			hva = kmap(page);
#ifdef CONFIG_HAS_IOMEM
	} else if (!atomic) {
		hva = memremap(pfn_to_hpa(pfn), PAGE_SIZE, MEMREMAP_WB);
	} else {
		return -EINVAL;
#endif
	}

	if (!hva)
		return -EFAULT;

	map->page = page;
	map->hva = hva;
	map->pfn = pfn;
	map->gfn = gfn;

	return 0;
}

int kvm_map_gfn(struct kvm_vcpu *vcpu, gfn_t gfn, struct kvm_host_map *map,
		struct gfn_to_pfn_cache *cache, bool atomic)
{
	return __kvm_map_gfn(kvm_memslots(vcpu->kvm), gfn, map,
			cache, atomic);
}
EXPORT_SYMBOL_GPL(kvm_map_gfn);

int kvm_vcpu_map(struct kvm_vcpu *vcpu, gfn_t gfn, struct kvm_host_map *map)
{
	return __kvm_map_gfn(kvm_vcpu_memslots(vcpu), gfn, map,
		NULL, false);
}
EXPORT_SYMBOL_GPL(kvm_vcpu_map);

static void __kvm_unmap_gfn(struct kvm *kvm,
			struct kvm_memory_slot *memslot,
			struct kvm_host_map *map,
			struct gfn_to_pfn_cache *cache,
			bool dirty, bool atomic)
{
	if (!map)
		return;

	if (!map->hva)
		return;

	if (map->page != KVM_UNMAPPED_PAGE) {
		if (atomic)
			kunmap_atomic(map->hva);
		else
			kunmap(map->page);
	}
#ifdef CONFIG_HAS_IOMEM
	else if (!atomic)
		memunmap(map->hva);
	else
		WARN_ONCE(1, "Unexpected unmapping in atomic context");
#endif

	if (dirty)
		mark_page_dirty_in_slot(kvm, memslot, map->gfn);

	if (cache)
		cache->dirty |= dirty;
	else
		kvm_release_pfn(map->pfn, dirty, NULL);

	map->hva = NULL;
	map->page = NULL;
}

int kvm_unmap_gfn(struct kvm_vcpu *vcpu, struct kvm_host_map *map, 
		  struct gfn_to_pfn_cache *cache, bool dirty, bool atomic)
{
	__kvm_unmap_gfn(vcpu->kvm, gfn_to_memslot(vcpu->kvm, map->gfn), map,
			cache, dirty, atomic);
	return 0;
}
EXPORT_SYMBOL_GPL(kvm_unmap_gfn);

void kvm_vcpu_unmap(struct kvm_vcpu *vcpu, struct kvm_host_map *map, bool dirty)
{
	__kvm_unmap_gfn(vcpu->kvm, kvm_vcpu_gfn_to_memslot(vcpu, map->gfn),
			map, NULL, dirty, false);
}
EXPORT_SYMBOL_GPL(kvm_vcpu_unmap);

struct page *kvm_vcpu_gfn_to_page(struct kvm_vcpu *vcpu, gfn_t gfn)
{
	kvm_pfn_t pfn;

	pfn = kvm_vcpu_gfn_to_pfn(vcpu, gfn);

	return kvm_pfn_to_page(pfn);
}
EXPORT_SYMBOL_GPL(kvm_vcpu_gfn_to_page);

void kvm_release_page_clean(struct page *page)
{
	WARN_ON(is_error_page(page));

	kvm_release_pfn_clean(page_to_pfn(page));
}
EXPORT_SYMBOL_GPL(kvm_release_page_clean);

void kvm_release_pfn_clean(kvm_pfn_t pfn)
{
	if (!is_error_noslot_pfn(pfn) && !kvm_is_reserved_pfn(pfn))
		put_page(pfn_to_page(pfn));
}
EXPORT_SYMBOL_GPL(kvm_release_pfn_clean);

void kvm_release_page_dirty(struct page *page)
{
	WARN_ON(is_error_page(page));

	kvm_release_pfn_dirty(page_to_pfn(page));
}
EXPORT_SYMBOL_GPL(kvm_release_page_dirty);

void kvm_release_pfn_dirty(kvm_pfn_t pfn)
{
	kvm_set_pfn_dirty(pfn);
	kvm_release_pfn_clean(pfn);
}
EXPORT_SYMBOL_GPL(kvm_release_pfn_dirty);

void kvm_set_pfn_dirty(kvm_pfn_t pfn)
{
	if (!kvm_is_reserved_pfn(pfn) && !kvm_is_zone_device_pfn(pfn))
		SetPageDirty(pfn_to_page(pfn));
}
EXPORT_SYMBOL_GPL(kvm_set_pfn_dirty);

void kvm_set_pfn_accessed(kvm_pfn_t pfn)
{
	if (!kvm_is_reserved_pfn(pfn) && !kvm_is_zone_device_pfn(pfn))
		mark_page_accessed(pfn_to_page(pfn));
}
EXPORT_SYMBOL_GPL(kvm_set_pfn_accessed);

void kvm_get_pfn(kvm_pfn_t pfn)
{
	if (!kvm_is_reserved_pfn(pfn))
		get_page(pfn_to_page(pfn));
}
EXPORT_SYMBOL_GPL(kvm_get_pfn);

static int next_segment(unsigned long len, int offset)
{
	if (len > PAGE_SIZE - offset)
		return PAGE_SIZE - offset;
	else
		return len;
}

static int __kvm_read_guest_page(struct kvm_memory_slot *slot, gfn_t gfn,
				 void *data, int offset, int len)
{
	int r;
	unsigned long addr;

	addr = gfn_to_hva_memslot_prot(slot, gfn, NULL);
	if (kvm_is_error_hva(addr))
		return -EFAULT;
	r = __copy_from_user(data, (void __user *)addr + offset, len);
	if (r)
		return -EFAULT;
	return 0;
}

int kvm_read_guest_page(struct kvm *kvm, gfn_t gfn, void *data, int offset,
			int len)
{
	struct kvm_memory_slot *slot = gfn_to_memslot(kvm, gfn);

	return __kvm_read_guest_page(slot, gfn, data, offset, len);
}
EXPORT_SYMBOL_GPL(kvm_read_guest_page);

int kvm_vcpu_read_guest_page(struct kvm_vcpu *vcpu, gfn_t gfn, void *data,
			     int offset, int len)
{
	struct kvm_memory_slot *slot = kvm_vcpu_gfn_to_memslot(vcpu, gfn);

	return __kvm_read_guest_page(slot, gfn, data, offset, len);
}
EXPORT_SYMBOL_GPL(kvm_vcpu_read_guest_page);

int kvm_read_guest(struct kvm *kvm, gpa_t gpa, void *data, unsigned long len)
{
	gfn_t gfn = gpa >> PAGE_SHIFT;
	int seg;
	int offset = offset_in_page(gpa);
	int ret;

	while ((seg = next_segment(len, offset)) != 0) {
		ret = kvm_read_guest_page(kvm, gfn, data, offset, seg);
		if (ret < 0)
			return ret;
		offset = 0;
		len -= seg;
		data += seg;
		++gfn;
	}
	return 0;
}
EXPORT_SYMBOL_GPL(kvm_read_guest);

int kvm_vcpu_read_guest(struct kvm_vcpu *vcpu, gpa_t gpa, void *data, unsigned long len)
{
	gfn_t gfn = gpa >> PAGE_SHIFT;
	int seg;
	int offset = offset_in_page(gpa);
	int ret;

	while ((seg = next_segment(len, offset)) != 0) {
		ret = kvm_vcpu_read_guest_page(vcpu, gfn, data, offset, seg);
		if (ret < 0)
			return ret;
		offset = 0;
		len -= seg;
		data += seg;
		++gfn;
	}
	return 0;
}
EXPORT_SYMBOL_GPL(kvm_vcpu_read_guest);

static int __kvm_read_guest_atomic(struct kvm_memory_slot *slot, gfn_t gfn,
			           void *data, int offset, unsigned long len)
{
	int r;
	unsigned long addr;

	addr = gfn_to_hva_memslot_prot(slot, gfn, NULL);
	if (kvm_is_error_hva(addr))
		return -EFAULT;
	pagefault_disable();
	r = __copy_from_user_inatomic(data, (void __user *)addr + offset, len);
	pagefault_enable();
	if (r)
		return -EFAULT;
	return 0;
}

int kvm_vcpu_read_guest_atomic(struct kvm_vcpu *vcpu, gpa_t gpa,
			       void *data, unsigned long len)
{
	gfn_t gfn = gpa >> PAGE_SHIFT;
	struct kvm_memory_slot *slot = kvm_vcpu_gfn_to_memslot(vcpu, gfn);
	int offset = offset_in_page(gpa);

	return __kvm_read_guest_atomic(slot, gfn, data, offset, len);
}
EXPORT_SYMBOL_GPL(kvm_vcpu_read_guest_atomic);

static int __kvm_write_guest_page(struct kvm *kvm,
				  struct kvm_memory_slot *memslot, gfn_t gfn,
			          const void *data, int offset, int len)
{
	int r;
	unsigned long addr;

	addr = gfn_to_hva_memslot(memslot, gfn);
	if (kvm_is_error_hva(addr))
		return -EFAULT;
	r = __copy_to_user((void __user *)addr + offset, data, len);
	if (r)
		return -EFAULT;
	mark_page_dirty_in_slot(kvm, memslot, gfn);
	return 0;
}

int kvm_write_guest_page(struct kvm *kvm, gfn_t gfn,
			 const void *data, int offset, int len)
{
	struct kvm_memory_slot *slot = gfn_to_memslot(kvm, gfn);

	return __kvm_write_guest_page(kvm, slot, gfn, data, offset, len);
}
EXPORT_SYMBOL_GPL(kvm_write_guest_page);

int kvm_vcpu_write_guest_page(struct kvm_vcpu *vcpu, gfn_t gfn,
			      const void *data, int offset, int len)
{
	struct kvm_memory_slot *slot = kvm_vcpu_gfn_to_memslot(vcpu, gfn);

	return __kvm_write_guest_page(vcpu->kvm, slot, gfn, data, offset, len);
}
EXPORT_SYMBOL_GPL(kvm_vcpu_write_guest_page);

int kvm_write_guest(struct kvm *kvm, gpa_t gpa, const void *data,
		    unsigned long len)
{
	gfn_t gfn = gpa >> PAGE_SHIFT;
	int seg;
	int offset = offset_in_page(gpa);
	int ret;

	while ((seg = next_segment(len, offset)) != 0) {
		ret = kvm_write_guest_page(kvm, gfn, data, offset, seg);
		if (ret < 0)
			return ret;
		offset = 0;
		len -= seg;
		data += seg;
		++gfn;
	}
	return 0;
}
EXPORT_SYMBOL_GPL(kvm_write_guest);

int kvm_vcpu_write_guest(struct kvm_vcpu *vcpu, gpa_t gpa, const void *data,
		         unsigned long len)
{
	gfn_t gfn = gpa >> PAGE_SHIFT;
	int seg;
	int offset = offset_in_page(gpa);
	int ret;

	while ((seg = next_segment(len, offset)) != 0) {
		ret = kvm_vcpu_write_guest_page(vcpu, gfn, data, offset, seg);
		if (ret < 0)
			return ret;
		offset = 0;
		len -= seg;
		data += seg;
		++gfn;
	}
	return 0;
}
EXPORT_SYMBOL_GPL(kvm_vcpu_write_guest);

static int __kvm_gfn_to_hva_cache_init(struct kvm_memslots *slots,
				       struct gfn_to_hva_cache *ghc,
				       gpa_t gpa, unsigned long len)
{
	int offset = offset_in_page(gpa);
	gfn_t start_gfn = gpa >> PAGE_SHIFT;
	gfn_t end_gfn = (gpa + len - 1) >> PAGE_SHIFT;
	gfn_t nr_pages_needed = end_gfn - start_gfn + 1;
	gfn_t nr_pages_avail;

	/* Update ghc->generation before performing any error checks. */
	ghc->generation = slots->generation;

	if (start_gfn > end_gfn) {
		ghc->hva = KVM_HVA_ERR_BAD;
		return -EINVAL;
	}

	/*
	 * If the requested region crosses two memslots, we still
	 * verify that the entire region is valid here.
	 */
	for ( ; start_gfn <= end_gfn; start_gfn += nr_pages_avail) {
		ghc->memslot = __gfn_to_memslot(slots, start_gfn);
		ghc->hva = gfn_to_hva_many(ghc->memslot, start_gfn,
					   &nr_pages_avail);
		if (kvm_is_error_hva(ghc->hva))
			return -EFAULT;
	}

	/* Use the slow path for cross page reads and writes. */
	if (nr_pages_needed == 1)
		ghc->hva += offset;
	else
		ghc->memslot = NULL;

	ghc->gpa = gpa;
	ghc->len = len;
	return 0;
}

int kvm_gfn_to_hva_cache_init(struct kvm *kvm, struct gfn_to_hva_cache *ghc,
			      gpa_t gpa, unsigned long len)
{
	struct kvm_memslots *slots = kvm_memslots(kvm);
	return __kvm_gfn_to_hva_cache_init(slots, ghc, gpa, len);
}
EXPORT_SYMBOL_GPL(kvm_gfn_to_hva_cache_init);

int kvm_write_guest_offset_cached(struct kvm *kvm, struct gfn_to_hva_cache *ghc,
				  void *data, unsigned int offset,
				  unsigned long len)
{
	struct kvm_memslots *slots = kvm_memslots(kvm);
	int r;
	gpa_t gpa = ghc->gpa + offset;

	BUG_ON(len + offset > ghc->len);

	if (slots->generation != ghc->generation) {
		if (__kvm_gfn_to_hva_cache_init(slots, ghc, ghc->gpa, ghc->len))
			return -EFAULT;
	}

	if (kvm_is_error_hva(ghc->hva))
		return -EFAULT;

	if (unlikely(!ghc->memslot))
		return kvm_write_guest(kvm, gpa, data, len);

	r = __copy_to_user((void __user *)ghc->hva + offset, data, len);
	if (r)
		return -EFAULT;
	mark_page_dirty_in_slot(kvm, ghc->memslot, gpa >> PAGE_SHIFT);

	return 0;
}
EXPORT_SYMBOL_GPL(kvm_write_guest_offset_cached);

int kvm_write_guest_cached(struct kvm *kvm, struct gfn_to_hva_cache *ghc,
			   void *data, unsigned long len)
{
	return kvm_write_guest_offset_cached(kvm, ghc, data, 0, len);
}
EXPORT_SYMBOL_GPL(kvm_write_guest_cached);

int kvm_read_guest_offset_cached(struct kvm *kvm, struct gfn_to_hva_cache *ghc,
				 void *data, unsigned int offset,
				 unsigned long len)
{
	struct kvm_memslots *slots = kvm_memslots(kvm);
	int r;
	gpa_t gpa = ghc->gpa + offset;

	BUG_ON(len + offset > ghc->len);

	if (slots->generation != ghc->generation) {
		if (__kvm_gfn_to_hva_cache_init(slots, ghc, ghc->gpa, ghc->len))
			return -EFAULT;
	}

	if (kvm_is_error_hva(ghc->hva))
		return -EFAULT;

	if (unlikely(!ghc->memslot))
		return kvm_read_guest(kvm, gpa, data, len);

	r = __copy_from_user(data, (void __user *)ghc->hva + offset, len);
	if (r)
		return -EFAULT;

	return 0;
}
EXPORT_SYMBOL_GPL(kvm_read_guest_offset_cached);

int kvm_read_guest_cached(struct kvm *kvm, struct gfn_to_hva_cache *ghc,
			  void *data, unsigned long len)
{
	return kvm_read_guest_offset_cached(kvm, ghc, data, 0, len);
}
EXPORT_SYMBOL_GPL(kvm_read_guest_cached);

int kvm_clear_guest(struct kvm *kvm, gpa_t gpa, unsigned long len)
{
	const void *zero_page = (const void *) __va(page_to_phys(ZERO_PAGE(0)));
	gfn_t gfn = gpa >> PAGE_SHIFT;
	int seg;
	int offset = offset_in_page(gpa);
	int ret;

	while ((seg = next_segment(len, offset)) != 0) {
		ret = kvm_write_guest_page(kvm, gfn, zero_page, offset, len);
		if (ret < 0)
			return ret;
		offset = 0;
		len -= seg;
		++gfn;
	}
	return 0;
}
EXPORT_SYMBOL_GPL(kvm_clear_guest);

void mark_page_dirty_in_slot(struct kvm *kvm,
			     struct kvm_memory_slot *memslot,
		 	     gfn_t gfn)
{
	if (memslot && kvm_slot_dirty_track_enabled(memslot)) {
		unsigned long rel_gfn = gfn - memslot->base_gfn;
		u32 slot = (memslot->as_id << 16) | memslot->id;

		if (kvm->dirty_ring_size)
			kvm_dirty_ring_push(kvm_dirty_ring_get(kvm),
					    slot, rel_gfn);
		else
			set_bit_le(rel_gfn, memslot->dirty_bitmap);
	}
}
EXPORT_SYMBOL_GPL(mark_page_dirty_in_slot);

void mark_page_dirty(struct kvm *kvm, gfn_t gfn)
{
	struct kvm_memory_slot *memslot;

	memslot = gfn_to_memslot(kvm, gfn);
	mark_page_dirty_in_slot(kvm, memslot, gfn);
}
EXPORT_SYMBOL_GPL(mark_page_dirty);

void kvm_vcpu_mark_page_dirty(struct kvm_vcpu *vcpu, gfn_t gfn)
{
	struct kvm_memory_slot *memslot;

	memslot = kvm_vcpu_gfn_to_memslot(vcpu, gfn);
	mark_page_dirty_in_slot(vcpu->kvm, memslot, gfn);
}
EXPORT_SYMBOL_GPL(kvm_vcpu_mark_page_dirty);

void kvm_sigset_activate(struct kvm_vcpu *vcpu)
{
	if (!vcpu->sigset_active)
		return;

	/*
	 * This does a lockless modification of ->real_blocked, which is fine
	 * because, only current can change ->real_blocked and all readers of
	 * ->real_blocked don't care as long ->real_blocked is always a subset
	 * of ->blocked.
	 */
	sigprocmask(SIG_SETMASK, &vcpu->sigset, &current->real_blocked);
}

void kvm_sigset_deactivate(struct kvm_vcpu *vcpu)
{
	if (!vcpu->sigset_active)
		return;

	sigprocmask(SIG_SETMASK, &current->real_blocked, NULL);
	sigemptyset(&current->real_blocked);
}

static void grow_halt_poll_ns(struct kvm_vcpu *vcpu)
{
	unsigned int old, val, grow, grow_start;

	old = val = vcpu->halt_poll_ns;
	grow_start = READ_ONCE(halt_poll_ns_grow_start);
	grow = READ_ONCE(halt_poll_ns_grow);
	if (!grow)
		goto out;

	val *= grow;
	if (val < grow_start)
		val = grow_start;

	if (val > vcpu->kvm->max_halt_poll_ns)
		val = vcpu->kvm->max_halt_poll_ns;

	vcpu->halt_poll_ns = val;
out:
	trace_kvm_halt_poll_ns_grow(vcpu->vcpu_id, val, old);
}

static void shrink_halt_poll_ns(struct kvm_vcpu *vcpu)
{
	unsigned int old, val, shrink;

	old = val = vcpu->halt_poll_ns;
	shrink = READ_ONCE(halt_poll_ns_shrink);
	if (shrink == 0)
		val = 0;
	else
		val /= shrink;

	vcpu->halt_poll_ns = val;
	trace_kvm_halt_poll_ns_shrink(vcpu->vcpu_id, val, old);
}

static int kvm_vcpu_check_block(struct kvm_vcpu *vcpu)
{
	int ret = -EINTR;
	int idx = srcu_read_lock(&vcpu->kvm->srcu);

	if (kvm_arch_vcpu_runnable(vcpu)) {
		kvm_make_request(KVM_REQ_UNHALT, vcpu);
		goto out;
	}
	if (kvm_cpu_has_pending_timer(vcpu))
		goto out;
	if (signal_pending(current))
		goto out;
	if (kvm_check_request(KVM_REQ_UNBLOCK, vcpu))
		goto out;

	ret = 0;
out:
	srcu_read_unlock(&vcpu->kvm->srcu, idx);
	return ret;
}

static inline void
update_halt_poll_stats(struct kvm_vcpu *vcpu, u64 poll_ns, bool waited)
{
	if (waited)
		vcpu->stat.generic.halt_poll_fail_ns += poll_ns;
	else
		vcpu->stat.generic.halt_poll_success_ns += poll_ns;
}

/*
 * The vCPU has executed a HLT instruction with in-kernel mode enabled.
 */
void kvm_vcpu_block(struct kvm_vcpu *vcpu)
{
	ktime_t start, cur, poll_end;
	bool waited = false;
	u64 block_ns;

	kvm_arch_vcpu_blocking(vcpu);

	start = cur = poll_end = ktime_get();
	if (vcpu->halt_poll_ns && !kvm_arch_no_poll(vcpu)) {
		ktime_t stop = ktime_add_ns(ktime_get(), vcpu->halt_poll_ns);

		++vcpu->stat.generic.halt_attempted_poll;
		do {
			/*
			 * This sets KVM_REQ_UNHALT if an interrupt
			 * arrives.
			 */
			if (kvm_vcpu_check_block(vcpu) < 0) {
				++vcpu->stat.generic.halt_successful_poll;
				if (!vcpu_valid_wakeup(vcpu))
					++vcpu->stat.generic.halt_poll_invalid;
				goto out;
			}
			poll_end = cur = ktime_get();
<<<<<<< HEAD
		} while (single_task_running() && !need_resched() &&
			 ktime_before(cur, stop));
=======
		} while (kvm_vcpu_can_poll(cur, stop));
>>>>>>> 2734d6c1
	}

	prepare_to_rcuwait(&vcpu->wait);
	for (;;) {
		set_current_state(TASK_INTERRUPTIBLE);

		if (kvm_vcpu_check_block(vcpu) < 0)
			break;

		waited = true;
		schedule();
	}
	finish_rcuwait(&vcpu->wait);
	cur = ktime_get();
out:
	kvm_arch_vcpu_unblocking(vcpu);
	block_ns = ktime_to_ns(cur) - ktime_to_ns(start);

	update_halt_poll_stats(
		vcpu, ktime_to_ns(ktime_sub(poll_end, start)), waited);

	if (!kvm_arch_no_poll(vcpu)) {
		if (!vcpu_valid_wakeup(vcpu)) {
			shrink_halt_poll_ns(vcpu);
		} else if (vcpu->kvm->max_halt_poll_ns) {
			if (block_ns <= vcpu->halt_poll_ns)
				;
			/* we had a long block, shrink polling */
			else if (vcpu->halt_poll_ns &&
					block_ns > vcpu->kvm->max_halt_poll_ns)
				shrink_halt_poll_ns(vcpu);
			/* we had a short halt and our poll time is too small */
			else if (vcpu->halt_poll_ns < vcpu->kvm->max_halt_poll_ns &&
					block_ns < vcpu->kvm->max_halt_poll_ns)
				grow_halt_poll_ns(vcpu);
		} else {
			vcpu->halt_poll_ns = 0;
		}
	}

	trace_kvm_vcpu_wakeup(block_ns, waited, vcpu_valid_wakeup(vcpu));
	kvm_arch_vcpu_block_finish(vcpu);
}
EXPORT_SYMBOL_GPL(kvm_vcpu_block);

bool kvm_vcpu_wake_up(struct kvm_vcpu *vcpu)
{
	struct rcuwait *waitp;

	waitp = kvm_arch_vcpu_get_wait(vcpu);
	if (rcuwait_wake_up(waitp)) {
		WRITE_ONCE(vcpu->ready, true);
		++vcpu->stat.generic.halt_wakeup;
		return true;
	}

	return false;
}
EXPORT_SYMBOL_GPL(kvm_vcpu_wake_up);

#ifndef CONFIG_S390
/*
 * Kick a sleeping VCPU, or a guest VCPU in guest mode, into host kernel mode.
 */
void kvm_vcpu_kick(struct kvm_vcpu *vcpu)
{
	int me;
	int cpu = vcpu->cpu;

	if (kvm_vcpu_wake_up(vcpu))
		return;

	me = get_cpu();
	if (cpu != me && (unsigned)cpu < nr_cpu_ids && cpu_online(cpu))
		if (kvm_arch_vcpu_should_kick(vcpu))
			smp_send_reschedule(cpu);
	put_cpu();
}
EXPORT_SYMBOL_GPL(kvm_vcpu_kick);
#endif /* !CONFIG_S390 */

int kvm_vcpu_yield_to(struct kvm_vcpu *target)
{
	struct pid *pid;
	struct task_struct *task = NULL;
	int ret = 0;

	rcu_read_lock();
	pid = rcu_dereference(target->pid);
	if (pid)
		task = get_pid_task(pid, PIDTYPE_PID);
	rcu_read_unlock();
	if (!task)
		return ret;
	ret = yield_to(task, 1);
	put_task_struct(task);

	return ret;
}
EXPORT_SYMBOL_GPL(kvm_vcpu_yield_to);

/*
 * Helper that checks whether a VCPU is eligible for directed yield.
 * Most eligible candidate to yield is decided by following heuristics:
 *
 *  (a) VCPU which has not done pl-exit or cpu relax intercepted recently
 *  (preempted lock holder), indicated by @in_spin_loop.
 *  Set at the beginning and cleared at the end of interception/PLE handler.
 *
 *  (b) VCPU which has done pl-exit/ cpu relax intercepted but did not get
 *  chance last time (mostly it has become eligible now since we have probably
 *  yielded to lockholder in last iteration. This is done by toggling
 *  @dy_eligible each time a VCPU checked for eligibility.)
 *
 *  Yielding to a recently pl-exited/cpu relax intercepted VCPU before yielding
 *  to preempted lock-holder could result in wrong VCPU selection and CPU
 *  burning. Giving priority for a potential lock-holder increases lock
 *  progress.
 *
 *  Since algorithm is based on heuristics, accessing another VCPU data without
 *  locking does not harm. It may result in trying to yield to  same VCPU, fail
 *  and continue with next VCPU and so on.
 */
static bool kvm_vcpu_eligible_for_directed_yield(struct kvm_vcpu *vcpu)
{
#ifdef CONFIG_HAVE_KVM_CPU_RELAX_INTERCEPT
	bool eligible;

	eligible = !vcpu->spin_loop.in_spin_loop ||
		    vcpu->spin_loop.dy_eligible;

	if (vcpu->spin_loop.in_spin_loop)
		kvm_vcpu_set_dy_eligible(vcpu, !vcpu->spin_loop.dy_eligible);

	return eligible;
#else
	return true;
#endif
}

/*
 * Unlike kvm_arch_vcpu_runnable, this function is called outside
 * a vcpu_load/vcpu_put pair.  However, for most architectures
 * kvm_arch_vcpu_runnable does not require vcpu_load.
 */
bool __weak kvm_arch_dy_runnable(struct kvm_vcpu *vcpu)
{
	return kvm_arch_vcpu_runnable(vcpu);
}

static bool vcpu_dy_runnable(struct kvm_vcpu *vcpu)
{
	if (kvm_arch_dy_runnable(vcpu))
		return true;

#ifdef CONFIG_KVM_ASYNC_PF
	if (!list_empty_careful(&vcpu->async_pf.done))
		return true;
#endif

	return false;
}

bool __weak kvm_arch_dy_has_pending_interrupt(struct kvm_vcpu *vcpu)
{
	return false;
}

void kvm_vcpu_on_spin(struct kvm_vcpu *me, bool yield_to_kernel_mode)
{
	struct kvm *kvm = me->kvm;
	struct kvm_vcpu *vcpu;
	int last_boosted_vcpu = me->kvm->last_boosted_vcpu;
	int yielded = 0;
	int try = 3;
	int pass;
	int i;

	kvm_vcpu_set_in_spin_loop(me, true);
	/*
	 * We boost the priority of a VCPU that is runnable but not
	 * currently running, because it got preempted by something
	 * else and called schedule in __vcpu_run.  Hopefully that
	 * VCPU is holding the lock that we need and will release it.
	 * We approximate round-robin by starting at the last boosted VCPU.
	 */
	for (pass = 0; pass < 2 && !yielded && try; pass++) {
		kvm_for_each_vcpu(i, vcpu, kvm) {
			if (!pass && i <= last_boosted_vcpu) {
				i = last_boosted_vcpu;
				continue;
			} else if (pass && i > last_boosted_vcpu)
				break;
			if (!READ_ONCE(vcpu->ready))
				continue;
			if (vcpu == me)
				continue;
			if (rcuwait_active(&vcpu->wait) &&
			    !vcpu_dy_runnable(vcpu))
				continue;
			if (READ_ONCE(vcpu->preempted) && yield_to_kernel_mode &&
			    !kvm_arch_dy_has_pending_interrupt(vcpu) &&
			    !kvm_arch_vcpu_in_kernel(vcpu))
				continue;
			if (!kvm_vcpu_eligible_for_directed_yield(vcpu))
				continue;

			yielded = kvm_vcpu_yield_to(vcpu);
			if (yielded > 0) {
				kvm->last_boosted_vcpu = i;
				break;
			} else if (yielded < 0) {
				try--;
				if (!try)
					break;
			}
		}
	}
	kvm_vcpu_set_in_spin_loop(me, false);

	/* Ensure vcpu is not eligible during next spinloop */
	kvm_vcpu_set_dy_eligible(me, false);
}
EXPORT_SYMBOL_GPL(kvm_vcpu_on_spin);

static bool kvm_page_in_dirty_ring(struct kvm *kvm, unsigned long pgoff)
{
#if KVM_DIRTY_LOG_PAGE_OFFSET > 0
	return (pgoff >= KVM_DIRTY_LOG_PAGE_OFFSET) &&
	    (pgoff < KVM_DIRTY_LOG_PAGE_OFFSET +
	     kvm->dirty_ring_size / PAGE_SIZE);
#else
	return false;
#endif
}

static vm_fault_t kvm_vcpu_fault(struct vm_fault *vmf)
{
	struct kvm_vcpu *vcpu = vmf->vma->vm_file->private_data;
	struct page *page;

	if (vmf->pgoff == 0)
		page = virt_to_page(vcpu->run);
#ifdef CONFIG_X86
	else if (vmf->pgoff == KVM_PIO_PAGE_OFFSET)
		page = virt_to_page(vcpu->arch.pio_data);
#endif
#ifdef CONFIG_KVM_MMIO
	else if (vmf->pgoff == KVM_COALESCED_MMIO_PAGE_OFFSET)
		page = virt_to_page(vcpu->kvm->coalesced_mmio_ring);
#endif
	else if (kvm_page_in_dirty_ring(vcpu->kvm, vmf->pgoff))
		page = kvm_dirty_ring_get_page(
		    &vcpu->dirty_ring,
		    vmf->pgoff - KVM_DIRTY_LOG_PAGE_OFFSET);
	else
		return kvm_arch_vcpu_fault(vcpu, vmf);
	get_page(page);
	vmf->page = page;
	return 0;
}

static const struct vm_operations_struct kvm_vcpu_vm_ops = {
	.fault = kvm_vcpu_fault,
};

static int kvm_vcpu_mmap(struct file *file, struct vm_area_struct *vma)
{
	struct kvm_vcpu *vcpu = file->private_data;
	unsigned long pages = (vma->vm_end - vma->vm_start) >> PAGE_SHIFT;

	if ((kvm_page_in_dirty_ring(vcpu->kvm, vma->vm_pgoff) ||
	     kvm_page_in_dirty_ring(vcpu->kvm, vma->vm_pgoff + pages - 1)) &&
	    ((vma->vm_flags & VM_EXEC) || !(vma->vm_flags & VM_SHARED)))
		return -EINVAL;

	vma->vm_ops = &kvm_vcpu_vm_ops;
	return 0;
}

static int kvm_vcpu_release(struct inode *inode, struct file *filp)
{
	struct kvm_vcpu *vcpu = filp->private_data;

	kvm_put_kvm(vcpu->kvm);
	return 0;
}

static struct file_operations kvm_vcpu_fops = {
	.release        = kvm_vcpu_release,
	.unlocked_ioctl = kvm_vcpu_ioctl,
	.mmap           = kvm_vcpu_mmap,
	.llseek		= noop_llseek,
	KVM_COMPAT(kvm_vcpu_compat_ioctl),
};

/*
 * Allocates an inode for the vcpu.
 */
static int create_vcpu_fd(struct kvm_vcpu *vcpu)
{
	char name[8 + 1 + ITOA_MAX_LEN + 1];

	snprintf(name, sizeof(name), "kvm-vcpu:%d", vcpu->vcpu_id);
	return anon_inode_getfd(name, &kvm_vcpu_fops, vcpu, O_RDWR | O_CLOEXEC);
}

static void kvm_create_vcpu_debugfs(struct kvm_vcpu *vcpu)
{
#ifdef __KVM_HAVE_ARCH_VCPU_DEBUGFS
	struct dentry *debugfs_dentry;
	char dir_name[ITOA_MAX_LEN * 2];

	if (!debugfs_initialized())
		return;

	snprintf(dir_name, sizeof(dir_name), "vcpu%d", vcpu->vcpu_id);
	debugfs_dentry = debugfs_create_dir(dir_name,
					    vcpu->kvm->debugfs_dentry);

	kvm_arch_create_vcpu_debugfs(vcpu, debugfs_dentry);
#endif
}

/*
 * Creates some virtual cpus.  Good luck creating more than one.
 */
static int kvm_vm_ioctl_create_vcpu(struct kvm *kvm, u32 id)
{
	int r;
	struct kvm_vcpu *vcpu;
	struct page *page;

	if (id >= KVM_MAX_VCPU_ID)
		return -EINVAL;

	mutex_lock(&kvm->lock);
	if (kvm->created_vcpus == KVM_MAX_VCPUS) {
		mutex_unlock(&kvm->lock);
		return -EINVAL;
	}

	kvm->created_vcpus++;
	mutex_unlock(&kvm->lock);

	r = kvm_arch_vcpu_precreate(kvm, id);
	if (r)
		goto vcpu_decrement;

	vcpu = kmem_cache_zalloc(kvm_vcpu_cache, GFP_KERNEL_ACCOUNT);
	if (!vcpu) {
		r = -ENOMEM;
		goto vcpu_decrement;
	}

	BUILD_BUG_ON(sizeof(struct kvm_run) > PAGE_SIZE);
	page = alloc_page(GFP_KERNEL_ACCOUNT | __GFP_ZERO);
	if (!page) {
		r = -ENOMEM;
		goto vcpu_free;
	}
	vcpu->run = page_address(page);

	kvm_vcpu_init(vcpu, kvm, id);

	r = kvm_arch_vcpu_create(vcpu);
	if (r)
		goto vcpu_free_run_page;

	if (kvm->dirty_ring_size) {
		r = kvm_dirty_ring_alloc(&vcpu->dirty_ring,
					 id, kvm->dirty_ring_size);
		if (r)
			goto arch_vcpu_destroy;
	}

	mutex_lock(&kvm->lock);
	if (kvm_get_vcpu_by_id(kvm, id)) {
		r = -EEXIST;
		goto unlock_vcpu_destroy;
	}

	vcpu->vcpu_idx = atomic_read(&kvm->online_vcpus);
	BUG_ON(kvm->vcpus[vcpu->vcpu_idx]);

	/* Fill the stats id string for the vcpu */
	snprintf(vcpu->stats_id, sizeof(vcpu->stats_id), "kvm-%d/vcpu-%d",
		 task_pid_nr(current), id);

	/* Now it's all set up, let userspace reach it */
	kvm_get_kvm(kvm);
	r = create_vcpu_fd(vcpu);
	if (r < 0) {
		kvm_put_kvm_no_destroy(kvm);
		goto unlock_vcpu_destroy;
	}

	kvm->vcpus[vcpu->vcpu_idx] = vcpu;

	/*
	 * Pairs with smp_rmb() in kvm_get_vcpu.  Write kvm->vcpus
	 * before kvm->online_vcpu's incremented value.
	 */
	smp_wmb();
	atomic_inc(&kvm->online_vcpus);

	mutex_unlock(&kvm->lock);
	kvm_arch_vcpu_postcreate(vcpu);
	kvm_create_vcpu_debugfs(vcpu);
	return r;

unlock_vcpu_destroy:
	mutex_unlock(&kvm->lock);
	kvm_dirty_ring_free(&vcpu->dirty_ring);
arch_vcpu_destroy:
	kvm_arch_vcpu_destroy(vcpu);
vcpu_free_run_page:
	free_page((unsigned long)vcpu->run);
vcpu_free:
	kmem_cache_free(kvm_vcpu_cache, vcpu);
vcpu_decrement:
	mutex_lock(&kvm->lock);
	kvm->created_vcpus--;
	mutex_unlock(&kvm->lock);
	return r;
}

static int kvm_vcpu_ioctl_set_sigmask(struct kvm_vcpu *vcpu, sigset_t *sigset)
{
	if (sigset) {
		sigdelsetmask(sigset, sigmask(SIGKILL)|sigmask(SIGSTOP));
		vcpu->sigset_active = 1;
		vcpu->sigset = *sigset;
	} else
		vcpu->sigset_active = 0;
	return 0;
}

static ssize_t kvm_vcpu_stats_read(struct file *file, char __user *user_buffer,
			      size_t size, loff_t *offset)
{
	struct kvm_vcpu *vcpu = file->private_data;

	return kvm_stats_read(vcpu->stats_id, &kvm_vcpu_stats_header,
			&kvm_vcpu_stats_desc[0], &vcpu->stat,
			sizeof(vcpu->stat), user_buffer, size, offset);
}

static const struct file_operations kvm_vcpu_stats_fops = {
	.read = kvm_vcpu_stats_read,
	.llseek = noop_llseek,
};

static int kvm_vcpu_ioctl_get_stats_fd(struct kvm_vcpu *vcpu)
{
	int fd;
	struct file *file;
	char name[15 + ITOA_MAX_LEN + 1];

	snprintf(name, sizeof(name), "kvm-vcpu-stats:%d", vcpu->vcpu_id);

	fd = get_unused_fd_flags(O_CLOEXEC);
	if (fd < 0)
		return fd;

	file = anon_inode_getfile(name, &kvm_vcpu_stats_fops, vcpu, O_RDONLY);
	if (IS_ERR(file)) {
		put_unused_fd(fd);
		return PTR_ERR(file);
	}
	file->f_mode |= FMODE_PREAD;
	fd_install(fd, file);

	return fd;
}

static long kvm_vcpu_ioctl(struct file *filp,
			   unsigned int ioctl, unsigned long arg)
{
	struct kvm_vcpu *vcpu = filp->private_data;
	void __user *argp = (void __user *)arg;
	int r;
	struct kvm_fpu *fpu = NULL;
	struct kvm_sregs *kvm_sregs = NULL;

	if (vcpu->kvm->mm != current->mm)
		return -EIO;

	if (unlikely(_IOC_TYPE(ioctl) != KVMIO))
		return -EINVAL;

	/*
	 * Some architectures have vcpu ioctls that are asynchronous to vcpu
	 * execution; mutex_lock() would break them.
	 */
	r = kvm_arch_vcpu_async_ioctl(filp, ioctl, arg);
	if (r != -ENOIOCTLCMD)
		return r;

	if (mutex_lock_killable(&vcpu->mutex))
		return -EINTR;
	switch (ioctl) {
	case KVM_RUN: {
		struct pid *oldpid;
		r = -EINVAL;
		if (arg)
			goto out;
		oldpid = rcu_access_pointer(vcpu->pid);
		if (unlikely(oldpid != task_pid(current))) {
			/* The thread running this VCPU changed. */
			struct pid *newpid;

			r = kvm_arch_vcpu_run_pid_change(vcpu);
			if (r)
				break;

			newpid = get_task_pid(current, PIDTYPE_PID);
			rcu_assign_pointer(vcpu->pid, newpid);
			if (oldpid)
				synchronize_rcu();
			put_pid(oldpid);
		}
		r = kvm_arch_vcpu_ioctl_run(vcpu);
		trace_kvm_userspace_exit(vcpu->run->exit_reason, r);
		break;
	}
	case KVM_GET_REGS: {
		struct kvm_regs *kvm_regs;

		r = -ENOMEM;
		kvm_regs = kzalloc(sizeof(struct kvm_regs), GFP_KERNEL_ACCOUNT);
		if (!kvm_regs)
			goto out;
		r = kvm_arch_vcpu_ioctl_get_regs(vcpu, kvm_regs);
		if (r)
			goto out_free1;
		r = -EFAULT;
		if (copy_to_user(argp, kvm_regs, sizeof(struct kvm_regs)))
			goto out_free1;
		r = 0;
out_free1:
		kfree(kvm_regs);
		break;
	}
	case KVM_SET_REGS: {
		struct kvm_regs *kvm_regs;

		kvm_regs = memdup_user(argp, sizeof(*kvm_regs));
		if (IS_ERR(kvm_regs)) {
			r = PTR_ERR(kvm_regs);
			goto out;
		}
		r = kvm_arch_vcpu_ioctl_set_regs(vcpu, kvm_regs);
		kfree(kvm_regs);
		break;
	}
	case KVM_GET_SREGS: {
		kvm_sregs = kzalloc(sizeof(struct kvm_sregs),
				    GFP_KERNEL_ACCOUNT);
		r = -ENOMEM;
		if (!kvm_sregs)
			goto out;
		r = kvm_arch_vcpu_ioctl_get_sregs(vcpu, kvm_sregs);
		if (r)
			goto out;
		r = -EFAULT;
		if (copy_to_user(argp, kvm_sregs, sizeof(struct kvm_sregs)))
			goto out;
		r = 0;
		break;
	}
	case KVM_SET_SREGS: {
		kvm_sregs = memdup_user(argp, sizeof(*kvm_sregs));
		if (IS_ERR(kvm_sregs)) {
			r = PTR_ERR(kvm_sregs);
			kvm_sregs = NULL;
			goto out;
		}
		r = kvm_arch_vcpu_ioctl_set_sregs(vcpu, kvm_sregs);
		break;
	}
	case KVM_GET_MP_STATE: {
		struct kvm_mp_state mp_state;

		r = kvm_arch_vcpu_ioctl_get_mpstate(vcpu, &mp_state);
		if (r)
			goto out;
		r = -EFAULT;
		if (copy_to_user(argp, &mp_state, sizeof(mp_state)))
			goto out;
		r = 0;
		break;
	}
	case KVM_SET_MP_STATE: {
		struct kvm_mp_state mp_state;

		r = -EFAULT;
		if (copy_from_user(&mp_state, argp, sizeof(mp_state)))
			goto out;
		r = kvm_arch_vcpu_ioctl_set_mpstate(vcpu, &mp_state);
		break;
	}
	case KVM_TRANSLATE: {
		struct kvm_translation tr;

		r = -EFAULT;
		if (copy_from_user(&tr, argp, sizeof(tr)))
			goto out;
		r = kvm_arch_vcpu_ioctl_translate(vcpu, &tr);
		if (r)
			goto out;
		r = -EFAULT;
		if (copy_to_user(argp, &tr, sizeof(tr)))
			goto out;
		r = 0;
		break;
	}
	case KVM_SET_GUEST_DEBUG: {
		struct kvm_guest_debug dbg;

		r = -EFAULT;
		if (copy_from_user(&dbg, argp, sizeof(dbg)))
			goto out;
		r = kvm_arch_vcpu_ioctl_set_guest_debug(vcpu, &dbg);
		break;
	}
	case KVM_SET_SIGNAL_MASK: {
		struct kvm_signal_mask __user *sigmask_arg = argp;
		struct kvm_signal_mask kvm_sigmask;
		sigset_t sigset, *p;

		p = NULL;
		if (argp) {
			r = -EFAULT;
			if (copy_from_user(&kvm_sigmask, argp,
					   sizeof(kvm_sigmask)))
				goto out;
			r = -EINVAL;
			if (kvm_sigmask.len != sizeof(sigset))
				goto out;
			r = -EFAULT;
			if (copy_from_user(&sigset, sigmask_arg->sigset,
					   sizeof(sigset)))
				goto out;
			p = &sigset;
		}
		r = kvm_vcpu_ioctl_set_sigmask(vcpu, p);
		break;
	}
	case KVM_GET_FPU: {
		fpu = kzalloc(sizeof(struct kvm_fpu), GFP_KERNEL_ACCOUNT);
		r = -ENOMEM;
		if (!fpu)
			goto out;
		r = kvm_arch_vcpu_ioctl_get_fpu(vcpu, fpu);
		if (r)
			goto out;
		r = -EFAULT;
		if (copy_to_user(argp, fpu, sizeof(struct kvm_fpu)))
			goto out;
		r = 0;
		break;
	}
	case KVM_SET_FPU: {
		fpu = memdup_user(argp, sizeof(*fpu));
		if (IS_ERR(fpu)) {
			r = PTR_ERR(fpu);
			fpu = NULL;
			goto out;
		}
		r = kvm_arch_vcpu_ioctl_set_fpu(vcpu, fpu);
		break;
	}
	case KVM_GET_STATS_FD: {
		r = kvm_vcpu_ioctl_get_stats_fd(vcpu);
		break;
	}
	default:
		r = kvm_arch_vcpu_ioctl(filp, ioctl, arg);
	}
out:
	mutex_unlock(&vcpu->mutex);
	kfree(fpu);
	kfree(kvm_sregs);
	return r;
}

#ifdef CONFIG_KVM_COMPAT
static long kvm_vcpu_compat_ioctl(struct file *filp,
				  unsigned int ioctl, unsigned long arg)
{
	struct kvm_vcpu *vcpu = filp->private_data;
	void __user *argp = compat_ptr(arg);
	int r;

	if (vcpu->kvm->mm != current->mm)
		return -EIO;

	switch (ioctl) {
	case KVM_SET_SIGNAL_MASK: {
		struct kvm_signal_mask __user *sigmask_arg = argp;
		struct kvm_signal_mask kvm_sigmask;
		sigset_t sigset;

		if (argp) {
			r = -EFAULT;
			if (copy_from_user(&kvm_sigmask, argp,
					   sizeof(kvm_sigmask)))
				goto out;
			r = -EINVAL;
			if (kvm_sigmask.len != sizeof(compat_sigset_t))
				goto out;
			r = -EFAULT;
			if (get_compat_sigset(&sigset,
					      (compat_sigset_t __user *)sigmask_arg->sigset))
				goto out;
			r = kvm_vcpu_ioctl_set_sigmask(vcpu, &sigset);
		} else
			r = kvm_vcpu_ioctl_set_sigmask(vcpu, NULL);
		break;
	}
	default:
		r = kvm_vcpu_ioctl(filp, ioctl, arg);
	}

out:
	return r;
}
#endif

static int kvm_device_mmap(struct file *filp, struct vm_area_struct *vma)
{
	struct kvm_device *dev = filp->private_data;

	if (dev->ops->mmap)
		return dev->ops->mmap(dev, vma);

	return -ENODEV;
}

static int kvm_device_ioctl_attr(struct kvm_device *dev,
				 int (*accessor)(struct kvm_device *dev,
						 struct kvm_device_attr *attr),
				 unsigned long arg)
{
	struct kvm_device_attr attr;

	if (!accessor)
		return -EPERM;

	if (copy_from_user(&attr, (void __user *)arg, sizeof(attr)))
		return -EFAULT;

	return accessor(dev, &attr);
}

static long kvm_device_ioctl(struct file *filp, unsigned int ioctl,
			     unsigned long arg)
{
	struct kvm_device *dev = filp->private_data;

	if (dev->kvm->mm != current->mm)
		return -EIO;

	switch (ioctl) {
	case KVM_SET_DEVICE_ATTR:
		return kvm_device_ioctl_attr(dev, dev->ops->set_attr, arg);
	case KVM_GET_DEVICE_ATTR:
		return kvm_device_ioctl_attr(dev, dev->ops->get_attr, arg);
	case KVM_HAS_DEVICE_ATTR:
		return kvm_device_ioctl_attr(dev, dev->ops->has_attr, arg);
	default:
		if (dev->ops->ioctl)
			return dev->ops->ioctl(dev, ioctl, arg);

		return -ENOTTY;
	}
}

static int kvm_device_release(struct inode *inode, struct file *filp)
{
	struct kvm_device *dev = filp->private_data;
	struct kvm *kvm = dev->kvm;

	if (dev->ops->release) {
		mutex_lock(&kvm->lock);
		list_del(&dev->vm_node);
		dev->ops->release(dev);
		mutex_unlock(&kvm->lock);
	}

	kvm_put_kvm(kvm);
	return 0;
}

static const struct file_operations kvm_device_fops = {
	.unlocked_ioctl = kvm_device_ioctl,
	.release = kvm_device_release,
	KVM_COMPAT(kvm_device_ioctl),
	.mmap = kvm_device_mmap,
};

struct kvm_device *kvm_device_from_filp(struct file *filp)
{
	if (filp->f_op != &kvm_device_fops)
		return NULL;

	return filp->private_data;
}

static const struct kvm_device_ops *kvm_device_ops_table[KVM_DEV_TYPE_MAX] = {
#ifdef CONFIG_KVM_MPIC
	[KVM_DEV_TYPE_FSL_MPIC_20]	= &kvm_mpic_ops,
	[KVM_DEV_TYPE_FSL_MPIC_42]	= &kvm_mpic_ops,
#endif
};

int kvm_register_device_ops(const struct kvm_device_ops *ops, u32 type)
{
	if (type >= ARRAY_SIZE(kvm_device_ops_table))
		return -ENOSPC;

	if (kvm_device_ops_table[type] != NULL)
		return -EEXIST;

	kvm_device_ops_table[type] = ops;
	return 0;
}

void kvm_unregister_device_ops(u32 type)
{
	if (kvm_device_ops_table[type] != NULL)
		kvm_device_ops_table[type] = NULL;
}

static int kvm_ioctl_create_device(struct kvm *kvm,
				   struct kvm_create_device *cd)
{
	const struct kvm_device_ops *ops = NULL;
	struct kvm_device *dev;
	bool test = cd->flags & KVM_CREATE_DEVICE_TEST;
	int type;
	int ret;

	if (cd->type >= ARRAY_SIZE(kvm_device_ops_table))
		return -ENODEV;

	type = array_index_nospec(cd->type, ARRAY_SIZE(kvm_device_ops_table));
	ops = kvm_device_ops_table[type];
	if (ops == NULL)
		return -ENODEV;

	if (test)
		return 0;

	dev = kzalloc(sizeof(*dev), GFP_KERNEL_ACCOUNT);
	if (!dev)
		return -ENOMEM;

	dev->ops = ops;
	dev->kvm = kvm;

	mutex_lock(&kvm->lock);
	ret = ops->create(dev, type);
	if (ret < 0) {
		mutex_unlock(&kvm->lock);
		kfree(dev);
		return ret;
	}
	list_add(&dev->vm_node, &kvm->devices);
	mutex_unlock(&kvm->lock);

	if (ops->init)
		ops->init(dev);

	kvm_get_kvm(kvm);
	ret = anon_inode_getfd(ops->name, &kvm_device_fops, dev, O_RDWR | O_CLOEXEC);
	if (ret < 0) {
		kvm_put_kvm_no_destroy(kvm);
		mutex_lock(&kvm->lock);
		list_del(&dev->vm_node);
		mutex_unlock(&kvm->lock);
		ops->destroy(dev);
		return ret;
	}

	cd->fd = ret;
	return 0;
}

static long kvm_vm_ioctl_check_extension_generic(struct kvm *kvm, long arg)
{
	switch (arg) {
	case KVM_CAP_USER_MEMORY:
	case KVM_CAP_DESTROY_MEMORY_REGION_WORKS:
	case KVM_CAP_JOIN_MEMORY_REGIONS_WORKS:
	case KVM_CAP_INTERNAL_ERROR_DATA:
#ifdef CONFIG_HAVE_KVM_MSI
	case KVM_CAP_SIGNAL_MSI:
#endif
#ifdef CONFIG_HAVE_KVM_IRQFD
	case KVM_CAP_IRQFD:
	case KVM_CAP_IRQFD_RESAMPLE:
#endif
	case KVM_CAP_IOEVENTFD_ANY_LENGTH:
	case KVM_CAP_CHECK_EXTENSION_VM:
	case KVM_CAP_ENABLE_CAP_VM:
	case KVM_CAP_HALT_POLL:
		return 1;
#ifdef CONFIG_KVM_MMIO
	case KVM_CAP_COALESCED_MMIO:
		return KVM_COALESCED_MMIO_PAGE_OFFSET;
	case KVM_CAP_COALESCED_PIO:
		return 1;
#endif
#ifdef CONFIG_KVM_GENERIC_DIRTYLOG_READ_PROTECT
	case KVM_CAP_MANUAL_DIRTY_LOG_PROTECT2:
		return KVM_DIRTY_LOG_MANUAL_CAPS;
#endif
#ifdef CONFIG_HAVE_KVM_IRQ_ROUTING
	case KVM_CAP_IRQ_ROUTING:
		return KVM_MAX_IRQ_ROUTES;
#endif
#if KVM_ADDRESS_SPACE_NUM > 1
	case KVM_CAP_MULTI_ADDRESS_SPACE:
		return KVM_ADDRESS_SPACE_NUM;
#endif
	case KVM_CAP_NR_MEMSLOTS:
		return KVM_USER_MEM_SLOTS;
	case KVM_CAP_DIRTY_LOG_RING:
#if KVM_DIRTY_LOG_PAGE_OFFSET > 0
		return KVM_DIRTY_RING_MAX_ENTRIES * sizeof(struct kvm_dirty_gfn);
#else
		return 0;
#endif
	case KVM_CAP_BINARY_STATS_FD:
		return 1;
	default:
		break;
	}
	return kvm_vm_ioctl_check_extension(kvm, arg);
}

static int kvm_vm_ioctl_enable_dirty_log_ring(struct kvm *kvm, u32 size)
{
	int r;

	if (!KVM_DIRTY_LOG_PAGE_OFFSET)
		return -EINVAL;

	/* the size should be power of 2 */
	if (!size || (size & (size - 1)))
		return -EINVAL;

	/* Should be bigger to keep the reserved entries, or a page */
	if (size < kvm_dirty_ring_get_rsvd_entries() *
	    sizeof(struct kvm_dirty_gfn) || size < PAGE_SIZE)
		return -EINVAL;

	if (size > KVM_DIRTY_RING_MAX_ENTRIES *
	    sizeof(struct kvm_dirty_gfn))
		return -E2BIG;

	/* We only allow it to set once */
	if (kvm->dirty_ring_size)
		return -EINVAL;

	mutex_lock(&kvm->lock);

	if (kvm->created_vcpus) {
		/* We don't allow to change this value after vcpu created */
		r = -EINVAL;
	} else {
		kvm->dirty_ring_size = size;
		r = 0;
	}

	mutex_unlock(&kvm->lock);
	return r;
}

static int kvm_vm_ioctl_reset_dirty_pages(struct kvm *kvm)
{
	int i;
	struct kvm_vcpu *vcpu;
	int cleared = 0;

	if (!kvm->dirty_ring_size)
		return -EINVAL;

	mutex_lock(&kvm->slots_lock);

	kvm_for_each_vcpu(i, vcpu, kvm)
		cleared += kvm_dirty_ring_reset(vcpu->kvm, &vcpu->dirty_ring);

	mutex_unlock(&kvm->slots_lock);

	if (cleared)
		kvm_flush_remote_tlbs(kvm);

	return cleared;
}

int __attribute__((weak)) kvm_vm_ioctl_enable_cap(struct kvm *kvm,
						  struct kvm_enable_cap *cap)
{
	return -EINVAL;
}

static int kvm_vm_ioctl_enable_cap_generic(struct kvm *kvm,
					   struct kvm_enable_cap *cap)
{
	switch (cap->cap) {
#ifdef CONFIG_KVM_GENERIC_DIRTYLOG_READ_PROTECT
	case KVM_CAP_MANUAL_DIRTY_LOG_PROTECT2: {
		u64 allowed_options = KVM_DIRTY_LOG_MANUAL_PROTECT_ENABLE;

		if (cap->args[0] & KVM_DIRTY_LOG_MANUAL_PROTECT_ENABLE)
			allowed_options = KVM_DIRTY_LOG_MANUAL_CAPS;

		if (cap->flags || (cap->args[0] & ~allowed_options))
			return -EINVAL;
		kvm->manual_dirty_log_protect = cap->args[0];
		return 0;
	}
#endif
	case KVM_CAP_HALT_POLL: {
		if (cap->flags || cap->args[0] != (unsigned int)cap->args[0])
			return -EINVAL;

		kvm->max_halt_poll_ns = cap->args[0];
		return 0;
	}
	case KVM_CAP_DIRTY_LOG_RING:
		return kvm_vm_ioctl_enable_dirty_log_ring(kvm, cap->args[0]);
	default:
		return kvm_vm_ioctl_enable_cap(kvm, cap);
	}
}

static ssize_t kvm_vm_stats_read(struct file *file, char __user *user_buffer,
			      size_t size, loff_t *offset)
{
	struct kvm *kvm = file->private_data;

	return kvm_stats_read(kvm->stats_id, &kvm_vm_stats_header,
				&kvm_vm_stats_desc[0], &kvm->stat,
				sizeof(kvm->stat), user_buffer, size, offset);
}

static const struct file_operations kvm_vm_stats_fops = {
	.read = kvm_vm_stats_read,
	.llseek = noop_llseek,
};

static int kvm_vm_ioctl_get_stats_fd(struct kvm *kvm)
{
	int fd;
	struct file *file;

	fd = get_unused_fd_flags(O_CLOEXEC);
	if (fd < 0)
		return fd;

	file = anon_inode_getfile("kvm-vm-stats",
			&kvm_vm_stats_fops, kvm, O_RDONLY);
	if (IS_ERR(file)) {
		put_unused_fd(fd);
		return PTR_ERR(file);
	}
	file->f_mode |= FMODE_PREAD;
	fd_install(fd, file);

	return fd;
}

static long kvm_vm_ioctl(struct file *filp,
			   unsigned int ioctl, unsigned long arg)
{
	struct kvm *kvm = filp->private_data;
	void __user *argp = (void __user *)arg;
	int r;

	if (kvm->mm != current->mm)
		return -EIO;
	switch (ioctl) {
	case KVM_CREATE_VCPU:
		r = kvm_vm_ioctl_create_vcpu(kvm, arg);
		break;
	case KVM_ENABLE_CAP: {
		struct kvm_enable_cap cap;

		r = -EFAULT;
		if (copy_from_user(&cap, argp, sizeof(cap)))
			goto out;
		r = kvm_vm_ioctl_enable_cap_generic(kvm, &cap);
		break;
	}
	case KVM_SET_USER_MEMORY_REGION: {
		struct kvm_userspace_memory_region kvm_userspace_mem;

		r = -EFAULT;
		if (copy_from_user(&kvm_userspace_mem, argp,
						sizeof(kvm_userspace_mem)))
			goto out;

		r = kvm_vm_ioctl_set_memory_region(kvm, &kvm_userspace_mem);
		break;
	}
	case KVM_GET_DIRTY_LOG: {
		struct kvm_dirty_log log;

		r = -EFAULT;
		if (copy_from_user(&log, argp, sizeof(log)))
			goto out;
		r = kvm_vm_ioctl_get_dirty_log(kvm, &log);
		break;
	}
#ifdef CONFIG_KVM_GENERIC_DIRTYLOG_READ_PROTECT
	case KVM_CLEAR_DIRTY_LOG: {
		struct kvm_clear_dirty_log log;

		r = -EFAULT;
		if (copy_from_user(&log, argp, sizeof(log)))
			goto out;
		r = kvm_vm_ioctl_clear_dirty_log(kvm, &log);
		break;
	}
#endif
#ifdef CONFIG_KVM_MMIO
	case KVM_REGISTER_COALESCED_MMIO: {
		struct kvm_coalesced_mmio_zone zone;

		r = -EFAULT;
		if (copy_from_user(&zone, argp, sizeof(zone)))
			goto out;
		r = kvm_vm_ioctl_register_coalesced_mmio(kvm, &zone);
		break;
	}
	case KVM_UNREGISTER_COALESCED_MMIO: {
		struct kvm_coalesced_mmio_zone zone;

		r = -EFAULT;
		if (copy_from_user(&zone, argp, sizeof(zone)))
			goto out;
		r = kvm_vm_ioctl_unregister_coalesced_mmio(kvm, &zone);
		break;
	}
#endif
	case KVM_IRQFD: {
		struct kvm_irqfd data;

		r = -EFAULT;
		if (copy_from_user(&data, argp, sizeof(data)))
			goto out;
		r = kvm_irqfd(kvm, &data);
		break;
	}
	case KVM_IOEVENTFD: {
		struct kvm_ioeventfd data;

		r = -EFAULT;
		if (copy_from_user(&data, argp, sizeof(data)))
			goto out;
		r = kvm_ioeventfd(kvm, &data);
		break;
	}
#ifdef CONFIG_HAVE_KVM_MSI
	case KVM_SIGNAL_MSI: {
		struct kvm_msi msi;

		r = -EFAULT;
		if (copy_from_user(&msi, argp, sizeof(msi)))
			goto out;
		r = kvm_send_userspace_msi(kvm, &msi);
		break;
	}
#endif
#ifdef __KVM_HAVE_IRQ_LINE
	case KVM_IRQ_LINE_STATUS:
	case KVM_IRQ_LINE: {
		struct kvm_irq_level irq_event;

		r = -EFAULT;
		if (copy_from_user(&irq_event, argp, sizeof(irq_event)))
			goto out;

		r = kvm_vm_ioctl_irq_line(kvm, &irq_event,
					ioctl == KVM_IRQ_LINE_STATUS);
		if (r)
			goto out;

		r = -EFAULT;
		if (ioctl == KVM_IRQ_LINE_STATUS) {
			if (copy_to_user(argp, &irq_event, sizeof(irq_event)))
				goto out;
		}

		r = 0;
		break;
	}
#endif
#ifdef CONFIG_HAVE_KVM_IRQ_ROUTING
	case KVM_SET_GSI_ROUTING: {
		struct kvm_irq_routing routing;
		struct kvm_irq_routing __user *urouting;
		struct kvm_irq_routing_entry *entries = NULL;

		r = -EFAULT;
		if (copy_from_user(&routing, argp, sizeof(routing)))
			goto out;
		r = -EINVAL;
		if (!kvm_arch_can_set_irq_routing(kvm))
			goto out;
		if (routing.nr > KVM_MAX_IRQ_ROUTES)
			goto out;
		if (routing.flags)
			goto out;
		if (routing.nr) {
			urouting = argp;
			entries = vmemdup_user(urouting->entries,
					       array_size(sizeof(*entries),
							  routing.nr));
			if (IS_ERR(entries)) {
				r = PTR_ERR(entries);
				goto out;
			}
		}
		r = kvm_set_irq_routing(kvm, entries, routing.nr,
					routing.flags);
		kvfree(entries);
		break;
	}
#endif /* CONFIG_HAVE_KVM_IRQ_ROUTING */
	case KVM_CREATE_DEVICE: {
		struct kvm_create_device cd;

		r = -EFAULT;
		if (copy_from_user(&cd, argp, sizeof(cd)))
			goto out;

		r = kvm_ioctl_create_device(kvm, &cd);
		if (r)
			goto out;

		r = -EFAULT;
		if (copy_to_user(argp, &cd, sizeof(cd)))
			goto out;

		r = 0;
		break;
	}
	case KVM_CHECK_EXTENSION:
		r = kvm_vm_ioctl_check_extension_generic(kvm, arg);
		break;
	case KVM_RESET_DIRTY_RINGS:
		r = kvm_vm_ioctl_reset_dirty_pages(kvm);
		break;
	case KVM_GET_STATS_FD:
		r = kvm_vm_ioctl_get_stats_fd(kvm);
		break;
	default:
		r = kvm_arch_vm_ioctl(filp, ioctl, arg);
	}
out:
	return r;
}

#ifdef CONFIG_KVM_COMPAT
struct compat_kvm_dirty_log {
	__u32 slot;
	__u32 padding1;
	union {
		compat_uptr_t dirty_bitmap; /* one bit per page */
		__u64 padding2;
	};
};

static long kvm_vm_compat_ioctl(struct file *filp,
			   unsigned int ioctl, unsigned long arg)
{
	struct kvm *kvm = filp->private_data;
	int r;

	if (kvm->mm != current->mm)
		return -EIO;
	switch (ioctl) {
	case KVM_GET_DIRTY_LOG: {
		struct compat_kvm_dirty_log compat_log;
		struct kvm_dirty_log log;

		if (copy_from_user(&compat_log, (void __user *)arg,
				   sizeof(compat_log)))
			return -EFAULT;
		log.slot	 = compat_log.slot;
		log.padding1	 = compat_log.padding1;
		log.padding2	 = compat_log.padding2;
		log.dirty_bitmap = compat_ptr(compat_log.dirty_bitmap);

		r = kvm_vm_ioctl_get_dirty_log(kvm, &log);
		break;
	}
	default:
		r = kvm_vm_ioctl(filp, ioctl, arg);
	}
	return r;
}
#endif

static struct file_operations kvm_vm_fops = {
	.release        = kvm_vm_release,
	.unlocked_ioctl = kvm_vm_ioctl,
	.llseek		= noop_llseek,
	KVM_COMPAT(kvm_vm_compat_ioctl),
};

bool file_is_kvm(struct file *file)
{
	return file && file->f_op == &kvm_vm_fops;
}
EXPORT_SYMBOL_GPL(file_is_kvm);

static int kvm_dev_ioctl_create_vm(unsigned long type)
{
	int r;
	struct kvm *kvm;
	struct file *file;

	kvm = kvm_create_vm(type);
	if (IS_ERR(kvm))
		return PTR_ERR(kvm);
#ifdef CONFIG_KVM_MMIO
	r = kvm_coalesced_mmio_init(kvm);
	if (r < 0)
		goto put_kvm;
#endif
	r = get_unused_fd_flags(O_CLOEXEC);
	if (r < 0)
		goto put_kvm;

	snprintf(kvm->stats_id, sizeof(kvm->stats_id),
			"kvm-%d", task_pid_nr(current));

	file = anon_inode_getfile("kvm-vm", &kvm_vm_fops, kvm, O_RDWR);
	if (IS_ERR(file)) {
		put_unused_fd(r);
		r = PTR_ERR(file);
		goto put_kvm;
	}

	/*
	 * Don't call kvm_put_kvm anymore at this point; file->f_op is
	 * already set, with ->release() being kvm_vm_release().  In error
	 * cases it will be called by the final fput(file) and will take
	 * care of doing kvm_put_kvm(kvm).
	 */
	if (kvm_create_vm_debugfs(kvm, r) < 0) {
		put_unused_fd(r);
		fput(file);
		return -ENOMEM;
	}
	kvm_uevent_notify_change(KVM_EVENT_CREATE_VM, kvm);

	fd_install(r, file);
	return r;

put_kvm:
	kvm_put_kvm(kvm);
	return r;
}

static long kvm_dev_ioctl(struct file *filp,
			  unsigned int ioctl, unsigned long arg)
{
	long r = -EINVAL;

	switch (ioctl) {
	case KVM_GET_API_VERSION:
		if (arg)
			goto out;
		r = KVM_API_VERSION;
		break;
	case KVM_CREATE_VM:
		r = kvm_dev_ioctl_create_vm(arg);
		break;
	case KVM_CHECK_EXTENSION:
		r = kvm_vm_ioctl_check_extension_generic(NULL, arg);
		break;
	case KVM_GET_VCPU_MMAP_SIZE:
		if (arg)
			goto out;
		r = PAGE_SIZE;     /* struct kvm_run */
#ifdef CONFIG_X86
		r += PAGE_SIZE;    /* pio data page */
#endif
#ifdef CONFIG_KVM_MMIO
		r += PAGE_SIZE;    /* coalesced mmio ring page */
#endif
		break;
	case KVM_TRACE_ENABLE:
	case KVM_TRACE_PAUSE:
	case KVM_TRACE_DISABLE:
		r = -EOPNOTSUPP;
		break;
	default:
		return kvm_arch_dev_ioctl(filp, ioctl, arg);
	}
out:
	return r;
}

static struct file_operations kvm_chardev_ops = {
	.unlocked_ioctl = kvm_dev_ioctl,
	.llseek		= noop_llseek,
	KVM_COMPAT(kvm_dev_ioctl),
};

static struct miscdevice kvm_dev = {
	KVM_MINOR,
	"kvm",
	&kvm_chardev_ops,
};

static void hardware_enable_nolock(void *junk)
{
	int cpu = raw_smp_processor_id();
	int r;

	if (cpumask_test_cpu(cpu, cpus_hardware_enabled))
		return;

	cpumask_set_cpu(cpu, cpus_hardware_enabled);

	r = kvm_arch_hardware_enable();

	if (r) {
		cpumask_clear_cpu(cpu, cpus_hardware_enabled);
		atomic_inc(&hardware_enable_failed);
		pr_info("kvm: enabling virtualization on CPU%d failed\n", cpu);
	}
}

static int kvm_starting_cpu(unsigned int cpu)
{
	raw_spin_lock(&kvm_count_lock);
	if (kvm_usage_count)
		hardware_enable_nolock(NULL);
	raw_spin_unlock(&kvm_count_lock);
	return 0;
}

static void hardware_disable_nolock(void *junk)
{
	int cpu = raw_smp_processor_id();

	if (!cpumask_test_cpu(cpu, cpus_hardware_enabled))
		return;
	cpumask_clear_cpu(cpu, cpus_hardware_enabled);
	kvm_arch_hardware_disable();
}

static int kvm_dying_cpu(unsigned int cpu)
{
	raw_spin_lock(&kvm_count_lock);
	if (kvm_usage_count)
		hardware_disable_nolock(NULL);
	raw_spin_unlock(&kvm_count_lock);
	return 0;
}

static void hardware_disable_all_nolock(void)
{
	BUG_ON(!kvm_usage_count);

	kvm_usage_count--;
	if (!kvm_usage_count)
		on_each_cpu(hardware_disable_nolock, NULL, 1);
}

static void hardware_disable_all(void)
{
	raw_spin_lock(&kvm_count_lock);
	hardware_disable_all_nolock();
	raw_spin_unlock(&kvm_count_lock);
}

static int hardware_enable_all(void)
{
	int r = 0;

	raw_spin_lock(&kvm_count_lock);

	kvm_usage_count++;
	if (kvm_usage_count == 1) {
		atomic_set(&hardware_enable_failed, 0);
		on_each_cpu(hardware_enable_nolock, NULL, 1);

		if (atomic_read(&hardware_enable_failed)) {
			hardware_disable_all_nolock();
			r = -EBUSY;
		}
	}

	raw_spin_unlock(&kvm_count_lock);

	return r;
}

static int kvm_reboot(struct notifier_block *notifier, unsigned long val,
		      void *v)
{
	/*
	 * Some (well, at least mine) BIOSes hang on reboot if
	 * in vmx root mode.
	 *
	 * And Intel TXT required VMX off for all cpu when system shutdown.
	 */
	pr_info("kvm: exiting hardware virtualization\n");
	kvm_rebooting = true;
	on_each_cpu(hardware_disable_nolock, NULL, 1);
	return NOTIFY_OK;
}

static struct notifier_block kvm_reboot_notifier = {
	.notifier_call = kvm_reboot,
	.priority = 0,
};

static void kvm_io_bus_destroy(struct kvm_io_bus *bus)
{
	int i;

	for (i = 0; i < bus->dev_count; i++) {
		struct kvm_io_device *pos = bus->range[i].dev;

		kvm_iodevice_destructor(pos);
	}
	kfree(bus);
}

static inline int kvm_io_bus_cmp(const struct kvm_io_range *r1,
				 const struct kvm_io_range *r2)
{
	gpa_t addr1 = r1->addr;
	gpa_t addr2 = r2->addr;

	if (addr1 < addr2)
		return -1;

	/* If r2->len == 0, match the exact address.  If r2->len != 0,
	 * accept any overlapping write.  Any order is acceptable for
	 * overlapping ranges, because kvm_io_bus_get_first_dev ensures
	 * we process all of them.
	 */
	if (r2->len) {
		addr1 += r1->len;
		addr2 += r2->len;
	}

	if (addr1 > addr2)
		return 1;

	return 0;
}

static int kvm_io_bus_sort_cmp(const void *p1, const void *p2)
{
	return kvm_io_bus_cmp(p1, p2);
}

static int kvm_io_bus_get_first_dev(struct kvm_io_bus *bus,
			     gpa_t addr, int len)
{
	struct kvm_io_range *range, key;
	int off;

	key = (struct kvm_io_range) {
		.addr = addr,
		.len = len,
	};

	range = bsearch(&key, bus->range, bus->dev_count,
			sizeof(struct kvm_io_range), kvm_io_bus_sort_cmp);
	if (range == NULL)
		return -ENOENT;

	off = range - bus->range;

	while (off > 0 && kvm_io_bus_cmp(&key, &bus->range[off-1]) == 0)
		off--;

	return off;
}

static int __kvm_io_bus_write(struct kvm_vcpu *vcpu, struct kvm_io_bus *bus,
			      struct kvm_io_range *range, const void *val)
{
	int idx;

	idx = kvm_io_bus_get_first_dev(bus, range->addr, range->len);
	if (idx < 0)
		return -EOPNOTSUPP;

	while (idx < bus->dev_count &&
		kvm_io_bus_cmp(range, &bus->range[idx]) == 0) {
		if (!kvm_iodevice_write(vcpu, bus->range[idx].dev, range->addr,
					range->len, val))
			return idx;
		idx++;
	}

	return -EOPNOTSUPP;
}

/* kvm_io_bus_write - called under kvm->slots_lock */
int kvm_io_bus_write(struct kvm_vcpu *vcpu, enum kvm_bus bus_idx, gpa_t addr,
		     int len, const void *val)
{
	struct kvm_io_bus *bus;
	struct kvm_io_range range;
	int r;

	range = (struct kvm_io_range) {
		.addr = addr,
		.len = len,
	};

	bus = srcu_dereference(vcpu->kvm->buses[bus_idx], &vcpu->kvm->srcu);
	if (!bus)
		return -ENOMEM;
	r = __kvm_io_bus_write(vcpu, bus, &range, val);
	return r < 0 ? r : 0;
}
EXPORT_SYMBOL_GPL(kvm_io_bus_write);

/* kvm_io_bus_write_cookie - called under kvm->slots_lock */
int kvm_io_bus_write_cookie(struct kvm_vcpu *vcpu, enum kvm_bus bus_idx,
			    gpa_t addr, int len, const void *val, long cookie)
{
	struct kvm_io_bus *bus;
	struct kvm_io_range range;

	range = (struct kvm_io_range) {
		.addr = addr,
		.len = len,
	};

	bus = srcu_dereference(vcpu->kvm->buses[bus_idx], &vcpu->kvm->srcu);
	if (!bus)
		return -ENOMEM;

	/* First try the device referenced by cookie. */
	if ((cookie >= 0) && (cookie < bus->dev_count) &&
	    (kvm_io_bus_cmp(&range, &bus->range[cookie]) == 0))
		if (!kvm_iodevice_write(vcpu, bus->range[cookie].dev, addr, len,
					val))
			return cookie;

	/*
	 * cookie contained garbage; fall back to search and return the
	 * correct cookie value.
	 */
	return __kvm_io_bus_write(vcpu, bus, &range, val);
}

static int __kvm_io_bus_read(struct kvm_vcpu *vcpu, struct kvm_io_bus *bus,
			     struct kvm_io_range *range, void *val)
{
	int idx;

	idx = kvm_io_bus_get_first_dev(bus, range->addr, range->len);
	if (idx < 0)
		return -EOPNOTSUPP;

	while (idx < bus->dev_count &&
		kvm_io_bus_cmp(range, &bus->range[idx]) == 0) {
		if (!kvm_iodevice_read(vcpu, bus->range[idx].dev, range->addr,
				       range->len, val))
			return idx;
		idx++;
	}

	return -EOPNOTSUPP;
}

/* kvm_io_bus_read - called under kvm->slots_lock */
int kvm_io_bus_read(struct kvm_vcpu *vcpu, enum kvm_bus bus_idx, gpa_t addr,
		    int len, void *val)
{
	struct kvm_io_bus *bus;
	struct kvm_io_range range;
	int r;

	range = (struct kvm_io_range) {
		.addr = addr,
		.len = len,
	};

	bus = srcu_dereference(vcpu->kvm->buses[bus_idx], &vcpu->kvm->srcu);
	if (!bus)
		return -ENOMEM;
	r = __kvm_io_bus_read(vcpu, bus, &range, val);
	return r < 0 ? r : 0;
}

/* Caller must hold slots_lock. */
int kvm_io_bus_register_dev(struct kvm *kvm, enum kvm_bus bus_idx, gpa_t addr,
			    int len, struct kvm_io_device *dev)
{
	int i;
	struct kvm_io_bus *new_bus, *bus;
	struct kvm_io_range range;

	bus = kvm_get_bus(kvm, bus_idx);
	if (!bus)
		return -ENOMEM;

	/* exclude ioeventfd which is limited by maximum fd */
	if (bus->dev_count - bus->ioeventfd_count > NR_IOBUS_DEVS - 1)
		return -ENOSPC;

	new_bus = kmalloc(struct_size(bus, range, bus->dev_count + 1),
			  GFP_KERNEL_ACCOUNT);
	if (!new_bus)
		return -ENOMEM;

	range = (struct kvm_io_range) {
		.addr = addr,
		.len = len,
		.dev = dev,
	};

	for (i = 0; i < bus->dev_count; i++)
		if (kvm_io_bus_cmp(&bus->range[i], &range) > 0)
			break;

	memcpy(new_bus, bus, sizeof(*bus) + i * sizeof(struct kvm_io_range));
	new_bus->dev_count++;
	new_bus->range[i] = range;
	memcpy(new_bus->range + i + 1, bus->range + i,
		(bus->dev_count - i) * sizeof(struct kvm_io_range));
	rcu_assign_pointer(kvm->buses[bus_idx], new_bus);
	synchronize_srcu_expedited(&kvm->srcu);
	kfree(bus);

	return 0;
}

int kvm_io_bus_unregister_dev(struct kvm *kvm, enum kvm_bus bus_idx,
			      struct kvm_io_device *dev)
{
	int i, j;
	struct kvm_io_bus *new_bus, *bus;

	lockdep_assert_held(&kvm->slots_lock);

	bus = kvm_get_bus(kvm, bus_idx);
	if (!bus)
		return 0;

	for (i = 0; i < bus->dev_count; i++) {
		if (bus->range[i].dev == dev) {
			break;
		}
	}

	if (i == bus->dev_count)
		return 0;

	new_bus = kmalloc(struct_size(bus, range, bus->dev_count - 1),
			  GFP_KERNEL_ACCOUNT);
	if (new_bus) {
		memcpy(new_bus, bus, struct_size(bus, range, i));
		new_bus->dev_count--;
		memcpy(new_bus->range + i, bus->range + i + 1,
				flex_array_size(new_bus, range, new_bus->dev_count - i));
	}

	rcu_assign_pointer(kvm->buses[bus_idx], new_bus);
	synchronize_srcu_expedited(&kvm->srcu);

	/* Destroy the old bus _after_ installing the (null) bus. */
	if (!new_bus) {
		pr_err("kvm: failed to shrink bus, removing it completely\n");
		for (j = 0; j < bus->dev_count; j++) {
			if (j == i)
				continue;
			kvm_iodevice_destructor(bus->range[j].dev);
		}
	}

	kfree(bus);
	return new_bus ? 0 : -ENOMEM;
}

struct kvm_io_device *kvm_io_bus_get_dev(struct kvm *kvm, enum kvm_bus bus_idx,
					 gpa_t addr)
{
	struct kvm_io_bus *bus;
	int dev_idx, srcu_idx;
	struct kvm_io_device *iodev = NULL;

	srcu_idx = srcu_read_lock(&kvm->srcu);

	bus = srcu_dereference(kvm->buses[bus_idx], &kvm->srcu);
	if (!bus)
		goto out_unlock;

	dev_idx = kvm_io_bus_get_first_dev(bus, addr, 1);
	if (dev_idx < 0)
		goto out_unlock;

	iodev = bus->range[dev_idx].dev;

out_unlock:
	srcu_read_unlock(&kvm->srcu, srcu_idx);

	return iodev;
}
EXPORT_SYMBOL_GPL(kvm_io_bus_get_dev);

static int kvm_debugfs_open(struct inode *inode, struct file *file,
			   int (*get)(void *, u64 *), int (*set)(void *, u64),
			   const char *fmt)
{
	struct kvm_stat_data *stat_data = (struct kvm_stat_data *)
					  inode->i_private;

	/* The debugfs files are a reference to the kvm struct which
	 * is still valid when kvm_destroy_vm is called.
	 * To avoid the race between open and the removal of the debugfs
	 * directory we test against the users count.
	 */
	if (!refcount_inc_not_zero(&stat_data->kvm->users_count))
		return -ENOENT;

	if (simple_attr_open(inode, file, get,
		    kvm_stats_debugfs_mode(stat_data->desc) & 0222
		    ? set : NULL,
		    fmt)) {
		kvm_put_kvm(stat_data->kvm);
		return -ENOMEM;
	}

	return 0;
}

static int kvm_debugfs_release(struct inode *inode, struct file *file)
{
	struct kvm_stat_data *stat_data = (struct kvm_stat_data *)
					  inode->i_private;

	simple_attr_release(inode, file);
	kvm_put_kvm(stat_data->kvm);

	return 0;
}

static int kvm_get_stat_per_vm(struct kvm *kvm, size_t offset, u64 *val)
{
	*val = *(u64 *)((void *)(&kvm->stat) + offset);

	return 0;
}

static int kvm_clear_stat_per_vm(struct kvm *kvm, size_t offset)
{
	*(u64 *)((void *)(&kvm->stat) + offset) = 0;

	return 0;
}

static int kvm_get_stat_per_vcpu(struct kvm *kvm, size_t offset, u64 *val)
{
	int i;
	struct kvm_vcpu *vcpu;

	*val = 0;

	kvm_for_each_vcpu(i, vcpu, kvm)
		*val += *(u64 *)((void *)(&vcpu->stat) + offset);

	return 0;
}

static int kvm_clear_stat_per_vcpu(struct kvm *kvm, size_t offset)
{
	int i;
	struct kvm_vcpu *vcpu;

	kvm_for_each_vcpu(i, vcpu, kvm)
		*(u64 *)((void *)(&vcpu->stat) + offset) = 0;

	return 0;
}

static int kvm_stat_data_get(void *data, u64 *val)
{
	int r = -EFAULT;
	struct kvm_stat_data *stat_data = (struct kvm_stat_data *)data;

	switch (stat_data->kind) {
	case KVM_STAT_VM:
		r = kvm_get_stat_per_vm(stat_data->kvm,
					stat_data->desc->desc.offset, val);
		break;
	case KVM_STAT_VCPU:
		r = kvm_get_stat_per_vcpu(stat_data->kvm,
					  stat_data->desc->desc.offset, val);
		break;
	}

	return r;
}

static int kvm_stat_data_clear(void *data, u64 val)
{
	int r = -EFAULT;
	struct kvm_stat_data *stat_data = (struct kvm_stat_data *)data;

	if (val)
		return -EINVAL;

	switch (stat_data->kind) {
	case KVM_STAT_VM:
		r = kvm_clear_stat_per_vm(stat_data->kvm,
					  stat_data->desc->desc.offset);
		break;
	case KVM_STAT_VCPU:
		r = kvm_clear_stat_per_vcpu(stat_data->kvm,
					    stat_data->desc->desc.offset);
		break;
	}

	return r;
}

static int kvm_stat_data_open(struct inode *inode, struct file *file)
{
	__simple_attr_check_format("%llu\n", 0ull);
	return kvm_debugfs_open(inode, file, kvm_stat_data_get,
				kvm_stat_data_clear, "%llu\n");
}

static const struct file_operations stat_fops_per_vm = {
	.owner = THIS_MODULE,
	.open = kvm_stat_data_open,
	.release = kvm_debugfs_release,
	.read = simple_attr_read,
	.write = simple_attr_write,
	.llseek = no_llseek,
};

static int vm_stat_get(void *_offset, u64 *val)
{
	unsigned offset = (long)_offset;
	struct kvm *kvm;
	u64 tmp_val;

	*val = 0;
	mutex_lock(&kvm_lock);
	list_for_each_entry(kvm, &vm_list, vm_list) {
		kvm_get_stat_per_vm(kvm, offset, &tmp_val);
		*val += tmp_val;
	}
	mutex_unlock(&kvm_lock);
	return 0;
}

static int vm_stat_clear(void *_offset, u64 val)
{
	unsigned offset = (long)_offset;
	struct kvm *kvm;

	if (val)
		return -EINVAL;

	mutex_lock(&kvm_lock);
	list_for_each_entry(kvm, &vm_list, vm_list) {
		kvm_clear_stat_per_vm(kvm, offset);
	}
	mutex_unlock(&kvm_lock);

	return 0;
}

DEFINE_SIMPLE_ATTRIBUTE(vm_stat_fops, vm_stat_get, vm_stat_clear, "%llu\n");
DEFINE_SIMPLE_ATTRIBUTE(vm_stat_readonly_fops, vm_stat_get, NULL, "%llu\n");

static int vcpu_stat_get(void *_offset, u64 *val)
{
	unsigned offset = (long)_offset;
	struct kvm *kvm;
	u64 tmp_val;

	*val = 0;
	mutex_lock(&kvm_lock);
	list_for_each_entry(kvm, &vm_list, vm_list) {
		kvm_get_stat_per_vcpu(kvm, offset, &tmp_val);
		*val += tmp_val;
	}
	mutex_unlock(&kvm_lock);
	return 0;
}

static int vcpu_stat_clear(void *_offset, u64 val)
{
	unsigned offset = (long)_offset;
	struct kvm *kvm;

	if (val)
		return -EINVAL;

	mutex_lock(&kvm_lock);
	list_for_each_entry(kvm, &vm_list, vm_list) {
		kvm_clear_stat_per_vcpu(kvm, offset);
	}
	mutex_unlock(&kvm_lock);

	return 0;
}

DEFINE_SIMPLE_ATTRIBUTE(vcpu_stat_fops, vcpu_stat_get, vcpu_stat_clear,
			"%llu\n");
DEFINE_SIMPLE_ATTRIBUTE(vcpu_stat_readonly_fops, vcpu_stat_get, NULL, "%llu\n");

static void kvm_uevent_notify_change(unsigned int type, struct kvm *kvm)
{
	struct kobj_uevent_env *env;
	unsigned long long created, active;

	if (!kvm_dev.this_device || !kvm)
		return;

	mutex_lock(&kvm_lock);
	if (type == KVM_EVENT_CREATE_VM) {
		kvm_createvm_count++;
		kvm_active_vms++;
	} else if (type == KVM_EVENT_DESTROY_VM) {
		kvm_active_vms--;
	}
	created = kvm_createvm_count;
	active = kvm_active_vms;
	mutex_unlock(&kvm_lock);

	env = kzalloc(sizeof(*env), GFP_KERNEL_ACCOUNT);
	if (!env)
		return;

	add_uevent_var(env, "CREATED=%llu", created);
	add_uevent_var(env, "COUNT=%llu", active);

	if (type == KVM_EVENT_CREATE_VM) {
		add_uevent_var(env, "EVENT=create");
		kvm->userspace_pid = task_pid_nr(current);
	} else if (type == KVM_EVENT_DESTROY_VM) {
		add_uevent_var(env, "EVENT=destroy");
	}
	add_uevent_var(env, "PID=%d", kvm->userspace_pid);

	if (!IS_ERR_OR_NULL(kvm->debugfs_dentry)) {
		char *tmp, *p = kmalloc(PATH_MAX, GFP_KERNEL_ACCOUNT);

		if (p) {
			tmp = dentry_path_raw(kvm->debugfs_dentry, p, PATH_MAX);
			if (!IS_ERR(tmp))
				add_uevent_var(env, "STATS_PATH=%s", tmp);
			kfree(p);
		}
	}
	/* no need for checks, since we are adding at most only 5 keys */
	env->envp[env->envp_idx++] = NULL;
	kobject_uevent_env(&kvm_dev.this_device->kobj, KOBJ_CHANGE, env->envp);
	kfree(env);
}

static void kvm_init_debug(void)
{
	const struct file_operations *fops;
	const struct _kvm_stats_desc *pdesc;
	int i;

	kvm_debugfs_dir = debugfs_create_dir("kvm", NULL);

	for (i = 0; i < kvm_vm_stats_header.num_desc; ++i) {
		pdesc = &kvm_vm_stats_desc[i];
		if (kvm_stats_debugfs_mode(pdesc) & 0222)
			fops = &vm_stat_fops;
		else
			fops = &vm_stat_readonly_fops;
		debugfs_create_file(pdesc->name, kvm_stats_debugfs_mode(pdesc),
				kvm_debugfs_dir,
				(void *)(long)pdesc->desc.offset, fops);
	}

	for (i = 0; i < kvm_vcpu_stats_header.num_desc; ++i) {
		pdesc = &kvm_vcpu_stats_desc[i];
		if (kvm_stats_debugfs_mode(pdesc) & 0222)
			fops = &vcpu_stat_fops;
		else
			fops = &vcpu_stat_readonly_fops;
		debugfs_create_file(pdesc->name, kvm_stats_debugfs_mode(pdesc),
				kvm_debugfs_dir,
				(void *)(long)pdesc->desc.offset, fops);
	}
}

static int kvm_suspend(void)
{
	if (kvm_usage_count)
		hardware_disable_nolock(NULL);
	return 0;
}

static void kvm_resume(void)
{
	if (kvm_usage_count) {
#ifdef CONFIG_LOCKDEP
		WARN_ON(lockdep_is_held(&kvm_count_lock));
#endif
		hardware_enable_nolock(NULL);
	}
}

static struct syscore_ops kvm_syscore_ops = {
	.suspend = kvm_suspend,
	.resume = kvm_resume,
};

static inline
struct kvm_vcpu *preempt_notifier_to_vcpu(struct preempt_notifier *pn)
{
	return container_of(pn, struct kvm_vcpu, preempt_notifier);
}

static void kvm_sched_in(struct preempt_notifier *pn, int cpu)
{
	struct kvm_vcpu *vcpu = preempt_notifier_to_vcpu(pn);

	WRITE_ONCE(vcpu->preempted, false);
	WRITE_ONCE(vcpu->ready, false);

	__this_cpu_write(kvm_running_vcpu, vcpu);
	kvm_arch_sched_in(vcpu, cpu);
	kvm_arch_vcpu_load(vcpu, cpu);
}

static void kvm_sched_out(struct preempt_notifier *pn,
			  struct task_struct *next)
{
	struct kvm_vcpu *vcpu = preempt_notifier_to_vcpu(pn);

	if (current->on_rq) {
		WRITE_ONCE(vcpu->preempted, true);
		WRITE_ONCE(vcpu->ready, true);
	}
	kvm_arch_vcpu_put(vcpu);
	__this_cpu_write(kvm_running_vcpu, NULL);
}

/**
 * kvm_get_running_vcpu - get the vcpu running on the current CPU.
 *
 * We can disable preemption locally around accessing the per-CPU variable,
 * and use the resolved vcpu pointer after enabling preemption again,
 * because even if the current thread is migrated to another CPU, reading
 * the per-CPU value later will give us the same value as we update the
 * per-CPU variable in the preempt notifier handlers.
 */
struct kvm_vcpu *kvm_get_running_vcpu(void)
{
	struct kvm_vcpu *vcpu;

	preempt_disable();
	vcpu = __this_cpu_read(kvm_running_vcpu);
	preempt_enable();

	return vcpu;
}
EXPORT_SYMBOL_GPL(kvm_get_running_vcpu);

/**
 * kvm_get_running_vcpus - get the per-CPU array of currently running vcpus.
 */
struct kvm_vcpu * __percpu *kvm_get_running_vcpus(void)
{
        return &kvm_running_vcpu;
}

struct kvm_cpu_compat_check {
	void *opaque;
	int *ret;
};

static void check_processor_compat(void *data)
{
	struct kvm_cpu_compat_check *c = data;

	*c->ret = kvm_arch_check_processor_compat(c->opaque);
}

int kvm_init(void *opaque, unsigned vcpu_size, unsigned vcpu_align,
		  struct module *module)
{
	struct kvm_cpu_compat_check c;
	int r;
	int cpu;

	r = kvm_arch_init(opaque);
	if (r)
		goto out_fail;

	/*
	 * kvm_arch_init makes sure there's at most one caller
	 * for architectures that support multiple implementations,
	 * like intel and amd on x86.
	 * kvm_arch_init must be called before kvm_irqfd_init to avoid creating
	 * conflicts in case kvm is already setup for another implementation.
	 */
	r = kvm_irqfd_init();
	if (r)
		goto out_irqfd;

	if (!zalloc_cpumask_var(&cpus_hardware_enabled, GFP_KERNEL)) {
		r = -ENOMEM;
		goto out_free_0;
	}

	r = kvm_arch_hardware_setup(opaque);
	if (r < 0)
		goto out_free_1;

	c.ret = &r;
	c.opaque = opaque;
	for_each_online_cpu(cpu) {
		smp_call_function_single(cpu, check_processor_compat, &c, 1);
		if (r < 0)
			goto out_free_2;
	}

	r = cpuhp_setup_state_nocalls(CPUHP_AP_KVM_STARTING, "kvm/cpu:starting",
				      kvm_starting_cpu, kvm_dying_cpu);
	if (r)
		goto out_free_2;
	register_reboot_notifier(&kvm_reboot_notifier);

	/* A kmem cache lets us meet the alignment requirements of fx_save. */
	if (!vcpu_align)
		vcpu_align = __alignof__(struct kvm_vcpu);
	kvm_vcpu_cache =
		kmem_cache_create_usercopy("kvm_vcpu", vcpu_size, vcpu_align,
					   SLAB_ACCOUNT,
					   offsetof(struct kvm_vcpu, arch),
					   offsetofend(struct kvm_vcpu, stats_id)
					   - offsetof(struct kvm_vcpu, arch),
					   NULL);
	if (!kvm_vcpu_cache) {
		r = -ENOMEM;
		goto out_free_3;
	}

	r = kvm_async_pf_init();
	if (r)
		goto out_free;

	kvm_chardev_ops.owner = module;
	kvm_vm_fops.owner = module;
	kvm_vcpu_fops.owner = module;

	r = misc_register(&kvm_dev);
	if (r) {
		pr_err("kvm: misc device register failed\n");
		goto out_unreg;
	}

	register_syscore_ops(&kvm_syscore_ops);

	kvm_preempt_ops.sched_in = kvm_sched_in;
	kvm_preempt_ops.sched_out = kvm_sched_out;

	kvm_init_debug();

	r = kvm_vfio_ops_init();
	WARN_ON(r);

	return 0;

out_unreg:
	kvm_async_pf_deinit();
out_free:
	kmem_cache_destroy(kvm_vcpu_cache);
out_free_3:
	unregister_reboot_notifier(&kvm_reboot_notifier);
	cpuhp_remove_state_nocalls(CPUHP_AP_KVM_STARTING);
out_free_2:
	kvm_arch_hardware_unsetup();
out_free_1:
	free_cpumask_var(cpus_hardware_enabled);
out_free_0:
	kvm_irqfd_exit();
out_irqfd:
	kvm_arch_exit();
out_fail:
	return r;
}
EXPORT_SYMBOL_GPL(kvm_init);

void kvm_exit(void)
{
	debugfs_remove_recursive(kvm_debugfs_dir);
	misc_deregister(&kvm_dev);
	kmem_cache_destroy(kvm_vcpu_cache);
	kvm_async_pf_deinit();
	unregister_syscore_ops(&kvm_syscore_ops);
	unregister_reboot_notifier(&kvm_reboot_notifier);
	cpuhp_remove_state_nocalls(CPUHP_AP_KVM_STARTING);
	on_each_cpu(hardware_disable_nolock, NULL, 1);
	kvm_arch_hardware_unsetup();
	kvm_arch_exit();
	kvm_irqfd_exit();
	free_cpumask_var(cpus_hardware_enabled);
	kvm_vfio_ops_exit();
}
EXPORT_SYMBOL_GPL(kvm_exit);

struct kvm_vm_worker_thread_context {
	struct kvm *kvm;
	struct task_struct *parent;
	struct completion init_done;
	kvm_vm_thread_fn_t thread_fn;
	uintptr_t data;
	int err;
};

static int kvm_vm_worker_thread(void *context)
{
	/*
	 * The init_context is allocated on the stack of the parent thread, so
	 * we have to locally copy anything that is needed beyond initialization
	 */
	struct kvm_vm_worker_thread_context *init_context = context;
	struct kvm *kvm = init_context->kvm;
	kvm_vm_thread_fn_t thread_fn = init_context->thread_fn;
	uintptr_t data = init_context->data;
	int err;

	err = kthread_park(current);
	/* kthread_park(current) is never supposed to return an error */
	WARN_ON(err != 0);
	if (err)
		goto init_complete;

	err = cgroup_attach_task_all(init_context->parent, current);
	if (err) {
		kvm_err("%s: cgroup_attach_task_all failed with err %d\n",
			__func__, err);
		goto init_complete;
	}

	set_user_nice(current, task_nice(init_context->parent));

init_complete:
	init_context->err = err;
	complete(&init_context->init_done);
	init_context = NULL;

	if (err)
		return err;

	/* Wait to be woken up by the spawner before proceeding. */
	kthread_parkme();

	if (!kthread_should_stop())
		err = thread_fn(kvm, data);

	return err;
}

int kvm_vm_create_worker_thread(struct kvm *kvm, kvm_vm_thread_fn_t thread_fn,
				uintptr_t data, const char *name,
				struct task_struct **thread_ptr)
{
	struct kvm_vm_worker_thread_context init_context = {};
	struct task_struct *thread;

	*thread_ptr = NULL;
	init_context.kvm = kvm;
	init_context.parent = current;
	init_context.thread_fn = thread_fn;
	init_context.data = data;
	init_completion(&init_context.init_done);

	thread = kthread_run(kvm_vm_worker_thread, &init_context,
			     "%s-%d", name, task_pid_nr(current));
	if (IS_ERR(thread))
		return PTR_ERR(thread);

	/* kthread_run is never supposed to return NULL */
	WARN_ON(thread == NULL);

	wait_for_completion(&init_context.init_done);

	if (!init_context.err)
		*thread_ptr = thread;

	return init_context.err;
}<|MERGE_RESOLUTION|>--- conflicted
+++ resolved
@@ -3111,12 +3111,7 @@
 				goto out;
 			}
 			poll_end = cur = ktime_get();
-<<<<<<< HEAD
-		} while (single_task_running() && !need_resched() &&
-			 ktime_before(cur, stop));
-=======
 		} while (kvm_vcpu_can_poll(cur, stop));
->>>>>>> 2734d6c1
 	}
 
 	prepare_to_rcuwait(&vcpu->wait);
