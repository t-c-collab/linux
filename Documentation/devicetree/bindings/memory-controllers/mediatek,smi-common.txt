--- conflicted
+++ resolved
@@ -17,10 +17,7 @@
 - compatible : must be one of :
 	"mediatek,mt2701-smi-common"
 	"mediatek,mt2712-smi-common"
-<<<<<<< HEAD
-=======
 	"mediatek,mt7623-smi-common", "mediatek,mt2701-smi-common"
->>>>>>> 0fd79184
 	"mediatek,mt8173-smi-common"
 - reg : the register and size of the SMI block.
 - power-domains : a phandle to the power domain of this local arbiter.
