--- conflicted
+++ resolved
@@ -40,11 +40,7 @@
    - "rockchip,rk3399-pmugrf", "syscon": for rk3399
 - compatible: SGRF should be one of the following:
    - "rockchip,rk3288-sgrf", "syscon": for rk3288
-<<<<<<< HEAD
-- compatible: USB2PHYGRF should be one of the followings
-=======
 - compatible: USB2PHYGRF should be one of the following:
->>>>>>> 049ed307
    - "rockchip,px30-usb2phy-grf", "syscon": for px30
    - "rockchip,rk3328-usb2phy-grf", "syscon": for rk3328
 - compatible: USBGRF should be one of the following:
