# SPDX-License-Identifier: (GPL-2.0 OR BSD-2-Clause)
%YAML 1.2
---
$id: http://devicetree.org/schemas/phy/qcom,sc8280xp-qmp-usb43dp-phy.yaml#
$schema: http://devicetree.org/meta-schemas/core.yaml#

title: Qualcomm QMP USB4-USB3-DP PHY controller (SC8280XP)

maintainers:
  - Vinod Koul <vkoul@kernel.org>

description:
  The QMP PHY controller supports physical layer functionality for a number of
  controllers on Qualcomm chipsets, such as, PCIe, UFS and USB.

properties:
  compatible:
    enum:
      - qcom,sc7180-qmp-usb3-dp-phy
      - qcom,sc7280-qmp-usb3-dp-phy
      - qcom,sc8180x-qmp-usb3-dp-phy
      - qcom,sc8280xp-qmp-usb43dp-phy
      - qcom,sdm845-qmp-usb3-dp-phy
      - qcom,sm6350-qmp-usb3-dp-phy
      - qcom,sm8150-qmp-usb3-dp-phy
      - qcom,sm8250-qmp-usb3-dp-phy
      - qcom,sm8350-qmp-usb3-dp-phy
      - qcom,sm8450-qmp-usb3-dp-phy
      - qcom,sm8550-qmp-usb3-dp-phy
      - qcom,sm8650-qmp-usb3-dp-phy

  reg:
    maxItems: 1

  clocks:
    minItems: 4
    maxItems: 5

  clock-names:
    minItems: 4
    items:
      - const: aux
      - const: ref
      - const: com_aux
      - const: usb3_pipe
      - const: cfg_ahb

  power-domains:
    maxItems: 1

  resets:
    maxItems: 2

  reset-names:
    items:
      - const: phy
      - const: common

  vdda-phy-supply: true

  vdda-pll-supply: true

  "#clock-cells":
    const: 1
    description:
      See include/dt-bindings/dt-bindings/phy/phy-qcom-qmp.h

  "#phy-cells":
    const: 1
    description:
      See include/dt-bindings/dt-bindings/phy/phy-qcom-qmp.h

  orientation-switch:
    description:
      Flag the PHY as possible handler of USB Type-C orientation switching
    type: boolean

  ports:
    $ref: /schemas/graph.yaml#/properties/ports
    properties:
      port@0:
        $ref: /schemas/graph.yaml#/properties/port
        description: Output endpoint of the PHY

      port@1:
        $ref: /schemas/graph.yaml#/properties/port
        description: Incoming endpoint from the USB controller

      port@2:
        $ref: /schemas/graph.yaml#/properties/port
        description: Incoming endpoint from the DisplayPort controller

required:
  - compatible
  - reg
  - clocks
  - clock-names
  - resets
  - reset-names
  - vdda-phy-supply
  - vdda-pll-supply
  - "#clock-cells"
  - "#phy-cells"

allOf:
  - if:
      properties:
        compatible:
          enum:
            - qcom,sc7180-qmp-usb3-dp-phy
            - qcom,sdm845-qmp-usb3-dp-phy
    then:
      properties:
        clocks:
          maxItems: 5
        clock-names:
          maxItems: 5
    else:
      properties:
        clocks:
          maxItems: 4
        clock-names:
          maxItems: 4

  - if:
      properties:
        compatible:
          enum:
            - qcom,sc8280xp-qmp-usb43dp-phy
            - qcom,sm6350-qmp-usb3-dp-phy
            - qcom,sm8550-qmp-usb3-dp-phy
<<<<<<< HEAD
=======
            - qcom,sm8650-qmp-usb3-dp-phy
>>>>>>> 7f6f9e0d
    then:
      required:
        - power-domains
    else:
      properties:
        power-domains: false

additionalProperties: false

examples:
  - |
    #include <dt-bindings/clock/qcom,gcc-sc8280xp.h>

    phy@88eb000 {
      compatible = "qcom,sc8280xp-qmp-usb43dp-phy";
      reg = <0x088eb000 0x4000>;

      clocks = <&gcc GCC_USB3_PRIM_PHY_AUX_CLK>,
               <&gcc GCC_USB4_EUD_CLKREF_CLK>,
               <&gcc GCC_USB3_PRIM_PHY_COM_AUX_CLK>,
               <&gcc GCC_USB3_PRIM_PHY_PIPE_CLK>;
      clock-names = "aux", "ref", "com_aux", "usb3_pipe";

      power-domains = <&gcc USB30_PRIM_GDSC>;

      resets = <&gcc GCC_USB3_PHY_PRIM_BCR>,
               <&gcc GCC_USB4_DP_PHY_PRIM_BCR>;
      reset-names = "phy", "common";

      vdda-phy-supply = <&vreg_l9d>;
      vdda-pll-supply = <&vreg_l4d>;

      orientation-switch;

      #clock-cells = <1>;
      #phy-cells = <1>;

      ports {
          #address-cells = <1>;
          #size-cells = <0>;

          port@0 {
              reg = <0>;

              endpoint {
                  remote-endpoint = <&typec_connector_ss>;
              };
          };

          port@1 {
              reg = <1>;

              endpoint {
                  remote-endpoint = <&dwc3_ss_out>;
              };
          };

          port@2 {
              reg = <2>;

              endpoint {
                  remote-endpoint = <&mdss_dp_out>;
              };
          };
      };
    };<|MERGE_RESOLUTION|>--- conflicted
+++ resolved
@@ -129,10 +129,7 @@
             - qcom,sc8280xp-qmp-usb43dp-phy
             - qcom,sm6350-qmp-usb3-dp-phy
             - qcom,sm8550-qmp-usb3-dp-phy
-<<<<<<< HEAD
-=======
             - qcom,sm8650-qmp-usb3-dp-phy
->>>>>>> 7f6f9e0d
     then:
       required:
         - power-domains
