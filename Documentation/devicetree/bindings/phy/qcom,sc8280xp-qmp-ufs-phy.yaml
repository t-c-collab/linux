# SPDX-License-Identifier: (GPL-2.0 OR BSD-2-Clause)
%YAML 1.2
---
$id: http://devicetree.org/schemas/phy/qcom,sc8280xp-qmp-ufs-phy.yaml#
$schema: http://devicetree.org/meta-schemas/core.yaml#

title: Qualcomm QMP PHY controller (UFS, SC8280XP)

maintainers:
  - Vinod Koul <vkoul@kernel.org>

description:
  The QMP PHY controller supports physical layer functionality for a number of
  controllers on Qualcomm chipsets, such as, PCIe, UFS, and USB.

properties:
  compatible:
    enum:
      - qcom,sc8280xp-qmp-ufs-phy
      - qcom,sm6125-qmp-ufs-phy
<<<<<<< HEAD
=======
      - qcom,sm8550-qmp-ufs-phy
>>>>>>> 3584f639

  reg:
    maxItems: 1

  clocks:
    maxItems: 2

  clock-names:
    items:
      - const: ref
      - const: ref_aux

  power-domains:
    maxItems: 1

  resets:
    maxItems: 1

  reset-names:
    items:
      - const: ufsphy

  vdda-phy-supply: true

  vdda-pll-supply: true

  "#clock-cells":
    const: 1

  "#phy-cells":
    const: 0

required:
  - compatible
  - reg
  - clocks
  - clock-names
  - power-domains
  - resets
  - reset-names
  - vdda-phy-supply
  - vdda-pll-supply
  - "#phy-cells"

additionalProperties: false

examples:
  - |
    #include <dt-bindings/clock/qcom,gcc-sc8280xp.h>

    ufs_mem_phy: phy@1d87000 {
        compatible = "qcom,sc8280xp-qmp-ufs-phy";
        reg = <0x01d87000 0x1000>;

        clocks = <&gcc GCC_UFS_REF_CLKREF_CLK>, <&gcc GCC_UFS_PHY_PHY_AUX_CLK>;
        clock-names = "ref", "ref_aux";

        power-domains = <&gcc UFS_PHY_GDSC>;

        resets = <&ufs_mem_hc 0>;
        reset-names = "ufsphy";

        vdda-phy-supply = <&vreg_l6b>;
        vdda-pll-supply = <&vreg_l3b>;

        #phy-cells = <0>;
    };<|MERGE_RESOLUTION|>--- conflicted
+++ resolved
@@ -18,10 +18,7 @@
     enum:
       - qcom,sc8280xp-qmp-ufs-phy
       - qcom,sm6125-qmp-ufs-phy
-<<<<<<< HEAD
-=======
       - qcom,sm8550-qmp-ufs-phy
->>>>>>> 3584f639
 
   reg:
     maxItems: 1
