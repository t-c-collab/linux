--- conflicted
+++ resolved
@@ -19,10 +19,7 @@
       - qcom,msm8996-qmp-ufs-phy
       - qcom,msm8998-qmp-ufs-phy
       - qcom,sa8775p-qmp-ufs-phy
-<<<<<<< HEAD
-=======
       - qcom,sc7280-qmp-ufs-phy
->>>>>>> 7f6f9e0d
       - qcom,sc8180x-qmp-ufs-phy
       - qcom,sc8280xp-qmp-ufs-phy
       - qcom,sdm845-qmp-ufs-phy
@@ -90,10 +87,7 @@
           contains:
             enum:
               - qcom,sa8775p-qmp-ufs-phy
-<<<<<<< HEAD
-=======
               - qcom,sc7280-qmp-ufs-phy
->>>>>>> 7f6f9e0d
               - qcom,sm8450-qmp-ufs-phy
     then:
       properties:
@@ -119,10 +113,7 @@
               - qcom,sm8250-qmp-ufs-phy
               - qcom,sm8350-qmp-ufs-phy
               - qcom,sm8550-qmp-ufs-phy
-<<<<<<< HEAD
-=======
               - qcom,sm8650-qmp-ufs-phy
->>>>>>> 7f6f9e0d
     then:
       properties:
         clocks:
