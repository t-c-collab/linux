--- conflicted
+++ resolved
@@ -19,10 +19,7 @@
       - qcom,sc8280xp-qmp-gen3x1-pcie-phy
       - qcom,sc8280xp-qmp-gen3x2-pcie-phy
       - qcom,sc8280xp-qmp-gen3x4-pcie-phy
-<<<<<<< HEAD
-=======
       - qcom,sdx65-qmp-gen4x2-pcie-phy
->>>>>>> fde85dc8
       - qcom,sm8350-qmp-gen3x1-pcie-phy
       - qcom,sm8550-qmp-gen3x2-pcie-phy
       - qcom,sm8550-qmp-gen4x2-pcie-phy
