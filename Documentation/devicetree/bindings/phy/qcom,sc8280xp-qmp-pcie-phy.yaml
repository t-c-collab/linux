--- conflicted
+++ resolved
@@ -18,10 +18,7 @@
     enum:
       - qcom,sa8775p-qmp-gen4x2-pcie-phy
       - qcom,sa8775p-qmp-gen4x4-pcie-phy
-<<<<<<< HEAD
-=======
       - qcom,sc8180x-qmp-pcie-phy
->>>>>>> 7f6f9e0d
       - qcom,sc8280xp-qmp-gen3x1-pcie-phy
       - qcom,sc8280xp-qmp-gen3x2-pcie-phy
       - qcom,sc8280xp-qmp-gen3x4-pcie-phy
