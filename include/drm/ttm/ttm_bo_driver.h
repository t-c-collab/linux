--- conflicted
+++ resolved
@@ -90,8 +90,6 @@
 	 */
 	void (*ttm_tt_unpopulate)(struct ttm_bo_device *bdev, struct ttm_tt *ttm);
 
-<<<<<<< HEAD
-=======
 	/**
 	 * ttm_tt_bind
 	 *
@@ -128,7 +126,6 @@
 	 */
 	void (*ttm_tt_destroy)(struct ttm_bo_device *bdev, struct ttm_tt *ttm);
 
->>>>>>> 6ea6be77
 	/**
 	 * struct ttm_bo_driver member eviction_valuable
 	 *
@@ -464,14 +461,6 @@
  */
 void ttm_bo_unmap_virtual_locked(struct ttm_buffer_object *bo);
 
-<<<<<<< HEAD
-int ttm_mem_io_reserve_vm(struct ttm_buffer_object *bo);
-void ttm_mem_io_free_vm(struct ttm_buffer_object *bo);
-int ttm_mem_io_lock(struct ttm_resource_manager *man, bool interruptible);
-void ttm_mem_io_unlock(struct ttm_resource_manager *man);
-
-=======
->>>>>>> 6ea6be77
 /**
  * ttm_bo_reserve:
  *
@@ -542,14 +531,6 @@
 	dma_resv_lock_slow(bo->base.resv, ticket);
 	return 0;
 }
-<<<<<<< HEAD
-
-static inline void ttm_bo_move_to_lru_tail_unlocked(struct ttm_buffer_object *bo)
-{
-	spin_lock(&ttm_bo_glob.lru_lock);
-	ttm_bo_move_to_lru_tail(bo, NULL);
-	spin_unlock(&ttm_bo_glob.lru_lock);
-=======
 
 static inline void ttm_bo_move_to_lru_tail_unlocked(struct ttm_buffer_object *bo)
 {
@@ -579,7 +560,6 @@
 
 	WARN_ON(old_mem->mm_node != NULL);
 	ttm_bo_assign_mem(bo, new_mem);
->>>>>>> 6ea6be77
 }
 
 /**
@@ -662,10 +642,7 @@
  * @bo: A pointer to a struct ttm_buffer_object.
  * @fence: A fence object that signals when moving is complete.
  * @evict: This is an evict move. Don't return until the buffer is idle.
-<<<<<<< HEAD
-=======
  * @pipeline: evictions are to be pipelined.
->>>>>>> 6ea6be77
  * @new_mem: struct ttm_resource indicating where to move.
  *
  * Accelerated move function to be called when an accelerated move
@@ -677,27 +654,8 @@
  */
 int ttm_bo_move_accel_cleanup(struct ttm_buffer_object *bo,
 			      struct dma_fence *fence, bool evict,
-<<<<<<< HEAD
-			      struct ttm_resource *new_mem);
-
-/**
- * ttm_bo_pipeline_move.
- *
- * @bo: A pointer to a struct ttm_buffer_object.
- * @fence: A fence object that signals when moving is complete.
- * @evict: This is an evict move. Don't return until the buffer is idle.
- * @new_mem: struct ttm_resource indicating where to move.
- *
- * Function for pipelining accelerated moves. Either free the memory
- * immediately or hang it on a temporary buffer object.
- */
-int ttm_bo_pipeline_move(struct ttm_buffer_object *bo,
-			 struct dma_fence *fence, bool evict,
-			 struct ttm_resource *new_mem);
-=======
 			      bool pipeline,
 			      struct ttm_resource *new_mem);
->>>>>>> 6ea6be77
 
 /**
  * ttm_bo_pipeline_gutting.
@@ -720,8 +678,6 @@
 pgprot_t ttm_io_prot(uint32_t caching_flags, pgprot_t tmp);
 
 /**
-<<<<<<< HEAD
-=======
  * ttm_bo_tt_bind
  *
  * Bind the object tt to a memory resource.
@@ -741,16 +697,10 @@
 void ttm_bo_tt_destroy(struct ttm_buffer_object *bo);
 
 /**
->>>>>>> 6ea6be77
  * ttm_range_man_init
  *
  * @bdev: ttm device
  * @type: memory manager type
-<<<<<<< HEAD
- * @available_caching: TTM_PL_FLAG_* for allowed caching modes
- * @default_caching: default caching mode
-=======
->>>>>>> 6ea6be77
  * @use_tt: if the memory manager uses tt
  * @p_size: size of area to be managed in pages.
  *
@@ -758,14 +708,7 @@
  * The range manager is installed for this device in the type slot.
  */
 int ttm_range_man_init(struct ttm_bo_device *bdev,
-<<<<<<< HEAD
-		       unsigned type,
-		       uint32_t available_caching,
-		       uint32_t default_caching,
-		       bool use_tt,
-=======
 		       unsigned type, bool use_tt,
->>>>>>> 6ea6be77
 		       unsigned long p_size);
 
 /**
