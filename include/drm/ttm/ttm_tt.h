/**************************************************************************
 *
 * Copyright (c) 2006-2009 Vmware, Inc., Palo Alto, CA., USA
 * All Rights Reserved.
 *
 * Permission is hereby granted, free of charge, to any person obtaining a
 * copy of this software and associated documentation files (the
 * "Software"), to deal in the Software without restriction, including
 * without limitation the rights to use, copy, modify, merge, publish,
 * distribute, sub license, and/or sell copies of the Software, and to
 * permit persons to whom the Software is furnished to do so, subject to
 * the following conditions:
 *
 * The above copyright notice and this permission notice (including the
 * next paragraph) shall be included in all copies or substantial portions
 * of the Software.
 *
 * THE SOFTWARE IS PROVIDED "AS IS", WITHOUT WARRANTY OF ANY KIND, EXPRESS OR
 * IMPLIED, INCLUDING BUT NOT LIMITED TO THE WARRANTIES OF MERCHANTABILITY,
 * FITNESS FOR A PARTICULAR PURPOSE AND NON-INFRINGEMENT. IN NO EVENT SHALL
 * THE COPYRIGHT HOLDERS, AUTHORS AND/OR ITS SUPPLIERS BE LIABLE FOR ANY CLAIM,
 * DAMAGES OR OTHER LIABILITY, WHETHER IN AN ACTION OF CONTRACT, TORT OR
 * OTHERWISE, ARISING FROM, OUT OF OR IN CONNECTION WITH THE SOFTWARE OR THE
 * USE OR OTHER DEALINGS IN THE SOFTWARE.
 *
 **************************************************************************/
#ifndef _TTM_TT_H_
#define _TTM_TT_H_

#include <linux/types.h>

struct ttm_tt;
struct ttm_resource;
struct ttm_buffer_object;
struct ttm_operation_ctx;

#define TTM_PAGE_FLAG_WRITE           (1 << 3)
#define TTM_PAGE_FLAG_SWAPPED         (1 << 4)
#define TTM_PAGE_FLAG_PERSISTENT_SWAP (1 << 5)
#define TTM_PAGE_FLAG_ZERO_ALLOC      (1 << 6)
#define TTM_PAGE_FLAG_DMA32           (1 << 7)
#define TTM_PAGE_FLAG_SG              (1 << 8)
#define TTM_PAGE_FLAG_NO_RETRY	      (1 << 9)

#define TTM_PAGE_FLAG_PRIV_POPULATED  (1 << 31)

enum ttm_caching_state {
	tt_uncached,
	tt_wc,
	tt_cached
};

<<<<<<< HEAD
struct ttm_backend_func {
	/**
	 * struct ttm_backend_func member bind
	 *
	 * @ttm: Pointer to a struct ttm_tt.
	 * @bo_mem: Pointer to a struct ttm_resource describing the
	 * memory type and location for binding.
	 *
	 * Bind the backend pages into the aperture in the location
	 * indicated by @bo_mem. This function should be able to handle
	 * differences between aperture and system page sizes.
	 */
	int (*bind) (struct ttm_tt *ttm, struct ttm_resource *bo_mem);

	/**
	 * struct ttm_backend_func member unbind
	 *
	 * @ttm: Pointer to a struct ttm_tt.
	 *
	 * Unbind previously bound backend pages. This function should be
	 * able to handle differences between aperture and system page sizes.
	 */
	void (*unbind) (struct ttm_tt *ttm);

	/**
	 * struct ttm_backend_func member destroy
	 *
	 * @ttm: Pointer to a struct ttm_tt.
	 *
	 * Destroy the backend. This will be call back from ttm_tt_destroy so
	 * don't call ttm_tt_destroy from the callback or infinite loop.
	 */
	void (*destroy) (struct ttm_tt *ttm);
};

=======
>>>>>>> 6ea6be77
/**
 * struct ttm_tt
 *
 * @pages: Array of pages backing the data.
 * @num_pages: Number of pages in the page array.
 * @bdev: Pointer to the current struct ttm_bo_device.
 * @be: Pointer to the ttm backend.
 * @swap_storage: Pointer to shmem struct file for swap storage.
 * @caching_state: The current caching state of the pages.
 * @state: The current binding state of the pages.
 *
 * This is a structure holding the pages, caching- and aperture binding
 * status for a buffer object that isn't backed by fixed (VRAM / AGP)
 * memory.
 */
struct ttm_tt {
	struct page **pages;
	uint32_t page_flags;
	unsigned long num_pages;
	struct sg_table *sg; /* for SG objects via dma-buf */
	struct file *swap_storage;
	enum ttm_caching_state caching_state;
};

static inline bool ttm_tt_is_populated(struct ttm_tt *tt)
{
	return tt->page_flags & TTM_PAGE_FLAG_PRIV_POPULATED;
}

static inline void ttm_tt_set_unpopulated(struct ttm_tt *tt)
{
	tt->page_flags &= ~TTM_PAGE_FLAG_PRIV_POPULATED;
}

static inline void ttm_tt_set_populated(struct ttm_tt *tt)
{
	tt->page_flags |= TTM_PAGE_FLAG_PRIV_POPULATED;
}

/**
 * struct ttm_dma_tt
 *
 * @ttm: Base ttm_tt struct.
 * @dma_address: The DMA (bus) addresses of the pages
 * @pages_list: used by some page allocation backend
 *
 * This is a structure holding the pages, caching- and aperture binding
 * status for a buffer object that isn't backed by fixed (VRAM / AGP)
 * memory.
 */
struct ttm_dma_tt {
	struct ttm_tt ttm;
	dma_addr_t *dma_address;
	struct list_head pages_list;
};

/**
 * ttm_tt_create
 *
 * @bo: pointer to a struct ttm_buffer_object
 * @zero_alloc: true if allocated pages needs to be zeroed
 *
 * Make sure we have a TTM structure allocated for the given BO.
 * No pages are actually allocated.
 */
int ttm_tt_create(struct ttm_buffer_object *bo, bool zero_alloc);

/**
 * ttm_tt_init
 *
 * @ttm: The struct ttm_tt.
 * @bo: The buffer object we create the ttm for.
 * @page_flags: Page flags as identified by TTM_PAGE_FLAG_XX flags.
 *
 * Create a struct ttm_tt to back data with system memory pages.
 * No pages are actually allocated.
 * Returns:
 * NULL: Out of memory.
 */
int ttm_tt_init(struct ttm_tt *ttm, struct ttm_buffer_object *bo,
		uint32_t page_flags);
int ttm_dma_tt_init(struct ttm_dma_tt *ttm_dma, struct ttm_buffer_object *bo,
		    uint32_t page_flags);
int ttm_sg_tt_init(struct ttm_dma_tt *ttm_dma, struct ttm_buffer_object *bo,
		   uint32_t page_flags);

/**
 * ttm_tt_fini
 *
 * @ttm: the ttm_tt structure.
 *
 * Free memory of ttm_tt structure
 */
void ttm_tt_fini(struct ttm_tt *ttm);
void ttm_dma_tt_fini(struct ttm_dma_tt *ttm_dma);

/**
<<<<<<< HEAD
 * ttm_ttm_bind:
 *
 * @ttm: The struct ttm_tt containing backing pages.
 * @bo_mem: The struct ttm_resource identifying the binding location.
 *
 * Bind the pages of @ttm to an aperture location identified by @bo_mem
 */
int ttm_tt_bind(struct ttm_tt *ttm, struct ttm_resource *bo_mem,
		struct ttm_operation_ctx *ctx);

/**
=======
>>>>>>> 6ea6be77
 * ttm_ttm_destroy:
 *
 * @ttm: The struct ttm_tt.
 *
 * Unbind, unpopulate and destroy common struct ttm_tt.
 */
void ttm_tt_destroy(struct ttm_bo_device *bdev, struct ttm_tt *ttm);

/**
 * ttm_tt_destroy_common:
 *
 * Called from driver to destroy common path.
 */
void ttm_tt_destroy_common(struct ttm_bo_device *bdev, struct ttm_tt *ttm);

/**
 * ttm_tt_swapin:
 *
 * @ttm: The struct ttm_tt.
 *
 * Swap in a previously swap out ttm_tt.
 */
int ttm_tt_swapin(struct ttm_tt *ttm);

/**
 * ttm_tt_set_placement_caching:
 *
 * @ttm A struct ttm_tt the backing pages of which will change caching policy.
 * @placement: Flag indicating the desired caching policy.
 *
 * This function will change caching policy of any default kernel mappings of
 * the pages backing @ttm. If changing from cached to uncached or
 * write-combined,
 * all CPU caches will first be flushed to make sure the data of the pages
 * hit RAM. This function may be very costly as it involves global TLB
 * and cache flushes and potential page splitting / combining.
 */
int ttm_tt_set_placement_caching(struct ttm_tt *ttm, uint32_t placement);
int ttm_tt_swapout(struct ttm_bo_device *bdev, struct ttm_tt *ttm, struct file *persistent_swap_storage);

/**
 * ttm_tt_populate - allocate pages for a ttm
 *
 * @ttm: Pointer to the ttm_tt structure
 *
 * Calls the driver method to allocate pages for a ttm
 */
int ttm_tt_populate(struct ttm_bo_device *bdev, struct ttm_tt *ttm, struct ttm_operation_ctx *ctx);

/**
 * ttm_tt_unpopulate - free pages from a ttm
 *
 * @ttm: Pointer to the ttm_tt structure
 *
 * Calls the driver method to free all pages from a ttm
 */
void ttm_tt_unpopulate(struct ttm_bo_device *bdev, struct ttm_tt *ttm);

#if IS_ENABLED(CONFIG_AGP)
#include <linux/agp_backend.h>

/**
 * ttm_agp_tt_create
 *
 * @bo: Buffer object we allocate the ttm for.
 * @bridge: The agp bridge this device is sitting on.
 * @page_flags: Page flags as identified by TTM_PAGE_FLAG_XX flags.
 *
 *
 * Create a TTM backend that uses the indicated AGP bridge as an aperture
 * for TT memory. This function uses the linux agpgart interface to
 * bind and unbind memory backing a ttm_tt.
 */
struct ttm_tt *ttm_agp_tt_create(struct ttm_buffer_object *bo,
				 struct agp_bridge_data *bridge,
				 uint32_t page_flags);
int ttm_agp_bind(struct ttm_tt *ttm, struct ttm_resource *bo_mem);
void ttm_agp_unbind(struct ttm_tt *ttm);
void ttm_agp_destroy(struct ttm_tt *ttm);
bool ttm_agp_is_bound(struct ttm_tt *ttm);
#endif

#endif<|MERGE_RESOLUTION|>--- conflicted
+++ resolved
@@ -50,44 +50,6 @@
 	tt_cached
 };
 
-<<<<<<< HEAD
-struct ttm_backend_func {
-	/**
-	 * struct ttm_backend_func member bind
-	 *
-	 * @ttm: Pointer to a struct ttm_tt.
-	 * @bo_mem: Pointer to a struct ttm_resource describing the
-	 * memory type and location for binding.
-	 *
-	 * Bind the backend pages into the aperture in the location
-	 * indicated by @bo_mem. This function should be able to handle
-	 * differences between aperture and system page sizes.
-	 */
-	int (*bind) (struct ttm_tt *ttm, struct ttm_resource *bo_mem);
-
-	/**
-	 * struct ttm_backend_func member unbind
-	 *
-	 * @ttm: Pointer to a struct ttm_tt.
-	 *
-	 * Unbind previously bound backend pages. This function should be
-	 * able to handle differences between aperture and system page sizes.
-	 */
-	void (*unbind) (struct ttm_tt *ttm);
-
-	/**
-	 * struct ttm_backend_func member destroy
-	 *
-	 * @ttm: Pointer to a struct ttm_tt.
-	 *
-	 * Destroy the backend. This will be call back from ttm_tt_destroy so
-	 * don't call ttm_tt_destroy from the callback or infinite loop.
-	 */
-	void (*destroy) (struct ttm_tt *ttm);
-};
-
-=======
->>>>>>> 6ea6be77
 /**
  * struct ttm_tt
  *
@@ -185,20 +147,6 @@
 void ttm_dma_tt_fini(struct ttm_dma_tt *ttm_dma);
 
 /**
-<<<<<<< HEAD
- * ttm_ttm_bind:
- *
- * @ttm: The struct ttm_tt containing backing pages.
- * @bo_mem: The struct ttm_resource identifying the binding location.
- *
- * Bind the pages of @ttm to an aperture location identified by @bo_mem
- */
-int ttm_tt_bind(struct ttm_tt *ttm, struct ttm_resource *bo_mem,
-		struct ttm_operation_ctx *ctx);
-
-/**
-=======
->>>>>>> 6ea6be77
  * ttm_ttm_destroy:
  *
  * @ttm: The struct ttm_tt.
