--- conflicted
+++ resolved
@@ -123,11 +123,7 @@
 #ifdef CONFIG_DEBUG_ENTRY
 /* Begin/end of an instrumentation safe region */
 #define instrumentation_begin() ({					\
-<<<<<<< HEAD
-	asm volatile("%c0:\n\t"						\
-=======
 	asm volatile("%c0: nop\n\t"						\
->>>>>>> 84569f32
 		     ".pushsection .discard.instr_begin\n\t"		\
 		     ".long %c0b - .\n\t"				\
 		     ".popsection\n\t" : : "i" (__COUNTER__));		\
@@ -255,7 +251,6 @@
 #include <asm/barrier.h>
 #include <linux/kasan-checks.h>
 #include <linux/kcsan-checks.h>
-<<<<<<< HEAD
 
 /**
  * data_race - mark an expression as containing intentional data races
@@ -319,71 +314,6 @@
  * word from memory atomically but without telling KASAN/KCSAN. This is
  * usually used by unwinding code when walking the stack of a running process.
  */
-=======
-
-/**
- * data_race - mark an expression as containing intentional data races
- *
- * This data_race() macro is useful for situations in which data races
- * should be forgiven.  One example is diagnostic code that accesses
- * shared variables but is not a part of the core synchronization design.
- *
- * This macro *does not* affect normal code generation, but is a hint
- * to tooling that data races here are to be ignored.
- */
-#define data_race(expr)							\
-({									\
-	__unqual_scalar_typeof(({ expr; })) __v = ({			\
-		__kcsan_disable_current();				\
-		expr;							\
-	});								\
-	__kcsan_enable_current();					\
-	__v;								\
-})
-
-/*
- * Use __READ_ONCE() instead of READ_ONCE() if you do not require any
- * atomicity or dependency ordering guarantees. Note that this may result
- * in tears!
- */
-#define __READ_ONCE(x)	(*(const volatile __unqual_scalar_typeof(x) *)&(x))
-
-#define __READ_ONCE_SCALAR(x)						\
-({									\
-	__unqual_scalar_typeof(x) __x = __READ_ONCE(x);			\
-	smp_read_barrier_depends();					\
-	(typeof(x))__x;							\
-})
-
-#define READ_ONCE(x)							\
-({									\
-	compiletime_assert_rwonce_type(x);				\
-	__READ_ONCE_SCALAR(x);						\
-})
-
-#define __WRITE_ONCE(x, val)						\
-do {									\
-	*(volatile typeof(x) *)&(x) = (val);				\
-} while (0)
-
-#define WRITE_ONCE(x, val)						\
-do {									\
-	compiletime_assert_rwonce_type(x);				\
-	__WRITE_ONCE(x, val);						\
-} while (0)
-
-static __no_sanitize_or_inline
-unsigned long __read_once_word_nocheck(const void *addr)
-{
-	return __READ_ONCE(*(unsigned long *)addr);
-}
-
-/*
- * Use READ_ONCE_NOCHECK() instead of READ_ONCE() if you need to load a
- * word from memory atomically but without telling KASAN/KCSAN. This is
- * usually used by unwinding code when walking the stack of a running process.
- */
->>>>>>> 84569f32
 #define READ_ONCE_NOCHECK(x)						\
 ({									\
 	unsigned long __x;						\
