/* SPDX-License-Identifier: GPL-2.0 */
#ifndef _LINUX_FB_H
#define _LINUX_FB_H

#include <linux/refcount.h>
#include <linux/kgdb.h>
#include <uapi/linux/fb.h>

#define FBIO_CURSOR            _IOWR('F', 0x08, struct fb_cursor_user)

#include <linux/fs.h>
#include <linux/init.h>
#include <linux/workqueue.h>
#include <linux/notifier.h>
#include <linux/list.h>
#include <linux/backlight.h>
#include <linux/slab.h>

#include <asm/fb.h>

struct vm_area_struct;
struct fb_info;
struct device;
struct file;
struct videomode;
struct device_node;

/* Definitions below are used in the parsed monitor specs */
#define FB_DPMS_ACTIVE_OFF	1
#define FB_DPMS_SUSPEND		2
#define FB_DPMS_STANDBY		4

#define FB_DISP_DDI		1
#define FB_DISP_ANA_700_300	2
#define FB_DISP_ANA_714_286	4
#define FB_DISP_ANA_1000_400	8
#define FB_DISP_ANA_700_000	16

#define FB_DISP_MONO		32
#define FB_DISP_RGB		64
#define FB_DISP_MULTI		128
#define FB_DISP_UNKNOWN		256

#define FB_SIGNAL_NONE		0
#define FB_SIGNAL_BLANK_BLANK	1
#define FB_SIGNAL_SEPARATE	2
#define FB_SIGNAL_COMPOSITE	4
#define FB_SIGNAL_SYNC_ON_GREEN	8
#define FB_SIGNAL_SERRATION_ON	16

#define FB_MISC_PRIM_COLOR	1
#define FB_MISC_1ST_DETAIL	2	/* First Detailed Timing is preferred */
#define FB_MISC_HDMI		4
struct fb_chroma {
	__u32 redx;	/* in fraction of 1024 */
	__u32 greenx;
	__u32 bluex;
	__u32 whitex;
	__u32 redy;
	__u32 greeny;
	__u32 bluey;
	__u32 whitey;
};

struct fb_monspecs {
	struct fb_chroma chroma;
	struct fb_videomode *modedb;	/* mode database */
	__u8  manufacturer[4];		/* Manufacturer */
	__u8  monitor[14];		/* Monitor String */
	__u8  serial_no[14];		/* Serial Number */
	__u8  ascii[14];		/* ? */
	__u32 modedb_len;		/* mode database length */
	__u32 model;			/* Monitor Model */
	__u32 serial;			/* Serial Number - Integer */
	__u32 year;			/* Year manufactured */
	__u32 week;			/* Week Manufactured */
	__u32 hfmin;			/* hfreq lower limit (Hz) */
	__u32 hfmax;			/* hfreq upper limit (Hz) */
	__u32 dclkmin;			/* pixelclock lower limit (Hz) */
	__u32 dclkmax;			/* pixelclock upper limit (Hz) */
	__u16 input;			/* display type - see FB_DISP_* */
	__u16 dpms;			/* DPMS support - see FB_DPMS_ */
	__u16 signal;			/* Signal Type - see FB_SIGNAL_* */
	__u16 vfmin;			/* vfreq lower limit (Hz) */
	__u16 vfmax;			/* vfreq upper limit (Hz) */
	__u16 gamma;			/* Gamma - in fractions of 100 */
	__u16 gtf	: 1;		/* supports GTF */
	__u16 misc;			/* Misc flags - see FB_MISC_* */
	__u8  version;			/* EDID version... */
	__u8  revision;			/* ...and revision */
	__u8  max_x;			/* Maximum horizontal size (cm) */
	__u8  max_y;			/* Maximum vertical size (cm) */
};

struct fb_cmap_user {
	__u32 start;			/* First entry	*/
	__u32 len;			/* Number of entries */
	__u16 __user *red;		/* Red values	*/
	__u16 __user *green;
	__u16 __user *blue;
	__u16 __user *transp;		/* transparency, can be NULL */
};

struct fb_image_user {
	__u32 dx;			/* Where to place image */
	__u32 dy;
	__u32 width;			/* Size of image */
	__u32 height;
	__u32 fg_color;			/* Only used when a mono bitmap */
	__u32 bg_color;
	__u8  depth;			/* Depth of the image */
	const char __user *data;	/* Pointer to image data */
	struct fb_cmap_user cmap;	/* color map info */
};

struct fb_cursor_user {
	__u16 set;			/* what to set */
	__u16 enable;			/* cursor on/off */
	__u16 rop;			/* bitop operation */
	const char __user *mask;	/* cursor mask bits */
	struct fbcurpos hot;		/* cursor hot spot */
	struct fb_image_user image;	/* Cursor image */
};

/*
 * Register/unregister for framebuffer events
 */

/*	The resolution of the passed in fb_info about to change */
#define FB_EVENT_MODE_CHANGE		0x01

#ifdef CONFIG_GUMSTIX_AM200EPD
/* only used by mach-pxa/am200epd.c */
#define FB_EVENT_FB_REGISTERED          0x05
#define FB_EVENT_FB_UNREGISTERED        0x06
#endif

/*      A display blank is requested       */
#define FB_EVENT_BLANK                  0x09

struct fb_event {
	struct fb_info *info;
	void *data;
};

struct fb_blit_caps {
	u32 x;
	u32 y;
	u32 len;
	u32 flags;
};

#ifdef CONFIG_FB_NOTIFY
extern int fb_register_client(struct notifier_block *nb);
extern int fb_unregister_client(struct notifier_block *nb);
extern int fb_notifier_call_chain(unsigned long val, void *v);
#else
static inline int fb_register_client(struct notifier_block *nb)
{
	return 0;
};

static inline int fb_unregister_client(struct notifier_block *nb)
{
	return 0;
};

static inline int fb_notifier_call_chain(unsigned long val, void *v)
{
	return 0;
};
#endif

/*
 * Pixmap structure definition
 *
 * The purpose of this structure is to translate data
 * from the hardware independent format of fbdev to what
 * format the hardware needs.
 */

#define FB_PIXMAP_DEFAULT 1     /* used internally by fbcon */
#define FB_PIXMAP_SYSTEM  2     /* memory is in system RAM  */
#define FB_PIXMAP_IO      4     /* memory is iomapped       */
#define FB_PIXMAP_SYNC    256   /* set if GPU can DMA       */

struct fb_pixmap {
	u8  *addr;		/* pointer to memory			*/
	u32 size;		/* size of buffer in bytes		*/
	u32 offset;		/* current offset to buffer		*/
	u32 buf_align;		/* byte alignment of each bitmap	*/
	u32 scan_align;		/* alignment per scanline		*/
	u32 access_align;	/* alignment per read/write (bits)	*/
	u32 flags;		/* see FB_PIXMAP_*			*/
	u32 blit_x;             /* supported bit block dimensions (1-32)*/
	u32 blit_y;             /* Format: blit_x = 1 << (width - 1)    */
	                        /*         blit_y = 1 << (height - 1)   */
	                        /* if 0, will be set to 0xffffffff (all)*/
	/* access methods */
	void (*writeio)(struct fb_info *info, void __iomem *dst, void *src, unsigned int size);
	void (*readio) (struct fb_info *info, void *dst, void __iomem *src, unsigned int size);
};

#ifdef CONFIG_FB_DEFERRED_IO
struct fb_deferred_io_pageref {
	struct page *page;
	unsigned long offset;
	/* private */
	struct list_head list;
};

struct fb_deferred_io {
	/* delay between mkwrite and deferred handler */
	unsigned long delay;
	bool sort_pagereflist; /* sort pagelist by offset */
	int open_count; /* number of opened files; protected by fb_info lock */
	struct mutex lock; /* mutex that protects the pageref list */
	struct list_head pagereflist; /* list of pagerefs for touched pages */
	/* callback */
	void (*deferred_io)(struct fb_info *info, struct list_head *pagelist);
};
#endif

/*
 * Frame buffer operations
 *
 * LOCKING NOTE: those functions must _ALL_ be called with the console
 * semaphore held, this is the only suitable locking mechanism we have
 * in 2.6. Some may be called at interrupt time at this point though.
 *
 * The exception to this is the debug related hooks.  Putting the fb
 * into a debug state (e.g. flipping to the kernel console) and restoring
 * it must be done in a lock-free manner, so low level drivers should
 * keep track of the initial console (if applicable) and may need to
 * perform direct, unlocked hardware writes in these hooks.
 */

struct fb_ops {
	/* open/release and usage marking */
	struct module *owner;
	int (*fb_open)(struct fb_info *info, int user);
	int (*fb_release)(struct fb_info *info, int user);

	/* For framebuffers with strange non linear layouts or that do not
	 * work with normal memory mapped access
	 */
	ssize_t (*fb_read)(struct fb_info *info, char __user *buf,
			   size_t count, loff_t *ppos);
	ssize_t (*fb_write)(struct fb_info *info, const char __user *buf,
			    size_t count, loff_t *ppos);

	/* checks var and eventually tweaks it to something supported,
	 * DO NOT MODIFY PAR */
	int (*fb_check_var)(struct fb_var_screeninfo *var, struct fb_info *info);

	/* set the video mode according to info->var */
	int (*fb_set_par)(struct fb_info *info);

	/* set color register */
	int (*fb_setcolreg)(unsigned regno, unsigned red, unsigned green,
			    unsigned blue, unsigned transp, struct fb_info *info);

	/* set color registers in batch */
	int (*fb_setcmap)(struct fb_cmap *cmap, struct fb_info *info);

	/* blank display */
	int (*fb_blank)(int blank, struct fb_info *info);

	/* pan display */
	int (*fb_pan_display)(struct fb_var_screeninfo *var, struct fb_info *info);

	/* Draws a rectangle */
	void (*fb_fillrect) (struct fb_info *info, const struct fb_fillrect *rect);
	/* Copy data from area to another */
	void (*fb_copyarea) (struct fb_info *info, const struct fb_copyarea *region);
	/* Draws a image to the display */
	void (*fb_imageblit) (struct fb_info *info, const struct fb_image *image);

	/* Draws cursor */
	int (*fb_cursor) (struct fb_info *info, struct fb_cursor *cursor);

	/* wait for blit idle, optional */
	int (*fb_sync)(struct fb_info *info);

	/* perform fb specific ioctl (optional) */
	int (*fb_ioctl)(struct fb_info *info, unsigned int cmd,
			unsigned long arg);

	/* Handle 32bit compat ioctl (optional) */
	int (*fb_compat_ioctl)(struct fb_info *info, unsigned cmd,
			unsigned long arg);

	/* perform fb specific mmap */
	int (*fb_mmap)(struct fb_info *info, struct vm_area_struct *vma);

	/* get capability given var */
	void (*fb_get_caps)(struct fb_info *info, struct fb_blit_caps *caps,
			    struct fb_var_screeninfo *var);

	/* teardown any resources to do with this framebuffer */
	void (*fb_destroy)(struct fb_info *info);

	/* called at KDB enter and leave time to prepare the console */
	int (*fb_debug_enter)(struct fb_info *info);
	int (*fb_debug_leave)(struct fb_info *info);
};

#ifdef CONFIG_FB_TILEBLITTING
#define FB_TILE_CURSOR_NONE        0
#define FB_TILE_CURSOR_UNDERLINE   1
#define FB_TILE_CURSOR_LOWER_THIRD 2
#define FB_TILE_CURSOR_LOWER_HALF  3
#define FB_TILE_CURSOR_TWO_THIRDS  4
#define FB_TILE_CURSOR_BLOCK       5

struct fb_tilemap {
	__u32 width;                /* width of each tile in pixels */
	__u32 height;               /* height of each tile in scanlines */
	__u32 depth;                /* color depth of each tile */
	__u32 length;               /* number of tiles in the map */
	const __u8 *data;           /* actual tile map: a bitmap array, packed
				       to the nearest byte */
};

struct fb_tilerect {
	__u32 sx;                   /* origin in the x-axis */
	__u32 sy;                   /* origin in the y-axis */
	__u32 width;                /* number of tiles in the x-axis */
	__u32 height;               /* number of tiles in the y-axis */
	__u32 index;                /* what tile to use: index to tile map */
	__u32 fg;                   /* foreground color */
	__u32 bg;                   /* background color */
	__u32 rop;                  /* raster operation */
};

struct fb_tilearea {
	__u32 sx;                   /* source origin in the x-axis */
	__u32 sy;                   /* source origin in the y-axis */
	__u32 dx;                   /* destination origin in the x-axis */
	__u32 dy;                   /* destination origin in the y-axis */
	__u32 width;                /* number of tiles in the x-axis */
	__u32 height;               /* number of tiles in the y-axis */
};

struct fb_tileblit {
	__u32 sx;                   /* origin in the x-axis */
	__u32 sy;                   /* origin in the y-axis */
	__u32 width;                /* number of tiles in the x-axis */
	__u32 height;               /* number of tiles in the y-axis */
	__u32 fg;                   /* foreground color */
	__u32 bg;                   /* background color */
	__u32 length;               /* number of tiles to draw */
	__u32 *indices;             /* array of indices to tile map */
};

struct fb_tilecursor {
	__u32 sx;                   /* cursor position in the x-axis */
	__u32 sy;                   /* cursor position in the y-axis */
	__u32 mode;                 /* 0 = erase, 1 = draw */
	__u32 shape;                /* see FB_TILE_CURSOR_* */
	__u32 fg;                   /* foreground color */
	__u32 bg;                   /* background color */
};

struct fb_tile_ops {
	/* set tile characteristics */
	void (*fb_settile)(struct fb_info *info, struct fb_tilemap *map);

	/* all dimensions from hereon are in terms of tiles */

	/* move a rectangular region of tiles from one area to another*/
	void (*fb_tilecopy)(struct fb_info *info, struct fb_tilearea *area);
	/* fill a rectangular region with a tile */
	void (*fb_tilefill)(struct fb_info *info, struct fb_tilerect *rect);
	/* copy an array of tiles */
	void (*fb_tileblit)(struct fb_info *info, struct fb_tileblit *blit);
	/* cursor */
	void (*fb_tilecursor)(struct fb_info *info,
			      struct fb_tilecursor *cursor);
	/* get maximum length of the tile map */
	int (*fb_get_tilemax)(struct fb_info *info);
};
#endif /* CONFIG_FB_TILEBLITTING */

/* FBINFO_* = fb_info.flags bit flags */
#define FBINFO_DEFAULT		0
#define FBINFO_HWACCEL_DISABLED	0x0002
	/* When FBINFO_HWACCEL_DISABLED is set:
	 *  Hardware acceleration is turned off.  Software implementations
	 *  of required functions (copyarea(), fillrect(), and imageblit())
	 *  takes over; acceleration engine should be in a quiescent state */

/* hints */
#define FBINFO_VIRTFB		0x0004 /* FB is System RAM, not device. */
#define FBINFO_PARTIAL_PAN_OK	0x0040 /* otw use pan only for double-buffering */
#define FBINFO_READS_FAST	0x0080 /* soft-copy faster than rendering */

/* hardware supported ops */
/*  semantics: when a bit is set, it indicates that the operation is
 *   accelerated by hardware.
 *  required functions will still work even if the bit is not set.
 *  optional functions may not even exist if the flag bit is not set.
 */
#define FBINFO_HWACCEL_NONE		0x0000
#define FBINFO_HWACCEL_COPYAREA		0x0100 /* required */
#define FBINFO_HWACCEL_FILLRECT		0x0200 /* required */
#define FBINFO_HWACCEL_IMAGEBLIT	0x0400 /* required */
#define FBINFO_HWACCEL_ROTATE		0x0800 /* optional */
#define FBINFO_HWACCEL_XPAN		0x1000 /* optional */
#define FBINFO_HWACCEL_YPAN		0x2000 /* optional */
#define FBINFO_HWACCEL_YWRAP		0x4000 /* optional */

#define FBINFO_MISC_TILEBLITTING       0x20000 /* use tile blitting */

/* A driver may set this flag to indicate that it does want a set_par to be
 * called every time when fbcon_switch is executed. The advantage is that with
 * this flag set you can really be sure that set_par is always called before
 * any of the functions dependent on the correct hardware state or altering
 * that state, even if you are using some broken X releases. The disadvantage
 * is that it introduces unwanted delays to every console switch if set_par
 * is slow. It is a good idea to try this flag in the drivers initialization
 * code whenever there is a bug report related to switching between X and the
 * framebuffer console.
 */
#define FBINFO_MISC_ALWAYS_SETPAR   0x40000

/*
 * Host and GPU endianness differ.
 */
#define FBINFO_FOREIGN_ENDIAN	0x100000
/*
 * Big endian math. This is the same flags as above, but with different
 * meaning, it is set by the fb subsystem depending FOREIGN_ENDIAN flag
 * and host endianness. Drivers should not use this flag.
 */
#define FBINFO_BE_MATH  0x100000
/*
 * Hide smem_start in the FBIOGET_FSCREENINFO IOCTL. This is used by modern DRM
 * drivers to stop userspace from trying to share buffers behind the kernel's
 * back. Instead dma-buf based buffer sharing should be used.
 */
#define FBINFO_HIDE_SMEM_START  0x200000


struct fb_info {
	refcount_t count;
	int node;
	int flags;
	/*
	 * -1 by default, set to a FB_ROTATE_* value by the driver, if it knows
	 * a lcd is not mounted upright and fbcon should rotate to compensate.
	 */
	int fbcon_rotate_hint;
	struct mutex lock;		/* Lock for open/release/ioctl funcs */
	struct mutex mm_lock;		/* Lock for fb_mmap and smem_* fields */
	struct fb_var_screeninfo var;	/* Current var */
	struct fb_fix_screeninfo fix;	/* Current fix */
	struct fb_monspecs monspecs;	/* Current Monitor specs */
	struct fb_pixmap pixmap;	/* Image hardware mapper */
	struct fb_pixmap sprite;	/* Cursor hardware mapper */
	struct fb_cmap cmap;		/* Current cmap */
	struct list_head modelist;      /* mode list */
	struct fb_videomode *mode;	/* current mode */

#if IS_ENABLED(CONFIG_FB_BACKLIGHT)
	/* assigned backlight device */
	/* set before framebuffer registration,
	   remove after unregister */
	struct backlight_device *bl_dev;

	/* Backlight level curve */
	struct mutex bl_curve_mutex;
	u8 bl_curve[FB_BACKLIGHT_LEVELS];
#endif
#ifdef CONFIG_FB_DEFERRED_IO
	struct delayed_work deferred_work;
	unsigned long npagerefs;
	struct fb_deferred_io_pageref *pagerefs;
	struct fb_deferred_io *fbdefio;
#endif

	const struct fb_ops *fbops;
	struct device *device;		/* This is the parent */
#if defined(CONFIG_FB_DEVICE)
	struct device *dev;		/* This is this fb device */
#endif
	int class_flag;                    /* private sysfs flags */
#ifdef CONFIG_FB_TILEBLITTING
	struct fb_tile_ops *tileops;    /* Tile Blitting */
#endif
	union {
		char __iomem *screen_base;	/* Virtual address */
		char *screen_buffer;
	};
	unsigned long screen_size;	/* Amount of ioremapped VRAM or 0 */
	void *pseudo_palette;		/* Fake palette of 16 colors */
#define FBINFO_STATE_RUNNING	0
#define FBINFO_STATE_SUSPENDED	1
	u32 state;			/* Hardware state i.e suspend */
	void *fbcon_par;                /* fbcon use-only private area */
	/* From here on everything is device dependent */
	void *par;

	bool skip_vt_switch; /* no VT switch on suspend/resume required */
};

#define FBINFO_FLAG_DEFAULT	FBINFO_DEFAULT

/* This will go away
 * fbset currently hacks in FB_ACCELF_TEXT into var.accel_flags
 * when it wants to turn the acceleration engine on.  This is
 * really a separate operation, and should be modified via sysfs.
 *  But for now, we leave it broken with the following define
 */
#define STUPID_ACCELF_TEXT_SHIT

#define FB_LEFT_POS(p, bpp)          (fb_be_math(p) ? (32 - (bpp)) : 0)
#define FB_SHIFT_HIGH(p, val, bits)  (fb_be_math(p) ? (val) >> (bits) : \
						      (val) << (bits))
#define FB_SHIFT_LOW(p, val, bits)   (fb_be_math(p) ? (val) << (bits) : \
						      (val) >> (bits))

    /*
     *  `Generic' versions of the frame buffer device operations
     */

extern int fb_set_var(struct fb_info *info, struct fb_var_screeninfo *var);
extern int fb_pan_display(struct fb_info *info, struct fb_var_screeninfo *var);
extern int fb_blank(struct fb_info *info, int blank);

/*
 * Drawing operations where framebuffer is in I/O memory
 */

extern void cfb_fillrect(struct fb_info *info, const struct fb_fillrect *rect);
extern void cfb_copyarea(struct fb_info *info, const struct fb_copyarea *area);
extern void cfb_imageblit(struct fb_info *info, const struct fb_image *image);
extern ssize_t fb_io_read(struct fb_info *info, char __user *buf,
			  size_t count, loff_t *ppos);
extern ssize_t fb_io_write(struct fb_info *info, const char __user *buf,
			   size_t count, loff_t *ppos);

<<<<<<< HEAD
=======
/*
 * Initializes struct fb_ops for framebuffers in I/O memory.
 */

#define __FB_DEFAULT_IO_OPS_RDWR \
	.fb_read	= fb_io_read, \
	.fb_write	= fb_io_write

#define __FB_DEFAULT_IO_OPS_DRAW \
	.fb_fillrect	= cfb_fillrect, \
	.fb_copyarea	= cfb_copyarea, \
	.fb_imageblit	= cfb_imageblit

#define __FB_DEFAULT_IO_OPS_MMAP \
	.fb_mmap	= NULL /* default implementation */

#define FB_DEFAULT_IO_OPS \
	__FB_DEFAULT_IO_OPS_RDWR, \
	__FB_DEFAULT_IO_OPS_DRAW, \
	__FB_DEFAULT_IO_OPS_MMAP

>>>>>>> 6c7f2744
/*
 * Drawing operations where framebuffer is in system RAM
 */

extern void sys_fillrect(struct fb_info *info, const struct fb_fillrect *rect);
extern void sys_copyarea(struct fb_info *info, const struct fb_copyarea *area);
extern void sys_imageblit(struct fb_info *info, const struct fb_image *image);
extern ssize_t fb_sys_read(struct fb_info *info, char __user *buf,
			   size_t count, loff_t *ppos);
extern ssize_t fb_sys_write(struct fb_info *info, const char __user *buf,
			    size_t count, loff_t *ppos);

/*
 * Initializes struct fb_ops for framebuffers in system memory.
 */

#define __FB_DEFAULT_SYS_OPS_RDWR \
	.fb_read	= fb_sys_read, \
	.fb_write	= fb_sys_write

#define __FB_DEFAULT_SYS_OPS_DRAW \
	.fb_fillrect	= sys_fillrect, \
	.fb_copyarea	= sys_copyarea, \
	.fb_imageblit	= sys_imageblit

#define __FB_DEFAULT_SYS_OPS_MMAP \
	.fb_mmap	= NULL /* default implementation */

#define FB_DEFAULT_SYS_OPS \
	__FB_DEFAULT_SYS_OPS_RDWR, \
	__FB_DEFAULT_SYS_OPS_DRAW, \
	__FB_DEFAULT_SYS_OPS_MMAP

/* drivers/video/fbmem.c */
extern int register_framebuffer(struct fb_info *fb_info);
extern void unregister_framebuffer(struct fb_info *fb_info);
extern int fb_prepare_logo(struct fb_info *fb_info, int rotate);
extern int fb_show_logo(struct fb_info *fb_info, int rotate);
extern char* fb_get_buffer_offset(struct fb_info *info, struct fb_pixmap *buf, u32 size);
extern void fb_pad_unaligned_buffer(u8 *dst, u32 d_pitch, u8 *src, u32 idx,
				u32 height, u32 shift_high, u32 shift_low, u32 mod);
extern void fb_pad_aligned_buffer(u8 *dst, u32 d_pitch, u8 *src, u32 s_pitch, u32 height);
extern void fb_set_suspend(struct fb_info *info, int state);
extern int fb_get_color_depth(struct fb_var_screeninfo *var,
			      struct fb_fix_screeninfo *fix);
extern int fb_get_options(const char *name, char **option);
extern int fb_new_modelist(struct fb_info *info);

extern bool fb_center_logo;
extern int fb_logo_count;

static inline void lock_fb_info(struct fb_info *info)
{
	mutex_lock(&info->lock);
}

static inline void unlock_fb_info(struct fb_info *info)
{
	mutex_unlock(&info->lock);
}

static inline void __fb_pad_aligned_buffer(u8 *dst, u32 d_pitch,
					   u8 *src, u32 s_pitch, u32 height)
{
	u32 i, j;

	d_pitch -= s_pitch;

	for (i = height; i--; ) {
		/* s_pitch is a few bytes at the most, memcpy is suboptimal */
		for (j = 0; j < s_pitch; j++)
			*dst++ = *src++;
		dst += d_pitch;
	}
}

/* drivers/video/fb_defio.c */
int fb_deferred_io_mmap(struct fb_info *info, struct vm_area_struct *vma);
extern int  fb_deferred_io_init(struct fb_info *info);
extern void fb_deferred_io_open(struct fb_info *info,
				struct inode *inode,
				struct file *file);
extern void fb_deferred_io_release(struct fb_info *info);
extern void fb_deferred_io_cleanup(struct fb_info *info);
extern int fb_deferred_io_fsync(struct file *file, loff_t start,
				loff_t end, int datasync);

/*
 * Generate callbacks for deferred I/O
 */

#define __FB_GEN_DEFAULT_DEFERRED_OPS_RDWR(__prefix, __damage_range, __mode) \
	static ssize_t __prefix ## _defio_read(struct fb_info *info, char __user *buf, \
					       size_t count, loff_t *ppos) \
	{ \
		return fb_ ## __mode ## _read(info, buf, count, ppos); \
	} \
	static ssize_t __prefix ## _defio_write(struct fb_info *info, const char __user *buf, \
						size_t count, loff_t *ppos) \
	{ \
		unsigned long offset = *ppos; \
		ssize_t ret = fb_ ## __mode ## _write(info, buf, count, ppos); \
		if (ret > 0) \
			__damage_range(info, offset, ret); \
		return ret; \
	}

#define __FB_GEN_DEFAULT_DEFERRED_OPS_DRAW(__prefix, __damage_area, __mode) \
	static void __prefix ## _defio_fillrect(struct fb_info *info, \
						const struct fb_fillrect *rect) \
	{ \
		__mode ## _fillrect(info, rect); \
		__damage_area(info, rect->dx, rect->dy, rect->width, rect->height); \
	} \
	static void __prefix ## _defio_copyarea(struct fb_info *info, \
						const struct fb_copyarea *area) \
	{ \
		__mode ## _copyarea(info, area); \
		__damage_area(info, area->dx, area->dy, area->width, area->height); \
	} \
	static void __prefix ## _defio_imageblit(struct fb_info *info, \
						 const struct fb_image *image) \
	{ \
		__mode ## _imageblit(info, image); \
		__damage_area(info, image->dx, image->dy, image->width, image->height); \
	}

#define FB_GEN_DEFAULT_DEFERRED_IO_OPS(__prefix, __damage_range, __damage_area) \
	__FB_GEN_DEFAULT_DEFERRED_OPS_RDWR(__prefix, __damage_range, io) \
	__FB_GEN_DEFAULT_DEFERRED_OPS_DRAW(__prefix, __damage_area, cfb)

#define FB_GEN_DEFAULT_DEFERRED_SYS_OPS(__prefix, __damage_range, __damage_area) \
	__FB_GEN_DEFAULT_DEFERRED_OPS_RDWR(__prefix, __damage_range, sys) \
	__FB_GEN_DEFAULT_DEFERRED_OPS_DRAW(__prefix, __damage_area, sys)

/*
 * Initializes struct fb_ops for deferred I/O.
 */

#define __FB_DEFAULT_DEFERRED_OPS_RDWR(__prefix) \
	.fb_read	= __prefix ## _defio_read, \
	.fb_write	= __prefix ## _defio_write

#define __FB_DEFAULT_DEFERRED_OPS_DRAW(__prefix) \
	.fb_fillrect	= __prefix ## _defio_fillrect, \
	.fb_copyarea	= __prefix ## _defio_copyarea, \
	.fb_imageblit	= __prefix ## _defio_imageblit

#define __FB_DEFAULT_DEFERRED_OPS_MMAP(__prefix) \
	.fb_mmap	= fb_deferred_io_mmap

#define FB_DEFAULT_DEFERRED_OPS(__prefix) \
	__FB_DEFAULT_DEFERRED_OPS_RDWR(__prefix), \
	__FB_DEFAULT_DEFERRED_OPS_DRAW(__prefix), \
	__FB_DEFAULT_DEFERRED_OPS_MMAP(__prefix)

static inline bool fb_be_math(struct fb_info *info)
{
#ifdef CONFIG_FB_FOREIGN_ENDIAN
#if defined(CONFIG_FB_BOTH_ENDIAN)
	return info->flags & FBINFO_BE_MATH;
#elif defined(CONFIG_FB_BIG_ENDIAN)
	return true;
#elif defined(CONFIG_FB_LITTLE_ENDIAN)
	return false;
#endif /* CONFIG_FB_BOTH_ENDIAN */
#else
#ifdef __BIG_ENDIAN
	return true;
#else
	return false;
#endif /* __BIG_ENDIAN */
#endif /* CONFIG_FB_FOREIGN_ENDIAN */
}

extern struct fb_info *framebuffer_alloc(size_t size, struct device *dev);
extern void framebuffer_release(struct fb_info *info);
extern void fb_bl_default_curve(struct fb_info *fb_info, u8 off, u8 min, u8 max);

/* drivers/video/fbmon.c */
#define FB_MAXTIMINGS		0
#define FB_VSYNCTIMINGS		1
#define FB_HSYNCTIMINGS		2
#define FB_DCLKTIMINGS		3
#define FB_IGNOREMON		0x100

#define FB_MODE_IS_UNKNOWN	0
#define FB_MODE_IS_DETAILED	1
#define FB_MODE_IS_STANDARD	2
#define FB_MODE_IS_VESA		4
#define FB_MODE_IS_CALCULATED	8
#define FB_MODE_IS_FIRST	16
#define FB_MODE_IS_FROM_VAR     32

extern int fbmon_dpms(const struct fb_info *fb_info);
extern int fb_get_mode(int flags, u32 val, struct fb_var_screeninfo *var,
		       struct fb_info *info);
extern int fb_validate_mode(const struct fb_var_screeninfo *var,
			    struct fb_info *info);
extern int fb_parse_edid(unsigned char *edid, struct fb_var_screeninfo *var);
extern const unsigned char *fb_firmware_edid(struct device *device);
extern void fb_edid_to_monspecs(unsigned char *edid,
				struct fb_monspecs *specs);
extern void fb_destroy_modedb(struct fb_videomode *modedb);
extern int fb_find_mode_cvt(struct fb_videomode *mode, int margins, int rb);
extern unsigned char *fb_ddc_read(struct i2c_adapter *adapter);

extern int of_get_fb_videomode(struct device_node *np,
			       struct fb_videomode *fb,
			       int index);
extern int fb_videomode_from_videomode(const struct videomode *vm,
				       struct fb_videomode *fbmode);

/* drivers/video/modedb.c */
#define VESA_MODEDB_SIZE 43
#define DMT_SIZE 0x50

extern void fb_var_to_videomode(struct fb_videomode *mode,
				const struct fb_var_screeninfo *var);
extern void fb_videomode_to_var(struct fb_var_screeninfo *var,
				const struct fb_videomode *mode);
extern int fb_mode_is_equal(const struct fb_videomode *mode1,
			    const struct fb_videomode *mode2);
extern int fb_add_videomode(const struct fb_videomode *mode,
			    struct list_head *head);
extern void fb_delete_videomode(const struct fb_videomode *mode,
				struct list_head *head);
extern const struct fb_videomode *fb_match_mode(const struct fb_var_screeninfo *var,
						struct list_head *head);
extern const struct fb_videomode *fb_find_best_mode(const struct fb_var_screeninfo *var,
						    struct list_head *head);
extern const struct fb_videomode *fb_find_nearest_mode(const struct fb_videomode *mode,
						       struct list_head *head);
extern void fb_destroy_modelist(struct list_head *head);
extern void fb_videomode_to_modelist(const struct fb_videomode *modedb, int num,
				     struct list_head *head);
extern const struct fb_videomode *fb_find_best_display(const struct fb_monspecs *specs,
						       struct list_head *head);

/* drivers/video/fbcmap.c */
extern int fb_alloc_cmap(struct fb_cmap *cmap, int len, int transp);
extern int fb_alloc_cmap_gfp(struct fb_cmap *cmap, int len, int transp, gfp_t flags);
extern void fb_dealloc_cmap(struct fb_cmap *cmap);
extern int fb_copy_cmap(const struct fb_cmap *from, struct fb_cmap *to);
extern int fb_cmap_to_user(const struct fb_cmap *from, struct fb_cmap_user *to);
extern int fb_set_cmap(struct fb_cmap *cmap, struct fb_info *fb_info);
extern int fb_set_user_cmap(struct fb_cmap_user *cmap, struct fb_info *fb_info);
extern const struct fb_cmap *fb_default_cmap(int len);
extern void fb_invert_cmaps(void);

struct fb_videomode {
	const char *name;	/* optional */
	u32 refresh;		/* optional */
	u32 xres;
	u32 yres;
	u32 pixclock;
	u32 left_margin;
	u32 right_margin;
	u32 upper_margin;
	u32 lower_margin;
	u32 hsync_len;
	u32 vsync_len;
	u32 sync;
	u32 vmode;
	u32 flag;
};

struct dmt_videomode {
	u32 dmt_id;
	u32 std_2byte_code;
	u32 cvt_3byte_code;
	const struct fb_videomode *mode;
};

extern const struct fb_videomode vesa_modes[];
extern const struct dmt_videomode dmt_modes[];

struct fb_modelist {
	struct list_head list;
	struct fb_videomode mode;
};

extern int fb_find_mode(struct fb_var_screeninfo *var,
			struct fb_info *info, const char *mode_option,
			const struct fb_videomode *db,
			unsigned int dbsize,
			const struct fb_videomode *default_mode,
			unsigned int default_bpp);

#if defined(CONFIG_VIDEO_NOMODESET)
bool fb_modesetting_disabled(const char *drvname);
#else
static inline bool fb_modesetting_disabled(const char *drvname)
{
	return false;
}
#endif

/* Convenience logging macros */
#define fb_err(fb_info, fmt, ...)					\
	pr_err("fb%d: " fmt, (fb_info)->node, ##__VA_ARGS__)
#define fb_notice(info, fmt, ...)					\
	pr_notice("fb%d: " fmt, (fb_info)->node, ##__VA_ARGS__)
#define fb_warn(fb_info, fmt, ...)					\
	pr_warn("fb%d: " fmt, (fb_info)->node, ##__VA_ARGS__)
#define fb_info(fb_info, fmt, ...)					\
	pr_info("fb%d: " fmt, (fb_info)->node, ##__VA_ARGS__)
#define fb_dbg(fb_info, fmt, ...)					\
	pr_debug("fb%d: " fmt, (fb_info)->node, ##__VA_ARGS__)

#endif /* _LINUX_FB_H */<|MERGE_RESOLUTION|>--- conflicted
+++ resolved
@@ -540,8 +540,6 @@
 extern ssize_t fb_io_write(struct fb_info *info, const char __user *buf,
 			   size_t count, loff_t *ppos);
 
-<<<<<<< HEAD
-=======
 /*
  * Initializes struct fb_ops for framebuffers in I/O memory.
  */
@@ -563,7 +561,6 @@
 	__FB_DEFAULT_IO_OPS_DRAW, \
 	__FB_DEFAULT_IO_OPS_MMAP
 
->>>>>>> 6c7f2744
 /*
  * Drawing operations where framebuffer is in system RAM
  */
