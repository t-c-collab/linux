--- conflicted
+++ resolved
@@ -1927,8 +1927,6 @@
 #endif /* CONFIG_SECURITY */
 #endif /* CONFIG_BPF_SYSCALL */
 
-<<<<<<< HEAD
-=======
 #ifdef CONFIG_PERF_EVENTS
 struct perf_event_attr;
 struct perf_event;
@@ -1967,5 +1965,4 @@
 #endif /* CONFIG_SECURITY */
 #endif /* CONFIG_PERF_EVENTS */
 
->>>>>>> 785ea1a3
 #endif /* ! __LINUX_SECURITY_H */