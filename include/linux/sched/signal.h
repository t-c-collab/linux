/* SPDX-License-Identifier: GPL-2.0 */
#ifndef _LINUX_SCHED_SIGNAL_H
#define _LINUX_SCHED_SIGNAL_H

#include <linux/rculist.h>
#include <linux/signal.h>
#include <linux/sched.h>
#include <linux/sched/jobctl.h>
#include <linux/sched/task.h>
#include <linux/cred.h>

/*
 * Types defining task->signal and task->sighand and APIs using them:
 */

struct sighand_struct {
	atomic_t		count;
	struct k_sigaction	action[_NSIG];
	spinlock_t		siglock;
	wait_queue_head_t	signalfd_wqh;
};

/*
 * Per-process accounting stats:
 */
struct pacct_struct {
	int			ac_flag;
	long			ac_exitcode;
	unsigned long		ac_mem;
	u64			ac_utime, ac_stime;
	unsigned long		ac_minflt, ac_majflt;
};

struct cpu_itimer {
	u64 expires;
	u64 incr;
};

/*
 * This is the atomic variant of task_cputime, which can be used for
 * storing and updating task_cputime statistics without locking.
 */
struct task_cputime_atomic {
	atomic64_t utime;
	atomic64_t stime;
	atomic64_t sum_exec_runtime;
};

#define INIT_CPUTIME_ATOMIC \
	(struct task_cputime_atomic) {				\
		.utime = ATOMIC64_INIT(0),			\
		.stime = ATOMIC64_INIT(0),			\
		.sum_exec_runtime = ATOMIC64_INIT(0),		\
	}
/**
 * struct thread_group_cputimer - thread group interval timer counts
 * @cputime_atomic:	atomic thread group interval timers.
 * @running:		true when there are timers running and
 *			@cputime_atomic receives updates.
 * @checking_timer:	true when a thread in the group is in the
 *			process of checking for thread group timers.
 *
 * This structure contains the version of task_cputime, above, that is
 * used for thread group CPU timer calculations.
 */
struct thread_group_cputimer {
	struct task_cputime_atomic cputime_atomic;
	bool running;
	bool checking_timer;
};

struct multiprocess_signals {
	sigset_t signal;
	struct hlist_node node;
};

/*
 * NOTE! "signal_struct" does not have its own
 * locking, because a shared signal_struct always
 * implies a shared sighand_struct, so locking
 * sighand_struct is always a proper superset of
 * the locking of signal_struct.
 */
struct signal_struct {
	atomic_t		sigcnt;
	atomic_t		live;
	int			nr_threads;
	struct list_head	thread_head;

	wait_queue_head_t	wait_chldexit;	/* for wait4() */

	/* current thread group signal load-balancing target: */
	struct task_struct	*curr_target;

	/* shared signal handling: */
	struct sigpending	shared_pending;

	/* For collecting multiprocess signals during fork */
	struct hlist_head	multiprocess;

	/* thread group exit support */
	int			group_exit_code;
	/* overloaded:
	 * - notify group_exit_task when ->count is equal to notify_count
	 * - everyone except group_exit_task is stopped during signal delivery
	 *   of fatal signals, group_exit_task processes the signal.
	 */
	int			notify_count;
	struct task_struct	*group_exit_task;

	/* thread group stop support, overloads group_exit_code too */
	int			group_stop_count;
	unsigned int		flags; /* see SIGNAL_* flags below */

	/*
	 * PR_SET_CHILD_SUBREAPER marks a process, like a service
	 * manager, to re-parent orphan (double-forking) child processes
	 * to this process instead of 'init'. The service manager is
	 * able to receive SIGCHLD signals and is able to investigate
	 * the process until it calls wait(). All children of this
	 * process will inherit a flag if they should look for a
	 * child_subreaper process at exit.
	 */
	unsigned int		is_child_subreaper:1;
	unsigned int		has_child_subreaper:1;

#ifdef CONFIG_POSIX_TIMERS

	/* POSIX.1b Interval Timers */
	int			posix_timer_id;
	struct list_head	posix_timers;

	/* ITIMER_REAL timer for the process */
	struct hrtimer real_timer;
	ktime_t it_real_incr;

	/*
	 * ITIMER_PROF and ITIMER_VIRTUAL timers for the process, we use
	 * CPUCLOCK_PROF and CPUCLOCK_VIRT for indexing array as these
	 * values are defined to 0 and 1 respectively
	 */
	struct cpu_itimer it[2];

	/*
	 * Thread group totals for process CPU timers.
	 * See thread_group_cputimer(), et al, for details.
	 */
	struct thread_group_cputimer cputimer;

	/* Earliest-expiration cache. */
	struct task_cputime cputime_expires;

	struct list_head cpu_timers[3];

#endif

	/* PID/PID hash table linkage. */
	struct pid *pids[PIDTYPE_MAX];

#ifdef CONFIG_NO_HZ_FULL
	atomic_t tick_dep_mask;
#endif

	struct pid *tty_old_pgrp;

	/* boolean value for session group leader */
	int leader;

	struct tty_struct *tty; /* NULL if no tty */

#ifdef CONFIG_SCHED_AUTOGROUP
	struct autogroup *autogroup;
#endif
	/*
	 * Cumulative resource counters for dead threads in the group,
	 * and for reaped dead child processes forked by this group.
	 * Live threads maintain their own counters and add to these
	 * in __exit_signal, except for the group leader.
	 */
	seqlock_t stats_lock;
	u64 utime, stime, cutime, cstime;
	u64 gtime;
	u64 cgtime;
	struct prev_cputime prev_cputime;
	unsigned long nvcsw, nivcsw, cnvcsw, cnivcsw;
	unsigned long min_flt, maj_flt, cmin_flt, cmaj_flt;
	unsigned long inblock, oublock, cinblock, coublock;
	unsigned long maxrss, cmaxrss;
	struct task_io_accounting ioac;

	/*
	 * Cumulative ns of schedule CPU time fo dead threads in the
	 * group, not including a zombie group leader, (This only differs
	 * from jiffies_to_ns(utime + stime) if sched_clock uses something
	 * other than jiffies.)
	 */
	unsigned long long sum_sched_runtime;

	/*
	 * We don't bother to synchronize most readers of this at all,
	 * because there is no reader checking a limit that actually needs
	 * to get both rlim_cur and rlim_max atomically, and either one
	 * alone is a single word that can safely be read normally.
	 * getrlimit/setrlimit use task_lock(current->group_leader) to
	 * protect this instead of the siglock, because they really
	 * have no need to disable irqs.
	 */
	struct rlimit rlim[RLIM_NLIMITS];

#ifdef CONFIG_BSD_PROCESS_ACCT
	struct pacct_struct pacct;	/* per-process accounting information */
#endif
#ifdef CONFIG_TASKSTATS
	struct taskstats *stats;
#endif
#ifdef CONFIG_AUDIT
	unsigned audit_tty;
	struct tty_audit_buf *tty_audit_buf;
#endif

	/*
	 * Thread is the potential origin of an oom condition; kill first on
	 * oom
	 */
	bool oom_flag_origin;
	short oom_score_adj;		/* OOM kill score adjustment */
	short oom_score_adj_min;	/* OOM kill score adjustment min value.
					 * Only settable by CAP_SYS_RESOURCE. */
	struct mm_struct *oom_mm;	/* recorded mm when the thread group got
					 * killed by the oom killer */

	struct mutex cred_guard_mutex;	/* guard against foreign influences on
					 * credential calculations
					 * (notably. ptrace) */
} __randomize_layout;

/*
 * Bits in flags field of signal_struct.
 */
#define SIGNAL_STOP_STOPPED	0x00000001 /* job control stop in effect */
#define SIGNAL_STOP_CONTINUED	0x00000002 /* SIGCONT since WCONTINUED reap */
#define SIGNAL_GROUP_EXIT	0x00000004 /* group exit in progress */
#define SIGNAL_GROUP_COREDUMP	0x00000008 /* coredump in progress */
/*
 * Pending notifications to parent.
 */
#define SIGNAL_CLD_STOPPED	0x00000010
#define SIGNAL_CLD_CONTINUED	0x00000020
#define SIGNAL_CLD_MASK		(SIGNAL_CLD_STOPPED|SIGNAL_CLD_CONTINUED)

#define SIGNAL_UNKILLABLE	0x00000040 /* for init: ignore fatal signals */

#define SIGNAL_STOP_MASK (SIGNAL_CLD_MASK | SIGNAL_STOP_STOPPED | \
			  SIGNAL_STOP_CONTINUED)

static inline void signal_set_stop_flags(struct signal_struct *sig,
					 unsigned int flags)
{
	WARN_ON(sig->flags & (SIGNAL_GROUP_EXIT|SIGNAL_GROUP_COREDUMP));
	sig->flags = (sig->flags & ~SIGNAL_STOP_MASK) | flags;
}

/* If true, all threads except ->group_exit_task have pending SIGKILL */
static inline int signal_group_exit(const struct signal_struct *sig)
{
	return	(sig->flags & SIGNAL_GROUP_EXIT) ||
		(sig->group_exit_task != NULL);
}

extern void flush_signals(struct task_struct *);
extern void ignore_signals(struct task_struct *);
extern void flush_signal_handlers(struct task_struct *, int force_default);
extern int dequeue_signal(struct task_struct *tsk, sigset_t *mask, kernel_siginfo_t *info);

static inline int kernel_dequeue_signal(void)
{
	struct task_struct *tsk = current;
	kernel_siginfo_t __info;
	int ret;

	spin_lock_irq(&tsk->sighand->siglock);
	ret = dequeue_signal(tsk, &tsk->blocked, &__info);
	spin_unlock_irq(&tsk->sighand->siglock);

	return ret;
}

static inline void kernel_signal_stop(void)
{
	spin_lock_irq(&current->sighand->siglock);
	if (current->jobctl & JOBCTL_STOP_DEQUEUED)
		set_special_state(TASK_STOPPED);
	spin_unlock_irq(&current->sighand->siglock);

	schedule();
}
#ifdef __ARCH_SI_TRAPNO
# define ___ARCH_SI_TRAPNO(_a1) , _a1
#else
# define ___ARCH_SI_TRAPNO(_a1)
#endif
#ifdef __ia64__
# define ___ARCH_SI_IA64(_a1, _a2, _a3) , _a1, _a2, _a3
#else
# define ___ARCH_SI_IA64(_a1, _a2, _a3)
#endif

int force_sig_fault(int sig, int code, void __user *addr
	___ARCH_SI_TRAPNO(int trapno)
	___ARCH_SI_IA64(int imm, unsigned int flags, unsigned long isr)
	, struct task_struct *t);
int send_sig_fault(int sig, int code, void __user *addr
	___ARCH_SI_TRAPNO(int trapno)
	___ARCH_SI_IA64(int imm, unsigned int flags, unsigned long isr)
	, struct task_struct *t);

int force_sig_mceerr(int code, void __user *, short, struct task_struct *);
int send_sig_mceerr(int code, void __user *, short, struct task_struct *);

int force_sig_bnderr(void __user *addr, void __user *lower, void __user *upper);
int force_sig_pkuerr(void __user *addr, u32 pkey);

int force_sig_ptrace_errno_trap(int errno, void __user *addr);

<<<<<<< HEAD
extern int send_sig_info(int, struct siginfo *, struct task_struct *);
extern void force_sigsegv(int sig, struct task_struct *p);
extern int force_sig_info(int, struct siginfo *, struct task_struct *);
extern int __kill_pgrp_info(int sig, struct siginfo *info, struct pid *pgrp);
extern int kill_pid_info(int sig, struct siginfo *info, struct pid *pid);
extern int kill_pid_info_as_cred(int, struct siginfo *, struct pid *,
=======
extern int send_sig_info(int, struct kernel_siginfo *, struct task_struct *);
extern void force_sigsegv(int sig, struct task_struct *p);
extern int force_sig_info(int, struct kernel_siginfo *, struct task_struct *);
extern int __kill_pgrp_info(int sig, struct kernel_siginfo *info, struct pid *pgrp);
extern int kill_pid_info(int sig, struct kernel_siginfo *info, struct pid *pid);
extern int kill_pid_info_as_cred(int, struct kernel_siginfo *, struct pid *,
>>>>>>> 0fd79184
				const struct cred *);
extern int kill_pgrp(struct pid *pid, int sig, int priv);
extern int kill_pid(struct pid *pid, int sig, int priv);
extern __must_check bool do_notify_parent(struct task_struct *, int);
extern void __wake_up_parent(struct task_struct *p, struct task_struct *parent);
extern void force_sig(int, struct task_struct *);
extern int send_sig(int, struct task_struct *, int);
extern int zap_other_threads(struct task_struct *p);
extern struct sigqueue *sigqueue_alloc(void);
extern void sigqueue_free(struct sigqueue *);
extern int send_sigqueue(struct sigqueue *, struct pid *, enum pid_type);
extern int do_sigaction(int, struct k_sigaction *, struct k_sigaction *);

static inline int restart_syscall(void)
{
	set_tsk_thread_flag(current, TIF_SIGPENDING);
	return -ERESTARTNOINTR;
}

static inline int signal_pending(struct task_struct *p)
{
	return unlikely(test_tsk_thread_flag(p,TIF_SIGPENDING));
}

static inline int __fatal_signal_pending(struct task_struct *p)
{
	return unlikely(sigismember(&p->pending.signal, SIGKILL));
}

static inline int fatal_signal_pending(struct task_struct *p)
{
	return signal_pending(p) && __fatal_signal_pending(p);
}

static inline int signal_pending_state(long state, struct task_struct *p)
{
	if (!(state & (TASK_INTERRUPTIBLE | TASK_WAKEKILL)))
		return 0;
	if (!signal_pending(p))
		return 0;

	return (state & TASK_INTERRUPTIBLE) || __fatal_signal_pending(p);
}

/*
 * Reevaluate whether the task has signals pending delivery.
 * Wake the task if so.
 * This is required every time the blocked sigset_t changes.
 * callers must hold sighand->siglock.
 */
extern void recalc_sigpending_and_wake(struct task_struct *t);
extern void recalc_sigpending(void);
extern void calculate_sigpending(void);

extern void signal_wake_up_state(struct task_struct *t, unsigned int state);

static inline void signal_wake_up(struct task_struct *t, bool resume)
{
	signal_wake_up_state(t, resume ? TASK_WAKEKILL : 0);
}
static inline void ptrace_signal_wake_up(struct task_struct *t, bool resume)
{
	signal_wake_up_state(t, resume ? __TASK_TRACED : 0);
}

void task_join_group_stop(struct task_struct *task);

#ifdef TIF_RESTORE_SIGMASK
/*
 * Legacy restore_sigmask accessors.  These are inefficient on
 * SMP architectures because they require atomic operations.
 */

/**
 * set_restore_sigmask() - make sure saved_sigmask processing gets done
 *
 * This sets TIF_RESTORE_SIGMASK and ensures that the arch signal code
 * will run before returning to user mode, to process the flag.  For
 * all callers, TIF_SIGPENDING is already set or it's no harm to set
 * it.  TIF_RESTORE_SIGMASK need not be in the set of bits that the
 * arch code will notice on return to user mode, in case those bits
 * are scarce.  We set TIF_SIGPENDING here to ensure that the arch
 * signal code always gets run when TIF_RESTORE_SIGMASK is set.
 */
static inline void set_restore_sigmask(void)
{
	set_thread_flag(TIF_RESTORE_SIGMASK);
	WARN_ON(!test_thread_flag(TIF_SIGPENDING));
}
static inline void clear_restore_sigmask(void)
{
	clear_thread_flag(TIF_RESTORE_SIGMASK);
}
static inline bool test_restore_sigmask(void)
{
	return test_thread_flag(TIF_RESTORE_SIGMASK);
}
static inline bool test_and_clear_restore_sigmask(void)
{
	return test_and_clear_thread_flag(TIF_RESTORE_SIGMASK);
}

#else	/* TIF_RESTORE_SIGMASK */

/* Higher-quality implementation, used if TIF_RESTORE_SIGMASK doesn't exist. */
static inline void set_restore_sigmask(void)
{
	current->restore_sigmask = true;
	WARN_ON(!test_thread_flag(TIF_SIGPENDING));
}
static inline void clear_restore_sigmask(void)
{
	current->restore_sigmask = false;
}
static inline bool test_restore_sigmask(void)
{
	return current->restore_sigmask;
}
static inline bool test_and_clear_restore_sigmask(void)
{
	if (!current->restore_sigmask)
		return false;
	current->restore_sigmask = false;
	return true;
}
#endif

static inline void restore_saved_sigmask(void)
{
	if (test_and_clear_restore_sigmask())
		__set_current_blocked(&current->saved_sigmask);
}

static inline sigset_t *sigmask_to_save(void)
{
	sigset_t *res = &current->blocked;
	if (unlikely(test_restore_sigmask()))
		res = &current->saved_sigmask;
	return res;
}

static inline int kill_cad_pid(int sig, int priv)
{
	return kill_pid(cad_pid, sig, priv);
}

/* These can be the second arg to send_sig_info/send_group_sig_info.  */
#define SEND_SIG_NOINFO ((struct kernel_siginfo *) 0)
#define SEND_SIG_PRIV	((struct kernel_siginfo *) 1)

/*
 * True if we are on the alternate signal stack.
 */
static inline int on_sig_stack(unsigned long sp)
{
	/*
	 * If the signal stack is SS_AUTODISARM then, by construction, we
	 * can't be on the signal stack unless user code deliberately set
	 * SS_AUTODISARM when we were already on it.
	 *
	 * This improves reliability: if user state gets corrupted such that
	 * the stack pointer points very close to the end of the signal stack,
	 * then this check will enable the signal to be handled anyway.
	 */
	if (current->sas_ss_flags & SS_AUTODISARM)
		return 0;

#ifdef CONFIG_STACK_GROWSUP
	return sp >= current->sas_ss_sp &&
		sp - current->sas_ss_sp < current->sas_ss_size;
#else
	return sp > current->sas_ss_sp &&
		sp - current->sas_ss_sp <= current->sas_ss_size;
#endif
}

static inline int sas_ss_flags(unsigned long sp)
{
	if (!current->sas_ss_size)
		return SS_DISABLE;

	return on_sig_stack(sp) ? SS_ONSTACK : 0;
}

static inline void sas_ss_reset(struct task_struct *p)
{
	p->sas_ss_sp = 0;
	p->sas_ss_size = 0;
	p->sas_ss_flags = SS_DISABLE;
}

static inline unsigned long sigsp(unsigned long sp, struct ksignal *ksig)
{
	if (unlikely((ksig->ka.sa.sa_flags & SA_ONSTACK)) && ! sas_ss_flags(sp))
#ifdef CONFIG_STACK_GROWSUP
		return current->sas_ss_sp;
#else
		return current->sas_ss_sp + current->sas_ss_size;
#endif
	return sp;
}

extern void __cleanup_sighand(struct sighand_struct *);
extern void flush_itimer_signals(void);

#define tasklist_empty() \
	list_empty(&init_task.tasks)

#define next_task(p) \
	list_entry_rcu((p)->tasks.next, struct task_struct, tasks)

#define for_each_process(p) \
	for (p = &init_task ; (p = next_task(p)) != &init_task ; )

extern bool current_is_single_threaded(void);

/*
 * Careful: do_each_thread/while_each_thread is a double loop so
 *          'break' will not work as expected - use goto instead.
 */
#define do_each_thread(g, t) \
	for (g = t = &init_task ; (g = t = next_task(g)) != &init_task ; ) do

#define while_each_thread(g, t) \
	while ((t = next_thread(t)) != g)

#define __for_each_thread(signal, t)	\
	list_for_each_entry_rcu(t, &(signal)->thread_head, thread_node)

#define for_each_thread(p, t)		\
	__for_each_thread((p)->signal, t)

/* Careful: this is a double loop, 'break' won't work as expected. */
#define for_each_process_thread(p, t)	\
	for_each_process(p) for_each_thread(p, t)

typedef int (*proc_visitor)(struct task_struct *p, void *data);
void walk_process_tree(struct task_struct *top, proc_visitor, void *);

static inline
struct pid *task_pid_type(struct task_struct *task, enum pid_type type)
{
	struct pid *pid;
	if (type == PIDTYPE_PID)
		pid = task_pid(task);
	else
		pid = task->signal->pids[type];
	return pid;
}

static inline struct pid *task_tgid(struct task_struct *task)
{
	return task->signal->pids[PIDTYPE_TGID];
}

/*
 * Without tasklist or RCU lock it is not safe to dereference
 * the result of task_pgrp/task_session even if task == current,
 * we can race with another thread doing sys_setsid/sys_setpgid.
 */
static inline struct pid *task_pgrp(struct task_struct *task)
{
	return task->signal->pids[PIDTYPE_PGID];
}

static inline struct pid *task_session(struct task_struct *task)
{
	return task->signal->pids[PIDTYPE_SID];
}

static inline int get_nr_threads(struct task_struct *tsk)
{
	return tsk->signal->nr_threads;
}

static inline bool thread_group_leader(struct task_struct *p)
{
	return p->exit_signal >= 0;
}

/* Do to the insanities of de_thread it is possible for a process
 * to have the pid of the thread group leader without actually being
 * the thread group leader.  For iteration through the pids in proc
 * all we care about is that we have a task with the appropriate
 * pid, we don't actually care if we have the right task.
 */
static inline bool has_group_leader_pid(struct task_struct *p)
{
	return task_pid(p) == task_tgid(p);
}

static inline
bool same_thread_group(struct task_struct *p1, struct task_struct *p2)
{
	return p1->signal == p2->signal;
}

static inline struct task_struct *next_thread(const struct task_struct *p)
{
	return list_entry_rcu(p->thread_group.next,
			      struct task_struct, thread_group);
}

static inline int thread_group_empty(struct task_struct *p)
{
	return list_empty(&p->thread_group);
}

#define delay_group_leader(p) \
		(thread_group_leader(p) && !thread_group_empty(p))

extern struct sighand_struct *__lock_task_sighand(struct task_struct *tsk,
							unsigned long *flags);

static inline struct sighand_struct *lock_task_sighand(struct task_struct *tsk,
						       unsigned long *flags)
{
	struct sighand_struct *ret;

	ret = __lock_task_sighand(tsk, flags);
	(void)__cond_lock(&tsk->sighand->siglock, ret);
	return ret;
}

static inline void unlock_task_sighand(struct task_struct *tsk,
						unsigned long *flags)
{
	spin_unlock_irqrestore(&tsk->sighand->siglock, *flags);
}

static inline unsigned long task_rlimit(const struct task_struct *tsk,
		unsigned int limit)
{
	return READ_ONCE(tsk->signal->rlim[limit].rlim_cur);
}

static inline unsigned long task_rlimit_max(const struct task_struct *tsk,
		unsigned int limit)
{
	return READ_ONCE(tsk->signal->rlim[limit].rlim_max);
}

static inline unsigned long rlimit(unsigned int limit)
{
	return task_rlimit(current, limit);
}

static inline unsigned long rlimit_max(unsigned int limit)
{
	return task_rlimit_max(current, limit);
}

#endif /* _LINUX_SCHED_SIGNAL_H */<|MERGE_RESOLUTION|>--- conflicted
+++ resolved
@@ -322,21 +322,12 @@
 
 int force_sig_ptrace_errno_trap(int errno, void __user *addr);
 
-<<<<<<< HEAD
-extern int send_sig_info(int, struct siginfo *, struct task_struct *);
-extern void force_sigsegv(int sig, struct task_struct *p);
-extern int force_sig_info(int, struct siginfo *, struct task_struct *);
-extern int __kill_pgrp_info(int sig, struct siginfo *info, struct pid *pgrp);
-extern int kill_pid_info(int sig, struct siginfo *info, struct pid *pid);
-extern int kill_pid_info_as_cred(int, struct siginfo *, struct pid *,
-=======
 extern int send_sig_info(int, struct kernel_siginfo *, struct task_struct *);
 extern void force_sigsegv(int sig, struct task_struct *p);
 extern int force_sig_info(int, struct kernel_siginfo *, struct task_struct *);
 extern int __kill_pgrp_info(int sig, struct kernel_siginfo *info, struct pid *pgrp);
 extern int kill_pid_info(int sig, struct kernel_siginfo *info, struct pid *pid);
 extern int kill_pid_info_as_cred(int, struct kernel_siginfo *, struct pid *,
->>>>>>> 0fd79184
 				const struct cred *);
 extern int kill_pgrp(struct pid *pid, int sig, int priv);
 extern int kill_pid(struct pid *pid, int sig, int priv);
