/*
 * Performance events:
 *
 *    Copyright (C) 2008-2009, Thomas Gleixner <tglx@linutronix.de>
 *    Copyright (C) 2008-2011, Red Hat, Inc., Ingo Molnar
 *    Copyright (C) 2008-2011, Red Hat, Inc., Peter Zijlstra
 *
 * Data type definitions, declarations, prototypes.
 *
 *    Started by: Thomas Gleixner and Ingo Molnar
 *
 * For licencing details see kernel-base/COPYING
 */
#ifndef _LINUX_PERF_EVENT_H
#define _LINUX_PERF_EVENT_H

#include <uapi/linux/perf_event.h>
#include <uapi/linux/bpf_perf_event.h>

/*
 * Kernel-internal data types and definitions:
 */

#ifdef CONFIG_PERF_EVENTS
# include <asm/perf_event.h>
# include <asm/local64.h>
#endif

struct perf_guest_info_callbacks {
	int				(*is_in_guest)(void);
	int				(*is_user_mode)(void);
	unsigned long			(*get_guest_ip)(void);
	void				(*handle_intel_pt_intr)(void);
};

#ifdef CONFIG_HAVE_HW_BREAKPOINT
#include <asm/hw_breakpoint.h>
#endif

#include <linux/list.h>
#include <linux/mutex.h>
#include <linux/rculist.h>
#include <linux/rcupdate.h>
#include <linux/spinlock.h>
#include <linux/hrtimer.h>
#include <linux/fs.h>
#include <linux/pid_namespace.h>
#include <linux/workqueue.h>
#include <linux/ftrace.h>
#include <linux/cpu.h>
#include <linux/irq_work.h>
#include <linux/static_key.h>
#include <linux/jump_label_ratelimit.h>
#include <linux/atomic.h>
#include <linux/sysfs.h>
#include <linux/perf_regs.h>
#include <linux/cgroup.h>
#include <linux/refcount.h>
#include <linux/security.h>
#include <asm/local.h>

struct perf_callchain_entry {
	__u64				nr;
	__u64				ip[0]; /* /proc/sys/kernel/perf_event_max_stack */
};

struct perf_callchain_entry_ctx {
	struct perf_callchain_entry *entry;
	u32			    max_stack;
	u32			    nr;
	short			    contexts;
	bool			    contexts_maxed;
};

typedef unsigned long (*perf_copy_f)(void *dst, const void *src,
				     unsigned long off, unsigned long len);

struct perf_raw_frag {
	union {
		struct perf_raw_frag	*next;
		unsigned long		pad;
	};
	perf_copy_f			copy;
	void				*data;
	u32				size;
} __packed;

struct perf_raw_record {
	struct perf_raw_frag		frag;
	u32				size;
};

/*
 * branch stack layout:
 *  nr: number of taken branches stored in entries[]
 *
 * Note that nr can vary from sample to sample
 * branches (to, from) are stored from most recent
 * to least recent, i.e., entries[0] contains the most
 * recent branch.
 */
struct perf_branch_stack {
	__u64				nr;
	struct perf_branch_entry	entries[0];
};

struct task_struct;

/*
 * extra PMU register associated with an event
 */
struct hw_perf_event_extra {
	u64		config;	/* register value */
	unsigned int	reg;	/* register address or index */
	int		alloc;	/* extra register already allocated */
	int		idx;	/* index in shared_regs->regs[] */
};

/**
 * struct hw_perf_event - performance event hardware details:
 */
struct hw_perf_event {
#ifdef CONFIG_PERF_EVENTS
	union {
		struct { /* hardware */
			u64		config;
			u64		last_tag;
			unsigned long	config_base;
			unsigned long	event_base;
			int		event_base_rdpmc;
			int		idx;
			int		last_cpu;
			int		flags;

			struct hw_perf_event_extra extra_reg;
			struct hw_perf_event_extra branch_reg;
		};
		struct { /* software */
			struct hrtimer	hrtimer;
		};
		struct { /* tracepoint */
			/* for tp_event->class */
			struct list_head	tp_list;
		};
		struct { /* amd_power */
			u64	pwr_acc;
			u64	ptsc;
		};
#ifdef CONFIG_HAVE_HW_BREAKPOINT
		struct { /* breakpoint */
			/*
			 * Crufty hack to avoid the chicken and egg
			 * problem hw_breakpoint has with context
			 * creation and event initalization.
			 */
			struct arch_hw_breakpoint	info;
			struct list_head		bp_list;
		};
#endif
		struct { /* amd_iommu */
			u8	iommu_bank;
			u8	iommu_cntr;
			u16	padding;
			u64	conf;
			u64	conf1;
		};
	};
	/*
	 * If the event is a per task event, this will point to the task in
	 * question. See the comment in perf_event_alloc().
	 */
	struct task_struct		*target;

	/*
	 * PMU would store hardware filter configuration
	 * here.
	 */
	void				*addr_filters;

	/* Last sync'ed generation of filters */
	unsigned long			addr_filters_gen;

/*
 * hw_perf_event::state flags; used to track the PERF_EF_* state.
 */
#define PERF_HES_STOPPED	0x01 /* the counter is stopped */
#define PERF_HES_UPTODATE	0x02 /* event->count up-to-date */
#define PERF_HES_ARCH		0x04

	int				state;

	/*
	 * The last observed hardware counter value, updated with a
	 * local64_cmpxchg() such that pmu::read() can be called nested.
	 */
	local64_t			prev_count;

	/*
	 * The period to start the next sample with.
	 */
	u64				sample_period;

	/*
	 * The period we started this sample with.
	 */
	u64				last_period;

	/*
	 * However much is left of the current period; note that this is
	 * a full 64bit value and allows for generation of periods longer
	 * than hardware might allow.
	 */
	local64_t			period_left;

	/*
	 * State for throttling the event, see __perf_event_overflow() and
	 * perf_adjust_freq_unthr_context().
	 */
	u64                             interrupts_seq;
	u64				interrupts;

	/*
	 * State for freq target events, see __perf_event_overflow() and
	 * perf_adjust_freq_unthr_context().
	 */
	u64				freq_time_stamp;
	u64				freq_count_stamp;
#endif
};

struct perf_event;

/*
 * Common implementation detail of pmu::{start,commit,cancel}_txn
 */
#define PERF_PMU_TXN_ADD  0x1		/* txn to add/schedule event on PMU */
#define PERF_PMU_TXN_READ 0x2		/* txn to read event group from PMU */

/**
 * pmu::capabilities flags
 */
#define PERF_PMU_CAP_NO_INTERRUPT		0x01
#define PERF_PMU_CAP_NO_NMI			0x02
#define PERF_PMU_CAP_AUX_NO_SG			0x04
#define PERF_PMU_CAP_EXTENDED_REGS		0x08
#define PERF_PMU_CAP_EXCLUSIVE			0x10
#define PERF_PMU_CAP_ITRACE			0x20
#define PERF_PMU_CAP_HETEROGENEOUS_CPUS		0x40
#define PERF_PMU_CAP_NO_EXCLUDE			0x80
#define PERF_PMU_CAP_AUX_OUTPUT			0x100

/**
 * struct pmu - generic performance monitoring unit
 */
struct pmu {
	struct list_head		entry;

	struct module			*module;
	struct device			*dev;
	const struct attribute_group	**attr_groups;
	const struct attribute_group	**attr_update;
	const char			*name;
	int				type;

	/*
	 * various common per-pmu feature flags
	 */
	int				capabilities;

	int __percpu			*pmu_disable_count;
	struct perf_cpu_context __percpu *pmu_cpu_context;
	atomic_t			exclusive_cnt; /* < 0: cpu; > 0: tsk */
	int				task_ctx_nr;
	int				hrtimer_interval_ms;

	/* number of address filters this PMU can do */
	unsigned int			nr_addr_filters;

	/*
	 * Fully disable/enable this PMU, can be used to protect from the PMI
	 * as well as for lazy/batch writing of the MSRs.
	 */
	void (*pmu_enable)		(struct pmu *pmu); /* optional */
	void (*pmu_disable)		(struct pmu *pmu); /* optional */

	/*
	 * Try and initialize the event for this PMU.
	 *
	 * Returns:
	 *  -ENOENT	-- @event is not for this PMU
	 *
	 *  -ENODEV	-- @event is for this PMU but PMU not present
	 *  -EBUSY	-- @event is for this PMU but PMU temporarily unavailable
	 *  -EINVAL	-- @event is for this PMU but @event is not valid
	 *  -EOPNOTSUPP -- @event is for this PMU, @event is valid, but not supported
	 *  -EACCES	-- @event is for this PMU, @event is valid, but no privileges
	 *
	 *  0		-- @event is for this PMU and valid
	 *
	 * Other error return values are allowed.
	 */
	int (*event_init)		(struct perf_event *event);

	/*
	 * Notification that the event was mapped or unmapped.  Called
	 * in the context of the mapping task.
	 */
	void (*event_mapped)		(struct perf_event *event, struct mm_struct *mm); /* optional */
	void (*event_unmapped)		(struct perf_event *event, struct mm_struct *mm); /* optional */

	/*
	 * Flags for ->add()/->del()/ ->start()/->stop(). There are
	 * matching hw_perf_event::state flags.
	 */
#define PERF_EF_START	0x01		/* start the counter when adding    */
#define PERF_EF_RELOAD	0x02		/* reload the counter when starting */
#define PERF_EF_UPDATE	0x04		/* update the counter when stopping */

	/*
	 * Adds/Removes a counter to/from the PMU, can be done inside a
	 * transaction, see the ->*_txn() methods.
	 *
	 * The add/del callbacks will reserve all hardware resources required
	 * to service the event, this includes any counter constraint
	 * scheduling etc.
	 *
	 * Called with IRQs disabled and the PMU disabled on the CPU the event
	 * is on.
	 *
	 * ->add() called without PERF_EF_START should result in the same state
	 *  as ->add() followed by ->stop().
	 *
	 * ->del() must always PERF_EF_UPDATE stop an event. If it calls
	 *  ->stop() that must deal with already being stopped without
	 *  PERF_EF_UPDATE.
	 */
	int  (*add)			(struct perf_event *event, int flags);
	void (*del)			(struct perf_event *event, int flags);

	/*
	 * Starts/Stops a counter present on the PMU.
	 *
	 * The PMI handler should stop the counter when perf_event_overflow()
	 * returns !0. ->start() will be used to continue.
	 *
	 * Also used to change the sample period.
	 *
	 * Called with IRQs disabled and the PMU disabled on the CPU the event
	 * is on -- will be called from NMI context with the PMU generates
	 * NMIs.
	 *
	 * ->stop() with PERF_EF_UPDATE will read the counter and update
	 *  period/count values like ->read() would.
	 *
	 * ->start() with PERF_EF_RELOAD will reprogram the the counter
	 *  value, must be preceded by a ->stop() with PERF_EF_UPDATE.
	 */
	void (*start)			(struct perf_event *event, int flags);
	void (*stop)			(struct perf_event *event, int flags);

	/*
	 * Updates the counter value of the event.
	 *
	 * For sampling capable PMUs this will also update the software period
	 * hw_perf_event::period_left field.
	 */
	void (*read)			(struct perf_event *event);

	/*
	 * Group events scheduling is treated as a transaction, add
	 * group events as a whole and perform one schedulability test.
	 * If the test fails, roll back the whole group
	 *
	 * Start the transaction, after this ->add() doesn't need to
	 * do schedulability tests.
	 *
	 * Optional.
	 */
	void (*start_txn)		(struct pmu *pmu, unsigned int txn_flags);
	/*
	 * If ->start_txn() disabled the ->add() schedulability test
	 * then ->commit_txn() is required to perform one. On success
	 * the transaction is closed. On error the transaction is kept
	 * open until ->cancel_txn() is called.
	 *
	 * Optional.
	 */
	int  (*commit_txn)		(struct pmu *pmu);
	/*
	 * Will cancel the transaction, assumes ->del() is called
	 * for each successful ->add() during the transaction.
	 *
	 * Optional.
	 */
	void (*cancel_txn)		(struct pmu *pmu);

	/*
	 * Will return the value for perf_event_mmap_page::index for this event,
	 * if no implementation is provided it will default to: event->hw.idx + 1.
	 */
	int (*event_idx)		(struct perf_event *event); /*optional */

	/*
	 * context-switches callback
	 */
	void (*sched_task)		(struct perf_event_context *ctx,
					bool sched_in);
	/*
	 * PMU specific data size
	 */
	size_t				task_ctx_size;

	/*
	 * PMU specific parts of task perf event context (i.e. ctx->task_ctx_data)
	 * can be synchronized using this function. See Intel LBR callstack support
	 * implementation and Perf core context switch handling callbacks for usage
	 * examples.
	 */
	void (*swap_task_ctx)		(struct perf_event_context *prev,
					 struct perf_event_context *next);
					/* optional */

	/*
	 * Set up pmu-private data structures for an AUX area
	 */
	void *(*setup_aux)		(struct perf_event *event, void **pages,
					 int nr_pages, bool overwrite);
					/* optional */

	/*
	 * Free pmu-private AUX data structures
	 */
	void (*free_aux)		(void *aux); /* optional */

	/*
	 * Validate address range filters: make sure the HW supports the
	 * requested configuration and number of filters; return 0 if the
	 * supplied filters are valid, -errno otherwise.
	 *
	 * Runs in the context of the ioctl()ing process and is not serialized
	 * with the rest of the PMU callbacks.
	 */
	int (*addr_filters_validate)	(struct list_head *filters);
					/* optional */

	/*
	 * Synchronize address range filter configuration:
	 * translate hw-agnostic filters into hardware configuration in
	 * event::hw::addr_filters.
	 *
	 * Runs as a part of filter sync sequence that is done in ->start()
	 * callback by calling perf_event_addr_filters_sync().
	 *
	 * May (and should) traverse event::addr_filters::list, for which its
	 * caller provides necessary serialization.
	 */
	void (*addr_filters_sync)	(struct perf_event *event);
					/* optional */

	/*
	 * Check if event can be used for aux_output purposes for
	 * events of this PMU.
	 *
	 * Runs from perf_event_open(). Should return 0 for "no match"
	 * or non-zero for "match".
	 */
	int (*aux_output_match)		(struct perf_event *event);
					/* optional */

	/*
	 * Filter events for PMU-specific reasons.
	 */
	int (*filter_match)		(struct perf_event *event); /* optional */

	/*
	 * Check period value for PERF_EVENT_IOC_PERIOD ioctl.
	 */
	int (*check_period)		(struct perf_event *event, u64 value); /* optional */
};

enum perf_addr_filter_action_t {
	PERF_ADDR_FILTER_ACTION_STOP = 0,
	PERF_ADDR_FILTER_ACTION_START,
	PERF_ADDR_FILTER_ACTION_FILTER,
};

/**
 * struct perf_addr_filter - address range filter definition
 * @entry:	event's filter list linkage
 * @path:	object file's path for file-based filters
 * @offset:	filter range offset
 * @size:	filter range size (size==0 means single address trigger)
 * @action:	filter/start/stop
 *
 * This is a hardware-agnostic filter configuration as specified by the user.
 */
struct perf_addr_filter {
	struct list_head	entry;
	struct path		path;
	unsigned long		offset;
	unsigned long		size;
	enum perf_addr_filter_action_t	action;
};

/**
 * struct perf_addr_filters_head - container for address range filters
 * @list:	list of filters for this event
 * @lock:	spinlock that serializes accesses to the @list and event's
 *		(and its children's) filter generations.
 * @nr_file_filters:	number of file-based filters
 *
 * A child event will use parent's @list (and therefore @lock), so they are
 * bundled together; see perf_event_addr_filters().
 */
struct perf_addr_filters_head {
	struct list_head	list;
	raw_spinlock_t		lock;
	unsigned int		nr_file_filters;
};

struct perf_addr_filter_range {
	unsigned long		start;
	unsigned long		size;
};

/**
 * enum perf_event_state - the states of an event:
 */
enum perf_event_state {
	PERF_EVENT_STATE_DEAD		= -4,
	PERF_EVENT_STATE_EXIT		= -3,
	PERF_EVENT_STATE_ERROR		= -2,
	PERF_EVENT_STATE_OFF		= -1,
	PERF_EVENT_STATE_INACTIVE	=  0,
	PERF_EVENT_STATE_ACTIVE		=  1,
};

struct file;
struct perf_sample_data;

typedef void (*perf_overflow_handler_t)(struct perf_event *,
					struct perf_sample_data *,
					struct pt_regs *regs);

/*
 * Event capabilities. For event_caps and groups caps.
 *
 * PERF_EV_CAP_SOFTWARE: Is a software event.
 * PERF_EV_CAP_READ_ACTIVE_PKG: A CPU event (or cgroup event) that can be read
 * from any CPU in the package where it is active.
 */
#define PERF_EV_CAP_SOFTWARE		BIT(0)
#define PERF_EV_CAP_READ_ACTIVE_PKG	BIT(1)

#define SWEVENT_HLIST_BITS		8
#define SWEVENT_HLIST_SIZE		(1 << SWEVENT_HLIST_BITS)

struct swevent_hlist {
	struct hlist_head		heads[SWEVENT_HLIST_SIZE];
	struct rcu_head			rcu_head;
};

#define PERF_ATTACH_CONTEXT	0x01
#define PERF_ATTACH_GROUP	0x02
#define PERF_ATTACH_TASK	0x04
#define PERF_ATTACH_TASK_DATA	0x08
#define PERF_ATTACH_ITRACE	0x10

struct perf_cgroup;
struct ring_buffer;

struct pmu_event_list {
	raw_spinlock_t		lock;
	struct list_head	list;
};

#define for_each_sibling_event(sibling, event)			\
	if ((event)->group_leader == (event))			\
		list_for_each_entry((sibling), &(event)->sibling_list, sibling_list)

/**
 * struct perf_event - performance event kernel representation:
 */
struct perf_event {
#ifdef CONFIG_PERF_EVENTS
	/*
	 * entry onto perf_event_context::event_list;
	 *   modifications require ctx->lock
	 *   RCU safe iterations.
	 */
	struct list_head		event_entry;

	/*
	 * Locked for modification by both ctx->mutex and ctx->lock; holding
	 * either sufficies for read.
	 */
	struct list_head		sibling_list;
	struct list_head		active_list;
	/*
	 * Node on the pinned or flexible tree located at the event context;
	 */
	struct rb_node			group_node;
	u64				group_index;
	/*
	 * We need storage to track the entries in perf_pmu_migrate_context; we
	 * cannot use the event_entry because of RCU and we want to keep the
	 * group in tact which avoids us using the other two entries.
	 */
	struct list_head		migrate_entry;

	struct hlist_node		hlist_entry;
	struct list_head		active_entry;
	int				nr_siblings;

	/* Not serialized. Only written during event initialization. */
	int				event_caps;
	/* The cumulative AND of all event_caps for events in this group. */
	int				group_caps;

	struct perf_event		*group_leader;
	struct pmu			*pmu;
	void				*pmu_private;

	enum perf_event_state		state;
	unsigned int			attach_state;
	local64_t			count;
	atomic64_t			child_count;

	/*
	 * These are the total time in nanoseconds that the event
	 * has been enabled (i.e. eligible to run, and the task has
	 * been scheduled in, if this is a per-task event)
	 * and running (scheduled onto the CPU), respectively.
	 */
	u64				total_time_enabled;
	u64				total_time_running;
	u64				tstamp;

	/*
	 * timestamp shadows the actual context timing but it can
	 * be safely used in NMI interrupt context. It reflects the
	 * context time as it was when the event was last scheduled in.
	 *
	 * ctx_time already accounts for ctx->timestamp. Therefore to
	 * compute ctx_time for a sample, simply add perf_clock().
	 */
	u64				shadow_ctx_time;

	struct perf_event_attr		attr;
	u16				header_size;
	u16				id_header_size;
	u16				read_size;
	struct hw_perf_event		hw;

	struct perf_event_context	*ctx;
	atomic_long_t			refcount;

	/*
	 * These accumulate total time (in nanoseconds) that children
	 * events have been enabled and running, respectively.
	 */
	atomic64_t			child_total_time_enabled;
	atomic64_t			child_total_time_running;

	/*
	 * Protect attach/detach and child_list:
	 */
	struct mutex			child_mutex;
	struct list_head		child_list;
	struct perf_event		*parent;

	int				oncpu;
	int				cpu;

	struct list_head		owner_entry;
	struct task_struct		*owner;

	/* mmap bits */
	struct mutex			mmap_mutex;
	atomic_t			mmap_count;

	struct ring_buffer		*rb;
	struct list_head		rb_entry;
	unsigned long			rcu_batches;
	int				rcu_pending;

	/* poll related */
	wait_queue_head_t		waitq;
	struct fasync_struct		*fasync;

	/* delayed work for NMIs and such */
	int				pending_wakeup;
	int				pending_kill;
	int				pending_disable;
	struct irq_work			pending;

	atomic_t			event_limit;

	/* address range filters */
	struct perf_addr_filters_head	addr_filters;
	/* vma address array for file-based filders */
	struct perf_addr_filter_range	*addr_filter_ranges;
	unsigned long			addr_filters_gen;

	/* for aux_output events */
	struct perf_event		*aux_event;

	void (*destroy)(struct perf_event *);
	struct rcu_head			rcu_head;

	struct pid_namespace		*ns;
	u64				id;

	u64				(*clock)(void);
	perf_overflow_handler_t		overflow_handler;
	void				*overflow_handler_context;
#ifdef CONFIG_BPF_SYSCALL
	perf_overflow_handler_t		orig_overflow_handler;
	struct bpf_prog			*prog;
#endif

#ifdef CONFIG_EVENT_TRACING
	struct trace_event_call		*tp_event;
	struct event_filter		*filter;
#ifdef CONFIG_FUNCTION_TRACER
	struct ftrace_ops               ftrace_ops;
#endif
#endif

#ifdef CONFIG_CGROUP_PERF
	struct perf_cgroup		*cgrp; /* cgroup event is attach to */
#endif

#ifdef CONFIG_SECURITY
	void *security;
#endif
	struct list_head		sb_list;
#endif /* CONFIG_PERF_EVENTS */
};


struct perf_event_groups {
	struct rb_root	tree;
	u64		index;
};

/**
 * struct perf_event_context - event context structure
 *
 * Used as a container for task events and CPU events as well:
 */
struct perf_event_context {
	struct pmu			*pmu;
	/*
	 * Protect the states of the events in the list,
	 * nr_active, and the list:
	 */
	raw_spinlock_t			lock;
	/*
	 * Protect the list of events.  Locking either mutex or lock
	 * is sufficient to ensure the list doesn't change; to change
	 * the list you need to lock both the mutex and the spinlock.
	 */
	struct mutex			mutex;

	struct list_head		active_ctx_list;
	struct perf_event_groups	pinned_groups;
	struct perf_event_groups	flexible_groups;
	struct list_head		event_list;

	struct list_head		pinned_active;
	struct list_head		flexible_active;

	int				nr_events;
	int				nr_active;
	int				is_active;
	int				nr_stat;
	int				nr_freq;
	int				rotate_disable;
	/*
	 * Set when nr_events != nr_active, except tolerant to events not
	 * necessary to be active due to scheduling constraints, such as cgroups.
	 */
	int				rotate_necessary;
	refcount_t			refcount;
	struct task_struct		*task;

	/*
	 * Context clock, runs when context enabled.
	 */
	u64				time;
	u64				timestamp;

	/*
	 * These fields let us detect when two contexts have both
	 * been cloned (inherited) from a common ancestor.
	 */
	struct perf_event_context	*parent_ctx;
	u64				parent_gen;
	u64				generation;
	int				pin_count;
#ifdef CONFIG_CGROUP_PERF
	int				nr_cgroups;	 /* cgroup evts */
#endif
	void				*task_ctx_data; /* pmu specific data */
	struct rcu_head			rcu_head;
};

/*
 * Number of contexts where an event can trigger:
 *	task, softirq, hardirq, nmi.
 */
#define PERF_NR_CONTEXTS	4

/**
 * struct perf_event_cpu_context - per cpu event context structure
 */
struct perf_cpu_context {
	struct perf_event_context	ctx;
	struct perf_event_context	*task_ctx;
	int				active_oncpu;
	int				exclusive;

	raw_spinlock_t			hrtimer_lock;
	struct hrtimer			hrtimer;
	ktime_t				hrtimer_interval;
	unsigned int			hrtimer_active;

#ifdef CONFIG_CGROUP_PERF
	struct perf_cgroup		*cgrp;
	struct list_head		cgrp_cpuctx_entry;
#endif

	struct list_head		sched_cb_entry;
	int				sched_cb_usage;

	int				online;
};

struct perf_output_handle {
	struct perf_event		*event;
	struct ring_buffer		*rb;
	unsigned long			wakeup;
	unsigned long			size;
	u64				aux_flags;
	union {
		void			*addr;
		unsigned long		head;
	};
	int				page;
};

struct bpf_perf_event_data_kern {
	bpf_user_pt_regs_t *regs;
	struct perf_sample_data *data;
	struct perf_event *event;
};

#ifdef CONFIG_CGROUP_PERF

/*
 * perf_cgroup_info keeps track of time_enabled for a cgroup.
 * This is a per-cpu dynamically allocated data structure.
 */
struct perf_cgroup_info {
	u64				time;
	u64				timestamp;
};

struct perf_cgroup {
	struct cgroup_subsys_state	css;
	struct perf_cgroup_info	__percpu *info;
};

/*
 * Must ensure cgroup is pinned (css_get) before calling
 * this function. In other words, we cannot call this function
 * if there is no cgroup event for the current CPU context.
 */
static inline struct perf_cgroup *
perf_cgroup_from_task(struct task_struct *task, struct perf_event_context *ctx)
{
	return container_of(task_css_check(task, perf_event_cgrp_id,
					   ctx ? lockdep_is_held(&ctx->lock)
					       : true),
			    struct perf_cgroup, css);
}
#endif /* CONFIG_CGROUP_PERF */

#ifdef CONFIG_PERF_EVENTS

extern void *perf_aux_output_begin(struct perf_output_handle *handle,
				   struct perf_event *event);
extern void perf_aux_output_end(struct perf_output_handle *handle,
				unsigned long size);
extern int perf_aux_output_skip(struct perf_output_handle *handle,
				unsigned long size);
extern void *perf_get_aux(struct perf_output_handle *handle);
extern void perf_aux_output_flag(struct perf_output_handle *handle, u64 flags);
extern void perf_event_itrace_started(struct perf_event *event);

extern int perf_pmu_register(struct pmu *pmu, const char *name, int type);
extern void perf_pmu_unregister(struct pmu *pmu);

extern int perf_num_counters(void);
extern const char *perf_pmu_name(void);
extern void __perf_event_task_sched_in(struct task_struct *prev,
				       struct task_struct *task);
extern void __perf_event_task_sched_out(struct task_struct *prev,
					struct task_struct *next);
extern int perf_event_init_task(struct task_struct *child);
extern void perf_event_exit_task(struct task_struct *child);
extern void perf_event_free_task(struct task_struct *task);
extern void perf_event_delayed_put(struct task_struct *task);
extern struct file *perf_event_get(unsigned int fd);
extern const struct perf_event *perf_get_event(struct file *file);
extern const struct perf_event_attr *perf_event_attrs(struct perf_event *event);
extern void perf_event_print_debug(void);
extern void perf_pmu_disable(struct pmu *pmu);
extern void perf_pmu_enable(struct pmu *pmu);
extern void perf_sched_cb_dec(struct pmu *pmu);
extern void perf_sched_cb_inc(struct pmu *pmu);
extern int perf_event_task_disable(void);
extern int perf_event_task_enable(void);

extern void perf_pmu_resched(struct pmu *pmu);

extern int perf_event_refresh(struct perf_event *event, int refresh);
extern void perf_event_update_userpage(struct perf_event *event);
extern int perf_event_release_kernel(struct perf_event *event);
extern struct perf_event *
perf_event_create_kernel_counter(struct perf_event_attr *attr,
				int cpu,
				struct task_struct *task,
				perf_overflow_handler_t callback,
				void *context);
extern void perf_pmu_migrate_context(struct pmu *pmu,
				int src_cpu, int dst_cpu);
int perf_event_read_local(struct perf_event *event, u64 *value,
			  u64 *enabled, u64 *running);
extern u64 perf_event_read_value(struct perf_event *event,
				 u64 *enabled, u64 *running);


struct perf_sample_data {
	/*
	 * Fields set by perf_sample_data_init(), group so as to
	 * minimize the cachelines touched.
	 */
	u64				addr;
	struct perf_raw_record		*raw;
	struct perf_branch_stack	*br_stack;
	u64				period;
	u64				weight;
	u64				txn;
	union  perf_mem_data_src	data_src;

	/*
	 * The other fields, optionally {set,used} by
	 * perf_{prepare,output}_sample().
	 */
	u64				type;
	u64				ip;
	struct {
		u32	pid;
		u32	tid;
	}				tid_entry;
	u64				time;
	u64				id;
	u64				stream_id;
	struct {
		u32	cpu;
		u32	reserved;
	}				cpu_entry;
	struct perf_callchain_entry	*callchain;

	/*
	 * regs_user may point to task_pt_regs or to regs_user_copy, depending
	 * on arch details.
	 */
	struct perf_regs		regs_user;
	struct pt_regs			regs_user_copy;

	struct perf_regs		regs_intr;
	u64				stack_user_size;

	u64				phys_addr;
} ____cacheline_aligned;

/* default value for data source */
#define PERF_MEM_NA (PERF_MEM_S(OP, NA)   |\
		    PERF_MEM_S(LVL, NA)   |\
		    PERF_MEM_S(SNOOP, NA) |\
		    PERF_MEM_S(LOCK, NA)  |\
		    PERF_MEM_S(TLB, NA))

static inline void perf_sample_data_init(struct perf_sample_data *data,
					 u64 addr, u64 period)
{
	/* remaining struct members initialized in perf_prepare_sample() */
	data->addr = addr;
	data->raw  = NULL;
	data->br_stack = NULL;
	data->period = period;
	data->weight = 0;
	data->data_src.val = PERF_MEM_NA;
	data->txn = 0;
}

extern void perf_output_sample(struct perf_output_handle *handle,
			       struct perf_event_header *header,
			       struct perf_sample_data *data,
			       struct perf_event *event);
extern void perf_prepare_sample(struct perf_event_header *header,
				struct perf_sample_data *data,
				struct perf_event *event,
				struct pt_regs *regs);

extern int perf_event_overflow(struct perf_event *event,
				 struct perf_sample_data *data,
				 struct pt_regs *regs);

extern void perf_event_output_forward(struct perf_event *event,
				     struct perf_sample_data *data,
				     struct pt_regs *regs);
extern void perf_event_output_backward(struct perf_event *event,
				       struct perf_sample_data *data,
				       struct pt_regs *regs);
extern int perf_event_output(struct perf_event *event,
			     struct perf_sample_data *data,
			     struct pt_regs *regs);

static inline bool
is_default_overflow_handler(struct perf_event *event)
{
	if (likely(event->overflow_handler == perf_event_output_forward))
		return true;
	if (unlikely(event->overflow_handler == perf_event_output_backward))
		return true;
	return false;
}

extern void
perf_event_header__init_id(struct perf_event_header *header,
			   struct perf_sample_data *data,
			   struct perf_event *event);
extern void
perf_event__output_id_sample(struct perf_event *event,
			     struct perf_output_handle *handle,
			     struct perf_sample_data *sample);

extern void
perf_log_lost_samples(struct perf_event *event, u64 lost);

static inline bool event_has_any_exclude_flag(struct perf_event *event)
{
	struct perf_event_attr *attr = &event->attr;

	return attr->exclude_idle || attr->exclude_user ||
	       attr->exclude_kernel || attr->exclude_hv ||
	       attr->exclude_guest || attr->exclude_host;
}

static inline bool is_sampling_event(struct perf_event *event)
{
	return event->attr.sample_period != 0;
}

/*
 * Return 1 for a software event, 0 for a hardware event
 */
static inline int is_software_event(struct perf_event *event)
{
	return event->event_caps & PERF_EV_CAP_SOFTWARE;
}

/*
 * Return 1 for event in sw context, 0 for event in hw context
 */
static inline int in_software_context(struct perf_event *event)
{
	return event->ctx->pmu->task_ctx_nr == perf_sw_context;
}

static inline int is_exclusive_pmu(struct pmu *pmu)
{
	return pmu->capabilities & PERF_PMU_CAP_EXCLUSIVE;
}

extern struct static_key perf_swevent_enabled[PERF_COUNT_SW_MAX];

extern void ___perf_sw_event(u32, u64, struct pt_regs *, u64);
extern void __perf_sw_event(u32, u64, struct pt_regs *, u64);

#ifndef perf_arch_fetch_caller_regs
static inline void perf_arch_fetch_caller_regs(struct pt_regs *regs, unsigned long ip) { }
#endif

/*
 * When generating a perf sample in-line, instead of from an interrupt /
 * exception, we lack a pt_regs. This is typically used from software events
 * like: SW_CONTEXT_SWITCHES, SW_MIGRATIONS and the tie-in with tracepoints.
 *
 * We typically don't need a full set, but (for x86) do require:
 * - ip for PERF_SAMPLE_IP
 * - cs for user_mode() tests
 * - sp for PERF_SAMPLE_CALLCHAIN
 * - eflags for MISC bits and CALLCHAIN (see: perf_hw_regs())
 *
 * NOTE: assumes @regs is otherwise already 0 filled; this is important for
 * things like PERF_SAMPLE_REGS_INTR.
 */
static inline void perf_fetch_caller_regs(struct pt_regs *regs)
{
	perf_arch_fetch_caller_regs(regs, CALLER_ADDR0);
}

static __always_inline void
perf_sw_event(u32 event_id, u64 nr, struct pt_regs *regs, u64 addr)
{
	if (static_key_false(&perf_swevent_enabled[event_id]))
		__perf_sw_event(event_id, nr, regs, addr);
}

DECLARE_PER_CPU(struct pt_regs, __perf_regs[4]);

/*
 * 'Special' version for the scheduler, it hard assumes no recursion,
 * which is guaranteed by us not actually scheduling inside other swevents
 * because those disable preemption.
 */
static __always_inline void
perf_sw_event_sched(u32 event_id, u64 nr, u64 addr)
{
	if (static_key_false(&perf_swevent_enabled[event_id])) {
		struct pt_regs *regs = this_cpu_ptr(&__perf_regs[0]);

		perf_fetch_caller_regs(regs);
		___perf_sw_event(event_id, nr, regs, addr);
	}
}

extern struct static_key_false perf_sched_events;

static __always_inline bool
perf_sw_migrate_enabled(void)
{
	if (static_key_false(&perf_swevent_enabled[PERF_COUNT_SW_CPU_MIGRATIONS]))
		return true;
	return false;
}

static inline void perf_event_task_migrate(struct task_struct *task)
{
	if (perf_sw_migrate_enabled())
		task->sched_migrated = 1;
}

static inline void perf_event_task_sched_in(struct task_struct *prev,
					    struct task_struct *task)
{
	if (static_branch_unlikely(&perf_sched_events))
		__perf_event_task_sched_in(prev, task);

	if (perf_sw_migrate_enabled() && task->sched_migrated) {
		struct pt_regs *regs = this_cpu_ptr(&__perf_regs[0]);

		perf_fetch_caller_regs(regs);
		___perf_sw_event(PERF_COUNT_SW_CPU_MIGRATIONS, 1, regs, 0);
		task->sched_migrated = 0;
	}
}

static inline void perf_event_task_sched_out(struct task_struct *prev,
					     struct task_struct *next)
{
	perf_sw_event_sched(PERF_COUNT_SW_CONTEXT_SWITCHES, 1, 0);

	if (static_branch_unlikely(&perf_sched_events))
		__perf_event_task_sched_out(prev, next);
}

extern void perf_event_mmap(struct vm_area_struct *vma);

extern void perf_event_ksymbol(u16 ksym_type, u64 addr, u32 len,
			       bool unregister, const char *sym);
extern void perf_event_bpf_event(struct bpf_prog *prog,
				 enum perf_bpf_event_type type,
				 u16 flags);

extern struct perf_guest_info_callbacks *perf_guest_cbs;
extern int perf_register_guest_info_callbacks(struct perf_guest_info_callbacks *callbacks);
extern int perf_unregister_guest_info_callbacks(struct perf_guest_info_callbacks *callbacks);

extern void perf_event_exec(void);
extern void perf_event_comm(struct task_struct *tsk, bool exec);
extern void perf_event_namespaces(struct task_struct *tsk);
extern void perf_event_fork(struct task_struct *tsk);

/* Callchains */
DECLARE_PER_CPU(struct perf_callchain_entry, perf_callchain_entry);

extern void perf_callchain_user(struct perf_callchain_entry_ctx *entry, struct pt_regs *regs);
extern void perf_callchain_kernel(struct perf_callchain_entry_ctx *entry, struct pt_regs *regs);
extern struct perf_callchain_entry *
get_perf_callchain(struct pt_regs *regs, u32 init_nr, bool kernel, bool user,
		   u32 max_stack, bool crosstask, bool add_mark);
extern struct perf_callchain_entry *perf_callchain(struct perf_event *event, struct pt_regs *regs);
extern int get_callchain_buffers(int max_stack);
extern void put_callchain_buffers(void);

extern int sysctl_perf_event_max_stack;
extern int sysctl_perf_event_max_contexts_per_stack;

static inline int perf_callchain_store_context(struct perf_callchain_entry_ctx *ctx, u64 ip)
{
	if (ctx->contexts < sysctl_perf_event_max_contexts_per_stack) {
		struct perf_callchain_entry *entry = ctx->entry;
		entry->ip[entry->nr++] = ip;
		++ctx->contexts;
		return 0;
	} else {
		ctx->contexts_maxed = true;
		return -1; /* no more room, stop walking the stack */
	}
}

static inline int perf_callchain_store(struct perf_callchain_entry_ctx *ctx, u64 ip)
{
	if (ctx->nr < ctx->max_stack && !ctx->contexts_maxed) {
		struct perf_callchain_entry *entry = ctx->entry;
		entry->ip[entry->nr++] = ip;
		++ctx->nr;
		return 0;
	} else {
		return -1; /* no more room, stop walking the stack */
	}
}

extern int sysctl_perf_event_paranoid;
extern int sysctl_perf_event_mlock;
extern int sysctl_perf_event_sample_rate;
extern int sysctl_perf_cpu_time_max_percent;

extern void perf_sample_event_took(u64 sample_len_ns);

extern int perf_proc_update_handler(struct ctl_table *table, int write,
		void __user *buffer, size_t *lenp,
		loff_t *ppos);
extern int perf_cpu_time_max_percent_handler(struct ctl_table *table, int write,
		void __user *buffer, size_t *lenp,
		loff_t *ppos);

int perf_event_max_stack_handler(struct ctl_table *table, int write,
				 void __user *buffer, size_t *lenp, loff_t *ppos);

/* Access to perf_event_open(2) syscall. */
#define PERF_SECURITY_OPEN		0

/* Finer grained perf_event_open(2) access control. */
#define PERF_SECURITY_CPU		1
#define PERF_SECURITY_KERNEL		2
#define PERF_SECURITY_TRACEPOINT	3

static inline int perf_is_paranoid(void)
{
	return sysctl_perf_event_paranoid > -1;
}

static inline int perf_allow_kernel(struct perf_event_attr *attr)
{
	if (sysctl_perf_event_paranoid > 1 && !capable(CAP_SYS_ADMIN))
		return -EACCES;

	return security_perf_event_open(attr, PERF_SECURITY_KERNEL);
<<<<<<< HEAD
}

static inline int perf_allow_cpu(struct perf_event_attr *attr)
{
	if (sysctl_perf_event_paranoid > 0 && !capable(CAP_SYS_ADMIN))
		return -EACCES;

	return security_perf_event_open(attr, PERF_SECURITY_CPU);
}

static inline int perf_allow_tracepoint(struct perf_event_attr *attr)
{
=======
}

static inline int perf_allow_cpu(struct perf_event_attr *attr)
{
	if (sysctl_perf_event_paranoid > 0 && !capable(CAP_SYS_ADMIN))
		return -EACCES;

	return security_perf_event_open(attr, PERF_SECURITY_CPU);
}

static inline int perf_allow_tracepoint(struct perf_event_attr *attr)
{
>>>>>>> d44f821b
	if (sysctl_perf_event_paranoid > -1 && !capable(CAP_SYS_ADMIN))
		return -EPERM;

	return security_perf_event_open(attr, PERF_SECURITY_TRACEPOINT);
}

extern void perf_event_init(void);
extern void perf_tp_event(u16 event_type, u64 count, void *record,
			  int entry_size, struct pt_regs *regs,
			  struct hlist_head *head, int rctx,
			  struct task_struct *task);
extern void perf_bp_event(struct perf_event *event, void *data);

#ifndef perf_misc_flags
# define perf_misc_flags(regs) \
		(user_mode(regs) ? PERF_RECORD_MISC_USER : PERF_RECORD_MISC_KERNEL)
# define perf_instruction_pointer(regs)	instruction_pointer(regs)
#endif
#ifndef perf_arch_bpf_user_pt_regs
# define perf_arch_bpf_user_pt_regs(regs) regs
#endif

static inline bool has_branch_stack(struct perf_event *event)
{
	return event->attr.sample_type & PERF_SAMPLE_BRANCH_STACK;
}

static inline bool needs_branch_stack(struct perf_event *event)
{
	return event->attr.branch_sample_type != 0;
}

static inline bool has_aux(struct perf_event *event)
{
	return event->pmu->setup_aux;
}

static inline bool is_write_backward(struct perf_event *event)
{
	return !!event->attr.write_backward;
}

static inline bool has_addr_filter(struct perf_event *event)
{
	return event->pmu->nr_addr_filters;
}

/*
 * An inherited event uses parent's filters
 */
static inline struct perf_addr_filters_head *
perf_event_addr_filters(struct perf_event *event)
{
	struct perf_addr_filters_head *ifh = &event->addr_filters;

	if (event->parent)
		ifh = &event->parent->addr_filters;

	return ifh;
}

extern void perf_event_addr_filters_sync(struct perf_event *event);

extern int perf_output_begin(struct perf_output_handle *handle,
			     struct perf_event *event, unsigned int size);
extern int perf_output_begin_forward(struct perf_output_handle *handle,
				    struct perf_event *event,
				    unsigned int size);
extern int perf_output_begin_backward(struct perf_output_handle *handle,
				      struct perf_event *event,
				      unsigned int size);

extern void perf_output_end(struct perf_output_handle *handle);
extern unsigned int perf_output_copy(struct perf_output_handle *handle,
			     const void *buf, unsigned int len);
extern unsigned int perf_output_skip(struct perf_output_handle *handle,
				     unsigned int len);
extern int perf_swevent_get_recursion_context(void);
extern void perf_swevent_put_recursion_context(int rctx);
extern u64 perf_swevent_set_period(struct perf_event *event);
extern void perf_event_enable(struct perf_event *event);
extern void perf_event_disable(struct perf_event *event);
extern void perf_event_disable_local(struct perf_event *event);
extern void perf_event_disable_inatomic(struct perf_event *event);
extern void perf_event_task_tick(void);
extern int perf_event_account_interrupt(struct perf_event *event);
#else /* !CONFIG_PERF_EVENTS: */
static inline void *
perf_aux_output_begin(struct perf_output_handle *handle,
		      struct perf_event *event)				{ return NULL; }
static inline void
perf_aux_output_end(struct perf_output_handle *handle, unsigned long size)
									{ }
static inline int
perf_aux_output_skip(struct perf_output_handle *handle,
		     unsigned long size)				{ return -EINVAL; }
static inline void *
perf_get_aux(struct perf_output_handle *handle)				{ return NULL; }
static inline void
perf_event_task_migrate(struct task_struct *task)			{ }
static inline void
perf_event_task_sched_in(struct task_struct *prev,
			 struct task_struct *task)			{ }
static inline void
perf_event_task_sched_out(struct task_struct *prev,
			  struct task_struct *next)			{ }
static inline int perf_event_init_task(struct task_struct *child)	{ return 0; }
static inline void perf_event_exit_task(struct task_struct *child)	{ }
static inline void perf_event_free_task(struct task_struct *task)	{ }
static inline void perf_event_delayed_put(struct task_struct *task)	{ }
static inline struct file *perf_event_get(unsigned int fd)	{ return ERR_PTR(-EINVAL); }
static inline const struct perf_event *perf_get_event(struct file *file)
{
	return ERR_PTR(-EINVAL);
}
static inline const struct perf_event_attr *perf_event_attrs(struct perf_event *event)
{
	return ERR_PTR(-EINVAL);
}
static inline int perf_event_read_local(struct perf_event *event, u64 *value,
					u64 *enabled, u64 *running)
{
	return -EINVAL;
}
static inline void perf_event_print_debug(void)				{ }
static inline int perf_event_task_disable(void)				{ return -EINVAL; }
static inline int perf_event_task_enable(void)				{ return -EINVAL; }
static inline int perf_event_refresh(struct perf_event *event, int refresh)
{
	return -EINVAL;
}

static inline void
perf_sw_event(u32 event_id, u64 nr, struct pt_regs *regs, u64 addr)	{ }
static inline void
perf_sw_event_sched(u32 event_id, u64 nr, u64 addr)			{ }
static inline void
perf_bp_event(struct perf_event *event, void *data)			{ }

static inline int perf_register_guest_info_callbacks
(struct perf_guest_info_callbacks *callbacks)				{ return 0; }
static inline int perf_unregister_guest_info_callbacks
(struct perf_guest_info_callbacks *callbacks)				{ return 0; }

static inline void perf_event_mmap(struct vm_area_struct *vma)		{ }

typedef int (perf_ksymbol_get_name_f)(char *name, int name_len, void *data);
static inline void perf_event_ksymbol(u16 ksym_type, u64 addr, u32 len,
				      bool unregister, const char *sym)	{ }
static inline void perf_event_bpf_event(struct bpf_prog *prog,
					enum perf_bpf_event_type type,
					u16 flags)			{ }
static inline void perf_event_exec(void)				{ }
static inline void perf_event_comm(struct task_struct *tsk, bool exec)	{ }
static inline void perf_event_namespaces(struct task_struct *tsk)	{ }
static inline void perf_event_fork(struct task_struct *tsk)		{ }
static inline void perf_event_init(void)				{ }
static inline int  perf_swevent_get_recursion_context(void)		{ return -1; }
static inline void perf_swevent_put_recursion_context(int rctx)		{ }
static inline u64 perf_swevent_set_period(struct perf_event *event)	{ return 0; }
static inline void perf_event_enable(struct perf_event *event)		{ }
static inline void perf_event_disable(struct perf_event *event)		{ }
static inline int __perf_event_disable(void *info)			{ return -1; }
static inline void perf_event_task_tick(void)				{ }
static inline int perf_event_release_kernel(struct perf_event *event)	{ return 0; }
#endif

#if defined(CONFIG_PERF_EVENTS) && defined(CONFIG_CPU_SUP_INTEL)
extern void perf_restore_debug_store(void);
#else
static inline void perf_restore_debug_store(void)			{ }
#endif

static __always_inline bool perf_raw_frag_last(const struct perf_raw_frag *frag)
{
	return frag->pad < sizeof(u64);
}

#define perf_output_put(handle, x) perf_output_copy((handle), &(x), sizeof(x))

struct perf_pmu_events_attr {
	struct device_attribute attr;
	u64 id;
	const char *event_str;
};

struct perf_pmu_events_ht_attr {
	struct device_attribute			attr;
	u64					id;
	const char				*event_str_ht;
	const char				*event_str_noht;
};

ssize_t perf_event_sysfs_show(struct device *dev, struct device_attribute *attr,
			      char *page);

#define PMU_EVENT_ATTR(_name, _var, _id, _show)				\
static struct perf_pmu_events_attr _var = {				\
	.attr = __ATTR(_name, 0444, _show, NULL),			\
	.id   =  _id,							\
};

#define PMU_EVENT_ATTR_STRING(_name, _var, _str)			    \
static struct perf_pmu_events_attr _var = {				    \
	.attr		= __ATTR(_name, 0444, perf_event_sysfs_show, NULL), \
	.id		= 0,						    \
	.event_str	= _str,						    \
};

#define PMU_FORMAT_ATTR(_name, _format)					\
static ssize_t								\
_name##_show(struct device *dev,					\
			       struct device_attribute *attr,		\
			       char *page)				\
{									\
	BUILD_BUG_ON(sizeof(_format) >= PAGE_SIZE);			\
	return sprintf(page, _format "\n");				\
}									\
									\
static struct device_attribute format_attr_##_name = __ATTR_RO(_name)

/* Performance counter hotplug functions */
#ifdef CONFIG_PERF_EVENTS
int perf_event_init_cpu(unsigned int cpu);
int perf_event_exit_cpu(unsigned int cpu);
#else
#define perf_event_init_cpu	NULL
#define perf_event_exit_cpu	NULL
#endif

#endif /* _LINUX_PERF_EVENT_H */<|MERGE_RESOLUTION|>--- conflicted
+++ resolved
@@ -1273,7 +1273,6 @@
 		return -EACCES;
 
 	return security_perf_event_open(attr, PERF_SECURITY_KERNEL);
-<<<<<<< HEAD
 }
 
 static inline int perf_allow_cpu(struct perf_event_attr *attr)
@@ -1286,20 +1285,6 @@
 
 static inline int perf_allow_tracepoint(struct perf_event_attr *attr)
 {
-=======
-}
-
-static inline int perf_allow_cpu(struct perf_event_attr *attr)
-{
-	if (sysctl_perf_event_paranoid > 0 && !capable(CAP_SYS_ADMIN))
-		return -EACCES;
-
-	return security_perf_event_open(attr, PERF_SECURITY_CPU);
-}
-
-static inline int perf_allow_tracepoint(struct perf_event_attr *attr)
-{
->>>>>>> d44f821b
 	if (sysctl_perf_event_paranoid > -1 && !capable(CAP_SYS_ADMIN))
 		return -EPERM;
 
