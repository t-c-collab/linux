// SPDX-License-Identifier: GPL-2.0-or-later
/*
 * Budget Fair Queueing (BFQ) I/O scheduler.
 *
 * Based on ideas and code from CFQ:
 * Copyright (C) 2003 Jens Axboe <axboe@kernel.dk>
 *
 * Copyright (C) 2008 Fabio Checconi <fabio@gandalf.sssup.it>
 *		      Paolo Valente <paolo.valente@unimore.it>
 *
 * Copyright (C) 2010 Paolo Valente <paolo.valente@unimore.it>
 *                    Arianna Avanzini <avanzini@google.com>
 *
 * Copyright (C) 2017 Paolo Valente <paolo.valente@linaro.org>
 *
 * BFQ is a proportional-share I/O scheduler, with some extra
 * low-latency capabilities. BFQ also supports full hierarchical
 * scheduling through cgroups. Next paragraphs provide an introduction
 * on BFQ inner workings. Details on BFQ benefits, usage and
 * limitations can be found in Documentation/block/bfq-iosched.rst.
 *
 * BFQ is a proportional-share storage-I/O scheduling algorithm based
 * on the slice-by-slice service scheme of CFQ. But BFQ assigns
 * budgets, measured in number of sectors, to processes instead of
 * time slices. The device is not granted to the in-service process
 * for a given time slice, but until it has exhausted its assigned
 * budget. This change from the time to the service domain enables BFQ
 * to distribute the device throughput among processes as desired,
 * without any distortion due to throughput fluctuations, or to device
 * internal queueing. BFQ uses an ad hoc internal scheduler, called
 * B-WF2Q+, to schedule processes according to their budgets. More
 * precisely, BFQ schedules queues associated with processes. Each
 * process/queue is assigned a user-configurable weight, and B-WF2Q+
 * guarantees that each queue receives a fraction of the throughput
 * proportional to its weight. Thanks to the accurate policy of
 * B-WF2Q+, BFQ can afford to assign high budgets to I/O-bound
 * processes issuing sequential requests (to boost the throughput),
 * and yet guarantee a low latency to interactive and soft real-time
 * applications.
 *
 * In particular, to provide these low-latency guarantees, BFQ
 * explicitly privileges the I/O of two classes of time-sensitive
 * applications: interactive and soft real-time. In more detail, BFQ
 * behaves this way if the low_latency parameter is set (default
 * configuration). This feature enables BFQ to provide applications in
 * these classes with a very low latency.
 *
 * To implement this feature, BFQ constantly tries to detect whether
 * the I/O requests in a bfq_queue come from an interactive or a soft
 * real-time application. For brevity, in these cases, the queue is
 * said to be interactive or soft real-time. In both cases, BFQ
 * privileges the service of the queue, over that of non-interactive
 * and non-soft-real-time queues. This privileging is performed,
 * mainly, by raising the weight of the queue. So, for brevity, we
 * call just weight-raising periods the time periods during which a
 * queue is privileged, because deemed interactive or soft real-time.
 *
 * The detection of soft real-time queues/applications is described in
 * detail in the comments on the function
 * bfq_bfqq_softrt_next_start. On the other hand, the detection of an
 * interactive queue works as follows: a queue is deemed interactive
 * if it is constantly non empty only for a limited time interval,
 * after which it does become empty. The queue may be deemed
 * interactive again (for a limited time), if it restarts being
 * constantly non empty, provided that this happens only after the
 * queue has remained empty for a given minimum idle time.
 *
 * By default, BFQ computes automatically the above maximum time
 * interval, i.e., the time interval after which a constantly
 * non-empty queue stops being deemed interactive. Since a queue is
 * weight-raised while it is deemed interactive, this maximum time
 * interval happens to coincide with the (maximum) duration of the
 * weight-raising for interactive queues.
 *
 * Finally, BFQ also features additional heuristics for
 * preserving both a low latency and a high throughput on NCQ-capable,
 * rotational or flash-based devices, and to get the job done quickly
 * for applications consisting in many I/O-bound processes.
 *
 * NOTE: if the main or only goal, with a given device, is to achieve
 * the maximum-possible throughput at all times, then do switch off
 * all low-latency heuristics for that device, by setting low_latency
 * to 0.
 *
 * BFQ is described in [1], where also a reference to the initial,
 * more theoretical paper on BFQ can be found. The interested reader
 * can find in the latter paper full details on the main algorithm, as
 * well as formulas of the guarantees and formal proofs of all the
 * properties.  With respect to the version of BFQ presented in these
 * papers, this implementation adds a few more heuristics, such as the
 * ones that guarantee a low latency to interactive and soft real-time
 * applications, and a hierarchical extension based on H-WF2Q+.
 *
 * B-WF2Q+ is based on WF2Q+, which is described in [2], together with
 * H-WF2Q+, while the augmented tree used here to implement B-WF2Q+
 * with O(log N) complexity derives from the one introduced with EEVDF
 * in [3].
 *
 * [1] P. Valente, A. Avanzini, "Evolution of the BFQ Storage I/O
 *     Scheduler", Proceedings of the First Workshop on Mobile System
 *     Technologies (MST-2015), May 2015.
 *     http://algogroup.unimore.it/people/paolo/disk_sched/mst-2015.pdf
 *
 * [2] Jon C.R. Bennett and H. Zhang, "Hierarchical Packet Fair Queueing
 *     Algorithms", IEEE/ACM Transactions on Networking, 5(5):675-689,
 *     Oct 1997.
 *
 * http://www.cs.cmu.edu/~hzhang/papers/TON-97-Oct.ps.gz
 *
 * [3] I. Stoica and H. Abdel-Wahab, "Earliest Eligible Virtual Deadline
 *     First: A Flexible and Accurate Mechanism for Proportional Share
 *     Resource Allocation", technical report.
 *
 * http://www.cs.berkeley.edu/~istoica/papers/eevdf-tr-95.pdf
 */
#include <linux/module.h>
#include <linux/slab.h>
#include <linux/blkdev.h>
#include <linux/cgroup.h>
#include <linux/ktime.h>
#include <linux/rbtree.h>
#include <linux/ioprio.h>
#include <linux/sbitmap.h>
#include <linux/delay.h>
#include <linux/backing-dev.h>

#include <trace/events/block.h>

#include "elevator.h"
#include "blk.h"
#include "blk-mq.h"
#include "blk-mq-tag.h"
#include "blk-mq-sched.h"
#include "bfq-iosched.h"
#include "blk-wbt.h"

#define BFQ_BFQQ_FNS(name)						\
void bfq_mark_bfqq_##name(struct bfq_queue *bfqq)			\
{									\
	__set_bit(BFQQF_##name, &(bfqq)->flags);			\
}									\
void bfq_clear_bfqq_##name(struct bfq_queue *bfqq)			\
{									\
	__clear_bit(BFQQF_##name, &(bfqq)->flags);		\
}									\
int bfq_bfqq_##name(const struct bfq_queue *bfqq)			\
{									\
	return test_bit(BFQQF_##name, &(bfqq)->flags);		\
}

BFQ_BFQQ_FNS(just_created);
BFQ_BFQQ_FNS(busy);
BFQ_BFQQ_FNS(wait_request);
BFQ_BFQQ_FNS(non_blocking_wait_rq);
BFQ_BFQQ_FNS(fifo_expire);
BFQ_BFQQ_FNS(has_short_ttime);
BFQ_BFQQ_FNS(sync);
BFQ_BFQQ_FNS(IO_bound);
BFQ_BFQQ_FNS(in_large_burst);
BFQ_BFQQ_FNS(coop);
BFQ_BFQQ_FNS(split_coop);
BFQ_BFQQ_FNS(softrt_update);
#undef BFQ_BFQQ_FNS						\

/* Expiration time of async (0) and sync (1) requests, in ns. */
static const u64 bfq_fifo_expire[2] = { NSEC_PER_SEC / 4, NSEC_PER_SEC / 8 };

/* Maximum backwards seek (magic number lifted from CFQ), in KiB. */
static const int bfq_back_max = 16 * 1024;

/* Penalty of a backwards seek, in number of sectors. */
static const int bfq_back_penalty = 2;

/* Idling period duration, in ns. */
static u64 bfq_slice_idle = NSEC_PER_SEC / 125;

/* Minimum number of assigned budgets for which stats are safe to compute. */
static const int bfq_stats_min_budgets = 194;

/* Default maximum budget values, in sectors and number of requests. */
static const int bfq_default_max_budget = 16 * 1024;

/*
 * When a sync request is dispatched, the queue that contains that
 * request, and all the ancestor entities of that queue, are charged
 * with the number of sectors of the request. In contrast, if the
 * request is async, then the queue and its ancestor entities are
 * charged with the number of sectors of the request, multiplied by
 * the factor below. This throttles the bandwidth for async I/O,
 * w.r.t. to sync I/O, and it is done to counter the tendency of async
 * writes to steal I/O throughput to reads.
 *
 * The current value of this parameter is the result of a tuning with
 * several hardware and software configurations. We tried to find the
 * lowest value for which writes do not cause noticeable problems to
 * reads. In fact, the lower this parameter, the stabler I/O control,
 * in the following respect.  The lower this parameter is, the less
 * the bandwidth enjoyed by a group decreases
 * - when the group does writes, w.r.t. to when it does reads;
 * - when other groups do reads, w.r.t. to when they do writes.
 */
static const int bfq_async_charge_factor = 3;

/* Default timeout values, in jiffies, approximating CFQ defaults. */
const int bfq_timeout = HZ / 8;

/*
 * Time limit for merging (see comments in bfq_setup_cooperator). Set
 * to the slowest value that, in our tests, proved to be effective in
 * removing false positives, while not causing true positives to miss
 * queue merging.
 *
 * As can be deduced from the low time limit below, queue merging, if
 * successful, happens at the very beginning of the I/O of the involved
 * cooperating processes, as a consequence of the arrival of the very
 * first requests from each cooperator.  After that, there is very
 * little chance to find cooperators.
 */
static const unsigned long bfq_merge_time_limit = HZ/10;

static struct kmem_cache *bfq_pool;

/* Below this threshold (in ns), we consider thinktime immediate. */
#define BFQ_MIN_TT		(2 * NSEC_PER_MSEC)

/* hw_tag detection: parallel requests threshold and min samples needed. */
#define BFQ_HW_QUEUE_THRESHOLD	3
#define BFQ_HW_QUEUE_SAMPLES	32

#define BFQQ_SEEK_THR		(sector_t)(8 * 100)
#define BFQQ_SECT_THR_NONROT	(sector_t)(2 * 32)
#define BFQ_RQ_SEEKY(bfqd, last_pos, rq) \
	(get_sdist(last_pos, rq) >			\
	 BFQQ_SEEK_THR &&				\
	 (!blk_queue_nonrot(bfqd->queue) ||		\
	  blk_rq_sectors(rq) < BFQQ_SECT_THR_NONROT))
#define BFQQ_CLOSE_THR		(sector_t)(8 * 1024)
#define BFQQ_SEEKY(bfqq)	(hweight32(bfqq->seek_history) > 19)
/*
 * Sync random I/O is likely to be confused with soft real-time I/O,
 * because it is characterized by limited throughput and apparently
 * isochronous arrival pattern. To avoid false positives, queues
 * containing only random (seeky) I/O are prevented from being tagged
 * as soft real-time.
 */
#define BFQQ_TOTALLY_SEEKY(bfqq)	(bfqq->seek_history == -1)

/* Min number of samples required to perform peak-rate update */
#define BFQ_RATE_MIN_SAMPLES	32
/* Min observation time interval required to perform a peak-rate update (ns) */
#define BFQ_RATE_MIN_INTERVAL	(300*NSEC_PER_MSEC)
/* Target observation time interval for a peak-rate update (ns) */
#define BFQ_RATE_REF_INTERVAL	NSEC_PER_SEC

/*
 * Shift used for peak-rate fixed precision calculations.
 * With
 * - the current shift: 16 positions
 * - the current type used to store rate: u32
 * - the current unit of measure for rate: [sectors/usec], or, more precisely,
 *   [(sectors/usec) / 2^BFQ_RATE_SHIFT] to take into account the shift,
 * the range of rates that can be stored is
 * [1 / 2^BFQ_RATE_SHIFT, 2^(32 - BFQ_RATE_SHIFT)] sectors/usec =
 * [1 / 2^16, 2^16] sectors/usec = [15e-6, 65536] sectors/usec =
 * [15, 65G] sectors/sec
 * Which, assuming a sector size of 512B, corresponds to a range of
 * [7.5K, 33T] B/sec
 */
#define BFQ_RATE_SHIFT		16

/*
 * When configured for computing the duration of the weight-raising
 * for interactive queues automatically (see the comments at the
 * beginning of this file), BFQ does it using the following formula:
 * duration = (ref_rate / r) * ref_wr_duration,
 * where r is the peak rate of the device, and ref_rate and
 * ref_wr_duration are two reference parameters.  In particular,
 * ref_rate is the peak rate of the reference storage device (see
 * below), and ref_wr_duration is about the maximum time needed, with
 * BFQ and while reading two files in parallel, to load typical large
 * applications on the reference device (see the comments on
 * max_service_from_wr below, for more details on how ref_wr_duration
 * is obtained).  In practice, the slower/faster the device at hand
 * is, the more/less it takes to load applications with respect to the
 * reference device.  Accordingly, the longer/shorter BFQ grants
 * weight raising to interactive applications.
 *
 * BFQ uses two different reference pairs (ref_rate, ref_wr_duration),
 * depending on whether the device is rotational or non-rotational.
 *
 * In the following definitions, ref_rate[0] and ref_wr_duration[0]
 * are the reference values for a rotational device, whereas
 * ref_rate[1] and ref_wr_duration[1] are the reference values for a
 * non-rotational device. The reference rates are not the actual peak
 * rates of the devices used as a reference, but slightly lower
 * values. The reason for using slightly lower values is that the
 * peak-rate estimator tends to yield slightly lower values than the
 * actual peak rate (it can yield the actual peak rate only if there
 * is only one process doing I/O, and the process does sequential
 * I/O).
 *
 * The reference peak rates are measured in sectors/usec, left-shifted
 * by BFQ_RATE_SHIFT.
 */
static int ref_rate[2] = {14000, 33000};
/*
 * To improve readability, a conversion function is used to initialize
 * the following array, which entails that the array can be
 * initialized only in a function.
 */
static int ref_wr_duration[2];

/*
 * BFQ uses the above-detailed, time-based weight-raising mechanism to
 * privilege interactive tasks. This mechanism is vulnerable to the
 * following false positives: I/O-bound applications that will go on
 * doing I/O for much longer than the duration of weight
 * raising. These applications have basically no benefit from being
 * weight-raised at the beginning of their I/O. On the opposite end,
 * while being weight-raised, these applications
 * a) unjustly steal throughput to applications that may actually need
 * low latency;
 * b) make BFQ uselessly perform device idling; device idling results
 * in loss of device throughput with most flash-based storage, and may
 * increase latencies when used purposelessly.
 *
 * BFQ tries to reduce these problems, by adopting the following
 * countermeasure. To introduce this countermeasure, we need first to
 * finish explaining how the duration of weight-raising for
 * interactive tasks is computed.
 *
 * For a bfq_queue deemed as interactive, the duration of weight
 * raising is dynamically adjusted, as a function of the estimated
 * peak rate of the device, so as to be equal to the time needed to
 * execute the 'largest' interactive task we benchmarked so far. By
 * largest task, we mean the task for which each involved process has
 * to do more I/O than for any of the other tasks we benchmarked. This
 * reference interactive task is the start-up of LibreOffice Writer,
 * and in this task each process/bfq_queue needs to have at most ~110K
 * sectors transferred.
 *
 * This last piece of information enables BFQ to reduce the actual
 * duration of weight-raising for at least one class of I/O-bound
 * applications: those doing sequential or quasi-sequential I/O. An
 * example is file copy. In fact, once started, the main I/O-bound
 * processes of these applications usually consume the above 110K
 * sectors in much less time than the processes of an application that
 * is starting, because these I/O-bound processes will greedily devote
 * almost all their CPU cycles only to their target,
 * throughput-friendly I/O operations. This is even more true if BFQ
 * happens to be underestimating the device peak rate, and thus
 * overestimating the duration of weight raising. But, according to
 * our measurements, once transferred 110K sectors, these processes
 * have no right to be weight-raised any longer.
 *
 * Basing on the last consideration, BFQ ends weight-raising for a
 * bfq_queue if the latter happens to have received an amount of
 * service at least equal to the following constant. The constant is
 * set to slightly more than 110K, to have a minimum safety margin.
 *
 * This early ending of weight-raising reduces the amount of time
 * during which interactive false positives cause the two problems
 * described at the beginning of these comments.
 */
static const unsigned long max_service_from_wr = 120000;

/*
 * Maximum time between the creation of two queues, for stable merge
 * to be activated (in ms)
 */
static const unsigned long bfq_activation_stable_merging = 600;
/*
 * Minimum time to be waited before evaluating delayed stable merge (in ms)
 */
static const unsigned long bfq_late_stable_merging = 600;

#define RQ_BIC(rq)		((struct bfq_io_cq *)((rq)->elv.priv[0]))
#define RQ_BFQQ(rq)		((rq)->elv.priv[1])

struct bfq_queue *bic_to_bfqq(struct bfq_io_cq *bic, bool is_sync,
			      unsigned int actuator_idx)
{
	if (is_sync)
		return bic->bfqq[1][actuator_idx];

	return bic->bfqq[0][actuator_idx];
}

static void bfq_put_stable_ref(struct bfq_queue *bfqq);

void bic_set_bfqq(struct bfq_io_cq *bic,
		  struct bfq_queue *bfqq,
		  bool is_sync,
		  unsigned int actuator_idx)
{
	struct bfq_queue *old_bfqq = bic->bfqq[is_sync][actuator_idx];

	/*
	 * If bfqq != NULL, then a non-stable queue merge between
	 * bic->bfqq and bfqq is happening here. This causes troubles
	 * in the following case: bic->bfqq has also been scheduled
	 * for a possible stable merge with bic->stable_merge_bfqq,
	 * and bic->stable_merge_bfqq == bfqq happens to
	 * hold. Troubles occur because bfqq may then undergo a split,
	 * thereby becoming eligible for a stable merge. Yet, if
	 * bic->stable_merge_bfqq points exactly to bfqq, then bfqq
	 * would be stably merged with itself. To avoid this anomaly,
	 * we cancel the stable merge if
	 * bic->stable_merge_bfqq == bfqq.
	 */
	struct bfq_iocq_bfqq_data *bfqq_data = &bic->bfqq_data[actuator_idx];

	/* Clear bic pointer if bfqq is detached from this bic */
	if (old_bfqq && old_bfqq->bic == bic)
		old_bfqq->bic = NULL;

	if (is_sync)
		bic->bfqq[1][actuator_idx] = bfqq;
	else
		bic->bfqq[0][actuator_idx] = bfqq;

	if (bfqq && bfqq_data->stable_merge_bfqq == bfqq) {
		/*
		 * Actually, these same instructions are executed also
		 * in bfq_setup_cooperator, in case of abort or actual
		 * execution of a stable merge. We could avoid
		 * repeating these instructions there too, but if we
		 * did so, we would nest even more complexity in this
		 * function.
		 */
		bfq_put_stable_ref(bfqq_data->stable_merge_bfqq);

		bfqq_data->stable_merge_bfqq = NULL;
	}
}

struct bfq_data *bic_to_bfqd(struct bfq_io_cq *bic)
{
	return bic->icq.q->elevator->elevator_data;
}

/**
 * icq_to_bic - convert iocontext queue structure to bfq_io_cq.
 * @icq: the iocontext queue.
 */
static struct bfq_io_cq *icq_to_bic(struct io_cq *icq)
{
	/* bic->icq is the first member, %NULL will convert to %NULL */
	return container_of(icq, struct bfq_io_cq, icq);
}

/**
 * bfq_bic_lookup - search into @ioc a bic associated to @bfqd.
 * @q: the request queue.
 */
static struct bfq_io_cq *bfq_bic_lookup(struct request_queue *q)
{
	struct bfq_io_cq *icq;
	unsigned long flags;

	if (!current->io_context)
		return NULL;

	spin_lock_irqsave(&q->queue_lock, flags);
	icq = icq_to_bic(ioc_lookup_icq(q));
	spin_unlock_irqrestore(&q->queue_lock, flags);

	return icq;
}

/*
 * Scheduler run of queue, if there are requests pending and no one in the
 * driver that will restart queueing.
 */
void bfq_schedule_dispatch(struct bfq_data *bfqd)
{
	lockdep_assert_held(&bfqd->lock);

	if (bfqd->queued != 0) {
		bfq_log(bfqd, "schedule dispatch");
		blk_mq_run_hw_queues(bfqd->queue, true);
	}
}

#define bfq_class_idle(bfqq)	((bfqq)->ioprio_class == IOPRIO_CLASS_IDLE)

#define bfq_sample_valid(samples)	((samples) > 80)

/*
 * Lifted from AS - choose which of rq1 and rq2 that is best served now.
 * We choose the request that is closer to the head right now.  Distance
 * behind the head is penalized and only allowed to a certain extent.
 */
static struct request *bfq_choose_req(struct bfq_data *bfqd,
				      struct request *rq1,
				      struct request *rq2,
				      sector_t last)
{
	sector_t s1, s2, d1 = 0, d2 = 0;
	unsigned long back_max;
#define BFQ_RQ1_WRAP	0x01 /* request 1 wraps */
#define BFQ_RQ2_WRAP	0x02 /* request 2 wraps */
	unsigned int wrap = 0; /* bit mask: requests behind the disk head? */

	if (!rq1 || rq1 == rq2)
		return rq2;
	if (!rq2)
		return rq1;

	if (rq_is_sync(rq1) && !rq_is_sync(rq2))
		return rq1;
	else if (rq_is_sync(rq2) && !rq_is_sync(rq1))
		return rq2;
	if ((rq1->cmd_flags & REQ_META) && !(rq2->cmd_flags & REQ_META))
		return rq1;
	else if ((rq2->cmd_flags & REQ_META) && !(rq1->cmd_flags & REQ_META))
		return rq2;

	s1 = blk_rq_pos(rq1);
	s2 = blk_rq_pos(rq2);

	/*
	 * By definition, 1KiB is 2 sectors.
	 */
	back_max = bfqd->bfq_back_max * 2;

	/*
	 * Strict one way elevator _except_ in the case where we allow
	 * short backward seeks which are biased as twice the cost of a
	 * similar forward seek.
	 */
	if (s1 >= last)
		d1 = s1 - last;
	else if (s1 + back_max >= last)
		d1 = (last - s1) * bfqd->bfq_back_penalty;
	else
		wrap |= BFQ_RQ1_WRAP;

	if (s2 >= last)
		d2 = s2 - last;
	else if (s2 + back_max >= last)
		d2 = (last - s2) * bfqd->bfq_back_penalty;
	else
		wrap |= BFQ_RQ2_WRAP;

	/* Found required data */

	/*
	 * By doing switch() on the bit mask "wrap" we avoid having to
	 * check two variables for all permutations: --> faster!
	 */
	switch (wrap) {
	case 0: /* common case for CFQ: rq1 and rq2 not wrapped */
		if (d1 < d2)
			return rq1;
		else if (d2 < d1)
			return rq2;

		if (s1 >= s2)
			return rq1;
		else
			return rq2;

	case BFQ_RQ2_WRAP:
		return rq1;
	case BFQ_RQ1_WRAP:
		return rq2;
	case BFQ_RQ1_WRAP|BFQ_RQ2_WRAP: /* both rqs wrapped */
	default:
		/*
		 * Since both rqs are wrapped,
		 * start with the one that's further behind head
		 * (--> only *one* back seek required),
		 * since back seek takes more time than forward.
		 */
		if (s1 <= s2)
			return rq1;
		else
			return rq2;
	}
}

#define BFQ_LIMIT_INLINE_DEPTH 16

#ifdef CONFIG_BFQ_GROUP_IOSCHED
static bool bfqq_request_over_limit(struct bfq_queue *bfqq, int limit)
{
	struct bfq_data *bfqd = bfqq->bfqd;
	struct bfq_entity *entity = &bfqq->entity;
	struct bfq_entity *inline_entities[BFQ_LIMIT_INLINE_DEPTH];
	struct bfq_entity **entities = inline_entities;
	int depth, level, alloc_depth = BFQ_LIMIT_INLINE_DEPTH;
	int class_idx = bfqq->ioprio_class - 1;
	struct bfq_sched_data *sched_data;
	unsigned long wsum;
	bool ret = false;

	if (!entity->on_st_or_in_serv)
		return false;

retry:
	spin_lock_irq(&bfqd->lock);
	/* +1 for bfqq entity, root cgroup not included */
	depth = bfqg_to_blkg(bfqq_group(bfqq))->blkcg->css.cgroup->level + 1;
	if (depth > alloc_depth) {
		spin_unlock_irq(&bfqd->lock);
		if (entities != inline_entities)
			kfree(entities);
		entities = kmalloc_array(depth, sizeof(*entities), GFP_NOIO);
		if (!entities)
			return false;
		alloc_depth = depth;
		goto retry;
	}

	sched_data = entity->sched_data;
	/* Gather our ancestors as we need to traverse them in reverse order */
	level = 0;
	for_each_entity(entity) {
		/*
		 * If at some level entity is not even active, allow request
		 * queueing so that BFQ knows there's work to do and activate
		 * entities.
		 */
		if (!entity->on_st_or_in_serv)
			goto out;
		/* Uh, more parents than cgroup subsystem thinks? */
		if (WARN_ON_ONCE(level >= depth))
			break;
		entities[level++] = entity;
	}
	WARN_ON_ONCE(level != depth);
	for (level--; level >= 0; level--) {
		entity = entities[level];
		if (level > 0) {
			wsum = bfq_entity_service_tree(entity)->wsum;
		} else {
			int i;
			/*
			 * For bfqq itself we take into account service trees
			 * of all higher priority classes and multiply their
			 * weights so that low prio queue from higher class
			 * gets more requests than high prio queue from lower
			 * class.
			 */
			wsum = 0;
			for (i = 0; i <= class_idx; i++) {
				wsum = wsum * IOPRIO_BE_NR +
					sched_data->service_tree[i].wsum;
			}
		}
		limit = DIV_ROUND_CLOSEST(limit * entity->weight, wsum);
		if (entity->allocated >= limit) {
			bfq_log_bfqq(bfqq->bfqd, bfqq,
				"too many requests: allocated %d limit %d level %d",
				entity->allocated, limit, level);
			ret = true;
			break;
		}
	}
out:
	spin_unlock_irq(&bfqd->lock);
	if (entities != inline_entities)
		kfree(entities);
	return ret;
}
#else
static bool bfqq_request_over_limit(struct bfq_queue *bfqq, int limit)
{
	return false;
}
#endif

/*
 * Async I/O can easily starve sync I/O (both sync reads and sync
 * writes), by consuming all tags. Similarly, storms of sync writes,
 * such as those that sync(2) may trigger, can starve sync reads.
 * Limit depths of async I/O and sync writes so as to counter both
 * problems.
 *
 * Also if a bfq queue or its parent cgroup consume more tags than would be
 * appropriate for their weight, we trim the available tag depth to 1. This
 * avoids a situation where one cgroup can starve another cgroup from tags and
 * thus block service differentiation among cgroups. Note that because the
 * queue / cgroup already has many requests allocated and queued, this does not
 * significantly affect service guarantees coming from the BFQ scheduling
 * algorithm.
 */
static void bfq_limit_depth(blk_opf_t opf, struct blk_mq_alloc_data *data)
{
	struct bfq_data *bfqd = data->q->elevator->elevator_data;
	struct bfq_io_cq *bic = bfq_bic_lookup(data->q);
	int depth;
	unsigned limit = data->q->nr_requests;
	unsigned int act_idx;

	/* Sync reads have full depth available */
	if (op_is_sync(opf) && !op_is_write(opf)) {
		depth = 0;
	} else {
		depth = bfqd->word_depths[!!bfqd->wr_busy_queues][op_is_sync(opf)];
		limit = (limit * depth) >> bfqd->full_depth_shift;
	}

	for (act_idx = 0; bic && act_idx < bfqd->num_actuators; act_idx++) {
		struct bfq_queue *bfqq =
			bic_to_bfqq(bic, op_is_sync(opf), act_idx);

		/*
		 * Does queue (or any parent entity) exceed number of
		 * requests that should be available to it? Heavily
		 * limit depth so that it cannot consume more
		 * available requests and thus starve other entities.
		 */
		if (bfqq && bfqq_request_over_limit(bfqq, limit)) {
			depth = 1;
			break;
		}
	}
	bfq_log(bfqd, "[%s] wr_busy %d sync %d depth %u",
		__func__, bfqd->wr_busy_queues, op_is_sync(opf), depth);
	if (depth)
		data->shallow_depth = depth;
}

static struct bfq_queue *
bfq_rq_pos_tree_lookup(struct bfq_data *bfqd, struct rb_root *root,
		     sector_t sector, struct rb_node **ret_parent,
		     struct rb_node ***rb_link)
{
	struct rb_node **p, *parent;
	struct bfq_queue *bfqq = NULL;

	parent = NULL;
	p = &root->rb_node;
	while (*p) {
		struct rb_node **n;

		parent = *p;
		bfqq = rb_entry(parent, struct bfq_queue, pos_node);

		/*
		 * Sort strictly based on sector. Smallest to the left,
		 * largest to the right.
		 */
		if (sector > blk_rq_pos(bfqq->next_rq))
			n = &(*p)->rb_right;
		else if (sector < blk_rq_pos(bfqq->next_rq))
			n = &(*p)->rb_left;
		else
			break;
		p = n;
		bfqq = NULL;
	}

	*ret_parent = parent;
	if (rb_link)
		*rb_link = p;

	bfq_log(bfqd, "rq_pos_tree_lookup %llu: returning %d",
		(unsigned long long)sector,
		bfqq ? bfqq->pid : 0);

	return bfqq;
}

static bool bfq_too_late_for_merging(struct bfq_queue *bfqq)
{
	return bfqq->service_from_backlogged > 0 &&
		time_is_before_jiffies(bfqq->first_IO_time +
				       bfq_merge_time_limit);
}

/*
 * The following function is not marked as __cold because it is
 * actually cold, but for the same performance goal described in the
 * comments on the likely() at the beginning of
 * bfq_setup_cooperator(). Unexpectedly, to reach an even lower
 * execution time for the case where this function is not invoked, we
 * had to add an unlikely() in each involved if().
 */
void __cold
bfq_pos_tree_add_move(struct bfq_data *bfqd, struct bfq_queue *bfqq)
{
	struct rb_node **p, *parent;
	struct bfq_queue *__bfqq;

	if (bfqq->pos_root) {
		rb_erase(&bfqq->pos_node, bfqq->pos_root);
		bfqq->pos_root = NULL;
	}

	/* oom_bfqq does not participate in queue merging */
	if (bfqq == &bfqd->oom_bfqq)
		return;

	/*
	 * bfqq cannot be merged any longer (see comments in
	 * bfq_setup_cooperator): no point in adding bfqq into the
	 * position tree.
	 */
	if (bfq_too_late_for_merging(bfqq))
		return;

	if (bfq_class_idle(bfqq))
		return;
	if (!bfqq->next_rq)
		return;

	bfqq->pos_root = &bfqq_group(bfqq)->rq_pos_tree;
	__bfqq = bfq_rq_pos_tree_lookup(bfqd, bfqq->pos_root,
			blk_rq_pos(bfqq->next_rq), &parent, &p);
	if (!__bfqq) {
		rb_link_node(&bfqq->pos_node, parent, p);
		rb_insert_color(&bfqq->pos_node, bfqq->pos_root);
	} else
		bfqq->pos_root = NULL;
}

/*
 * The following function returns false either if every active queue
 * must receive the same share of the throughput (symmetric scenario),
 * or, as a special case, if bfqq must receive a share of the
 * throughput lower than or equal to the share that every other active
 * queue must receive.  If bfqq does sync I/O, then these are the only
 * two cases where bfqq happens to be guaranteed its share of the
 * throughput even if I/O dispatching is not plugged when bfqq remains
 * temporarily empty (for more details, see the comments in the
 * function bfq_better_to_idle()). For this reason, the return value
 * of this function is used to check whether I/O-dispatch plugging can
 * be avoided.
 *
 * The above first case (symmetric scenario) occurs when:
 * 1) all active queues have the same weight,
 * 2) all active queues belong to the same I/O-priority class,
 * 3) all active groups at the same level in the groups tree have the same
 *    weight,
 * 4) all active groups at the same level in the groups tree have the same
 *    number of children.
 *
 * Unfortunately, keeping the necessary state for evaluating exactly
 * the last two symmetry sub-conditions above would be quite complex
 * and time consuming. Therefore this function evaluates, instead,
 * only the following stronger three sub-conditions, for which it is
 * much easier to maintain the needed state:
 * 1) all active queues have the same weight,
 * 2) all active queues belong to the same I/O-priority class,
 * 3) there is at most one active group.
 * In particular, the last condition is always true if hierarchical
 * support or the cgroups interface are not enabled, thus no state
 * needs to be maintained in this case.
 */
static bool bfq_asymmetric_scenario(struct bfq_data *bfqd,
				   struct bfq_queue *bfqq)
{
	bool smallest_weight = bfqq &&
		bfqq->weight_counter &&
		bfqq->weight_counter ==
		container_of(
			rb_first_cached(&bfqd->queue_weights_tree),
			struct bfq_weight_counter,
			weights_node);

	/*
	 * For queue weights to differ, queue_weights_tree must contain
	 * at least two nodes.
	 */
	bool varied_queue_weights = !smallest_weight &&
		!RB_EMPTY_ROOT(&bfqd->queue_weights_tree.rb_root) &&
		(bfqd->queue_weights_tree.rb_root.rb_node->rb_left ||
		 bfqd->queue_weights_tree.rb_root.rb_node->rb_right);

	bool multiple_classes_busy =
		(bfqd->busy_queues[0] && bfqd->busy_queues[1]) ||
		(bfqd->busy_queues[0] && bfqd->busy_queues[2]) ||
		(bfqd->busy_queues[1] && bfqd->busy_queues[2]);

	return varied_queue_weights || multiple_classes_busy
#ifdef CONFIG_BFQ_GROUP_IOSCHED
	       || bfqd->num_groups_with_pending_reqs > 1
#endif
		;
}

/*
 * If the weight-counter tree passed as input contains no counter for
 * the weight of the input queue, then add that counter; otherwise just
 * increment the existing counter.
 *
 * Note that weight-counter trees contain few nodes in mostly symmetric
 * scenarios. For example, if all queues have the same weight, then the
 * weight-counter tree for the queues may contain at most one node.
 * This holds even if low_latency is on, because weight-raised queues
 * are not inserted in the tree.
 * In most scenarios, the rate at which nodes are created/destroyed
 * should be low too.
 */
void bfq_weights_tree_add(struct bfq_queue *bfqq)
{
	struct rb_root_cached *root = &bfqq->bfqd->queue_weights_tree;
	struct bfq_entity *entity = &bfqq->entity;
	struct rb_node **new = &(root->rb_root.rb_node), *parent = NULL;
	bool leftmost = true;

	/*
	 * Do not insert if the queue is already associated with a
	 * counter, which happens if:
	 *   1) a request arrival has caused the queue to become both
	 *      non-weight-raised, and hence change its weight, and
	 *      backlogged; in this respect, each of the two events
	 *      causes an invocation of this function,
	 *   2) this is the invocation of this function caused by the
	 *      second event. This second invocation is actually useless,
	 *      and we handle this fact by exiting immediately. More
	 *      efficient or clearer solutions might possibly be adopted.
	 */
	if (bfqq->weight_counter)
		return;

	while (*new) {
		struct bfq_weight_counter *__counter = container_of(*new,
						struct bfq_weight_counter,
						weights_node);
		parent = *new;

		if (entity->weight == __counter->weight) {
			bfqq->weight_counter = __counter;
			goto inc_counter;
		}
		if (entity->weight < __counter->weight)
			new = &((*new)->rb_left);
		else {
			new = &((*new)->rb_right);
			leftmost = false;
		}
	}

	bfqq->weight_counter = kzalloc(sizeof(struct bfq_weight_counter),
				       GFP_ATOMIC);

	/*
	 * In the unlucky event of an allocation failure, we just
	 * exit. This will cause the weight of queue to not be
	 * considered in bfq_asymmetric_scenario, which, in its turn,
	 * causes the scenario to be deemed wrongly symmetric in case
	 * bfqq's weight would have been the only weight making the
	 * scenario asymmetric.  On the bright side, no unbalance will
	 * however occur when bfqq becomes inactive again (the
	 * invocation of this function is triggered by an activation
	 * of queue).  In fact, bfq_weights_tree_remove does nothing
	 * if !bfqq->weight_counter.
	 */
	if (unlikely(!bfqq->weight_counter))
		return;

	bfqq->weight_counter->weight = entity->weight;
	rb_link_node(&bfqq->weight_counter->weights_node, parent, new);
	rb_insert_color_cached(&bfqq->weight_counter->weights_node, root,
				leftmost);

inc_counter:
	bfqq->weight_counter->num_active++;
	bfqq->ref++;
}

/*
 * Decrement the weight counter associated with the queue, and, if the
 * counter reaches 0, remove the counter from the tree.
 * See the comments to the function bfq_weights_tree_add() for considerations
 * about overhead.
 */
void bfq_weights_tree_remove(struct bfq_queue *bfqq)
{
	struct rb_root_cached *root;

	if (!bfqq->weight_counter)
		return;

	root = &bfqq->bfqd->queue_weights_tree;
	bfqq->weight_counter->num_active--;
	if (bfqq->weight_counter->num_active > 0)
		goto reset_entity_pointer;

	rb_erase_cached(&bfqq->weight_counter->weights_node, root);
	kfree(bfqq->weight_counter);

reset_entity_pointer:
	bfqq->weight_counter = NULL;
	bfq_put_queue(bfqq);
}

/*
 * Return expired entry, or NULL to just start from scratch in rbtree.
 */
static struct request *bfq_check_fifo(struct bfq_queue *bfqq,
				      struct request *last)
{
	struct request *rq;

	if (bfq_bfqq_fifo_expire(bfqq))
		return NULL;

	bfq_mark_bfqq_fifo_expire(bfqq);

	rq = rq_entry_fifo(bfqq->fifo.next);

	if (rq == last || ktime_get_ns() < rq->fifo_time)
		return NULL;

	bfq_log_bfqq(bfqq->bfqd, bfqq, "check_fifo: returned %p", rq);
	return rq;
}

static struct request *bfq_find_next_rq(struct bfq_data *bfqd,
					struct bfq_queue *bfqq,
					struct request *last)
{
	struct rb_node *rbnext = rb_next(&last->rb_node);
	struct rb_node *rbprev = rb_prev(&last->rb_node);
	struct request *next, *prev = NULL;

	/* Follow expired path, else get first next available. */
	next = bfq_check_fifo(bfqq, last);
	if (next)
		return next;

	if (rbprev)
		prev = rb_entry_rq(rbprev);

	if (rbnext)
		next = rb_entry_rq(rbnext);
	else {
		rbnext = rb_first(&bfqq->sort_list);
		if (rbnext && rbnext != &last->rb_node)
			next = rb_entry_rq(rbnext);
	}

	return bfq_choose_req(bfqd, next, prev, blk_rq_pos(last));
}

/* see the definition of bfq_async_charge_factor for details */
static unsigned long bfq_serv_to_charge(struct request *rq,
					struct bfq_queue *bfqq)
{
	if (bfq_bfqq_sync(bfqq) || bfqq->wr_coeff > 1 ||
	    bfq_asymmetric_scenario(bfqq->bfqd, bfqq))
		return blk_rq_sectors(rq);

	return blk_rq_sectors(rq) * bfq_async_charge_factor;
}

/**
 * bfq_updated_next_req - update the queue after a new next_rq selection.
 * @bfqd: the device data the queue belongs to.
 * @bfqq: the queue to update.
 *
 * If the first request of a queue changes we make sure that the queue
 * has enough budget to serve at least its first request (if the
 * request has grown).  We do this because if the queue has not enough
 * budget for its first request, it has to go through two dispatch
 * rounds to actually get it dispatched.
 */
static void bfq_updated_next_req(struct bfq_data *bfqd,
				 struct bfq_queue *bfqq)
{
	struct bfq_entity *entity = &bfqq->entity;
	struct request *next_rq = bfqq->next_rq;
	unsigned long new_budget;

	if (!next_rq)
		return;

	if (bfqq == bfqd->in_service_queue)
		/*
		 * In order not to break guarantees, budgets cannot be
		 * changed after an entity has been selected.
		 */
		return;

	new_budget = max_t(unsigned long,
			   max_t(unsigned long, bfqq->max_budget,
				 bfq_serv_to_charge(next_rq, bfqq)),
			   entity->service);
	if (entity->budget != new_budget) {
		entity->budget = new_budget;
		bfq_log_bfqq(bfqd, bfqq, "updated next rq: new budget %lu",
					 new_budget);
		bfq_requeue_bfqq(bfqd, bfqq, false);
	}
}

static unsigned int bfq_wr_duration(struct bfq_data *bfqd)
{
	u64 dur;

	dur = bfqd->rate_dur_prod;
	do_div(dur, bfqd->peak_rate);

	/*
	 * Limit duration between 3 and 25 seconds. The upper limit
	 * has been conservatively set after the following worst case:
	 * on a QEMU/KVM virtual machine
	 * - running in a slow PC
	 * - with a virtual disk stacked on a slow low-end 5400rpm HDD
	 * - serving a heavy I/O workload, such as the sequential reading
	 *   of several files
	 * mplayer took 23 seconds to start, if constantly weight-raised.
	 *
	 * As for higher values than that accommodating the above bad
	 * scenario, tests show that higher values would often yield
	 * the opposite of the desired result, i.e., would worsen
	 * responsiveness by allowing non-interactive applications to
	 * preserve weight raising for too long.
	 *
	 * On the other end, lower values than 3 seconds make it
	 * difficult for most interactive tasks to complete their jobs
	 * before weight-raising finishes.
	 */
	return clamp_val(dur, msecs_to_jiffies(3000), msecs_to_jiffies(25000));
}

/* switch back from soft real-time to interactive weight raising */
static void switch_back_to_interactive_wr(struct bfq_queue *bfqq,
					  struct bfq_data *bfqd)
{
	bfqq->wr_coeff = bfqd->bfq_wr_coeff;
	bfqq->wr_cur_max_time = bfq_wr_duration(bfqd);
	bfqq->last_wr_start_finish = bfqq->wr_start_at_switch_to_srt;
}

static void
bfq_bfqq_resume_state(struct bfq_queue *bfqq, struct bfq_data *bfqd,
		      struct bfq_io_cq *bic, bool bfq_already_existing)
{
	unsigned int old_wr_coeff = 1;
	bool busy = bfq_already_existing && bfq_bfqq_busy(bfqq);
	unsigned int a_idx = bfqq->actuator_idx;
	struct bfq_iocq_bfqq_data *bfqq_data = &bic->bfqq_data[a_idx];

	if (bfqq_data->saved_has_short_ttime)
		bfq_mark_bfqq_has_short_ttime(bfqq);
	else
		bfq_clear_bfqq_has_short_ttime(bfqq);

	if (bfqq_data->saved_IO_bound)
		bfq_mark_bfqq_IO_bound(bfqq);
	else
		bfq_clear_bfqq_IO_bound(bfqq);

	bfqq->last_serv_time_ns = bfqq_data->saved_last_serv_time_ns;
	bfqq->inject_limit = bfqq_data->saved_inject_limit;
	bfqq->decrease_time_jif = bfqq_data->saved_decrease_time_jif;

	bfqq->entity.new_weight = bfqq_data->saved_weight;
	bfqq->ttime = bfqq_data->saved_ttime;
	bfqq->io_start_time = bfqq_data->saved_io_start_time;
	bfqq->tot_idle_time = bfqq_data->saved_tot_idle_time;
	/*
	 * Restore weight coefficient only if low_latency is on
	 */
	if (bfqd->low_latency) {
		old_wr_coeff = bfqq->wr_coeff;
		bfqq->wr_coeff = bfqq_data->saved_wr_coeff;
	}
	bfqq->service_from_wr = bfqq_data->saved_service_from_wr;
	bfqq->wr_start_at_switch_to_srt =
		bfqq_data->saved_wr_start_at_switch_to_srt;
	bfqq->last_wr_start_finish = bfqq_data->saved_last_wr_start_finish;
	bfqq->wr_cur_max_time = bfqq_data->saved_wr_cur_max_time;

	if (bfqq->wr_coeff > 1 && (bfq_bfqq_in_large_burst(bfqq) ||
	    time_is_before_jiffies(bfqq->last_wr_start_finish +
				   bfqq->wr_cur_max_time))) {
		if (bfqq->wr_cur_max_time == bfqd->bfq_wr_rt_max_time &&
		    !bfq_bfqq_in_large_burst(bfqq) &&
		    time_is_after_eq_jiffies(bfqq->wr_start_at_switch_to_srt +
					     bfq_wr_duration(bfqd))) {
			switch_back_to_interactive_wr(bfqq, bfqd);
		} else {
			bfqq->wr_coeff = 1;
			bfq_log_bfqq(bfqq->bfqd, bfqq,
				     "resume state: switching off wr");
		}
	}

	/* make sure weight will be updated, however we got here */
	bfqq->entity.prio_changed = 1;

	if (likely(!busy))
		return;

	if (old_wr_coeff == 1 && bfqq->wr_coeff > 1)
		bfqd->wr_busy_queues++;
	else if (old_wr_coeff > 1 && bfqq->wr_coeff == 1)
		bfqd->wr_busy_queues--;
}

static int bfqq_process_refs(struct bfq_queue *bfqq)
{
	return bfqq->ref - bfqq->entity.allocated -
		bfqq->entity.on_st_or_in_serv -
		(bfqq->weight_counter != NULL) - bfqq->stable_ref;
}

/* Empty burst list and add just bfqq (see comments on bfq_handle_burst) */
static void bfq_reset_burst_list(struct bfq_data *bfqd, struct bfq_queue *bfqq)
{
	struct bfq_queue *item;
	struct hlist_node *n;

	hlist_for_each_entry_safe(item, n, &bfqd->burst_list, burst_list_node)
		hlist_del_init(&item->burst_list_node);

	/*
	 * Start the creation of a new burst list only if there is no
	 * active queue. See comments on the conditional invocation of
	 * bfq_handle_burst().
	 */
	if (bfq_tot_busy_queues(bfqd) == 0) {
		hlist_add_head(&bfqq->burst_list_node, &bfqd->burst_list);
		bfqd->burst_size = 1;
	} else
		bfqd->burst_size = 0;

	bfqd->burst_parent_entity = bfqq->entity.parent;
}

/* Add bfqq to the list of queues in current burst (see bfq_handle_burst) */
static void bfq_add_to_burst(struct bfq_data *bfqd, struct bfq_queue *bfqq)
{
	/* Increment burst size to take into account also bfqq */
	bfqd->burst_size++;

	if (bfqd->burst_size == bfqd->bfq_large_burst_thresh) {
		struct bfq_queue *pos, *bfqq_item;
		struct hlist_node *n;

		/*
		 * Enough queues have been activated shortly after each
		 * other to consider this burst as large.
		 */
		bfqd->large_burst = true;

		/*
		 * We can now mark all queues in the burst list as
		 * belonging to a large burst.
		 */
		hlist_for_each_entry(bfqq_item, &bfqd->burst_list,
				     burst_list_node)
			bfq_mark_bfqq_in_large_burst(bfqq_item);
		bfq_mark_bfqq_in_large_burst(bfqq);

		/*
		 * From now on, and until the current burst finishes, any
		 * new queue being activated shortly after the last queue
		 * was inserted in the burst can be immediately marked as
		 * belonging to a large burst. So the burst list is not
		 * needed any more. Remove it.
		 */
		hlist_for_each_entry_safe(pos, n, &bfqd->burst_list,
					  burst_list_node)
			hlist_del_init(&pos->burst_list_node);
	} else /*
		* Burst not yet large: add bfqq to the burst list. Do
		* not increment the ref counter for bfqq, because bfqq
		* is removed from the burst list before freeing bfqq
		* in put_queue.
		*/
		hlist_add_head(&bfqq->burst_list_node, &bfqd->burst_list);
}

/*
 * If many queues belonging to the same group happen to be created
 * shortly after each other, then the processes associated with these
 * queues have typically a common goal. In particular, bursts of queue
 * creations are usually caused by services or applications that spawn
 * many parallel threads/processes. Examples are systemd during boot,
 * or git grep. To help these processes get their job done as soon as
 * possible, it is usually better to not grant either weight-raising
 * or device idling to their queues, unless these queues must be
 * protected from the I/O flowing through other active queues.
 *
 * In this comment we describe, firstly, the reasons why this fact
 * holds, and, secondly, the next function, which implements the main
 * steps needed to properly mark these queues so that they can then be
 * treated in a different way.
 *
 * The above services or applications benefit mostly from a high
 * throughput: the quicker the requests of the activated queues are
 * cumulatively served, the sooner the target job of these queues gets
 * completed. As a consequence, weight-raising any of these queues,
 * which also implies idling the device for it, is almost always
 * counterproductive, unless there are other active queues to isolate
 * these new queues from. If there no other active queues, then
 * weight-raising these new queues just lowers throughput in most
 * cases.
 *
 * On the other hand, a burst of queue creations may be caused also by
 * the start of an application that does not consist of a lot of
 * parallel I/O-bound threads. In fact, with a complex application,
 * several short processes may need to be executed to start-up the
 * application. In this respect, to start an application as quickly as
 * possible, the best thing to do is in any case to privilege the I/O
 * related to the application with respect to all other
 * I/O. Therefore, the best strategy to start as quickly as possible
 * an application that causes a burst of queue creations is to
 * weight-raise all the queues created during the burst. This is the
 * exact opposite of the best strategy for the other type of bursts.
 *
 * In the end, to take the best action for each of the two cases, the
 * two types of bursts need to be distinguished. Fortunately, this
 * seems relatively easy, by looking at the sizes of the bursts. In
 * particular, we found a threshold such that only bursts with a
 * larger size than that threshold are apparently caused by
 * services or commands such as systemd or git grep. For brevity,
 * hereafter we call just 'large' these bursts. BFQ *does not*
 * weight-raise queues whose creation occurs in a large burst. In
 * addition, for each of these queues BFQ performs or does not perform
 * idling depending on which choice boosts the throughput more. The
 * exact choice depends on the device and request pattern at
 * hand.
 *
 * Unfortunately, false positives may occur while an interactive task
 * is starting (e.g., an application is being started). The
 * consequence is that the queues associated with the task do not
 * enjoy weight raising as expected. Fortunately these false positives
 * are very rare. They typically occur if some service happens to
 * start doing I/O exactly when the interactive task starts.
 *
 * Turning back to the next function, it is invoked only if there are
 * no active queues (apart from active queues that would belong to the
 * same, possible burst bfqq would belong to), and it implements all
 * the steps needed to detect the occurrence of a large burst and to
 * properly mark all the queues belonging to it (so that they can then
 * be treated in a different way). This goal is achieved by
 * maintaining a "burst list" that holds, temporarily, the queues that
 * belong to the burst in progress. The list is then used to mark
 * these queues as belonging to a large burst if the burst does become
 * large. The main steps are the following.
 *
 * . when the very first queue is created, the queue is inserted into the
 *   list (as it could be the first queue in a possible burst)
 *
 * . if the current burst has not yet become large, and a queue Q that does
 *   not yet belong to the burst is activated shortly after the last time
 *   at which a new queue entered the burst list, then the function appends
 *   Q to the burst list
 *
 * . if, as a consequence of the previous step, the burst size reaches
 *   the large-burst threshold, then
 *
 *     . all the queues in the burst list are marked as belonging to a
 *       large burst
 *
 *     . the burst list is deleted; in fact, the burst list already served
 *       its purpose (keeping temporarily track of the queues in a burst,
 *       so as to be able to mark them as belonging to a large burst in the
 *       previous sub-step), and now is not needed any more
 *
 *     . the device enters a large-burst mode
 *
 * . if a queue Q that does not belong to the burst is created while
 *   the device is in large-burst mode and shortly after the last time
 *   at which a queue either entered the burst list or was marked as
 *   belonging to the current large burst, then Q is immediately marked
 *   as belonging to a large burst.
 *
 * . if a queue Q that does not belong to the burst is created a while
 *   later, i.e., not shortly after, than the last time at which a queue
 *   either entered the burst list or was marked as belonging to the
 *   current large burst, then the current burst is deemed as finished and:
 *
 *        . the large-burst mode is reset if set
 *
 *        . the burst list is emptied
 *
 *        . Q is inserted in the burst list, as Q may be the first queue
 *          in a possible new burst (then the burst list contains just Q
 *          after this step).
 */
static void bfq_handle_burst(struct bfq_data *bfqd, struct bfq_queue *bfqq)
{
	/*
	 * If bfqq is already in the burst list or is part of a large
	 * burst, or finally has just been split, then there is
	 * nothing else to do.
	 */
	if (!hlist_unhashed(&bfqq->burst_list_node) ||
	    bfq_bfqq_in_large_burst(bfqq) ||
	    time_is_after_eq_jiffies(bfqq->split_time +
				     msecs_to_jiffies(10)))
		return;

	/*
	 * If bfqq's creation happens late enough, or bfqq belongs to
	 * a different group than the burst group, then the current
	 * burst is finished, and related data structures must be
	 * reset.
	 *
	 * In this respect, consider the special case where bfqq is
	 * the very first queue created after BFQ is selected for this
	 * device. In this case, last_ins_in_burst and
	 * burst_parent_entity are not yet significant when we get
	 * here. But it is easy to verify that, whether or not the
	 * following condition is true, bfqq will end up being
	 * inserted into the burst list. In particular the list will
	 * happen to contain only bfqq. And this is exactly what has
	 * to happen, as bfqq may be the first queue of the first
	 * burst.
	 */
	if (time_is_before_jiffies(bfqd->last_ins_in_burst +
	    bfqd->bfq_burst_interval) ||
	    bfqq->entity.parent != bfqd->burst_parent_entity) {
		bfqd->large_burst = false;
		bfq_reset_burst_list(bfqd, bfqq);
		goto end;
	}

	/*
	 * If we get here, then bfqq is being activated shortly after the
	 * last queue. So, if the current burst is also large, we can mark
	 * bfqq as belonging to this large burst immediately.
	 */
	if (bfqd->large_burst) {
		bfq_mark_bfqq_in_large_burst(bfqq);
		goto end;
	}

	/*
	 * If we get here, then a large-burst state has not yet been
	 * reached, but bfqq is being activated shortly after the last
	 * queue. Then we add bfqq to the burst.
	 */
	bfq_add_to_burst(bfqd, bfqq);
end:
	/*
	 * At this point, bfqq either has been added to the current
	 * burst or has caused the current burst to terminate and a
	 * possible new burst to start. In particular, in the second
	 * case, bfqq has become the first queue in the possible new
	 * burst.  In both cases last_ins_in_burst needs to be moved
	 * forward.
	 */
	bfqd->last_ins_in_burst = jiffies;
}

static int bfq_bfqq_budget_left(struct bfq_queue *bfqq)
{
	struct bfq_entity *entity = &bfqq->entity;

	return entity->budget - entity->service;
}

/*
 * If enough samples have been computed, return the current max budget
 * stored in bfqd, which is dynamically updated according to the
 * estimated disk peak rate; otherwise return the default max budget
 */
static int bfq_max_budget(struct bfq_data *bfqd)
{
	if (bfqd->budgets_assigned < bfq_stats_min_budgets)
		return bfq_default_max_budget;
	else
		return bfqd->bfq_max_budget;
}

/*
 * Return min budget, which is a fraction of the current or default
 * max budget (trying with 1/32)
 */
static int bfq_min_budget(struct bfq_data *bfqd)
{
	if (bfqd->budgets_assigned < bfq_stats_min_budgets)
		return bfq_default_max_budget / 32;
	else
		return bfqd->bfq_max_budget / 32;
}

/*
 * The next function, invoked after the input queue bfqq switches from
 * idle to busy, updates the budget of bfqq. The function also tells
 * whether the in-service queue should be expired, by returning
 * true. The purpose of expiring the in-service queue is to give bfqq
 * the chance to possibly preempt the in-service queue, and the reason
 * for preempting the in-service queue is to achieve one of the two
 * goals below.
 *
 * 1. Guarantee to bfqq its reserved bandwidth even if bfqq has
 * expired because it has remained idle. In particular, bfqq may have
 * expired for one of the following two reasons:
 *
 * - BFQQE_NO_MORE_REQUESTS bfqq did not enjoy any device idling
 *   and did not make it to issue a new request before its last
 *   request was served;
 *
 * - BFQQE_TOO_IDLE bfqq did enjoy device idling, but did not issue
 *   a new request before the expiration of the idling-time.
 *
 * Even if bfqq has expired for one of the above reasons, the process
 * associated with the queue may be however issuing requests greedily,
 * and thus be sensitive to the bandwidth it receives (bfqq may have
 * remained idle for other reasons: CPU high load, bfqq not enjoying
 * idling, I/O throttling somewhere in the path from the process to
 * the I/O scheduler, ...). But if, after every expiration for one of
 * the above two reasons, bfqq has to wait for the service of at least
 * one full budget of another queue before being served again, then
 * bfqq is likely to get a much lower bandwidth or resource time than
 * its reserved ones. To address this issue, two countermeasures need
 * to be taken.
 *
 * First, the budget and the timestamps of bfqq need to be updated in
 * a special way on bfqq reactivation: they need to be updated as if
 * bfqq did not remain idle and did not expire. In fact, if they are
 * computed as if bfqq expired and remained idle until reactivation,
 * then the process associated with bfqq is treated as if, instead of
 * being greedy, it stopped issuing requests when bfqq remained idle,
 * and restarts issuing requests only on this reactivation. In other
 * words, the scheduler does not help the process recover the "service
 * hole" between bfqq expiration and reactivation. As a consequence,
 * the process receives a lower bandwidth than its reserved one. In
 * contrast, to recover this hole, the budget must be updated as if
 * bfqq was not expired at all before this reactivation, i.e., it must
 * be set to the value of the remaining budget when bfqq was
 * expired. Along the same line, timestamps need to be assigned the
 * value they had the last time bfqq was selected for service, i.e.,
 * before last expiration. Thus timestamps need to be back-shifted
 * with respect to their normal computation (see [1] for more details
 * on this tricky aspect).
 *
 * Secondly, to allow the process to recover the hole, the in-service
 * queue must be expired too, to give bfqq the chance to preempt it
 * immediately. In fact, if bfqq has to wait for a full budget of the
 * in-service queue to be completed, then it may become impossible to
 * let the process recover the hole, even if the back-shifted
 * timestamps of bfqq are lower than those of the in-service queue. If
 * this happens for most or all of the holes, then the process may not
 * receive its reserved bandwidth. In this respect, it is worth noting
 * that, being the service of outstanding requests unpreemptible, a
 * little fraction of the holes may however be unrecoverable, thereby
 * causing a little loss of bandwidth.
 *
 * The last important point is detecting whether bfqq does need this
 * bandwidth recovery. In this respect, the next function deems the
 * process associated with bfqq greedy, and thus allows it to recover
 * the hole, if: 1) the process is waiting for the arrival of a new
 * request (which implies that bfqq expired for one of the above two
 * reasons), and 2) such a request has arrived soon. The first
 * condition is controlled through the flag non_blocking_wait_rq,
 * while the second through the flag arrived_in_time. If both
 * conditions hold, then the function computes the budget in the
 * above-described special way, and signals that the in-service queue
 * should be expired. Timestamp back-shifting is done later in
 * __bfq_activate_entity.
 *
 * 2. Reduce latency. Even if timestamps are not backshifted to let
 * the process associated with bfqq recover a service hole, bfqq may
 * however happen to have, after being (re)activated, a lower finish
 * timestamp than the in-service queue.	 That is, the next budget of
 * bfqq may have to be completed before the one of the in-service
 * queue. If this is the case, then preempting the in-service queue
 * allows this goal to be achieved, apart from the unpreemptible,
 * outstanding requests mentioned above.
 *
 * Unfortunately, regardless of which of the above two goals one wants
 * to achieve, service trees need first to be updated to know whether
 * the in-service queue must be preempted. To have service trees
 * correctly updated, the in-service queue must be expired and
 * rescheduled, and bfqq must be scheduled too. This is one of the
 * most costly operations (in future versions, the scheduling
 * mechanism may be re-designed in such a way to make it possible to
 * know whether preemption is needed without needing to update service
 * trees). In addition, queue preemptions almost always cause random
 * I/O, which may in turn cause loss of throughput. Finally, there may
 * even be no in-service queue when the next function is invoked (so,
 * no queue to compare timestamps with). Because of these facts, the
 * next function adopts the following simple scheme to avoid costly
 * operations, too frequent preemptions and too many dependencies on
 * the state of the scheduler: it requests the expiration of the
 * in-service queue (unconditionally) only for queues that need to
 * recover a hole. Then it delegates to other parts of the code the
 * responsibility of handling the above case 2.
 */
static bool bfq_bfqq_update_budg_for_activation(struct bfq_data *bfqd,
						struct bfq_queue *bfqq,
						bool arrived_in_time)
{
	struct bfq_entity *entity = &bfqq->entity;

	/*
	 * In the next compound condition, we check also whether there
	 * is some budget left, because otherwise there is no point in
	 * trying to go on serving bfqq with this same budget: bfqq
	 * would be expired immediately after being selected for
	 * service. This would only cause useless overhead.
	 */
	if (bfq_bfqq_non_blocking_wait_rq(bfqq) && arrived_in_time &&
	    bfq_bfqq_budget_left(bfqq) > 0) {
		/*
		 * We do not clear the flag non_blocking_wait_rq here, as
		 * the latter is used in bfq_activate_bfqq to signal
		 * that timestamps need to be back-shifted (and is
		 * cleared right after).
		 */

		/*
		 * In next assignment we rely on that either
		 * entity->service or entity->budget are not updated
		 * on expiration if bfqq is empty (see
		 * __bfq_bfqq_recalc_budget). Thus both quantities
		 * remain unchanged after such an expiration, and the
		 * following statement therefore assigns to
		 * entity->budget the remaining budget on such an
		 * expiration.
		 */
		entity->budget = min_t(unsigned long,
				       bfq_bfqq_budget_left(bfqq),
				       bfqq->max_budget);

		/*
		 * At this point, we have used entity->service to get
		 * the budget left (needed for updating
		 * entity->budget). Thus we finally can, and have to,
		 * reset entity->service. The latter must be reset
		 * because bfqq would otherwise be charged again for
		 * the service it has received during its previous
		 * service slot(s).
		 */
		entity->service = 0;

		return true;
	}

	/*
	 * We can finally complete expiration, by setting service to 0.
	 */
	entity->service = 0;
	entity->budget = max_t(unsigned long, bfqq->max_budget,
			       bfq_serv_to_charge(bfqq->next_rq, bfqq));
	bfq_clear_bfqq_non_blocking_wait_rq(bfqq);
	return false;
}

/*
 * Return the farthest past time instant according to jiffies
 * macros.
 */
static unsigned long bfq_smallest_from_now(void)
{
	return jiffies - MAX_JIFFY_OFFSET;
}

static void bfq_update_bfqq_wr_on_rq_arrival(struct bfq_data *bfqd,
					     struct bfq_queue *bfqq,
					     unsigned int old_wr_coeff,
					     bool wr_or_deserves_wr,
					     bool interactive,
					     bool in_burst,
					     bool soft_rt)
{
	if (old_wr_coeff == 1 && wr_or_deserves_wr) {
		/* start a weight-raising period */
		if (interactive) {
			bfqq->service_from_wr = 0;
			bfqq->wr_coeff = bfqd->bfq_wr_coeff;
			bfqq->wr_cur_max_time = bfq_wr_duration(bfqd);
		} else {
			/*
			 * No interactive weight raising in progress
			 * here: assign minus infinity to
			 * wr_start_at_switch_to_srt, to make sure
			 * that, at the end of the soft-real-time
			 * weight raising periods that is starting
			 * now, no interactive weight-raising period
			 * may be wrongly considered as still in
			 * progress (and thus actually started by
			 * mistake).
			 */
			bfqq->wr_start_at_switch_to_srt =
				bfq_smallest_from_now();
			bfqq->wr_coeff = bfqd->bfq_wr_coeff *
				BFQ_SOFTRT_WEIGHT_FACTOR;
			bfqq->wr_cur_max_time =
				bfqd->bfq_wr_rt_max_time;
		}

		/*
		 * If needed, further reduce budget to make sure it is
		 * close to bfqq's backlog, so as to reduce the
		 * scheduling-error component due to a too large
		 * budget. Do not care about throughput consequences,
		 * but only about latency. Finally, do not assign a
		 * too small budget either, to avoid increasing
		 * latency by causing too frequent expirations.
		 */
		bfqq->entity.budget = min_t(unsigned long,
					    bfqq->entity.budget,
					    2 * bfq_min_budget(bfqd));
	} else if (old_wr_coeff > 1) {
		if (interactive) { /* update wr coeff and duration */
			bfqq->wr_coeff = bfqd->bfq_wr_coeff;
			bfqq->wr_cur_max_time = bfq_wr_duration(bfqd);
		} else if (in_burst)
			bfqq->wr_coeff = 1;
		else if (soft_rt) {
			/*
			 * The application is now or still meeting the
			 * requirements for being deemed soft rt.  We
			 * can then correctly and safely (re)charge
			 * the weight-raising duration for the
			 * application with the weight-raising
			 * duration for soft rt applications.
			 *
			 * In particular, doing this recharge now, i.e.,
			 * before the weight-raising period for the
			 * application finishes, reduces the probability
			 * of the following negative scenario:
			 * 1) the weight of a soft rt application is
			 *    raised at startup (as for any newly
			 *    created application),
			 * 2) since the application is not interactive,
			 *    at a certain time weight-raising is
			 *    stopped for the application,
			 * 3) at that time the application happens to
			 *    still have pending requests, and hence
			 *    is destined to not have a chance to be
			 *    deemed soft rt before these requests are
			 *    completed (see the comments to the
			 *    function bfq_bfqq_softrt_next_start()
			 *    for details on soft rt detection),
			 * 4) these pending requests experience a high
			 *    latency because the application is not
			 *    weight-raised while they are pending.
			 */
			if (bfqq->wr_cur_max_time !=
				bfqd->bfq_wr_rt_max_time) {
				bfqq->wr_start_at_switch_to_srt =
					bfqq->last_wr_start_finish;

				bfqq->wr_cur_max_time =
					bfqd->bfq_wr_rt_max_time;
				bfqq->wr_coeff = bfqd->bfq_wr_coeff *
					BFQ_SOFTRT_WEIGHT_FACTOR;
			}
			bfqq->last_wr_start_finish = jiffies;
		}
	}
}

static bool bfq_bfqq_idle_for_long_time(struct bfq_data *bfqd,
					struct bfq_queue *bfqq)
{
	return bfqq->dispatched == 0 &&
		time_is_before_jiffies(
			bfqq->budget_timeout +
			bfqd->bfq_wr_min_idle_time);
}


/*
 * Return true if bfqq is in a higher priority class, or has a higher
 * weight than the in-service queue.
 */
static bool bfq_bfqq_higher_class_or_weight(struct bfq_queue *bfqq,
					    struct bfq_queue *in_serv_bfqq)
{
	int bfqq_weight, in_serv_weight;

	if (bfqq->ioprio_class < in_serv_bfqq->ioprio_class)
		return true;

	if (in_serv_bfqq->entity.parent == bfqq->entity.parent) {
		bfqq_weight = bfqq->entity.weight;
		in_serv_weight = in_serv_bfqq->entity.weight;
	} else {
		if (bfqq->entity.parent)
			bfqq_weight = bfqq->entity.parent->weight;
		else
			bfqq_weight = bfqq->entity.weight;
		if (in_serv_bfqq->entity.parent)
			in_serv_weight = in_serv_bfqq->entity.parent->weight;
		else
			in_serv_weight = in_serv_bfqq->entity.weight;
	}

	return bfqq_weight > in_serv_weight;
}

/*
 * Get the index of the actuator that will serve bio.
 */
static unsigned int bfq_actuator_index(struct bfq_data *bfqd, struct bio *bio)
{
	unsigned int i;
	sector_t end;

	/* no search needed if one or zero ranges present */
	if (bfqd->num_actuators == 1)
		return 0;

	/* bio_end_sector(bio) gives the sector after the last one */
	end = bio_end_sector(bio) - 1;

	for (i = 0; i < bfqd->num_actuators; i++) {
		if (end >= bfqd->sector[i] &&
		    end < bfqd->sector[i] + bfqd->nr_sectors[i])
			return i;
	}

	WARN_ONCE(true,
		  "bfq_actuator_index: bio sector out of ranges: end=%llu\n",
		  end);
	return 0;
}

static bool bfq_better_to_idle(struct bfq_queue *bfqq);

static void bfq_bfqq_handle_idle_busy_switch(struct bfq_data *bfqd,
					     struct bfq_queue *bfqq,
					     int old_wr_coeff,
					     struct request *rq,
					     bool *interactive)
{
	bool soft_rt, in_burst,	wr_or_deserves_wr,
		bfqq_wants_to_preempt,
		idle_for_long_time = bfq_bfqq_idle_for_long_time(bfqd, bfqq),
		/*
		 * See the comments on
		 * bfq_bfqq_update_budg_for_activation for
		 * details on the usage of the next variable.
		 */
		arrived_in_time =  ktime_get_ns() <=
			bfqq->ttime.last_end_request +
			bfqd->bfq_slice_idle * 3;
	unsigned int act_idx = bfq_actuator_index(bfqd, rq->bio);
	bool bfqq_non_merged_or_stably_merged =
		bfqq->bic || RQ_BIC(rq)->bfqq_data[act_idx].stably_merged;

	/*
	 * bfqq deserves to be weight-raised if:
	 * - it is sync,
	 * - it does not belong to a large burst,
	 * - it has been idle for enough time or is soft real-time,
	 * - is linked to a bfq_io_cq (it is not shared in any sense),
	 * - has a default weight (otherwise we assume the user wanted
	 *   to control its weight explicitly)
	 */
	in_burst = bfq_bfqq_in_large_burst(bfqq);
	soft_rt = bfqd->bfq_wr_max_softrt_rate > 0 &&
		!BFQQ_TOTALLY_SEEKY(bfqq) &&
		!in_burst &&
		time_is_before_jiffies(bfqq->soft_rt_next_start) &&
		bfqq->dispatched == 0 &&
		bfqq->entity.new_weight == 40;
	*interactive = !in_burst && idle_for_long_time &&
		bfqq->entity.new_weight == 40;
	/*
	 * Merged bfq_queues are kept out of weight-raising
	 * (low-latency) mechanisms. The reason is that these queues
	 * are usually created for non-interactive and
	 * non-soft-real-time tasks. Yet this is not the case for
	 * stably-merged queues. These queues are merged just because
	 * they are created shortly after each other. So they may
	 * easily serve the I/O of an interactive or soft-real time
	 * application, if the application happens to spawn multiple
	 * processes. So let also stably-merged queued enjoy weight
	 * raising.
	 */
	wr_or_deserves_wr = bfqd->low_latency &&
		(bfqq->wr_coeff > 1 ||
		 (bfq_bfqq_sync(bfqq) && bfqq_non_merged_or_stably_merged &&
		  (*interactive || soft_rt)));

	/*
	 * Using the last flag, update budget and check whether bfqq
	 * may want to preempt the in-service queue.
	 */
	bfqq_wants_to_preempt =
		bfq_bfqq_update_budg_for_activation(bfqd, bfqq,
						    arrived_in_time);

	/*
	 * If bfqq happened to be activated in a burst, but has been
	 * idle for much more than an interactive queue, then we
	 * assume that, in the overall I/O initiated in the burst, the
	 * I/O associated with bfqq is finished. So bfqq does not need
	 * to be treated as a queue belonging to a burst
	 * anymore. Accordingly, we reset bfqq's in_large_burst flag
	 * if set, and remove bfqq from the burst list if it's
	 * there. We do not decrement burst_size, because the fact
	 * that bfqq does not need to belong to the burst list any
	 * more does not invalidate the fact that bfqq was created in
	 * a burst.
	 */
	if (likely(!bfq_bfqq_just_created(bfqq)) &&
	    idle_for_long_time &&
	    time_is_before_jiffies(
		    bfqq->budget_timeout +
		    msecs_to_jiffies(10000))) {
		hlist_del_init(&bfqq->burst_list_node);
		bfq_clear_bfqq_in_large_burst(bfqq);
	}

	bfq_clear_bfqq_just_created(bfqq);

	if (bfqd->low_latency) {
		if (unlikely(time_is_after_jiffies(bfqq->split_time)))
			/* wraparound */
			bfqq->split_time =
				jiffies - bfqd->bfq_wr_min_idle_time - 1;

		if (time_is_before_jiffies(bfqq->split_time +
					   bfqd->bfq_wr_min_idle_time)) {
			bfq_update_bfqq_wr_on_rq_arrival(bfqd, bfqq,
							 old_wr_coeff,
							 wr_or_deserves_wr,
							 *interactive,
							 in_burst,
							 soft_rt);

			if (old_wr_coeff != bfqq->wr_coeff)
				bfqq->entity.prio_changed = 1;
		}
	}

	bfqq->last_idle_bklogged = jiffies;
	bfqq->service_from_backlogged = 0;
	bfq_clear_bfqq_softrt_update(bfqq);

	bfq_add_bfqq_busy(bfqq);

	/*
	 * Expire in-service queue if preemption may be needed for
	 * guarantees or throughput. As for guarantees, we care
	 * explicitly about two cases. The first is that bfqq has to
	 * recover a service hole, as explained in the comments on
	 * bfq_bfqq_update_budg_for_activation(), i.e., that
	 * bfqq_wants_to_preempt is true. However, if bfqq does not
	 * carry time-critical I/O, then bfqq's bandwidth is less
	 * important than that of queues that carry time-critical I/O.
	 * So, as a further constraint, we consider this case only if
	 * bfqq is at least as weight-raised, i.e., at least as time
	 * critical, as the in-service queue.
	 *
	 * The second case is that bfqq is in a higher priority class,
	 * or has a higher weight than the in-service queue. If this
	 * condition does not hold, we don't care because, even if
	 * bfqq does not start to be served immediately, the resulting
	 * delay for bfqq's I/O is however lower or much lower than
	 * the ideal completion time to be guaranteed to bfqq's I/O.
	 *
	 * In both cases, preemption is needed only if, according to
	 * the timestamps of both bfqq and of the in-service queue,
	 * bfqq actually is the next queue to serve. So, to reduce
	 * useless preemptions, the return value of
	 * next_queue_may_preempt() is considered in the next compound
	 * condition too. Yet next_queue_may_preempt() just checks a
	 * simple, necessary condition for bfqq to be the next queue
	 * to serve. In fact, to evaluate a sufficient condition, the
	 * timestamps of the in-service queue would need to be
	 * updated, and this operation is quite costly (see the
	 * comments on bfq_bfqq_update_budg_for_activation()).
	 *
	 * As for throughput, we ask bfq_better_to_idle() whether we
	 * still need to plug I/O dispatching. If bfq_better_to_idle()
	 * says no, then plugging is not needed any longer, either to
	 * boost throughput or to perserve service guarantees. Then
	 * the best option is to stop plugging I/O, as not doing so
	 * would certainly lower throughput. We may end up in this
	 * case if: (1) upon a dispatch attempt, we detected that it
	 * was better to plug I/O dispatch, and to wait for a new
	 * request to arrive for the currently in-service queue, but
	 * (2) this switch of bfqq to busy changes the scenario.
	 */
	if (bfqd->in_service_queue &&
	    ((bfqq_wants_to_preempt &&
	      bfqq->wr_coeff >= bfqd->in_service_queue->wr_coeff) ||
	     bfq_bfqq_higher_class_or_weight(bfqq, bfqd->in_service_queue) ||
	     !bfq_better_to_idle(bfqd->in_service_queue)) &&
	    next_queue_may_preempt(bfqd))
		bfq_bfqq_expire(bfqd, bfqd->in_service_queue,
				false, BFQQE_PREEMPTED);
}

static void bfq_reset_inject_limit(struct bfq_data *bfqd,
				   struct bfq_queue *bfqq)
{
	/* invalidate baseline total service time */
	bfqq->last_serv_time_ns = 0;

	/*
	 * Reset pointer in case we are waiting for
	 * some request completion.
	 */
	bfqd->waited_rq = NULL;

	/*
	 * If bfqq has a short think time, then start by setting the
	 * inject limit to 0 prudentially, because the service time of
	 * an injected I/O request may be higher than the think time
	 * of bfqq, and therefore, if one request was injected when
	 * bfqq remains empty, this injected request might delay the
	 * service of the next I/O request for bfqq significantly. In
	 * case bfqq can actually tolerate some injection, then the
	 * adaptive update will however raise the limit soon. This
	 * lucky circumstance holds exactly because bfqq has a short
	 * think time, and thus, after remaining empty, is likely to
	 * get new I/O enqueued---and then completed---before being
	 * expired. This is the very pattern that gives the
	 * limit-update algorithm the chance to measure the effect of
	 * injection on request service times, and then to update the
	 * limit accordingly.
	 *
	 * However, in the following special case, the inject limit is
	 * left to 1 even if the think time is short: bfqq's I/O is
	 * synchronized with that of some other queue, i.e., bfqq may
	 * receive new I/O only after the I/O of the other queue is
	 * completed. Keeping the inject limit to 1 allows the
	 * blocking I/O to be served while bfqq is in service. And
	 * this is very convenient both for bfqq and for overall
	 * throughput, as explained in detail in the comments in
	 * bfq_update_has_short_ttime().
	 *
	 * On the opposite end, if bfqq has a long think time, then
	 * start directly by 1, because:
	 * a) on the bright side, keeping at most one request in
	 * service in the drive is unlikely to cause any harm to the
	 * latency of bfqq's requests, as the service time of a single
	 * request is likely to be lower than the think time of bfqq;
	 * b) on the downside, after becoming empty, bfqq is likely to
	 * expire before getting its next request. With this request
	 * arrival pattern, it is very hard to sample total service
	 * times and update the inject limit accordingly (see comments
	 * on bfq_update_inject_limit()). So the limit is likely to be
	 * never, or at least seldom, updated.  As a consequence, by
	 * setting the limit to 1, we avoid that no injection ever
	 * occurs with bfqq. On the downside, this proactive step
	 * further reduces chances to actually compute the baseline
	 * total service time. Thus it reduces chances to execute the
	 * limit-update algorithm and possibly raise the limit to more
	 * than 1.
	 */
	if (bfq_bfqq_has_short_ttime(bfqq))
		bfqq->inject_limit = 0;
	else
		bfqq->inject_limit = 1;

	bfqq->decrease_time_jif = jiffies;
}

static void bfq_update_io_intensity(struct bfq_queue *bfqq, u64 now_ns)
{
	u64 tot_io_time = now_ns - bfqq->io_start_time;

	if (RB_EMPTY_ROOT(&bfqq->sort_list) && bfqq->dispatched == 0)
		bfqq->tot_idle_time +=
			now_ns - bfqq->ttime.last_end_request;

	if (unlikely(bfq_bfqq_just_created(bfqq)))
		return;

	/*
	 * Must be busy for at least about 80% of the time to be
	 * considered I/O bound.
	 */
	if (bfqq->tot_idle_time * 5 > tot_io_time)
		bfq_clear_bfqq_IO_bound(bfqq);
	else
		bfq_mark_bfqq_IO_bound(bfqq);

	/*
	 * Keep an observation window of at most 200 ms in the past
	 * from now.
	 */
	if (tot_io_time > 200 * NSEC_PER_MSEC) {
		bfqq->io_start_time = now_ns - (tot_io_time>>1);
		bfqq->tot_idle_time >>= 1;
	}
}

/*
 * Detect whether bfqq's I/O seems synchronized with that of some
 * other queue, i.e., whether bfqq, after remaining empty, happens to
 * receive new I/O only right after some I/O request of the other
 * queue has been completed. We call waker queue the other queue, and
 * we assume, for simplicity, that bfqq may have at most one waker
 * queue.
 *
 * A remarkable throughput boost can be reached by unconditionally
 * injecting the I/O of the waker queue, every time a new
 * bfq_dispatch_request happens to be invoked while I/O is being
 * plugged for bfqq.  In addition to boosting throughput, this
 * unblocks bfqq's I/O, thereby improving bandwidth and latency for
 * bfqq. Note that these same results may be achieved with the general
 * injection mechanism, but less effectively. For details on this
 * aspect, see the comments on the choice of the queue for injection
 * in bfq_select_queue().
 *
 * Turning back to the detection of a waker queue, a queue Q is deemed as a
 * waker queue for bfqq if, for three consecutive times, bfqq happens to become
 * non empty right after a request of Q has been completed within given
 * timeout. In this respect, even if bfqq is empty, we do not check for a waker
 * if it still has some in-flight I/O. In fact, in this case bfqq is actually
 * still being served by the drive, and may receive new I/O on the completion
 * of some of the in-flight requests. In particular, on the first time, Q is
 * tentatively set as a candidate waker queue, while on the third consecutive
 * time that Q is detected, the field waker_bfqq is set to Q, to confirm that Q
 * is a waker queue for bfqq. These detection steps are performed only if bfqq
 * has a long think time, so as to make it more likely that bfqq's I/O is
 * actually being blocked by a synchronization. This last filter, plus the
 * above three-times requirement and time limit for detection, make false
 * positives less likely.
 *
 * NOTE
 *
 * The sooner a waker queue is detected, the sooner throughput can be
 * boosted by injecting I/O from the waker queue. Fortunately,
 * detection is likely to be actually fast, for the following
 * reasons. While blocked by synchronization, bfqq has a long think
 * time. This implies that bfqq's inject limit is at least equal to 1
 * (see the comments in bfq_update_inject_limit()). So, thanks to
 * injection, the waker queue is likely to be served during the very
 * first I/O-plugging time interval for bfqq. This triggers the first
 * step of the detection mechanism. Thanks again to injection, the
 * candidate waker queue is then likely to be confirmed no later than
 * during the next I/O-plugging interval for bfqq.
 *
 * ISSUE
 *
 * On queue merging all waker information is lost.
 */
static void bfq_check_waker(struct bfq_data *bfqd, struct bfq_queue *bfqq,
			    u64 now_ns)
{
	char waker_name[MAX_BFQQ_NAME_LENGTH];

	if (!bfqd->last_completed_rq_bfqq ||
	    bfqd->last_completed_rq_bfqq == bfqq ||
	    bfq_bfqq_has_short_ttime(bfqq) ||
	    now_ns - bfqd->last_completion >= 4 * NSEC_PER_MSEC ||
	    bfqd->last_completed_rq_bfqq == &bfqd->oom_bfqq ||
	    bfqq == &bfqd->oom_bfqq)
		return;

	/*
	 * We reset waker detection logic also if too much time has passed
 	 * since the first detection. If wakeups are rare, pointless idling
	 * doesn't hurt throughput that much. The condition below makes sure
	 * we do not uselessly idle blocking waker in more than 1/64 cases.
	 */
	if (bfqd->last_completed_rq_bfqq !=
	    bfqq->tentative_waker_bfqq ||
	    now_ns > bfqq->waker_detection_started +
					128 * (u64)bfqd->bfq_slice_idle) {
		/*
		 * First synchronization detected with a
		 * candidate waker queue, or with a different
		 * candidate waker queue from the current one.
		 */
		bfqq->tentative_waker_bfqq =
			bfqd->last_completed_rq_bfqq;
		bfqq->num_waker_detections = 1;
		bfqq->waker_detection_started = now_ns;
		bfq_bfqq_name(bfqq->tentative_waker_bfqq, waker_name,
			      MAX_BFQQ_NAME_LENGTH);
		bfq_log_bfqq(bfqd, bfqq, "set tentative waker %s", waker_name);
	} else /* Same tentative waker queue detected again */
		bfqq->num_waker_detections++;

	if (bfqq->num_waker_detections == 3) {
		bfqq->waker_bfqq = bfqd->last_completed_rq_bfqq;
		bfqq->tentative_waker_bfqq = NULL;
		bfq_bfqq_name(bfqq->waker_bfqq, waker_name,
			      MAX_BFQQ_NAME_LENGTH);
		bfq_log_bfqq(bfqd, bfqq, "set waker %s", waker_name);

		/*
		 * If the waker queue disappears, then
		 * bfqq->waker_bfqq must be reset. To
		 * this goal, we maintain in each
		 * waker queue a list, woken_list, of
		 * all the queues that reference the
		 * waker queue through their
		 * waker_bfqq pointer. When the waker
		 * queue exits, the waker_bfqq pointer
		 * of all the queues in the woken_list
		 * is reset.
		 *
		 * In addition, if bfqq is already in
		 * the woken_list of a waker queue,
		 * then, before being inserted into
		 * the woken_list of a new waker
		 * queue, bfqq must be removed from
		 * the woken_list of the old waker
		 * queue.
		 */
		if (!hlist_unhashed(&bfqq->woken_list_node))
			hlist_del_init(&bfqq->woken_list_node);
		hlist_add_head(&bfqq->woken_list_node,
			       &bfqd->last_completed_rq_bfqq->woken_list);
	}
}

static void bfq_add_request(struct request *rq)
{
	struct bfq_queue *bfqq = RQ_BFQQ(rq);
	struct bfq_data *bfqd = bfqq->bfqd;
	struct request *next_rq, *prev;
	unsigned int old_wr_coeff = bfqq->wr_coeff;
	bool interactive = false;
	u64 now_ns = ktime_get_ns();

	bfq_log_bfqq(bfqd, bfqq, "add_request %d", rq_is_sync(rq));
	bfqq->queued[rq_is_sync(rq)]++;
	/*
	 * Updating of 'bfqd->queued' is protected by 'bfqd->lock', however, it
	 * may be read without holding the lock in bfq_has_work().
	 */
	WRITE_ONCE(bfqd->queued, bfqd->queued + 1);

	if (bfq_bfqq_sync(bfqq) && RQ_BIC(rq)->requests <= 1) {
		bfq_check_waker(bfqd, bfqq, now_ns);

		/*
		 * Periodically reset inject limit, to make sure that
		 * the latter eventually drops in case workload
		 * changes, see step (3) in the comments on
		 * bfq_update_inject_limit().
		 */
		if (time_is_before_eq_jiffies(bfqq->decrease_time_jif +
					     msecs_to_jiffies(1000)))
			bfq_reset_inject_limit(bfqd, bfqq);

		/*
		 * The following conditions must hold to setup a new
		 * sampling of total service time, and then a new
		 * update of the inject limit:
		 * - bfqq is in service, because the total service
		 *   time is evaluated only for the I/O requests of
		 *   the queues in service;
		 * - this is the right occasion to compute or to
		 *   lower the baseline total service time, because
		 *   there are actually no requests in the drive,
		 *   or
		 *   the baseline total service time is available, and
		 *   this is the right occasion to compute the other
		 *   quantity needed to update the inject limit, i.e.,
		 *   the total service time caused by the amount of
		 *   injection allowed by the current value of the
		 *   limit. It is the right occasion because injection
		 *   has actually been performed during the service
		 *   hole, and there are still in-flight requests,
		 *   which are very likely to be exactly the injected
		 *   requests, or part of them;
		 * - the minimum interval for sampling the total
		 *   service time and updating the inject limit has
		 *   elapsed.
		 */
		if (bfqq == bfqd->in_service_queue &&
		    (bfqd->tot_rq_in_driver == 0 ||
		     (bfqq->last_serv_time_ns > 0 &&
		      bfqd->rqs_injected && bfqd->tot_rq_in_driver > 0)) &&
		    time_is_before_eq_jiffies(bfqq->decrease_time_jif +
					      msecs_to_jiffies(10))) {
			bfqd->last_empty_occupied_ns = ktime_get_ns();
			/*
			 * Start the state machine for measuring the
			 * total service time of rq: setting
			 * wait_dispatch will cause bfqd->waited_rq to
			 * be set when rq will be dispatched.
			 */
			bfqd->wait_dispatch = true;
			/*
			 * If there is no I/O in service in the drive,
			 * then possible injection occurred before the
			 * arrival of rq will not affect the total
			 * service time of rq. So the injection limit
			 * must not be updated as a function of such
			 * total service time, unless new injection
			 * occurs before rq is completed. To have the
			 * injection limit updated only in the latter
			 * case, reset rqs_injected here (rqs_injected
			 * will be set in case injection is performed
			 * on bfqq before rq is completed).
			 */
			if (bfqd->tot_rq_in_driver == 0)
				bfqd->rqs_injected = false;
		}
	}

	if (bfq_bfqq_sync(bfqq))
		bfq_update_io_intensity(bfqq, now_ns);

	elv_rb_add(&bfqq->sort_list, rq);

	/*
	 * Check if this request is a better next-serve candidate.
	 */
	prev = bfqq->next_rq;
	next_rq = bfq_choose_req(bfqd, bfqq->next_rq, rq, bfqd->last_position);
	bfqq->next_rq = next_rq;

	/*
	 * Adjust priority tree position, if next_rq changes.
	 * See comments on bfq_pos_tree_add_move() for the unlikely().
	 */
	if (unlikely(!bfqd->nonrot_with_queueing && prev != bfqq->next_rq))
		bfq_pos_tree_add_move(bfqd, bfqq);

	if (!bfq_bfqq_busy(bfqq)) /* switching to busy ... */
		bfq_bfqq_handle_idle_busy_switch(bfqd, bfqq, old_wr_coeff,
						 rq, &interactive);
	else {
		if (bfqd->low_latency && old_wr_coeff == 1 && !rq_is_sync(rq) &&
		    time_is_before_jiffies(
				bfqq->last_wr_start_finish +
				bfqd->bfq_wr_min_inter_arr_async)) {
			bfqq->wr_coeff = bfqd->bfq_wr_coeff;
			bfqq->wr_cur_max_time = bfq_wr_duration(bfqd);

			bfqd->wr_busy_queues++;
			bfqq->entity.prio_changed = 1;
		}
		if (prev != bfqq->next_rq)
			bfq_updated_next_req(bfqd, bfqq);
	}

	/*
	 * Assign jiffies to last_wr_start_finish in the following
	 * cases:
	 *
	 * . if bfqq is not going to be weight-raised, because, for
	 *   non weight-raised queues, last_wr_start_finish stores the
	 *   arrival time of the last request; as of now, this piece
	 *   of information is used only for deciding whether to
	 *   weight-raise async queues
	 *
	 * . if bfqq is not weight-raised, because, if bfqq is now
	 *   switching to weight-raised, then last_wr_start_finish
	 *   stores the time when weight-raising starts
	 *
	 * . if bfqq is interactive, because, regardless of whether
	 *   bfqq is currently weight-raised, the weight-raising
	 *   period must start or restart (this case is considered
	 *   separately because it is not detected by the above
	 *   conditions, if bfqq is already weight-raised)
	 *
	 * last_wr_start_finish has to be updated also if bfqq is soft
	 * real-time, because the weight-raising period is constantly
	 * restarted on idle-to-busy transitions for these queues, but
	 * this is already done in bfq_bfqq_handle_idle_busy_switch if
	 * needed.
	 */
	if (bfqd->low_latency &&
		(old_wr_coeff == 1 || bfqq->wr_coeff == 1 || interactive))
		bfqq->last_wr_start_finish = jiffies;
}

static struct request *bfq_find_rq_fmerge(struct bfq_data *bfqd,
					  struct bio *bio,
					  struct request_queue *q)
{
	struct bfq_queue *bfqq = bfqd->bio_bfqq;


	if (bfqq)
		return elv_rb_find(&bfqq->sort_list, bio_end_sector(bio));

	return NULL;
}

static sector_t get_sdist(sector_t last_pos, struct request *rq)
{
	if (last_pos)
		return abs(blk_rq_pos(rq) - last_pos);

	return 0;
}

static void bfq_remove_request(struct request_queue *q,
			       struct request *rq)
{
	struct bfq_queue *bfqq = RQ_BFQQ(rq);
	struct bfq_data *bfqd = bfqq->bfqd;
	const int sync = rq_is_sync(rq);

	if (bfqq->next_rq == rq) {
		bfqq->next_rq = bfq_find_next_rq(bfqd, bfqq, rq);
		bfq_updated_next_req(bfqd, bfqq);
	}

	if (rq->queuelist.prev != &rq->queuelist)
		list_del_init(&rq->queuelist);
	bfqq->queued[sync]--;
	/*
	 * Updating of 'bfqd->queued' is protected by 'bfqd->lock', however, it
	 * may be read without holding the lock in bfq_has_work().
	 */
	WRITE_ONCE(bfqd->queued, bfqd->queued - 1);
	elv_rb_del(&bfqq->sort_list, rq);

	elv_rqhash_del(q, rq);
	if (q->last_merge == rq)
		q->last_merge = NULL;

	if (RB_EMPTY_ROOT(&bfqq->sort_list)) {
		bfqq->next_rq = NULL;

		if (bfq_bfqq_busy(bfqq) && bfqq != bfqd->in_service_queue) {
			bfq_del_bfqq_busy(bfqq, false);
			/*
			 * bfqq emptied. In normal operation, when
			 * bfqq is empty, bfqq->entity.service and
			 * bfqq->entity.budget must contain,
			 * respectively, the service received and the
			 * budget used last time bfqq emptied. These
			 * facts do not hold in this case, as at least
			 * this last removal occurred while bfqq is
			 * not in service. To avoid inconsistencies,
			 * reset both bfqq->entity.service and
			 * bfqq->entity.budget, if bfqq has still a
			 * process that may issue I/O requests to it.
			 */
			bfqq->entity.budget = bfqq->entity.service = 0;
		}

		/*
		 * Remove queue from request-position tree as it is empty.
		 */
		if (bfqq->pos_root) {
			rb_erase(&bfqq->pos_node, bfqq->pos_root);
			bfqq->pos_root = NULL;
		}
	} else {
		/* see comments on bfq_pos_tree_add_move() for the unlikely() */
		if (unlikely(!bfqd->nonrot_with_queueing))
			bfq_pos_tree_add_move(bfqd, bfqq);
	}

	if (rq->cmd_flags & REQ_META)
		bfqq->meta_pending--;

}

static bool bfq_bio_merge(struct request_queue *q, struct bio *bio,
		unsigned int nr_segs)
{
	struct bfq_data *bfqd = q->elevator->elevator_data;
	struct request *free = NULL;
	/*
	 * bfq_bic_lookup grabs the queue_lock: invoke it now and
	 * store its return value for later use, to avoid nesting
	 * queue_lock inside the bfqd->lock. We assume that the bic
	 * returned by bfq_bic_lookup does not go away before
	 * bfqd->lock is taken.
	 */
	struct bfq_io_cq *bic = bfq_bic_lookup(q);
	bool ret;

	spin_lock_irq(&bfqd->lock);

	if (bic) {
		/*
		 * Make sure cgroup info is uptodate for current process before
		 * considering the merge.
		 */
		bfq_bic_update_cgroup(bic, bio);

		bfqd->bio_bfqq = bic_to_bfqq(bic, op_is_sync(bio->bi_opf),
					     bfq_actuator_index(bfqd, bio));
	} else {
		bfqd->bio_bfqq = NULL;
	}
	bfqd->bio_bic = bic;

	ret = blk_mq_sched_try_merge(q, bio, nr_segs, &free);

	spin_unlock_irq(&bfqd->lock);
	if (free)
		blk_mq_free_request(free);

	return ret;
}

static int bfq_request_merge(struct request_queue *q, struct request **req,
			     struct bio *bio)
{
	struct bfq_data *bfqd = q->elevator->elevator_data;
	struct request *__rq;

	__rq = bfq_find_rq_fmerge(bfqd, bio, q);
	if (__rq && elv_bio_merge_ok(__rq, bio)) {
		*req = __rq;

		if (blk_discard_mergable(__rq))
			return ELEVATOR_DISCARD_MERGE;
		return ELEVATOR_FRONT_MERGE;
	}

	return ELEVATOR_NO_MERGE;
}

static void bfq_request_merged(struct request_queue *q, struct request *req,
			       enum elv_merge type)
{
	if (type == ELEVATOR_FRONT_MERGE &&
	    rb_prev(&req->rb_node) &&
	    blk_rq_pos(req) <
	    blk_rq_pos(container_of(rb_prev(&req->rb_node),
				    struct request, rb_node))) {
		struct bfq_queue *bfqq = RQ_BFQQ(req);
		struct bfq_data *bfqd;
		struct request *prev, *next_rq;

		if (!bfqq)
			return;

		bfqd = bfqq->bfqd;

		/* Reposition request in its sort_list */
		elv_rb_del(&bfqq->sort_list, req);
		elv_rb_add(&bfqq->sort_list, req);

		/* Choose next request to be served for bfqq */
		prev = bfqq->next_rq;
		next_rq = bfq_choose_req(bfqd, bfqq->next_rq, req,
					 bfqd->last_position);
		bfqq->next_rq = next_rq;
		/*
		 * If next_rq changes, update both the queue's budget to
		 * fit the new request and the queue's position in its
		 * rq_pos_tree.
		 */
		if (prev != bfqq->next_rq) {
			bfq_updated_next_req(bfqd, bfqq);
			/*
			 * See comments on bfq_pos_tree_add_move() for
			 * the unlikely().
			 */
			if (unlikely(!bfqd->nonrot_with_queueing))
				bfq_pos_tree_add_move(bfqd, bfqq);
		}
	}
}

/*
 * This function is called to notify the scheduler that the requests
 * rq and 'next' have been merged, with 'next' going away.  BFQ
 * exploits this hook to address the following issue: if 'next' has a
 * fifo_time lower that rq, then the fifo_time of rq must be set to
 * the value of 'next', to not forget the greater age of 'next'.
 *
 * NOTE: in this function we assume that rq is in a bfq_queue, basing
 * on that rq is picked from the hash table q->elevator->hash, which,
 * in its turn, is filled only with I/O requests present in
 * bfq_queues, while BFQ is in use for the request queue q. In fact,
 * the function that fills this hash table (elv_rqhash_add) is called
 * only by bfq_insert_request.
 */
static void bfq_requests_merged(struct request_queue *q, struct request *rq,
				struct request *next)
{
	struct bfq_queue *bfqq = RQ_BFQQ(rq),
		*next_bfqq = RQ_BFQQ(next);

	if (!bfqq)
		goto remove;

	/*
	 * If next and rq belong to the same bfq_queue and next is older
	 * than rq, then reposition rq in the fifo (by substituting next
	 * with rq). Otherwise, if next and rq belong to different
	 * bfq_queues, never reposition rq: in fact, we would have to
	 * reposition it with respect to next's position in its own fifo,
	 * which would most certainly be too expensive with respect to
	 * the benefits.
	 */
	if (bfqq == next_bfqq &&
	    !list_empty(&rq->queuelist) && !list_empty(&next->queuelist) &&
	    next->fifo_time < rq->fifo_time) {
		list_del_init(&rq->queuelist);
		list_replace_init(&next->queuelist, &rq->queuelist);
		rq->fifo_time = next->fifo_time;
	}

	if (bfqq->next_rq == next)
		bfqq->next_rq = rq;

	bfqg_stats_update_io_merged(bfqq_group(bfqq), next->cmd_flags);
remove:
	/* Merged request may be in the IO scheduler. Remove it. */
	if (!RB_EMPTY_NODE(&next->rb_node)) {
		bfq_remove_request(next->q, next);
		if (next_bfqq)
			bfqg_stats_update_io_remove(bfqq_group(next_bfqq),
						    next->cmd_flags);
	}
}

/* Must be called with bfqq != NULL */
static void bfq_bfqq_end_wr(struct bfq_queue *bfqq)
{
	/*
	 * If bfqq has been enjoying interactive weight-raising, then
	 * reset soft_rt_next_start. We do it for the following
	 * reason. bfqq may have been conveying the I/O needed to load
	 * a soft real-time application. Such an application actually
	 * exhibits a soft real-time I/O pattern after it finishes
	 * loading, and finally starts doing its job. But, if bfqq has
	 * been receiving a lot of bandwidth so far (likely to happen
	 * on a fast device), then soft_rt_next_start now contains a
	 * high value that. So, without this reset, bfqq would be
	 * prevented from being possibly considered as soft_rt for a
	 * very long time.
	 */

	if (bfqq->wr_cur_max_time !=
	    bfqq->bfqd->bfq_wr_rt_max_time)
		bfqq->soft_rt_next_start = jiffies;

	if (bfq_bfqq_busy(bfqq))
		bfqq->bfqd->wr_busy_queues--;
	bfqq->wr_coeff = 1;
	bfqq->wr_cur_max_time = 0;
	bfqq->last_wr_start_finish = jiffies;
	/*
	 * Trigger a weight change on the next invocation of
	 * __bfq_entity_update_weight_prio.
	 */
	bfqq->entity.prio_changed = 1;
}

void bfq_end_wr_async_queues(struct bfq_data *bfqd,
			     struct bfq_group *bfqg)
{
	int i, j, k;

	for (k = 0; k < bfqd->num_actuators; k++) {
		for (i = 0; i < 2; i++)
			for (j = 0; j < IOPRIO_NR_LEVELS; j++)
				if (bfqg->async_bfqq[i][j][k])
					bfq_bfqq_end_wr(bfqg->async_bfqq[i][j][k]);
		if (bfqg->async_idle_bfqq[k])
			bfq_bfqq_end_wr(bfqg->async_idle_bfqq[k]);
	}
}

static void bfq_end_wr(struct bfq_data *bfqd)
{
	struct bfq_queue *bfqq;
	int i;

	spin_lock_irq(&bfqd->lock);

	for (i = 0; i < bfqd->num_actuators; i++) {
		list_for_each_entry(bfqq, &bfqd->active_list[i], bfqq_list)
			bfq_bfqq_end_wr(bfqq);
	}
	list_for_each_entry(bfqq, &bfqd->idle_list, bfqq_list)
		bfq_bfqq_end_wr(bfqq);
	bfq_end_wr_async(bfqd);

	spin_unlock_irq(&bfqd->lock);
}

static sector_t bfq_io_struct_pos(void *io_struct, bool request)
{
	if (request)
		return blk_rq_pos(io_struct);
	else
		return ((struct bio *)io_struct)->bi_iter.bi_sector;
}

static int bfq_rq_close_to_sector(void *io_struct, bool request,
				  sector_t sector)
{
	return abs(bfq_io_struct_pos(io_struct, request) - sector) <=
	       BFQQ_CLOSE_THR;
}

static struct bfq_queue *bfqq_find_close(struct bfq_data *bfqd,
					 struct bfq_queue *bfqq,
					 sector_t sector)
{
	struct rb_root *root = &bfqq_group(bfqq)->rq_pos_tree;
	struct rb_node *parent, *node;
	struct bfq_queue *__bfqq;

	if (RB_EMPTY_ROOT(root))
		return NULL;

	/*
	 * First, if we find a request starting at the end of the last
	 * request, choose it.
	 */
	__bfqq = bfq_rq_pos_tree_lookup(bfqd, root, sector, &parent, NULL);
	if (__bfqq)
		return __bfqq;

	/*
	 * If the exact sector wasn't found, the parent of the NULL leaf
	 * will contain the closest sector (rq_pos_tree sorted by
	 * next_request position).
	 */
	__bfqq = rb_entry(parent, struct bfq_queue, pos_node);
	if (bfq_rq_close_to_sector(__bfqq->next_rq, true, sector))
		return __bfqq;

	if (blk_rq_pos(__bfqq->next_rq) < sector)
		node = rb_next(&__bfqq->pos_node);
	else
		node = rb_prev(&__bfqq->pos_node);
	if (!node)
		return NULL;

	__bfqq = rb_entry(node, struct bfq_queue, pos_node);
	if (bfq_rq_close_to_sector(__bfqq->next_rq, true, sector))
		return __bfqq;

	return NULL;
}

static struct bfq_queue *bfq_find_close_cooperator(struct bfq_data *bfqd,
						   struct bfq_queue *cur_bfqq,
						   sector_t sector)
{
	struct bfq_queue *bfqq;

	/*
	 * We shall notice if some of the queues are cooperating,
	 * e.g., working closely on the same area of the device. In
	 * that case, we can group them together and: 1) don't waste
	 * time idling, and 2) serve the union of their requests in
	 * the best possible order for throughput.
	 */
	bfqq = bfqq_find_close(bfqd, cur_bfqq, sector);
	if (!bfqq || bfqq == cur_bfqq)
		return NULL;

	return bfqq;
}

static struct bfq_queue *
bfq_setup_merge(struct bfq_queue *bfqq, struct bfq_queue *new_bfqq)
{
	int process_refs, new_process_refs;
	struct bfq_queue *__bfqq;

	/*
	 * If there are no process references on the new_bfqq, then it is
	 * unsafe to follow the ->new_bfqq chain as other bfqq's in the chain
	 * may have dropped their last reference (not just their last process
	 * reference).
	 */
	if (!bfqq_process_refs(new_bfqq))
		return NULL;

	/* Avoid a circular list and skip interim queue merges. */
	while ((__bfqq = new_bfqq->new_bfqq)) {
		if (__bfqq == bfqq)
			return NULL;
		new_bfqq = __bfqq;
	}

	process_refs = bfqq_process_refs(bfqq);
	new_process_refs = bfqq_process_refs(new_bfqq);
	/*
	 * If the process for the bfqq has gone away, there is no
	 * sense in merging the queues.
	 */
	if (process_refs == 0 || new_process_refs == 0)
		return NULL;

	/*
	 * Make sure merged queues belong to the same parent. Parents could
	 * have changed since the time we decided the two queues are suitable
	 * for merging.
	 */
	if (new_bfqq->entity.parent != bfqq->entity.parent)
		return NULL;

	bfq_log_bfqq(bfqq->bfqd, bfqq, "scheduling merge with queue %d",
		new_bfqq->pid);

	/*
	 * Merging is just a redirection: the requests of the process
	 * owning one of the two queues are redirected to the other queue.
	 * The latter queue, in its turn, is set as shared if this is the
	 * first time that the requests of some process are redirected to
	 * it.
	 *
	 * We redirect bfqq to new_bfqq and not the opposite, because
	 * we are in the context of the process owning bfqq, thus we
	 * have the io_cq of this process. So we can immediately
	 * configure this io_cq to redirect the requests of the
	 * process to new_bfqq. In contrast, the io_cq of new_bfqq is
	 * not available any more (new_bfqq->bic == NULL).
	 *
	 * Anyway, even in case new_bfqq coincides with the in-service
	 * queue, redirecting requests the in-service queue is the
	 * best option, as we feed the in-service queue with new
	 * requests close to the last request served and, by doing so,
	 * are likely to increase the throughput.
	 */
	bfqq->new_bfqq = new_bfqq;
	/*
	 * The above assignment schedules the following redirections:
	 * each time some I/O for bfqq arrives, the process that
	 * generated that I/O is disassociated from bfqq and
	 * associated with new_bfqq. Here we increases new_bfqq->ref
	 * in advance, adding the number of processes that are
	 * expected to be associated with new_bfqq as they happen to
	 * issue I/O.
	 */
	new_bfqq->ref += process_refs;
	return new_bfqq;
}

static bool bfq_may_be_close_cooperator(struct bfq_queue *bfqq,
					struct bfq_queue *new_bfqq)
{
	if (bfq_too_late_for_merging(new_bfqq))
		return false;

	if (bfq_class_idle(bfqq) || bfq_class_idle(new_bfqq) ||
	    (bfqq->ioprio_class != new_bfqq->ioprio_class))
		return false;

	/*
	 * If either of the queues has already been detected as seeky,
	 * then merging it with the other queue is unlikely to lead to
	 * sequential I/O.
	 */
	if (BFQQ_SEEKY(bfqq) || BFQQ_SEEKY(new_bfqq))
		return false;

	/*
	 * Interleaved I/O is known to be done by (some) applications
	 * only for reads, so it does not make sense to merge async
	 * queues.
	 */
	if (!bfq_bfqq_sync(bfqq) || !bfq_bfqq_sync(new_bfqq))
		return false;

	return true;
}

static bool idling_boosts_thr_without_issues(struct bfq_data *bfqd,
					     struct bfq_queue *bfqq);

static struct bfq_queue *
bfq_setup_stable_merge(struct bfq_data *bfqd, struct bfq_queue *bfqq,
		       struct bfq_queue *stable_merge_bfqq,
		       struct bfq_iocq_bfqq_data *bfqq_data)
{
	int proc_ref = min(bfqq_process_refs(bfqq),
			   bfqq_process_refs(stable_merge_bfqq));
	struct bfq_queue *new_bfqq = NULL;

	bfqq_data->stable_merge_bfqq = NULL;
	if (idling_boosts_thr_without_issues(bfqd, bfqq) || proc_ref == 0)
		goto out;

	/* next function will take at least one ref */
	new_bfqq = bfq_setup_merge(bfqq, stable_merge_bfqq);

	if (new_bfqq) {
		bfqq_data->stably_merged = true;
		if (new_bfqq->bic) {
			unsigned int new_a_idx = new_bfqq->actuator_idx;
			struct bfq_iocq_bfqq_data *new_bfqq_data =
				&new_bfqq->bic->bfqq_data[new_a_idx];

			new_bfqq_data->stably_merged = true;
		}
	}

out:
	/* deschedule stable merge, because done or aborted here */
	bfq_put_stable_ref(stable_merge_bfqq);

	return new_bfqq;
}

/*
 * Attempt to schedule a merge of bfqq with the currently in-service
 * queue or with a close queue among the scheduled queues.  Return
 * NULL if no merge was scheduled, a pointer to the shared bfq_queue
 * structure otherwise.
 *
 * The OOM queue is not allowed to participate to cooperation: in fact, since
 * the requests temporarily redirected to the OOM queue could be redirected
 * again to dedicated queues at any time, the state needed to correctly
 * handle merging with the OOM queue would be quite complex and expensive
 * to maintain. Besides, in such a critical condition as an out of memory,
 * the benefits of queue merging may be little relevant, or even negligible.
 *
 * WARNING: queue merging may impair fairness among non-weight raised
 * queues, for at least two reasons: 1) the original weight of a
 * merged queue may change during the merged state, 2) even being the
 * weight the same, a merged queue may be bloated with many more
 * requests than the ones produced by its originally-associated
 * process.
 */
static struct bfq_queue *
bfq_setup_cooperator(struct bfq_data *bfqd, struct bfq_queue *bfqq,
		     void *io_struct, bool request, struct bfq_io_cq *bic)
{
	struct bfq_queue *in_service_bfqq, *new_bfqq;
	unsigned int a_idx = bfqq->actuator_idx;
	struct bfq_iocq_bfqq_data *bfqq_data = &bic->bfqq_data[a_idx];

	/* if a merge has already been setup, then proceed with that first */
	if (bfqq->new_bfqq)
		return bfqq->new_bfqq;

	/*
	 * Check delayed stable merge for rotational or non-queueing
	 * devs. For this branch to be executed, bfqq must not be
	 * currently merged with some other queue (i.e., bfqq->bic
	 * must be non null). If we considered also merged queues,
	 * then we should also check whether bfqq has already been
	 * merged with bic->stable_merge_bfqq. But this would be
	 * costly and complicated.
	 */
	if (unlikely(!bfqd->nonrot_with_queueing)) {
		/*
		 * Make sure also that bfqq is sync, because
		 * bic->stable_merge_bfqq may point to some queue (for
		 * stable merging) also if bic is associated with a
		 * sync queue, but this bfqq is async
		 */
		if (bfq_bfqq_sync(bfqq) && bfqq_data->stable_merge_bfqq &&
		    !bfq_bfqq_just_created(bfqq) &&
		    time_is_before_jiffies(bfqq->split_time +
					  msecs_to_jiffies(bfq_late_stable_merging)) &&
		    time_is_before_jiffies(bfqq->creation_time +
					   msecs_to_jiffies(bfq_late_stable_merging))) {
			struct bfq_queue *stable_merge_bfqq =
				bfqq_data->stable_merge_bfqq;

			return bfq_setup_stable_merge(bfqd, bfqq,
						      stable_merge_bfqq,
						      bfqq_data);
		}
	}

	/*
	 * Do not perform queue merging if the device is non
	 * rotational and performs internal queueing. In fact, such a
	 * device reaches a high speed through internal parallelism
	 * and pipelining. This means that, to reach a high
	 * throughput, it must have many requests enqueued at the same
	 * time. But, in this configuration, the internal scheduling
	 * algorithm of the device does exactly the job of queue
	 * merging: it reorders requests so as to obtain as much as
	 * possible a sequential I/O pattern. As a consequence, with
	 * the workload generated by processes doing interleaved I/O,
	 * the throughput reached by the device is likely to be the
	 * same, with and without queue merging.
	 *
	 * Disabling merging also provides a remarkable benefit in
	 * terms of throughput. Merging tends to make many workloads
	 * artificially more uneven, because of shared queues
	 * remaining non empty for incomparably more time than
	 * non-merged queues. This may accentuate workload
	 * asymmetries. For example, if one of the queues in a set of
	 * merged queues has a higher weight than a normal queue, then
	 * the shared queue may inherit such a high weight and, by
	 * staying almost always active, may force BFQ to perform I/O
	 * plugging most of the time. This evidently makes it harder
	 * for BFQ to let the device reach a high throughput.
	 *
	 * Finally, the likely() macro below is not used because one
	 * of the two branches is more likely than the other, but to
	 * have the code path after the following if() executed as
	 * fast as possible for the case of a non rotational device
	 * with queueing. We want it because this is the fastest kind
	 * of device. On the opposite end, the likely() may lengthen
	 * the execution time of BFQ for the case of slower devices
	 * (rotational or at least without queueing). But in this case
	 * the execution time of BFQ matters very little, if not at
	 * all.
	 */
	if (likely(bfqd->nonrot_with_queueing))
		return NULL;

	/*
	 * Prevent bfqq from being merged if it has been created too
	 * long ago. The idea is that true cooperating processes, and
	 * thus their associated bfq_queues, are supposed to be
	 * created shortly after each other. This is the case, e.g.,
	 * for KVM/QEMU and dump I/O threads. Basing on this
	 * assumption, the following filtering greatly reduces the
	 * probability that two non-cooperating processes, which just
	 * happen to do close I/O for some short time interval, have
	 * their queues merged by mistake.
	 */
	if (bfq_too_late_for_merging(bfqq))
		return NULL;

	if (!io_struct || unlikely(bfqq == &bfqd->oom_bfqq))
		return NULL;

	/* If there is only one backlogged queue, don't search. */
	if (bfq_tot_busy_queues(bfqd) == 1)
		return NULL;

	in_service_bfqq = bfqd->in_service_queue;

	if (in_service_bfqq && in_service_bfqq != bfqq &&
	    likely(in_service_bfqq != &bfqd->oom_bfqq) &&
	    bfq_rq_close_to_sector(io_struct, request,
				   bfqd->in_serv_last_pos) &&
	    bfqq->entity.parent == in_service_bfqq->entity.parent &&
	    bfq_may_be_close_cooperator(bfqq, in_service_bfqq)) {
		new_bfqq = bfq_setup_merge(bfqq, in_service_bfqq);
		if (new_bfqq)
			return new_bfqq;
	}
	/*
	 * Check whether there is a cooperator among currently scheduled
	 * queues. The only thing we need is that the bio/request is not
	 * NULL, as we need it to establish whether a cooperator exists.
	 */
	new_bfqq = bfq_find_close_cooperator(bfqd, bfqq,
			bfq_io_struct_pos(io_struct, request));

	if (new_bfqq && likely(new_bfqq != &bfqd->oom_bfqq) &&
	    bfq_may_be_close_cooperator(bfqq, new_bfqq))
		return bfq_setup_merge(bfqq, new_bfqq);

	return NULL;
}

static void bfq_bfqq_save_state(struct bfq_queue *bfqq)
{
	struct bfq_io_cq *bic = bfqq->bic;
	unsigned int a_idx = bfqq->actuator_idx;
	struct bfq_iocq_bfqq_data *bfqq_data = &bic->bfqq_data[a_idx];

	/*
	 * If !bfqq->bic, the queue is already shared or its requests
	 * have already been redirected to a shared queue; both idle window
	 * and weight raising state have already been saved. Do nothing.
	 */
	if (!bic)
		return;

	bfqq_data->saved_last_serv_time_ns = bfqq->last_serv_time_ns;
	bfqq_data->saved_inject_limit =	bfqq->inject_limit;
	bfqq_data->saved_decrease_time_jif = bfqq->decrease_time_jif;

	bfqq_data->saved_weight = bfqq->entity.orig_weight;
	bfqq_data->saved_ttime = bfqq->ttime;
	bfqq_data->saved_has_short_ttime =
		bfq_bfqq_has_short_ttime(bfqq);
	bfqq_data->saved_IO_bound = bfq_bfqq_IO_bound(bfqq);
	bfqq_data->saved_io_start_time = bfqq->io_start_time;
	bfqq_data->saved_tot_idle_time = bfqq->tot_idle_time;
	bfqq_data->saved_in_large_burst = bfq_bfqq_in_large_burst(bfqq);
	bfqq_data->was_in_burst_list =
		!hlist_unhashed(&bfqq->burst_list_node);

	if (unlikely(bfq_bfqq_just_created(bfqq) &&
		     !bfq_bfqq_in_large_burst(bfqq) &&
		     bfqq->bfqd->low_latency)) {
		/*
		 * bfqq being merged right after being created: bfqq
		 * would have deserved interactive weight raising, but
		 * did not make it to be set in a weight-raised state,
		 * because of this early merge.	Store directly the
		 * weight-raising state that would have been assigned
		 * to bfqq, so that to avoid that bfqq unjustly fails
		 * to enjoy weight raising if split soon.
		 */
		bfqq_data->saved_wr_coeff = bfqq->bfqd->bfq_wr_coeff;
		bfqq_data->saved_wr_start_at_switch_to_srt =
			bfq_smallest_from_now();
		bfqq_data->saved_wr_cur_max_time =
			bfq_wr_duration(bfqq->bfqd);
		bfqq_data->saved_last_wr_start_finish = jiffies;
	} else {
		bfqq_data->saved_wr_coeff = bfqq->wr_coeff;
		bfqq_data->saved_wr_start_at_switch_to_srt =
			bfqq->wr_start_at_switch_to_srt;
		bfqq_data->saved_service_from_wr =
			bfqq->service_from_wr;
		bfqq_data->saved_last_wr_start_finish =
			bfqq->last_wr_start_finish;
		bfqq_data->saved_wr_cur_max_time = bfqq->wr_cur_max_time;
	}
}


static void
bfq_reassign_last_bfqq(struct bfq_queue *cur_bfqq, struct bfq_queue *new_bfqq)
{
	if (cur_bfqq->entity.parent &&
	    cur_bfqq->entity.parent->last_bfqq_created == cur_bfqq)
		cur_bfqq->entity.parent->last_bfqq_created = new_bfqq;
	else if (cur_bfqq->bfqd && cur_bfqq->bfqd->last_bfqq_created == cur_bfqq)
		cur_bfqq->bfqd->last_bfqq_created = new_bfqq;
}

void bfq_release_process_ref(struct bfq_data *bfqd, struct bfq_queue *bfqq)
{
	/*
	 * To prevent bfqq's service guarantees from being violated,
	 * bfqq may be left busy, i.e., queued for service, even if
	 * empty (see comments in __bfq_bfqq_expire() for
	 * details). But, if no process will send requests to bfqq any
	 * longer, then there is no point in keeping bfqq queued for
	 * service. In addition, keeping bfqq queued for service, but
	 * with no process ref any longer, may have caused bfqq to be
	 * freed when dequeued from service. But this is assumed to
	 * never happen.
	 */
	if (bfq_bfqq_busy(bfqq) && RB_EMPTY_ROOT(&bfqq->sort_list) &&
	    bfqq != bfqd->in_service_queue)
		bfq_del_bfqq_busy(bfqq, false);

	bfq_reassign_last_bfqq(bfqq, NULL);

	bfq_put_queue(bfqq);
}

static void
bfq_merge_bfqqs(struct bfq_data *bfqd, struct bfq_io_cq *bic,
		struct bfq_queue *bfqq, struct bfq_queue *new_bfqq)
{
	bfq_log_bfqq(bfqd, bfqq, "merging with queue %lu",
		(unsigned long)new_bfqq->pid);
	/* Save weight raising and idle window of the merged queues */
	bfq_bfqq_save_state(bfqq);
	bfq_bfqq_save_state(new_bfqq);
	if (bfq_bfqq_IO_bound(bfqq))
		bfq_mark_bfqq_IO_bound(new_bfqq);
	bfq_clear_bfqq_IO_bound(bfqq);

	/*
	 * The processes associated with bfqq are cooperators of the
	 * processes associated with new_bfqq. So, if bfqq has a
	 * waker, then assume that all these processes will be happy
	 * to let bfqq's waker freely inject I/O when they have no
	 * I/O.
	 */
	if (bfqq->waker_bfqq && !new_bfqq->waker_bfqq &&
	    bfqq->waker_bfqq != new_bfqq) {
		new_bfqq->waker_bfqq = bfqq->waker_bfqq;
		new_bfqq->tentative_waker_bfqq = NULL;

		/*
		 * If the waker queue disappears, then
		 * new_bfqq->waker_bfqq must be reset. So insert
		 * new_bfqq into the woken_list of the waker. See
		 * bfq_check_waker for details.
		 */
		hlist_add_head(&new_bfqq->woken_list_node,
			       &new_bfqq->waker_bfqq->woken_list);

	}

	/*
	 * If bfqq is weight-raised, then let new_bfqq inherit
	 * weight-raising. To reduce false positives, neglect the case
	 * where bfqq has just been created, but has not yet made it
	 * to be weight-raised (which may happen because EQM may merge
	 * bfqq even before bfq_add_request is executed for the first
	 * time for bfqq). Handling this case would however be very
	 * easy, thanks to the flag just_created.
	 */
	if (new_bfqq->wr_coeff == 1 && bfqq->wr_coeff > 1) {
		new_bfqq->wr_coeff = bfqq->wr_coeff;
		new_bfqq->wr_cur_max_time = bfqq->wr_cur_max_time;
		new_bfqq->last_wr_start_finish = bfqq->last_wr_start_finish;
		new_bfqq->wr_start_at_switch_to_srt =
			bfqq->wr_start_at_switch_to_srt;
		if (bfq_bfqq_busy(new_bfqq))
			bfqd->wr_busy_queues++;
		new_bfqq->entity.prio_changed = 1;
	}

	if (bfqq->wr_coeff > 1) { /* bfqq has given its wr to new_bfqq */
		bfqq->wr_coeff = 1;
		bfqq->entity.prio_changed = 1;
		if (bfq_bfqq_busy(bfqq))
			bfqd->wr_busy_queues--;
	}

	bfq_log_bfqq(bfqd, new_bfqq, "merge_bfqqs: wr_busy %d",
		     bfqd->wr_busy_queues);

	/*
	 * Merge queues (that is, let bic redirect its requests to new_bfqq)
	 */
	bic_set_bfqq(bic, new_bfqq, true, bfqq->actuator_idx);
	bfq_mark_bfqq_coop(new_bfqq);
	/*
	 * new_bfqq now belongs to at least two bics (it is a shared queue):
	 * set new_bfqq->bic to NULL. bfqq either:
	 * - does not belong to any bic any more, and hence bfqq->bic must
	 *   be set to NULL, or
	 * - is a queue whose owning bics have already been redirected to a
	 *   different queue, hence the queue is destined to not belong to
	 *   any bic soon and bfqq->bic is already NULL (therefore the next
	 *   assignment causes no harm).
	 */
	new_bfqq->bic = NULL;
	/*
	 * If the queue is shared, the pid is the pid of one of the associated
	 * processes. Which pid depends on the exact sequence of merge events
	 * the queue underwent. So printing such a pid is useless and confusing
	 * because it reports a random pid between those of the associated
	 * processes.
	 * We mark such a queue with a pid -1, and then print SHARED instead of
	 * a pid in logging messages.
	 */
	new_bfqq->pid = -1;
	bfqq->bic = NULL;

	bfq_reassign_last_bfqq(bfqq, new_bfqq);

	bfq_release_process_ref(bfqd, bfqq);
}

static bool bfq_allow_bio_merge(struct request_queue *q, struct request *rq,
				struct bio *bio)
{
	struct bfq_data *bfqd = q->elevator->elevator_data;
	bool is_sync = op_is_sync(bio->bi_opf);
	struct bfq_queue *bfqq = bfqd->bio_bfqq, *new_bfqq;

	/*
	 * Disallow merge of a sync bio into an async request.
	 */
	if (is_sync && !rq_is_sync(rq))
		return false;

	/*
	 * Lookup the bfqq that this bio will be queued with. Allow
	 * merge only if rq is queued there.
	 */
	if (!bfqq)
		return false;

	/*
	 * We take advantage of this function to perform an early merge
	 * of the queues of possible cooperating processes.
	 */
	new_bfqq = bfq_setup_cooperator(bfqd, bfqq, bio, false, bfqd->bio_bic);
	if (new_bfqq) {
		/*
		 * bic still points to bfqq, then it has not yet been
		 * redirected to some other bfq_queue, and a queue
		 * merge between bfqq and new_bfqq can be safely
		 * fulfilled, i.e., bic can be redirected to new_bfqq
		 * and bfqq can be put.
		 */
		bfq_merge_bfqqs(bfqd, bfqd->bio_bic, bfqq,
				new_bfqq);
		/*
		 * If we get here, bio will be queued into new_queue,
		 * so use new_bfqq to decide whether bio and rq can be
		 * merged.
		 */
		bfqq = new_bfqq;

		/*
		 * Change also bqfd->bio_bfqq, as
		 * bfqd->bio_bic now points to new_bfqq, and
		 * this function may be invoked again (and then may
		 * use again bqfd->bio_bfqq).
		 */
		bfqd->bio_bfqq = bfqq;
	}

	return bfqq == RQ_BFQQ(rq);
}

/*
 * Set the maximum time for the in-service queue to consume its
 * budget. This prevents seeky processes from lowering the throughput.
 * In practice, a time-slice service scheme is used with seeky
 * processes.
 */
static void bfq_set_budget_timeout(struct bfq_data *bfqd,
				   struct bfq_queue *bfqq)
{
	unsigned int timeout_coeff;

	if (bfqq->wr_cur_max_time == bfqd->bfq_wr_rt_max_time)
		timeout_coeff = 1;
	else
		timeout_coeff = bfqq->entity.weight / bfqq->entity.orig_weight;

	bfqd->last_budget_start = ktime_get();

	bfqq->budget_timeout = jiffies +
		bfqd->bfq_timeout * timeout_coeff;
}

static void __bfq_set_in_service_queue(struct bfq_data *bfqd,
				       struct bfq_queue *bfqq)
{
	if (bfqq) {
		bfq_clear_bfqq_fifo_expire(bfqq);

		bfqd->budgets_assigned = (bfqd->budgets_assigned * 7 + 256) / 8;

		if (time_is_before_jiffies(bfqq->last_wr_start_finish) &&
		    bfqq->wr_coeff > 1 &&
		    bfqq->wr_cur_max_time == bfqd->bfq_wr_rt_max_time &&
		    time_is_before_jiffies(bfqq->budget_timeout)) {
			/*
			 * For soft real-time queues, move the start
			 * of the weight-raising period forward by the
			 * time the queue has not received any
			 * service. Otherwise, a relatively long
			 * service delay is likely to cause the
			 * weight-raising period of the queue to end,
			 * because of the short duration of the
			 * weight-raising period of a soft real-time
			 * queue.  It is worth noting that this move
			 * is not so dangerous for the other queues,
			 * because soft real-time queues are not
			 * greedy.
			 *
			 * To not add a further variable, we use the
			 * overloaded field budget_timeout to
			 * determine for how long the queue has not
			 * received service, i.e., how much time has
			 * elapsed since the queue expired. However,
			 * this is a little imprecise, because
			 * budget_timeout is set to jiffies if bfqq
			 * not only expires, but also remains with no
			 * request.
			 */
			if (time_after(bfqq->budget_timeout,
				       bfqq->last_wr_start_finish))
				bfqq->last_wr_start_finish +=
					jiffies - bfqq->budget_timeout;
			else
				bfqq->last_wr_start_finish = jiffies;
		}

		bfq_set_budget_timeout(bfqd, bfqq);
		bfq_log_bfqq(bfqd, bfqq,
			     "set_in_service_queue, cur-budget = %d",
			     bfqq->entity.budget);
	}

	bfqd->in_service_queue = bfqq;
	bfqd->in_serv_last_pos = 0;
}

/*
 * Get and set a new queue for service.
 */
static struct bfq_queue *bfq_set_in_service_queue(struct bfq_data *bfqd)
{
	struct bfq_queue *bfqq = bfq_get_next_queue(bfqd);

	__bfq_set_in_service_queue(bfqd, bfqq);
	return bfqq;
}

static void bfq_arm_slice_timer(struct bfq_data *bfqd)
{
	struct bfq_queue *bfqq = bfqd->in_service_queue;
	u32 sl;

	bfq_mark_bfqq_wait_request(bfqq);

	/*
	 * We don't want to idle for seeks, but we do want to allow
	 * fair distribution of slice time for a process doing back-to-back
	 * seeks. So allow a little bit of time for him to submit a new rq.
	 */
	sl = bfqd->bfq_slice_idle;
	/*
	 * Unless the queue is being weight-raised or the scenario is
	 * asymmetric, grant only minimum idle time if the queue
	 * is seeky. A long idling is preserved for a weight-raised
	 * queue, or, more in general, in an asymmetric scenario,
	 * because a long idling is needed for guaranteeing to a queue
	 * its reserved share of the throughput (in particular, it is
	 * needed if the queue has a higher weight than some other
	 * queue).
	 */
	if (BFQQ_SEEKY(bfqq) && bfqq->wr_coeff == 1 &&
	    !bfq_asymmetric_scenario(bfqd, bfqq))
		sl = min_t(u64, sl, BFQ_MIN_TT);
	else if (bfqq->wr_coeff > 1)
		sl = max_t(u32, sl, 20ULL * NSEC_PER_MSEC);

	bfqd->last_idling_start = ktime_get();
	bfqd->last_idling_start_jiffies = jiffies;

	hrtimer_start(&bfqd->idle_slice_timer, ns_to_ktime(sl),
		      HRTIMER_MODE_REL);
	bfqg_stats_set_start_idle_time(bfqq_group(bfqq));
}

/*
 * In autotuning mode, max_budget is dynamically recomputed as the
 * amount of sectors transferred in timeout at the estimated peak
 * rate. This enables BFQ to utilize a full timeslice with a full
 * budget, even if the in-service queue is served at peak rate. And
 * this maximises throughput with sequential workloads.
 */
static unsigned long bfq_calc_max_budget(struct bfq_data *bfqd)
{
	return (u64)bfqd->peak_rate * USEC_PER_MSEC *
		jiffies_to_msecs(bfqd->bfq_timeout)>>BFQ_RATE_SHIFT;
}

/*
 * Update parameters related to throughput and responsiveness, as a
 * function of the estimated peak rate. See comments on
 * bfq_calc_max_budget(), and on the ref_wr_duration array.
 */
static void update_thr_responsiveness_params(struct bfq_data *bfqd)
{
	if (bfqd->bfq_user_max_budget == 0) {
		bfqd->bfq_max_budget =
			bfq_calc_max_budget(bfqd);
		bfq_log(bfqd, "new max_budget = %d", bfqd->bfq_max_budget);
	}
}

static void bfq_reset_rate_computation(struct bfq_data *bfqd,
				       struct request *rq)
{
	if (rq != NULL) { /* new rq dispatch now, reset accordingly */
		bfqd->last_dispatch = bfqd->first_dispatch = ktime_get_ns();
		bfqd->peak_rate_samples = 1;
		bfqd->sequential_samples = 0;
		bfqd->tot_sectors_dispatched = bfqd->last_rq_max_size =
			blk_rq_sectors(rq);
	} else /* no new rq dispatched, just reset the number of samples */
		bfqd->peak_rate_samples = 0; /* full re-init on next disp. */

	bfq_log(bfqd,
		"reset_rate_computation at end, sample %u/%u tot_sects %llu",
		bfqd->peak_rate_samples, bfqd->sequential_samples,
		bfqd->tot_sectors_dispatched);
}

static void bfq_update_rate_reset(struct bfq_data *bfqd, struct request *rq)
{
	u32 rate, weight, divisor;

	/*
	 * For the convergence property to hold (see comments on
	 * bfq_update_peak_rate()) and for the assessment to be
	 * reliable, a minimum number of samples must be present, and
	 * a minimum amount of time must have elapsed. If not so, do
	 * not compute new rate. Just reset parameters, to get ready
	 * for a new evaluation attempt.
	 */
	if (bfqd->peak_rate_samples < BFQ_RATE_MIN_SAMPLES ||
	    bfqd->delta_from_first < BFQ_RATE_MIN_INTERVAL)
		goto reset_computation;

	/*
	 * If a new request completion has occurred after last
	 * dispatch, then, to approximate the rate at which requests
	 * have been served by the device, it is more precise to
	 * extend the observation interval to the last completion.
	 */
	bfqd->delta_from_first =
		max_t(u64, bfqd->delta_from_first,
		      bfqd->last_completion - bfqd->first_dispatch);

	/*
	 * Rate computed in sects/usec, and not sects/nsec, for
	 * precision issues.
	 */
	rate = div64_ul(bfqd->tot_sectors_dispatched<<BFQ_RATE_SHIFT,
			div_u64(bfqd->delta_from_first, NSEC_PER_USEC));

	/*
	 * Peak rate not updated if:
	 * - the percentage of sequential dispatches is below 3/4 of the
	 *   total, and rate is below the current estimated peak rate
	 * - rate is unreasonably high (> 20M sectors/sec)
	 */
	if ((bfqd->sequential_samples < (3 * bfqd->peak_rate_samples)>>2 &&
	     rate <= bfqd->peak_rate) ||
		rate > 20<<BFQ_RATE_SHIFT)
		goto reset_computation;

	/*
	 * We have to update the peak rate, at last! To this purpose,
	 * we use a low-pass filter. We compute the smoothing constant
	 * of the filter as a function of the 'weight' of the new
	 * measured rate.
	 *
	 * As can be seen in next formulas, we define this weight as a
	 * quantity proportional to how sequential the workload is,
	 * and to how long the observation time interval is.
	 *
	 * The weight runs from 0 to 8. The maximum value of the
	 * weight, 8, yields the minimum value for the smoothing
	 * constant. At this minimum value for the smoothing constant,
	 * the measured rate contributes for half of the next value of
	 * the estimated peak rate.
	 *
	 * So, the first step is to compute the weight as a function
	 * of how sequential the workload is. Note that the weight
	 * cannot reach 9, because bfqd->sequential_samples cannot
	 * become equal to bfqd->peak_rate_samples, which, in its
	 * turn, holds true because bfqd->sequential_samples is not
	 * incremented for the first sample.
	 */
	weight = (9 * bfqd->sequential_samples) / bfqd->peak_rate_samples;

	/*
	 * Second step: further refine the weight as a function of the
	 * duration of the observation interval.
	 */
	weight = min_t(u32, 8,
		       div_u64(weight * bfqd->delta_from_first,
			       BFQ_RATE_REF_INTERVAL));

	/*
	 * Divisor ranging from 10, for minimum weight, to 2, for
	 * maximum weight.
	 */
	divisor = 10 - weight;

	/*
	 * Finally, update peak rate:
	 *
	 * peak_rate = peak_rate * (divisor-1) / divisor  +  rate / divisor
	 */
	bfqd->peak_rate *= divisor-1;
	bfqd->peak_rate /= divisor;
	rate /= divisor; /* smoothing constant alpha = 1/divisor */

	bfqd->peak_rate += rate;

	/*
	 * For a very slow device, bfqd->peak_rate can reach 0 (see
	 * the minimum representable values reported in the comments
	 * on BFQ_RATE_SHIFT). Push to 1 if this happens, to avoid
	 * divisions by zero where bfqd->peak_rate is used as a
	 * divisor.
	 */
	bfqd->peak_rate = max_t(u32, 1, bfqd->peak_rate);

	update_thr_responsiveness_params(bfqd);

reset_computation:
	bfq_reset_rate_computation(bfqd, rq);
}

/*
 * Update the read/write peak rate (the main quantity used for
 * auto-tuning, see update_thr_responsiveness_params()).
 *
 * It is not trivial to estimate the peak rate (correctly): because of
 * the presence of sw and hw queues between the scheduler and the
 * device components that finally serve I/O requests, it is hard to
 * say exactly when a given dispatched request is served inside the
 * device, and for how long. As a consequence, it is hard to know
 * precisely at what rate a given set of requests is actually served
 * by the device.
 *
 * On the opposite end, the dispatch time of any request is trivially
 * available, and, from this piece of information, the "dispatch rate"
 * of requests can be immediately computed. So, the idea in the next
 * function is to use what is known, namely request dispatch times
 * (plus, when useful, request completion times), to estimate what is
 * unknown, namely in-device request service rate.
 *
 * The main issue is that, because of the above facts, the rate at
 * which a certain set of requests is dispatched over a certain time
 * interval can vary greatly with respect to the rate at which the
 * same requests are then served. But, since the size of any
 * intermediate queue is limited, and the service scheme is lossless
 * (no request is silently dropped), the following obvious convergence
 * property holds: the number of requests dispatched MUST become
 * closer and closer to the number of requests completed as the
 * observation interval grows. This is the key property used in
 * the next function to estimate the peak service rate as a function
 * of the observed dispatch rate. The function assumes to be invoked
 * on every request dispatch.
 */
static void bfq_update_peak_rate(struct bfq_data *bfqd, struct request *rq)
{
	u64 now_ns = ktime_get_ns();

	if (bfqd->peak_rate_samples == 0) { /* first dispatch */
		bfq_log(bfqd, "update_peak_rate: goto reset, samples %d",
			bfqd->peak_rate_samples);
		bfq_reset_rate_computation(bfqd, rq);
		goto update_last_values; /* will add one sample */
	}

	/*
	 * Device idle for very long: the observation interval lasting
	 * up to this dispatch cannot be a valid observation interval
	 * for computing a new peak rate (similarly to the late-
	 * completion event in bfq_completed_request()). Go to
	 * update_rate_and_reset to have the following three steps
	 * taken:
	 * - close the observation interval at the last (previous)
	 *   request dispatch or completion
	 * - compute rate, if possible, for that observation interval
	 * - start a new observation interval with this dispatch
	 */
	if (now_ns - bfqd->last_dispatch > 100*NSEC_PER_MSEC &&
	    bfqd->tot_rq_in_driver == 0)
		goto update_rate_and_reset;

	/* Update sampling information */
	bfqd->peak_rate_samples++;

	if ((bfqd->tot_rq_in_driver > 0 ||
		now_ns - bfqd->last_completion < BFQ_MIN_TT)
	    && !BFQ_RQ_SEEKY(bfqd, bfqd->last_position, rq))
		bfqd->sequential_samples++;

	bfqd->tot_sectors_dispatched += blk_rq_sectors(rq);

	/* Reset max observed rq size every 32 dispatches */
	if (likely(bfqd->peak_rate_samples % 32))
		bfqd->last_rq_max_size =
			max_t(u32, blk_rq_sectors(rq), bfqd->last_rq_max_size);
	else
		bfqd->last_rq_max_size = blk_rq_sectors(rq);

	bfqd->delta_from_first = now_ns - bfqd->first_dispatch;

	/* Target observation interval not yet reached, go on sampling */
	if (bfqd->delta_from_first < BFQ_RATE_REF_INTERVAL)
		goto update_last_values;

update_rate_and_reset:
	bfq_update_rate_reset(bfqd, rq);
update_last_values:
	bfqd->last_position = blk_rq_pos(rq) + blk_rq_sectors(rq);
	if (RQ_BFQQ(rq) == bfqd->in_service_queue)
		bfqd->in_serv_last_pos = bfqd->last_position;
	bfqd->last_dispatch = now_ns;
}

/*
 * Remove request from internal lists.
 */
static void bfq_dispatch_remove(struct request_queue *q, struct request *rq)
{
	struct bfq_queue *bfqq = RQ_BFQQ(rq);

	/*
	 * For consistency, the next instruction should have been
	 * executed after removing the request from the queue and
	 * dispatching it.  We execute instead this instruction before
	 * bfq_remove_request() (and hence introduce a temporary
	 * inconsistency), for efficiency.  In fact, should this
	 * dispatch occur for a non in-service bfqq, this anticipated
	 * increment prevents two counters related to bfqq->dispatched
	 * from risking to be, first, uselessly decremented, and then
	 * incremented again when the (new) value of bfqq->dispatched
	 * happens to be taken into account.
	 */
	bfqq->dispatched++;
	bfq_update_peak_rate(q->elevator->elevator_data, rq);

	bfq_remove_request(q, rq);
}

/*
 * There is a case where idling does not have to be performed for
 * throughput concerns, but to preserve the throughput share of
 * the process associated with bfqq.
 *
 * To introduce this case, we can note that allowing the drive
 * to enqueue more than one request at a time, and hence
 * delegating de facto final scheduling decisions to the
 * drive's internal scheduler, entails loss of control on the
 * actual request service order. In particular, the critical
 * situation is when requests from different processes happen
 * to be present, at the same time, in the internal queue(s)
 * of the drive. In such a situation, the drive, by deciding
 * the service order of the internally-queued requests, does
 * determine also the actual throughput distribution among
 * these processes. But the drive typically has no notion or
 * concern about per-process throughput distribution, and
 * makes its decisions only on a per-request basis. Therefore,
 * the service distribution enforced by the drive's internal
 * scheduler is likely to coincide with the desired throughput
 * distribution only in a completely symmetric, or favorably
 * skewed scenario where:
 * (i-a) each of these processes must get the same throughput as
 *	 the others,
 * (i-b) in case (i-a) does not hold, it holds that the process
 *       associated with bfqq must receive a lower or equal
 *	 throughput than any of the other processes;
 * (ii)  the I/O of each process has the same properties, in
 *       terms of locality (sequential or random), direction
 *       (reads or writes), request sizes, greediness
 *       (from I/O-bound to sporadic), and so on;

 * In fact, in such a scenario, the drive tends to treat the requests
 * of each process in about the same way as the requests of the
 * others, and thus to provide each of these processes with about the
 * same throughput.  This is exactly the desired throughput
 * distribution if (i-a) holds, or, if (i-b) holds instead, this is an
 * even more convenient distribution for (the process associated with)
 * bfqq.
 *
 * In contrast, in any asymmetric or unfavorable scenario, device
 * idling (I/O-dispatch plugging) is certainly needed to guarantee
 * that bfqq receives its assigned fraction of the device throughput
 * (see [1] for details).
 *
 * The problem is that idling may significantly reduce throughput with
 * certain combinations of types of I/O and devices. An important
 * example is sync random I/O on flash storage with command
 * queueing. So, unless bfqq falls in cases where idling also boosts
 * throughput, it is important to check conditions (i-a), i(-b) and
 * (ii) accurately, so as to avoid idling when not strictly needed for
 * service guarantees.
 *
 * Unfortunately, it is extremely difficult to thoroughly check
 * condition (ii). And, in case there are active groups, it becomes
 * very difficult to check conditions (i-a) and (i-b) too.  In fact,
 * if there are active groups, then, for conditions (i-a) or (i-b) to
 * become false 'indirectly', it is enough that an active group
 * contains more active processes or sub-groups than some other active
 * group. More precisely, for conditions (i-a) or (i-b) to become
 * false because of such a group, it is not even necessary that the
 * group is (still) active: it is sufficient that, even if the group
 * has become inactive, some of its descendant processes still have
 * some request already dispatched but still waiting for
 * completion. In fact, requests have still to be guaranteed their
 * share of the throughput even after being dispatched. In this
 * respect, it is easy to show that, if a group frequently becomes
 * inactive while still having in-flight requests, and if, when this
 * happens, the group is not considered in the calculation of whether
 * the scenario is asymmetric, then the group may fail to be
 * guaranteed its fair share of the throughput (basically because
 * idling may not be performed for the descendant processes of the
 * group, but it had to be).  We address this issue with the following
 * bi-modal behavior, implemented in the function
 * bfq_asymmetric_scenario().
 *
 * If there are groups with requests waiting for completion
 * (as commented above, some of these groups may even be
 * already inactive), then the scenario is tagged as
 * asymmetric, conservatively, without checking any of the
 * conditions (i-a), (i-b) or (ii). So the device is idled for bfqq.
 * This behavior matches also the fact that groups are created
 * exactly if controlling I/O is a primary concern (to
 * preserve bandwidth and latency guarantees).
 *
 * On the opposite end, if there are no groups with requests waiting
 * for completion, then only conditions (i-a) and (i-b) are actually
 * controlled, i.e., provided that conditions (i-a) or (i-b) holds,
 * idling is not performed, regardless of whether condition (ii)
 * holds.  In other words, only if conditions (i-a) and (i-b) do not
 * hold, then idling is allowed, and the device tends to be prevented
 * from queueing many requests, possibly of several processes. Since
 * there are no groups with requests waiting for completion, then, to
 * control conditions (i-a) and (i-b) it is enough to check just
 * whether all the queues with requests waiting for completion also
 * have the same weight.
 *
 * Not checking condition (ii) evidently exposes bfqq to the
 * risk of getting less throughput than its fair share.
 * However, for queues with the same weight, a further
 * mechanism, preemption, mitigates or even eliminates this
 * problem. And it does so without consequences on overall
 * throughput. This mechanism and its benefits are explained
 * in the next three paragraphs.
 *
 * Even if a queue, say Q, is expired when it remains idle, Q
 * can still preempt the new in-service queue if the next
 * request of Q arrives soon (see the comments on
 * bfq_bfqq_update_budg_for_activation). If all queues and
 * groups have the same weight, this form of preemption,
 * combined with the hole-recovery heuristic described in the
 * comments on function bfq_bfqq_update_budg_for_activation,
 * are enough to preserve a correct bandwidth distribution in
 * the mid term, even without idling. In fact, even if not
 * idling allows the internal queues of the device to contain
 * many requests, and thus to reorder requests, we can rather
 * safely assume that the internal scheduler still preserves a
 * minimum of mid-term fairness.
 *
 * More precisely, this preemption-based, idleless approach
 * provides fairness in terms of IOPS, and not sectors per
 * second. This can be seen with a simple example. Suppose
 * that there are two queues with the same weight, but that
 * the first queue receives requests of 8 sectors, while the
 * second queue receives requests of 1024 sectors. In
 * addition, suppose that each of the two queues contains at
 * most one request at a time, which implies that each queue
 * always remains idle after it is served. Finally, after
 * remaining idle, each queue receives very quickly a new
 * request. It follows that the two queues are served
 * alternatively, preempting each other if needed. This
 * implies that, although both queues have the same weight,
 * the queue with large requests receives a service that is
 * 1024/8 times as high as the service received by the other
 * queue.
 *
 * The motivation for using preemption instead of idling (for
 * queues with the same weight) is that, by not idling,
 * service guarantees are preserved (completely or at least in
 * part) without minimally sacrificing throughput. And, if
 * there is no active group, then the primary expectation for
 * this device is probably a high throughput.
 *
 * We are now left only with explaining the two sub-conditions in the
 * additional compound condition that is checked below for deciding
 * whether the scenario is asymmetric. To explain the first
 * sub-condition, we need to add that the function
 * bfq_asymmetric_scenario checks the weights of only
 * non-weight-raised queues, for efficiency reasons (see comments on
 * bfq_weights_tree_add()). Then the fact that bfqq is weight-raised
 * is checked explicitly here. More precisely, the compound condition
 * below takes into account also the fact that, even if bfqq is being
 * weight-raised, the scenario is still symmetric if all queues with
 * requests waiting for completion happen to be
 * weight-raised. Actually, we should be even more precise here, and
 * differentiate between interactive weight raising and soft real-time
 * weight raising.
 *
 * The second sub-condition checked in the compound condition is
 * whether there is a fair amount of already in-flight I/O not
 * belonging to bfqq. If so, I/O dispatching is to be plugged, for the
 * following reason. The drive may decide to serve in-flight
 * non-bfqq's I/O requests before bfqq's ones, thereby delaying the
 * arrival of new I/O requests for bfqq (recall that bfqq is sync). If
 * I/O-dispatching is not plugged, then, while bfqq remains empty, a
 * basically uncontrolled amount of I/O from other queues may be
 * dispatched too, possibly causing the service of bfqq's I/O to be
 * delayed even longer in the drive. This problem gets more and more
 * serious as the speed and the queue depth of the drive grow,
 * because, as these two quantities grow, the probability to find no
 * queue busy but many requests in flight grows too. By contrast,
 * plugging I/O dispatching minimizes the delay induced by already
 * in-flight I/O, and enables bfqq to recover the bandwidth it may
 * lose because of this delay.
 *
 * As a side note, it is worth considering that the above
 * device-idling countermeasures may however fail in the following
 * unlucky scenario: if I/O-dispatch plugging is (correctly) disabled
 * in a time period during which all symmetry sub-conditions hold, and
 * therefore the device is allowed to enqueue many requests, but at
 * some later point in time some sub-condition stops to hold, then it
 * may become impossible to make requests be served in the desired
 * order until all the requests already queued in the device have been
 * served. The last sub-condition commented above somewhat mitigates
 * this problem for weight-raised queues.
 *
 * However, as an additional mitigation for this problem, we preserve
 * plugging for a special symmetric case that may suddenly turn into
 * asymmetric: the case where only bfqq is busy. In this case, not
 * expiring bfqq does not cause any harm to any other queues in terms
 * of service guarantees. In contrast, it avoids the following unlucky
 * sequence of events: (1) bfqq is expired, (2) a new queue with a
 * lower weight than bfqq becomes busy (or more queues), (3) the new
 * queue is served until a new request arrives for bfqq, (4) when bfqq
 * is finally served, there are so many requests of the new queue in
 * the drive that the pending requests for bfqq take a lot of time to
 * be served. In particular, event (2) may case even already
 * dispatched requests of bfqq to be delayed, inside the drive. So, to
 * avoid this series of events, the scenario is preventively declared
 * as asymmetric also if bfqq is the only busy queues
 */
static bool idling_needed_for_service_guarantees(struct bfq_data *bfqd,
						 struct bfq_queue *bfqq)
{
	int tot_busy_queues = bfq_tot_busy_queues(bfqd);

	/* No point in idling for bfqq if it won't get requests any longer */
	if (unlikely(!bfqq_process_refs(bfqq)))
		return false;

	return (bfqq->wr_coeff > 1 &&
		(bfqd->wr_busy_queues < tot_busy_queues ||
		 bfqd->tot_rq_in_driver >= bfqq->dispatched + 4)) ||
		bfq_asymmetric_scenario(bfqd, bfqq) ||
		tot_busy_queues == 1;
}

static bool __bfq_bfqq_expire(struct bfq_data *bfqd, struct bfq_queue *bfqq,
			      enum bfqq_expiration reason)
{
	/*
	 * If this bfqq is shared between multiple processes, check
	 * to make sure that those processes are still issuing I/Os
	 * within the mean seek distance. If not, it may be time to
	 * break the queues apart again.
	 */
	if (bfq_bfqq_coop(bfqq) && BFQQ_SEEKY(bfqq))
		bfq_mark_bfqq_split_coop(bfqq);

	/*
	 * Consider queues with a higher finish virtual time than
	 * bfqq. If idling_needed_for_service_guarantees(bfqq) returns
	 * true, then bfqq's bandwidth would be violated if an
	 * uncontrolled amount of I/O from these queues were
	 * dispatched while bfqq is waiting for its new I/O to
	 * arrive. This is exactly what may happen if this is a forced
	 * expiration caused by a preemption attempt, and if bfqq is
	 * not re-scheduled. To prevent this from happening, re-queue
	 * bfqq if it needs I/O-dispatch plugging, even if it is
	 * empty. By doing so, bfqq is granted to be served before the
	 * above queues (provided that bfqq is of course eligible).
	 */
	if (RB_EMPTY_ROOT(&bfqq->sort_list) &&
	    !(reason == BFQQE_PREEMPTED &&
	      idling_needed_for_service_guarantees(bfqd, bfqq))) {
		if (bfqq->dispatched == 0)
			/*
			 * Overloading budget_timeout field to store
			 * the time at which the queue remains with no
			 * backlog and no outstanding request; used by
			 * the weight-raising mechanism.
			 */
			bfqq->budget_timeout = jiffies;

		bfq_del_bfqq_busy(bfqq, true);
	} else {
		bfq_requeue_bfqq(bfqd, bfqq, true);
		/*
		 * Resort priority tree of potential close cooperators.
		 * See comments on bfq_pos_tree_add_move() for the unlikely().
		 */
		if (unlikely(!bfqd->nonrot_with_queueing &&
			     !RB_EMPTY_ROOT(&bfqq->sort_list)))
			bfq_pos_tree_add_move(bfqd, bfqq);
	}

	/*
	 * All in-service entities must have been properly deactivated
	 * or requeued before executing the next function, which
	 * resets all in-service entities as no more in service. This
	 * may cause bfqq to be freed. If this happens, the next
	 * function returns true.
	 */
	return __bfq_bfqd_reset_in_service(bfqd);
}

/**
 * __bfq_bfqq_recalc_budget - try to adapt the budget to the @bfqq behavior.
 * @bfqd: device data.
 * @bfqq: queue to update.
 * @reason: reason for expiration.
 *
 * Handle the feedback on @bfqq budget at queue expiration.
 * See the body for detailed comments.
 */
static void __bfq_bfqq_recalc_budget(struct bfq_data *bfqd,
				     struct bfq_queue *bfqq,
				     enum bfqq_expiration reason)
{
	struct request *next_rq;
	int budget, min_budget;

	min_budget = bfq_min_budget(bfqd);

	if (bfqq->wr_coeff == 1)
		budget = bfqq->max_budget;
	else /*
	      * Use a constant, low budget for weight-raised queues,
	      * to help achieve a low latency. Keep it slightly higher
	      * than the minimum possible budget, to cause a little
	      * bit fewer expirations.
	      */
		budget = 2 * min_budget;

	bfq_log_bfqq(bfqd, bfqq, "recalc_budg: last budg %d, budg left %d",
		bfqq->entity.budget, bfq_bfqq_budget_left(bfqq));
	bfq_log_bfqq(bfqd, bfqq, "recalc_budg: last max_budg %d, min budg %d",
		budget, bfq_min_budget(bfqd));
	bfq_log_bfqq(bfqd, bfqq, "recalc_budg: sync %d, seeky %d",
		bfq_bfqq_sync(bfqq), BFQQ_SEEKY(bfqd->in_service_queue));

	if (bfq_bfqq_sync(bfqq) && bfqq->wr_coeff == 1) {
		switch (reason) {
		/*
		 * Caveat: in all the following cases we trade latency
		 * for throughput.
		 */
		case BFQQE_TOO_IDLE:
			/*
			 * This is the only case where we may reduce
			 * the budget: if there is no request of the
			 * process still waiting for completion, then
			 * we assume (tentatively) that the timer has
			 * expired because the batch of requests of
			 * the process could have been served with a
			 * smaller budget.  Hence, betting that
			 * process will behave in the same way when it
			 * becomes backlogged again, we reduce its
			 * next budget.  As long as we guess right,
			 * this budget cut reduces the latency
			 * experienced by the process.
			 *
			 * However, if there are still outstanding
			 * requests, then the process may have not yet
			 * issued its next request just because it is
			 * still waiting for the completion of some of
			 * the still outstanding ones.  So in this
			 * subcase we do not reduce its budget, on the
			 * contrary we increase it to possibly boost
			 * the throughput, as discussed in the
			 * comments to the BUDGET_TIMEOUT case.
			 */
			if (bfqq->dispatched > 0) /* still outstanding reqs */
				budget = min(budget * 2, bfqd->bfq_max_budget);
			else {
				if (budget > 5 * min_budget)
					budget -= 4 * min_budget;
				else
					budget = min_budget;
			}
			break;
		case BFQQE_BUDGET_TIMEOUT:
			/*
			 * We double the budget here because it gives
			 * the chance to boost the throughput if this
			 * is not a seeky process (and has bumped into
			 * this timeout because of, e.g., ZBR).
			 */
			budget = min(budget * 2, bfqd->bfq_max_budget);
			break;
		case BFQQE_BUDGET_EXHAUSTED:
			/*
			 * The process still has backlog, and did not
			 * let either the budget timeout or the disk
			 * idling timeout expire. Hence it is not
			 * seeky, has a short thinktime and may be
			 * happy with a higher budget too. So
			 * definitely increase the budget of this good
			 * candidate to boost the disk throughput.
			 */
			budget = min(budget * 4, bfqd->bfq_max_budget);
			break;
		case BFQQE_NO_MORE_REQUESTS:
			/*
			 * For queues that expire for this reason, it
			 * is particularly important to keep the
			 * budget close to the actual service they
			 * need. Doing so reduces the timestamp
			 * misalignment problem described in the
			 * comments in the body of
			 * __bfq_activate_entity. In fact, suppose
			 * that a queue systematically expires for
			 * BFQQE_NO_MORE_REQUESTS and presents a
			 * new request in time to enjoy timestamp
			 * back-shifting. The larger the budget of the
			 * queue is with respect to the service the
			 * queue actually requests in each service
			 * slot, the more times the queue can be
			 * reactivated with the same virtual finish
			 * time. It follows that, even if this finish
			 * time is pushed to the system virtual time
			 * to reduce the consequent timestamp
			 * misalignment, the queue unjustly enjoys for
			 * many re-activations a lower finish time
			 * than all newly activated queues.
			 *
			 * The service needed by bfqq is measured
			 * quite precisely by bfqq->entity.service.
			 * Since bfqq does not enjoy device idling,
			 * bfqq->entity.service is equal to the number
			 * of sectors that the process associated with
			 * bfqq requested to read/write before waiting
			 * for request completions, or blocking for
			 * other reasons.
			 */
			budget = max_t(int, bfqq->entity.service, min_budget);
			break;
		default:
			return;
		}
	} else if (!bfq_bfqq_sync(bfqq)) {
		/*
		 * Async queues get always the maximum possible
		 * budget, as for them we do not care about latency
		 * (in addition, their ability to dispatch is limited
		 * by the charging factor).
		 */
		budget = bfqd->bfq_max_budget;
	}

	bfqq->max_budget = budget;

	if (bfqd->budgets_assigned >= bfq_stats_min_budgets &&
	    !bfqd->bfq_user_max_budget)
		bfqq->max_budget = min(bfqq->max_budget, bfqd->bfq_max_budget);

	/*
	 * If there is still backlog, then assign a new budget, making
	 * sure that it is large enough for the next request.  Since
	 * the finish time of bfqq must be kept in sync with the
	 * budget, be sure to call __bfq_bfqq_expire() *after* this
	 * update.
	 *
	 * If there is no backlog, then no need to update the budget;
	 * it will be updated on the arrival of a new request.
	 */
	next_rq = bfqq->next_rq;
	if (next_rq)
		bfqq->entity.budget = max_t(unsigned long, bfqq->max_budget,
					    bfq_serv_to_charge(next_rq, bfqq));

	bfq_log_bfqq(bfqd, bfqq, "head sect: %u, new budget %d",
			next_rq ? blk_rq_sectors(next_rq) : 0,
			bfqq->entity.budget);
}

/*
 * Return true if the process associated with bfqq is "slow". The slow
 * flag is used, in addition to the budget timeout, to reduce the
 * amount of service provided to seeky processes, and thus reduce
 * their chances to lower the throughput. More details in the comments
 * on the function bfq_bfqq_expire().
 *
 * An important observation is in order: as discussed in the comments
 * on the function bfq_update_peak_rate(), with devices with internal
 * queues, it is hard if ever possible to know when and for how long
 * an I/O request is processed by the device (apart from the trivial
 * I/O pattern where a new request is dispatched only after the
 * previous one has been completed). This makes it hard to evaluate
 * the real rate at which the I/O requests of each bfq_queue are
 * served.  In fact, for an I/O scheduler like BFQ, serving a
 * bfq_queue means just dispatching its requests during its service
 * slot (i.e., until the budget of the queue is exhausted, or the
 * queue remains idle, or, finally, a timeout fires). But, during the
 * service slot of a bfq_queue, around 100 ms at most, the device may
 * be even still processing requests of bfq_queues served in previous
 * service slots. On the opposite end, the requests of the in-service
 * bfq_queue may be completed after the service slot of the queue
 * finishes.
 *
 * Anyway, unless more sophisticated solutions are used
 * (where possible), the sum of the sizes of the requests dispatched
 * during the service slot of a bfq_queue is probably the only
 * approximation available for the service received by the bfq_queue
 * during its service slot. And this sum is the quantity used in this
 * function to evaluate the I/O speed of a process.
 */
static bool bfq_bfqq_is_slow(struct bfq_data *bfqd, struct bfq_queue *bfqq,
				 bool compensate, unsigned long *delta_ms)
{
	ktime_t delta_ktime;
	u32 delta_usecs;
	bool slow = BFQQ_SEEKY(bfqq); /* if delta too short, use seekyness */

	if (!bfq_bfqq_sync(bfqq))
		return false;

	if (compensate)
		delta_ktime = bfqd->last_idling_start;
	else
		delta_ktime = ktime_get();
	delta_ktime = ktime_sub(delta_ktime, bfqd->last_budget_start);
	delta_usecs = ktime_to_us(delta_ktime);

	/* don't use too short time intervals */
	if (delta_usecs < 1000) {
		if (blk_queue_nonrot(bfqd->queue))
			 /*
			  * give same worst-case guarantees as idling
			  * for seeky
			  */
			*delta_ms = BFQ_MIN_TT / NSEC_PER_MSEC;
		else /* charge at least one seek */
			*delta_ms = bfq_slice_idle / NSEC_PER_MSEC;

		return slow;
	}

	*delta_ms = delta_usecs / USEC_PER_MSEC;

	/*
	 * Use only long (> 20ms) intervals to filter out excessive
	 * spikes in service rate estimation.
	 */
	if (delta_usecs > 20000) {
		/*
		 * Caveat for rotational devices: processes doing I/O
		 * in the slower disk zones tend to be slow(er) even
		 * if not seeky. In this respect, the estimated peak
		 * rate is likely to be an average over the disk
		 * surface. Accordingly, to not be too harsh with
		 * unlucky processes, a process is deemed slow only if
		 * its rate has been lower than half of the estimated
		 * peak rate.
		 */
		slow = bfqq->entity.service < bfqd->bfq_max_budget / 2;
	}

	bfq_log_bfqq(bfqd, bfqq, "bfq_bfqq_is_slow: slow %d", slow);

	return slow;
}

/*
 * To be deemed as soft real-time, an application must meet two
 * requirements. First, the application must not require an average
 * bandwidth higher than the approximate bandwidth required to playback or
 * record a compressed high-definition video.
 * The next function is invoked on the completion of the last request of a
 * batch, to compute the next-start time instant, soft_rt_next_start, such
 * that, if the next request of the application does not arrive before
 * soft_rt_next_start, then the above requirement on the bandwidth is met.
 *
 * The second requirement is that the request pattern of the application is
 * isochronous, i.e., that, after issuing a request or a batch of requests,
 * the application stops issuing new requests until all its pending requests
 * have been completed. After that, the application may issue a new batch,
 * and so on.
 * For this reason the next function is invoked to compute
 * soft_rt_next_start only for applications that meet this requirement,
 * whereas soft_rt_next_start is set to infinity for applications that do
 * not.
 *
 * Unfortunately, even a greedy (i.e., I/O-bound) application may
 * happen to meet, occasionally or systematically, both the above
 * bandwidth and isochrony requirements. This may happen at least in
 * the following circumstances. First, if the CPU load is high. The
 * application may stop issuing requests while the CPUs are busy
 * serving other processes, then restart, then stop again for a while,
 * and so on. The other circumstances are related to the storage
 * device: the storage device is highly loaded or reaches a low-enough
 * throughput with the I/O of the application (e.g., because the I/O
 * is random and/or the device is slow). In all these cases, the
 * I/O of the application may be simply slowed down enough to meet
 * the bandwidth and isochrony requirements. To reduce the probability
 * that greedy applications are deemed as soft real-time in these
 * corner cases, a further rule is used in the computation of
 * soft_rt_next_start: the return value of this function is forced to
 * be higher than the maximum between the following two quantities.
 *
 * (a) Current time plus: (1) the maximum time for which the arrival
 *     of a request is waited for when a sync queue becomes idle,
 *     namely bfqd->bfq_slice_idle, and (2) a few extra jiffies. We
 *     postpone for a moment the reason for adding a few extra
 *     jiffies; we get back to it after next item (b).  Lower-bounding
 *     the return value of this function with the current time plus
 *     bfqd->bfq_slice_idle tends to filter out greedy applications,
 *     because the latter issue their next request as soon as possible
 *     after the last one has been completed. In contrast, a soft
 *     real-time application spends some time processing data, after a
 *     batch of its requests has been completed.
 *
 * (b) Current value of bfqq->soft_rt_next_start. As pointed out
 *     above, greedy applications may happen to meet both the
 *     bandwidth and isochrony requirements under heavy CPU or
 *     storage-device load. In more detail, in these scenarios, these
 *     applications happen, only for limited time periods, to do I/O
 *     slowly enough to meet all the requirements described so far,
 *     including the filtering in above item (a). These slow-speed
 *     time intervals are usually interspersed between other time
 *     intervals during which these applications do I/O at a very high
 *     speed. Fortunately, exactly because of the high speed of the
 *     I/O in the high-speed intervals, the values returned by this
 *     function happen to be so high, near the end of any such
 *     high-speed interval, to be likely to fall *after* the end of
 *     the low-speed time interval that follows. These high values are
 *     stored in bfqq->soft_rt_next_start after each invocation of
 *     this function. As a consequence, if the last value of
 *     bfqq->soft_rt_next_start is constantly used to lower-bound the
 *     next value that this function may return, then, from the very
 *     beginning of a low-speed interval, bfqq->soft_rt_next_start is
 *     likely to be constantly kept so high that any I/O request
 *     issued during the low-speed interval is considered as arriving
 *     to soon for the application to be deemed as soft
 *     real-time. Then, in the high-speed interval that follows, the
 *     application will not be deemed as soft real-time, just because
 *     it will do I/O at a high speed. And so on.
 *
 * Getting back to the filtering in item (a), in the following two
 * cases this filtering might be easily passed by a greedy
 * application, if the reference quantity was just
 * bfqd->bfq_slice_idle:
 * 1) HZ is so low that the duration of a jiffy is comparable to or
 *    higher than bfqd->bfq_slice_idle. This happens, e.g., on slow
 *    devices with HZ=100. The time granularity may be so coarse
 *    that the approximation, in jiffies, of bfqd->bfq_slice_idle
 *    is rather lower than the exact value.
 * 2) jiffies, instead of increasing at a constant rate, may stop increasing
 *    for a while, then suddenly 'jump' by several units to recover the lost
 *    increments. This seems to happen, e.g., inside virtual machines.
 * To address this issue, in the filtering in (a) we do not use as a
 * reference time interval just bfqd->bfq_slice_idle, but
 * bfqd->bfq_slice_idle plus a few jiffies. In particular, we add the
 * minimum number of jiffies for which the filter seems to be quite
 * precise also in embedded systems and KVM/QEMU virtual machines.
 */
static unsigned long bfq_bfqq_softrt_next_start(struct bfq_data *bfqd,
						struct bfq_queue *bfqq)
{
	return max3(bfqq->soft_rt_next_start,
		    bfqq->last_idle_bklogged +
		    HZ * bfqq->service_from_backlogged /
		    bfqd->bfq_wr_max_softrt_rate,
		    jiffies + nsecs_to_jiffies(bfqq->bfqd->bfq_slice_idle) + 4);
}

/**
 * bfq_bfqq_expire - expire a queue.
 * @bfqd: device owning the queue.
 * @bfqq: the queue to expire.
 * @compensate: if true, compensate for the time spent idling.
 * @reason: the reason causing the expiration.
 *
 * If the process associated with bfqq does slow I/O (e.g., because it
 * issues random requests), we charge bfqq with the time it has been
 * in service instead of the service it has received (see
 * bfq_bfqq_charge_time for details on how this goal is achieved). As
 * a consequence, bfqq will typically get higher timestamps upon
 * reactivation, and hence it will be rescheduled as if it had
 * received more service than what it has actually received. In the
 * end, bfqq receives less service in proportion to how slowly its
 * associated process consumes its budgets (and hence how seriously it
 * tends to lower the throughput). In addition, this time-charging
 * strategy guarantees time fairness among slow processes. In
 * contrast, if the process associated with bfqq is not slow, we
 * charge bfqq exactly with the service it has received.
 *
 * Charging time to the first type of queues and the exact service to
 * the other has the effect of using the WF2Q+ policy to schedule the
 * former on a timeslice basis, without violating service domain
 * guarantees among the latter.
 */
void bfq_bfqq_expire(struct bfq_data *bfqd,
		     struct bfq_queue *bfqq,
		     bool compensate,
		     enum bfqq_expiration reason)
{
	bool slow;
	unsigned long delta = 0;
	struct bfq_entity *entity = &bfqq->entity;

	/*
	 * Check whether the process is slow (see bfq_bfqq_is_slow).
	 */
	slow = bfq_bfqq_is_slow(bfqd, bfqq, compensate, &delta);

	/*
	 * As above explained, charge slow (typically seeky) and
	 * timed-out queues with the time and not the service
	 * received, to favor sequential workloads.
	 *
	 * Processes doing I/O in the slower disk zones will tend to
	 * be slow(er) even if not seeky. Therefore, since the
	 * estimated peak rate is actually an average over the disk
	 * surface, these processes may timeout just for bad luck. To
	 * avoid punishing them, do not charge time to processes that
	 * succeeded in consuming at least 2/3 of their budget. This
	 * allows BFQ to preserve enough elasticity to still perform
	 * bandwidth, and not time, distribution with little unlucky
	 * or quasi-sequential processes.
	 */
	if (bfqq->wr_coeff == 1 &&
	    (slow ||
	     (reason == BFQQE_BUDGET_TIMEOUT &&
	      bfq_bfqq_budget_left(bfqq) >=  entity->budget / 3)))
		bfq_bfqq_charge_time(bfqd, bfqq, delta);

	if (bfqd->low_latency && bfqq->wr_coeff == 1)
		bfqq->last_wr_start_finish = jiffies;

	if (bfqd->low_latency && bfqd->bfq_wr_max_softrt_rate > 0 &&
	    RB_EMPTY_ROOT(&bfqq->sort_list)) {
		/*
		 * If we get here, and there are no outstanding
		 * requests, then the request pattern is isochronous
		 * (see the comments on the function
		 * bfq_bfqq_softrt_next_start()). Therefore we can
		 * compute soft_rt_next_start.
		 *
		 * If, instead, the queue still has outstanding
		 * requests, then we have to wait for the completion
		 * of all the outstanding requests to discover whether
		 * the request pattern is actually isochronous.
		 */
		if (bfqq->dispatched == 0)
			bfqq->soft_rt_next_start =
				bfq_bfqq_softrt_next_start(bfqd, bfqq);
		else if (bfqq->dispatched > 0) {
			/*
			 * Schedule an update of soft_rt_next_start to when
			 * the task may be discovered to be isochronous.
			 */
			bfq_mark_bfqq_softrt_update(bfqq);
		}
	}

	bfq_log_bfqq(bfqd, bfqq,
		"expire (%d, slow %d, num_disp %d, short_ttime %d)", reason,
		slow, bfqq->dispatched, bfq_bfqq_has_short_ttime(bfqq));

	/*
	 * bfqq expired, so no total service time needs to be computed
	 * any longer: reset state machine for measuring total service
	 * times.
	 */
	bfqd->rqs_injected = bfqd->wait_dispatch = false;
	bfqd->waited_rq = NULL;

	/*
	 * Increase, decrease or leave budget unchanged according to
	 * reason.
	 */
	__bfq_bfqq_recalc_budget(bfqd, bfqq, reason);
	if (__bfq_bfqq_expire(bfqd, bfqq, reason))
		/* bfqq is gone, no more actions on it */
		return;

	/* mark bfqq as waiting a request only if a bic still points to it */
	if (!bfq_bfqq_busy(bfqq) &&
	    reason != BFQQE_BUDGET_TIMEOUT &&
	    reason != BFQQE_BUDGET_EXHAUSTED) {
		bfq_mark_bfqq_non_blocking_wait_rq(bfqq);
		/*
		 * Not setting service to 0, because, if the next rq
		 * arrives in time, the queue will go on receiving
		 * service with this same budget (as if it never expired)
		 */
	} else
		entity->service = 0;

	/*
	 * Reset the received-service counter for every parent entity.
	 * Differently from what happens with bfqq->entity.service,
	 * the resetting of this counter never needs to be postponed
	 * for parent entities. In fact, in case bfqq may have a
	 * chance to go on being served using the last, partially
	 * consumed budget, bfqq->entity.service needs to be kept,
	 * because if bfqq then actually goes on being served using
	 * the same budget, the last value of bfqq->entity.service is
	 * needed to properly decrement bfqq->entity.budget by the
	 * portion already consumed. In contrast, it is not necessary
	 * to keep entity->service for parent entities too, because
	 * the bubble up of the new value of bfqq->entity.budget will
	 * make sure that the budgets of parent entities are correct,
	 * even in case bfqq and thus parent entities go on receiving
	 * service with the same budget.
	 */
	entity = entity->parent;
	for_each_entity(entity)
		entity->service = 0;
}

/*
 * Budget timeout is not implemented through a dedicated timer, but
 * just checked on request arrivals and completions, as well as on
 * idle timer expirations.
 */
static bool bfq_bfqq_budget_timeout(struct bfq_queue *bfqq)
{
	return time_is_before_eq_jiffies(bfqq->budget_timeout);
}

/*
 * If we expire a queue that is actively waiting (i.e., with the
 * device idled) for the arrival of a new request, then we may incur
 * the timestamp misalignment problem described in the body of the
 * function __bfq_activate_entity. Hence we return true only if this
 * condition does not hold, or if the queue is slow enough to deserve
 * only to be kicked off for preserving a high throughput.
 */
static bool bfq_may_expire_for_budg_timeout(struct bfq_queue *bfqq)
{
	bfq_log_bfqq(bfqq->bfqd, bfqq,
		"may_budget_timeout: wait_request %d left %d timeout %d",
		bfq_bfqq_wait_request(bfqq),
			bfq_bfqq_budget_left(bfqq) >=  bfqq->entity.budget / 3,
		bfq_bfqq_budget_timeout(bfqq));

	return (!bfq_bfqq_wait_request(bfqq) ||
		bfq_bfqq_budget_left(bfqq) >=  bfqq->entity.budget / 3)
		&&
		bfq_bfqq_budget_timeout(bfqq);
}

static bool idling_boosts_thr_without_issues(struct bfq_data *bfqd,
					     struct bfq_queue *bfqq)
{
	bool rot_without_queueing =
		!blk_queue_nonrot(bfqd->queue) && !bfqd->hw_tag,
		bfqq_sequential_and_IO_bound,
		idling_boosts_thr;

	/* No point in idling for bfqq if it won't get requests any longer */
	if (unlikely(!bfqq_process_refs(bfqq)))
		return false;

	bfqq_sequential_and_IO_bound = !BFQQ_SEEKY(bfqq) &&
		bfq_bfqq_IO_bound(bfqq) && bfq_bfqq_has_short_ttime(bfqq);

	/*
	 * The next variable takes into account the cases where idling
	 * boosts the throughput.
	 *
	 * The value of the variable is computed considering, first, that
	 * idling is virtually always beneficial for the throughput if:
	 * (a) the device is not NCQ-capable and rotational, or
	 * (b) regardless of the presence of NCQ, the device is rotational and
	 *     the request pattern for bfqq is I/O-bound and sequential, or
	 * (c) regardless of whether it is rotational, the device is
	 *     not NCQ-capable and the request pattern for bfqq is
	 *     I/O-bound and sequential.
	 *
	 * Secondly, and in contrast to the above item (b), idling an
	 * NCQ-capable flash-based device would not boost the
	 * throughput even with sequential I/O; rather it would lower
	 * the throughput in proportion to how fast the device
	 * is. Accordingly, the next variable is true if any of the
	 * above conditions (a), (b) or (c) is true, and, in
	 * particular, happens to be false if bfqd is an NCQ-capable
	 * flash-based device.
	 */
	idling_boosts_thr = rot_without_queueing ||
		((!blk_queue_nonrot(bfqd->queue) || !bfqd->hw_tag) &&
		 bfqq_sequential_and_IO_bound);

	/*
	 * The return value of this function is equal to that of
	 * idling_boosts_thr, unless a special case holds. In this
	 * special case, described below, idling may cause problems to
	 * weight-raised queues.
	 *
	 * When the request pool is saturated (e.g., in the presence
	 * of write hogs), if the processes associated with
	 * non-weight-raised queues ask for requests at a lower rate,
	 * then processes associated with weight-raised queues have a
	 * higher probability to get a request from the pool
	 * immediately (or at least soon) when they need one. Thus
	 * they have a higher probability to actually get a fraction
	 * of the device throughput proportional to their high
	 * weight. This is especially true with NCQ-capable drives,
	 * which enqueue several requests in advance, and further
	 * reorder internally-queued requests.
	 *
	 * For this reason, we force to false the return value if
	 * there are weight-raised busy queues. In this case, and if
	 * bfqq is not weight-raised, this guarantees that the device
	 * is not idled for bfqq (if, instead, bfqq is weight-raised,
	 * then idling will be guaranteed by another variable, see
	 * below). Combined with the timestamping rules of BFQ (see
	 * [1] for details), this behavior causes bfqq, and hence any
	 * sync non-weight-raised queue, to get a lower number of
	 * requests served, and thus to ask for a lower number of
	 * requests from the request pool, before the busy
	 * weight-raised queues get served again. This often mitigates
	 * starvation problems in the presence of heavy write
	 * workloads and NCQ, thereby guaranteeing a higher
	 * application and system responsiveness in these hostile
	 * scenarios.
	 */
	return idling_boosts_thr &&
		bfqd->wr_busy_queues == 0;
}

/*
 * For a queue that becomes empty, device idling is allowed only if
 * this function returns true for that queue. As a consequence, since
 * device idling plays a critical role for both throughput boosting
 * and service guarantees, the return value of this function plays a
 * critical role as well.
 *
 * In a nutshell, this function returns true only if idling is
 * beneficial for throughput or, even if detrimental for throughput,
 * idling is however necessary to preserve service guarantees (low
 * latency, desired throughput distribution, ...). In particular, on
 * NCQ-capable devices, this function tries to return false, so as to
 * help keep the drives' internal queues full, whenever this helps the
 * device boost the throughput without causing any service-guarantee
 * issue.
 *
 * Most of the issues taken into account to get the return value of
 * this function are not trivial. We discuss these issues in the two
 * functions providing the main pieces of information needed by this
 * function.
 */
static bool bfq_better_to_idle(struct bfq_queue *bfqq)
{
	struct bfq_data *bfqd = bfqq->bfqd;
	bool idling_boosts_thr_with_no_issue, idling_needed_for_service_guar;

	/* No point in idling for bfqq if it won't get requests any longer */
	if (unlikely(!bfqq_process_refs(bfqq)))
		return false;

	if (unlikely(bfqd->strict_guarantees))
		return true;

	/*
	 * Idling is performed only if slice_idle > 0. In addition, we
	 * do not idle if
	 * (a) bfqq is async
	 * (b) bfqq is in the idle io prio class: in this case we do
	 * not idle because we want to minimize the bandwidth that
	 * queues in this class can steal to higher-priority queues
	 */
	if (bfqd->bfq_slice_idle == 0 || !bfq_bfqq_sync(bfqq) ||
	   bfq_class_idle(bfqq))
		return false;

	idling_boosts_thr_with_no_issue =
		idling_boosts_thr_without_issues(bfqd, bfqq);

	idling_needed_for_service_guar =
		idling_needed_for_service_guarantees(bfqd, bfqq);

	/*
	 * We have now the two components we need to compute the
	 * return value of the function, which is true only if idling
	 * either boosts the throughput (without issues), or is
	 * necessary to preserve service guarantees.
	 */
	return idling_boosts_thr_with_no_issue ||
		idling_needed_for_service_guar;
}

/*
 * If the in-service queue is empty but the function bfq_better_to_idle
 * returns true, then:
 * 1) the queue must remain in service and cannot be expired, and
 * 2) the device must be idled to wait for the possible arrival of a new
 *    request for the queue.
 * See the comments on the function bfq_better_to_idle for the reasons
 * why performing device idling is the best choice to boost the throughput
 * and preserve service guarantees when bfq_better_to_idle itself
 * returns true.
 */
static bool bfq_bfqq_must_idle(struct bfq_queue *bfqq)
{
	return RB_EMPTY_ROOT(&bfqq->sort_list) && bfq_better_to_idle(bfqq);
}

/*
 * This function chooses the queue from which to pick the next extra
 * I/O request to inject, if it finds a compatible queue. See the
 * comments on bfq_update_inject_limit() for details on the injection
 * mechanism, and for the definitions of the quantities mentioned
 * below.
 */
static struct bfq_queue *
bfq_choose_bfqq_for_injection(struct bfq_data *bfqd)
{
	struct bfq_queue *bfqq, *in_serv_bfqq = bfqd->in_service_queue;
	unsigned int limit = in_serv_bfqq->inject_limit;
	int i;

	/*
	 * If
	 * - bfqq is not weight-raised and therefore does not carry
	 *   time-critical I/O,
	 * or
	 * - regardless of whether bfqq is weight-raised, bfqq has
	 *   however a long think time, during which it can absorb the
	 *   effect of an appropriate number of extra I/O requests
	 *   from other queues (see bfq_update_inject_limit for
	 *   details on the computation of this number);
	 * then injection can be performed without restrictions.
	 */
	bool in_serv_always_inject = in_serv_bfqq->wr_coeff == 1 ||
		!bfq_bfqq_has_short_ttime(in_serv_bfqq);

	/*
	 * If
	 * - the baseline total service time could not be sampled yet,
	 *   so the inject limit happens to be still 0, and
	 * - a lot of time has elapsed since the plugging of I/O
	 *   dispatching started, so drive speed is being wasted
	 *   significantly;
	 * then temporarily raise inject limit to one request.
	 */
	if (limit == 0 && in_serv_bfqq->last_serv_time_ns == 0 &&
	    bfq_bfqq_wait_request(in_serv_bfqq) &&
	    time_is_before_eq_jiffies(bfqd->last_idling_start_jiffies +
				      bfqd->bfq_slice_idle)
		)
		limit = 1;

	if (bfqd->tot_rq_in_driver >= limit)
		return NULL;

	/*
	 * Linear search of the source queue for injection; but, with
	 * a high probability, very few steps are needed to find a
	 * candidate queue, i.e., a queue with enough budget left for
	 * its next request. In fact:
	 * - BFQ dynamically updates the budget of every queue so as
	 *   to accommodate the expected backlog of the queue;
	 * - if a queue gets all its requests dispatched as injected
	 *   service, then the queue is removed from the active list
	 *   (and re-added only if it gets new requests, but then it
	 *   is assigned again enough budget for its new backlog).
	 */
	for (i = 0; i < bfqd->num_actuators; i++) {
		list_for_each_entry(bfqq, &bfqd->active_list[i], bfqq_list)
			if (!RB_EMPTY_ROOT(&bfqq->sort_list) &&
				(in_serv_always_inject || bfqq->wr_coeff > 1) &&
				bfq_serv_to_charge(bfqq->next_rq, bfqq) <=
				bfq_bfqq_budget_left(bfqq)) {
			/*
			 * Allow for only one large in-flight request
			 * on non-rotational devices, for the
			 * following reason. On non-rotationl drives,
			 * large requests take much longer than
			 * smaller requests to be served. In addition,
			 * the drive prefers to serve large requests
			 * w.r.t. to small ones, if it can choose. So,
			 * having more than one large requests queued
			 * in the drive may easily make the next first
			 * request of the in-service queue wait for so
			 * long to break bfqq's service guarantees. On
			 * the bright side, large requests let the
			 * drive reach a very high throughput, even if
			 * there is only one in-flight large request
			 * at a time.
			 */
			if (blk_queue_nonrot(bfqd->queue) &&
			    blk_rq_sectors(bfqq->next_rq) >=
			    BFQQ_SECT_THR_NONROT &&
			    bfqd->tot_rq_in_driver >= 1)
				continue;
			else {
				bfqd->rqs_injected = true;
				return bfqq;
			}
		}
	}

	return NULL;
}

static struct bfq_queue *
bfq_find_active_bfqq_for_actuator(struct bfq_data *bfqd, int idx)
{
	struct bfq_queue *bfqq;

	if (bfqd->in_service_queue &&
	    bfqd->in_service_queue->actuator_idx == idx)
		return bfqd->in_service_queue;

	list_for_each_entry(bfqq, &bfqd->active_list[idx], bfqq_list) {
		if (!RB_EMPTY_ROOT(&bfqq->sort_list) &&
			bfq_serv_to_charge(bfqq->next_rq, bfqq) <=
				bfq_bfqq_budget_left(bfqq)) {
			return bfqq;
		}
	}

	return NULL;
}

/*
 * Perform a linear scan of each actuator, until an actuator is found
 * for which the following three conditions hold: the load of the
 * actuator is below the threshold (see comments on
 * actuator_load_threshold for details) and lower than that of the
 * next actuator (comments on this extra condition below), and there
 * is a queue that contains I/O for that actuator. On success, return
 * that queue.
 *
 * Performing a plain linear scan entails a prioritization among
 * actuators. The extra condition above breaks this prioritization and
 * tends to distribute injection uniformly across actuators.
 */
static struct bfq_queue *
bfq_find_bfqq_for_underused_actuator(struct bfq_data *bfqd)
{
	int i;

	for (i = 0 ; i < bfqd->num_actuators; i++) {
		if (bfqd->rq_in_driver[i] < bfqd->actuator_load_threshold &&
		    (i == bfqd->num_actuators - 1 ||
		     bfqd->rq_in_driver[i] < bfqd->rq_in_driver[i+1])) {
			struct bfq_queue *bfqq =
				bfq_find_active_bfqq_for_actuator(bfqd, i);

			if (bfqq)
				return bfqq;
		}
	}

	return NULL;
}


/*
 * Select a queue for service.  If we have a current queue in service,
 * check whether to continue servicing it, or retrieve and set a new one.
 */
static struct bfq_queue *bfq_select_queue(struct bfq_data *bfqd)
{
	struct bfq_queue *bfqq, *inject_bfqq;
	struct request *next_rq;
	enum bfqq_expiration reason = BFQQE_BUDGET_TIMEOUT;

	bfqq = bfqd->in_service_queue;
	if (!bfqq)
		goto new_queue;

	bfq_log_bfqq(bfqd, bfqq, "select_queue: already in-service queue");

	/*
	 * Do not expire bfqq for budget timeout if bfqq may be about
	 * to enjoy device idling. The reason why, in this case, we
	 * prevent bfqq from expiring is the same as in the comments
	 * on the case where bfq_bfqq_must_idle() returns true, in
	 * bfq_completed_request().
	 */
	if (bfq_may_expire_for_budg_timeout(bfqq) &&
	    !bfq_bfqq_must_idle(bfqq))
		goto expire;

check_queue:
	/*
	 *  If some actuator is underutilized, but the in-service
	 *  queue does not contain I/O for that actuator, then try to
	 *  inject I/O for that actuator.
	 */
	inject_bfqq = bfq_find_bfqq_for_underused_actuator(bfqd);
	if (inject_bfqq && inject_bfqq != bfqq)
		return inject_bfqq;

	/*
	 * This loop is rarely executed more than once. Even when it
	 * happens, it is much more convenient to re-execute this loop
	 * than to return NULL and trigger a new dispatch to get a
	 * request served.
	 */
	next_rq = bfqq->next_rq;
	/*
	 * If bfqq has requests queued and it has enough budget left to
	 * serve them, keep the queue, otherwise expire it.
	 */
	if (next_rq) {
		if (bfq_serv_to_charge(next_rq, bfqq) >
			bfq_bfqq_budget_left(bfqq)) {
			/*
			 * Expire the queue for budget exhaustion,
			 * which makes sure that the next budget is
			 * enough to serve the next request, even if
			 * it comes from the fifo expired path.
			 */
			reason = BFQQE_BUDGET_EXHAUSTED;
			goto expire;
		} else {
			/*
			 * The idle timer may be pending because we may
			 * not disable disk idling even when a new request
			 * arrives.
			 */
			if (bfq_bfqq_wait_request(bfqq)) {
				/*
				 * If we get here: 1) at least a new request
				 * has arrived but we have not disabled the
				 * timer because the request was too small,
				 * 2) then the block layer has unplugged
				 * the device, causing the dispatch to be
				 * invoked.
				 *
				 * Since the device is unplugged, now the
				 * requests are probably large enough to
				 * provide a reasonable throughput.
				 * So we disable idling.
				 */
				bfq_clear_bfqq_wait_request(bfqq);
				hrtimer_try_to_cancel(&bfqd->idle_slice_timer);
			}
			goto keep_queue;
		}
	}

	/*
	 * No requests pending. However, if the in-service queue is idling
	 * for a new request, or has requests waiting for a completion and
	 * may idle after their completion, then keep it anyway.
	 *
	 * Yet, inject service from other queues if it boosts
	 * throughput and is possible.
	 */
	if (bfq_bfqq_wait_request(bfqq) ||
	    (bfqq->dispatched != 0 && bfq_better_to_idle(bfqq))) {
		unsigned int act_idx = bfqq->actuator_idx;
		struct bfq_queue *async_bfqq = NULL;
		struct bfq_queue *blocked_bfqq =
			!hlist_empty(&bfqq->woken_list) ?
			container_of(bfqq->woken_list.first,
				     struct bfq_queue,
				     woken_list_node)
			: NULL;

		if (bfqq->bic && bfqq->bic->bfqq[0][act_idx] &&
		    bfq_bfqq_busy(bfqq->bic->bfqq[0][act_idx]) &&
		    bfqq->bic->bfqq[0][act_idx]->next_rq)
			async_bfqq = bfqq->bic->bfqq[0][act_idx];
		/*
		 * The next four mutually-exclusive ifs decide
		 * whether to try injection, and choose the queue to
		 * pick an I/O request from.
		 *
		 * The first if checks whether the process associated
		 * with bfqq has also async I/O pending. If so, it
		 * injects such I/O unconditionally. Injecting async
		 * I/O from the same process can cause no harm to the
		 * process. On the contrary, it can only increase
		 * bandwidth and reduce latency for the process.
		 *
		 * The second if checks whether there happens to be a
		 * non-empty waker queue for bfqq, i.e., a queue whose
		 * I/O needs to be completed for bfqq to receive new
		 * I/O. This happens, e.g., if bfqq is associated with
		 * a process that does some sync. A sync generates
		 * extra blocking I/O, which must be completed before
		 * the process associated with bfqq can go on with its
		 * I/O. If the I/O of the waker queue is not served,
		 * then bfqq remains empty, and no I/O is dispatched,
		 * until the idle timeout fires for bfqq. This is
		 * likely to result in lower bandwidth and higher
		 * latencies for bfqq, and in a severe loss of total
		 * throughput. The best action to take is therefore to
		 * serve the waker queue as soon as possible. So do it
		 * (without relying on the third alternative below for
		 * eventually serving waker_bfqq's I/O; see the last
		 * paragraph for further details). This systematic
		 * injection of I/O from the waker queue does not
		 * cause any delay to bfqq's I/O. On the contrary,
		 * next bfqq's I/O is brought forward dramatically,
		 * for it is not blocked for milliseconds.
		 *
		 * The third if checks whether there is a queue woken
		 * by bfqq, and currently with pending I/O. Such a
		 * woken queue does not steal bandwidth from bfqq,
		 * because it remains soon without I/O if bfqq is not
		 * served. So there is virtually no risk of loss of
		 * bandwidth for bfqq if this woken queue has I/O
		 * dispatched while bfqq is waiting for new I/O.
		 *
		 * The fourth if checks whether bfqq is a queue for
		 * which it is better to avoid injection. It is so if
		 * bfqq delivers more throughput when served without
		 * any further I/O from other queues in the middle, or
		 * if the service times of bfqq's I/O requests both
		 * count more than overall throughput, and may be
		 * easily increased by injection (this happens if bfqq
		 * has a short think time). If none of these
		 * conditions holds, then a candidate queue for
		 * injection is looked for through
		 * bfq_choose_bfqq_for_injection(). Note that the
		 * latter may return NULL (for example if the inject
		 * limit for bfqq is currently 0).
		 *
		 * NOTE: motivation for the second alternative
		 *
		 * Thanks to the way the inject limit is updated in
		 * bfq_update_has_short_ttime(), it is rather likely
		 * that, if I/O is being plugged for bfqq and the
		 * waker queue has pending I/O requests that are
		 * blocking bfqq's I/O, then the fourth alternative
		 * above lets the waker queue get served before the
		 * I/O-plugging timeout fires. So one may deem the
		 * second alternative superfluous. It is not, because
		 * the fourth alternative may be way less effective in
		 * case of a synchronization. For two main
		 * reasons. First, throughput may be low because the
		 * inject limit may be too low to guarantee the same
		 * amount of injected I/O, from the waker queue or
		 * other queues, that the second alternative
		 * guarantees (the second alternative unconditionally
		 * injects a pending I/O request of the waker queue
		 * for each bfq_dispatch_request()). Second, with the
		 * fourth alternative, the duration of the plugging,
		 * i.e., the time before bfqq finally receives new I/O,
		 * may not be minimized, because the waker queue may
		 * happen to be served only after other queues.
		 */
		if (async_bfqq &&
		    icq_to_bic(async_bfqq->next_rq->elv.icq) == bfqq->bic &&
		    bfq_serv_to_charge(async_bfqq->next_rq, async_bfqq) <=
		    bfq_bfqq_budget_left(async_bfqq))
			bfqq = async_bfqq;
		else if (bfqq->waker_bfqq &&
			   bfq_bfqq_busy(bfqq->waker_bfqq) &&
			   bfqq->waker_bfqq->next_rq &&
			   bfq_serv_to_charge(bfqq->waker_bfqq->next_rq,
					      bfqq->waker_bfqq) <=
			   bfq_bfqq_budget_left(bfqq->waker_bfqq)
			)
			bfqq = bfqq->waker_bfqq;
		else if (blocked_bfqq &&
			   bfq_bfqq_busy(blocked_bfqq) &&
			   blocked_bfqq->next_rq &&
			   bfq_serv_to_charge(blocked_bfqq->next_rq,
					      blocked_bfqq) <=
			   bfq_bfqq_budget_left(blocked_bfqq)
			)
			bfqq = blocked_bfqq;
		else if (!idling_boosts_thr_without_issues(bfqd, bfqq) &&
			 (bfqq->wr_coeff == 1 || bfqd->wr_busy_queues > 1 ||
			  !bfq_bfqq_has_short_ttime(bfqq)))
			bfqq = bfq_choose_bfqq_for_injection(bfqd);
		else
			bfqq = NULL;

		goto keep_queue;
	}

	reason = BFQQE_NO_MORE_REQUESTS;
expire:
	bfq_bfqq_expire(bfqd, bfqq, false, reason);
new_queue:
	bfqq = bfq_set_in_service_queue(bfqd);
	if (bfqq) {
		bfq_log_bfqq(bfqd, bfqq, "select_queue: checking new queue");
		goto check_queue;
	}
keep_queue:
	if (bfqq)
		bfq_log_bfqq(bfqd, bfqq, "select_queue: returned this queue");
	else
		bfq_log(bfqd, "select_queue: no queue returned");

	return bfqq;
}

static void bfq_update_wr_data(struct bfq_data *bfqd, struct bfq_queue *bfqq)
{
	struct bfq_entity *entity = &bfqq->entity;

	if (bfqq->wr_coeff > 1) { /* queue is being weight-raised */
		bfq_log_bfqq(bfqd, bfqq,
			"raising period dur %u/%u msec, old coeff %u, w %d(%d)",
			jiffies_to_msecs(jiffies - bfqq->last_wr_start_finish),
			jiffies_to_msecs(bfqq->wr_cur_max_time),
			bfqq->wr_coeff,
			bfqq->entity.weight, bfqq->entity.orig_weight);

		if (entity->prio_changed)
			bfq_log_bfqq(bfqd, bfqq, "WARN: pending prio change");

		/*
		 * If the queue was activated in a burst, or too much
		 * time has elapsed from the beginning of this
		 * weight-raising period, then end weight raising.
		 */
		if (bfq_bfqq_in_large_burst(bfqq))
			bfq_bfqq_end_wr(bfqq);
		else if (time_is_before_jiffies(bfqq->last_wr_start_finish +
						bfqq->wr_cur_max_time)) {
			if (bfqq->wr_cur_max_time != bfqd->bfq_wr_rt_max_time ||
			time_is_before_jiffies(bfqq->wr_start_at_switch_to_srt +
					       bfq_wr_duration(bfqd))) {
				/*
				 * Either in interactive weight
				 * raising, or in soft_rt weight
				 * raising with the
				 * interactive-weight-raising period
				 * elapsed (so no switch back to
				 * interactive weight raising).
				 */
				bfq_bfqq_end_wr(bfqq);
			} else { /*
				  * soft_rt finishing while still in
				  * interactive period, switch back to
				  * interactive weight raising
				  */
				switch_back_to_interactive_wr(bfqq, bfqd);
				bfqq->entity.prio_changed = 1;
			}
		}
		if (bfqq->wr_coeff > 1 &&
		    bfqq->wr_cur_max_time != bfqd->bfq_wr_rt_max_time &&
		    bfqq->service_from_wr > max_service_from_wr) {
			/* see comments on max_service_from_wr */
			bfq_bfqq_end_wr(bfqq);
		}
	}
	/*
	 * To improve latency (for this or other queues), immediately
	 * update weight both if it must be raised and if it must be
	 * lowered. Since, entity may be on some active tree here, and
	 * might have a pending change of its ioprio class, invoke
	 * next function with the last parameter unset (see the
	 * comments on the function).
	 */
	if ((entity->weight > entity->orig_weight) != (bfqq->wr_coeff > 1))
		__bfq_entity_update_weight_prio(bfq_entity_service_tree(entity),
						entity, false);
}

/*
 * Dispatch next request from bfqq.
 */
static struct request *bfq_dispatch_rq_from_bfqq(struct bfq_data *bfqd,
						 struct bfq_queue *bfqq)
{
	struct request *rq = bfqq->next_rq;
	unsigned long service_to_charge;

	service_to_charge = bfq_serv_to_charge(rq, bfqq);

	bfq_bfqq_served(bfqq, service_to_charge);

	if (bfqq == bfqd->in_service_queue && bfqd->wait_dispatch) {
		bfqd->wait_dispatch = false;
		bfqd->waited_rq = rq;
	}

	bfq_dispatch_remove(bfqd->queue, rq);

	if (bfqq != bfqd->in_service_queue)
		return rq;

	/*
	 * If weight raising has to terminate for bfqq, then next
	 * function causes an immediate update of bfqq's weight,
	 * without waiting for next activation. As a consequence, on
	 * expiration, bfqq will be timestamped as if has never been
	 * weight-raised during this service slot, even if it has
	 * received part or even most of the service as a
	 * weight-raised queue. This inflates bfqq's timestamps, which
	 * is beneficial, as bfqq is then more willing to leave the
	 * device immediately to possible other weight-raised queues.
	 */
	bfq_update_wr_data(bfqd, bfqq);

	/*
	 * Expire bfqq, pretending that its budget expired, if bfqq
	 * belongs to CLASS_IDLE and other queues are waiting for
	 * service.
	 */
	if (bfq_tot_busy_queues(bfqd) > 1 && bfq_class_idle(bfqq))
		bfq_bfqq_expire(bfqd, bfqq, false, BFQQE_BUDGET_EXHAUSTED);

	return rq;
}

static bool bfq_has_work(struct blk_mq_hw_ctx *hctx)
{
	struct bfq_data *bfqd = hctx->queue->elevator->elevator_data;

	/*
	 * Avoiding lock: a race on bfqd->queued should cause at
	 * most a call to dispatch for nothing
	 */
	return !list_empty_careful(&bfqd->dispatch) ||
		READ_ONCE(bfqd->queued);
}

static struct request *__bfq_dispatch_request(struct blk_mq_hw_ctx *hctx)
{
	struct bfq_data *bfqd = hctx->queue->elevator->elevator_data;
	struct request *rq = NULL;
	struct bfq_queue *bfqq = NULL;

	if (!list_empty(&bfqd->dispatch)) {
		rq = list_first_entry(&bfqd->dispatch, struct request,
				      queuelist);
		list_del_init(&rq->queuelist);

		bfqq = RQ_BFQQ(rq);

		if (bfqq) {
			/*
			 * Increment counters here, because this
			 * dispatch does not follow the standard
			 * dispatch flow (where counters are
			 * incremented)
			 */
			bfqq->dispatched++;

			goto inc_in_driver_start_rq;
		}

		/*
		 * We exploit the bfq_finish_requeue_request hook to
		 * decrement tot_rq_in_driver, but
		 * bfq_finish_requeue_request will not be invoked on
		 * this request. So, to avoid unbalance, just start
		 * this request, without incrementing tot_rq_in_driver. As
		 * a negative consequence, tot_rq_in_driver is deceptively
		 * lower than it should be while this request is in
		 * service. This may cause bfq_schedule_dispatch to be
		 * invoked uselessly.
		 *
		 * As for implementing an exact solution, the
		 * bfq_finish_requeue_request hook, if defined, is
		 * probably invoked also on this request. So, by
		 * exploiting this hook, we could 1) increment
		 * tot_rq_in_driver here, and 2) decrement it in
		 * bfq_finish_requeue_request. Such a solution would
		 * let the value of the counter be always accurate,
		 * but it would entail using an extra interface
		 * function. This cost seems higher than the benefit,
		 * being the frequency of non-elevator-private
		 * requests very low.
		 */
		goto start_rq;
	}

	bfq_log(bfqd, "dispatch requests: %d busy queues",
		bfq_tot_busy_queues(bfqd));

	if (bfq_tot_busy_queues(bfqd) == 0)
		goto exit;

	/*
	 * Force device to serve one request at a time if
	 * strict_guarantees is true. Forcing this service scheme is
	 * currently the ONLY way to guarantee that the request
	 * service order enforced by the scheduler is respected by a
	 * queueing device. Otherwise the device is free even to make
	 * some unlucky request wait for as long as the device
	 * wishes.
	 *
	 * Of course, serving one request at a time may cause loss of
	 * throughput.
	 */
	if (bfqd->strict_guarantees && bfqd->tot_rq_in_driver > 0)
		goto exit;

	bfqq = bfq_select_queue(bfqd);
	if (!bfqq)
		goto exit;

	rq = bfq_dispatch_rq_from_bfqq(bfqd, bfqq);

	if (rq) {
inc_in_driver_start_rq:
		bfqd->rq_in_driver[bfqq->actuator_idx]++;
		bfqd->tot_rq_in_driver++;
start_rq:
		rq->rq_flags |= RQF_STARTED;
	}
exit:
	return rq;
}

#ifdef CONFIG_BFQ_CGROUP_DEBUG
static void bfq_update_dispatch_stats(struct request_queue *q,
				      struct request *rq,
				      struct bfq_queue *in_serv_queue,
				      bool idle_timer_disabled)
{
	struct bfq_queue *bfqq = rq ? RQ_BFQQ(rq) : NULL;

	if (!idle_timer_disabled && !bfqq)
		return;

	/*
	 * rq and bfqq are guaranteed to exist until this function
	 * ends, for the following reasons. First, rq can be
	 * dispatched to the device, and then can be completed and
	 * freed, only after this function ends. Second, rq cannot be
	 * merged (and thus freed because of a merge) any longer,
	 * because it has already started. Thus rq cannot be freed
	 * before this function ends, and, since rq has a reference to
	 * bfqq, the same guarantee holds for bfqq too.
	 *
	 * In addition, the following queue lock guarantees that
	 * bfqq_group(bfqq) exists as well.
	 */
	spin_lock_irq(&q->queue_lock);
	if (idle_timer_disabled)
		/*
		 * Since the idle timer has been disabled,
		 * in_serv_queue contained some request when
		 * __bfq_dispatch_request was invoked above, which
		 * implies that rq was picked exactly from
		 * in_serv_queue. Thus in_serv_queue == bfqq, and is
		 * therefore guaranteed to exist because of the above
		 * arguments.
		 */
		bfqg_stats_update_idle_time(bfqq_group(in_serv_queue));
	if (bfqq) {
		struct bfq_group *bfqg = bfqq_group(bfqq);

		bfqg_stats_update_avg_queue_size(bfqg);
		bfqg_stats_set_start_empty_time(bfqg);
		bfqg_stats_update_io_remove(bfqg, rq->cmd_flags);
	}
	spin_unlock_irq(&q->queue_lock);
}
#else
static inline void bfq_update_dispatch_stats(struct request_queue *q,
					     struct request *rq,
					     struct bfq_queue *in_serv_queue,
					     bool idle_timer_disabled) {}
#endif /* CONFIG_BFQ_CGROUP_DEBUG */

static struct request *bfq_dispatch_request(struct blk_mq_hw_ctx *hctx)
{
	struct bfq_data *bfqd = hctx->queue->elevator->elevator_data;
	struct request *rq;
	struct bfq_queue *in_serv_queue;
	bool waiting_rq, idle_timer_disabled = false;

	spin_lock_irq(&bfqd->lock);

	in_serv_queue = bfqd->in_service_queue;
	waiting_rq = in_serv_queue && bfq_bfqq_wait_request(in_serv_queue);

	rq = __bfq_dispatch_request(hctx);
	if (in_serv_queue == bfqd->in_service_queue) {
		idle_timer_disabled =
			waiting_rq && !bfq_bfqq_wait_request(in_serv_queue);
	}

	spin_unlock_irq(&bfqd->lock);
	bfq_update_dispatch_stats(hctx->queue, rq,
			idle_timer_disabled ? in_serv_queue : NULL,
				idle_timer_disabled);

	return rq;
}

/*
 * Task holds one reference to the queue, dropped when task exits.  Each rq
 * in-flight on this queue also holds a reference, dropped when rq is freed.
 *
 * Scheduler lock must be held here. Recall not to use bfqq after calling
 * this function on it.
 */
void bfq_put_queue(struct bfq_queue *bfqq)
{
	struct bfq_queue *item;
	struct hlist_node *n;
	struct bfq_group *bfqg = bfqq_group(bfqq);

	bfq_log_bfqq(bfqq->bfqd, bfqq, "put_queue: %p %d", bfqq, bfqq->ref);

	bfqq->ref--;
	if (bfqq->ref)
		return;

	if (!hlist_unhashed(&bfqq->burst_list_node)) {
		hlist_del_init(&bfqq->burst_list_node);
		/*
		 * Decrement also burst size after the removal, if the
		 * process associated with bfqq is exiting, and thus
		 * does not contribute to the burst any longer. This
		 * decrement helps filter out false positives of large
		 * bursts, when some short-lived process (often due to
		 * the execution of commands by some service) happens
		 * to start and exit while a complex application is
		 * starting, and thus spawning several processes that
		 * do I/O (and that *must not* be treated as a large
		 * burst, see comments on bfq_handle_burst).
		 *
		 * In particular, the decrement is performed only if:
		 * 1) bfqq is not a merged queue, because, if it is,
		 * then this free of bfqq is not triggered by the exit
		 * of the process bfqq is associated with, but exactly
		 * by the fact that bfqq has just been merged.
		 * 2) burst_size is greater than 0, to handle
		 * unbalanced decrements. Unbalanced decrements may
		 * happen in te following case: bfqq is inserted into
		 * the current burst list--without incrementing
		 * bust_size--because of a split, but the current
		 * burst list is not the burst list bfqq belonged to
		 * (see comments on the case of a split in
		 * bfq_set_request).
		 */
		if (bfqq->bic && bfqq->bfqd->burst_size > 0)
			bfqq->bfqd->burst_size--;
	}

	/*
	 * bfqq does not exist any longer, so it cannot be woken by
	 * any other queue, and cannot wake any other queue. Then bfqq
	 * must be removed from the woken list of its possible waker
	 * queue, and all queues in the woken list of bfqq must stop
	 * having a waker queue. Strictly speaking, these updates
	 * should be performed when bfqq remains with no I/O source
	 * attached to it, which happens before bfqq gets freed. In
	 * particular, this happens when the last process associated
	 * with bfqq exits or gets associated with a different
	 * queue. However, both events lead to bfqq being freed soon,
	 * and dangling references would come out only after bfqq gets
	 * freed. So these updates are done here, as a simple and safe
	 * way to handle all cases.
	 */
	/* remove bfqq from woken list */
	if (!hlist_unhashed(&bfqq->woken_list_node))
		hlist_del_init(&bfqq->woken_list_node);

	/* reset waker for all queues in woken list */
	hlist_for_each_entry_safe(item, n, &bfqq->woken_list,
				  woken_list_node) {
		item->waker_bfqq = NULL;
		hlist_del_init(&item->woken_list_node);
	}

	if (bfqq->bfqd->last_completed_rq_bfqq == bfqq)
		bfqq->bfqd->last_completed_rq_bfqq = NULL;

	kmem_cache_free(bfq_pool, bfqq);
	bfqg_and_blkg_put(bfqg);
}

static void bfq_put_stable_ref(struct bfq_queue *bfqq)
{
	bfqq->stable_ref--;
	bfq_put_queue(bfqq);
}

void bfq_put_cooperator(struct bfq_queue *bfqq)
{
	struct bfq_queue *__bfqq, *next;

	/*
	 * If this queue was scheduled to merge with another queue, be
	 * sure to drop the reference taken on that queue (and others in
	 * the merge chain). See bfq_setup_merge and bfq_merge_bfqqs.
	 */
	__bfqq = bfqq->new_bfqq;
	while (__bfqq) {
		next = __bfqq->new_bfqq;
		bfq_put_queue(__bfqq);
		__bfqq = next;
	}
}

static void bfq_exit_bfqq(struct bfq_data *bfqd, struct bfq_queue *bfqq)
{
	if (bfqq == bfqd->in_service_queue) {
		__bfq_bfqq_expire(bfqd, bfqq, BFQQE_BUDGET_TIMEOUT);
		bfq_schedule_dispatch(bfqd);
	}

	bfq_log_bfqq(bfqd, bfqq, "exit_bfqq: %p, %d", bfqq, bfqq->ref);

	bfq_put_cooperator(bfqq);

	bfq_release_process_ref(bfqd, bfqq);
}

static void bfq_exit_icq_bfqq(struct bfq_io_cq *bic, bool is_sync,
			      unsigned int actuator_idx)
{
	struct bfq_queue *bfqq = bic_to_bfqq(bic, is_sync, actuator_idx);
	struct bfq_data *bfqd;

	if (bfqq)
		bfqd = bfqq->bfqd; /* NULL if scheduler already exited */

	if (bfqq && bfqd) {
<<<<<<< HEAD
		unsigned long flags;

		spin_lock_irqsave(&bfqd->lock, flags);
		bic_set_bfqq(bic, NULL, is_sync);
		bfq_exit_bfqq(bfqd, bfqq);
		spin_unlock_irqrestore(&bfqd->lock, flags);
=======
		bic_set_bfqq(bic, NULL, is_sync, actuator_idx);
		bfq_exit_bfqq(bfqd, bfqq);
>>>>>>> 82bbec18
	}
}

static void bfq_exit_icq(struct io_cq *icq)
{
	struct bfq_io_cq *bic = icq_to_bic(icq);
	struct bfq_data *bfqd = bic_to_bfqd(bic);
	unsigned long flags;
	unsigned int act_idx;
	/*
	 * If bfqd and thus bfqd->num_actuators is not available any
	 * longer, then cycle over all possible per-actuator bfqqs in
	 * next loop. We rely on bic being zeroed on creation, and
	 * therefore on its unused per-actuator fields being NULL.
	 */
	unsigned int num_actuators = BFQ_MAX_ACTUATORS;
	struct bfq_iocq_bfqq_data *bfqq_data = bic->bfqq_data;

	/*
	 * bfqd is NULL if scheduler already exited, and in that case
	 * this is the last time these queues are accessed.
	 */
	if (bfqd) {
		spin_lock_irqsave(&bfqd->lock, flags);
		num_actuators = bfqd->num_actuators;
	}

	for (act_idx = 0; act_idx < num_actuators; act_idx++) {
		if (bfqq_data[act_idx].stable_merge_bfqq)
			bfq_put_stable_ref(bfqq_data[act_idx].stable_merge_bfqq);

		bfq_exit_icq_bfqq(bic, true, act_idx);
		bfq_exit_icq_bfqq(bic, false, act_idx);
	}

	if (bfqd)
		spin_unlock_irqrestore(&bfqd->lock, flags);
}

/*
 * Update the entity prio values; note that the new values will not
 * be used until the next (re)activation.
 */
static void
bfq_set_next_ioprio_data(struct bfq_queue *bfqq, struct bfq_io_cq *bic)
{
	struct task_struct *tsk = current;
	int ioprio_class;
	struct bfq_data *bfqd = bfqq->bfqd;

	if (!bfqd)
		return;

	ioprio_class = IOPRIO_PRIO_CLASS(bic->ioprio);
	switch (ioprio_class) {
	default:
		pr_err("bdi %s: bfq: bad prio class %d\n",
			bdi_dev_name(bfqq->bfqd->queue->disk->bdi),
			ioprio_class);
		fallthrough;
	case IOPRIO_CLASS_NONE:
		/*
		 * No prio set, inherit CPU scheduling settings.
		 */
		bfqq->new_ioprio = task_nice_ioprio(tsk);
		bfqq->new_ioprio_class = task_nice_ioclass(tsk);
		break;
	case IOPRIO_CLASS_RT:
		bfqq->new_ioprio = IOPRIO_PRIO_DATA(bic->ioprio);
		bfqq->new_ioprio_class = IOPRIO_CLASS_RT;
		break;
	case IOPRIO_CLASS_BE:
		bfqq->new_ioprio = IOPRIO_PRIO_DATA(bic->ioprio);
		bfqq->new_ioprio_class = IOPRIO_CLASS_BE;
		break;
	case IOPRIO_CLASS_IDLE:
		bfqq->new_ioprio_class = IOPRIO_CLASS_IDLE;
		bfqq->new_ioprio = 7;
		break;
	}

	if (bfqq->new_ioprio >= IOPRIO_NR_LEVELS) {
		pr_crit("bfq_set_next_ioprio_data: new_ioprio %d\n",
			bfqq->new_ioprio);
		bfqq->new_ioprio = IOPRIO_NR_LEVELS - 1;
	}

	bfqq->entity.new_weight = bfq_ioprio_to_weight(bfqq->new_ioprio);
	bfq_log_bfqq(bfqd, bfqq, "new_ioprio %d new_weight %d",
		     bfqq->new_ioprio, bfqq->entity.new_weight);
	bfqq->entity.prio_changed = 1;
}

static struct bfq_queue *bfq_get_queue(struct bfq_data *bfqd,
				       struct bio *bio, bool is_sync,
				       struct bfq_io_cq *bic,
				       bool respawn);

static void bfq_check_ioprio_change(struct bfq_io_cq *bic, struct bio *bio)
{
	struct bfq_data *bfqd = bic_to_bfqd(bic);
	struct bfq_queue *bfqq;
	int ioprio = bic->icq.ioc->ioprio;

	/*
	 * This condition may trigger on a newly created bic, be sure to
	 * drop the lock before returning.
	 */
	if (unlikely(!bfqd) || likely(bic->ioprio == ioprio))
		return;

	bic->ioprio = ioprio;

	bfqq = bic_to_bfqq(bic, false, bfq_actuator_index(bfqd, bio));
	if (bfqq) {
		struct bfq_queue *old_bfqq = bfqq;

		bfqq = bfq_get_queue(bfqd, bio, false, bic, true);
		bic_set_bfqq(bic, bfqq, false, bfq_actuator_index(bfqd, bio));
		bfq_release_process_ref(bfqd, old_bfqq);
	}

	bfqq = bic_to_bfqq(bic, true, bfq_actuator_index(bfqd, bio));
	if (bfqq)
		bfq_set_next_ioprio_data(bfqq, bic);
}

static void bfq_init_bfqq(struct bfq_data *bfqd, struct bfq_queue *bfqq,
			  struct bfq_io_cq *bic, pid_t pid, int is_sync,
			  unsigned int act_idx)
{
	u64 now_ns = ktime_get_ns();

	bfqq->actuator_idx = act_idx;
	RB_CLEAR_NODE(&bfqq->entity.rb_node);
	INIT_LIST_HEAD(&bfqq->fifo);
	INIT_HLIST_NODE(&bfqq->burst_list_node);
	INIT_HLIST_NODE(&bfqq->woken_list_node);
	INIT_HLIST_HEAD(&bfqq->woken_list);

	bfqq->ref = 0;
	bfqq->bfqd = bfqd;

	if (bic)
		bfq_set_next_ioprio_data(bfqq, bic);

	if (is_sync) {
		/*
		 * No need to mark as has_short_ttime if in
		 * idle_class, because no device idling is performed
		 * for queues in idle class
		 */
		if (!bfq_class_idle(bfqq))
			/* tentatively mark as has_short_ttime */
			bfq_mark_bfqq_has_short_ttime(bfqq);
		bfq_mark_bfqq_sync(bfqq);
		bfq_mark_bfqq_just_created(bfqq);
	} else
		bfq_clear_bfqq_sync(bfqq);

	/* set end request to minus infinity from now */
	bfqq->ttime.last_end_request = now_ns + 1;

	bfqq->creation_time = jiffies;

	bfqq->io_start_time = now_ns;

	bfq_mark_bfqq_IO_bound(bfqq);

	bfqq->pid = pid;

	/* Tentative initial value to trade off between thr and lat */
	bfqq->max_budget = (2 * bfq_max_budget(bfqd)) / 3;
	bfqq->budget_timeout = bfq_smallest_from_now();

	bfqq->wr_coeff = 1;
	bfqq->last_wr_start_finish = jiffies;
	bfqq->wr_start_at_switch_to_srt = bfq_smallest_from_now();
	bfqq->split_time = bfq_smallest_from_now();

	/*
	 * To not forget the possibly high bandwidth consumed by a
	 * process/queue in the recent past,
	 * bfq_bfqq_softrt_next_start() returns a value at least equal
	 * to the current value of bfqq->soft_rt_next_start (see
	 * comments on bfq_bfqq_softrt_next_start).  Set
	 * soft_rt_next_start to now, to mean that bfqq has consumed
	 * no bandwidth so far.
	 */
	bfqq->soft_rt_next_start = jiffies;

	/* first request is almost certainly seeky */
	bfqq->seek_history = 1;

	bfqq->decrease_time_jif = jiffies;
}

static struct bfq_queue **bfq_async_queue_prio(struct bfq_data *bfqd,
					       struct bfq_group *bfqg,
					       int ioprio_class, int ioprio, int act_idx)
{
	switch (ioprio_class) {
	case IOPRIO_CLASS_RT:
		return &bfqg->async_bfqq[0][ioprio][act_idx];
	case IOPRIO_CLASS_NONE:
		ioprio = IOPRIO_BE_NORM;
		fallthrough;
	case IOPRIO_CLASS_BE:
		return &bfqg->async_bfqq[1][ioprio][act_idx];
	case IOPRIO_CLASS_IDLE:
		return &bfqg->async_idle_bfqq[act_idx];
	default:
		return NULL;
	}
}

static struct bfq_queue *
bfq_do_early_stable_merge(struct bfq_data *bfqd, struct bfq_queue *bfqq,
			  struct bfq_io_cq *bic,
			  struct bfq_queue *last_bfqq_created)
{
	unsigned int a_idx = last_bfqq_created->actuator_idx;
	struct bfq_queue *new_bfqq =
		bfq_setup_merge(bfqq, last_bfqq_created);

	if (!new_bfqq)
		return bfqq;

	if (new_bfqq->bic)
		new_bfqq->bic->bfqq_data[a_idx].stably_merged = true;
	bic->bfqq_data[a_idx].stably_merged = true;

	/*
	 * Reusing merge functions. This implies that
	 * bfqq->bic must be set too, for
	 * bfq_merge_bfqqs to correctly save bfqq's
	 * state before killing it.
	 */
	bfqq->bic = bic;
	bfq_merge_bfqqs(bfqd, bic, bfqq, new_bfqq);

	return new_bfqq;
}

/*
 * Many throughput-sensitive workloads are made of several parallel
 * I/O flows, with all flows generated by the same application, or
 * more generically by the same task (e.g., system boot). The most
 * counterproductive action with these workloads is plugging I/O
 * dispatch when one of the bfq_queues associated with these flows
 * remains temporarily empty.
 *
 * To avoid this plugging, BFQ has been using a burst-handling
 * mechanism for years now. This mechanism has proven effective for
 * throughput, and not detrimental for service guarantees. The
 * following function pushes this mechanism a little bit further,
 * basing on the following two facts.
 *
 * First, all the I/O flows of a the same application or task
 * contribute to the execution/completion of that common application
 * or task. So the performance figures that matter are total
 * throughput of the flows and task-wide I/O latency.  In particular,
 * these flows do not need to be protected from each other, in terms
 * of individual bandwidth or latency.
 *
 * Second, the above fact holds regardless of the number of flows.
 *
 * Putting these two facts together, this commits merges stably the
 * bfq_queues associated with these I/O flows, i.e., with the
 * processes that generate these IO/ flows, regardless of how many the
 * involved processes are.
 *
 * To decide whether a set of bfq_queues is actually associated with
 * the I/O flows of a common application or task, and to merge these
 * queues stably, this function operates as follows: given a bfq_queue,
 * say Q2, currently being created, and the last bfq_queue, say Q1,
 * created before Q2, Q2 is merged stably with Q1 if
 * - very little time has elapsed since when Q1 was created
 * - Q2 has the same ioprio as Q1
 * - Q2 belongs to the same group as Q1
 *
 * Merging bfq_queues also reduces scheduling overhead. A fio test
 * with ten random readers on /dev/nullb shows a throughput boost of
 * 40%, with a quadcore. Since BFQ's execution time amounts to ~50% of
 * the total per-request processing time, the above throughput boost
 * implies that BFQ's overhead is reduced by more than 50%.
 *
 * This new mechanism most certainly obsoletes the current
 * burst-handling heuristics. We keep those heuristics for the moment.
 */
static struct bfq_queue *bfq_do_or_sched_stable_merge(struct bfq_data *bfqd,
						      struct bfq_queue *bfqq,
						      struct bfq_io_cq *bic)
{
	struct bfq_queue **source_bfqq = bfqq->entity.parent ?
		&bfqq->entity.parent->last_bfqq_created :
		&bfqd->last_bfqq_created;

	struct bfq_queue *last_bfqq_created = *source_bfqq;

	/*
	 * If last_bfqq_created has not been set yet, then init it. If
	 * it has been set already, but too long ago, then move it
	 * forward to bfqq. Finally, move also if bfqq belongs to a
	 * different group than last_bfqq_created, or if bfqq has a
	 * different ioprio, ioprio_class or actuator_idx. If none of
	 * these conditions holds true, then try an early stable merge
	 * or schedule a delayed stable merge. As for the condition on
	 * actuator_idx, the reason is that, if queues associated with
	 * different actuators are merged, then control is lost on
	 * each actuator. Therefore some actuator may be
	 * underutilized, and throughput may decrease.
	 *
	 * A delayed merge is scheduled (instead of performing an
	 * early merge), in case bfqq might soon prove to be more
	 * throughput-beneficial if not merged. Currently this is
	 * possible only if bfqd is rotational with no queueing. For
	 * such a drive, not merging bfqq is better for throughput if
	 * bfqq happens to contain sequential I/O. So, we wait a
	 * little bit for enough I/O to flow through bfqq. After that,
	 * if such an I/O is sequential, then the merge is
	 * canceled. Otherwise the merge is finally performed.
	 */
	if (!last_bfqq_created ||
	    time_before(last_bfqq_created->creation_time +
			msecs_to_jiffies(bfq_activation_stable_merging),
			bfqq->creation_time) ||
		bfqq->entity.parent != last_bfqq_created->entity.parent ||
		bfqq->ioprio != last_bfqq_created->ioprio ||
		bfqq->ioprio_class != last_bfqq_created->ioprio_class ||
		bfqq->actuator_idx != last_bfqq_created->actuator_idx)
		*source_bfqq = bfqq;
	else if (time_after_eq(last_bfqq_created->creation_time +
				 bfqd->bfq_burst_interval,
				 bfqq->creation_time)) {
		if (likely(bfqd->nonrot_with_queueing))
			/*
			 * With this type of drive, leaving
			 * bfqq alone may provide no
			 * throughput benefits compared with
			 * merging bfqq. So merge bfqq now.
			 */
			bfqq = bfq_do_early_stable_merge(bfqd, bfqq,
							 bic,
							 last_bfqq_created);
		else { /* schedule tentative stable merge */
			/*
			 * get reference on last_bfqq_created,
			 * to prevent it from being freed,
			 * until we decide whether to merge
			 */
			last_bfqq_created->ref++;
			/*
			 * need to keep track of stable refs, to
			 * compute process refs correctly
			 */
			last_bfqq_created->stable_ref++;
			/*
			 * Record the bfqq to merge to.
			 */
			bic->bfqq_data[last_bfqq_created->actuator_idx].stable_merge_bfqq =
				last_bfqq_created;
		}
	}

	return bfqq;
}


static struct bfq_queue *bfq_get_queue(struct bfq_data *bfqd,
				       struct bio *bio, bool is_sync,
				       struct bfq_io_cq *bic,
				       bool respawn)
{
	const int ioprio = IOPRIO_PRIO_DATA(bic->ioprio);
	const int ioprio_class = IOPRIO_PRIO_CLASS(bic->ioprio);
	struct bfq_queue **async_bfqq = NULL;
	struct bfq_queue *bfqq;
	struct bfq_group *bfqg;

	bfqg = bfq_bio_bfqg(bfqd, bio);
	if (!is_sync) {
		async_bfqq = bfq_async_queue_prio(bfqd, bfqg, ioprio_class,
						  ioprio,
						  bfq_actuator_index(bfqd, bio));
		bfqq = *async_bfqq;
		if (bfqq)
			goto out;
	}

	bfqq = kmem_cache_alloc_node(bfq_pool,
				     GFP_NOWAIT | __GFP_ZERO | __GFP_NOWARN,
				     bfqd->queue->node);

	if (bfqq) {
		bfq_init_bfqq(bfqd, bfqq, bic, current->pid,
			      is_sync, bfq_actuator_index(bfqd, bio));
		bfq_init_entity(&bfqq->entity, bfqg);
		bfq_log_bfqq(bfqd, bfqq, "allocated");
	} else {
		bfqq = &bfqd->oom_bfqq;
		bfq_log_bfqq(bfqd, bfqq, "using oom bfqq");
		goto out;
	}

	/*
	 * Pin the queue now that it's allocated, scheduler exit will
	 * prune it.
	 */
	if (async_bfqq) {
		bfqq->ref++; /*
			      * Extra group reference, w.r.t. sync
			      * queue. This extra reference is removed
			      * only if bfqq->bfqg disappears, to
			      * guarantee that this queue is not freed
			      * until its group goes away.
			      */
		bfq_log_bfqq(bfqd, bfqq, "get_queue, bfqq not in async: %p, %d",
			     bfqq, bfqq->ref);
		*async_bfqq = bfqq;
	}

out:
	bfqq->ref++; /* get a process reference to this queue */

	if (bfqq != &bfqd->oom_bfqq && is_sync && !respawn)
		bfqq = bfq_do_or_sched_stable_merge(bfqd, bfqq, bic);
	return bfqq;
}

static void bfq_update_io_thinktime(struct bfq_data *bfqd,
				    struct bfq_queue *bfqq)
{
	struct bfq_ttime *ttime = &bfqq->ttime;
	u64 elapsed;

	/*
	 * We are really interested in how long it takes for the queue to
	 * become busy when there is no outstanding IO for this queue. So
	 * ignore cases when the bfq queue has already IO queued.
	 */
	if (bfqq->dispatched || bfq_bfqq_busy(bfqq))
		return;
	elapsed = ktime_get_ns() - bfqq->ttime.last_end_request;
	elapsed = min_t(u64, elapsed, 2ULL * bfqd->bfq_slice_idle);

	ttime->ttime_samples = (7*ttime->ttime_samples + 256) / 8;
	ttime->ttime_total = div_u64(7*ttime->ttime_total + 256*elapsed,  8);
	ttime->ttime_mean = div64_ul(ttime->ttime_total + 128,
				     ttime->ttime_samples);
}

static void
bfq_update_io_seektime(struct bfq_data *bfqd, struct bfq_queue *bfqq,
		       struct request *rq)
{
	bfqq->seek_history <<= 1;
	bfqq->seek_history |= BFQ_RQ_SEEKY(bfqd, bfqq->last_request_pos, rq);

	if (bfqq->wr_coeff > 1 &&
	    bfqq->wr_cur_max_time == bfqd->bfq_wr_rt_max_time &&
	    BFQQ_TOTALLY_SEEKY(bfqq)) {
		if (time_is_before_jiffies(bfqq->wr_start_at_switch_to_srt +
					   bfq_wr_duration(bfqd))) {
			/*
			 * In soft_rt weight raising with the
			 * interactive-weight-raising period
			 * elapsed (so no switch back to
			 * interactive weight raising).
			 */
			bfq_bfqq_end_wr(bfqq);
		} else { /*
			  * stopping soft_rt weight raising
			  * while still in interactive period,
			  * switch back to interactive weight
			  * raising
			  */
			switch_back_to_interactive_wr(bfqq, bfqd);
			bfqq->entity.prio_changed = 1;
		}
	}
}

static void bfq_update_has_short_ttime(struct bfq_data *bfqd,
				       struct bfq_queue *bfqq,
				       struct bfq_io_cq *bic)
{
	bool has_short_ttime = true, state_changed;

	/*
	 * No need to update has_short_ttime if bfqq is async or in
	 * idle io prio class, or if bfq_slice_idle is zero, because
	 * no device idling is performed for bfqq in this case.
	 */
	if (!bfq_bfqq_sync(bfqq) || bfq_class_idle(bfqq) ||
	    bfqd->bfq_slice_idle == 0)
		return;

	/* Idle window just restored, statistics are meaningless. */
	if (time_is_after_eq_jiffies(bfqq->split_time +
				     bfqd->bfq_wr_min_idle_time))
		return;

	/* Think time is infinite if no process is linked to
	 * bfqq. Otherwise check average think time to decide whether
	 * to mark as has_short_ttime. To this goal, compare average
	 * think time with half the I/O-plugging timeout.
	 */
	if (atomic_read(&bic->icq.ioc->active_ref) == 0 ||
	    (bfq_sample_valid(bfqq->ttime.ttime_samples) &&
	     bfqq->ttime.ttime_mean > bfqd->bfq_slice_idle>>1))
		has_short_ttime = false;

	state_changed = has_short_ttime != bfq_bfqq_has_short_ttime(bfqq);

	if (has_short_ttime)
		bfq_mark_bfqq_has_short_ttime(bfqq);
	else
		bfq_clear_bfqq_has_short_ttime(bfqq);

	/*
	 * Until the base value for the total service time gets
	 * finally computed for bfqq, the inject limit does depend on
	 * the think-time state (short|long). In particular, the limit
	 * is 0 or 1 if the think time is deemed, respectively, as
	 * short or long (details in the comments in
	 * bfq_update_inject_limit()). Accordingly, the next
	 * instructions reset the inject limit if the think-time state
	 * has changed and the above base value is still to be
	 * computed.
	 *
	 * However, the reset is performed only if more than 100 ms
	 * have elapsed since the last update of the inject limit, or
	 * (inclusive) if the change is from short to long think
	 * time. The reason for this waiting is as follows.
	 *
	 * bfqq may have a long think time because of a
	 * synchronization with some other queue, i.e., because the
	 * I/O of some other queue may need to be completed for bfqq
	 * to receive new I/O. Details in the comments on the choice
	 * of the queue for injection in bfq_select_queue().
	 *
	 * As stressed in those comments, if such a synchronization is
	 * actually in place, then, without injection on bfqq, the
	 * blocking I/O cannot happen to served while bfqq is in
	 * service. As a consequence, if bfqq is granted
	 * I/O-dispatch-plugging, then bfqq remains empty, and no I/O
	 * is dispatched, until the idle timeout fires. This is likely
	 * to result in lower bandwidth and higher latencies for bfqq,
	 * and in a severe loss of total throughput.
	 *
	 * On the opposite end, a non-zero inject limit may allow the
	 * I/O that blocks bfqq to be executed soon, and therefore
	 * bfqq to receive new I/O soon.
	 *
	 * But, if the blocking gets actually eliminated, then the
	 * next think-time sample for bfqq may be very low. This in
	 * turn may cause bfqq's think time to be deemed
	 * short. Without the 100 ms barrier, this new state change
	 * would cause the body of the next if to be executed
	 * immediately. But this would set to 0 the inject
	 * limit. Without injection, the blocking I/O would cause the
	 * think time of bfqq to become long again, and therefore the
	 * inject limit to be raised again, and so on. The only effect
	 * of such a steady oscillation between the two think-time
	 * states would be to prevent effective injection on bfqq.
	 *
	 * In contrast, if the inject limit is not reset during such a
	 * long time interval as 100 ms, then the number of short
	 * think time samples can grow significantly before the reset
	 * is performed. As a consequence, the think time state can
	 * become stable before the reset. Therefore there will be no
	 * state change when the 100 ms elapse, and no reset of the
	 * inject limit. The inject limit remains steadily equal to 1
	 * both during and after the 100 ms. So injection can be
	 * performed at all times, and throughput gets boosted.
	 *
	 * An inject limit equal to 1 is however in conflict, in
	 * general, with the fact that the think time of bfqq is
	 * short, because injection may be likely to delay bfqq's I/O
	 * (as explained in the comments in
	 * bfq_update_inject_limit()). But this does not happen in
	 * this special case, because bfqq's low think time is due to
	 * an effective handling of a synchronization, through
	 * injection. In this special case, bfqq's I/O does not get
	 * delayed by injection; on the contrary, bfqq's I/O is
	 * brought forward, because it is not blocked for
	 * milliseconds.
	 *
	 * In addition, serving the blocking I/O much sooner, and much
	 * more frequently than once per I/O-plugging timeout, makes
	 * it much quicker to detect a waker queue (the concept of
	 * waker queue is defined in the comments in
	 * bfq_add_request()). This makes it possible to start sooner
	 * to boost throughput more effectively, by injecting the I/O
	 * of the waker queue unconditionally on every
	 * bfq_dispatch_request().
	 *
	 * One last, important benefit of not resetting the inject
	 * limit before 100 ms is that, during this time interval, the
	 * base value for the total service time is likely to get
	 * finally computed for bfqq, freeing the inject limit from
	 * its relation with the think time.
	 */
	if (state_changed && bfqq->last_serv_time_ns == 0 &&
	    (time_is_before_eq_jiffies(bfqq->decrease_time_jif +
				      msecs_to_jiffies(100)) ||
	     !has_short_ttime))
		bfq_reset_inject_limit(bfqd, bfqq);
}

/*
 * Called when a new fs request (rq) is added to bfqq.  Check if there's
 * something we should do about it.
 */
static void bfq_rq_enqueued(struct bfq_data *bfqd, struct bfq_queue *bfqq,
			    struct request *rq)
{
	if (rq->cmd_flags & REQ_META)
		bfqq->meta_pending++;

	bfqq->last_request_pos = blk_rq_pos(rq) + blk_rq_sectors(rq);

	if (bfqq == bfqd->in_service_queue && bfq_bfqq_wait_request(bfqq)) {
		bool small_req = bfqq->queued[rq_is_sync(rq)] == 1 &&
				 blk_rq_sectors(rq) < 32;
		bool budget_timeout = bfq_bfqq_budget_timeout(bfqq);

		/*
		 * There is just this request queued: if
		 * - the request is small, and
		 * - we are idling to boost throughput, and
		 * - the queue is not to be expired,
		 * then just exit.
		 *
		 * In this way, if the device is being idled to wait
		 * for a new request from the in-service queue, we
		 * avoid unplugging the device and committing the
		 * device to serve just a small request. In contrast
		 * we wait for the block layer to decide when to
		 * unplug the device: hopefully, new requests will be
		 * merged to this one quickly, then the device will be
		 * unplugged and larger requests will be dispatched.
		 */
		if (small_req && idling_boosts_thr_without_issues(bfqd, bfqq) &&
		    !budget_timeout)
			return;

		/*
		 * A large enough request arrived, or idling is being
		 * performed to preserve service guarantees, or
		 * finally the queue is to be expired: in all these
		 * cases disk idling is to be stopped, so clear
		 * wait_request flag and reset timer.
		 */
		bfq_clear_bfqq_wait_request(bfqq);
		hrtimer_try_to_cancel(&bfqd->idle_slice_timer);

		/*
		 * The queue is not empty, because a new request just
		 * arrived. Hence we can safely expire the queue, in
		 * case of budget timeout, without risking that the
		 * timestamps of the queue are not updated correctly.
		 * See [1] for more details.
		 */
		if (budget_timeout)
			bfq_bfqq_expire(bfqd, bfqq, false,
					BFQQE_BUDGET_TIMEOUT);
	}
}

static void bfqq_request_allocated(struct bfq_queue *bfqq)
{
	struct bfq_entity *entity = &bfqq->entity;

	for_each_entity(entity)
		entity->allocated++;
}

static void bfqq_request_freed(struct bfq_queue *bfqq)
{
	struct bfq_entity *entity = &bfqq->entity;

	for_each_entity(entity)
		entity->allocated--;
}

/* returns true if it causes the idle timer to be disabled */
static bool __bfq_insert_request(struct bfq_data *bfqd, struct request *rq)
{
	struct bfq_queue *bfqq = RQ_BFQQ(rq),
		*new_bfqq = bfq_setup_cooperator(bfqd, bfqq, rq, true,
						 RQ_BIC(rq));
	bool waiting, idle_timer_disabled = false;

	if (new_bfqq) {
		/*
		 * Release the request's reference to the old bfqq
		 * and make sure one is taken to the shared queue.
		 */
		bfqq_request_allocated(new_bfqq);
		bfqq_request_freed(bfqq);
		new_bfqq->ref++;
		/*
		 * If the bic associated with the process
		 * issuing this request still points to bfqq
		 * (and thus has not been already redirected
		 * to new_bfqq or even some other bfq_queue),
		 * then complete the merge and redirect it to
		 * new_bfqq.
		 */
		if (bic_to_bfqq(RQ_BIC(rq), true,
				bfq_actuator_index(bfqd, rq->bio)) == bfqq)
			bfq_merge_bfqqs(bfqd, RQ_BIC(rq),
					bfqq, new_bfqq);

		bfq_clear_bfqq_just_created(bfqq);
		/*
		 * rq is about to be enqueued into new_bfqq,
		 * release rq reference on bfqq
		 */
		bfq_put_queue(bfqq);
		rq->elv.priv[1] = new_bfqq;
		bfqq = new_bfqq;
	}

	bfq_update_io_thinktime(bfqd, bfqq);
	bfq_update_has_short_ttime(bfqd, bfqq, RQ_BIC(rq));
	bfq_update_io_seektime(bfqd, bfqq, rq);

	waiting = bfqq && bfq_bfqq_wait_request(bfqq);
	bfq_add_request(rq);
	idle_timer_disabled = waiting && !bfq_bfqq_wait_request(bfqq);

	rq->fifo_time = ktime_get_ns() + bfqd->bfq_fifo_expire[rq_is_sync(rq)];
	list_add_tail(&rq->queuelist, &bfqq->fifo);

	bfq_rq_enqueued(bfqd, bfqq, rq);

	return idle_timer_disabled;
}

#ifdef CONFIG_BFQ_CGROUP_DEBUG
static void bfq_update_insert_stats(struct request_queue *q,
				    struct bfq_queue *bfqq,
				    bool idle_timer_disabled,
				    blk_opf_t cmd_flags)
{
	if (!bfqq)
		return;

	/*
	 * bfqq still exists, because it can disappear only after
	 * either it is merged with another queue, or the process it
	 * is associated with exits. But both actions must be taken by
	 * the same process currently executing this flow of
	 * instructions.
	 *
	 * In addition, the following queue lock guarantees that
	 * bfqq_group(bfqq) exists as well.
	 */
	spin_lock_irq(&q->queue_lock);
	bfqg_stats_update_io_add(bfqq_group(bfqq), bfqq, cmd_flags);
	if (idle_timer_disabled)
		bfqg_stats_update_idle_time(bfqq_group(bfqq));
	spin_unlock_irq(&q->queue_lock);
}
#else
static inline void bfq_update_insert_stats(struct request_queue *q,
					   struct bfq_queue *bfqq,
					   bool idle_timer_disabled,
					   blk_opf_t cmd_flags) {}
#endif /* CONFIG_BFQ_CGROUP_DEBUG */

static struct bfq_queue *bfq_init_rq(struct request *rq);

static void bfq_insert_request(struct blk_mq_hw_ctx *hctx, struct request *rq,
			       bool at_head)
{
	struct request_queue *q = hctx->queue;
	struct bfq_data *bfqd = q->elevator->elevator_data;
	struct bfq_queue *bfqq;
	bool idle_timer_disabled = false;
	blk_opf_t cmd_flags;
	LIST_HEAD(free);

#ifdef CONFIG_BFQ_GROUP_IOSCHED
	if (!cgroup_subsys_on_dfl(io_cgrp_subsys) && rq->bio)
		bfqg_stats_update_legacy_io(q, rq);
#endif
	spin_lock_irq(&bfqd->lock);
	bfqq = bfq_init_rq(rq);
	if (blk_mq_sched_try_insert_merge(q, rq, &free)) {
		spin_unlock_irq(&bfqd->lock);
		blk_mq_free_requests(&free);
		return;
	}

	trace_block_rq_insert(rq);

	if (!bfqq || at_head) {
		if (at_head)
			list_add(&rq->queuelist, &bfqd->dispatch);
		else
			list_add_tail(&rq->queuelist, &bfqd->dispatch);
	} else {
		idle_timer_disabled = __bfq_insert_request(bfqd, rq);
		/*
		 * Update bfqq, because, if a queue merge has occurred
		 * in __bfq_insert_request, then rq has been
		 * redirected into a new queue.
		 */
		bfqq = RQ_BFQQ(rq);

		if (rq_mergeable(rq)) {
			elv_rqhash_add(q, rq);
			if (!q->last_merge)
				q->last_merge = rq;
		}
	}

	/*
	 * Cache cmd_flags before releasing scheduler lock, because rq
	 * may disappear afterwards (for example, because of a request
	 * merge).
	 */
	cmd_flags = rq->cmd_flags;
	spin_unlock_irq(&bfqd->lock);

	bfq_update_insert_stats(q, bfqq, idle_timer_disabled,
				cmd_flags);
}

static void bfq_insert_requests(struct blk_mq_hw_ctx *hctx,
				struct list_head *list, bool at_head)
{
	while (!list_empty(list)) {
		struct request *rq;

		rq = list_first_entry(list, struct request, queuelist);
		list_del_init(&rq->queuelist);
		bfq_insert_request(hctx, rq, at_head);
	}
}

static void bfq_update_hw_tag(struct bfq_data *bfqd)
{
	struct bfq_queue *bfqq = bfqd->in_service_queue;

	bfqd->max_rq_in_driver = max_t(int, bfqd->max_rq_in_driver,
				       bfqd->tot_rq_in_driver);

	if (bfqd->hw_tag == 1)
		return;

	/*
	 * This sample is valid if the number of outstanding requests
	 * is large enough to allow a queueing behavior.  Note that the
	 * sum is not exact, as it's not taking into account deactivated
	 * requests.
	 */
	if (bfqd->tot_rq_in_driver + bfqd->queued <= BFQ_HW_QUEUE_THRESHOLD)
		return;

	/*
	 * If active queue hasn't enough requests and can idle, bfq might not
	 * dispatch sufficient requests to hardware. Don't zero hw_tag in this
	 * case
	 */
	if (bfqq && bfq_bfqq_has_short_ttime(bfqq) &&
	    bfqq->dispatched + bfqq->queued[0] + bfqq->queued[1] <
	    BFQ_HW_QUEUE_THRESHOLD &&
	    bfqd->tot_rq_in_driver < BFQ_HW_QUEUE_THRESHOLD)
		return;

	if (bfqd->hw_tag_samples++ < BFQ_HW_QUEUE_SAMPLES)
		return;

	bfqd->hw_tag = bfqd->max_rq_in_driver > BFQ_HW_QUEUE_THRESHOLD;
	bfqd->max_rq_in_driver = 0;
	bfqd->hw_tag_samples = 0;

	bfqd->nonrot_with_queueing =
		blk_queue_nonrot(bfqd->queue) && bfqd->hw_tag;
}

static void bfq_completed_request(struct bfq_queue *bfqq, struct bfq_data *bfqd)
{
	u64 now_ns;
	u32 delta_us;

	bfq_update_hw_tag(bfqd);

	bfqd->rq_in_driver[bfqq->actuator_idx]--;
	bfqd->tot_rq_in_driver--;
	bfqq->dispatched--;

	if (!bfqq->dispatched && !bfq_bfqq_busy(bfqq)) {
		/*
		 * Set budget_timeout (which we overload to store the
		 * time at which the queue remains with no backlog and
		 * no outstanding request; used by the weight-raising
		 * mechanism).
		 */
		bfqq->budget_timeout = jiffies;

		bfq_del_bfqq_in_groups_with_pending_reqs(bfqq);
		bfq_weights_tree_remove(bfqq);
	}

	now_ns = ktime_get_ns();

	bfqq->ttime.last_end_request = now_ns;

	/*
	 * Using us instead of ns, to get a reasonable precision in
	 * computing rate in next check.
	 */
	delta_us = div_u64(now_ns - bfqd->last_completion, NSEC_PER_USEC);

	/*
	 * If the request took rather long to complete, and, according
	 * to the maximum request size recorded, this completion latency
	 * implies that the request was certainly served at a very low
	 * rate (less than 1M sectors/sec), then the whole observation
	 * interval that lasts up to this time instant cannot be a
	 * valid time interval for computing a new peak rate.  Invoke
	 * bfq_update_rate_reset to have the following three steps
	 * taken:
	 * - close the observation interval at the last (previous)
	 *   request dispatch or completion
	 * - compute rate, if possible, for that observation interval
	 * - reset to zero samples, which will trigger a proper
	 *   re-initialization of the observation interval on next
	 *   dispatch
	 */
	if (delta_us > BFQ_MIN_TT/NSEC_PER_USEC &&
	   (bfqd->last_rq_max_size<<BFQ_RATE_SHIFT)/delta_us <
			1UL<<(BFQ_RATE_SHIFT - 10))
		bfq_update_rate_reset(bfqd, NULL);
	bfqd->last_completion = now_ns;
	/*
	 * Shared queues are likely to receive I/O at a high
	 * rate. This may deceptively let them be considered as wakers
	 * of other queues. But a false waker will unjustly steal
	 * bandwidth to its supposedly woken queue. So considering
	 * also shared queues in the waking mechanism may cause more
	 * control troubles than throughput benefits. Then reset
	 * last_completed_rq_bfqq if bfqq is a shared queue.
	 */
	if (!bfq_bfqq_coop(bfqq))
		bfqd->last_completed_rq_bfqq = bfqq;
	else
		bfqd->last_completed_rq_bfqq = NULL;

	/*
	 * If we are waiting to discover whether the request pattern
	 * of the task associated with the queue is actually
	 * isochronous, and both requisites for this condition to hold
	 * are now satisfied, then compute soft_rt_next_start (see the
	 * comments on the function bfq_bfqq_softrt_next_start()). We
	 * do not compute soft_rt_next_start if bfqq is in interactive
	 * weight raising (see the comments in bfq_bfqq_expire() for
	 * an explanation). We schedule this delayed update when bfqq
	 * expires, if it still has in-flight requests.
	 */
	if (bfq_bfqq_softrt_update(bfqq) && bfqq->dispatched == 0 &&
	    RB_EMPTY_ROOT(&bfqq->sort_list) &&
	    bfqq->wr_coeff != bfqd->bfq_wr_coeff)
		bfqq->soft_rt_next_start =
			bfq_bfqq_softrt_next_start(bfqd, bfqq);

	/*
	 * If this is the in-service queue, check if it needs to be expired,
	 * or if we want to idle in case it has no pending requests.
	 */
	if (bfqd->in_service_queue == bfqq) {
		if (bfq_bfqq_must_idle(bfqq)) {
			if (bfqq->dispatched == 0)
				bfq_arm_slice_timer(bfqd);
			/*
			 * If we get here, we do not expire bfqq, even
			 * if bfqq was in budget timeout or had no
			 * more requests (as controlled in the next
			 * conditional instructions). The reason for
			 * not expiring bfqq is as follows.
			 *
			 * Here bfqq->dispatched > 0 holds, but
			 * bfq_bfqq_must_idle() returned true. This
			 * implies that, even if no request arrives
			 * for bfqq before bfqq->dispatched reaches 0,
			 * bfqq will, however, not be expired on the
			 * completion event that causes bfqq->dispatch
			 * to reach zero. In contrast, on this event,
			 * bfqq will start enjoying device idling
			 * (I/O-dispatch plugging).
			 *
			 * But, if we expired bfqq here, bfqq would
			 * not have the chance to enjoy device idling
			 * when bfqq->dispatched finally reaches
			 * zero. This would expose bfqq to violation
			 * of its reserved service guarantees.
			 */
			return;
		} else if (bfq_may_expire_for_budg_timeout(bfqq))
			bfq_bfqq_expire(bfqd, bfqq, false,
					BFQQE_BUDGET_TIMEOUT);
		else if (RB_EMPTY_ROOT(&bfqq->sort_list) &&
			 (bfqq->dispatched == 0 ||
			  !bfq_better_to_idle(bfqq)))
			bfq_bfqq_expire(bfqd, bfqq, false,
					BFQQE_NO_MORE_REQUESTS);
	}

	if (!bfqd->tot_rq_in_driver)
		bfq_schedule_dispatch(bfqd);
}

/*
 * The processes associated with bfqq may happen to generate their
 * cumulative I/O at a lower rate than the rate at which the device
 * could serve the same I/O. This is rather probable, e.g., if only
 * one process is associated with bfqq and the device is an SSD. It
 * results in bfqq becoming often empty while in service. In this
 * respect, if BFQ is allowed to switch to another queue when bfqq
 * remains empty, then the device goes on being fed with I/O requests,
 * and the throughput is not affected. In contrast, if BFQ is not
 * allowed to switch to another queue---because bfqq is sync and
 * I/O-dispatch needs to be plugged while bfqq is temporarily
 * empty---then, during the service of bfqq, there will be frequent
 * "service holes", i.e., time intervals during which bfqq gets empty
 * and the device can only consume the I/O already queued in its
 * hardware queues. During service holes, the device may even get to
 * remaining idle. In the end, during the service of bfqq, the device
 * is driven at a lower speed than the one it can reach with the kind
 * of I/O flowing through bfqq.
 *
 * To counter this loss of throughput, BFQ implements a "request
 * injection mechanism", which tries to fill the above service holes
 * with I/O requests taken from other queues. The hard part in this
 * mechanism is finding the right amount of I/O to inject, so as to
 * both boost throughput and not break bfqq's bandwidth and latency
 * guarantees. In this respect, the mechanism maintains a per-queue
 * inject limit, computed as below. While bfqq is empty, the injection
 * mechanism dispatches extra I/O requests only until the total number
 * of I/O requests in flight---i.e., already dispatched but not yet
 * completed---remains lower than this limit.
 *
 * A first definition comes in handy to introduce the algorithm by
 * which the inject limit is computed.  We define as first request for
 * bfqq, an I/O request for bfqq that arrives while bfqq is in
 * service, and causes bfqq to switch from empty to non-empty. The
 * algorithm updates the limit as a function of the effect of
 * injection on the service times of only the first requests of
 * bfqq. The reason for this restriction is that these are the
 * requests whose service time is affected most, because they are the
 * first to arrive after injection possibly occurred.
 *
 * To evaluate the effect of injection, the algorithm measures the
 * "total service time" of first requests. We define as total service
 * time of an I/O request, the time that elapses since when the
 * request is enqueued into bfqq, to when it is completed. This
 * quantity allows the whole effect of injection to be measured. It is
 * easy to see why. Suppose that some requests of other queues are
 * actually injected while bfqq is empty, and that a new request R
 * then arrives for bfqq. If the device does start to serve all or
 * part of the injected requests during the service hole, then,
 * because of this extra service, it may delay the next invocation of
 * the dispatch hook of BFQ. Then, even after R gets eventually
 * dispatched, the device may delay the actual service of R if it is
 * still busy serving the extra requests, or if it decides to serve,
 * before R, some extra request still present in its queues. As a
 * conclusion, the cumulative extra delay caused by injection can be
 * easily evaluated by just comparing the total service time of first
 * requests with and without injection.
 *
 * The limit-update algorithm works as follows. On the arrival of a
 * first request of bfqq, the algorithm measures the total time of the
 * request only if one of the three cases below holds, and, for each
 * case, it updates the limit as described below:
 *
 * (1) If there is no in-flight request. This gives a baseline for the
 *     total service time of the requests of bfqq. If the baseline has
 *     not been computed yet, then, after computing it, the limit is
 *     set to 1, to start boosting throughput, and to prepare the
 *     ground for the next case. If the baseline has already been
 *     computed, then it is updated, in case it results to be lower
 *     than the previous value.
 *
 * (2) If the limit is higher than 0 and there are in-flight
 *     requests. By comparing the total service time in this case with
 *     the above baseline, it is possible to know at which extent the
 *     current value of the limit is inflating the total service
 *     time. If the inflation is below a certain threshold, then bfqq
 *     is assumed to be suffering from no perceivable loss of its
 *     service guarantees, and the limit is even tentatively
 *     increased. If the inflation is above the threshold, then the
 *     limit is decreased. Due to the lack of any hysteresis, this
 *     logic makes the limit oscillate even in steady workload
 *     conditions. Yet we opted for it, because it is fast in reaching
 *     the best value for the limit, as a function of the current I/O
 *     workload. To reduce oscillations, this step is disabled for a
 *     short time interval after the limit happens to be decreased.
 *
 * (3) Periodically, after resetting the limit, to make sure that the
 *     limit eventually drops in case the workload changes. This is
 *     needed because, after the limit has gone safely up for a
 *     certain workload, it is impossible to guess whether the
 *     baseline total service time may have changed, without measuring
 *     it again without injection. A more effective version of this
 *     step might be to just sample the baseline, by interrupting
 *     injection only once, and then to reset/lower the limit only if
 *     the total service time with the current limit does happen to be
 *     too large.
 *
 * More details on each step are provided in the comments on the
 * pieces of code that implement these steps: the branch handling the
 * transition from empty to non empty in bfq_add_request(), the branch
 * handling injection in bfq_select_queue(), and the function
 * bfq_choose_bfqq_for_injection(). These comments also explain some
 * exceptions, made by the injection mechanism in some special cases.
 */
static void bfq_update_inject_limit(struct bfq_data *bfqd,
				    struct bfq_queue *bfqq)
{
	u64 tot_time_ns = ktime_get_ns() - bfqd->last_empty_occupied_ns;
	unsigned int old_limit = bfqq->inject_limit;

	if (bfqq->last_serv_time_ns > 0 && bfqd->rqs_injected) {
		u64 threshold = (bfqq->last_serv_time_ns * 3)>>1;

		if (tot_time_ns >= threshold && old_limit > 0) {
			bfqq->inject_limit--;
			bfqq->decrease_time_jif = jiffies;
		} else if (tot_time_ns < threshold &&
			   old_limit <= bfqd->max_rq_in_driver)
			bfqq->inject_limit++;
	}

	/*
	 * Either we still have to compute the base value for the
	 * total service time, and there seem to be the right
	 * conditions to do it, or we can lower the last base value
	 * computed.
	 *
	 * NOTE: (bfqd->tot_rq_in_driver == 1) means that there is no I/O
	 * request in flight, because this function is in the code
	 * path that handles the completion of a request of bfqq, and,
	 * in particular, this function is executed before
	 * bfqd->tot_rq_in_driver is decremented in such a code path.
	 */
	if ((bfqq->last_serv_time_ns == 0 && bfqd->tot_rq_in_driver == 1) ||
	    tot_time_ns < bfqq->last_serv_time_ns) {
		if (bfqq->last_serv_time_ns == 0) {
			/*
			 * Now we certainly have a base value: make sure we
			 * start trying injection.
			 */
			bfqq->inject_limit = max_t(unsigned int, 1, old_limit);
		}
		bfqq->last_serv_time_ns = tot_time_ns;
	} else if (!bfqd->rqs_injected && bfqd->tot_rq_in_driver == 1)
		/*
		 * No I/O injected and no request still in service in
		 * the drive: these are the exact conditions for
		 * computing the base value of the total service time
		 * for bfqq. So let's update this value, because it is
		 * rather variable. For example, it varies if the size
		 * or the spatial locality of the I/O requests in bfqq
		 * change.
		 */
		bfqq->last_serv_time_ns = tot_time_ns;


	/* update complete, not waiting for any request completion any longer */
	bfqd->waited_rq = NULL;
	bfqd->rqs_injected = false;
}

/*
 * Handle either a requeue or a finish for rq. The things to do are
 * the same in both cases: all references to rq are to be dropped. In
 * particular, rq is considered completed from the point of view of
 * the scheduler.
 */
static void bfq_finish_requeue_request(struct request *rq)
{
	struct bfq_queue *bfqq = RQ_BFQQ(rq);
	struct bfq_data *bfqd;
	unsigned long flags;

	/*
	 * rq either is not associated with any icq, or is an already
	 * requeued request that has not (yet) been re-inserted into
	 * a bfq_queue.
	 */
	if (!rq->elv.icq || !bfqq)
		return;

	bfqd = bfqq->bfqd;

	if (rq->rq_flags & RQF_STARTED)
		bfqg_stats_update_completion(bfqq_group(bfqq),
					     rq->start_time_ns,
					     rq->io_start_time_ns,
					     rq->cmd_flags);

	spin_lock_irqsave(&bfqd->lock, flags);
	if (likely(rq->rq_flags & RQF_STARTED)) {
		if (rq == bfqd->waited_rq)
			bfq_update_inject_limit(bfqd, bfqq);

		bfq_completed_request(bfqq, bfqd);
	}
	bfqq_request_freed(bfqq);
	bfq_put_queue(bfqq);
	RQ_BIC(rq)->requests--;
	spin_unlock_irqrestore(&bfqd->lock, flags);

	/*
	 * Reset private fields. In case of a requeue, this allows
	 * this function to correctly do nothing if it is spuriously
	 * invoked again on this same request (see the check at the
	 * beginning of the function). Probably, a better general
	 * design would be to prevent blk-mq from invoking the requeue
	 * or finish hooks of an elevator, for a request that is not
	 * referred by that elevator.
	 *
	 * Resetting the following fields would break the
	 * request-insertion logic if rq is re-inserted into a bfq
	 * internal queue, without a re-preparation. Here we assume
	 * that re-insertions of requeued requests, without
	 * re-preparation, can happen only for pass_through or at_head
	 * requests (which are not re-inserted into bfq internal
	 * queues).
	 */
	rq->elv.priv[0] = NULL;
	rq->elv.priv[1] = NULL;
}

static void bfq_finish_request(struct request *rq)
{
	bfq_finish_requeue_request(rq);

	if (rq->elv.icq) {
		put_io_context(rq->elv.icq->ioc);
		rq->elv.icq = NULL;
	}
}

/*
 * Removes the association between the current task and bfqq, assuming
 * that bic points to the bfq iocontext of the task.
 * Returns NULL if a new bfqq should be allocated, or the old bfqq if this
 * was the last process referring to that bfqq.
 */
static struct bfq_queue *
bfq_split_bfqq(struct bfq_io_cq *bic, struct bfq_queue *bfqq)
{
	bfq_log_bfqq(bfqq->bfqd, bfqq, "splitting queue");

	if (bfqq_process_refs(bfqq) == 1) {
		bfqq->pid = current->pid;
		bfq_clear_bfqq_coop(bfqq);
		bfq_clear_bfqq_split_coop(bfqq);
		return bfqq;
	}

	bic_set_bfqq(bic, NULL, true, bfqq->actuator_idx);

	bfq_put_cooperator(bfqq);

	bfq_release_process_ref(bfqq->bfqd, bfqq);
	return NULL;
}

static struct bfq_queue *bfq_get_bfqq_handle_split(struct bfq_data *bfqd,
						   struct bfq_io_cq *bic,
						   struct bio *bio,
						   bool split, bool is_sync,
						   bool *new_queue)
{
	unsigned int act_idx = bfq_actuator_index(bfqd, bio);
	struct bfq_queue *bfqq = bic_to_bfqq(bic, is_sync, act_idx);
	struct bfq_iocq_bfqq_data *bfqq_data = &bic->bfqq_data[act_idx];

	if (likely(bfqq && bfqq != &bfqd->oom_bfqq))
		return bfqq;

	if (new_queue)
		*new_queue = true;

	if (bfqq)
		bfq_put_queue(bfqq);
	bfqq = bfq_get_queue(bfqd, bio, is_sync, bic, split);

	bic_set_bfqq(bic, bfqq, is_sync, act_idx);
	if (split && is_sync) {
		if ((bfqq_data->was_in_burst_list && bfqd->large_burst) ||
		    bfqq_data->saved_in_large_burst)
			bfq_mark_bfqq_in_large_burst(bfqq);
		else {
			bfq_clear_bfqq_in_large_burst(bfqq);
			if (bfqq_data->was_in_burst_list)
				/*
				 * If bfqq was in the current
				 * burst list before being
				 * merged, then we have to add
				 * it back. And we do not need
				 * to increase burst_size, as
				 * we did not decrement
				 * burst_size when we removed
				 * bfqq from the burst list as
				 * a consequence of a merge
				 * (see comments in
				 * bfq_put_queue). In this
				 * respect, it would be rather
				 * costly to know whether the
				 * current burst list is still
				 * the same burst list from
				 * which bfqq was removed on
				 * the merge. To avoid this
				 * cost, if bfqq was in a
				 * burst list, then we add
				 * bfqq to the current burst
				 * list without any further
				 * check. This can cause
				 * inappropriate insertions,
				 * but rarely enough to not
				 * harm the detection of large
				 * bursts significantly.
				 */
				hlist_add_head(&bfqq->burst_list_node,
					       &bfqd->burst_list);
		}
		bfqq->split_time = jiffies;
	}

	return bfqq;
}

/*
 * Only reset private fields. The actual request preparation will be
 * performed by bfq_init_rq, when rq is either inserted or merged. See
 * comments on bfq_init_rq for the reason behind this delayed
 * preparation.
 */
static void bfq_prepare_request(struct request *rq)
{
	rq->elv.icq = ioc_find_get_icq(rq->q);

	/*
	 * Regardless of whether we have an icq attached, we have to
	 * clear the scheduler pointers, as they might point to
	 * previously allocated bic/bfqq structs.
	 */
	rq->elv.priv[0] = rq->elv.priv[1] = NULL;
}

/*
 * If needed, init rq, allocate bfq data structures associated with
 * rq, and increment reference counters in the destination bfq_queue
 * for rq. Return the destination bfq_queue for rq, or NULL is rq is
 * not associated with any bfq_queue.
 *
 * This function is invoked by the functions that perform rq insertion
 * or merging. One may have expected the above preparation operations
 * to be performed in bfq_prepare_request, and not delayed to when rq
 * is inserted or merged. The rationale behind this delayed
 * preparation is that, after the prepare_request hook is invoked for
 * rq, rq may still be transformed into a request with no icq, i.e., a
 * request not associated with any queue. No bfq hook is invoked to
 * signal this transformation. As a consequence, should these
 * preparation operations be performed when the prepare_request hook
 * is invoked, and should rq be transformed one moment later, bfq
 * would end up in an inconsistent state, because it would have
 * incremented some queue counters for an rq destined to
 * transformation, without any chance to correctly lower these
 * counters back. In contrast, no transformation can still happen for
 * rq after rq has been inserted or merged. So, it is safe to execute
 * these preparation operations when rq is finally inserted or merged.
 */
static struct bfq_queue *bfq_init_rq(struct request *rq)
{
	struct request_queue *q = rq->q;
	struct bio *bio = rq->bio;
	struct bfq_data *bfqd = q->elevator->elevator_data;
	struct bfq_io_cq *bic;
	const int is_sync = rq_is_sync(rq);
	struct bfq_queue *bfqq;
	bool new_queue = false;
	bool bfqq_already_existing = false, split = false;
	unsigned int a_idx = bfq_actuator_index(bfqd, bio);

	if (unlikely(!rq->elv.icq))
		return NULL;

	/*
	 * Assuming that RQ_BFQQ(rq) is set only if everything is set
	 * for this rq. This holds true, because this function is
	 * invoked only for insertion or merging, and, after such
	 * events, a request cannot be manipulated any longer before
	 * being removed from bfq.
	 */
	if (RQ_BFQQ(rq))
		return RQ_BFQQ(rq);

	bic = icq_to_bic(rq->elv.icq);

	bfq_check_ioprio_change(bic, bio);

	bfq_bic_update_cgroup(bic, bio);

	bfqq = bfq_get_bfqq_handle_split(bfqd, bic, bio, false, is_sync,
					 &new_queue);

	if (likely(!new_queue)) {
		/* If the queue was seeky for too long, break it apart. */
		if (bfq_bfqq_coop(bfqq) && bfq_bfqq_split_coop(bfqq) &&
			!bic->bfqq_data[a_idx].stably_merged) {
			struct bfq_queue *old_bfqq = bfqq;

			/* Update bic before losing reference to bfqq */
			if (bfq_bfqq_in_large_burst(bfqq))
				bic->bfqq_data[a_idx].saved_in_large_burst =
					true;

			bfqq = bfq_split_bfqq(bic, bfqq);
			split = true;

			if (!bfqq) {
				bfqq = bfq_get_bfqq_handle_split(bfqd, bic, bio,
								 true, is_sync,
								 NULL);
				if (unlikely(bfqq == &bfqd->oom_bfqq))
					bfqq_already_existing = true;
			} else
				bfqq_already_existing = true;

			if (!bfqq_already_existing) {
				bfqq->waker_bfqq = old_bfqq->waker_bfqq;
				bfqq->tentative_waker_bfqq = NULL;

				/*
				 * If the waker queue disappears, then
				 * new_bfqq->waker_bfqq must be
				 * reset. So insert new_bfqq into the
				 * woken_list of the waker. See
				 * bfq_check_waker for details.
				 */
				if (bfqq->waker_bfqq)
					hlist_add_head(&bfqq->woken_list_node,
						       &bfqq->waker_bfqq->woken_list);
			}
		}
	}

	bfqq_request_allocated(bfqq);
	bfqq->ref++;
	bic->requests++;
	bfq_log_bfqq(bfqd, bfqq, "get_request %p: bfqq %p, %d",
		     rq, bfqq, bfqq->ref);

	rq->elv.priv[0] = bic;
	rq->elv.priv[1] = bfqq;

	/*
	 * If a bfq_queue has only one process reference, it is owned
	 * by only this bic: we can then set bfqq->bic = bic. in
	 * addition, if the queue has also just been split, we have to
	 * resume its state.
	 */
	if (likely(bfqq != &bfqd->oom_bfqq) && bfqq_process_refs(bfqq) == 1) {
		bfqq->bic = bic;
		if (split) {
			/*
			 * The queue has just been split from a shared
			 * queue: restore the idle window and the
			 * possible weight raising period.
			 */
			bfq_bfqq_resume_state(bfqq, bfqd, bic,
					      bfqq_already_existing);
		}
	}

	/*
	 * Consider bfqq as possibly belonging to a burst of newly
	 * created queues only if:
	 * 1) A burst is actually happening (bfqd->burst_size > 0)
	 * or
	 * 2) There is no other active queue. In fact, if, in
	 *    contrast, there are active queues not belonging to the
	 *    possible burst bfqq may belong to, then there is no gain
	 *    in considering bfqq as belonging to a burst, and
	 *    therefore in not weight-raising bfqq. See comments on
	 *    bfq_handle_burst().
	 *
	 * This filtering also helps eliminating false positives,
	 * occurring when bfqq does not belong to an actual large
	 * burst, but some background task (e.g., a service) happens
	 * to trigger the creation of new queues very close to when
	 * bfqq and its possible companion queues are created. See
	 * comments on bfq_handle_burst() for further details also on
	 * this issue.
	 */
	if (unlikely(bfq_bfqq_just_created(bfqq) &&
		     (bfqd->burst_size > 0 ||
		      bfq_tot_busy_queues(bfqd) == 0)))
		bfq_handle_burst(bfqd, bfqq);

	return bfqq;
}

static void
bfq_idle_slice_timer_body(struct bfq_data *bfqd, struct bfq_queue *bfqq)
{
	enum bfqq_expiration reason;
	unsigned long flags;

	spin_lock_irqsave(&bfqd->lock, flags);

	/*
	 * Considering that bfqq may be in race, we should firstly check
	 * whether bfqq is in service before doing something on it. If
	 * the bfqq in race is not in service, it has already been expired
	 * through __bfq_bfqq_expire func and its wait_request flags has
	 * been cleared in __bfq_bfqd_reset_in_service func.
	 */
	if (bfqq != bfqd->in_service_queue) {
		spin_unlock_irqrestore(&bfqd->lock, flags);
		return;
	}

	bfq_clear_bfqq_wait_request(bfqq);

	if (bfq_bfqq_budget_timeout(bfqq))
		/*
		 * Also here the queue can be safely expired
		 * for budget timeout without wasting
		 * guarantees
		 */
		reason = BFQQE_BUDGET_TIMEOUT;
	else if (bfqq->queued[0] == 0 && bfqq->queued[1] == 0)
		/*
		 * The queue may not be empty upon timer expiration,
		 * because we may not disable the timer when the
		 * first request of the in-service queue arrives
		 * during disk idling.
		 */
		reason = BFQQE_TOO_IDLE;
	else
		goto schedule_dispatch;

	bfq_bfqq_expire(bfqd, bfqq, true, reason);

schedule_dispatch:
	bfq_schedule_dispatch(bfqd);
	spin_unlock_irqrestore(&bfqd->lock, flags);
}

/*
 * Handler of the expiration of the timer running if the in-service queue
 * is idling inside its time slice.
 */
static enum hrtimer_restart bfq_idle_slice_timer(struct hrtimer *timer)
{
	struct bfq_data *bfqd = container_of(timer, struct bfq_data,
					     idle_slice_timer);
	struct bfq_queue *bfqq = bfqd->in_service_queue;

	/*
	 * Theoretical race here: the in-service queue can be NULL or
	 * different from the queue that was idling if a new request
	 * arrives for the current queue and there is a full dispatch
	 * cycle that changes the in-service queue.  This can hardly
	 * happen, but in the worst case we just expire a queue too
	 * early.
	 */
	if (bfqq)
		bfq_idle_slice_timer_body(bfqd, bfqq);

	return HRTIMER_NORESTART;
}

static void __bfq_put_async_bfqq(struct bfq_data *bfqd,
				 struct bfq_queue **bfqq_ptr)
{
	struct bfq_queue *bfqq = *bfqq_ptr;

	bfq_log(bfqd, "put_async_bfqq: %p", bfqq);
	if (bfqq) {
		bfq_bfqq_move(bfqd, bfqq, bfqd->root_group);

		bfq_log_bfqq(bfqd, bfqq, "put_async_bfqq: putting %p, %d",
			     bfqq, bfqq->ref);
		bfq_put_queue(bfqq);
		*bfqq_ptr = NULL;
	}
}

/*
 * Release all the bfqg references to its async queues.  If we are
 * deallocating the group these queues may still contain requests, so
 * we reparent them to the root cgroup (i.e., the only one that will
 * exist for sure until all the requests on a device are gone).
 */
void bfq_put_async_queues(struct bfq_data *bfqd, struct bfq_group *bfqg)
{
	int i, j, k;

	for (k = 0; k < bfqd->num_actuators; k++) {
		for (i = 0; i < 2; i++)
			for (j = 0; j < IOPRIO_NR_LEVELS; j++)
				__bfq_put_async_bfqq(bfqd, &bfqg->async_bfqq[i][j][k]);

		__bfq_put_async_bfqq(bfqd, &bfqg->async_idle_bfqq[k]);
	}
}

/*
 * See the comments on bfq_limit_depth for the purpose of
 * the depths set in the function. Return minimum shallow depth we'll use.
 */
static void bfq_update_depths(struct bfq_data *bfqd, struct sbitmap_queue *bt)
{
	unsigned int depth = 1U << bt->sb.shift;

	bfqd->full_depth_shift = bt->sb.shift;
	/*
	 * In-word depths if no bfq_queue is being weight-raised:
	 * leaving 25% of tags only for sync reads.
	 *
	 * In next formulas, right-shift the value
	 * (1U<<bt->sb.shift), instead of computing directly
	 * (1U<<(bt->sb.shift - something)), to be robust against
	 * any possible value of bt->sb.shift, without having to
	 * limit 'something'.
	 */
	/* no more than 50% of tags for async I/O */
	bfqd->word_depths[0][0] = max(depth >> 1, 1U);
	/*
	 * no more than 75% of tags for sync writes (25% extra tags
	 * w.r.t. async I/O, to prevent async I/O from starving sync
	 * writes)
	 */
	bfqd->word_depths[0][1] = max((depth * 3) >> 2, 1U);

	/*
	 * In-word depths in case some bfq_queue is being weight-
	 * raised: leaving ~63% of tags for sync reads. This is the
	 * highest percentage for which, in our tests, application
	 * start-up times didn't suffer from any regression due to tag
	 * shortage.
	 */
	/* no more than ~18% of tags for async I/O */
	bfqd->word_depths[1][0] = max((depth * 3) >> 4, 1U);
	/* no more than ~37% of tags for sync writes (~20% extra tags) */
	bfqd->word_depths[1][1] = max((depth * 6) >> 4, 1U);
}

static void bfq_depth_updated(struct blk_mq_hw_ctx *hctx)
{
	struct bfq_data *bfqd = hctx->queue->elevator->elevator_data;
	struct blk_mq_tags *tags = hctx->sched_tags;

	bfq_update_depths(bfqd, &tags->bitmap_tags);
	sbitmap_queue_min_shallow_depth(&tags->bitmap_tags, 1);
}

static int bfq_init_hctx(struct blk_mq_hw_ctx *hctx, unsigned int index)
{
	bfq_depth_updated(hctx);
	return 0;
}

static void bfq_exit_queue(struct elevator_queue *e)
{
	struct bfq_data *bfqd = e->elevator_data;
	struct bfq_queue *bfqq, *n;

	hrtimer_cancel(&bfqd->idle_slice_timer);

	spin_lock_irq(&bfqd->lock);
	list_for_each_entry_safe(bfqq, n, &bfqd->idle_list, bfqq_list)
		bfq_deactivate_bfqq(bfqd, bfqq, false, false);
	spin_unlock_irq(&bfqd->lock);

	hrtimer_cancel(&bfqd->idle_slice_timer);

	/* release oom-queue reference to root group */
	bfqg_and_blkg_put(bfqd->root_group);

#ifdef CONFIG_BFQ_GROUP_IOSCHED
	blkcg_deactivate_policy(bfqd->queue->disk, &blkcg_policy_bfq);
#else
	spin_lock_irq(&bfqd->lock);
	bfq_put_async_queues(bfqd, bfqd->root_group);
	kfree(bfqd->root_group);
	spin_unlock_irq(&bfqd->lock);
#endif

	blk_stat_disable_accounting(bfqd->queue);
	clear_bit(ELEVATOR_FLAG_DISABLE_WBT, &e->flags);
	wbt_enable_default(bfqd->queue->disk);

	kfree(bfqd);
}

static void bfq_init_root_group(struct bfq_group *root_group,
				struct bfq_data *bfqd)
{
	int i;

#ifdef CONFIG_BFQ_GROUP_IOSCHED
	root_group->entity.parent = NULL;
	root_group->my_entity = NULL;
	root_group->bfqd = bfqd;
#endif
	root_group->rq_pos_tree = RB_ROOT;
	for (i = 0; i < BFQ_IOPRIO_CLASSES; i++)
		root_group->sched_data.service_tree[i] = BFQ_SERVICE_TREE_INIT;
	root_group->sched_data.bfq_class_idle_last_service = jiffies;
}

static int bfq_init_queue(struct request_queue *q, struct elevator_type *e)
{
	struct bfq_data *bfqd;
	struct elevator_queue *eq;
	unsigned int i;
	struct blk_independent_access_ranges *ia_ranges = q->disk->ia_ranges;

	eq = elevator_alloc(q, e);
	if (!eq)
		return -ENOMEM;

	bfqd = kzalloc_node(sizeof(*bfqd), GFP_KERNEL, q->node);
	if (!bfqd) {
		kobject_put(&eq->kobj);
		return -ENOMEM;
	}
	eq->elevator_data = bfqd;

	spin_lock_irq(&q->queue_lock);
	q->elevator = eq;
	spin_unlock_irq(&q->queue_lock);

	/*
	 * Our fallback bfqq if bfq_find_alloc_queue() runs into OOM issues.
	 * Grab a permanent reference to it, so that the normal code flow
	 * will not attempt to free it.
	 * Set zero as actuator index: we will pretend that
	 * all I/O requests are for the same actuator.
	 */
	bfq_init_bfqq(bfqd, &bfqd->oom_bfqq, NULL, 1, 0, 0);
	bfqd->oom_bfqq.ref++;
	bfqd->oom_bfqq.new_ioprio = BFQ_DEFAULT_QUEUE_IOPRIO;
	bfqd->oom_bfqq.new_ioprio_class = IOPRIO_CLASS_BE;
	bfqd->oom_bfqq.entity.new_weight =
		bfq_ioprio_to_weight(bfqd->oom_bfqq.new_ioprio);

	/* oom_bfqq does not participate to bursts */
	bfq_clear_bfqq_just_created(&bfqd->oom_bfqq);

	/*
	 * Trigger weight initialization, according to ioprio, at the
	 * oom_bfqq's first activation. The oom_bfqq's ioprio and ioprio
	 * class won't be changed any more.
	 */
	bfqd->oom_bfqq.entity.prio_changed = 1;

	bfqd->queue = q;

	bfqd->num_actuators = 1;
	/*
	 * If the disk supports multiple actuators, copy independent
	 * access ranges from the request queue structure.
	 */
	spin_lock_irq(&q->queue_lock);
	if (ia_ranges) {
		/*
		 * Check if the disk ia_ranges size exceeds the current bfq
		 * actuator limit.
		 */
		if (ia_ranges->nr_ia_ranges > BFQ_MAX_ACTUATORS) {
			pr_crit("nr_ia_ranges higher than act limit: iars=%d, max=%d.\n",
				ia_ranges->nr_ia_ranges, BFQ_MAX_ACTUATORS);
			pr_crit("Falling back to single actuator mode.\n");
		} else {
			bfqd->num_actuators = ia_ranges->nr_ia_ranges;

			for (i = 0; i < bfqd->num_actuators; i++) {
				bfqd->sector[i] = ia_ranges->ia_range[i].sector;
				bfqd->nr_sectors[i] =
					ia_ranges->ia_range[i].nr_sectors;
			}
		}
	}

	/* Otherwise use single-actuator dev info */
	if (bfqd->num_actuators == 1) {
		bfqd->sector[0] = 0;
		bfqd->nr_sectors[0] = get_capacity(q->disk);
	}
	spin_unlock_irq(&q->queue_lock);

	INIT_LIST_HEAD(&bfqd->dispatch);

	hrtimer_init(&bfqd->idle_slice_timer, CLOCK_MONOTONIC,
		     HRTIMER_MODE_REL);
	bfqd->idle_slice_timer.function = bfq_idle_slice_timer;

	bfqd->queue_weights_tree = RB_ROOT_CACHED;
#ifdef CONFIG_BFQ_GROUP_IOSCHED
	bfqd->num_groups_with_pending_reqs = 0;
#endif

	INIT_LIST_HEAD(&bfqd->active_list[0]);
	INIT_LIST_HEAD(&bfqd->active_list[1]);
	INIT_LIST_HEAD(&bfqd->idle_list);
	INIT_HLIST_HEAD(&bfqd->burst_list);

	bfqd->hw_tag = -1;
	bfqd->nonrot_with_queueing = blk_queue_nonrot(bfqd->queue);

	bfqd->bfq_max_budget = bfq_default_max_budget;

	bfqd->bfq_fifo_expire[0] = bfq_fifo_expire[0];
	bfqd->bfq_fifo_expire[1] = bfq_fifo_expire[1];
	bfqd->bfq_back_max = bfq_back_max;
	bfqd->bfq_back_penalty = bfq_back_penalty;
	bfqd->bfq_slice_idle = bfq_slice_idle;
	bfqd->bfq_timeout = bfq_timeout;

	bfqd->bfq_large_burst_thresh = 8;
	bfqd->bfq_burst_interval = msecs_to_jiffies(180);

	bfqd->low_latency = true;

	/*
	 * Trade-off between responsiveness and fairness.
	 */
	bfqd->bfq_wr_coeff = 30;
	bfqd->bfq_wr_rt_max_time = msecs_to_jiffies(300);
	bfqd->bfq_wr_min_idle_time = msecs_to_jiffies(2000);
	bfqd->bfq_wr_min_inter_arr_async = msecs_to_jiffies(500);
	bfqd->bfq_wr_max_softrt_rate = 7000; /*
					      * Approximate rate required
					      * to playback or record a
					      * high-definition compressed
					      * video.
					      */
	bfqd->wr_busy_queues = 0;

	/*
	 * Begin by assuming, optimistically, that the device peak
	 * rate is equal to 2/3 of the highest reference rate.
	 */
	bfqd->rate_dur_prod = ref_rate[blk_queue_nonrot(bfqd->queue)] *
		ref_wr_duration[blk_queue_nonrot(bfqd->queue)];
	bfqd->peak_rate = ref_rate[blk_queue_nonrot(bfqd->queue)] * 2 / 3;

	/* see comments on the definition of next field inside bfq_data */
	bfqd->actuator_load_threshold = 4;

	spin_lock_init(&bfqd->lock);

	/*
	 * The invocation of the next bfq_create_group_hierarchy
	 * function is the head of a chain of function calls
	 * (bfq_create_group_hierarchy->blkcg_activate_policy->
	 * blk_mq_freeze_queue) that may lead to the invocation of the
	 * has_work hook function. For this reason,
	 * bfq_create_group_hierarchy is invoked only after all
	 * scheduler data has been initialized, apart from the fields
	 * that can be initialized only after invoking
	 * bfq_create_group_hierarchy. This, in particular, enables
	 * has_work to correctly return false. Of course, to avoid
	 * other inconsistencies, the blk-mq stack must then refrain
	 * from invoking further scheduler hooks before this init
	 * function is finished.
	 */
	bfqd->root_group = bfq_create_group_hierarchy(bfqd, q->node);
	if (!bfqd->root_group)
		goto out_free;
	bfq_init_root_group(bfqd->root_group, bfqd);
	bfq_init_entity(&bfqd->oom_bfqq.entity, bfqd->root_group);

	/* We dispatch from request queue wide instead of hw queue */
	blk_queue_flag_set(QUEUE_FLAG_SQ_SCHED, q);

	set_bit(ELEVATOR_FLAG_DISABLE_WBT, &eq->flags);
	wbt_disable_default(q->disk);
	blk_stat_enable_accounting(q);

	return 0;

out_free:
	kfree(bfqd);
	kobject_put(&eq->kobj);
	return -ENOMEM;
}

static void bfq_slab_kill(void)
{
	kmem_cache_destroy(bfq_pool);
}

static int __init bfq_slab_setup(void)
{
	bfq_pool = KMEM_CACHE(bfq_queue, 0);
	if (!bfq_pool)
		return -ENOMEM;
	return 0;
}

static ssize_t bfq_var_show(unsigned int var, char *page)
{
	return sprintf(page, "%u\n", var);
}

static int bfq_var_store(unsigned long *var, const char *page)
{
	unsigned long new_val;
	int ret = kstrtoul(page, 10, &new_val);

	if (ret)
		return ret;
	*var = new_val;
	return 0;
}

#define SHOW_FUNCTION(__FUNC, __VAR, __CONV)				\
static ssize_t __FUNC(struct elevator_queue *e, char *page)		\
{									\
	struct bfq_data *bfqd = e->elevator_data;			\
	u64 __data = __VAR;						\
	if (__CONV == 1)						\
		__data = jiffies_to_msecs(__data);			\
	else if (__CONV == 2)						\
		__data = div_u64(__data, NSEC_PER_MSEC);		\
	return bfq_var_show(__data, (page));				\
}
SHOW_FUNCTION(bfq_fifo_expire_sync_show, bfqd->bfq_fifo_expire[1], 2);
SHOW_FUNCTION(bfq_fifo_expire_async_show, bfqd->bfq_fifo_expire[0], 2);
SHOW_FUNCTION(bfq_back_seek_max_show, bfqd->bfq_back_max, 0);
SHOW_FUNCTION(bfq_back_seek_penalty_show, bfqd->bfq_back_penalty, 0);
SHOW_FUNCTION(bfq_slice_idle_show, bfqd->bfq_slice_idle, 2);
SHOW_FUNCTION(bfq_max_budget_show, bfqd->bfq_user_max_budget, 0);
SHOW_FUNCTION(bfq_timeout_sync_show, bfqd->bfq_timeout, 1);
SHOW_FUNCTION(bfq_strict_guarantees_show, bfqd->strict_guarantees, 0);
SHOW_FUNCTION(bfq_low_latency_show, bfqd->low_latency, 0);
#undef SHOW_FUNCTION

#define USEC_SHOW_FUNCTION(__FUNC, __VAR)				\
static ssize_t __FUNC(struct elevator_queue *e, char *page)		\
{									\
	struct bfq_data *bfqd = e->elevator_data;			\
	u64 __data = __VAR;						\
	__data = div_u64(__data, NSEC_PER_USEC);			\
	return bfq_var_show(__data, (page));				\
}
USEC_SHOW_FUNCTION(bfq_slice_idle_us_show, bfqd->bfq_slice_idle);
#undef USEC_SHOW_FUNCTION

#define STORE_FUNCTION(__FUNC, __PTR, MIN, MAX, __CONV)			\
static ssize_t								\
__FUNC(struct elevator_queue *e, const char *page, size_t count)	\
{									\
	struct bfq_data *bfqd = e->elevator_data;			\
	unsigned long __data, __min = (MIN), __max = (MAX);		\
	int ret;							\
									\
	ret = bfq_var_store(&__data, (page));				\
	if (ret)							\
		return ret;						\
	if (__data < __min)						\
		__data = __min;						\
	else if (__data > __max)					\
		__data = __max;						\
	if (__CONV == 1)						\
		*(__PTR) = msecs_to_jiffies(__data);			\
	else if (__CONV == 2)						\
		*(__PTR) = (u64)__data * NSEC_PER_MSEC;			\
	else								\
		*(__PTR) = __data;					\
	return count;							\
}
STORE_FUNCTION(bfq_fifo_expire_sync_store, &bfqd->bfq_fifo_expire[1], 1,
		INT_MAX, 2);
STORE_FUNCTION(bfq_fifo_expire_async_store, &bfqd->bfq_fifo_expire[0], 1,
		INT_MAX, 2);
STORE_FUNCTION(bfq_back_seek_max_store, &bfqd->bfq_back_max, 0, INT_MAX, 0);
STORE_FUNCTION(bfq_back_seek_penalty_store, &bfqd->bfq_back_penalty, 1,
		INT_MAX, 0);
STORE_FUNCTION(bfq_slice_idle_store, &bfqd->bfq_slice_idle, 0, INT_MAX, 2);
#undef STORE_FUNCTION

#define USEC_STORE_FUNCTION(__FUNC, __PTR, MIN, MAX)			\
static ssize_t __FUNC(struct elevator_queue *e, const char *page, size_t count)\
{									\
	struct bfq_data *bfqd = e->elevator_data;			\
	unsigned long __data, __min = (MIN), __max = (MAX);		\
	int ret;							\
									\
	ret = bfq_var_store(&__data, (page));				\
	if (ret)							\
		return ret;						\
	if (__data < __min)						\
		__data = __min;						\
	else if (__data > __max)					\
		__data = __max;						\
	*(__PTR) = (u64)__data * NSEC_PER_USEC;				\
	return count;							\
}
USEC_STORE_FUNCTION(bfq_slice_idle_us_store, &bfqd->bfq_slice_idle, 0,
		    UINT_MAX);
#undef USEC_STORE_FUNCTION

static ssize_t bfq_max_budget_store(struct elevator_queue *e,
				    const char *page, size_t count)
{
	struct bfq_data *bfqd = e->elevator_data;
	unsigned long __data;
	int ret;

	ret = bfq_var_store(&__data, (page));
	if (ret)
		return ret;

	if (__data == 0)
		bfqd->bfq_max_budget = bfq_calc_max_budget(bfqd);
	else {
		if (__data > INT_MAX)
			__data = INT_MAX;
		bfqd->bfq_max_budget = __data;
	}

	bfqd->bfq_user_max_budget = __data;

	return count;
}

/*
 * Leaving this name to preserve name compatibility with cfq
 * parameters, but this timeout is used for both sync and async.
 */
static ssize_t bfq_timeout_sync_store(struct elevator_queue *e,
				      const char *page, size_t count)
{
	struct bfq_data *bfqd = e->elevator_data;
	unsigned long __data;
	int ret;

	ret = bfq_var_store(&__data, (page));
	if (ret)
		return ret;

	if (__data < 1)
		__data = 1;
	else if (__data > INT_MAX)
		__data = INT_MAX;

	bfqd->bfq_timeout = msecs_to_jiffies(__data);
	if (bfqd->bfq_user_max_budget == 0)
		bfqd->bfq_max_budget = bfq_calc_max_budget(bfqd);

	return count;
}

static ssize_t bfq_strict_guarantees_store(struct elevator_queue *e,
				     const char *page, size_t count)
{
	struct bfq_data *bfqd = e->elevator_data;
	unsigned long __data;
	int ret;

	ret = bfq_var_store(&__data, (page));
	if (ret)
		return ret;

	if (__data > 1)
		__data = 1;
	if (!bfqd->strict_guarantees && __data == 1
	    && bfqd->bfq_slice_idle < 8 * NSEC_PER_MSEC)
		bfqd->bfq_slice_idle = 8 * NSEC_PER_MSEC;

	bfqd->strict_guarantees = __data;

	return count;
}

static ssize_t bfq_low_latency_store(struct elevator_queue *e,
				     const char *page, size_t count)
{
	struct bfq_data *bfqd = e->elevator_data;
	unsigned long __data;
	int ret;

	ret = bfq_var_store(&__data, (page));
	if (ret)
		return ret;

	if (__data > 1)
		__data = 1;
	if (__data == 0 && bfqd->low_latency != 0)
		bfq_end_wr(bfqd);
	bfqd->low_latency = __data;

	return count;
}

#define BFQ_ATTR(name) \
	__ATTR(name, 0644, bfq_##name##_show, bfq_##name##_store)

static struct elv_fs_entry bfq_attrs[] = {
	BFQ_ATTR(fifo_expire_sync),
	BFQ_ATTR(fifo_expire_async),
	BFQ_ATTR(back_seek_max),
	BFQ_ATTR(back_seek_penalty),
	BFQ_ATTR(slice_idle),
	BFQ_ATTR(slice_idle_us),
	BFQ_ATTR(max_budget),
	BFQ_ATTR(timeout_sync),
	BFQ_ATTR(strict_guarantees),
	BFQ_ATTR(low_latency),
	__ATTR_NULL
};

static struct elevator_type iosched_bfq_mq = {
	.ops = {
		.limit_depth		= bfq_limit_depth,
		.prepare_request	= bfq_prepare_request,
		.requeue_request        = bfq_finish_requeue_request,
		.finish_request		= bfq_finish_request,
		.exit_icq		= bfq_exit_icq,
		.insert_requests	= bfq_insert_requests,
		.dispatch_request	= bfq_dispatch_request,
		.next_request		= elv_rb_latter_request,
		.former_request		= elv_rb_former_request,
		.allow_merge		= bfq_allow_bio_merge,
		.bio_merge		= bfq_bio_merge,
		.request_merge		= bfq_request_merge,
		.requests_merged	= bfq_requests_merged,
		.request_merged		= bfq_request_merged,
		.has_work		= bfq_has_work,
		.depth_updated		= bfq_depth_updated,
		.init_hctx		= bfq_init_hctx,
		.init_sched		= bfq_init_queue,
		.exit_sched		= bfq_exit_queue,
	},

	.icq_size =		sizeof(struct bfq_io_cq),
	.icq_align =		__alignof__(struct bfq_io_cq),
	.elevator_attrs =	bfq_attrs,
	.elevator_name =	"bfq",
	.elevator_owner =	THIS_MODULE,
};
MODULE_ALIAS("bfq-iosched");

static int __init bfq_init(void)
{
	int ret;

#ifdef CONFIG_BFQ_GROUP_IOSCHED
	ret = blkcg_policy_register(&blkcg_policy_bfq);
	if (ret)
		return ret;
#endif

	ret = -ENOMEM;
	if (bfq_slab_setup())
		goto err_pol_unreg;

	/*
	 * Times to load large popular applications for the typical
	 * systems installed on the reference devices (see the
	 * comments before the definition of the next
	 * array). Actually, we use slightly lower values, as the
	 * estimated peak rate tends to be smaller than the actual
	 * peak rate.  The reason for this last fact is that estimates
	 * are computed over much shorter time intervals than the long
	 * intervals typically used for benchmarking. Why? First, to
	 * adapt more quickly to variations. Second, because an I/O
	 * scheduler cannot rely on a peak-rate-evaluation workload to
	 * be run for a long time.
	 */
	ref_wr_duration[0] = msecs_to_jiffies(7000); /* actually 8 sec */
	ref_wr_duration[1] = msecs_to_jiffies(2500); /* actually 3 sec */

	ret = elv_register(&iosched_bfq_mq);
	if (ret)
		goto slab_kill;

	return 0;

slab_kill:
	bfq_slab_kill();
err_pol_unreg:
#ifdef CONFIG_BFQ_GROUP_IOSCHED
	blkcg_policy_unregister(&blkcg_policy_bfq);
#endif
	return ret;
}

static void __exit bfq_exit(void)
{
	elv_unregister(&iosched_bfq_mq);
#ifdef CONFIG_BFQ_GROUP_IOSCHED
	blkcg_policy_unregister(&blkcg_policy_bfq);
#endif
	bfq_slab_kill();
}

module_init(bfq_init);
module_exit(bfq_exit);

MODULE_AUTHOR("Paolo Valente");
MODULE_LICENSE("GPL");
MODULE_DESCRIPTION("MQ Budget Fair Queueing I/O Scheduler");<|MERGE_RESOLUTION|>--- conflicted
+++ resolved
@@ -5453,17 +5453,8 @@
 		bfqd = bfqq->bfqd; /* NULL if scheduler already exited */
 
 	if (bfqq && bfqd) {
-<<<<<<< HEAD
-		unsigned long flags;
-
-		spin_lock_irqsave(&bfqd->lock, flags);
-		bic_set_bfqq(bic, NULL, is_sync);
-		bfq_exit_bfqq(bfqd, bfqq);
-		spin_unlock_irqrestore(&bfqd->lock, flags);
-=======
 		bic_set_bfqq(bic, NULL, is_sync, actuator_idx);
 		bfq_exit_bfqq(bfqd, bfqq);
->>>>>>> 82bbec18
 	}
 }
 
