--- conflicted
+++ resolved
@@ -1009,11 +1009,6 @@
 
 	/* reference counter (see comments in bfq_bic_update_cgroup) */
 	refcount_t ref;
-<<<<<<< HEAD
-	/* Is bfq_group still online? */
-	bool online;
-=======
->>>>>>> 82bbec18
 
 	struct bfq_entity entity;
 	struct bfq_sched_data sched_data;
