--- conflicted
+++ resolved
@@ -433,11 +433,8 @@
 	device_init_wakeup(&client->dev, false);
 
 	client->irq = client->init_irq;
-<<<<<<< HEAD
-=======
 	if (client->flags & I2C_CLIENT_HOST_NOTIFY)
 		pm_runtime_put(&client->adapter->dev);
->>>>>>> 69dbdfff
 
 	return status;
 }
