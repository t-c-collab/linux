// SPDX-License-Identifier: GPL-2.0
/**
 * pci-j721e - PCIe controller driver for TI's J721E SoCs
 *
 * Copyright (C) 2020 Texas Instruments Incorporated - http://www.ti.com
 * Author: Kishon Vijay Abraham I <kishon@ti.com>
 */

#include <linux/clk.h>
#include <linux/delay.h>
#include <linux/gpio/consumer.h>
#include <linux/io.h>
#include <linux/irqchip/chained_irq.h>
#include <linux/irqdomain.h>
#include <linux/mfd/syscon.h>
#include <linux/of.h>
#include <linux/of_device.h>
#include <linux/of_irq.h>
#include <linux/pci.h>
#include <linux/pm_runtime.h>
#include <linux/regmap.h>

#include "../../pci.h"
#include "pcie-cadence.h"

#define ENABLE_REG_SYS_2	0x108
#define STATUS_REG_SYS_2	0x508
#define STATUS_CLR_REG_SYS_2	0x708
#define LINK_DOWN		BIT(1)
#define J7200_LINK_DOWN		BIT(10)
<<<<<<< HEAD

#define EOI_REG			0x10

#define ENABLE_REG_SYS_0	0x100
#define STATUS_REG_SYS_0	0x500
#define STATUS_CLR_REG_SYS_0	0x700
#define INTx_EN(num)		(1 << (num))

#define ENABLE_REG_SYS_1	0x104
#define STATUS_REG_SYS_1	0x504
#define SYS1_INTx_EN(num)	(1 << (22 + (num)))
=======
>>>>>>> f884bb85

#define J721E_PCIE_USER_CMD_STATUS	0x4
#define LINK_TRAINING_ENABLE		BIT(0)

#define J721E_PCIE_USER_LINKSTATUS	0x14
#define LINK_STATUS			GENMASK(1, 0)

enum link_status {
	NO_RECEIVERS_DETECTED,
	LINK_TRAINING_IN_PROGRESS,
	LINK_UP_DL_IN_PROGRESS,
	LINK_UP_DL_COMPLETED,
};

#define USER_EOI_REG		0xC8
enum eoi_reg {
	EOI_DOWNSTREAM_INTERRUPT,
	EOI_FLR_INTERRUPT,
	EOI_LEGACY_INTERRUPT,
	EOI_POWER_STATE_INTERRUPT,
};

#define J721E_MODE_RC			BIT(7)
#define LANE_COUNT_MASK			BIT(8)
#define LANE_COUNT(n)			((n) << 8)

#define GENERATION_SEL_MASK		GENMASK(1, 0)

#define MAX_LANES			2

struct j721e_pcie {
	struct device		*dev;
	struct clk		*refclk;
	u32			mode;
	u32			num_lanes;
	struct cdns_pcie	*cdns_pcie;
	void __iomem		*user_cfg_base;
	void __iomem		*intd_cfg_base;
<<<<<<< HEAD
	struct irq_domain	*legacy_irq_domain;
	bool			is_intc_v1;
	u32			link_irq_reg_field;
=======
	u32			linkdown_irq_regfield;
>>>>>>> f884bb85
};

enum j721e_pcie_mode {
	PCI_MODE_RC,
	PCI_MODE_EP,
};

struct j721e_pcie_data {
	enum j721e_pcie_mode	mode;
<<<<<<< HEAD
	bool quirk_retrain_flag;
	bool			quirk_detect_quiet_flag;
	bool			is_intc_v1;
	bool			byte_access_allowed;
	const struct cdns_pcie_ops *ops;
=======
	unsigned int		quirk_retrain_flag:1;
	unsigned int		quirk_detect_quiet_flag:1;
	u32			linkdown_irq_regfield;
	unsigned int		byte_access_allowed:1;
>>>>>>> f884bb85
};

static inline u32 j721e_pcie_user_readl(struct j721e_pcie *pcie, u32 offset)
{
	return readl(pcie->user_cfg_base + offset);
}

static inline void j721e_pcie_user_writel(struct j721e_pcie *pcie, u32 offset,
					  u32 value)
{
	writel(value, pcie->user_cfg_base + offset);
}

static inline u32 j721e_pcie_intd_readl(struct j721e_pcie *pcie, u32 offset)
{
	return readl(pcie->intd_cfg_base + offset);
}

static inline void j721e_pcie_intd_writel(struct j721e_pcie *pcie, u32 offset,
					  u32 value)
{
	writel(value, pcie->intd_cfg_base + offset);
}

static irqreturn_t j721e_pcie_link_irq_handler(int irq, void *priv)
{
	struct j721e_pcie *pcie = priv;
	struct device *dev = pcie->dev;
	u32 reg;

	reg = j721e_pcie_intd_readl(pcie, STATUS_REG_SYS_2);
<<<<<<< HEAD
	if (!(reg & pcie->link_irq_reg_field))
=======
	if (!(reg & pcie->linkdown_irq_regfield))
>>>>>>> f884bb85
		return IRQ_NONE;

	dev_err(dev, "LINK DOWN!\n");

<<<<<<< HEAD
	j721e_pcie_intd_writel(pcie, STATUS_CLR_REG_SYS_2, pcie->link_irq_reg_field);
=======
	j721e_pcie_intd_writel(pcie, STATUS_CLR_REG_SYS_2, pcie->linkdown_irq_regfield);
>>>>>>> f884bb85
	return IRQ_HANDLED;
}

static void j721e_pcie_config_link_irq(struct j721e_pcie *pcie)
{
	u32 reg;

	pcie->link_irq_reg_field = J7200_LINK_DOWN;
	if (pcie->is_intc_v1)
		pcie->link_irq_reg_field = LINK_DOWN;

	reg = j721e_pcie_intd_readl(pcie, ENABLE_REG_SYS_2);
<<<<<<< HEAD
	reg |= pcie->link_irq_reg_field;
=======
	reg |= pcie->linkdown_irq_regfield;
>>>>>>> f884bb85
	j721e_pcie_intd_writel(pcie, ENABLE_REG_SYS_2, reg);
}

static void j721e_pcie_legacy_irq_handler(struct irq_desc *desc)
{
	struct j721e_pcie *pcie = irq_desc_get_handler_data(desc);
	struct irq_chip *chip = irq_desc_get_chip(desc);
	int virq;
	u32 reg;
	int i;

	chained_irq_enter(chip, desc);

	for (i = 0; i < PCI_NUM_INTX; i++) {
		reg = j721e_pcie_intd_readl(pcie, STATUS_REG_SYS_1);
		if (!(reg & SYS1_INTx_EN(i)))
			continue;

		virq = irq_find_mapping(pcie->legacy_irq_domain, i);
		generic_handle_irq(virq);
		j721e_pcie_user_writel(pcie, USER_EOI_REG,
				       EOI_LEGACY_INTERRUPT);
	}

	chained_irq_exit(chip, desc);
}

static void j721e_pcie_v1_legacy_irq_handler(struct irq_desc *desc)
{
	struct j721e_pcie *pcie = irq_desc_get_handler_data(desc);
	struct irq_chip *chip = irq_desc_get_chip(desc);
	int virq, i;
	u32 reg;

	chained_irq_enter(chip, desc);

	for (i = 0; i < PCI_NUM_INTX; i++) {
		reg = j721e_pcie_intd_readl(pcie, STATUS_REG_SYS_0);
		if (!(reg & INTx_EN(i)))
			continue;

		virq = irq_find_mapping(pcie->legacy_irq_domain, 3 - i);
		generic_handle_irq(virq);
		j721e_pcie_intd_writel(pcie, STATUS_CLR_REG_SYS_0, INTx_EN(i));
		j721e_pcie_intd_writel(pcie, EOI_REG, 3 - i);
	}

	chained_irq_exit(chip, desc);
}

static int j721e_pcie_intx_map(struct irq_domain *domain, unsigned int irq,
			       irq_hw_number_t hwirq)
{
	irq_set_chip_and_handler(irq, &dummy_irq_chip, handle_simple_irq);
	irq_set_chip_data(irq, domain->host_data);

	return 0;
}

static const struct irq_domain_ops j721e_pcie_intx_domain_ops = {
	.map = j721e_pcie_intx_map,
};

static int j721e_pcie_config_legacy_irq(struct j721e_pcie *pcie)
{
	struct irq_domain *legacy_irq_domain;
	struct device *dev = pcie->dev;
	struct device_node *node = dev->of_node;
	struct device_node *intc_node;
	int irq, i;
	u32 reg;

	intc_node = of_get_child_by_name(node, "interrupt-controller");
	if (!intc_node) {
		dev_WARN(dev, "legacy-interrupt-controller node is absent\n");
		return -EINVAL;
	}

	irq = irq_of_parse_and_map(intc_node, 0);
	if (!irq) {
		dev_err(dev, "Failed to parse and map legacy irq\n");
		return -EINVAL;
	}

	if (pcie->is_intc_v1)
		irq_set_chained_handler_and_data(irq, j721e_pcie_v1_legacy_irq_handler, pcie);
	else
		irq_set_chained_handler_and_data(irq, j721e_pcie_legacy_irq_handler, pcie);

	legacy_irq_domain = irq_domain_add_linear(intc_node, PCI_NUM_INTX,
						  &j721e_pcie_intx_domain_ops, NULL);
	if (!legacy_irq_domain) {
		dev_err(dev, "Failed to add irq domain for legacy irqs\n");
		return -EINVAL;
	}
	pcie->legacy_irq_domain = legacy_irq_domain;

	if (pcie->is_intc_v1) {
		for (i = 0; i < PCI_NUM_INTX; i++) {
			reg = j721e_pcie_intd_readl(pcie, ENABLE_REG_SYS_0);
			reg |= INTx_EN(i);
			j721e_pcie_intd_writel(pcie, ENABLE_REG_SYS_0, reg);
		}
	} else {
		for (i = 0; i < PCI_NUM_INTX; i++) {
			reg = j721e_pcie_intd_readl(pcie, ENABLE_REG_SYS_1);
			reg |= SYS1_INTx_EN(i);
			j721e_pcie_intd_writel(pcie, ENABLE_REG_SYS_1, reg);
		}
	}

	return 0;
}

static int j721e_pcie_start_link(struct cdns_pcie *cdns_pcie)
{
	struct j721e_pcie *pcie = dev_get_drvdata(cdns_pcie->dev);
	u32 reg;

	reg = j721e_pcie_user_readl(pcie, J721E_PCIE_USER_CMD_STATUS);
	reg |= LINK_TRAINING_ENABLE;
	j721e_pcie_user_writel(pcie, J721E_PCIE_USER_CMD_STATUS, reg);

	return 0;
}

static void j721e_pcie_stop_link(struct cdns_pcie *cdns_pcie)
{
	struct j721e_pcie *pcie = dev_get_drvdata(cdns_pcie->dev);
	u32 reg;

	reg = j721e_pcie_user_readl(pcie, J721E_PCIE_USER_CMD_STATUS);
	reg &= ~LINK_TRAINING_ENABLE;
	j721e_pcie_user_writel(pcie, J721E_PCIE_USER_CMD_STATUS, reg);
}

static bool j721e_pcie_link_up(struct cdns_pcie *cdns_pcie)
{
	struct j721e_pcie *pcie = dev_get_drvdata(cdns_pcie->dev);
	u32 reg;

	reg = j721e_pcie_user_readl(pcie, J721E_PCIE_USER_LINKSTATUS);
	reg &= LINK_STATUS;
	if (reg == LINK_UP_DL_COMPLETED)
		return true;

	return false;
}

static const struct cdns_pcie_ops j721e_pcie_ops = {
	.start_link = j721e_pcie_start_link,
	.stop_link = j721e_pcie_stop_link,
	.link_up = j721e_pcie_link_up,
};

static const struct cdns_pcie_ops j7200_pcie_ops = {
	.start_link = j721e_pcie_start_link,
	.stop_link = j721e_pcie_stop_link,
	.link_up = j721e_pcie_link_up,
};

static int j721e_pcie_set_mode(struct j721e_pcie *pcie, struct regmap *syscon,
			       unsigned int offset)
{
	struct device *dev = pcie->dev;
	u32 mask = J721E_MODE_RC;
	u32 mode = pcie->mode;
	u32 val = 0;
	int ret = 0;

	if (mode == PCI_MODE_RC)
		val = J721E_MODE_RC;

	ret = regmap_update_bits(syscon, offset, mask, val);
	if (ret)
		dev_err(dev, "failed to set pcie mode\n");

	return ret;
}

static int j721e_pcie_set_link_speed(struct j721e_pcie *pcie,
				     struct regmap *syscon, unsigned int offset)
{
	struct device *dev = pcie->dev;
	struct device_node *np = dev->of_node;
	int link_speed;
	u32 val = 0;
	int ret;

	link_speed = of_pci_get_max_link_speed(np);
	if (link_speed < 2)
		link_speed = 2;

	val = link_speed - 1;
	ret = regmap_update_bits(syscon, offset, GENERATION_SEL_MASK, val);
	if (ret)
		dev_err(dev, "failed to set link speed\n");

	return ret;
}

static int j721e_pcie_set_lane_count(struct j721e_pcie *pcie,
				     struct regmap *syscon, unsigned int offset)
{
	struct device *dev = pcie->dev;
	u32 lanes = pcie->num_lanes;
	u32 val = 0;
	int ret;

	val = LANE_COUNT(lanes - 1);
	ret = regmap_update_bits(syscon, offset, LANE_COUNT_MASK, val);
	if (ret)
		dev_err(dev, "failed to set link count\n");

	return ret;
}

static int j721e_pcie_ctrl_init(struct j721e_pcie *pcie)
{
	struct device *dev = pcie->dev;
	struct device_node *node = dev->of_node;
	struct of_phandle_args args;
	unsigned int offset = 0;
	struct regmap *syscon;
	int ret;

	syscon = syscon_regmap_lookup_by_phandle(node, "ti,syscon-pcie-ctrl");
	if (IS_ERR(syscon)) {
		dev_err(dev, "Unable to get ti,syscon-pcie-ctrl regmap\n");
		return PTR_ERR(syscon);
	}

	/* Do not error out to maintain old DT compatibility */
	ret = of_parse_phandle_with_fixed_args(node, "ti,syscon-pcie-ctrl", 1,
					       0, &args);
	if (!ret)
		offset = args.args[0];

	ret = j721e_pcie_set_mode(pcie, syscon, offset);
	if (ret < 0) {
		dev_err(dev, "Failed to set pci mode\n");
		return ret;
	}

	ret = j721e_pcie_set_link_speed(pcie, syscon, offset);
	if (ret < 0) {
		dev_err(dev, "Failed to set link speed\n");
		return ret;
	}

	ret = j721e_pcie_set_lane_count(pcie, syscon, offset);
	if (ret < 0) {
		dev_err(dev, "Failed to set num-lanes\n");
		return ret;
	}

	return 0;
}

static int cdns_ti_pcie_config_read(struct pci_bus *bus, unsigned int devfn,
				    int where, int size, u32 *value)
{
	if (pci_is_root_bus(bus))
		return pci_generic_config_read32(bus, devfn, where, size,
						 value);

	return pci_generic_config_read(bus, devfn, where, size, value);
}

static int cdns_ti_pcie_config_write(struct pci_bus *bus, unsigned int devfn,
				     int where, int size, u32 value)
{
	if (pci_is_root_bus(bus))
		return pci_generic_config_write32(bus, devfn, where, size,
						  value);

	return pci_generic_config_write(bus, devfn, where, size, value);
}

static struct pci_ops cdns_ti_pcie_host_ops = {
	.map_bus	= cdns_pci_map_bus,
	.read		= cdns_ti_pcie_config_read,
	.write		= cdns_ti_pcie_config_write,
};

static const struct j721e_pcie_data j721e_pcie_rc_data = {
	.mode = PCI_MODE_RC,
	.quirk_retrain_flag = true,
<<<<<<< HEAD
	.is_intc_v1 = true,
	.byte_access_allowed = false,
	.ops = &j721e_pcie_ops,
=======
	.byte_access_allowed = false,
	.linkdown_irq_regfield = LINK_DOWN,
>>>>>>> f884bb85
};

static const struct j721e_pcie_data j721e_pcie_ep_data = {
	.mode = PCI_MODE_EP,
<<<<<<< HEAD
	.ops = &j721e_pcie_ops,
=======
	.linkdown_irq_regfield = LINK_DOWN,
>>>>>>> f884bb85
};

static const struct j721e_pcie_data j7200_pcie_rc_data = {
	.mode = PCI_MODE_RC,
	.quirk_detect_quiet_flag = true,
<<<<<<< HEAD
	.is_intc_v1 = false,
	.byte_access_allowed = true,
	.ops = &j7200_pcie_ops,
=======
	.linkdown_irq_regfield = J7200_LINK_DOWN,
	.byte_access_allowed = true,
>>>>>>> f884bb85
};

static const struct j721e_pcie_data j7200_pcie_ep_data = {
	.mode = PCI_MODE_EP,
	.quirk_detect_quiet_flag = true,
<<<<<<< HEAD
	.ops = &j721e_pcie_ops,
=======
};

static const struct j721e_pcie_data am64_pcie_rc_data = {
	.mode = PCI_MODE_RC,
	.linkdown_irq_regfield = J7200_LINK_DOWN,
	.byte_access_allowed = true,
};

static const struct j721e_pcie_data am64_pcie_ep_data = {
	.mode = PCI_MODE_EP,
	.linkdown_irq_regfield = J7200_LINK_DOWN,
>>>>>>> f884bb85
};

static const struct of_device_id of_j721e_pcie_match[] = {
	{
		.compatible = "ti,j721e-pcie-host",
		.data = &j721e_pcie_rc_data,
	},
	{
		.compatible = "ti,j721e-pcie-ep",
		.data = &j721e_pcie_ep_data,
	},
	{
		.compatible = "ti,j7200-pcie-host",
		.data = &j7200_pcie_rc_data,
	},
	{
<<<<<<< HEAD
		.compatible = "ti,am64-pcie-host",
		.data = &j7200_pcie_rc_data,
	},
	{
		.compatible = "ti,j7200-pcie-ep",
		.data = &j7200_pcie_ep_data,
=======
		.compatible = "ti,j7200-pcie-ep",
		.data = &j7200_pcie_ep_data,
	},
	{
		.compatible = "ti,am64-pcie-host",
		.data = &am64_pcie_rc_data,
	},
	{
		.compatible = "ti,am64-pcie-ep",
		.data = &am64_pcie_ep_data,
>>>>>>> f884bb85
	},
	{},
};

static int j721e_pcie_probe(struct platform_device *pdev)
{
	struct device *dev = &pdev->dev;
	struct device_node *node = dev->of_node;
	const struct cdns_pcie_ops *ops;
	struct pci_host_bridge *bridge;
	struct j721e_pcie_data *data;
	struct cdns_pcie *cdns_pcie;
	bool byte_access_allowed;
	struct j721e_pcie *pcie;
	struct cdns_pcie_rc *rc;
	struct cdns_pcie_ep *ep;
	struct gpio_desc *gpiod;
	void __iomem *base;
	struct clk *clk;
	u32 num_lanes;
	u32 mode;
	int ret;
	int irq;

	data = (struct j721e_pcie_data *)of_device_get_match_data(dev);
	if (!data)
		return -EINVAL;

	mode = (u32)data->mode;
	byte_access_allowed = data->byte_access_allowed;
	ops = data->ops;

	pcie = devm_kzalloc(dev, sizeof(*pcie), GFP_KERNEL);
	if (!pcie)
		return -ENOMEM;

	pcie->dev = dev;
	pcie->mode = mode;
<<<<<<< HEAD
	pcie->is_intc_v1 = data->is_intc_v1;
=======
	pcie->linkdown_irq_regfield = data->linkdown_irq_regfield;
>>>>>>> f884bb85

	base = devm_platform_ioremap_resource_byname(pdev, "intd_cfg");
	if (IS_ERR(base))
		return PTR_ERR(base);
	pcie->intd_cfg_base = base;

	base = devm_platform_ioremap_resource_byname(pdev, "user_cfg");
	if (IS_ERR(base))
		return PTR_ERR(base);
	pcie->user_cfg_base = base;

	ret = of_property_read_u32(node, "num-lanes", &num_lanes);
	if (ret || num_lanes > MAX_LANES)
		num_lanes = 1;
	pcie->num_lanes = num_lanes;

	if (dma_set_mask_and_coherent(dev, DMA_BIT_MASK(48)))
		return -EINVAL;

	irq = platform_get_irq_byname(pdev, "link_state");
	if (irq < 0)
		return irq;

	dev_set_drvdata(dev, pcie);
	pm_runtime_enable(dev);
	ret = pm_runtime_get_sync(dev);
	if (ret < 0) {
		dev_err(dev, "pm_runtime_get_sync failed\n");
		goto err_get_sync;
	}

	ret = j721e_pcie_ctrl_init(pcie);
	if (ret < 0) {
		dev_err(dev, "pm_runtime_get_sync failed\n");
		goto err_get_sync;
	}

	ret = devm_request_irq(dev, irq, j721e_pcie_link_irq_handler, 0,
			       "j721e-pcie-link-down-irq", pcie);
	if (ret < 0) {
		dev_err(dev, "failed to request link state IRQ %d\n", irq);
		goto err_get_sync;
	}

	j721e_pcie_config_link_irq(pcie);

	switch (mode) {
	case PCI_MODE_RC:
		if (!IS_ENABLED(CONFIG_PCIE_CADENCE_HOST)) {
			ret = -ENODEV;
			goto err_get_sync;
		}

		ret = j721e_pcie_config_legacy_irq(pcie);
		if (ret < 0)
			goto err_get_sync;

		bridge = devm_pci_alloc_host_bridge(dev, sizeof(*rc));
		if (!bridge) {
			ret = -ENOMEM;
			goto err_get_sync;
		}

<<<<<<< HEAD
		if (!byte_access_allowed)
=======
		if (!data->byte_access_allowed)
>>>>>>> f884bb85
			bridge->ops = &cdns_ti_pcie_host_ops;
		rc = pci_host_bridge_priv(bridge);
		rc->quirk_retrain_flag = data->quirk_retrain_flag;
		rc->quirk_detect_quiet_flag = data->quirk_detect_quiet_flag;

		cdns_pcie = &rc->pcie;
		cdns_pcie->dev = dev;
		cdns_pcie->ops = ops;
		pcie->cdns_pcie = cdns_pcie;

		gpiod = devm_gpiod_get_optional(dev, "reset", GPIOD_OUT_LOW);
		if (IS_ERR(gpiod)) {
			ret = PTR_ERR(gpiod);
			if (ret != -EPROBE_DEFER)
				dev_err(dev, "Failed to get reset GPIO\n");
			goto err_get_sync;
		}

		ret = cdns_pcie_init_phy(dev, cdns_pcie);
		if (ret) {
			dev_err(dev, "Failed to init phy\n");
			goto err_get_sync;
		}

		clk = devm_clk_get_optional(dev, "pcie_refclk");
		if (IS_ERR(clk)) {
			dev_err(dev, "failed to get pcie_refclk\n");
			ret = PTR_ERR(clk);
			goto err_pcie_setup;
		}

		ret = clk_prepare_enable(clk);
		if (ret) {
			dev_err(dev, "failed to enable pcie_refclk\n");
			goto err_get_sync;
		}
		pcie->refclk = clk;

		/*
		 * "Power Sequencing and Reset Signal Timings" table in
		 * PCI EXPRESS CARD ELECTROMECHANICAL SPECIFICATION, REV. 3.0
		 * indicates PERST# should be deasserted after minimum of 100us
		 * once REFCLK is stable. The REFCLK to the connector in RC
		 * mode is selected while enabling the PHY. So deassert PERST#
		 * after 100 us.
		 */
		if (gpiod) {
			usleep_range(100, 200);
			gpiod_set_value_cansleep(gpiod, 1);
		}

		ret = cdns_pcie_host_setup(rc);
		if (ret < 0) {
			clk_disable_unprepare(pcie->refclk);
			goto err_pcie_setup;
		}

		break;
	case PCI_MODE_EP:
		if (!IS_ENABLED(CONFIG_PCIE_CADENCE_EP)) {
			ret = -ENODEV;
			goto err_get_sync;
		}

		ep = devm_kzalloc(dev, sizeof(*ep), GFP_KERNEL);
		if (!ep) {
			ret = -ENOMEM;
			goto err_get_sync;
		}
		ep->quirk_detect_quiet_flag = data->quirk_detect_quiet_flag;

		ep->quirk_detect_quiet_flag = data->quirk_detect_quiet_flag;

		cdns_pcie = &ep->pcie;
		cdns_pcie->dev = dev;
		cdns_pcie->ops = ops;
		pcie->cdns_pcie = cdns_pcie;

		ret = cdns_pcie_init_phy(dev, cdns_pcie);
		if (ret) {
			dev_err(dev, "Failed to init phy\n");
			goto err_get_sync;
		}

		ret = cdns_pcie_ep_setup(ep);
		if (ret < 0)
			goto err_pcie_setup;

		break;
	default:
		dev_err(dev, "INVALID device type %d\n", mode);
	}

	return 0;

err_pcie_setup:
	cdns_pcie_disable_phy(cdns_pcie);

err_get_sync:
	pm_runtime_put(dev);
	pm_runtime_disable(dev);

	return ret;
}

static int j721e_pcie_remove(struct platform_device *pdev)
{
	struct j721e_pcie *pcie = platform_get_drvdata(pdev);
	struct cdns_pcie *cdns_pcie = pcie->cdns_pcie;
	struct device *dev = &pdev->dev;

	clk_disable_unprepare(pcie->refclk);
	cdns_pcie_disable_phy(cdns_pcie);
	pm_runtime_put(dev);
	pm_runtime_disable(dev);

	return 0;
}

static struct platform_driver j721e_pcie_driver = {
	.probe  = j721e_pcie_probe,
	.remove = j721e_pcie_remove,
	.driver = {
		.name	= "j721e-pcie",
		.of_match_table = of_j721e_pcie_match,
		.suppress_bind_attrs = true,
	},
};
builtin_platform_driver(j721e_pcie_driver);<|MERGE_RESOLUTION|>--- conflicted
+++ resolved
@@ -28,7 +28,6 @@
 #define STATUS_CLR_REG_SYS_2	0x708
 #define LINK_DOWN		BIT(1)
 #define J7200_LINK_DOWN		BIT(10)
-<<<<<<< HEAD
 
 #define EOI_REG			0x10
 
@@ -40,8 +39,6 @@
 #define ENABLE_REG_SYS_1	0x104
 #define STATUS_REG_SYS_1	0x504
 #define SYS1_INTx_EN(num)	(1 << (22 + (num)))
-=======
->>>>>>> f884bb85
 
 #define J721E_PCIE_USER_CMD_STATUS	0x4
 #define LINK_TRAINING_ENABLE		BIT(0)
@@ -80,13 +77,9 @@
 	struct cdns_pcie	*cdns_pcie;
 	void __iomem		*user_cfg_base;
 	void __iomem		*intd_cfg_base;
-<<<<<<< HEAD
 	struct irq_domain	*legacy_irq_domain;
 	bool			is_intc_v1;
-	u32			link_irq_reg_field;
-=======
 	u32			linkdown_irq_regfield;
->>>>>>> f884bb85
 };
 
 enum j721e_pcie_mode {
@@ -96,18 +89,11 @@
 
 struct j721e_pcie_data {
 	enum j721e_pcie_mode	mode;
-<<<<<<< HEAD
-	bool quirk_retrain_flag;
-	bool			quirk_detect_quiet_flag;
 	bool			is_intc_v1;
-	bool			byte_access_allowed;
-	const struct cdns_pcie_ops *ops;
-=======
 	unsigned int		quirk_retrain_flag:1;
 	unsigned int		quirk_detect_quiet_flag:1;
 	u32			linkdown_irq_regfield;
 	unsigned int		byte_access_allowed:1;
->>>>>>> f884bb85
 };
 
 static inline u32 j721e_pcie_user_readl(struct j721e_pcie *pcie, u32 offset)
@@ -139,20 +125,12 @@
 	u32 reg;
 
 	reg = j721e_pcie_intd_readl(pcie, STATUS_REG_SYS_2);
-<<<<<<< HEAD
-	if (!(reg & pcie->link_irq_reg_field))
-=======
 	if (!(reg & pcie->linkdown_irq_regfield))
->>>>>>> f884bb85
 		return IRQ_NONE;
 
 	dev_err(dev, "LINK DOWN!\n");
 
-<<<<<<< HEAD
-	j721e_pcie_intd_writel(pcie, STATUS_CLR_REG_SYS_2, pcie->link_irq_reg_field);
-=======
 	j721e_pcie_intd_writel(pcie, STATUS_CLR_REG_SYS_2, pcie->linkdown_irq_regfield);
->>>>>>> f884bb85
 	return IRQ_HANDLED;
 }
 
@@ -160,16 +138,8 @@
 {
 	u32 reg;
 
-	pcie->link_irq_reg_field = J7200_LINK_DOWN;
-	if (pcie->is_intc_v1)
-		pcie->link_irq_reg_field = LINK_DOWN;
-
 	reg = j721e_pcie_intd_readl(pcie, ENABLE_REG_SYS_2);
-<<<<<<< HEAD
-	reg |= pcie->link_irq_reg_field;
-=======
 	reg |= pcie->linkdown_irq_regfield;
->>>>>>> f884bb85
 	j721e_pcie_intd_writel(pcie, ENABLE_REG_SYS_2, reg);
 }
 
@@ -458,44 +428,27 @@
 static const struct j721e_pcie_data j721e_pcie_rc_data = {
 	.mode = PCI_MODE_RC,
 	.quirk_retrain_flag = true,
-<<<<<<< HEAD
 	.is_intc_v1 = true,
 	.byte_access_allowed = false,
-	.ops = &j721e_pcie_ops,
-=======
-	.byte_access_allowed = false,
 	.linkdown_irq_regfield = LINK_DOWN,
->>>>>>> f884bb85
 };
 
 static const struct j721e_pcie_data j721e_pcie_ep_data = {
 	.mode = PCI_MODE_EP,
-<<<<<<< HEAD
-	.ops = &j721e_pcie_ops,
-=======
 	.linkdown_irq_regfield = LINK_DOWN,
->>>>>>> f884bb85
 };
 
 static const struct j721e_pcie_data j7200_pcie_rc_data = {
 	.mode = PCI_MODE_RC,
 	.quirk_detect_quiet_flag = true,
-<<<<<<< HEAD
 	.is_intc_v1 = false,
 	.byte_access_allowed = true,
-	.ops = &j7200_pcie_ops,
-=======
 	.linkdown_irq_regfield = J7200_LINK_DOWN,
-	.byte_access_allowed = true,
->>>>>>> f884bb85
 };
 
 static const struct j721e_pcie_data j7200_pcie_ep_data = {
 	.mode = PCI_MODE_EP,
 	.quirk_detect_quiet_flag = true,
-<<<<<<< HEAD
-	.ops = &j721e_pcie_ops,
-=======
 };
 
 static const struct j721e_pcie_data am64_pcie_rc_data = {
@@ -507,7 +460,6 @@
 static const struct j721e_pcie_data am64_pcie_ep_data = {
 	.mode = PCI_MODE_EP,
 	.linkdown_irq_regfield = J7200_LINK_DOWN,
->>>>>>> f884bb85
 };
 
 static const struct of_device_id of_j721e_pcie_match[] = {
@@ -524,14 +476,6 @@
 		.data = &j7200_pcie_rc_data,
 	},
 	{
-<<<<<<< HEAD
-		.compatible = "ti,am64-pcie-host",
-		.data = &j7200_pcie_rc_data,
-	},
-	{
-		.compatible = "ti,j7200-pcie-ep",
-		.data = &j7200_pcie_ep_data,
-=======
 		.compatible = "ti,j7200-pcie-ep",
 		.data = &j7200_pcie_ep_data,
 	},
@@ -542,7 +486,6 @@
 	{
 		.compatible = "ti,am64-pcie-ep",
 		.data = &am64_pcie_ep_data,
->>>>>>> f884bb85
 	},
 	{},
 };
@@ -551,11 +494,9 @@
 {
 	struct device *dev = &pdev->dev;
 	struct device_node *node = dev->of_node;
-	const struct cdns_pcie_ops *ops;
 	struct pci_host_bridge *bridge;
 	struct j721e_pcie_data *data;
 	struct cdns_pcie *cdns_pcie;
-	bool byte_access_allowed;
 	struct j721e_pcie *pcie;
 	struct cdns_pcie_rc *rc;
 	struct cdns_pcie_ep *ep;
@@ -572,8 +513,6 @@
 		return -EINVAL;
 
 	mode = (u32)data->mode;
-	byte_access_allowed = data->byte_access_allowed;
-	ops = data->ops;
 
 	pcie = devm_kzalloc(dev, sizeof(*pcie), GFP_KERNEL);
 	if (!pcie)
@@ -581,11 +520,8 @@
 
 	pcie->dev = dev;
 	pcie->mode = mode;
-<<<<<<< HEAD
 	pcie->is_intc_v1 = data->is_intc_v1;
-=======
 	pcie->linkdown_irq_regfield = data->linkdown_irq_regfield;
->>>>>>> f884bb85
 
 	base = devm_platform_ioremap_resource_byname(pdev, "intd_cfg");
 	if (IS_ERR(base))
@@ -649,11 +585,7 @@
 			goto err_get_sync;
 		}
 
-<<<<<<< HEAD
-		if (!byte_access_allowed)
-=======
 		if (!data->byte_access_allowed)
->>>>>>> f884bb85
 			bridge->ops = &cdns_ti_pcie_host_ops;
 		rc = pci_host_bridge_priv(bridge);
 		rc->quirk_retrain_flag = data->quirk_retrain_flag;
@@ -661,7 +593,7 @@
 
 		cdns_pcie = &rc->pcie;
 		cdns_pcie->dev = dev;
-		cdns_pcie->ops = ops;
+		cdns_pcie->ops = &j721e_pcie_ops;
 		pcie->cdns_pcie = cdns_pcie;
 
 		gpiod = devm_gpiod_get_optional(dev, "reset", GPIOD_OUT_LOW);
@@ -725,11 +657,9 @@
 		}
 		ep->quirk_detect_quiet_flag = data->quirk_detect_quiet_flag;
 
-		ep->quirk_detect_quiet_flag = data->quirk_detect_quiet_flag;
-
 		cdns_pcie = &ep->pcie;
 		cdns_pcie->dev = dev;
-		cdns_pcie->ops = ops;
+		cdns_pcie->ops = &j721e_pcie_ops;
 		pcie->cdns_pcie = cdns_pcie;
 
 		ret = cdns_pcie_init_phy(dev, cdns_pcie);
