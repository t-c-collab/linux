--- conflicted
+++ resolved
@@ -283,14 +283,12 @@
 #define CLK_SOURCE_XUSB_DEV_SRC 0x60c
 #define CLK_SOURCE_EMC 0x19c
 
-<<<<<<< HEAD
-/* Tegra CPU clock and reset control regs */
-#define CLK_RST_CONTROLLER_CPU_CMPLX_STATUS	0x470
-=======
 /* PLLM override registers */
 #define PMC_PLLM_WB0_OVERRIDE 0x1dc
 #define PMC_PLLM_WB0_OVERRIDE_2 0x2b0
->>>>>>> 45e3ec37
+
+/* Tegra CPU clock and reset control regs */
+#define CLK_RST_CONTROLLER_CPU_CMPLX_STATUS	0x470
 
 static int periph_clk_enb_refcnt[CLK_OUT_ENB_NUM * 32];
 
