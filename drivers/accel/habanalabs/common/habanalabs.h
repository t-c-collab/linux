--- conflicted
+++ resolved
@@ -662,11 +662,7 @@
  * @user_interrupt_count: number of user interrupts.
  * @user_dec_intr_count: number of decoder interrupts exposed to user.
  * @tpc_interrupt_id: interrupt id for TPC to use in order to raise events towards the host.
-<<<<<<< HEAD
- * @unexpected_user_error_interrupt_id: interrupt id used to indicate an unexpected user error.
-=======
  * @eq_interrupt_id: interrupt id for EQ, uses to synchronize EQ interrupts in hard-reset.
->>>>>>> 33a86170
  * @cache_line_size: device cache line size.
  * @server_type: Server type that the ASIC is currently installed in.
  *               The value is according to enum hl_server_type in uapi file.
@@ -797,11 +793,7 @@
 	u16				user_interrupt_count;
 	u16				user_dec_intr_count;
 	u16				tpc_interrupt_id;
-<<<<<<< HEAD
-	u16				unexpected_user_error_interrupt_id;
-=======
 	u16				eq_interrupt_id;
->>>>>>> 33a86170
 	u16				cache_line_size;
 	u16				server_type;
 	u8				completion_queues_count;
