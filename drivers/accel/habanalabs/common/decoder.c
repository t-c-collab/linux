--- conflicted
+++ resolved
@@ -49,10 +49,6 @@
 	struct hl_device *hdev = dec->hdev;
 	u32 irq_status, event_mask = 0;
 	bool reset_required = false;
-<<<<<<< HEAD
-	u32 irq_status, event_mask;
-=======
->>>>>>> 33a86170
 
 	irq_status = RREG32(dec->base_addr + VCMD_IRQ_STATUS_OFFSET);
 
@@ -64,28 +60,7 @@
 	WREG32(dec->base_addr + VCMD_IRQ_STATUS_OFFSET, irq_status);
 
 	/* Flush the interrupt clear */
-<<<<<<< HEAD
-	RREG32(base_addr + VCMD_IRQ_STATUS_OFFSET);
-
-	if (irq_status & VCMD_IRQ_STATUS_TIMEOUT_MASK) {
-		reset_required = true;
-		event_mask = HL_NOTIFIER_EVENT_GENERAL_HW_ERR;
-	} else if (irq_status & VCMD_IRQ_STATUS_CMDERR_MASK) {
-		event_mask = HL_NOTIFIER_EVENT_UNDEFINED_OPCODE;
-	} else {
-		event_mask = HL_NOTIFIER_EVENT_USER_ENGINE_ERR;
-	}
-
-	if (reset_required) {
-		event_mask |= HL_NOTIFIER_EVENT_DEVICE_RESET;
-		hl_device_cond_reset(hdev, 0, event_mask);
-	} else {
-		hl_notifier_event_send_all(hdev, event_mask);
-	}
-}
-=======
 	RREG32(dec->base_addr + VCMD_IRQ_STATUS_OFFSET);
->>>>>>> 33a86170
 
 	if (irq_status & VCMD_IRQ_STATUS_TIMEOUT_MASK) {
 		reset_required = true;
