// SPDX-License-Identifier: GPL-2.0

/*
 * Copyright 2016-2022 HabanaLabs, Ltd.
 * All Rights Reserved.
 */

#define pr_fmt(fmt)			"habanalabs: " fmt

#include <uapi/drm/habanalabs_accel.h>
#include "habanalabs.h"

#include <linux/pci.h>
#include <linux/hwmon.h>
#include <linux/vmalloc.h>

#include <trace/events/habanalabs.h>

#define HL_RESET_DELAY_USEC			10000	/* 10ms */

#define HL_DEVICE_RELEASE_WATCHDOG_TIMEOUT_SEC	5

enum dma_alloc_type {
	DMA_ALLOC_COHERENT,
	DMA_ALLOC_POOL,
};

#define MEM_SCRUB_DEFAULT_VAL 0x1122334455667788

/*
 * hl_set_dram_bar- sets the bar to allow later access to address
 *
 * @hdev: pointer to habanalabs device structure.
 * @addr: the address the caller wants to access.
 * @region: the PCI region.
 * @new_bar_region_base: the new BAR region base address.
 *
 * @return: the old BAR base address on success, U64_MAX for failure.
 *	    The caller should set it back to the old address after use.
 *
 * In case the bar space does not cover the whole address space,
 * the bar base address should be set to allow access to a given address.
 * This function can be called also if the bar doesn't need to be set,
 * in that case it just won't change the base.
 */
static u64 hl_set_dram_bar(struct hl_device *hdev, u64 addr, struct pci_mem_region *region,
				u64 *new_bar_region_base)
{
	struct asic_fixed_properties *prop = &hdev->asic_prop;
	u64 bar_base_addr, old_base;

	if (is_power_of_2(prop->dram_pci_bar_size))
		bar_base_addr = addr & ~(prop->dram_pci_bar_size - 0x1ull);
	else
		bar_base_addr = DIV_ROUND_DOWN_ULL(addr, prop->dram_pci_bar_size) *
				prop->dram_pci_bar_size;

	old_base = hdev->asic_funcs->set_dram_bar_base(hdev, bar_base_addr);

	/* in case of success we need to update the new BAR base */
	if ((old_base != U64_MAX) && new_bar_region_base)
		*new_bar_region_base = bar_base_addr;

	return old_base;
}

int hl_access_sram_dram_region(struct hl_device *hdev, u64 addr, u64 *val,
	enum debugfs_access_type acc_type, enum pci_region region_type, bool set_dram_bar)
{
	struct pci_mem_region *region = &hdev->pci_mem_region[region_type];
	u64 old_base = 0, rc, bar_region_base = region->region_base;
	void __iomem *acc_addr;

	if (set_dram_bar) {
		old_base = hl_set_dram_bar(hdev, addr, region, &bar_region_base);
		if (old_base == U64_MAX)
			return -EIO;
	}

	acc_addr = hdev->pcie_bar[region->bar_id] + region->offset_in_bar +
			(addr - bar_region_base);

	switch (acc_type) {
	case DEBUGFS_READ8:
		*val = readb(acc_addr);
		break;
	case DEBUGFS_WRITE8:
		writeb(*val, acc_addr);
		break;
	case DEBUGFS_READ32:
		*val = readl(acc_addr);
		break;
	case DEBUGFS_WRITE32:
		writel(*val, acc_addr);
		break;
	case DEBUGFS_READ64:
		*val = readq(acc_addr);
		break;
	case DEBUGFS_WRITE64:
		writeq(*val, acc_addr);
		break;
	}

	if (set_dram_bar) {
		rc = hl_set_dram_bar(hdev, old_base, region, NULL);
		if (rc == U64_MAX)
			return -EIO;
	}

	return 0;
}

static void *hl_dma_alloc_common(struct hl_device *hdev, size_t size, dma_addr_t *dma_handle,
					gfp_t flag, enum dma_alloc_type alloc_type,
					const char *caller)
{
	void *ptr = NULL;

	switch (alloc_type) {
	case DMA_ALLOC_COHERENT:
		ptr = hdev->asic_funcs->asic_dma_alloc_coherent(hdev, size, dma_handle, flag);
		break;
	case DMA_ALLOC_POOL:
		ptr = hdev->asic_funcs->asic_dma_pool_zalloc(hdev, size, flag, dma_handle);
		break;
	}

	if (trace_habanalabs_dma_alloc_enabled() && !ZERO_OR_NULL_PTR(ptr))
		trace_habanalabs_dma_alloc(hdev->dev, (u64) (uintptr_t) ptr, *dma_handle, size,
						caller);

	return ptr;
}

static void hl_asic_dma_free_common(struct hl_device *hdev, size_t size, void *cpu_addr,
					dma_addr_t dma_handle, enum dma_alloc_type alloc_type,
					const char *caller)
{
	/* this is needed to avoid warning on using freed pointer */
	u64 store_cpu_addr = (u64) (uintptr_t) cpu_addr;

	switch (alloc_type) {
	case DMA_ALLOC_COHERENT:
		hdev->asic_funcs->asic_dma_free_coherent(hdev, size, cpu_addr, dma_handle);
		break;
	case DMA_ALLOC_POOL:
		hdev->asic_funcs->asic_dma_pool_free(hdev, cpu_addr, dma_handle);
		break;
	}

	trace_habanalabs_dma_free(hdev->dev, store_cpu_addr, dma_handle, size, caller);
}

void *hl_asic_dma_alloc_coherent_caller(struct hl_device *hdev, size_t size, dma_addr_t *dma_handle,
					gfp_t flag, const char *caller)
{
	return hl_dma_alloc_common(hdev, size, dma_handle, flag, DMA_ALLOC_COHERENT, caller);
}

void hl_asic_dma_free_coherent_caller(struct hl_device *hdev, size_t size, void *cpu_addr,
					dma_addr_t dma_handle, const char *caller)
{
	hl_asic_dma_free_common(hdev, size, cpu_addr, dma_handle, DMA_ALLOC_COHERENT, caller);
}

void *hl_asic_dma_pool_zalloc_caller(struct hl_device *hdev, size_t size, gfp_t mem_flags,
					dma_addr_t *dma_handle, const char *caller)
{
	return hl_dma_alloc_common(hdev, size, dma_handle, mem_flags, DMA_ALLOC_POOL, caller);
}

void hl_asic_dma_pool_free_caller(struct hl_device *hdev, void *vaddr, dma_addr_t dma_addr,
					const char *caller)
{
	hl_asic_dma_free_common(hdev, 0, vaddr, dma_addr, DMA_ALLOC_POOL, caller);
}

void *hl_cpu_accessible_dma_pool_alloc(struct hl_device *hdev, size_t size, dma_addr_t *dma_handle)
{
	return hdev->asic_funcs->cpu_accessible_dma_pool_alloc(hdev, size, dma_handle);
}

void hl_cpu_accessible_dma_pool_free(struct hl_device *hdev, size_t size, void *vaddr)
{
	hdev->asic_funcs->cpu_accessible_dma_pool_free(hdev, size, vaddr);
}

int hl_dma_map_sgtable(struct hl_device *hdev, struct sg_table *sgt, enum dma_data_direction dir)
{
	struct asic_fixed_properties *prop = &hdev->asic_prop;
	struct scatterlist *sg;
	int rc, i;

	rc = dma_map_sgtable(&hdev->pdev->dev, sgt, dir, 0);
	if (rc)
		return rc;

	/* Shift to the device's base physical address of host memory if necessary */
	if (prop->device_dma_offset_for_host_access)
		for_each_sgtable_dma_sg(sgt, sg, i)
			sg->dma_address += prop->device_dma_offset_for_host_access;

	return 0;
}

void hl_dma_unmap_sgtable(struct hl_device *hdev, struct sg_table *sgt, enum dma_data_direction dir)
{
	struct asic_fixed_properties *prop = &hdev->asic_prop;
	struct scatterlist *sg;
	int i;

	/* Cancel the device's base physical address of host memory if necessary */
	if (prop->device_dma_offset_for_host_access)
		for_each_sgtable_dma_sg(sgt, sg, i)
			sg->dma_address -= prop->device_dma_offset_for_host_access;

	dma_unmap_sgtable(&hdev->pdev->dev, sgt, dir, 0);
}

/*
 * hl_access_cfg_region - access the config region
 *
 * @hdev: pointer to habanalabs device structure
 * @addr: the address to access
 * @val: the value to write from or read to
 * @acc_type: the type of access (read/write 64/32)
 */
int hl_access_cfg_region(struct hl_device *hdev, u64 addr, u64 *val,
	enum debugfs_access_type acc_type)
{
	struct pci_mem_region *cfg_region = &hdev->pci_mem_region[PCI_REGION_CFG];
	u32 val_h, val_l;

	if (!IS_ALIGNED(addr, sizeof(u32))) {
		dev_err(hdev->dev, "address %#llx not a multiple of %zu\n", addr, sizeof(u32));
		return -EINVAL;
	}

	switch (acc_type) {
	case DEBUGFS_READ32:
		*val = RREG32(addr - cfg_region->region_base);
		break;
	case DEBUGFS_WRITE32:
		WREG32(addr - cfg_region->region_base, *val);
		break;
	case DEBUGFS_READ64:
		val_l = RREG32(addr - cfg_region->region_base);
		val_h = RREG32(addr + sizeof(u32) - cfg_region->region_base);

		*val = (((u64) val_h) << 32) | val_l;
		break;
	case DEBUGFS_WRITE64:
		WREG32(addr - cfg_region->region_base, lower_32_bits(*val));
		WREG32(addr + sizeof(u32) - cfg_region->region_base, upper_32_bits(*val));
		break;
	default:
		dev_err(hdev->dev, "access type %d is not supported\n", acc_type);
		return -EOPNOTSUPP;
	}

	return 0;
}

/*
 * hl_access_dev_mem - access device memory
 *
 * @hdev: pointer to habanalabs device structure
 * @region_type: the type of the region the address belongs to
 * @addr: the address to access
 * @val: the value to write from or read to
 * @acc_type: the type of access (r/w, 32/64)
 */
int hl_access_dev_mem(struct hl_device *hdev, enum pci_region region_type,
			u64 addr, u64 *val, enum debugfs_access_type acc_type)
{
	switch (region_type) {
	case PCI_REGION_CFG:
		return hl_access_cfg_region(hdev, addr, val, acc_type);
	case PCI_REGION_SRAM:
	case PCI_REGION_DRAM:
		return hl_access_sram_dram_region(hdev, addr, val, acc_type,
				region_type, (region_type == PCI_REGION_DRAM));
	default:
		return -EFAULT;
	}

	return 0;
}

void hl_engine_data_sprintf(struct engines_data *e, const char *fmt, ...)
{
	va_list args;
	int str_size;

	va_start(args, fmt);
	/* Calculate formatted string length. Assuming each string is null terminated, hence
	 * increment result by 1
	 */
	str_size = vsnprintf(NULL, 0, fmt, args) + 1;
	va_end(args);

	if ((e->actual_size + str_size) < e->allocated_buf_size) {
		va_start(args, fmt);
		vsnprintf(e->buf + e->actual_size, str_size, fmt, args);
		va_end(args);
	}

	/* Need to update the size even when not updating destination buffer to get the exact size
	 * of all input strings
	 */
	e->actual_size += str_size;
}

enum hl_device_status hl_device_status(struct hl_device *hdev)
{
	enum hl_device_status status;

	if (hdev->reset_info.in_reset) {
		if (hdev->reset_info.in_compute_reset)
			status = HL_DEVICE_STATUS_IN_RESET_AFTER_DEVICE_RELEASE;
		else
			status = HL_DEVICE_STATUS_IN_RESET;
	} else if (hdev->reset_info.needs_reset) {
		status = HL_DEVICE_STATUS_NEEDS_RESET;
	} else if (hdev->disabled) {
		status = HL_DEVICE_STATUS_MALFUNCTION;
	} else if (!hdev->init_done) {
		status = HL_DEVICE_STATUS_IN_DEVICE_CREATION;
	} else {
		status = HL_DEVICE_STATUS_OPERATIONAL;
	}

	return status;
}

bool hl_device_operational(struct hl_device *hdev,
		enum hl_device_status *status)
{
	enum hl_device_status current_status;

	current_status = hl_device_status(hdev);
	if (status)
		*status = current_status;

	switch (current_status) {
	case HL_DEVICE_STATUS_IN_RESET:
	case HL_DEVICE_STATUS_IN_RESET_AFTER_DEVICE_RELEASE:
	case HL_DEVICE_STATUS_MALFUNCTION:
	case HL_DEVICE_STATUS_NEEDS_RESET:
		return false;
	case HL_DEVICE_STATUS_OPERATIONAL:
	case HL_DEVICE_STATUS_IN_DEVICE_CREATION:
	default:
		return true;
	}
}

bool hl_ctrl_device_operational(struct hl_device *hdev,
		enum hl_device_status *status)
{
	enum hl_device_status current_status;

	current_status = hl_device_status(hdev);
	if (status)
		*status = current_status;

	switch (current_status) {
	case HL_DEVICE_STATUS_MALFUNCTION:
		return false;
	case HL_DEVICE_STATUS_IN_RESET:
	case HL_DEVICE_STATUS_IN_RESET_AFTER_DEVICE_RELEASE:
	case HL_DEVICE_STATUS_NEEDS_RESET:
	case HL_DEVICE_STATUS_OPERATIONAL:
	case HL_DEVICE_STATUS_IN_DEVICE_CREATION:
	default:
		return true;
	}
}

static void print_idle_status_mask(struct hl_device *hdev, const char *message,
					u64 idle_mask[HL_BUSY_ENGINES_MASK_EXT_SIZE])
{
	if (idle_mask[3])
		dev_err(hdev->dev, "%s (mask %#llx_%016llx_%016llx_%016llx)\n",
			message, idle_mask[3], idle_mask[2], idle_mask[1], idle_mask[0]);
	else if (idle_mask[2])
		dev_err(hdev->dev, "%s (mask %#llx_%016llx_%016llx)\n",
			message, idle_mask[2], idle_mask[1], idle_mask[0]);
	else if (idle_mask[1])
		dev_err(hdev->dev, "%s (mask %#llx_%016llx)\n",
			message, idle_mask[1], idle_mask[0]);
	else
		dev_err(hdev->dev, "%s (mask %#llx)\n", message, idle_mask[0]);
}

static void hpriv_release(struct kref *ref)
{
	u64 idle_mask[HL_BUSY_ENGINES_MASK_EXT_SIZE] = {0};
	bool reset_device, device_is_idle = true;
	struct hl_fpriv *hpriv;
	struct hl_device *hdev;

	hpriv = container_of(ref, struct hl_fpriv, refcount);

	hdev = hpriv->hdev;

	hdev->asic_funcs->send_device_activity(hdev, false);

	put_pid(hpriv->taskpid);

	hl_debugfs_remove_file(hpriv);

	mutex_destroy(&hpriv->ctx_lock);
	mutex_destroy(&hpriv->restore_phase_mutex);

	/* There should be no memory buffers at this point and handles IDR can be destroyed */
	hl_mem_mgr_idr_destroy(&hpriv->mem_mgr);

	/* Device should be reset if reset-upon-device-release is enabled, or if there is a pending
	 * reset that waits for device release.
	 */
	reset_device = hdev->reset_upon_device_release || hdev->reset_info.watchdog_active;

	/* Check the device idle status and reset if not idle.
	 * Skip it if already in reset, or if device is going to be reset in any case.
	 */
	if (!hdev->reset_info.in_reset && !reset_device && hdev->pdev && !hdev->pldm)
		device_is_idle = hdev->asic_funcs->is_device_idle(hdev, idle_mask,
							HL_BUSY_ENGINES_MASK_EXT_SIZE, NULL);
	if (!device_is_idle) {
		print_idle_status_mask(hdev, "device is not idle after user context is closed",
					idle_mask);
		reset_device = true;
	}

	/* We need to remove the user from the list to make sure the reset process won't
	 * try to kill the user process. Because, if we got here, it means there are no
	 * more driver/device resources that the user process is occupying so there is
	 * no need to kill it
	 *
	 * However, we can't set the compute_ctx to NULL at this stage. This is to prevent
	 * a race between the release and opening the device again. We don't want to let
	 * a user open the device while there a reset is about to happen.
	 */
	mutex_lock(&hdev->fpriv_list_lock);
	list_del(&hpriv->dev_node);
	mutex_unlock(&hdev->fpriv_list_lock);

	if (reset_device) {
		hl_device_reset(hdev, HL_DRV_RESET_DEV_RELEASE);
	} else {
		/* Scrubbing is handled within hl_device_reset(), so here need to do it directly */
		int rc = hdev->asic_funcs->scrub_device_mem(hdev);

		if (rc)
			dev_err(hdev->dev, "failed to scrub memory from hpriv release (%d)\n", rc);
	}

	/* Now we can mark the compute_ctx as not active. Even if a reset is running in a different
	 * thread, we don't care because the in_reset is marked so if a user will try to open
	 * the device it will fail on that, even if compute_ctx is false.
	 */
	mutex_lock(&hdev->fpriv_list_lock);
	hdev->is_compute_ctx_active = false;
	mutex_unlock(&hdev->fpriv_list_lock);

	hdev->compute_ctx_in_release = 0;

	/* release the eventfd */
	if (hpriv->notifier_event.eventfd)
		eventfd_ctx_put(hpriv->notifier_event.eventfd);

	mutex_destroy(&hpriv->notifier_event.lock);

	kfree(hpriv);
}

void hl_hpriv_get(struct hl_fpriv *hpriv)
{
	kref_get(&hpriv->refcount);
}

int hl_hpriv_put(struct hl_fpriv *hpriv)
{
	return kref_put(&hpriv->refcount, hpriv_release);
}

static void print_device_in_use_info(struct hl_device *hdev, const char *message)
{
	u32 active_cs_num, dmabuf_export_cnt;
	bool unknown_reason = true;
	char buf[128];
	size_t size;
	int offset;

	size = sizeof(buf);
	offset = 0;

	active_cs_num = hl_get_active_cs_num(hdev);
	if (active_cs_num) {
		unknown_reason = false;
		offset += scnprintf(buf + offset, size - offset, " [%u active CS]", active_cs_num);
	}

	dmabuf_export_cnt = atomic_read(&hdev->dmabuf_export_cnt);
	if (dmabuf_export_cnt) {
		unknown_reason = false;
		offset += scnprintf(buf + offset, size - offset, " [%u exported dma-buf]",
					dmabuf_export_cnt);
	}

	if (unknown_reason)
		scnprintf(buf + offset, size - offset, " [unknown reason]");

	dev_notice(hdev->dev, "%s%s\n", message, buf);
}

/*
 * hl_device_release - release function for habanalabs device
 *
 * @inode: pointer to inode structure
 * @filp: pointer to file structure
 *
 * Called when process closes an habanalabs device
 */
static int hl_device_release(struct inode *inode, struct file *filp)
{
	struct hl_fpriv *hpriv = filp->private_data;
	struct hl_device *hdev = hpriv->hdev;

	filp->private_data = NULL;

	if (!hdev) {
		pr_crit("Closing FD after device was removed. Memory leak will occur and it is advised to reboot.\n");
		put_pid(hpriv->taskpid);
		return 0;
	}

	hl_ctx_mgr_fini(hdev, &hpriv->ctx_mgr);

	/* Memory buffers might be still in use at this point and thus the handles IDR destruction
	 * is postponed to hpriv_release().
	 */
	hl_mem_mgr_fini(&hpriv->mem_mgr);

	hdev->compute_ctx_in_release = 1;

	if (!hl_hpriv_put(hpriv)) {
		print_device_in_use_info(hdev, "User process closed FD but device still in use");
		hl_device_reset(hdev, HL_DRV_RESET_HARD);
	}

	hdev->last_open_session_duration_jif = jiffies - hdev->last_successful_open_jif;

	return 0;
}

static int hl_device_release_ctrl(struct inode *inode, struct file *filp)
{
	struct hl_fpriv *hpriv = filp->private_data;
	struct hl_device *hdev = hpriv->hdev;

	filp->private_data = NULL;

	if (!hdev) {
		pr_err("Closing FD after device was removed\n");
		goto out;
	}

	mutex_lock(&hdev->fpriv_ctrl_list_lock);
	list_del(&hpriv->dev_node);
	mutex_unlock(&hdev->fpriv_ctrl_list_lock);
out:
	/* release the eventfd */
	if (hpriv->notifier_event.eventfd)
		eventfd_ctx_put(hpriv->notifier_event.eventfd);

	mutex_destroy(&hpriv->notifier_event.lock);
	put_pid(hpriv->taskpid);

	kfree(hpriv);

	return 0;
}

/*
 * hl_mmap - mmap function for habanalabs device
 *
 * @*filp: pointer to file structure
 * @*vma: pointer to vm_area_struct of the process
 *
 * Called when process does an mmap on habanalabs device. Call the relevant mmap
 * function at the end of the common code.
 */
static int hl_mmap(struct file *filp, struct vm_area_struct *vma)
{
	struct hl_fpriv *hpriv = filp->private_data;
	struct hl_device *hdev = hpriv->hdev;
	unsigned long vm_pgoff;

	if (!hdev) {
		pr_err_ratelimited("Trying to mmap after device was removed! Please close FD\n");
		return -ENODEV;
	}

	vm_pgoff = vma->vm_pgoff;

	switch (vm_pgoff & HL_MMAP_TYPE_MASK) {
	case HL_MMAP_TYPE_BLOCK:
		vma->vm_pgoff = HL_MMAP_OFFSET_VALUE_GET(vm_pgoff);
		return hl_hw_block_mmap(hpriv, vma);

	case HL_MMAP_TYPE_CB:
	case HL_MMAP_TYPE_TS_BUFF:
		return hl_mem_mgr_mmap(&hpriv->mem_mgr, vma, NULL);
	}
	return -EINVAL;
}

static const struct file_operations hl_ops = {
	.owner = THIS_MODULE,
	.open = hl_device_open,
	.release = hl_device_release,
	.mmap = hl_mmap,
	.unlocked_ioctl = hl_ioctl,
	.compat_ioctl = hl_ioctl
};

static const struct file_operations hl_ctrl_ops = {
	.owner = THIS_MODULE,
	.open = hl_device_open_ctrl,
	.release = hl_device_release_ctrl,
	.unlocked_ioctl = hl_ioctl_control,
	.compat_ioctl = hl_ioctl_control
};

static void device_release_func(struct device *dev)
{
	kfree(dev);
}

/*
 * device_init_cdev - Initialize cdev and device for habanalabs device
 *
 * @hdev: pointer to habanalabs device structure
 * @class: pointer to the class object of the device
 * @minor: minor number of the specific device
 * @fpos: file operations to install for this device
 * @name: name of the device as it will appear in the filesystem
 * @cdev: pointer to the char device object that will be initialized
 * @dev: pointer to the device object that will be initialized
 *
 * Initialize a cdev and a Linux device for habanalabs's device.
 */
static int device_init_cdev(struct hl_device *hdev, struct class *class,
				int minor, const struct file_operations *fops,
				char *name, struct cdev *cdev,
				struct device **dev)
{
	cdev_init(cdev, fops);
	cdev->owner = THIS_MODULE;

	*dev = kzalloc(sizeof(**dev), GFP_KERNEL);
	if (!*dev)
		return -ENOMEM;

	device_initialize(*dev);
	(*dev)->devt = MKDEV(hdev->major, minor);
	(*dev)->class = class;
	(*dev)->release = device_release_func;
	dev_set_drvdata(*dev, hdev);
	dev_set_name(*dev, "%s", name);

	return 0;
}

static int device_cdev_sysfs_add(struct hl_device *hdev)
{
	int rc;

	rc = cdev_device_add(&hdev->cdev, hdev->dev);
	if (rc) {
		dev_err(hdev->dev,
			"failed to add a char device to the system\n");
		return rc;
	}

	rc = cdev_device_add(&hdev->cdev_ctrl, hdev->dev_ctrl);
	if (rc) {
		dev_err(hdev->dev,
			"failed to add a control char device to the system\n");
		goto delete_cdev_device;
	}

	/* hl_sysfs_init() must be done after adding the device to the system */
	rc = hl_sysfs_init(hdev);
	if (rc) {
		dev_err(hdev->dev, "failed to initialize sysfs\n");
		goto delete_ctrl_cdev_device;
	}

	hdev->cdev_sysfs_created = true;

	return 0;

delete_ctrl_cdev_device:
	cdev_device_del(&hdev->cdev_ctrl, hdev->dev_ctrl);
delete_cdev_device:
	cdev_device_del(&hdev->cdev, hdev->dev);
	return rc;
}

static void device_cdev_sysfs_del(struct hl_device *hdev)
{
	if (!hdev->cdev_sysfs_created)
		goto put_devices;

	hl_sysfs_fini(hdev);
	cdev_device_del(&hdev->cdev_ctrl, hdev->dev_ctrl);
	cdev_device_del(&hdev->cdev, hdev->dev);

put_devices:
	put_device(hdev->dev);
	put_device(hdev->dev_ctrl);
}

static void device_hard_reset_pending(struct work_struct *work)
{
	struct hl_device_reset_work *device_reset_work =
		container_of(work, struct hl_device_reset_work, reset_work.work);
	struct hl_device *hdev = device_reset_work->hdev;
	u32 flags;
	int rc;

	flags = device_reset_work->flags | HL_DRV_RESET_FROM_RESET_THR;

	rc = hl_device_reset(hdev, flags);

	if ((rc == -EBUSY) && !hdev->device_fini_pending) {
		struct hl_ctx *ctx = hl_get_compute_ctx(hdev);

		if (ctx) {
			/* The read refcount value should subtracted by one, because the read is
			 * protected with hl_get_compute_ctx().
			 */
			dev_info(hdev->dev,
				"Could not reset device (compute_ctx refcount %u). will try again in %u seconds",
				kref_read(&ctx->refcount) - 1, HL_PENDING_RESET_PER_SEC);
			hl_ctx_put(ctx);
		} else {
			dev_info(hdev->dev, "Could not reset device. will try again in %u seconds",
				HL_PENDING_RESET_PER_SEC);
		}

		queue_delayed_work(hdev->reset_wq, &device_reset_work->reset_work,
					msecs_to_jiffies(HL_PENDING_RESET_PER_SEC * 1000));
	}
}

static void device_release_watchdog_func(struct work_struct *work)
{
	struct hl_device_reset_work *watchdog_work =
			container_of(work, struct hl_device_reset_work, reset_work.work);
	struct hl_device *hdev = watchdog_work->hdev;
	u32 flags;

	dev_dbg(hdev->dev, "Device wasn't released in time. Initiate hard-reset.\n");

	flags = watchdog_work->flags | HL_DRV_RESET_HARD | HL_DRV_RESET_FROM_WD_THR;

	hl_device_reset(hdev, flags);
}

/*
 * device_early_init - do some early initialization for the habanalabs device
 *
 * @hdev: pointer to habanalabs device structure
 *
 * Install the relevant function pointers and call the early_init function,
 * if such a function exists
 */
static int device_early_init(struct hl_device *hdev)
{
	int i, rc;
	char workq_name[32];

	switch (hdev->asic_type) {
	case ASIC_GOYA:
		goya_set_asic_funcs(hdev);
		strscpy(hdev->asic_name, "GOYA", sizeof(hdev->asic_name));
		break;
	case ASIC_GAUDI:
		gaudi_set_asic_funcs(hdev);
		strscpy(hdev->asic_name, "GAUDI", sizeof(hdev->asic_name));
		break;
	case ASIC_GAUDI_SEC:
		gaudi_set_asic_funcs(hdev);
		strscpy(hdev->asic_name, "GAUDI SEC", sizeof(hdev->asic_name));
		break;
	case ASIC_GAUDI2:
		gaudi2_set_asic_funcs(hdev);
		strscpy(hdev->asic_name, "GAUDI2", sizeof(hdev->asic_name));
		break;
	case ASIC_GAUDI2B:
		gaudi2_set_asic_funcs(hdev);
		strscpy(hdev->asic_name, "GAUDI2B", sizeof(hdev->asic_name));
		break;
		break;
	default:
		dev_err(hdev->dev, "Unrecognized ASIC type %d\n",
			hdev->asic_type);
		return -EINVAL;
	}

	rc = hdev->asic_funcs->early_init(hdev);
	if (rc)
		return rc;

	rc = hl_asid_init(hdev);
	if (rc)
		goto early_fini;

	if (hdev->asic_prop.completion_queues_count) {
		hdev->cq_wq = kcalloc(hdev->asic_prop.completion_queues_count,
				sizeof(struct workqueue_struct *),
				GFP_KERNEL);
		if (!hdev->cq_wq) {
			rc = -ENOMEM;
			goto asid_fini;
		}
	}

	for (i = 0 ; i < hdev->asic_prop.completion_queues_count ; i++) {
		snprintf(workq_name, 32, "hl%u-free-jobs-%u", hdev->cdev_idx, (u32) i);
		hdev->cq_wq[i] = create_singlethread_workqueue(workq_name);
		if (hdev->cq_wq[i] == NULL) {
			dev_err(hdev->dev, "Failed to allocate CQ workqueue\n");
			rc = -ENOMEM;
			goto free_cq_wq;
		}
	}

	snprintf(workq_name, 32, "hl%u-events", hdev->cdev_idx);
	hdev->eq_wq = create_singlethread_workqueue(workq_name);
	if (hdev->eq_wq == NULL) {
		dev_err(hdev->dev, "Failed to allocate EQ workqueue\n");
		rc = -ENOMEM;
		goto free_cq_wq;
	}

	snprintf(workq_name, 32, "hl%u-cs-completions", hdev->cdev_idx);
	hdev->cs_cmplt_wq = alloc_workqueue(workq_name, WQ_UNBOUND, 0);
	if (!hdev->cs_cmplt_wq) {
		dev_err(hdev->dev,
			"Failed to allocate CS completions workqueue\n");
		rc = -ENOMEM;
		goto free_eq_wq;
	}

	snprintf(workq_name, 32, "hl%u-ts-free-obj", hdev->cdev_idx);
	hdev->ts_free_obj_wq = alloc_workqueue(workq_name, WQ_UNBOUND, 0);
	if (!hdev->ts_free_obj_wq) {
		dev_err(hdev->dev,
			"Failed to allocate Timestamp registration free workqueue\n");
		rc = -ENOMEM;
		goto free_cs_cmplt_wq;
	}

	snprintf(workq_name, 32, "hl%u-prefetch", hdev->cdev_idx);
	hdev->prefetch_wq = alloc_workqueue(workq_name, WQ_UNBOUND, 0);
	if (!hdev->prefetch_wq) {
		dev_err(hdev->dev, "Failed to allocate MMU prefetch workqueue\n");
		rc = -ENOMEM;
		goto free_ts_free_wq;
	}

	hdev->hl_chip_info = kzalloc(sizeof(struct hwmon_chip_info), GFP_KERNEL);
	if (!hdev->hl_chip_info) {
		rc = -ENOMEM;
		goto free_prefetch_wq;
	}

	rc = hl_mmu_if_set_funcs(hdev);
	if (rc)
		goto free_chip_info;

	hl_mem_mgr_init(hdev->dev, &hdev->kernel_mem_mgr);

	snprintf(workq_name, 32, "hl%u_device_reset", hdev->cdev_idx);
	hdev->reset_wq = create_singlethread_workqueue(workq_name);
	if (!hdev->reset_wq) {
		rc = -ENOMEM;
		dev_err(hdev->dev, "Failed to create device reset WQ\n");
		goto free_cb_mgr;
	}

	INIT_DELAYED_WORK(&hdev->device_reset_work.reset_work, device_hard_reset_pending);
	hdev->device_reset_work.hdev = hdev;
	hdev->device_fini_pending = 0;

	INIT_DELAYED_WORK(&hdev->device_release_watchdog_work.reset_work,
				device_release_watchdog_func);
	hdev->device_release_watchdog_work.hdev = hdev;

	mutex_init(&hdev->send_cpu_message_lock);
	mutex_init(&hdev->debug_lock);
	INIT_LIST_HEAD(&hdev->cs_mirror_list);
	spin_lock_init(&hdev->cs_mirror_lock);
	spin_lock_init(&hdev->reset_info.lock);
	INIT_LIST_HEAD(&hdev->fpriv_list);
	INIT_LIST_HEAD(&hdev->fpriv_ctrl_list);
	mutex_init(&hdev->fpriv_list_lock);
	mutex_init(&hdev->fpriv_ctrl_list_lock);
	mutex_init(&hdev->clk_throttling.lock);

	return 0;

free_cb_mgr:
	hl_mem_mgr_fini(&hdev->kernel_mem_mgr);
	hl_mem_mgr_idr_destroy(&hdev->kernel_mem_mgr);
free_chip_info:
	kfree(hdev->hl_chip_info);
free_prefetch_wq:
	destroy_workqueue(hdev->prefetch_wq);
free_ts_free_wq:
	destroy_workqueue(hdev->ts_free_obj_wq);
free_cs_cmplt_wq:
	destroy_workqueue(hdev->cs_cmplt_wq);
free_eq_wq:
	destroy_workqueue(hdev->eq_wq);
free_cq_wq:
	for (i = 0 ; i < hdev->asic_prop.completion_queues_count ; i++)
		if (hdev->cq_wq[i])
			destroy_workqueue(hdev->cq_wq[i]);
	kfree(hdev->cq_wq);
asid_fini:
	hl_asid_fini(hdev);
early_fini:
	if (hdev->asic_funcs->early_fini)
		hdev->asic_funcs->early_fini(hdev);

	return rc;
}

/*
 * device_early_fini - finalize all that was done in device_early_init
 *
 * @hdev: pointer to habanalabs device structure
 *
 */
static void device_early_fini(struct hl_device *hdev)
{
	int i;

	mutex_destroy(&hdev->debug_lock);
	mutex_destroy(&hdev->send_cpu_message_lock);

	mutex_destroy(&hdev->fpriv_list_lock);
	mutex_destroy(&hdev->fpriv_ctrl_list_lock);

	mutex_destroy(&hdev->clk_throttling.lock);

	hl_mem_mgr_fini(&hdev->kernel_mem_mgr);
	hl_mem_mgr_idr_destroy(&hdev->kernel_mem_mgr);

	kfree(hdev->hl_chip_info);

	destroy_workqueue(hdev->prefetch_wq);
	destroy_workqueue(hdev->ts_free_obj_wq);
	destroy_workqueue(hdev->cs_cmplt_wq);
	destroy_workqueue(hdev->eq_wq);
	destroy_workqueue(hdev->reset_wq);

	for (i = 0 ; i < hdev->asic_prop.completion_queues_count ; i++)
		destroy_workqueue(hdev->cq_wq[i]);
	kfree(hdev->cq_wq);

	hl_asid_fini(hdev);

	if (hdev->asic_funcs->early_fini)
		hdev->asic_funcs->early_fini(hdev);
}

static void hl_device_heartbeat(struct work_struct *work)
{
	struct hl_device *hdev = container_of(work, struct hl_device,
						work_heartbeat.work);
	struct hl_info_fw_err_info info = {0};
	u64 event_mask = HL_NOTIFIER_EVENT_DEVICE_RESET | HL_NOTIFIER_EVENT_DEVICE_UNAVAILABLE;

	if (!hl_device_operational(hdev, NULL))
		goto reschedule;

	if (!hdev->asic_funcs->send_heartbeat(hdev))
		goto reschedule;

	if (hl_device_operational(hdev, NULL))
		dev_err(hdev->dev, "Device heartbeat failed!\n");

	info.err_type = HL_INFO_FW_HEARTBEAT_ERR;
	info.event_mask = &event_mask;
	hl_handle_fw_err(hdev, &info);
	hl_device_cond_reset(hdev, HL_DRV_RESET_HARD | HL_DRV_RESET_HEARTBEAT, event_mask);

	return;

reschedule:
	/*
	 * prev_reset_trigger tracks consecutive fatal h/w errors until first
	 * heartbeat immediately post reset.
	 * If control reached here, then at least one heartbeat work has been
	 * scheduled since last reset/init cycle.
	 * So if the device is not already in reset cycle, reset the flag
	 * prev_reset_trigger as no reset occurred with HL_DRV_RESET_FW_FATAL_ERR
	 * status for at least one heartbeat. From this point driver restarts
	 * tracking future consecutive fatal errors.
	 */
	if (!hdev->reset_info.in_reset)
		hdev->reset_info.prev_reset_trigger = HL_RESET_TRIGGER_DEFAULT;

	schedule_delayed_work(&hdev->work_heartbeat,
			usecs_to_jiffies(HL_HEARTBEAT_PER_USEC));
}

/*
 * device_late_init - do late stuff initialization for the habanalabs device
 *
 * @hdev: pointer to habanalabs device structure
 *
 * Do stuff that either needs the device H/W queues to be active or needs
 * to happen after all the rest of the initialization is finished
 */
static int device_late_init(struct hl_device *hdev)
{
	int rc;

	if (hdev->asic_funcs->late_init) {
		rc = hdev->asic_funcs->late_init(hdev);
		if (rc) {
			dev_err(hdev->dev,
				"failed late initialization for the H/W\n");
			return rc;
		}
	}

	hdev->high_pll = hdev->asic_prop.high_pll;

	if (hdev->heartbeat) {
		INIT_DELAYED_WORK(&hdev->work_heartbeat, hl_device_heartbeat);
		schedule_delayed_work(&hdev->work_heartbeat,
				usecs_to_jiffies(HL_HEARTBEAT_PER_USEC));
	}

	hdev->late_init_done = true;

	return 0;
}

/*
 * device_late_fini - finalize all that was done in device_late_init
 *
 * @hdev: pointer to habanalabs device structure
 *
 */
static void device_late_fini(struct hl_device *hdev)
{
	if (!hdev->late_init_done)
		return;

	if (hdev->heartbeat)
		cancel_delayed_work_sync(&hdev->work_heartbeat);

	if (hdev->asic_funcs->late_fini)
		hdev->asic_funcs->late_fini(hdev);

	hdev->late_init_done = false;
}

int hl_device_utilization(struct hl_device *hdev, u32 *utilization)
{
	u64 max_power, curr_power, dc_power, dividend, divisor;
	int rc;

	max_power = hdev->max_power;
	dc_power = hdev->asic_prop.dc_power_default;
	divisor = max_power - dc_power;
	if (!divisor) {
		dev_warn(hdev->dev, "device utilization is not supported\n");
		return -EOPNOTSUPP;
	}
	rc = hl_fw_cpucp_power_get(hdev, &curr_power);

	if (rc)
		return rc;

	curr_power = clamp(curr_power, dc_power, max_power);

	dividend = (curr_power - dc_power) * 100;
	*utilization = (u32) div_u64(dividend, divisor);

	return 0;
}

int hl_device_set_debug_mode(struct hl_device *hdev, struct hl_ctx *ctx, bool enable)
{
	int rc = 0;

	mutex_lock(&hdev->debug_lock);

	if (!enable) {
		if (!hdev->in_debug) {
			dev_err(hdev->dev,
				"Failed to disable debug mode because device was not in debug mode\n");
			rc = -EFAULT;
			goto out;
		}

		if (!hdev->reset_info.hard_reset_pending)
			hdev->asic_funcs->halt_coresight(hdev, ctx);

		hdev->in_debug = 0;

		goto out;
	}

	if (hdev->in_debug) {
		dev_err(hdev->dev,
			"Failed to enable debug mode because device is already in debug mode\n");
		rc = -EFAULT;
		goto out;
	}

	hdev->in_debug = 1;

out:
	mutex_unlock(&hdev->debug_lock);

	return rc;
}

static void take_release_locks(struct hl_device *hdev)
{
	/* Flush anyone that is inside the critical section of enqueue
	 * jobs to the H/W
	 */
	hdev->asic_funcs->hw_queues_lock(hdev);
	hdev->asic_funcs->hw_queues_unlock(hdev);

	/* Flush processes that are sending message to CPU */
	mutex_lock(&hdev->send_cpu_message_lock);
	mutex_unlock(&hdev->send_cpu_message_lock);

	/* Flush anyone that is inside device open */
	mutex_lock(&hdev->fpriv_list_lock);
	mutex_unlock(&hdev->fpriv_list_lock);
	mutex_lock(&hdev->fpriv_ctrl_list_lock);
	mutex_unlock(&hdev->fpriv_ctrl_list_lock);
}

static void cleanup_resources(struct hl_device *hdev, bool hard_reset, bool fw_reset,
				bool skip_wq_flush)
{
	if (hard_reset)
		device_late_fini(hdev);

	/*
	 * Halt the engines and disable interrupts so we won't get any more
	 * completions from H/W and we won't have any accesses from the
	 * H/W to the host machine
	 */
	hdev->asic_funcs->halt_engines(hdev, hard_reset, fw_reset);

	/* Go over all the queues, release all CS and their jobs */
	hl_cs_rollback_all(hdev, skip_wq_flush);

	/* flush the MMU prefetch workqueue */
	flush_workqueue(hdev->prefetch_wq);

	/* Release all pending user interrupts, each pending user interrupt
	 * holds a reference to user context
	 */
	hl_release_pending_user_interrupts(hdev);
}

/*
 * hl_device_suspend - initiate device suspend
 *
 * @hdev: pointer to habanalabs device structure
 *
 * Puts the hw in the suspend state (all asics).
 * Returns 0 for success or an error on failure.
 * Called at driver suspend.
 */
int hl_device_suspend(struct hl_device *hdev)
{
	int rc;

	pci_save_state(hdev->pdev);

	/* Block future CS/VM/JOB completion operations */
	spin_lock(&hdev->reset_info.lock);
	if (hdev->reset_info.in_reset) {
		spin_unlock(&hdev->reset_info.lock);
		dev_err(hdev->dev, "Can't suspend while in reset\n");
		return -EIO;
	}
	hdev->reset_info.in_reset = 1;
	spin_unlock(&hdev->reset_info.lock);

	/* This blocks all other stuff that is not blocked by in_reset */
	hdev->disabled = true;

	take_release_locks(hdev);

	rc = hdev->asic_funcs->suspend(hdev);
	if (rc)
		dev_err(hdev->dev,
			"Failed to disable PCI access of device CPU\n");

	/* Shut down the device */
	pci_disable_device(hdev->pdev);
	pci_set_power_state(hdev->pdev, PCI_D3hot);

	return 0;
}

/*
 * hl_device_resume - initiate device resume
 *
 * @hdev: pointer to habanalabs device structure
 *
 * Bring the hw back to operating state (all asics).
 * Returns 0 for success or an error on failure.
 * Called at driver resume.
 */
int hl_device_resume(struct hl_device *hdev)
{
	int rc;

	pci_set_power_state(hdev->pdev, PCI_D0);
	pci_restore_state(hdev->pdev);
	rc = pci_enable_device_mem(hdev->pdev);
	if (rc) {
		dev_err(hdev->dev,
			"Failed to enable PCI device in resume\n");
		return rc;
	}

	pci_set_master(hdev->pdev);

	rc = hdev->asic_funcs->resume(hdev);
	if (rc) {
		dev_err(hdev->dev, "Failed to resume device after suspend\n");
		goto disable_device;
	}


	/* 'in_reset' was set to true during suspend, now we must clear it in order
	 * for hard reset to be performed
	 */
	spin_lock(&hdev->reset_info.lock);
	hdev->reset_info.in_reset = 0;
	spin_unlock(&hdev->reset_info.lock);

	rc = hl_device_reset(hdev, HL_DRV_RESET_HARD);
	if (rc) {
		dev_err(hdev->dev, "Failed to reset device during resume\n");
		goto disable_device;
	}

	return 0;

disable_device:
	pci_disable_device(hdev->pdev);

	return rc;
}

static int device_kill_open_processes(struct hl_device *hdev, u32 timeout, bool control_dev)
{
	struct task_struct *task = NULL;
	struct list_head *fd_list;
	struct hl_fpriv	*hpriv;
	struct mutex *fd_lock;
	u32 pending_cnt;

	fd_lock = control_dev ? &hdev->fpriv_ctrl_list_lock : &hdev->fpriv_list_lock;
	fd_list = control_dev ? &hdev->fpriv_ctrl_list : &hdev->fpriv_list;

	/* Giving time for user to close FD, and for processes that are inside
	 * hl_device_open to finish
	 */
	if (!list_empty(fd_list))
		ssleep(1);

	if (timeout) {
		pending_cnt = timeout;
	} else {
		if (hdev->process_kill_trial_cnt) {
			/* Processes have been already killed */
			pending_cnt = 1;
			goto wait_for_processes;
		} else {
			/* Wait a small period after process kill */
			pending_cnt = HL_PENDING_RESET_PER_SEC;
		}
	}

	mutex_lock(fd_lock);

	/* This section must be protected because we are dereferencing
	 * pointers that are freed if the process exits
	 */
	list_for_each_entry(hpriv, fd_list, dev_node) {
		task = get_pid_task(hpriv->taskpid, PIDTYPE_PID);
		if (task) {
			dev_info(hdev->dev, "Killing user process pid=%d\n",
				task_pid_nr(task));
			send_sig(SIGKILL, task, 1);
			usleep_range(1000, 10000);

			put_task_struct(task);
		} else {
			/*
			 * If we got here, it means that process was killed from outside the driver
			 * right after it started looping on fd_list and before get_pid_task, thus
			 * we don't need to kill it.
			 */
			dev_dbg(hdev->dev,
				"Can't get task struct for user process, assuming process was killed from outside the driver\n");
		}
	}

	mutex_unlock(fd_lock);

	/*
	 * We killed the open users, but that doesn't mean they are closed.
	 * It could be that they are running a long cleanup phase in the driver
	 * e.g. MMU unmappings, or running other long teardown flow even before
	 * our cleanup.
	 * Therefore we need to wait again to make sure they are closed before
	 * continuing with the reset.
	 */

wait_for_processes:
	while ((!list_empty(fd_list)) && (pending_cnt)) {
		dev_dbg(hdev->dev,
			"Waiting for all unmap operations to finish before hard reset\n");

		pending_cnt--;

		ssleep(1);
	}

	/* All processes exited successfully */
	if (list_empty(fd_list))
		return 0;

	/* Give up waiting for processes to exit */
	if (hdev->process_kill_trial_cnt == HL_PENDING_RESET_MAX_TRIALS)
		return -ETIME;

	hdev->process_kill_trial_cnt++;

	return -EBUSY;
}

static void device_disable_open_processes(struct hl_device *hdev, bool control_dev)
{
	struct list_head *fd_list;
	struct hl_fpriv *hpriv;
	struct mutex *fd_lock;

	fd_lock = control_dev ? &hdev->fpriv_ctrl_list_lock : &hdev->fpriv_list_lock;
	fd_list = control_dev ? &hdev->fpriv_ctrl_list : &hdev->fpriv_list;

	mutex_lock(fd_lock);
	list_for_each_entry(hpriv, fd_list, dev_node)
		hpriv->hdev = NULL;
	mutex_unlock(fd_lock);
}

static void send_disable_pci_access(struct hl_device *hdev, u32 flags)
{
	/* If reset is due to heartbeat, device CPU is no responsive in
	 * which case no point sending PCI disable message to it.
	 */
	if ((flags & HL_DRV_RESET_HARD) &&
			!(flags & (HL_DRV_RESET_HEARTBEAT | HL_DRV_RESET_BYPASS_REQ_TO_FW))) {
		/* Disable PCI access from device F/W so he won't send
		 * us additional interrupts. We disable MSI/MSI-X at
		 * the halt_engines function and we can't have the F/W
		 * sending us interrupts after that. We need to disable
		 * the access here because if the device is marked
		 * disable, the message won't be send. Also, in case
		 * of heartbeat, the device CPU is marked as disable
		 * so this message won't be sent
		 */
		if (hl_fw_send_pci_access_msg(hdev, CPUCP_PACKET_DISABLE_PCI_ACCESS, 0x0)) {
			dev_warn(hdev->dev, "Failed to disable FW's PCI access\n");
			return;
		}

		/* verify that last EQs are handled before disabled is set */
		if (hdev->cpu_queues_enable)
			synchronize_irq(pci_irq_vector(hdev->pdev,
					hdev->asic_prop.eq_interrupt_id));
	}
}

static void handle_reset_trigger(struct hl_device *hdev, u32 flags)
{
	u32 cur_reset_trigger = HL_RESET_TRIGGER_DEFAULT;

	/* No consecutive mechanism when user context exists */
	if (hdev->is_compute_ctx_active)
		return;

	/*
	 * 'reset cause' is being updated here, because getting here
	 * means that it's the 1st time and the last time we're here
	 * ('in_reset' makes sure of it). This makes sure that
	 * 'reset_cause' will continue holding its 1st recorded reason!
	 */
	if (flags & HL_DRV_RESET_HEARTBEAT) {
		hdev->reset_info.curr_reset_cause = HL_RESET_CAUSE_HEARTBEAT;
		cur_reset_trigger = HL_DRV_RESET_HEARTBEAT;
	} else if (flags & HL_DRV_RESET_TDR) {
		hdev->reset_info.curr_reset_cause = HL_RESET_CAUSE_TDR;
		cur_reset_trigger = HL_DRV_RESET_TDR;
	} else if (flags & HL_DRV_RESET_FW_FATAL_ERR) {
		hdev->reset_info.curr_reset_cause = HL_RESET_CAUSE_UNKNOWN;
		cur_reset_trigger = HL_DRV_RESET_FW_FATAL_ERR;
	} else {
		hdev->reset_info.curr_reset_cause = HL_RESET_CAUSE_UNKNOWN;
	}

	/*
	 * If reset cause is same twice, then reset_trigger_repeated
	 * is set and if this reset is due to a fatal FW error
	 * device is set to an unstable state.
	 */
	if (hdev->reset_info.prev_reset_trigger != cur_reset_trigger) {
		hdev->reset_info.prev_reset_trigger = cur_reset_trigger;
		hdev->reset_info.reset_trigger_repeated = 0;
	} else {
		hdev->reset_info.reset_trigger_repeated = 1;
	}
<<<<<<< HEAD

	/* If reset is due to heartbeat, device CPU is no responsive in
	 * which case no point sending PCI disable message to it.
	 *
	 * If F/W is performing the reset, no need to send it a message to disable
	 * PCI access
	 */
	if ((flags & HL_DRV_RESET_HARD) &&
			!(flags & (HL_DRV_RESET_HEARTBEAT | HL_DRV_RESET_BYPASS_REQ_TO_FW))) {
		/* Disable PCI access from device F/W so he won't send
		 * us additional interrupts. We disable MSI/MSI-X at
		 * the halt_engines function and we can't have the F/W
		 * sending us interrupts after that. We need to disable
		 * the access here because if the device is marked
		 * disable, the message won't be send. Also, in case
		 * of heartbeat, the device CPU is marked as disable
		 * so this message won't be sent
		 */
		if (hl_fw_send_pci_access_msg(hdev, CPUCP_PACKET_DISABLE_PCI_ACCESS, 0x0))
			dev_warn(hdev->dev,
				"Failed to disable FW's PCI access\n");
	}
=======
>>>>>>> 33a86170
}

/*
 * hl_device_reset - reset the device
 *
 * @hdev: pointer to habanalabs device structure
 * @flags: reset flags.
 *
 * Block future CS and wait for pending CS to be enqueued
 * Call ASIC H/W fini
 * Flush all completions
 * Re-initialize all internal data structures
 * Call ASIC H/W init, late_init
 * Test queues
 * Enable device
 *
 * Returns 0 for success or an error on failure.
 */
int hl_device_reset(struct hl_device *hdev, u32 flags)
{
	bool hard_reset, from_hard_reset_thread, fw_reset, reset_upon_device_release,
		schedule_hard_reset = false, delay_reset, from_dev_release, from_watchdog_thread;
	u64 idle_mask[HL_BUSY_ENGINES_MASK_EXT_SIZE] = {0};
	struct hl_ctx *ctx;
	int i, rc, hw_fini_rc;

	if (!hdev->init_done) {
		dev_err(hdev->dev, "Can't reset before initialization is done\n");
		return 0;
	}

	hard_reset = !!(flags & HL_DRV_RESET_HARD);
	from_hard_reset_thread = !!(flags & HL_DRV_RESET_FROM_RESET_THR);
	fw_reset = !!(flags & HL_DRV_RESET_BYPASS_REQ_TO_FW);
	from_dev_release = !!(flags & HL_DRV_RESET_DEV_RELEASE);
	delay_reset = !!(flags & HL_DRV_RESET_DELAY);
	from_watchdog_thread = !!(flags & HL_DRV_RESET_FROM_WD_THR);
	reset_upon_device_release = hdev->reset_upon_device_release && from_dev_release;

	if (!hard_reset && (hl_device_status(hdev) == HL_DEVICE_STATUS_MALFUNCTION)) {
		dev_dbg(hdev->dev, "soft-reset isn't supported on a malfunctioning device\n");
		return 0;
	}

	if (!hard_reset && !hdev->asic_prop.supports_compute_reset) {
		dev_dbg(hdev->dev, "asic doesn't support compute reset - do hard-reset instead\n");
		hard_reset = true;
	}

	if (reset_upon_device_release) {
		if (hard_reset) {
			dev_crit(hdev->dev,
				"Aborting reset because hard-reset is mutually exclusive with reset-on-device-release\n");
			return -EINVAL;
		}

		goto do_reset;
	}

	if (!hard_reset && !hdev->asic_prop.allow_inference_soft_reset) {
		dev_dbg(hdev->dev,
			"asic doesn't allow inference soft reset - do hard-reset instead\n");
		hard_reset = true;
	}

do_reset:
	/* Re-entry of reset thread */
	if (from_hard_reset_thread && hdev->process_kill_trial_cnt)
		goto kill_processes;

	/*
	 * Prevent concurrency in this function - only one reset should be
	 * done at any given time. We need to perform this only if we didn't
	 * get here from a dedicated hard reset thread.
	 */
	if (!from_hard_reset_thread) {
		/* Block future CS/VM/JOB completion operations */
		spin_lock(&hdev->reset_info.lock);
		if (hdev->reset_info.in_reset) {
			/* We allow scheduling of a hard reset only during a compute reset */
			if (hard_reset && hdev->reset_info.in_compute_reset)
				hdev->reset_info.hard_reset_schedule_flags = flags;
			spin_unlock(&hdev->reset_info.lock);
			return 0;
		}

		/* This still allows the completion of some KDMA ops
		 * Update this before in_reset because in_compute_reset implies we are in reset
		 */
		hdev->reset_info.in_compute_reset = !hard_reset;

		hdev->reset_info.in_reset = 1;

		spin_unlock(&hdev->reset_info.lock);

		/* Cancel the device release watchdog work if required.
		 * In case of reset-upon-device-release while the release watchdog work is
		 * scheduled due to a hard-reset, do hard-reset instead of compute-reset.
		 */
		if ((hard_reset || from_dev_release) && hdev->reset_info.watchdog_active) {
			struct hl_device_reset_work *watchdog_work =
					&hdev->device_release_watchdog_work;

			hdev->reset_info.watchdog_active = 0;
			if (!from_watchdog_thread)
				cancel_delayed_work_sync(&watchdog_work->reset_work);

			if (from_dev_release && (watchdog_work->flags & HL_DRV_RESET_HARD)) {
				hdev->reset_info.in_compute_reset = 0;
				flags |= HL_DRV_RESET_HARD;
				flags &= ~HL_DRV_RESET_DEV_RELEASE;
				hard_reset = true;
			}
		}

		if (delay_reset)
			usleep_range(HL_RESET_DELAY_USEC, HL_RESET_DELAY_USEC << 1);

escalate_reset_flow:
		handle_reset_trigger(hdev, flags);
		send_disable_pci_access(hdev, flags);

		/* This also blocks future CS/VM/JOB completion operations */
		hdev->disabled = true;

		take_release_locks(hdev);

		if (hard_reset)
			dev_info(hdev->dev, "Going to reset device\n");
		else if (reset_upon_device_release)
			dev_dbg(hdev->dev, "Going to reset device after release by user\n");
		else
			dev_dbg(hdev->dev, "Going to reset engines of inference device\n");
	}

	if ((hard_reset) && (!from_hard_reset_thread)) {
		hdev->reset_info.hard_reset_pending = true;

		hdev->process_kill_trial_cnt = 0;

		hdev->device_reset_work.flags = flags;

		/*
		 * Because the reset function can't run from heartbeat work,
		 * we need to call the reset function from a dedicated work.
		 */
		queue_delayed_work(hdev->reset_wq, &hdev->device_reset_work.reset_work, 0);

		return 0;
	}

	cleanup_resources(hdev, hard_reset, fw_reset, from_dev_release);

kill_processes:
	if (hard_reset) {
		/* Kill processes here after CS rollback. This is because the
		 * process can't really exit until all its CSs are done, which
		 * is what we do in cs rollback
		 */
		rc = device_kill_open_processes(hdev, 0, false);

		if (rc == -EBUSY) {
			if (hdev->device_fini_pending) {
				dev_crit(hdev->dev,
					"%s Failed to kill all open processes, stopping hard reset\n",
					dev_name(&(hdev)->pdev->dev));
				goto out_err;
			}

			/* signal reset thread to reschedule */
			return rc;
		}

		if (rc) {
			dev_crit(hdev->dev,
				"%s Failed to kill all open processes, stopping hard reset\n",
				dev_name(&(hdev)->pdev->dev));
			goto out_err;
		}

		/* Flush the Event queue workers to make sure no other thread is
		 * reading or writing to registers during the reset
		 */
		flush_workqueue(hdev->eq_wq);
	}

	/* Reset the H/W. It will be in idle state after this returns */
	hw_fini_rc = hdev->asic_funcs->hw_fini(hdev, hard_reset, fw_reset);

	if (hard_reset) {
		hdev->fw_loader.fw_comp_loaded = FW_TYPE_NONE;

		/* Release kernel context */
		if (hdev->kernel_ctx && hl_ctx_put(hdev->kernel_ctx) == 1)
			hdev->kernel_ctx = NULL;

		hl_vm_fini(hdev);
		hl_mmu_fini(hdev);
		hl_eq_reset(hdev, &hdev->event_queue);
	}

	/* Re-initialize PI,CI to 0 in all queues (hw queue, cq) */
	hl_hw_queue_reset(hdev, hard_reset);
	for (i = 0 ; i < hdev->asic_prop.completion_queues_count ; i++)
		hl_cq_reset(hdev, &hdev->completion_queue[i]);

	/* Make sure the context switch phase will run again */
	ctx = hl_get_compute_ctx(hdev);
	if (ctx) {
		atomic_set(&ctx->thread_ctx_switch_token, 1);
		ctx->thread_ctx_switch_wait_token = 0;
		hl_ctx_put(ctx);
	}

	if (hw_fini_rc) {
		rc = hw_fini_rc;
		goto out_err;
	}
	/* Finished tear-down, starting to re-initialize */

	if (hard_reset) {
		hdev->device_cpu_disabled = false;
		hdev->reset_info.hard_reset_pending = false;

		if (hdev->reset_info.reset_trigger_repeated &&
				(hdev->reset_info.prev_reset_trigger ==
						HL_DRV_RESET_FW_FATAL_ERR)) {
			/* if there 2 back to back resets from FW,
			 * ensure driver puts the driver in a unusable state
			 */
			dev_crit(hdev->dev,
				"%s Consecutive FW fatal errors received, stopping hard reset\n",
				dev_name(&(hdev)->pdev->dev));
			rc = -EIO;
			goto out_err;
		}

		if (hdev->kernel_ctx) {
			dev_crit(hdev->dev,
				"%s kernel ctx was alive during hard reset, something is terribly wrong\n",
				dev_name(&(hdev)->pdev->dev));
			rc = -EBUSY;
			goto out_err;
		}

		rc = hl_mmu_init(hdev);
		if (rc) {
			dev_err(hdev->dev,
				"Failed to initialize MMU S/W after hard reset\n");
			goto out_err;
		}

		/* Allocate the kernel context */
		hdev->kernel_ctx = kzalloc(sizeof(*hdev->kernel_ctx),
						GFP_KERNEL);
		if (!hdev->kernel_ctx) {
			rc = -ENOMEM;
			hl_mmu_fini(hdev);
			goto out_err;
		}

		hdev->is_compute_ctx_active = false;

		rc = hl_ctx_init(hdev, hdev->kernel_ctx, true);
		if (rc) {
			dev_err(hdev->dev,
				"failed to init kernel ctx in hard reset\n");
			kfree(hdev->kernel_ctx);
			hdev->kernel_ctx = NULL;
			hl_mmu_fini(hdev);
			goto out_err;
		}
	}

	/* Device is now enabled as part of the initialization requires
	 * communication with the device firmware to get information that
	 * is required for the initialization itself
	 */
	hdev->disabled = false;

	/* F/W security enabled indication might be updated after hard-reset */
	if (hard_reset) {
		rc = hl_fw_read_preboot_status(hdev);
		if (rc)
			goto out_err;
	}

	rc = hdev->asic_funcs->hw_init(hdev);
	if (rc) {
		dev_err(hdev->dev, "failed to initialize the H/W after reset\n");
		goto out_err;
	}

	/* If device is not idle fail the reset process */
	if (!hdev->asic_funcs->is_device_idle(hdev, idle_mask,
						HL_BUSY_ENGINES_MASK_EXT_SIZE, NULL)) {
		print_idle_status_mask(hdev, "device is not idle after reset", idle_mask);
		rc = -EIO;
		goto out_err;
	}

	/* Check that the communication with the device is working */
	rc = hdev->asic_funcs->test_queues(hdev);
	if (rc) {
		dev_err(hdev->dev, "Failed to detect if device is alive after reset\n");
		goto out_err;
	}

	if (hard_reset) {
		rc = device_late_init(hdev);
		if (rc) {
			dev_err(hdev->dev, "Failed late init after hard reset\n");
			goto out_err;
		}

		rc = hl_vm_init(hdev);
		if (rc) {
			dev_err(hdev->dev, "Failed to init memory module after hard reset\n");
			goto out_err;
		}

		if (!hdev->asic_prop.fw_security_enabled)
			hl_fw_set_max_power(hdev);
	} else {
		rc = hdev->asic_funcs->compute_reset_late_init(hdev);
		if (rc) {
			if (reset_upon_device_release)
				dev_err(hdev->dev,
					"Failed late init in reset after device release\n");
			else
				dev_err(hdev->dev, "Failed late init after compute reset\n");
			goto out_err;
		}
	}

	rc = hdev->asic_funcs->scrub_device_mem(hdev);
	if (rc) {
		dev_err(hdev->dev, "scrub mem failed from device reset (%d)\n", rc);
		goto out_err;
	}

	spin_lock(&hdev->reset_info.lock);
	hdev->reset_info.in_compute_reset = 0;

	/* Schedule hard reset only if requested and if not already in hard reset.
	 * We keep 'in_reset' enabled, so no other reset can go in during the hard
	 * reset schedule
	 */
	if (!hard_reset && hdev->reset_info.hard_reset_schedule_flags)
		schedule_hard_reset = true;
	else
		hdev->reset_info.in_reset = 0;

	spin_unlock(&hdev->reset_info.lock);

	hdev->reset_info.needs_reset = false;

	if (hard_reset)
		dev_info(hdev->dev,
			 "Successfully finished resetting the %s device\n",
			 dev_name(&(hdev)->pdev->dev));
	else
		dev_dbg(hdev->dev,
			"Successfully finished resetting the %s device\n",
			dev_name(&(hdev)->pdev->dev));

	if (hard_reset) {
		hdev->reset_info.hard_reset_cnt++;

		/* After reset is done, we are ready to receive events from
		 * the F/W. We can't do it before because we will ignore events
		 * and if those events are fatal, we won't know about it and
		 * the device will be operational although it shouldn't be
		 */
		hdev->asic_funcs->enable_events_from_fw(hdev);
	} else {
		if (!reset_upon_device_release)
			hdev->reset_info.compute_reset_cnt++;

		if (schedule_hard_reset) {
			dev_info(hdev->dev, "Performing hard reset scheduled during compute reset\n");
			flags = hdev->reset_info.hard_reset_schedule_flags;
			hdev->reset_info.hard_reset_schedule_flags = 0;
			hard_reset = true;
<<<<<<< HEAD
			handle_reset_trigger(hdev, flags);
=======
>>>>>>> 33a86170
			goto escalate_reset_flow;
		}
	}

	return 0;

out_err:
	hdev->disabled = true;

	spin_lock(&hdev->reset_info.lock);
	hdev->reset_info.in_compute_reset = 0;

	if (hard_reset) {
		dev_err(hdev->dev,
			"%s Failed to reset! Device is NOT usable\n",
			dev_name(&(hdev)->pdev->dev));
		hdev->reset_info.hard_reset_cnt++;
	} else {
		if (reset_upon_device_release) {
			dev_err(hdev->dev, "Failed to reset device after user release\n");
			flags &= ~HL_DRV_RESET_DEV_RELEASE;
		} else {
			dev_err(hdev->dev, "Failed to do compute reset\n");
			hdev->reset_info.compute_reset_cnt++;
		}

		spin_unlock(&hdev->reset_info.lock);
		flags |= HL_DRV_RESET_HARD;
		hard_reset = true;
		goto escalate_reset_flow;
	}

	hdev->reset_info.in_reset = 0;

	spin_unlock(&hdev->reset_info.lock);

	return rc;
}

/*
 * hl_device_cond_reset() - conditionally reset the device.
 * @hdev: pointer to habanalabs device structure.
 * @reset_flags: reset flags.
 * @event_mask: events to notify user about.
 *
 * Conditionally reset the device, or alternatively schedule a watchdog work to reset the device
 * unless another reset precedes it.
 */
int hl_device_cond_reset(struct hl_device *hdev, u32 flags, u64 event_mask)
{
	struct hl_ctx *ctx = NULL;

	/* F/W reset cannot be postponed */
	if (flags & HL_DRV_RESET_BYPASS_REQ_TO_FW)
		goto device_reset;

	/* Device release watchdog is relevant only if user exists and gets a reset notification */
	if (!(event_mask & HL_NOTIFIER_EVENT_DEVICE_RESET)) {
		dev_err(hdev->dev, "Resetting device without a reset indication to user\n");
		goto device_reset;
	}

	ctx = hl_get_compute_ctx(hdev);
	if (!ctx || !ctx->hpriv->notifier_event.eventfd)
		goto device_reset;

	/* Schedule the device release watchdog work unless reset is already in progress or if the
	 * work is already scheduled.
	 */
	spin_lock(&hdev->reset_info.lock);
	if (hdev->reset_info.in_reset) {
		spin_unlock(&hdev->reset_info.lock);
		goto device_reset;
	}

	if (hdev->reset_info.watchdog_active)
		goto out;

	hdev->device_release_watchdog_work.flags = flags;
	dev_dbg(hdev->dev, "Device is going to be hard-reset in %u sec unless being released\n",
		hdev->device_release_watchdog_timeout_sec);
	schedule_delayed_work(&hdev->device_release_watchdog_work.reset_work,
				msecs_to_jiffies(hdev->device_release_watchdog_timeout_sec * 1000));
	hdev->reset_info.watchdog_active = 1;
out:
	spin_unlock(&hdev->reset_info.lock);

	hl_notifier_event_send_all(hdev, event_mask);

	hl_ctx_put(ctx);

	hl_abort_waitings_for_completion(hdev);

	return 0;

device_reset:
	if (event_mask)
		hl_notifier_event_send_all(hdev, event_mask);
	if (ctx)
		hl_ctx_put(ctx);

	return hl_device_reset(hdev, flags);
}

static void hl_notifier_event_send(struct hl_notifier_event *notifier_event, u64 event_mask)
{
	mutex_lock(&notifier_event->lock);
	notifier_event->events_mask |= event_mask;

	if (notifier_event->eventfd)
		eventfd_signal(notifier_event->eventfd, 1);

	mutex_unlock(&notifier_event->lock);
}

/*
 * hl_notifier_event_send_all - notify all user processes via eventfd
 *
 * @hdev: pointer to habanalabs device structure
 * @event_mask: the occurred event/s
 * Returns 0 for success or an error on failure.
 */
void hl_notifier_event_send_all(struct hl_device *hdev, u64 event_mask)
{
	struct hl_fpriv	*hpriv;

	if (!event_mask) {
		dev_warn(hdev->dev, "Skip sending zero event");
		return;
	}

	mutex_lock(&hdev->fpriv_list_lock);

	list_for_each_entry(hpriv, &hdev->fpriv_list, dev_node)
		hl_notifier_event_send(&hpriv->notifier_event, event_mask);

	mutex_unlock(&hdev->fpriv_list_lock);

	/* control device */
	mutex_lock(&hdev->fpriv_ctrl_list_lock);

	list_for_each_entry(hpriv, &hdev->fpriv_ctrl_list, dev_node)
		hl_notifier_event_send(&hpriv->notifier_event, event_mask);

	mutex_unlock(&hdev->fpriv_ctrl_list_lock);
}

static int create_cdev(struct hl_device *hdev)
{
	char *name;
	int rc;

	hdev->cdev_idx = hdev->id / 2;

	name = kasprintf(GFP_KERNEL, "hl%d", hdev->cdev_idx);
	if (!name) {
		rc = -ENOMEM;
		goto out_err;
	}

	/* Initialize cdev and device structures */
	rc = device_init_cdev(hdev, hdev->hclass, hdev->id, &hl_ops, name,
				&hdev->cdev, &hdev->dev);

	kfree(name);

	if (rc)
		goto out_err;

	name = kasprintf(GFP_KERNEL, "hl_controlD%d", hdev->cdev_idx);
	if (!name) {
		rc = -ENOMEM;
		goto free_dev;
	}

	/* Initialize cdev and device structures for control device */
	rc = device_init_cdev(hdev, hdev->hclass, hdev->id_control, &hl_ctrl_ops,
				name, &hdev->cdev_ctrl, &hdev->dev_ctrl);

	kfree(name);

	if (rc)
		goto free_dev;

	return 0;

free_dev:
	put_device(hdev->dev);
out_err:
	return rc;
}

/*
 * hl_device_init - main initialization function for habanalabs device
 *
 * @hdev: pointer to habanalabs device structure
 *
 * Allocate an id for the device, do early initialization and then call the
 * ASIC specific initialization functions. Finally, create the cdev and the
 * Linux device to expose it to the user
 */
int hl_device_init(struct hl_device *hdev)
{
	int i, rc, cq_cnt, user_interrupt_cnt, cq_ready_cnt;
	bool add_cdev_sysfs_on_err = false;

	rc = create_cdev(hdev);
	if (rc)
		goto out_disabled;

	/* Initialize ASIC function pointers and perform early init */
	rc = device_early_init(hdev);
	if (rc)
		goto free_dev;

	user_interrupt_cnt = hdev->asic_prop.user_dec_intr_count +
				hdev->asic_prop.user_interrupt_count;

	if (user_interrupt_cnt) {
		hdev->user_interrupt = kcalloc(user_interrupt_cnt, sizeof(*hdev->user_interrupt),
						GFP_KERNEL);
		if (!hdev->user_interrupt) {
			rc = -ENOMEM;
			goto early_fini;
		}
	}

	/*
	 * Start calling ASIC initialization. First S/W then H/W and finally
	 * late init
	 */
	rc = hdev->asic_funcs->sw_init(hdev);
	if (rc)
		goto free_usr_intr_mem;


	/* initialize completion structure for multi CS wait */
	hl_multi_cs_completion_init(hdev);

	/*
	 * Initialize the H/W queues. Must be done before hw_init, because
	 * there the addresses of the kernel queue are being written to the
	 * registers of the device
	 */
	rc = hl_hw_queues_create(hdev);
	if (rc) {
		dev_err(hdev->dev, "failed to initialize kernel queues\n");
		goto sw_fini;
	}

	cq_cnt = hdev->asic_prop.completion_queues_count;

	/*
	 * Initialize the completion queues. Must be done before hw_init,
	 * because there the addresses of the completion queues are being
	 * passed as arguments to request_irq
	 */
	if (cq_cnt) {
		hdev->completion_queue = kcalloc(cq_cnt,
				sizeof(*hdev->completion_queue),
				GFP_KERNEL);

		if (!hdev->completion_queue) {
			dev_err(hdev->dev,
				"failed to allocate completion queues\n");
			rc = -ENOMEM;
			goto hw_queues_destroy;
		}
	}

	for (i = 0, cq_ready_cnt = 0 ; i < cq_cnt ; i++, cq_ready_cnt++) {
		rc = hl_cq_init(hdev, &hdev->completion_queue[i],
				hdev->asic_funcs->get_queue_id_for_cq(hdev, i));
		if (rc) {
			dev_err(hdev->dev,
				"failed to initialize completion queue\n");
			goto cq_fini;
		}
		hdev->completion_queue[i].cq_idx = i;
	}

	hdev->shadow_cs_queue = kcalloc(hdev->asic_prop.max_pending_cs,
					sizeof(struct hl_cs *), GFP_KERNEL);
	if (!hdev->shadow_cs_queue) {
		rc = -ENOMEM;
		goto cq_fini;
	}

	/*
	 * Initialize the event queue. Must be done before hw_init,
	 * because there the address of the event queue is being
	 * passed as argument to request_irq
	 */
	rc = hl_eq_init(hdev, &hdev->event_queue);
	if (rc) {
		dev_err(hdev->dev, "failed to initialize event queue\n");
		goto free_shadow_cs_queue;
	}

	/* MMU S/W must be initialized before kernel context is created */
	rc = hl_mmu_init(hdev);
	if (rc) {
		dev_err(hdev->dev, "Failed to initialize MMU S/W structures\n");
		goto eq_fini;
	}

	/* Allocate the kernel context */
	hdev->kernel_ctx = kzalloc(sizeof(*hdev->kernel_ctx), GFP_KERNEL);
	if (!hdev->kernel_ctx) {
		rc = -ENOMEM;
		goto mmu_fini;
	}

	hdev->is_compute_ctx_active = false;

	hdev->asic_funcs->state_dump_init(hdev);

	hdev->device_release_watchdog_timeout_sec = HL_DEVICE_RELEASE_WATCHDOG_TIMEOUT_SEC;

	hdev->memory_scrub_val = MEM_SCRUB_DEFAULT_VAL;
	hl_debugfs_add_device(hdev);

	/* debugfs nodes are created in hl_ctx_init so it must be called after
	 * hl_debugfs_add_device.
	 */
	rc = hl_ctx_init(hdev, hdev->kernel_ctx, true);
	if (rc) {
		dev_err(hdev->dev, "failed to initialize kernel context\n");
		kfree(hdev->kernel_ctx);
		goto remove_device_from_debugfs;
	}

	rc = hl_cb_pool_init(hdev);
	if (rc) {
		dev_err(hdev->dev, "failed to initialize CB pool\n");
		goto release_ctx;
	}

	rc = hl_dec_init(hdev);
	if (rc) {
		dev_err(hdev->dev, "Failed to initialize the decoder module\n");
		goto cb_pool_fini;
	}

	/*
	 * From this point, override rc (=0) in case of an error to allow
	 * debugging (by adding char devices and create sysfs nodes as part of
	 * the error flow).
	 */
	add_cdev_sysfs_on_err = true;

	/* Device is now enabled as part of the initialization requires
	 * communication with the device firmware to get information that
	 * is required for the initialization itself
	 */
	hdev->disabled = false;

	rc = hdev->asic_funcs->hw_init(hdev);
	if (rc) {
		dev_err(hdev->dev, "failed to initialize the H/W\n");
		rc = 0;
		goto out_disabled;
	}

	/* Check that the communication with the device is working */
	rc = hdev->asic_funcs->test_queues(hdev);
	if (rc) {
		dev_err(hdev->dev, "Failed to detect if device is alive\n");
		rc = 0;
		goto out_disabled;
	}

	rc = device_late_init(hdev);
	if (rc) {
		dev_err(hdev->dev, "Failed late initialization\n");
		rc = 0;
		goto out_disabled;
	}

	dev_info(hdev->dev, "Found %s device with %lluGB DRAM\n",
		hdev->asic_name,
		hdev->asic_prop.dram_size / SZ_1G);

	rc = hl_vm_init(hdev);
	if (rc) {
		dev_err(hdev->dev, "Failed to initialize memory module\n");
		rc = 0;
		goto out_disabled;
	}

	/*
	 * Expose devices and sysfs nodes to user.
	 * From here there is no need to add char devices and create sysfs nodes
	 * in case of an error.
	 */
	add_cdev_sysfs_on_err = false;
	rc = device_cdev_sysfs_add(hdev);
	if (rc) {
		dev_err(hdev->dev,
			"Failed to add char devices and sysfs nodes\n");
		rc = 0;
		goto out_disabled;
	}

	/* Need to call this again because the max power might change,
	 * depending on card type for certain ASICs
	 */
	if (hdev->asic_prop.set_max_power_on_device_init &&
			!hdev->asic_prop.fw_security_enabled)
		hl_fw_set_max_power(hdev);

	/*
	 * hl_hwmon_init() must be called after device_late_init(), because only
	 * there we get the information from the device about which
	 * hwmon-related sensors the device supports.
	 * Furthermore, it must be done after adding the device to the system.
	 */
	rc = hl_hwmon_init(hdev);
	if (rc) {
		dev_err(hdev->dev, "Failed to initialize hwmon\n");
		rc = 0;
		goto out_disabled;
	}

	dev_notice(hdev->dev,
		"Successfully added device %s to habanalabs driver\n",
		dev_name(&(hdev)->pdev->dev));

	hdev->init_done = true;

	/* After initialization is done, we are ready to receive events from
	 * the F/W. We can't do it before because we will ignore events and if
	 * those events are fatal, we won't know about it and the device will
	 * be operational although it shouldn't be
	 */
	hdev->asic_funcs->enable_events_from_fw(hdev);

	return 0;

cb_pool_fini:
	hl_cb_pool_fini(hdev);
release_ctx:
	if (hl_ctx_put(hdev->kernel_ctx) != 1)
		dev_err(hdev->dev,
			"kernel ctx is still alive on initialization failure\n");
remove_device_from_debugfs:
	hl_debugfs_remove_device(hdev);
mmu_fini:
	hl_mmu_fini(hdev);
eq_fini:
	hl_eq_fini(hdev, &hdev->event_queue);
free_shadow_cs_queue:
	kfree(hdev->shadow_cs_queue);
cq_fini:
	for (i = 0 ; i < cq_ready_cnt ; i++)
		hl_cq_fini(hdev, &hdev->completion_queue[i]);
	kfree(hdev->completion_queue);
hw_queues_destroy:
	hl_hw_queues_destroy(hdev);
sw_fini:
	hdev->asic_funcs->sw_fini(hdev);
free_usr_intr_mem:
	kfree(hdev->user_interrupt);
early_fini:
	device_early_fini(hdev);
free_dev:
	put_device(hdev->dev_ctrl);
	put_device(hdev->dev);
out_disabled:
	hdev->disabled = true;
	if (add_cdev_sysfs_on_err)
		device_cdev_sysfs_add(hdev);
	if (hdev->pdev)
		dev_err(&hdev->pdev->dev,
			"Failed to initialize hl%d. Device %s is NOT usable !\n",
			hdev->cdev_idx, dev_name(&(hdev)->pdev->dev));
	else
		pr_err("Failed to initialize hl%d. Device %s is NOT usable !\n",
			hdev->cdev_idx, dev_name(&(hdev)->pdev->dev));

	return rc;
}

/*
 * hl_device_fini - main tear-down function for habanalabs device
 *
 * @hdev: pointer to habanalabs device structure
 *
 * Destroy the device, call ASIC fini functions and release the id
 */
void hl_device_fini(struct hl_device *hdev)
{
	bool device_in_reset;
	ktime_t timeout;
	u64 reset_sec;
	int i, rc;

	dev_info(hdev->dev, "Removing device\n");

	hdev->device_fini_pending = 1;
	flush_delayed_work(&hdev->device_reset_work.reset_work);

	if (hdev->pldm)
		reset_sec = HL_PLDM_HARD_RESET_MAX_TIMEOUT;
	else
		reset_sec = HL_HARD_RESET_MAX_TIMEOUT;

	/*
	 * This function is competing with the reset function, so try to
	 * take the reset atomic and if we are already in middle of reset,
	 * wait until reset function is finished. Reset function is designed
	 * to always finish. However, in Gaudi, because of all the network
	 * ports, the hard reset could take between 10-30 seconds
	 */

	timeout = ktime_add_us(ktime_get(), reset_sec * 1000 * 1000);

	spin_lock(&hdev->reset_info.lock);
	device_in_reset = !!hdev->reset_info.in_reset;
	if (!device_in_reset)
		hdev->reset_info.in_reset = 1;
	spin_unlock(&hdev->reset_info.lock);

	while (device_in_reset) {
		usleep_range(50, 200);

		spin_lock(&hdev->reset_info.lock);
		device_in_reset = !!hdev->reset_info.in_reset;
		if (!device_in_reset)
			hdev->reset_info.in_reset = 1;
		spin_unlock(&hdev->reset_info.lock);

		if (ktime_compare(ktime_get(), timeout) > 0) {
			dev_crit(hdev->dev,
				"%s Failed to remove device because reset function did not finish\n",
				dev_name(&(hdev)->pdev->dev));
			return;
		}
	}

	cancel_delayed_work_sync(&hdev->device_release_watchdog_work.reset_work);

	/* Disable PCI access from device F/W so it won't send us additional
	 * interrupts. We disable MSI/MSI-X at the halt_engines function and we
	 * can't have the F/W sending us interrupts after that. We need to
	 * disable the access here because if the device is marked disable, the
	 * message won't be send. Also, in case of heartbeat, the device CPU is
	 * marked as disable so this message won't be sent
	 */
	hl_fw_send_pci_access_msg(hdev,	CPUCP_PACKET_DISABLE_PCI_ACCESS, 0x0);

	/* Mark device as disabled */
	hdev->disabled = true;

	take_release_locks(hdev);

	hdev->reset_info.hard_reset_pending = true;

	hl_hwmon_fini(hdev);

	cleanup_resources(hdev, true, false, false);

	/* Kill processes here after CS rollback. This is because the process
	 * can't really exit until all its CSs are done, which is what we
	 * do in cs rollback
	 */
	dev_info(hdev->dev,
		"Waiting for all processes to exit (timeout of %u seconds)",
		HL_WAIT_PROCESS_KILL_ON_DEVICE_FINI);

	hdev->process_kill_trial_cnt = 0;
	rc = device_kill_open_processes(hdev, HL_WAIT_PROCESS_KILL_ON_DEVICE_FINI, false);
	if (rc) {
		dev_crit(hdev->dev, "Failed to kill all open processes\n");
		device_disable_open_processes(hdev, false);
	}

	hdev->process_kill_trial_cnt = 0;
	rc = device_kill_open_processes(hdev, 0, true);
	if (rc) {
		dev_crit(hdev->dev, "Failed to kill all control device open processes\n");
		device_disable_open_processes(hdev, true);
	}

	hl_cb_pool_fini(hdev);

	/* Reset the H/W. It will be in idle state after this returns */
	rc = hdev->asic_funcs->hw_fini(hdev, true, false);
	if (rc)
		dev_err(hdev->dev, "hw_fini failed in device fini while removing device %d\n", rc);

	hdev->fw_loader.fw_comp_loaded = FW_TYPE_NONE;

	/* Release kernel context */
	if ((hdev->kernel_ctx) && (hl_ctx_put(hdev->kernel_ctx) != 1))
		dev_err(hdev->dev, "kernel ctx is still alive\n");

	hl_debugfs_remove_device(hdev);

	hl_dec_fini(hdev);

	hl_vm_fini(hdev);

	hl_mmu_fini(hdev);

	vfree(hdev->captured_err_info.page_fault_info.user_mappings);

	hl_eq_fini(hdev, &hdev->event_queue);

	kfree(hdev->shadow_cs_queue);

	for (i = 0 ; i < hdev->asic_prop.completion_queues_count ; i++)
		hl_cq_fini(hdev, &hdev->completion_queue[i]);
	kfree(hdev->completion_queue);
	kfree(hdev->user_interrupt);

	hl_hw_queues_destroy(hdev);

	/* Call ASIC S/W finalize function */
	hdev->asic_funcs->sw_fini(hdev);

	device_early_fini(hdev);

	/* Hide devices and sysfs nodes from user */
	device_cdev_sysfs_del(hdev);

	pr_info("removed device successfully\n");
}

/*
 * MMIO register access helper functions.
 */

/*
 * hl_rreg - Read an MMIO register
 *
 * @hdev: pointer to habanalabs device structure
 * @reg: MMIO register offset (in bytes)
 *
 * Returns the value of the MMIO register we are asked to read
 *
 */
inline u32 hl_rreg(struct hl_device *hdev, u32 reg)
{
	u32 val = readl(hdev->rmmio + reg);

	if (unlikely(trace_habanalabs_rreg32_enabled()))
		trace_habanalabs_rreg32(hdev->dev, reg, val);

	return val;
}

/*
 * hl_wreg - Write to an MMIO register
 *
 * @hdev: pointer to habanalabs device structure
 * @reg: MMIO register offset (in bytes)
 * @val: 32-bit value
 *
 * Writes the 32-bit value into the MMIO register
 *
 */
inline void hl_wreg(struct hl_device *hdev, u32 reg, u32 val)
{
	if (unlikely(trace_habanalabs_wreg32_enabled()))
		trace_habanalabs_wreg32(hdev->dev, reg, val);

	writel(val, hdev->rmmio + reg);
}

void hl_capture_razwi(struct hl_device *hdev, u64 addr, u16 *engine_id, u16 num_of_engines,
			u8 flags)
{
	struct razwi_info *razwi_info = &hdev->captured_err_info.razwi_info;

	if (num_of_engines > HL_RAZWI_MAX_NUM_OF_ENGINES_PER_RTR) {
		dev_err(hdev->dev,
				"Number of possible razwi initiators (%u) exceeded limit (%u)\n",
				num_of_engines, HL_RAZWI_MAX_NUM_OF_ENGINES_PER_RTR);
		return;
	}

	/* In case it's the first razwi since the device was opened, capture its parameters */
	if (atomic_cmpxchg(&hdev->captured_err_info.razwi_info.razwi_detected, 0, 1))
		return;

	razwi_info->razwi.timestamp = ktime_to_ns(ktime_get());
	razwi_info->razwi.addr = addr;
	razwi_info->razwi.num_of_possible_engines = num_of_engines;
	memcpy(&razwi_info->razwi.engine_id[0], &engine_id[0],
			num_of_engines * sizeof(u16));
	razwi_info->razwi.flags = flags;

	razwi_info->razwi_info_available = true;
}

void hl_handle_razwi(struct hl_device *hdev, u64 addr, u16 *engine_id, u16 num_of_engines,
			u8 flags, u64 *event_mask)
{
	hl_capture_razwi(hdev, addr, engine_id, num_of_engines, flags);

	if (event_mask)
		*event_mask |= HL_NOTIFIER_EVENT_RAZWI;
}

static void hl_capture_user_mappings(struct hl_device *hdev, bool is_pmmu)
{
	struct page_fault_info *pgf_info = &hdev->captured_err_info.page_fault_info;
	struct hl_vm_phys_pg_pack *phys_pg_pack = NULL;
	struct hl_vm_hash_node *hnode;
	struct hl_userptr *userptr;
	enum vm_type *vm_type;
	struct hl_ctx *ctx;
	u32 map_idx = 0;
	int i;

	/* Reset previous session count*/
	pgf_info->num_of_user_mappings = 0;

	ctx = hl_get_compute_ctx(hdev);
	if (!ctx) {
		dev_err(hdev->dev, "Can't get user context for user mappings\n");
		return;
	}

	mutex_lock(&ctx->mem_hash_lock);
	hash_for_each(ctx->mem_hash, i, hnode, node) {
		vm_type = hnode->ptr;
		if (((*vm_type == VM_TYPE_USERPTR) && is_pmmu) ||
				((*vm_type == VM_TYPE_PHYS_PACK) && !is_pmmu))
			pgf_info->num_of_user_mappings++;

	}

	if (!pgf_info->num_of_user_mappings)
		goto finish;

	/* In case we already allocated in previous session, need to release it before
	 * allocating new buffer.
	 */
	vfree(pgf_info->user_mappings);
	pgf_info->user_mappings =
			vzalloc(pgf_info->num_of_user_mappings * sizeof(struct hl_user_mapping));
	if (!pgf_info->user_mappings) {
		pgf_info->num_of_user_mappings = 0;
		goto finish;
	}

	hash_for_each(ctx->mem_hash, i, hnode, node) {
		vm_type = hnode->ptr;
		if ((*vm_type == VM_TYPE_USERPTR) && (is_pmmu)) {
			userptr = hnode->ptr;
			pgf_info->user_mappings[map_idx].dev_va = hnode->vaddr;
			pgf_info->user_mappings[map_idx].size = userptr->size;
			map_idx++;
		} else if ((*vm_type == VM_TYPE_PHYS_PACK) && (!is_pmmu)) {
			phys_pg_pack = hnode->ptr;
			pgf_info->user_mappings[map_idx].dev_va = hnode->vaddr;
			pgf_info->user_mappings[map_idx].size = phys_pg_pack->total_size;
			map_idx++;
		}
	}
finish:
	mutex_unlock(&ctx->mem_hash_lock);
	hl_ctx_put(ctx);
}

void hl_capture_page_fault(struct hl_device *hdev, u64 addr, u16 eng_id, bool is_pmmu)
{
	struct page_fault_info *pgf_info = &hdev->captured_err_info.page_fault_info;

	/* Capture only the first page fault */
	if (atomic_cmpxchg(&pgf_info->page_fault_detected, 0, 1))
		return;

	pgf_info->page_fault.timestamp = ktime_to_ns(ktime_get());
	pgf_info->page_fault.addr = addr;
	pgf_info->page_fault.engine_id = eng_id;
	hl_capture_user_mappings(hdev, is_pmmu);

	pgf_info->page_fault_info_available = true;
}

void hl_handle_page_fault(struct hl_device *hdev, u64 addr, u16 eng_id, bool is_pmmu,
				u64 *event_mask)
{
	hl_capture_page_fault(hdev, addr, eng_id, is_pmmu);

	if (event_mask)
		*event_mask |=  HL_NOTIFIER_EVENT_PAGE_FAULT;
}

static void hl_capture_hw_err(struct hl_device *hdev, u16 event_id)
{
	struct hw_err_info *info = &hdev->captured_err_info.hw_err;

	/* Capture only the first HW err */
	if (atomic_cmpxchg(&info->event_detected, 0, 1))
		return;

	info->event.timestamp = ktime_to_ns(ktime_get());
	info->event.event_id = event_id;

	info->event_info_available = true;
}

void hl_handle_critical_hw_err(struct hl_device *hdev, u16 event_id, u64 *event_mask)
{
	hl_capture_hw_err(hdev, event_id);

	if (event_mask)
		*event_mask |= HL_NOTIFIER_EVENT_CRITICL_HW_ERR;
}

static void hl_capture_fw_err(struct hl_device *hdev, struct hl_info_fw_err_info *fw_info)
{
	struct fw_err_info *info = &hdev->captured_err_info.fw_err;

	/* Capture only the first FW error */
	if (atomic_cmpxchg(&info->event_detected, 0, 1))
		return;

	info->event.timestamp = ktime_to_ns(ktime_get());
	info->event.err_type = fw_info->err_type;
	if (fw_info->err_type == HL_INFO_FW_REPORTED_ERR)
		info->event.event_id = fw_info->event_id;

	info->event_info_available = true;
}

void hl_handle_fw_err(struct hl_device *hdev, struct hl_info_fw_err_info *info)
{
	hl_capture_fw_err(hdev, info);

	if (info->event_mask)
		*info->event_mask |= HL_NOTIFIER_EVENT_CRITICL_FW_ERR;
}<|MERGE_RESOLUTION|>--- conflicted
+++ resolved
@@ -1446,31 +1446,6 @@
 	} else {
 		hdev->reset_info.reset_trigger_repeated = 1;
 	}
-<<<<<<< HEAD
-
-	/* If reset is due to heartbeat, device CPU is no responsive in
-	 * which case no point sending PCI disable message to it.
-	 *
-	 * If F/W is performing the reset, no need to send it a message to disable
-	 * PCI access
-	 */
-	if ((flags & HL_DRV_RESET_HARD) &&
-			!(flags & (HL_DRV_RESET_HEARTBEAT | HL_DRV_RESET_BYPASS_REQ_TO_FW))) {
-		/* Disable PCI access from device F/W so he won't send
-		 * us additional interrupts. We disable MSI/MSI-X at
-		 * the halt_engines function and we can't have the F/W
-		 * sending us interrupts after that. We need to disable
-		 * the access here because if the device is marked
-		 * disable, the message won't be send. Also, in case
-		 * of heartbeat, the device CPU is marked as disable
-		 * so this message won't be sent
-		 */
-		if (hl_fw_send_pci_access_msg(hdev, CPUCP_PACKET_DISABLE_PCI_ACCESS, 0x0))
-			dev_warn(hdev->dev,
-				"Failed to disable FW's PCI access\n");
-	}
-=======
->>>>>>> 33a86170
 }
 
 /*
@@ -1855,10 +1830,6 @@
 			flags = hdev->reset_info.hard_reset_schedule_flags;
 			hdev->reset_info.hard_reset_schedule_flags = 0;
 			hard_reset = true;
-<<<<<<< HEAD
-			handle_reset_trigger(hdev, flags);
-=======
->>>>>>> 33a86170
 			goto escalate_reset_flow;
 		}
 	}
