/* SPDX-License-Identifier: GPL-2.0 */
/*
 * Copyright (c) 2017, The Linux Foundation. All rights reserved.
 */

#ifndef QCOM_PHY_QMP_H_
#define QCOM_PHY_QMP_H_

#include "phy-qcom-qmp-qserdes-com.h"
#include "phy-qcom-qmp-qserdes-txrx.h"

#include "phy-qcom-qmp-qserdes-com-v3.h"
#include "phy-qcom-qmp-qserdes-txrx-v3.h"

#include "phy-qcom-qmp-qserdes-com-v4.h"
#include "phy-qcom-qmp-qserdes-txrx-v4.h"
#include "phy-qcom-qmp-qserdes-txrx-v4_20.h"

#include "phy-qcom-qmp-qserdes-com-v5.h"
#include "phy-qcom-qmp-qserdes-txrx-v5.h"
#include "phy-qcom-qmp-qserdes-txrx-v5_20.h"
#include "phy-qcom-qmp-qserdes-txrx-v5_5nm.h"

#include "phy-qcom-qmp-qserdes-com-v6.h"
#include "phy-qcom-qmp-qserdes-txrx-v6.h"
#include "phy-qcom-qmp-qserdes-txrx-v6_20.h"
#include "phy-qcom-qmp-qserdes-ln-shrd-v6.h"

#include "phy-qcom-qmp-qserdes-pll.h"

#include "phy-qcom-qmp-pcs-v2.h"

#include "phy-qcom-qmp-pcs-v3.h"

#include "phy-qcom-qmp-pcs-v4.h"

#include "phy-qcom-qmp-pcs-v4_20.h"

#include "phy-qcom-qmp-pcs-v5.h"
<<<<<<< HEAD

#include "phy-qcom-qmp-pcs-v5_20.h"
=======

#include "phy-qcom-qmp-pcs-v5_20.h"

#include "phy-qcom-qmp-pcs-v6.h"

#include "phy-qcom-qmp-pcs-v6_20.h"
>>>>>>> 3584f639

/* Only for QMP V3 & V4 PHY - DP COM registers */
#define QPHY_V3_DP_COM_PHY_MODE_CTRL			0x00
#define QPHY_V3_DP_COM_SW_RESET				0x04
#define QPHY_V3_DP_COM_POWER_DOWN_CTRL			0x08
#define QPHY_V3_DP_COM_SWI_CTRL				0x0c
#define QPHY_V3_DP_COM_TYPEC_CTRL			0x10
#define QPHY_V3_DP_COM_TYPEC_PWRDN_CTRL			0x14
#define QPHY_V3_DP_COM_RESET_OVRD_CTRL			0x1c

/* QSERDES V3 COM bits */
# define QSERDES_V3_COM_BIAS_EN				0x0001
# define QSERDES_V3_COM_BIAS_EN_MUX			0x0002
# define QSERDES_V3_COM_CLKBUF_R_EN			0x0004
# define QSERDES_V3_COM_CLKBUF_L_EN			0x0008
# define QSERDES_V3_COM_EN_SYSCLK_TX_SEL		0x0010
# define QSERDES_V3_COM_CLKBUF_RX_DRIVE_L		0x0020
# define QSERDES_V3_COM_CLKBUF_RX_DRIVE_R		0x0040

/* QSERDES V3 TX bits */
# define DP_PHY_TXn_TX_EMP_POST1_LVL_MASK		0x001f
# define DP_PHY_TXn_TX_EMP_POST1_LVL_MUX_EN		0x0020
# define DP_PHY_TXn_TX_DRV_LVL_MASK			0x001f
# define DP_PHY_TXn_TX_DRV_LVL_MUX_EN			0x0020

/* QMP PHY - DP PHY registers */
#define QSERDES_DP_PHY_REVISION_ID0			0x000
#define QSERDES_DP_PHY_REVISION_ID1			0x004
#define QSERDES_DP_PHY_REVISION_ID2			0x008
#define QSERDES_DP_PHY_REVISION_ID3			0x00c
#define QSERDES_DP_PHY_CFG				0x010
#define QSERDES_DP_PHY_PD_CTL				0x018
# define DP_PHY_PD_CTL_PWRDN				0x001
# define DP_PHY_PD_CTL_PSR_PWRDN			0x002
# define DP_PHY_PD_CTL_AUX_PWRDN			0x004
# define DP_PHY_PD_CTL_LANE_0_1_PWRDN			0x008
# define DP_PHY_PD_CTL_LANE_2_3_PWRDN			0x010
# define DP_PHY_PD_CTL_PLL_PWRDN			0x020
# define DP_PHY_PD_CTL_DP_CLAMP_EN			0x040
#define QSERDES_DP_PHY_MODE				0x01c
#define QSERDES_DP_PHY_AUX_CFG0				0x020
#define QSERDES_DP_PHY_AUX_CFG1				0x024
#define QSERDES_DP_PHY_AUX_CFG2				0x028
#define QSERDES_DP_PHY_AUX_CFG3				0x02c
#define QSERDES_DP_PHY_AUX_CFG4				0x030
#define QSERDES_DP_PHY_AUX_CFG5				0x034
#define QSERDES_DP_PHY_AUX_CFG6				0x038
#define QSERDES_DP_PHY_AUX_CFG7				0x03c
#define QSERDES_DP_PHY_AUX_CFG8				0x040
#define QSERDES_DP_PHY_AUX_CFG9				0x044

/* Only for QMP V3 PHY - DP PHY registers */
#define QSERDES_V3_DP_PHY_AUX_INTERRUPT_MASK		0x048
# define PHY_AUX_STOP_ERR_MASK				0x01
# define PHY_AUX_DEC_ERR_MASK				0x02
# define PHY_AUX_SYNC_ERR_MASK				0x04
# define PHY_AUX_ALIGN_ERR_MASK				0x08
# define PHY_AUX_REQ_ERR_MASK				0x10

#define QSERDES_V3_DP_PHY_AUX_INTERRUPT_CLEAR		0x04c
#define QSERDES_V3_DP_PHY_AUX_BIST_CFG			0x050

#define QSERDES_V3_DP_PHY_VCO_DIV			0x064
#define QSERDES_V3_DP_PHY_TX0_TX1_LANE_CTL		0x06c
#define QSERDES_V3_DP_PHY_TX2_TX3_LANE_CTL		0x088

#define QSERDES_V3_DP_PHY_SPARE0			0x0ac
#define DP_PHY_SPARE0_MASK				0x0f
#define DP_PHY_SPARE0_ORIENTATION_INFO_SHIFT		0x04(0x0004)

#define QSERDES_V3_DP_PHY_STATUS			0x0c0

/* Only for QMP V4 PHY - DP PHY registers */
#define QSERDES_V4_DP_PHY_CFG_1				0x014
#define QSERDES_V4_DP_PHY_AUX_INTERRUPT_MASK		0x054
#define QSERDES_V4_DP_PHY_AUX_INTERRUPT_CLEAR		0x058
#define QSERDES_V4_DP_PHY_VCO_DIV			0x070
#define QSERDES_V4_DP_PHY_TX0_TX1_LANE_CTL		0x078
#define QSERDES_V4_DP_PHY_TX2_TX3_LANE_CTL		0x09c
#define QSERDES_V4_DP_PHY_SPARE0			0x0c8
#define QSERDES_V4_DP_PHY_AUX_INTERRUPT_STATUS		0x0d8
#define QSERDES_V4_DP_PHY_STATUS			0x0dc

/* Only for QMP V4 PHY - PCS_MISC registers */
#define QPHY_V4_PCS_MISC_TYPEC_CTRL			0x00
#define QPHY_V4_PCS_MISC_TYPEC_PWRDN_CTRL		0x04
#define QPHY_V4_PCS_MISC_PCS_MISC_CONFIG1		0x08
#define QPHY_V4_PCS_MISC_CLAMP_ENABLE			0x0c
#define QPHY_V4_PCS_MISC_TYPEC_STATUS			0x10
#define QPHY_V4_PCS_MISC_PLACEHOLDER_STATUS		0x14

/* Only for QMP V6 PHY - DP PHY registers */
#define QSERDES_V6_DP_PHY_AUX_INTERRUPT_STATUS		0x0e0
#define QSERDES_V6_DP_PHY_STATUS			0x0e4

#endif<|MERGE_RESOLUTION|>--- conflicted
+++ resolved
@@ -37,17 +37,12 @@
 #include "phy-qcom-qmp-pcs-v4_20.h"
 
 #include "phy-qcom-qmp-pcs-v5.h"
-<<<<<<< HEAD
-
-#include "phy-qcom-qmp-pcs-v5_20.h"
-=======
 
 #include "phy-qcom-qmp-pcs-v5_20.h"
 
 #include "phy-qcom-qmp-pcs-v6.h"
 
 #include "phy-qcom-qmp-pcs-v6_20.h"
->>>>>>> 3584f639
 
 /* Only for QMP V3 & V4 PHY - DP COM registers */
 #define QPHY_V3_DP_COM_PHY_MODE_CTRL			0x00
