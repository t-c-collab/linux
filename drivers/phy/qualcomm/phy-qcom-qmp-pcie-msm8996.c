--- conflicted
+++ resolved
@@ -33,20 +33,12 @@
 #define PLL_READY_GATE_EN			BIT(3)
 /* QPHY_PCS_STATUS bit */
 #define PHYSTATUS				BIT(6)
-<<<<<<< HEAD
-#define PHYSTATUS_4_20				BIT(7)
-=======
->>>>>>> 03a0a104
 /* QPHY_COM_PCS_READY_STATUS bit */
 #define PCS_READY				BIT(0)
 
 #define PHY_INIT_COMPLETE_TIMEOUT		10000
 #define POWER_DOWN_DELAY_US_MIN			10
-<<<<<<< HEAD
-#define POWER_DOWN_DELAY_US_MAX			11
-=======
 #define POWER_DOWN_DELAY_US_MAX			20
->>>>>>> 03a0a104
 
 struct qmp_phy_init_tbl {
 	unsigned int offset;
@@ -83,10 +75,6 @@
 	QPHY_SW_RESET,
 	QPHY_START_CTRL,
 	QPHY_PCS_STATUS,
-<<<<<<< HEAD
-	QPHY_PCS_POWER_DOWN_CONTROL,
-=======
->>>>>>> 03a0a104
 	/* Keep last to ensure regs_layout arrays are properly initialized */
 	QPHY_LAYOUT_SIZE
 };
@@ -321,10 +309,6 @@
 };
 
 static void qmp_pcie_msm8996_configure_lane(void __iomem *base,
-<<<<<<< HEAD
-					const unsigned int *regs,
-=======
->>>>>>> 03a0a104
 					const struct qmp_phy_init_tbl tbl[],
 					int num,
 					u8 lane_mask)
@@ -344,18 +328,10 @@
 }
 
 static void qmp_pcie_msm8996_configure(void __iomem *base,
-<<<<<<< HEAD
-				   const unsigned int *regs,
 				   const struct qmp_phy_init_tbl tbl[],
 				   int num)
 {
-	qmp_pcie_msm8996_configure_lane(base, regs, tbl, num, 0xff);
-=======
-				   const struct qmp_phy_init_tbl tbl[],
-				   int num)
-{
 	qmp_pcie_msm8996_configure_lane(base, tbl, num, 0xff);
->>>>>>> 03a0a104
 }
 
 static int qmp_pcie_msm8996_serdes_init(struct qmp_phy *qphy)
@@ -369,11 +345,7 @@
 	unsigned int val;
 	int ret;
 
-<<<<<<< HEAD
-	qmp_pcie_msm8996_configure(serdes, cfg->regs, serdes_tbl, serdes_tbl_num);
-=======
 	qmp_pcie_msm8996_configure(serdes, serdes_tbl, serdes_tbl_num);
->>>>>>> 03a0a104
 
 	qphy_clrbits(serdes, cfg->regs[QPHY_COM_SW_RESET], SW_RESET);
 	qphy_setbits(serdes, cfg->regs[QPHY_COM_START_CONTROL],
@@ -515,19 +487,9 @@
 	}
 
 	/* Tx, Rx, and PCS configurations */
-<<<<<<< HEAD
-	qmp_pcie_msm8996_configure_lane(tx, cfg->regs, cfg->tx_tbl,
-					cfg->tx_tbl_num, 1);
-
-	qmp_pcie_msm8996_configure_lane(rx, cfg->regs, cfg->rx_tbl,
-					cfg->rx_tbl_num, 1);
-
-	qmp_pcie_msm8996_configure(pcs, cfg->regs, cfg->pcs_tbl, cfg->pcs_tbl_num);
-=======
 	qmp_pcie_msm8996_configure_lane(tx, cfg->tx_tbl, cfg->tx_tbl_num, 1);
 	qmp_pcie_msm8996_configure_lane(rx, cfg->rx_tbl, cfg->rx_tbl_num, 1);
 	qmp_pcie_msm8996_configure(pcs, cfg->pcs_tbl, cfg->pcs_tbl_num);
->>>>>>> 03a0a104
 
 	/*
 	 * Pull out PHY from POWER DOWN state.
@@ -765,19 +727,11 @@
 	qphy->tx = devm_of_iomap(dev, np, 0, NULL);
 	if (IS_ERR(qphy->tx))
 		return PTR_ERR(qphy->tx);
-<<<<<<< HEAD
 
 	qphy->rx = devm_of_iomap(dev, np, 1, NULL);
 	if (IS_ERR(qphy->rx))
 		return PTR_ERR(qphy->rx);
 
-=======
-
-	qphy->rx = devm_of_iomap(dev, np, 1, NULL);
-	if (IS_ERR(qphy->rx))
-		return PTR_ERR(qphy->rx);
-
->>>>>>> 03a0a104
 	qphy->pcs = devm_of_iomap(dev, np, 2, NULL);
 	if (IS_ERR(qphy->pcs))
 		return PTR_ERR(qphy->pcs);
@@ -862,14 +816,7 @@
 		return ret;
 
 	ret = qmp_pcie_msm8996_vreg_init(dev, cfg);
-<<<<<<< HEAD
-	if (ret) {
-		if (ret != -EPROBE_DEFER)
-			dev_err(dev, "failed to get regulator supplies: %d\n",
-				ret);
-=======
-	if (ret)
->>>>>>> 03a0a104
+	if (ret)
 		return ret;
 
 	num = of_get_available_child_count(dev->of_node);
