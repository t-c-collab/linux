// SPDX-License-Identifier: GPL-2.0+
/*
 * Mediatek MT7621 PCI PHY Driver
 * Author: Sergio Paracuellos <sergio.paracuellos@gmail.com>
 */

#include <dt-bindings/phy/phy.h>
#include <linux/clk.h>
#include <linux/bitfield.h>
#include <linux/bitops.h>
#include <linux/module.h>
#include <linux/of_address.h>
#include <linux/of_device.h>
#include <linux/phy/phy.h>
#include <linux/platform_device.h>
#include <linux/regmap.h>
#include <linux/sys_soc.h>

#define RG_PE1_PIPE_REG				0x02c
#define RG_PE1_PIPE_RST				BIT(12)
#define RG_PE1_PIPE_CMD_FRC			BIT(4)

#define RG_P0_TO_P1_WIDTH			0x100
#define RG_PE1_H_LCDDS_REG			0x49c
#define RG_PE1_H_LCDDS_PCW			GENMASK(30, 0)

#define RG_PE1_FRC_H_XTAL_REG			0x400
#define RG_PE1_FRC_H_XTAL_TYPE			BIT(8)
#define RG_PE1_H_XTAL_TYPE			GENMASK(10, 9)

#define RG_PE1_FRC_PHY_REG			0x000
#define RG_PE1_FRC_PHY_EN			BIT(4)
#define RG_PE1_PHY_EN				BIT(5)

#define RG_PE1_H_PLL_REG			0x490
#define RG_PE1_H_PLL_BC				GENMASK(23, 22)
#define RG_PE1_H_PLL_BP				GENMASK(21, 18)
#define RG_PE1_H_PLL_IR				GENMASK(15, 12)
#define RG_PE1_H_PLL_IC				GENMASK(11, 8)
#define RG_PE1_H_PLL_PREDIV			GENMASK(7, 6)
#define RG_PE1_PLL_DIVEN			GENMASK(3, 1)

#define RG_PE1_H_PLL_FBKSEL_REG			0x4bc
#define RG_PE1_H_PLL_FBKSEL			GENMASK(5, 4)

#define	RG_PE1_H_LCDDS_SSC_PRD_REG		0x4a4
#define RG_PE1_H_LCDDS_SSC_PRD			GENMASK(15, 0)

#define RG_PE1_H_LCDDS_SSC_DELTA_REG		0x4a8
#define RG_PE1_H_LCDDS_SSC_DELTA		GENMASK(11, 0)
#define RG_PE1_H_LCDDS_SSC_DELTA1		GENMASK(27, 16)

#define RG_PE1_LCDDS_CLK_PH_INV_REG		0x4a0
#define RG_PE1_LCDDS_CLK_PH_INV			BIT(5)

#define RG_PE1_H_PLL_BR_REG			0x4ac
#define RG_PE1_H_PLL_BR				GENMASK(18, 16)

#define	RG_PE1_MSTCKDIV_REG			0x414
#define RG_PE1_MSTCKDIV				GENMASK(7, 6)

#define RG_PE1_FRC_MSTCKDIV			BIT(5)

<<<<<<< HEAD
#define XTAL_MASK				GENMASK(8, 6)

=======
>>>>>>> 490dbd23
#define MAX_PHYS	2

/**
 * struct mt7621_pci_phy - Mt7621 Pcie PHY core
 * @dev: pointer to device
 * @regmap: kernel regmap pointer
 * @phy: pointer to the kernel PHY device
 * @sys_clk: pointer to the system XTAL clock
 * @port_base: base register
 * @has_dual_port: if the phy has dual ports.
 * @bypass_pipe_rst: mark if 'mt7621_bypass_pipe_rst'
 * needs to be executed. Depends on chip revision.
 */
struct mt7621_pci_phy {
	struct device *dev;
	struct regmap *regmap;
	struct phy *phy;
	struct clk *sys_clk;
	void __iomem *port_base;
	bool has_dual_port;
	bool bypass_pipe_rst;
};

static inline void mt7621_phy_rmw(struct mt7621_pci_phy *phy,
				  u32 reg, u32 clr, u32 set)
{
	u32 val;

	/*
	 * We cannot use 'regmap_write_bits' here because internally
	 * 'set' is masked before is set to the value that will be
	 * written to the register. That way results in no reliable
	 * pci setup. Avoid to mask 'set' before set value to 'val'
	 * completely avoid the problem.
	 */
	regmap_read(phy->regmap, reg, &val);
	val &= ~clr;
	val |= set;
	regmap_write(phy->regmap, reg, val);
}

static void mt7621_bypass_pipe_rst(struct mt7621_pci_phy *phy)
{
	mt7621_phy_rmw(phy, RG_PE1_PIPE_REG, 0, RG_PE1_PIPE_RST);
	mt7621_phy_rmw(phy, RG_PE1_PIPE_REG, 0, RG_PE1_PIPE_CMD_FRC);

	if (phy->has_dual_port) {
		mt7621_phy_rmw(phy, RG_PE1_PIPE_REG + RG_P0_TO_P1_WIDTH,
			       0, RG_PE1_PIPE_RST);
		mt7621_phy_rmw(phy, RG_PE1_PIPE_REG + RG_P0_TO_P1_WIDTH,
			       0, RG_PE1_PIPE_CMD_FRC);
	}
}

static int mt7621_set_phy_for_ssc(struct mt7621_pci_phy *phy)
{
	struct device *dev = phy->dev;
	unsigned long clk_rate;

	clk_rate = clk_get_rate(phy->sys_clk);
	if (!clk_rate)
		return -EINVAL;

	/* Set PCIe Port PHY to disable SSC */
	/* Debug Xtal Type */
	mt7621_phy_rmw(phy, RG_PE1_FRC_H_XTAL_REG,
		       RG_PE1_FRC_H_XTAL_TYPE | RG_PE1_H_XTAL_TYPE,
		       RG_PE1_FRC_H_XTAL_TYPE |
		       FIELD_PREP(RG_PE1_H_XTAL_TYPE, 0x00));

	/* disable port */
	mt7621_phy_rmw(phy, RG_PE1_FRC_PHY_REG, RG_PE1_PHY_EN,
		       RG_PE1_FRC_PHY_EN);

	if (phy->has_dual_port) {
		mt7621_phy_rmw(phy, RG_PE1_FRC_PHY_REG + RG_P0_TO_P1_WIDTH,
			       RG_PE1_PHY_EN, RG_PE1_FRC_PHY_EN);
	}

	if (clk_rate == 40000000) { /* 40MHz Xtal */
		/* Set Pre-divider ratio (for host mode) */
		mt7621_phy_rmw(phy, RG_PE1_H_PLL_REG, RG_PE1_H_PLL_PREDIV,
			       FIELD_PREP(RG_PE1_H_PLL_PREDIV, 0x01));

		dev_dbg(dev, "Xtal is 40MHz\n");
	} else if (clk_rate == 25000000) { /* 25MHz Xal */
		mt7621_phy_rmw(phy, RG_PE1_H_PLL_REG, RG_PE1_H_PLL_PREDIV,
			       FIELD_PREP(RG_PE1_H_PLL_PREDIV, 0x00));

		/* Select feedback clock */
		mt7621_phy_rmw(phy, RG_PE1_H_PLL_FBKSEL_REG,
			       RG_PE1_H_PLL_FBKSEL,
			       FIELD_PREP(RG_PE1_H_PLL_FBKSEL, 0x01));

		/* DDS NCPO PCW (for host mode) */
		mt7621_phy_rmw(phy, RG_PE1_H_LCDDS_SSC_PRD_REG,
			       RG_PE1_H_LCDDS_SSC_PRD,
			       FIELD_PREP(RG_PE1_H_LCDDS_SSC_PRD, 0x00));

		/* DDS SSC dither period control */
		mt7621_phy_rmw(phy, RG_PE1_H_LCDDS_SSC_PRD_REG,
			       RG_PE1_H_LCDDS_SSC_PRD,
			       FIELD_PREP(RG_PE1_H_LCDDS_SSC_PRD, 0x18d));

		/* DDS SSC dither amplitude control */
		mt7621_phy_rmw(phy, RG_PE1_H_LCDDS_SSC_DELTA_REG,
			       RG_PE1_H_LCDDS_SSC_DELTA |
			       RG_PE1_H_LCDDS_SSC_DELTA1,
			       FIELD_PREP(RG_PE1_H_LCDDS_SSC_DELTA, 0x4a) |
			       FIELD_PREP(RG_PE1_H_LCDDS_SSC_DELTA1, 0x4a));

		dev_dbg(dev, "Xtal is 25MHz\n");
	} else { /* 20MHz Xtal */
		mt7621_phy_rmw(phy, RG_PE1_H_PLL_REG, RG_PE1_H_PLL_PREDIV,
			       FIELD_PREP(RG_PE1_H_PLL_PREDIV, 0x00));

		dev_dbg(dev, "Xtal is 20MHz\n");
	}

	/* DDS clock inversion */
	mt7621_phy_rmw(phy, RG_PE1_LCDDS_CLK_PH_INV_REG,
		       RG_PE1_LCDDS_CLK_PH_INV, RG_PE1_LCDDS_CLK_PH_INV);

	/* Set PLL bits */
	mt7621_phy_rmw(phy, RG_PE1_H_PLL_REG,
		       RG_PE1_H_PLL_BC | RG_PE1_H_PLL_BP | RG_PE1_H_PLL_IR |
		       RG_PE1_H_PLL_IC | RG_PE1_PLL_DIVEN,
		       FIELD_PREP(RG_PE1_H_PLL_BC, 0x02) |
		       FIELD_PREP(RG_PE1_H_PLL_BP, 0x06) |
		       FIELD_PREP(RG_PE1_H_PLL_IR, 0x02) |
		       FIELD_PREP(RG_PE1_H_PLL_IC, 0x01) |
		       FIELD_PREP(RG_PE1_PLL_DIVEN, 0x02));

	mt7621_phy_rmw(phy, RG_PE1_H_PLL_BR_REG, RG_PE1_H_PLL_BR,
		       FIELD_PREP(RG_PE1_H_PLL_BR, 0x00));

	if (clk_rate == 40000000) { /* 40MHz Xtal */
		/* set force mode enable of da_pe1_mstckdiv */
		mt7621_phy_rmw(phy, RG_PE1_MSTCKDIV_REG,
			       RG_PE1_MSTCKDIV | RG_PE1_FRC_MSTCKDIV,
			       FIELD_PREP(RG_PE1_MSTCKDIV, 0x01) |
			       RG_PE1_FRC_MSTCKDIV);
	}

	return 0;
}

static int mt7621_pci_phy_init(struct phy *phy)
{
	struct mt7621_pci_phy *mphy = phy_get_drvdata(phy);

	if (mphy->bypass_pipe_rst)
		mt7621_bypass_pipe_rst(mphy);

	return mt7621_set_phy_for_ssc(mphy);
}

static int mt7621_pci_phy_power_on(struct phy *phy)
{
	struct mt7621_pci_phy *mphy = phy_get_drvdata(phy);

	/* Enable PHY and disable force mode */
	mt7621_phy_rmw(mphy, RG_PE1_FRC_PHY_REG,
		       RG_PE1_FRC_PHY_EN, RG_PE1_PHY_EN);

	if (mphy->has_dual_port) {
		mt7621_phy_rmw(mphy, RG_PE1_FRC_PHY_REG + RG_P0_TO_P1_WIDTH,
			       RG_PE1_FRC_PHY_EN, RG_PE1_PHY_EN);
	}

	return 0;
}

static int mt7621_pci_phy_power_off(struct phy *phy)
{
	struct mt7621_pci_phy *mphy = phy_get_drvdata(phy);

	/* Disable PHY */
	mt7621_phy_rmw(mphy, RG_PE1_FRC_PHY_REG,
		       RG_PE1_PHY_EN, RG_PE1_FRC_PHY_EN);

	if (mphy->has_dual_port) {
		mt7621_phy_rmw(mphy, RG_PE1_FRC_PHY_REG + RG_P0_TO_P1_WIDTH,
			       RG_PE1_PHY_EN, RG_PE1_FRC_PHY_EN);
	}

	return 0;
}

static int mt7621_pci_phy_exit(struct phy *phy)
{
	return 0;
}

static const struct phy_ops mt7621_pci_phy_ops = {
	.init		= mt7621_pci_phy_init,
	.exit		= mt7621_pci_phy_exit,
	.power_on	= mt7621_pci_phy_power_on,
	.power_off	= mt7621_pci_phy_power_off,
	.owner		= THIS_MODULE,
};

static struct phy *mt7621_pcie_phy_of_xlate(struct device *dev,
					    struct of_phandle_args *args)
{
	struct mt7621_pci_phy *mt7621_phy = dev_get_drvdata(dev);

	if (WARN_ON(args->args[0] >= MAX_PHYS))
		return ERR_PTR(-ENODEV);

	mt7621_phy->has_dual_port = args->args[0];

	dev_dbg(dev, "PHY for 0x%px (dual port = %d)\n",
		mt7621_phy->port_base, mt7621_phy->has_dual_port);

	return mt7621_phy->phy;
}

static const struct soc_device_attribute mt7621_pci_quirks_match[] = {
	{ .soc_id = "mt7621", .revision = "E2" }
};

static const struct regmap_config mt7621_pci_phy_regmap_config = {
	.reg_bits = 32,
	.val_bits = 32,
	.reg_stride = 4,
	.max_register = 0x700,
};

static int mt7621_pci_phy_probe(struct platform_device *pdev)
{
	struct device *dev = &pdev->dev;
	const struct soc_device_attribute *attr;
	struct phy_provider *provider;
	struct mt7621_pci_phy *phy;

	phy = devm_kzalloc(dev, sizeof(*phy), GFP_KERNEL);
	if (!phy)
		return -ENOMEM;

	attr = soc_device_match(mt7621_pci_quirks_match);
	if (attr)
		phy->bypass_pipe_rst = true;

	phy->dev = dev;
	platform_set_drvdata(pdev, phy);

	phy->port_base = devm_platform_ioremap_resource(pdev, 0);
	if (IS_ERR(phy->port_base)) {
		dev_err(dev, "failed to remap phy regs\n");
		return PTR_ERR(phy->port_base);
	}

	phy->regmap = devm_regmap_init_mmio(phy->dev, phy->port_base,
					    &mt7621_pci_phy_regmap_config);
	if (IS_ERR(phy->regmap))
		return PTR_ERR(phy->regmap);

	phy->phy = devm_phy_create(dev, dev->of_node, &mt7621_pci_phy_ops);
	if (IS_ERR(phy->phy)) {
		dev_err(dev, "failed to create phy\n");
		return PTR_ERR(phy->phy);
<<<<<<< HEAD
=======
	}

	phy->sys_clk = devm_clk_get(dev, NULL);
	if (IS_ERR(phy->sys_clk)) {
		dev_err(dev, "failed to get phy clock\n");
		return PTR_ERR(phy->sys_clk);
>>>>>>> 490dbd23
	}

	phy_set_drvdata(phy->phy, phy);

	provider = devm_of_phy_provider_register(dev, mt7621_pcie_phy_of_xlate);

	return PTR_ERR_OR_ZERO(provider);
}

static const struct of_device_id mt7621_pci_phy_ids[] = {
	{ .compatible = "mediatek,mt7621-pci-phy" },
	{},
};
MODULE_DEVICE_TABLE(of, mt7621_pci_phy_ids);

static struct platform_driver mt7621_pci_phy_driver = {
	.probe = mt7621_pci_phy_probe,
	.driver = {
		.name = "mt7621-pci-phy",
		.of_match_table = of_match_ptr(mt7621_pci_phy_ids),
	},
};

builtin_platform_driver(mt7621_pci_phy_driver);

MODULE_AUTHOR("Sergio Paracuellos <sergio.paracuellos@gmail.com>");
MODULE_DESCRIPTION("MediaTek MT7621 PCIe PHY driver");
MODULE_LICENSE("GPL v2");<|MERGE_RESOLUTION|>--- conflicted
+++ resolved
@@ -61,11 +61,6 @@
 
 #define RG_PE1_FRC_MSTCKDIV			BIT(5)
 
-<<<<<<< HEAD
-#define XTAL_MASK				GENMASK(8, 6)
-
-=======
->>>>>>> 490dbd23
 #define MAX_PHYS	2
 
 /**
@@ -328,15 +323,12 @@
 	if (IS_ERR(phy->phy)) {
 		dev_err(dev, "failed to create phy\n");
 		return PTR_ERR(phy->phy);
-<<<<<<< HEAD
-=======
 	}
 
 	phy->sys_clk = devm_clk_get(dev, NULL);
 	if (IS_ERR(phy->sys_clk)) {
 		dev_err(dev, "failed to get phy clock\n");
 		return PTR_ERR(phy->sys_clk);
->>>>>>> 490dbd23
 	}
 
 	phy_set_drvdata(phy->phy, phy);
