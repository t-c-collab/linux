--- conflicted
+++ resolved
@@ -171,26 +171,8 @@
 		return ret;
 	}
 
-<<<<<<< HEAD
-	dev_dbg(phy->dev, "UFS MPHY ref_clk_rate = %ld\n", clk_get_rate(phy->ref_clk));
-
-	return 0;
-}
-
-static int samsung_ufs_phy_init(struct phy *phy)
-{
-	struct samsung_ufs_phy *ss_phy = get_samsung_ufs_phy(phy);
-	int ret;
-
-	ss_phy->lane_cnt = phy->attrs.bus_width;
-	ss_phy->ufs_phy_state = CFG_PRE_INIT;
-
-	if (ss_phy->has_symbol_clk) {
-		ret = samsung_ufs_phy_symbol_clk_init(ss_phy);
-=======
 	if (ss_phy->ufs_phy_state == CFG_PRE_INIT) {
 		ret = samsung_ufs_phy_calibrate(phy);
->>>>>>> 2c2d7a67
 		if (ret)
 			dev_err(ss_phy->dev, "ufs phy calibration failed\n");
 	}
@@ -226,17 +208,7 @@
 {
 	struct samsung_ufs_phy *ss_phy = get_samsung_ufs_phy(phy);
 
-<<<<<<< HEAD
-	clk_disable_unprepare(ss_phy->ref_clk);
-
-	if (ss_phy->has_symbol_clk) {
-		clk_disable_unprepare(ss_phy->tx0_symbol_clk);
-		clk_disable_unprepare(ss_phy->rx0_symbol_clk);
-		clk_disable_unprepare(ss_phy->rx1_symbol_clk);
-	}
-=======
 	ss_phy->ufs_phy_state = CFG_TAG_MAX;
->>>>>>> 2c2d7a67
 
 	return 0;
 }
@@ -302,10 +274,6 @@
 	phy->dev = dev;
 	phy->drvdata = drvdata;
 	phy->cfgs = drvdata->cfgs;
-<<<<<<< HEAD
-	phy->has_symbol_clk = drvdata->has_symbol_clk;
-=======
->>>>>>> 2c2d7a67
 	memcpy(&phy->isol, &drvdata->isol, sizeof(phy->isol));
 
 	if (!of_property_read_u32_index(dev->of_node, "samsung,pmu-syscon", 1,
