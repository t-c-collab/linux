--- conflicted
+++ resolved
@@ -109,12 +109,8 @@
 struct samsung_ufs_phy_drvdata {
 	const struct samsung_ufs_phy_cfg **cfgs;
 	struct samsung_ufs_phy_pmu_isol isol;
-<<<<<<< HEAD
-	bool has_symbol_clk;
-=======
 	const char * const *clk_list;
 	int num_clks;
->>>>>>> 2c2d7a67
 	u32 cdr_lock_status_offset;
 };
 
@@ -126,10 +122,6 @@
 	const struct samsung_ufs_phy_drvdata *drvdata;
 	const struct samsung_ufs_phy_cfg * const *cfgs;
 	struct samsung_ufs_phy_pmu_isol isol;
-<<<<<<< HEAD
-	bool has_symbol_clk;
-=======
->>>>>>> 2c2d7a67
 	u8 lane_cnt;
 	int ufs_phy_state;
 	enum phy_mode mode;
