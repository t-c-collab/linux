// SPDX-License-Identifier: GPL-2.0-only
/*
 * UFS PHY driver data for Samsung EXYNOS7 SoC
 *
 * Copyright (C) 2020 Samsung Electronics Co., Ltd.
 */

#include "phy-samsung-ufs.h"

#define EXYNOS7_EMBEDDED_COMBO_PHY_CTRL	0x720
#define EXYNOS7_EMBEDDED_COMBO_PHY_CTRL_MASK	0x1
#define EXYNOS7_EMBEDDED_COMBO_PHY_CTRL_EN	BIT(0)

#define EXYNOS7_EMBEDDED_COMBO_PHY_CDR_LOCK_STATUS	0x5e

/* Calibration for phy initialization */
static const struct samsung_ufs_phy_cfg exynos7_pre_init_cfg[] = {
	PHY_COMN_REG_CFG(0x00f, 0xfa, PWR_MODE_ANY),
	PHY_COMN_REG_CFG(0x010, 0x82, PWR_MODE_ANY),
	PHY_COMN_REG_CFG(0x011, 0x1e, PWR_MODE_ANY),
	PHY_COMN_REG_CFG(0x017, 0x84, PWR_MODE_ANY),
	PHY_TRSV_REG_CFG(0x035, 0x58, PWR_MODE_ANY),
	PHY_TRSV_REG_CFG(0x036, 0x32, PWR_MODE_ANY),
	PHY_TRSV_REG_CFG(0x037, 0x40, PWR_MODE_ANY),
	PHY_TRSV_REG_CFG(0x03b, 0x83, PWR_MODE_ANY),
	PHY_TRSV_REG_CFG(0x042, 0x88, PWR_MODE_ANY),
	PHY_TRSV_REG_CFG(0x043, 0xa6, PWR_MODE_ANY),
	PHY_TRSV_REG_CFG(0x048, 0x74, PWR_MODE_ANY),
	PHY_TRSV_REG_CFG(0x04c, 0x5b, PWR_MODE_ANY),
	PHY_TRSV_REG_CFG(0x04d, 0x83, PWR_MODE_ANY),
	PHY_TRSV_REG_CFG(0x05c, 0x14, PWR_MODE_ANY),
	END_UFS_PHY_CFG
};

/* Calibration for HS mode series A/B */
static const struct samsung_ufs_phy_cfg exynos7_pre_pwr_hs_cfg[] = {
	PHY_COMN_REG_CFG(0x00f, 0xfa, PWR_MODE_HS_ANY),
	PHY_COMN_REG_CFG(0x010, 0x82, PWR_MODE_HS_ANY),
	PHY_COMN_REG_CFG(0x011, 0x1e, PWR_MODE_HS_ANY),
	/* Setting order: 1st(0x16, 2nd(0x15) */
	PHY_COMN_REG_CFG(0x016, 0xff, PWR_MODE_HS_ANY),
	PHY_COMN_REG_CFG(0x015, 0x80, PWR_MODE_HS_ANY),
	PHY_COMN_REG_CFG(0x017, 0x94, PWR_MODE_HS_ANY),
	PHY_TRSV_REG_CFG(0x036, 0x32, PWR_MODE_HS_ANY),
	PHY_TRSV_REG_CFG(0x037, 0x43, PWR_MODE_HS_ANY),
	PHY_TRSV_REG_CFG(0x038, 0x3f, PWR_MODE_HS_ANY),
	PHY_TRSV_REG_CFG(0x042, 0x88, PWR_MODE_HS_G2_SER_A),
	PHY_TRSV_REG_CFG(0x042, 0xbb, PWR_MODE_HS_G2_SER_B),
	PHY_TRSV_REG_CFG(0x043, 0xa6, PWR_MODE_HS_ANY),
	PHY_TRSV_REG_CFG(0x048, 0x74, PWR_MODE_HS_ANY),
	PHY_TRSV_REG_CFG(0x034, 0x35, PWR_MODE_HS_G2_SER_A),
	PHY_TRSV_REG_CFG(0x034, 0x36, PWR_MODE_HS_G2_SER_B),
	PHY_TRSV_REG_CFG(0x035, 0x5b, PWR_MODE_HS_G2_SER_A),
	PHY_TRSV_REG_CFG(0x035, 0x5c, PWR_MODE_HS_G2_SER_B),
	END_UFS_PHY_CFG
};

/* Calibration for HS mode series A/B atfer PMC */
static const struct samsung_ufs_phy_cfg exynos7_post_pwr_hs_cfg[] = {
	PHY_COMN_REG_CFG(0x015, 0x00, PWR_MODE_HS_ANY),
	PHY_TRSV_REG_CFG(0x04d, 0x83, PWR_MODE_HS_ANY),
	END_UFS_PHY_CFG
};

static const struct samsung_ufs_phy_cfg *exynos7_ufs_phy_cfgs[CFG_TAG_MAX] = {
	[CFG_PRE_INIT]		= exynos7_pre_init_cfg,
	[CFG_PRE_PWR_HS]	= exynos7_pre_pwr_hs_cfg,
	[CFG_POST_PWR_HS]	= exynos7_post_pwr_hs_cfg,
};

static const char * const exynos7_ufs_phy_clks[] = {
	"tx0_symbol_clk", "rx0_symbol_clk", "rx1_symbol_clk", "ref_clk",
};

const struct samsung_ufs_phy_drvdata exynos7_ufs_phy = {
	.cfgs = exynos7_ufs_phy_cfgs,
	.isol = {
		.offset = EXYNOS7_EMBEDDED_COMBO_PHY_CTRL,
		.mask = EXYNOS7_EMBEDDED_COMBO_PHY_CTRL_MASK,
		.en = EXYNOS7_EMBEDDED_COMBO_PHY_CTRL_EN,
	},
<<<<<<< HEAD
	.has_symbol_clk = 1,
=======
	.clk_list = exynos7_ufs_phy_clks,
	.num_clks = ARRAY_SIZE(exynos7_ufs_phy_clks),
>>>>>>> 2c2d7a67
	.cdr_lock_status_offset = EXYNOS7_EMBEDDED_COMBO_PHY_CDR_LOCK_STATUS,
};<|MERGE_RESOLUTION|>--- conflicted
+++ resolved
@@ -79,11 +79,7 @@
 		.mask = EXYNOS7_EMBEDDED_COMBO_PHY_CTRL_MASK,
 		.en = EXYNOS7_EMBEDDED_COMBO_PHY_CTRL_EN,
 	},
-<<<<<<< HEAD
-	.has_symbol_clk = 1,
-=======
 	.clk_list = exynos7_ufs_phy_clks,
 	.num_clks = ARRAY_SIZE(exynos7_ufs_phy_clks),
->>>>>>> 2c2d7a67
 	.cdr_lock_status_offset = EXYNOS7_EMBEDDED_COMBO_PHY_CDR_LOCK_STATUS,
 };