/* SPDX-License-Identifier: GPL-2.0-only */
/*
 * Copyright (c) 2014-2022, NVIDIA CORPORATION.  All rights reserved.
 * Copyright (c) 2015, Google Inc.
 */

#ifndef __PHY_TEGRA_XUSB_H
#define __PHY_TEGRA_XUSB_H

#include <linux/io.h>
#include <linux/iopoll.h>
#include <linux/mutex.h>
#include <linux/workqueue.h>

#include <linux/usb/ch9.h>
#include <linux/usb/otg.h>
#include <linux/usb/role.h>

/* legacy entry points for backwards-compatibility */
int tegra_xusb_padctl_legacy_probe(struct platform_device *pdev);
int tegra_xusb_padctl_legacy_remove(struct platform_device *pdev);

struct phy;
struct phy_provider;
struct platform_device;
struct regulator;

/*
 * lanes
 */
struct tegra_xusb_lane_soc {
	const char *name;

	unsigned int offset;
	unsigned int shift;
	unsigned int mask;

	const char * const *funcs;
	unsigned int num_funcs;

	struct {
		unsigned int misc_ctl2;
	} regs;
};

struct tegra_xusb_lane {
	const struct tegra_xusb_lane_soc *soc;
	struct tegra_xusb_pad *pad;
	struct device_node *np;
	struct list_head list;
	unsigned int function;
	unsigned int index;
};

int tegra_xusb_lane_parse_dt(struct tegra_xusb_lane *lane,
			     struct device_node *np);

struct tegra_xusb_usb3_lane {
	struct tegra_xusb_lane base;
};

static inline struct tegra_xusb_usb3_lane *
to_usb3_lane(struct tegra_xusb_lane *lane)
{
	return container_of(lane, struct tegra_xusb_usb3_lane, base);
}

struct tegra_xusb_usb2_lane {
	struct tegra_xusb_lane base;

	u32 hs_curr_level_offset;
	bool powered_on;
};

static inline struct tegra_xusb_usb2_lane *
to_usb2_lane(struct tegra_xusb_lane *lane)
{
	return container_of(lane, struct tegra_xusb_usb2_lane, base);
}

struct tegra_xusb_ulpi_lane {
	struct tegra_xusb_lane base;
};

static inline struct tegra_xusb_ulpi_lane *
to_ulpi_lane(struct tegra_xusb_lane *lane)
{
	return container_of(lane, struct tegra_xusb_ulpi_lane, base);
}

struct tegra_xusb_hsic_lane {
	struct tegra_xusb_lane base;

	u32 strobe_trim;
	u32 rx_strobe_trim;
	u32 rx_data_trim;
	u32 tx_rtune_n;
	u32 tx_rtune_p;
	u32 tx_rslew_n;
	u32 tx_rslew_p;
	bool auto_term;
};

static inline struct tegra_xusb_hsic_lane *
to_hsic_lane(struct tegra_xusb_lane *lane)
{
	return container_of(lane, struct tegra_xusb_hsic_lane, base);
}

struct tegra_xusb_pcie_lane {
	struct tegra_xusb_lane base;
};

static inline struct tegra_xusb_pcie_lane *
to_pcie_lane(struct tegra_xusb_lane *lane)
{
	return container_of(lane, struct tegra_xusb_pcie_lane, base);
}

struct tegra_xusb_sata_lane {
	struct tegra_xusb_lane base;
};

static inline struct tegra_xusb_sata_lane *
to_sata_lane(struct tegra_xusb_lane *lane)
{
	return container_of(lane, struct tegra_xusb_sata_lane, base);
}

struct tegra_xusb_lane_ops {
	struct tegra_xusb_lane *(*probe)(struct tegra_xusb_pad *pad,
					 struct device_node *np,
					 unsigned int index);
	void (*remove)(struct tegra_xusb_lane *lane);
	void (*iddq_enable)(struct tegra_xusb_lane *lane);
	void (*iddq_disable)(struct tegra_xusb_lane *lane);
	int (*enable_phy_sleepwalk)(struct tegra_xusb_lane *lane, enum usb_device_speed speed);
	int (*disable_phy_sleepwalk)(struct tegra_xusb_lane *lane);
	int (*enable_phy_wake)(struct tegra_xusb_lane *lane);
	int (*disable_phy_wake)(struct tegra_xusb_lane *lane);
	bool (*remote_wake_detected)(struct tegra_xusb_lane *lane);
};

bool tegra_xusb_lane_check(struct tegra_xusb_lane *lane, const char *function);

/*
 * pads
 */
struct tegra_xusb_pad_soc;
struct tegra_xusb_padctl;

struct tegra_xusb_pad_ops {
	struct tegra_xusb_pad *(*probe)(struct tegra_xusb_padctl *padctl,
					const struct tegra_xusb_pad_soc *soc,
					struct device_node *np);
	void (*remove)(struct tegra_xusb_pad *pad);
};

struct tegra_xusb_pad_soc {
	const char *name;

	const struct tegra_xusb_lane_soc *lanes;
	unsigned int num_lanes;

	const struct tegra_xusb_pad_ops *ops;
};

struct tegra_xusb_pad {
	const struct tegra_xusb_pad_soc *soc;
	struct tegra_xusb_padctl *padctl;
	struct phy_provider *provider;
	struct phy **lanes;
	struct device dev;

	const struct tegra_xusb_lane_ops *ops;

	struct list_head list;
};

static inline struct tegra_xusb_pad *to_tegra_xusb_pad(struct device *dev)
{
	return container_of(dev, struct tegra_xusb_pad, dev);
}

int tegra_xusb_pad_init(struct tegra_xusb_pad *pad,
			struct tegra_xusb_padctl *padctl,
			struct device_node *np);
int tegra_xusb_pad_register(struct tegra_xusb_pad *pad,
			    const struct phy_ops *ops);
void tegra_xusb_pad_unregister(struct tegra_xusb_pad *pad);

struct tegra_xusb_usb3_pad {
	struct tegra_xusb_pad base;

	unsigned int enable;
	struct mutex lock;
};

static inline struct tegra_xusb_usb3_pad *
to_usb3_pad(struct tegra_xusb_pad *pad)
{
	return container_of(pad, struct tegra_xusb_usb3_pad, base);
}

struct tegra_xusb_usb2_pad {
	struct tegra_xusb_pad base;

	struct clk *clk;
	unsigned int enable;
	struct mutex lock;
};

static inline struct tegra_xusb_usb2_pad *
to_usb2_pad(struct tegra_xusb_pad *pad)
{
	return container_of(pad, struct tegra_xusb_usb2_pad, base);
}

struct tegra_xusb_ulpi_pad {
	struct tegra_xusb_pad base;
};

static inline struct tegra_xusb_ulpi_pad *
to_ulpi_pad(struct tegra_xusb_pad *pad)
{
	return container_of(pad, struct tegra_xusb_ulpi_pad, base);
}

struct tegra_xusb_hsic_pad {
	struct tegra_xusb_pad base;

	struct regulator *supply;
	struct clk *clk;
};

static inline struct tegra_xusb_hsic_pad *
to_hsic_pad(struct tegra_xusb_pad *pad)
{
	return container_of(pad, struct tegra_xusb_hsic_pad, base);
}

struct tegra_xusb_pcie_pad {
	struct tegra_xusb_pad base;

	struct reset_control *rst;
	struct clk *pll;

	bool enable;
};

static inline struct tegra_xusb_pcie_pad *
to_pcie_pad(struct tegra_xusb_pad *pad)
{
	return container_of(pad, struct tegra_xusb_pcie_pad, base);
}

struct tegra_xusb_sata_pad {
	struct tegra_xusb_pad base;

	struct reset_control *rst;
	struct clk *pll;

	bool enable;
};

static inline struct tegra_xusb_sata_pad *
to_sata_pad(struct tegra_xusb_pad *pad)
{
	return container_of(pad, struct tegra_xusb_sata_pad, base);
}

/*
 * ports
 */
struct tegra_xusb_port_ops;

struct tegra_xusb_port {
	struct tegra_xusb_padctl *padctl;
	struct tegra_xusb_lane *lane;
	unsigned int index;

	struct list_head list;
	struct device dev;

	struct usb_role_switch *usb_role_sw;
	struct work_struct usb_phy_work;
	struct usb_phy usb_phy;

	const struct tegra_xusb_port_ops *ops;
};

static inline struct tegra_xusb_port *to_tegra_xusb_port(struct device *dev)
{
	return container_of(dev, struct tegra_xusb_port, dev);
}

struct tegra_xusb_lane_map {
	unsigned int port;
	const char *type;
	unsigned int index;
	const char *func;
};

struct tegra_xusb_lane *
tegra_xusb_port_find_lane(struct tegra_xusb_port *port,
			  const struct tegra_xusb_lane_map *map,
			  const char *function);

struct tegra_xusb_port *
tegra_xusb_find_port(struct tegra_xusb_padctl *padctl, const char *type,
		     unsigned int index);

struct tegra_xusb_usb2_port {
	struct tegra_xusb_port base;

	struct regulator *supply;
	enum usb_dr_mode mode;
	bool internal;
	int usb3_port_fake;
};

static inline struct tegra_xusb_usb2_port *
to_usb2_port(struct tegra_xusb_port *port)
{
	return container_of(port, struct tegra_xusb_usb2_port, base);
}

struct tegra_xusb_usb2_port *
tegra_xusb_find_usb2_port(struct tegra_xusb_padctl *padctl,
			  unsigned int index);
void tegra_xusb_usb2_port_release(struct tegra_xusb_port *port);
void tegra_xusb_usb2_port_remove(struct tegra_xusb_port *port);

struct tegra_xusb_ulpi_port {
	struct tegra_xusb_port base;

	struct regulator *supply;
	bool internal;
};

static inline struct tegra_xusb_ulpi_port *
to_ulpi_port(struct tegra_xusb_port *port)
{
	return container_of(port, struct tegra_xusb_ulpi_port, base);
}

void tegra_xusb_ulpi_port_release(struct tegra_xusb_port *port);

struct tegra_xusb_hsic_port {
	struct tegra_xusb_port base;
};

static inline struct tegra_xusb_hsic_port *
to_hsic_port(struct tegra_xusb_port *port)
{
	return container_of(port, struct tegra_xusb_hsic_port, base);
}

void tegra_xusb_hsic_port_release(struct tegra_xusb_port *port);

struct tegra_xusb_usb3_port {
	struct tegra_xusb_port base;
	bool context_saved;
	unsigned int port;
	bool internal;
	bool disable_gen2;

	u32 tap1;
	u32 amp;
	u32 ctle_z;
	u32 ctle_g;
};

static inline struct tegra_xusb_usb3_port *
to_usb3_port(struct tegra_xusb_port *port)
{
	return container_of(port, struct tegra_xusb_usb3_port, base);
}

struct tegra_xusb_usb3_port *
tegra_xusb_find_usb3_port(struct tegra_xusb_padctl *padctl,
			  unsigned int index);
void tegra_xusb_usb3_port_release(struct tegra_xusb_port *port);

struct tegra_xusb_port_ops {
	void (*release)(struct tegra_xusb_port *port);
	void (*remove)(struct tegra_xusb_port *port);
	int (*enable)(struct tegra_xusb_port *port);
	void (*disable)(struct tegra_xusb_port *port);
	struct tegra_xusb_lane *(*map)(struct tegra_xusb_port *port);
};

/*
 * pad controller
 */
struct tegra_xusb_padctl_soc;

struct tegra_xusb_padctl_ops {
	struct tegra_xusb_padctl *
		(*probe)(struct device *dev,
			 const struct tegra_xusb_padctl_soc *soc);
	void (*remove)(struct tegra_xusb_padctl *padctl);

	int (*suspend_noirq)(struct tegra_xusb_padctl *padctl);
	int (*resume_noirq)(struct tegra_xusb_padctl *padctl);
	int (*usb3_save_context)(struct tegra_xusb_padctl *padctl,
				 unsigned int index);
	int (*hsic_set_idle)(struct tegra_xusb_padctl *padctl,
			     unsigned int index, bool idle);
	int (*usb3_set_lfps_detect)(struct tegra_xusb_padctl *padctl,
				    unsigned int index, bool enable);
	int (*vbus_override)(struct tegra_xusb_padctl *padctl, bool set);
	int (*utmi_port_reset)(struct phy *phy);
	void (*utmi_pad_power_on)(struct phy *phy);
	void (*utmi_pad_power_down)(struct phy *phy);
};

struct tegra_xusb_padctl_soc {
	const struct tegra_xusb_pad_soc * const *pads;
	unsigned int num_pads;

	struct {
		struct {
			const struct tegra_xusb_port_ops *ops;
			unsigned int count;
		} usb2, ulpi, hsic, usb3;
	} ports;

	const struct tegra_xusb_padctl_ops *ops;

	const char * const *supply_names;
	unsigned int num_supplies;
	bool supports_gen2;
	bool need_fake_usb3_port;
	bool poll_trk_completed;
	bool trk_hw_mode;
<<<<<<< HEAD
=======
	bool supports_lp_cfg_en;
>>>>>>> fde85dc8
};

struct tegra_xusb_padctl {
	struct device *dev;
	void __iomem *regs;
	struct mutex lock;
	struct reset_control *rst;

	const struct tegra_xusb_padctl_soc *soc;

	struct tegra_xusb_pad *pcie;
	struct tegra_xusb_pad *sata;
	struct tegra_xusb_pad *ulpi;
	struct tegra_xusb_pad *usb2;
	struct tegra_xusb_pad *hsic;

	struct list_head ports;
	struct list_head lanes;
	struct list_head pads;

	unsigned int enable;

	struct clk *clk;

	struct regulator_bulk_data *supplies;
};

static inline void padctl_writel(struct tegra_xusb_padctl *padctl, u32 value,
				 unsigned long offset)
{
	dev_dbg(padctl->dev, "%08lx < %08x\n", offset, value);
	writel(value, padctl->regs + offset);
}

static inline u32 padctl_readl(struct tegra_xusb_padctl *padctl,
			       unsigned long offset)
{
	u32 value = readl(padctl->regs + offset);
	dev_dbg(padctl->dev, "%08lx > %08x\n", offset, value);
	return value;
}

static inline u32 padctl_readl_poll(struct tegra_xusb_padctl *padctl,
				    unsigned long offset, u32 val, u32 mask,
				    int us)
{
	u32 regval;
	int err;

	err = readl_poll_timeout(padctl->regs + offset, regval,
				 (regval & mask) == val, 1, us);
	if (err) {
		dev_err(padctl->dev, "%08lx poll timeout > %08x\n", offset,
			regval);
	}

	return err;
}

struct tegra_xusb_lane *tegra_xusb_find_lane(struct tegra_xusb_padctl *padctl,
					     const char *name,
					     unsigned int index);

#if defined(CONFIG_ARCH_TEGRA_124_SOC) || defined(CONFIG_ARCH_TEGRA_132_SOC)
extern const struct tegra_xusb_padctl_soc tegra124_xusb_padctl_soc;
#endif
#if defined(CONFIG_ARCH_TEGRA_210_SOC)
extern const struct tegra_xusb_padctl_soc tegra210_xusb_padctl_soc;
#endif
#if defined(CONFIG_ARCH_TEGRA_186_SOC)
extern const struct tegra_xusb_padctl_soc tegra186_xusb_padctl_soc;
#endif
#if defined(CONFIG_ARCH_TEGRA_194_SOC)
extern const struct tegra_xusb_padctl_soc tegra194_xusb_padctl_soc;
#endif
#if defined(CONFIG_ARCH_TEGRA_234_SOC)
extern const struct tegra_xusb_padctl_soc tegra234_xusb_padctl_soc;
#endif

#endif /* __PHY_TEGRA_XUSB_H */<|MERGE_RESOLUTION|>--- conflicted
+++ resolved
@@ -434,10 +434,7 @@
 	bool need_fake_usb3_port;
 	bool poll_trk_completed;
 	bool trk_hw_mode;
-<<<<<<< HEAD
-=======
 	bool supports_lp_cfg_en;
->>>>>>> fde85dc8
 };
 
 struct tegra_xusb_padctl {
