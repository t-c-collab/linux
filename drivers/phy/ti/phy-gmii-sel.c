// SPDX-License-Identifier: GPL-2.0
/*
 * Texas Instruments CPSW Port's PHY Interface Mode selection Driver
 *
 * Copyright (C) 2018 Texas Instruments Incorporated - http://www.ti.com/
 *
 * Based on cpsw-phy-sel.c driver created by Mugunthan V N <mugunthanvnm@ti.com>
 */

#include <linux/platform_device.h>
#include <linux/module.h>
#include <linux/mfd/syscon.h>
#include <linux/of.h>
#include <linux/of_address.h>
#include <linux/of_net.h>
#include <linux/phy.h>
#include <linux/phy/phy.h>
#include <linux/regmap.h>

/* AM33xx SoC specific definitions for the CONTROL port */
#define AM33XX_GMII_SEL_MODE_MII	0
#define AM33XX_GMII_SEL_MODE_RMII	1
#define AM33XX_GMII_SEL_MODE_RGMII	2

/* J72xx SoC specific definitions for the CONTROL port */
#define J72XX_GMII_SEL_MODE_QSGMII	4
#define J72XX_GMII_SEL_MODE_QSGMII_SUB	6

#define PHY_GMII_PORT(n)	BIT((n) - 1)

enum {
	PHY_GMII_SEL_PORT_MODE = 0,
	PHY_GMII_SEL_RGMII_ID_MODE,
	PHY_GMII_SEL_RMII_IO_CLK_EN,
	PHY_GMII_SEL_LAST,
};

struct phy_gmii_sel_phy_priv {
	struct phy_gmii_sel_priv *priv;
	u32		id;
	struct phy	*if_phy;
	int		rmii_clock_external;
	int		phy_if_mode;
	struct regmap_field *fields[PHY_GMII_SEL_LAST];
};

struct phy_gmii_sel_soc_data {
	u32 num_ports;
	u32 features;
	const struct reg_field (*regfields)[PHY_GMII_SEL_LAST];
	bool use_of_data;
	u64 extra_modes;
<<<<<<< HEAD
=======
	u32 num_qsgmii_main_ports;
>>>>>>> 03a0a104
};

struct phy_gmii_sel_priv {
	struct device *dev;
	const struct phy_gmii_sel_soc_data *soc_data;
	struct regmap *regmap;
	struct phy_provider *phy_provider;
	struct phy_gmii_sel_phy_priv *if_phys;
	u32 num_ports;
	u32 reg_offset;
	u32 qsgmii_main_ports;
};

static int phy_gmii_sel_mode(struct phy *phy, enum phy_mode mode, int submode)
{
	struct phy_gmii_sel_phy_priv *if_phy = phy_get_drvdata(phy);
	const struct phy_gmii_sel_soc_data *soc_data = if_phy->priv->soc_data;
	struct device *dev = if_phy->priv->dev;
	struct regmap_field *regfield;
	int ret, rgmii_id = 0;
	u32 gmii_sel_mode = 0;

	if (mode != PHY_MODE_ETHERNET)
		return -EINVAL;

	switch (submode) {
	case PHY_INTERFACE_MODE_RMII:
		gmii_sel_mode = AM33XX_GMII_SEL_MODE_RMII;
		break;

	case PHY_INTERFACE_MODE_RGMII:
	case PHY_INTERFACE_MODE_RGMII_RXID:
		gmii_sel_mode = AM33XX_GMII_SEL_MODE_RGMII;
		break;

	case PHY_INTERFACE_MODE_RGMII_ID:
	case PHY_INTERFACE_MODE_RGMII_TXID:
		gmii_sel_mode = AM33XX_GMII_SEL_MODE_RGMII;
		rgmii_id = 1;
		break;

	case PHY_INTERFACE_MODE_MII:
	case PHY_INTERFACE_MODE_GMII:
		gmii_sel_mode = AM33XX_GMII_SEL_MODE_MII;
		break;

	case PHY_INTERFACE_MODE_QSGMII:
		if (!(soc_data->extra_modes & BIT(PHY_INTERFACE_MODE_QSGMII)))
			goto unsupported;
		if (if_phy->priv->qsgmii_main_ports & BIT(if_phy->id - 1))
			gmii_sel_mode = J72XX_GMII_SEL_MODE_QSGMII;
		else
			gmii_sel_mode = J72XX_GMII_SEL_MODE_QSGMII_SUB;
		break;

	default:
		goto unsupported;
	}

	if_phy->phy_if_mode = submode;

	dev_dbg(dev, "%s id:%u mode:%u rgmii_id:%d rmii_clk_ext:%d\n",
		__func__, if_phy->id, submode, rgmii_id,
		if_phy->rmii_clock_external);

	regfield = if_phy->fields[PHY_GMII_SEL_PORT_MODE];
	ret = regmap_field_write(regfield, gmii_sel_mode);
	if (ret) {
		dev_err(dev, "port%u: set mode fail %d", if_phy->id, ret);
		return ret;
	}

	if (soc_data->features & BIT(PHY_GMII_SEL_RGMII_ID_MODE) &&
	    if_phy->fields[PHY_GMII_SEL_RGMII_ID_MODE]) {
		regfield = if_phy->fields[PHY_GMII_SEL_RGMII_ID_MODE];
		ret = regmap_field_write(regfield, rgmii_id);
		if (ret)
			return ret;
	}

	if (soc_data->features & BIT(PHY_GMII_SEL_RMII_IO_CLK_EN) &&
	    if_phy->fields[PHY_GMII_SEL_RMII_IO_CLK_EN]) {
		regfield = if_phy->fields[PHY_GMII_SEL_RMII_IO_CLK_EN];
		ret = regmap_field_write(regfield,
					 if_phy->rmii_clock_external);
	}

	return 0;

unsupported:
	dev_warn(dev, "port%u: unsupported mode: \"%s\"\n",
		 if_phy->id, phy_modes(submode));
	return -EINVAL;
}

static const
struct reg_field phy_gmii_sel_fields_am33xx[][PHY_GMII_SEL_LAST] = {
	{
		[PHY_GMII_SEL_PORT_MODE] = REG_FIELD(0x650, 0, 1),
		[PHY_GMII_SEL_RGMII_ID_MODE] = REG_FIELD(0x650, 4, 4),
		[PHY_GMII_SEL_RMII_IO_CLK_EN] = REG_FIELD(0x650, 6, 6),
	},
	{
		[PHY_GMII_SEL_PORT_MODE] = REG_FIELD(0x650, 2, 3),
		[PHY_GMII_SEL_RGMII_ID_MODE] = REG_FIELD(0x650, 5, 5),
		[PHY_GMII_SEL_RMII_IO_CLK_EN] = REG_FIELD(0x650, 7, 7),
	},
};

static const
struct phy_gmii_sel_soc_data phy_gmii_sel_soc_am33xx = {
	.num_ports = 2,
	.features = BIT(PHY_GMII_SEL_RGMII_ID_MODE) |
		    BIT(PHY_GMII_SEL_RMII_IO_CLK_EN),
	.regfields = phy_gmii_sel_fields_am33xx,
};

static const
struct reg_field phy_gmii_sel_fields_dra7[][PHY_GMII_SEL_LAST] = {
	{
		[PHY_GMII_SEL_PORT_MODE] = REG_FIELD(0x554, 0, 1),
	},
	{
		[PHY_GMII_SEL_PORT_MODE] = REG_FIELD(0x554, 4, 5),
	},
};

static const
struct phy_gmii_sel_soc_data phy_gmii_sel_soc_dra7 = {
	.num_ports = 2,
	.regfields = phy_gmii_sel_fields_dra7,
};

static const
struct phy_gmii_sel_soc_data phy_gmii_sel_soc_dm814 = {
	.num_ports = 2,
	.features = BIT(PHY_GMII_SEL_RGMII_ID_MODE),
	.regfields = phy_gmii_sel_fields_am33xx,
};

static const
struct reg_field phy_gmii_sel_fields_am654[][PHY_GMII_SEL_LAST] = {
	{ [PHY_GMII_SEL_PORT_MODE] = REG_FIELD(0x0, 0, 2), },
	{ [PHY_GMII_SEL_PORT_MODE] = REG_FIELD(0x4, 0, 2), },
	{ [PHY_GMII_SEL_PORT_MODE] = REG_FIELD(0x8, 0, 2), },
	{ [PHY_GMII_SEL_PORT_MODE] = REG_FIELD(0xC, 0, 2), },
	{ [PHY_GMII_SEL_PORT_MODE] = REG_FIELD(0x10, 0, 2), },
	{ [PHY_GMII_SEL_PORT_MODE] = REG_FIELD(0x14, 0, 2), },
	{ [PHY_GMII_SEL_PORT_MODE] = REG_FIELD(0x18, 0, 2), },
	{ [PHY_GMII_SEL_PORT_MODE] = REG_FIELD(0x1C, 0, 2), },
};

static const
struct phy_gmii_sel_soc_data phy_gmii_sel_soc_am654 = {
	.use_of_data = true,
	.regfields = phy_gmii_sel_fields_am654,
};

static const
struct phy_gmii_sel_soc_data phy_gmii_sel_cpsw5g_soc_j7200 = {
	.use_of_data = true,
	.regfields = phy_gmii_sel_fields_am654,
	.extra_modes = BIT(PHY_INTERFACE_MODE_QSGMII),
<<<<<<< HEAD
=======
	.num_ports = 4,
	.num_qsgmii_main_ports = 1,
};

static const
struct phy_gmii_sel_soc_data phy_gmii_sel_cpsw9g_soc_j721e = {
	.use_of_data = true,
	.regfields = phy_gmii_sel_fields_am654,
	.extra_modes = BIT(PHY_INTERFACE_MODE_QSGMII),
	.num_ports = 8,
	.num_qsgmii_main_ports = 2,
>>>>>>> 03a0a104
};

static const struct of_device_id phy_gmii_sel_id_table[] = {
	{
		.compatible	= "ti,am3352-phy-gmii-sel",
		.data		= &phy_gmii_sel_soc_am33xx,
	},
	{
		.compatible	= "ti,dra7xx-phy-gmii-sel",
		.data		= &phy_gmii_sel_soc_dra7,
	},
	{
		.compatible	= "ti,am43xx-phy-gmii-sel",
		.data		= &phy_gmii_sel_soc_am33xx,
	},
	{
		.compatible	= "ti,dm814-phy-gmii-sel",
		.data		= &phy_gmii_sel_soc_dm814,
	},
	{
		.compatible	= "ti,am654-phy-gmii-sel",
		.data		= &phy_gmii_sel_soc_am654,
	},
	{
		.compatible	= "ti,j7200-cpsw5g-phy-gmii-sel",
		.data		= &phy_gmii_sel_cpsw5g_soc_j7200,
	},
<<<<<<< HEAD
=======
	{
		.compatible	= "ti,j721e-cpsw9g-phy-gmii-sel",
		.data		= &phy_gmii_sel_cpsw9g_soc_j721e,
	},
>>>>>>> 03a0a104
	{}
};
MODULE_DEVICE_TABLE(of, phy_gmii_sel_id_table);

static const struct phy_ops phy_gmii_sel_ops = {
	.set_mode	= phy_gmii_sel_mode,
	.owner		= THIS_MODULE,
};

static struct phy *phy_gmii_sel_of_xlate(struct device *dev,
					 struct of_phandle_args *args)
{
	struct phy_gmii_sel_priv *priv = dev_get_drvdata(dev);
	int phy_id = args->args[0];

	if (args->args_count < 1)
		return ERR_PTR(-EINVAL);
	if (!priv || !priv->if_phys)
		return ERR_PTR(-ENODEV);
	if (priv->soc_data->features & BIT(PHY_GMII_SEL_RMII_IO_CLK_EN) &&
	    args->args_count < 2)
		return ERR_PTR(-EINVAL);
	if (phy_id > priv->num_ports)
		return ERR_PTR(-EINVAL);
	if (phy_id != priv->if_phys[phy_id - 1].id)
		return ERR_PTR(-EINVAL);

	phy_id--;
	if (priv->soc_data->features & BIT(PHY_GMII_SEL_RMII_IO_CLK_EN))
		priv->if_phys[phy_id].rmii_clock_external = args->args[1];
	dev_dbg(dev, "%s id:%u ext:%d\n", __func__,
		priv->if_phys[phy_id].id, args->args[1]);

	return priv->if_phys[phy_id].if_phy;
}

static int phy_gmii_init_phy(struct phy_gmii_sel_priv *priv, int port,
			     struct phy_gmii_sel_phy_priv *if_phy)
{
	const struct phy_gmii_sel_soc_data *soc_data = priv->soc_data;
	struct device *dev = priv->dev;
	const struct reg_field *fields;
	struct regmap_field *regfield;
	struct reg_field field;
	int ret;

	if_phy->id = port;
	if_phy->priv = priv;

	fields = soc_data->regfields[port - 1];
	field = *fields++;
	field.reg += priv->reg_offset;
	dev_dbg(dev, "%s field %x %d %d\n", __func__,
		field.reg, field.msb, field.lsb);

	regfield = devm_regmap_field_alloc(dev, priv->regmap, field);
	if (IS_ERR(regfield))
		return PTR_ERR(regfield);
	if_phy->fields[PHY_GMII_SEL_PORT_MODE] = regfield;

	field = *fields++;
	field.reg += priv->reg_offset;
	if (soc_data->features & BIT(PHY_GMII_SEL_RGMII_ID_MODE)) {
		regfield = devm_regmap_field_alloc(dev,
						   priv->regmap,
						   field);
		if (IS_ERR(regfield))
			return PTR_ERR(regfield);
		if_phy->fields[PHY_GMII_SEL_RGMII_ID_MODE] = regfield;
		dev_dbg(dev, "%s field %x %d %d\n", __func__,
			field.reg, field.msb, field.lsb);
	}

	field = *fields;
	field.reg += priv->reg_offset;
	if (soc_data->features & BIT(PHY_GMII_SEL_RMII_IO_CLK_EN)) {
		regfield = devm_regmap_field_alloc(dev,
						   priv->regmap,
						   field);
		if (IS_ERR(regfield))
			return PTR_ERR(regfield);
		if_phy->fields[PHY_GMII_SEL_RMII_IO_CLK_EN] = regfield;
		dev_dbg(dev, "%s field %x %d %d\n", __func__,
			field.reg, field.msb, field.lsb);
	}

	if_phy->if_phy = devm_phy_create(dev,
					 priv->dev->of_node,
					 &phy_gmii_sel_ops);
	if (IS_ERR(if_phy->if_phy)) {
		ret = PTR_ERR(if_phy->if_phy);
		dev_err(dev, "Failed to create phy%d %d\n", port, ret);
		return ret;
	}
	phy_set_drvdata(if_phy->if_phy, if_phy);

	return 0;
}

static int phy_gmii_sel_init_ports(struct phy_gmii_sel_priv *priv)
{
	const struct phy_gmii_sel_soc_data *soc_data = priv->soc_data;
	struct phy_gmii_sel_phy_priv *if_phys;
	struct device *dev = priv->dev;
	int i, ret;

	if (soc_data->use_of_data) {
		const __be32 *offset;
		u64 size;

		offset = of_get_address(dev->of_node, 0, &size, NULL);
		if (!offset)
			return -EINVAL;
		priv->num_ports = size / sizeof(u32);
		if (!priv->num_ports)
			return -EINVAL;
		priv->reg_offset = __be32_to_cpu(*offset);
	}

	if_phys = devm_kcalloc(dev, priv->num_ports,
			       sizeof(*if_phys), GFP_KERNEL);
	if (!if_phys)
		return -ENOMEM;
	dev_dbg(dev, "%s %d\n", __func__, priv->num_ports);

	for (i = 0; i < priv->num_ports; i++) {
		ret = phy_gmii_init_phy(priv, i + 1, &if_phys[i]);
		if (ret)
			return ret;
	}

	priv->if_phys = if_phys;
	return 0;
}

static int phy_gmii_sel_probe(struct platform_device *pdev)
{
	struct device *dev = &pdev->dev;
	const struct phy_gmii_sel_soc_data *soc_data;
	struct device_node *node = dev->of_node;
	const struct of_device_id *of_id;
	struct phy_gmii_sel_priv *priv;
	u32 main_ports = 1;
	int ret;
	u32 i;

	of_id = of_match_node(phy_gmii_sel_id_table, pdev->dev.of_node);
	if (!of_id)
		return -EINVAL;

	priv = devm_kzalloc(&pdev->dev, sizeof(*priv), GFP_KERNEL);
	if (!priv)
		return -ENOMEM;

	priv->dev = &pdev->dev;
	priv->soc_data = of_id->data;
	soc_data = priv->soc_data;
	priv->num_ports = priv->soc_data->num_ports;
<<<<<<< HEAD
	of_property_read_u32(node, "ti,qsgmii-main-ports", &main_ports);
	/*
	 * Ensure that main_ports is within bounds. If the property
	 * ti,qsgmii-main-ports is not mentioned, or the value mentioned
	 * is out of bounds, default to 1.
	 */
	if (main_ports < 1 || main_ports > 4)
		main_ports = 1;
	priv->qsgmii_main_ports = PHY_GMII_PORT(main_ports);
=======
	priv->qsgmii_main_ports = 0;

	/*
	 * Based on the compatible, try to read the appropriate number of
	 * QSGMII main ports from the "ti,qsgmii-main-ports" property from
	 * the device-tree node.
	 */
	for (i = 0; i < soc_data->num_qsgmii_main_ports; i++) {
		of_property_read_u32_index(node, "ti,qsgmii-main-ports", i, &main_ports);
		/*
		 * Ensure that main_ports is within bounds.
		 */
		if (main_ports < 1 || main_ports > soc_data->num_ports) {
			dev_err(dev, "Invalid qsgmii main port provided\n");
			return -EINVAL;
		}
		priv->qsgmii_main_ports |= PHY_GMII_PORT(main_ports);
	}
>>>>>>> 03a0a104

	priv->regmap = syscon_node_to_regmap(node->parent);
	if (IS_ERR(priv->regmap)) {
		ret = PTR_ERR(priv->regmap);
		dev_err(dev, "Failed to get syscon %d\n", ret);
		return ret;
	}

	ret = phy_gmii_sel_init_ports(priv);
	if (ret)
		return ret;

	dev_set_drvdata(&pdev->dev, priv);

	priv->phy_provider =
		devm_of_phy_provider_register(dev,
					      phy_gmii_sel_of_xlate);
	if (IS_ERR(priv->phy_provider)) {
		ret = PTR_ERR(priv->phy_provider);
		dev_err(dev, "Failed to create phy provider %d\n", ret);
		return ret;
	}

	return 0;
}

static struct platform_driver phy_gmii_sel_driver = {
	.probe		= phy_gmii_sel_probe,
	.driver		= {
		.name	= "phy-gmii-sel",
		.of_match_table = phy_gmii_sel_id_table,
	},
};
module_platform_driver(phy_gmii_sel_driver);

MODULE_LICENSE("GPL v2");
MODULE_AUTHOR("Grygorii Strashko <grygorii.strashko@ti.com>");
MODULE_DESCRIPTION("TI CPSW Port's PHY Interface Mode selection Driver");<|MERGE_RESOLUTION|>--- conflicted
+++ resolved
@@ -50,10 +50,7 @@
 	const struct reg_field (*regfields)[PHY_GMII_SEL_LAST];
 	bool use_of_data;
 	u64 extra_modes;
-<<<<<<< HEAD
-=======
 	u32 num_qsgmii_main_ports;
->>>>>>> 03a0a104
 };
 
 struct phy_gmii_sel_priv {
@@ -217,8 +214,6 @@
 	.use_of_data = true,
 	.regfields = phy_gmii_sel_fields_am654,
 	.extra_modes = BIT(PHY_INTERFACE_MODE_QSGMII),
-<<<<<<< HEAD
-=======
 	.num_ports = 4,
 	.num_qsgmii_main_ports = 1,
 };
@@ -230,7 +225,6 @@
 	.extra_modes = BIT(PHY_INTERFACE_MODE_QSGMII),
 	.num_ports = 8,
 	.num_qsgmii_main_ports = 2,
->>>>>>> 03a0a104
 };
 
 static const struct of_device_id phy_gmii_sel_id_table[] = {
@@ -258,13 +252,10 @@
 		.compatible	= "ti,j7200-cpsw5g-phy-gmii-sel",
 		.data		= &phy_gmii_sel_cpsw5g_soc_j7200,
 	},
-<<<<<<< HEAD
-=======
 	{
 		.compatible	= "ti,j721e-cpsw9g-phy-gmii-sel",
 		.data		= &phy_gmii_sel_cpsw9g_soc_j721e,
 	},
->>>>>>> 03a0a104
 	{}
 };
 MODULE_DEVICE_TABLE(of, phy_gmii_sel_id_table);
@@ -423,17 +414,6 @@
 	priv->soc_data = of_id->data;
 	soc_data = priv->soc_data;
 	priv->num_ports = priv->soc_data->num_ports;
-<<<<<<< HEAD
-	of_property_read_u32(node, "ti,qsgmii-main-ports", &main_ports);
-	/*
-	 * Ensure that main_ports is within bounds. If the property
-	 * ti,qsgmii-main-ports is not mentioned, or the value mentioned
-	 * is out of bounds, default to 1.
-	 */
-	if (main_ports < 1 || main_ports > 4)
-		main_ports = 1;
-	priv->qsgmii_main_ports = PHY_GMII_PORT(main_ports);
-=======
 	priv->qsgmii_main_ports = 0;
 
 	/*
@@ -452,7 +432,6 @@
 		}
 		priv->qsgmii_main_ports |= PHY_GMII_PORT(main_ports);
 	}
->>>>>>> 03a0a104
 
 	priv->regmap = syscon_node_to_regmap(node->parent);
 	if (IS_ERR(priv->regmap)) {
