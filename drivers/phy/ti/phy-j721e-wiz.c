--- conflicted
+++ resolved
@@ -321,11 +321,8 @@
 	J721E_WIZ_10G,	/* Also for J7200 SR1.0 */
 	AM64_WIZ_10G,
 	J7200_WIZ_10G,  /* J7200 SR2.0 */
-<<<<<<< HEAD
-=======
 	J784S4_WIZ_10G,
 	J721S2_WIZ_10G,
->>>>>>> 03a0a104
 };
 
 struct wiz_data {
@@ -1003,11 +1000,8 @@
 	switch (wiz->type) {
 	case AM64_WIZ_10G:
 	case J7200_WIZ_10G:
-<<<<<<< HEAD
-=======
 	case J784S4_WIZ_10G:
 	case J721S2_WIZ_10G:
->>>>>>> 03a0a104
 		of_clk_del_provider(dev->of_node);
 		return;
 	default:
@@ -1139,11 +1133,8 @@
 	switch (wiz->type) {
 	case AM64_WIZ_10G:
 	case J7200_WIZ_10G:
-<<<<<<< HEAD
-=======
 	case J784S4_WIZ_10G:
 	case J721S2_WIZ_10G:
->>>>>>> 03a0a104
 		ret = wiz_clock_register(wiz);
 		if (ret)
 			dev_err(dev, "Failed to register wiz clocks\n");
@@ -1226,10 +1217,7 @@
 		break;
 	case J721E_WIZ_10G:
 	case J7200_WIZ_10G:
-<<<<<<< HEAD
-=======
 	case J721S2_WIZ_10G:
->>>>>>> 03a0a104
 		if (wiz->lane_phy_type[lane] == PHY_TYPE_SGMII)
 			return regmap_field_write(wiz->p0_fullrt_div[lane], 0x2);
 		break;
@@ -1309,8 +1297,6 @@
 	.type = AM64_WIZ_10G,
 	.pll0_refclk_mux_sel = &pll0_refclk_mux_sel,
 	.pll1_refclk_mux_sel = &pll1_refclk_mux_sel,
-<<<<<<< HEAD
-=======
 	.refclk_dig_sel = &refclk_dig_sel_10g,
 	.clk_mux_sel = clk_mux_sel_10g,
 	.clk_div_sel_num = WIZ_DIV_NUM_CLOCKS_10G,
@@ -1340,22 +1326,11 @@
 	.type = J721S2_WIZ_10G,
 	.pll0_refclk_mux_sel = &pll0_refclk_mux_sel,
 	.pll1_refclk_mux_sel = &pll1_refclk_mux_sel,
->>>>>>> 03a0a104
 	.refclk_dig_sel = &refclk_dig_sel_10g,
 	.clk_mux_sel = clk_mux_sel_10g,
 	.clk_div_sel_num = WIZ_DIV_NUM_CLOCKS_10G,
 };
 
-static struct wiz_data j7200_pg2_10g_data = {
-	.type = J7200_WIZ_10G,
-	.pll0_refclk_mux_sel = &sup_pll0_refclk_mux_sel,
-	.pll1_refclk_mux_sel = &sup_pll1_refclk_mux_sel,
-	.refclk_dig_sel = &sup_refclk_dig_sel_10g,
-	.pma_cmn_refclk1_int_mode = &sup_pma_cmn_refclk1_int_mode,
-	.clk_mux_sel = clk_mux_sel_10g_2_refclk,
-	.clk_div_sel_num = WIZ_DIV_NUM_CLOCKS_10G,
-};
-
 static const struct of_device_id wiz_id_table[] = {
 	{
 		.compatible = "ti,j721e-wiz-16g", .data = &j721e_16g_data,
@@ -1369,15 +1344,12 @@
 	{
 		.compatible = "ti,j7200-wiz-10g", .data = &j7200_pg2_10g_data,
 	},
-<<<<<<< HEAD
-=======
 	{
 		.compatible = "ti,j784s4-wiz-10g", .data = &j784s4_10g_data,
 	},
 	{
 		.compatible = "ti,j721s2-wiz-10g", .data = &j721s2_10g_data,
 	},
->>>>>>> 03a0a104
 	{}
 };
 MODULE_DEVICE_TABLE(of, wiz_id_table);
@@ -1479,12 +1451,8 @@
 	if (IS_ERR(wiz->scm_regmap)) {
 		if (wiz->type == J7200_WIZ_10G) {
 			dev_err(dev, "Couldn't get ti,scm regmap\n");
-<<<<<<< HEAD
-			return -ENODEV;
-=======
 			ret = -ENODEV;
 			goto err_addr_to_resource;
->>>>>>> 03a0a104
 		}
 
 		wiz->scm_regmap = NULL;
