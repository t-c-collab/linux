--- conflicted
+++ resolved
@@ -67,10 +67,6 @@
 
 #define U3P_USBPHYACR6		0x018
 #define PA6_RG_U2_PRE_EMP		GENMASK(31, 30)
-<<<<<<< HEAD
-#define PA6_RG_U2_PRE_EMP_VAL(x)	((0x3 & (x)) << 30)
-=======
->>>>>>> 03a0a104
 #define PA6_RG_U2_BC11_SW_EN		BIT(23)
 #define PA6_RG_U2_OTG_VBUSCMP_EN	BIT(20)
 #define PA6_RG_U2_DISCTH		GENMASK(7, 4)
@@ -818,19 +814,6 @@
 			mtk_phy_set_bits(u2_banks->misc + U3P_MISC_REG1,
 					 MR1_EFUSE_AUTO_LOAD_DIS);
 
-<<<<<<< HEAD
-		mtk_phy_update_bits(com + U3P_USBPHYACR1, PA1_RG_INTR_CAL,
-				    PA1_RG_INTR_CAL_VAL(instance->intr));
-	}
-
-	if (instance->discth)
-		mtk_phy_update_bits(com + U3P_USBPHYACR6, PA6_RG_U2_DISCTH,
-				    PA6_RG_U2_DISCTH_VAL(instance->discth));
-
-	if (instance->pre_emphasis)
-		mtk_phy_update_bits(com + U3P_USBPHYACR6, PA6_RG_U2_PRE_EMP,
-				    PA6_RG_U2_PRE_EMP_VAL(instance->pre_emphasis));
-=======
 		mtk_phy_update_field(com + U3P_USBPHYACR1, PA1_RG_INTR_CAL,
 				     instance->intr);
 	}
@@ -842,7 +825,6 @@
 	if (instance->pre_emphasis)
 		mtk_phy_update_field(com + U3P_USBPHYACR6, PA6_RG_U2_PRE_EMP,
 				     instance->pre_emphasis);
->>>>>>> 03a0a104
 }
 
 /* type switch for usb3/pcie/sgmii/sata */
