// SPDX-License-Identifier: GPL-2.0
/*
 * USB Type-C Connector System Software Interface driver
 *
 * Copyright (C) 2017, Intel Corporation
 * Author: Heikki Krogerus <heikki.krogerus@linux.intel.com>
 */

#include <linux/completion.h>
#include <linux/property.h>
#include <linux/device.h>
#include <linux/module.h>
#include <linux/delay.h>
#include <linux/slab.h>
#include <linux/usb/typec_dp.h>

#include "ucsi.h"
#include "trace.h"

/*
 * UCSI_TIMEOUT_MS - PPM communication timeout
 *
 * Ideally we could use MIN_TIME_TO_RESPOND_WITH_BUSY (which is defined in UCSI
 * specification) here as reference, but unfortunately we can't. It is very
 * difficult to estimate the time it takes for the system to process the command
 * before it is actually passed to the PPM.
 */
#define UCSI_TIMEOUT_MS		5000

/*
 * UCSI_SWAP_TIMEOUT_MS - Timeout for role swap requests
 *
 * 5 seconds is close to the time it takes for CapsCounter to reach 0, so even
 * if the PPM does not generate Connector Change events before that with
 * partners that do not support USB Power Delivery, this should still work.
 */
#define UCSI_SWAP_TIMEOUT_MS	5000

static int ucsi_acknowledge_command(struct ucsi *ucsi)
{
	u64 ctrl;

	ctrl = UCSI_ACK_CC_CI;
	ctrl |= UCSI_ACK_COMMAND_COMPLETE;

	return ucsi->ops->sync_write(ucsi, UCSI_CONTROL, &ctrl, sizeof(ctrl));
}

static int ucsi_acknowledge_connector_change(struct ucsi *ucsi)
{
	u64 ctrl;

	ctrl = UCSI_ACK_CC_CI;
	ctrl |= UCSI_ACK_CONNECTOR_CHANGE;

	return ucsi->ops->sync_write(ucsi, UCSI_CONTROL, &ctrl, sizeof(ctrl));
}

static int ucsi_exec_command(struct ucsi *ucsi, u64 command);

static int ucsi_read_error(struct ucsi *ucsi)
{
	u16 error;
	int ret;

	/* Acknowledge the command that failed */
	ret = ucsi_acknowledge_command(ucsi);
	if (ret)
		return ret;

	ret = ucsi_exec_command(ucsi, UCSI_GET_ERROR_STATUS);
	if (ret < 0)
		return ret;

	ret = ucsi->ops->read(ucsi, UCSI_MESSAGE_IN, &error, sizeof(error));
	if (ret)
		return ret;

	ret = ucsi_acknowledge_command(ucsi);
	if (ret)
		return ret;

	switch (error) {
	case UCSI_ERROR_INCOMPATIBLE_PARTNER:
		return -EOPNOTSUPP;
	case UCSI_ERROR_CC_COMMUNICATION_ERR:
		return -ECOMM;
	case UCSI_ERROR_CONTRACT_NEGOTIATION_FAIL:
		return -EPROTO;
	case UCSI_ERROR_DEAD_BATTERY:
		dev_warn(ucsi->dev, "Dead battery condition!\n");
		return -EPERM;
	case UCSI_ERROR_INVALID_CON_NUM:
	case UCSI_ERROR_UNREGONIZED_CMD:
	case UCSI_ERROR_INVALID_CMD_ARGUMENT:
		dev_err(ucsi->dev, "possible UCSI driver bug %u\n", error);
		return -EINVAL;
	case UCSI_ERROR_OVERCURRENT:
		dev_warn(ucsi->dev, "Overcurrent condition\n");
		break;
	case UCSI_ERROR_PARTNER_REJECTED_SWAP:
		dev_warn(ucsi->dev, "Partner rejected swap\n");
		break;
	case UCSI_ERROR_HARD_RESET:
		dev_warn(ucsi->dev, "Hard reset occurred\n");
		break;
	case UCSI_ERROR_PPM_POLICY_CONFLICT:
		dev_warn(ucsi->dev, "PPM Policy conflict\n");
		break;
	case UCSI_ERROR_SWAP_REJECTED:
		dev_warn(ucsi->dev, "Swap rejected\n");
		break;
	case UCSI_ERROR_UNDEFINED:
	default:
		dev_err(ucsi->dev, "unknown error %u\n", error);
		break;
	}

	return -EIO;
}

static int ucsi_exec_command(struct ucsi *ucsi, u64 cmd)
{
	u32 cci;
	int ret;

	ret = ucsi->ops->sync_write(ucsi, UCSI_CONTROL, &cmd, sizeof(cmd));
	if (ret)
		return ret;

	ret = ucsi->ops->read(ucsi, UCSI_CCI, &cci, sizeof(cci));
	if (ret)
		return ret;

	if (cci & UCSI_CCI_BUSY) {
		ucsi->ops->async_write(ucsi, UCSI_CANCEL, NULL, 0);
		return -EBUSY;
	}

	if (!(cci & UCSI_CCI_COMMAND_COMPLETE))
		return -EIO;

	if (cci & UCSI_CCI_NOT_SUPPORTED)
		return -EOPNOTSUPP;

	if (cci & UCSI_CCI_ERROR) {
		if (cmd == UCSI_GET_ERROR_STATUS)
			return -EIO;
		return ucsi_read_error(ucsi);
	}

	return UCSI_CCI_LENGTH(cci);
}

int ucsi_send_command(struct ucsi *ucsi, u64 command,
		      void *data, size_t size)
{
	u8 length;
	int ret;

	mutex_lock(&ucsi->ppm_lock);

	ret = ucsi_exec_command(ucsi, command);
	if (ret < 0)
		goto out;

	length = ret;

	if (data) {
		ret = ucsi->ops->read(ucsi, UCSI_MESSAGE_IN, data, size);
		if (ret)
			goto out;
	}

	ret = ucsi_acknowledge_command(ucsi);
	if (ret)
		goto out;

	ret = length;
out:
	mutex_unlock(&ucsi->ppm_lock);
	return ret;
}
EXPORT_SYMBOL_GPL(ucsi_send_command);

/* -------------------------------------------------------------------------- */

struct ucsi_work {
	struct delayed_work work;
	struct list_head node;
	unsigned long delay;
	unsigned int count;
	struct ucsi_connector *con;
	int (*cb)(struct ucsi_connector *);
};

static void ucsi_poll_worker(struct work_struct *work)
{
	struct ucsi_work *uwork = container_of(work, struct ucsi_work, work.work);
	struct ucsi_connector *con = uwork->con;
	int ret;

	mutex_lock(&con->lock);

	if (!con->partner) {
		list_del(&uwork->node);
		mutex_unlock(&con->lock);
		kfree(uwork);
		return;
	}

	ret = uwork->cb(con);

	if (uwork->count-- && (ret == -EBUSY || ret == -ETIMEDOUT)) {
		queue_delayed_work(con->wq, &uwork->work, uwork->delay);
	} else {
		list_del(&uwork->node);
		kfree(uwork);
	}

	mutex_unlock(&con->lock);
}

static int ucsi_partner_task(struct ucsi_connector *con,
			     int (*cb)(struct ucsi_connector *),
			     int retries, unsigned long delay)
{
	struct ucsi_work *uwork;

	if (!con->partner)
		return 0;

	uwork = kzalloc(sizeof(*uwork), GFP_KERNEL);
	if (!uwork)
		return -ENOMEM;

	INIT_DELAYED_WORK(&uwork->work, ucsi_poll_worker);
	uwork->count = retries;
	uwork->delay = delay;
	uwork->con = con;
	uwork->cb = cb;

	list_add_tail(&uwork->node, &con->partner_tasks);
	queue_delayed_work(con->wq, &uwork->work, delay);

	return 0;
}

/* -------------------------------------------------------------------------- */

void ucsi_altmode_update_active(struct ucsi_connector *con)
{
	const struct typec_altmode *altmode = NULL;
	u64 command;
	int ret;
	u8 cur;
	int i;

	command = UCSI_GET_CURRENT_CAM | UCSI_CONNECTOR_NUMBER(con->num);
	ret = ucsi_send_command(con->ucsi, command, &cur, sizeof(cur));
	if (ret < 0) {
		if (con->ucsi->version > 0x0100) {
			dev_err(con->ucsi->dev,
				"GET_CURRENT_CAM command failed\n");
			return;
		}
		cur = 0xff;
	}

	if (cur < UCSI_MAX_ALTMODES)
		altmode = typec_altmode_get_partner(con->port_altmode[cur]);

	for (i = 0; con->partner_altmode[i]; i++)
		typec_altmode_update_active(con->partner_altmode[i],
					    con->partner_altmode[i] == altmode);
}

static int ucsi_altmode_next_mode(struct typec_altmode **alt, u16 svid)
{
	u8 mode = 1;
	int i;

	for (i = 0; alt[i]; i++) {
		if (i > MODE_DISCOVERY_MAX)
			return -ERANGE;

		if (alt[i]->svid == svid)
			mode++;
	}

	return mode;
}

static int ucsi_next_altmode(struct typec_altmode **alt)
{
	int i = 0;

	for (i = 0; i < UCSI_MAX_ALTMODES; i++)
		if (!alt[i])
			return i;

	return -ENOENT;
}

static int ucsi_get_num_altmode(struct typec_altmode **alt)
{
	int i;

	for (i = 0; i < UCSI_MAX_ALTMODES; i++)
		if (!alt[i])
			break;

	return i;
}

static int ucsi_register_altmode(struct ucsi_connector *con,
				 struct typec_altmode_desc *desc,
				 u8 recipient)
{
	struct typec_altmode *alt;
	bool override;
	int ret;
	int i;

	override = !!(con->ucsi->cap.features & UCSI_CAP_ALT_MODE_OVERRIDE);

	switch (recipient) {
	case UCSI_RECIPIENT_CON:
		i = ucsi_next_altmode(con->port_altmode);
		if (i < 0) {
			ret = i;
			goto err;
		}

		ret = ucsi_altmode_next_mode(con->port_altmode, desc->svid);
		if (ret < 0)
			return ret;

		desc->mode = ret;

		switch (desc->svid) {
		case USB_TYPEC_DP_SID:
			alt = ucsi_register_displayport(con, override, i, desc);
			break;
		case USB_TYPEC_NVIDIA_VLINK_SID:
			if (desc->vdo == USB_TYPEC_NVIDIA_VLINK_DBG_VDO)
				alt = typec_port_register_altmode(con->port,
								  desc);
			else
				alt = ucsi_register_displayport(con, override,
								i, desc);
			break;
		default:
			alt = typec_port_register_altmode(con->port, desc);
			break;
		}

		if (IS_ERR(alt)) {
			ret = PTR_ERR(alt);
			goto err;
		}

		con->port_altmode[i] = alt;
		break;
	case UCSI_RECIPIENT_SOP:
		i = ucsi_next_altmode(con->partner_altmode);
		if (i < 0) {
			ret = i;
			goto err;
		}

		ret = ucsi_altmode_next_mode(con->partner_altmode, desc->svid);
		if (ret < 0)
			return ret;

		desc->mode = ret;

		alt = typec_partner_register_altmode(con->partner, desc);
		if (IS_ERR(alt)) {
			ret = PTR_ERR(alt);
			goto err;
		}

		con->partner_altmode[i] = alt;
		break;
	default:
		return -EINVAL;
	}

	trace_ucsi_register_altmode(recipient, alt);

	return 0;

err:
	dev_err(con->ucsi->dev, "failed to registers svid 0x%04x mode %d\n",
		desc->svid, desc->mode);

	return ret;
}

static int
ucsi_register_altmodes_nvidia(struct ucsi_connector *con, u8 recipient)
{
	int max_altmodes = UCSI_MAX_ALTMODES;
	struct typec_altmode_desc desc;
	struct ucsi_altmode alt;
	struct ucsi_altmode orig[UCSI_MAX_ALTMODES];
	struct ucsi_altmode updated[UCSI_MAX_ALTMODES];
	struct ucsi *ucsi = con->ucsi;
	bool multi_dp = false;
	u64 command;
	int ret;
	int len;
	int i;
	int k = 0;

	if (recipient == UCSI_RECIPIENT_CON)
		max_altmodes = con->ucsi->cap.num_alt_modes;

	memset(orig, 0, sizeof(orig));
	memset(updated, 0, sizeof(updated));

	/* First get all the alternate modes */
	for (i = 0; i < max_altmodes; i++) {
		memset(&alt, 0, sizeof(alt));
		command = UCSI_GET_ALTERNATE_MODES;
		command |= UCSI_GET_ALTMODE_RECIPIENT(recipient);
		command |= UCSI_GET_ALTMODE_CONNECTOR_NUMBER(con->num);
		command |= UCSI_GET_ALTMODE_OFFSET(i);
		len = ucsi_send_command(con->ucsi, command, &alt, sizeof(alt));
		/*
		 * We are collecting all altmodes first and then registering.
		 * Some type-C device will return zero length data beyond last
		 * alternate modes. We should not return if length is zero.
		 */
		if (len < 0)
			return len;

		/* We got all altmodes, now break out and register them */
		if (!len || !alt.svid)
			break;

		orig[k].mid = alt.mid;
		orig[k].svid = alt.svid;
		k++;
	}
	/*
	 * Update the original altmode table as some ppms may report
	 * multiple DP altmodes.
	 */
	if (recipient == UCSI_RECIPIENT_CON)
		multi_dp = ucsi->ops->update_altmodes(ucsi, orig, updated);

	/* now register altmodes */
	for (i = 0; i < max_altmodes; i++) {
		memset(&desc, 0, sizeof(desc));
		if (multi_dp && recipient == UCSI_RECIPIENT_CON) {
			desc.svid = updated[i].svid;
			desc.vdo = updated[i].mid;
		} else {
			desc.svid = orig[i].svid;
			desc.vdo = orig[i].mid;
		}
		desc.roles = TYPEC_PORT_DRD;

		if (!desc.svid)
			return 0;

		ret = ucsi_register_altmode(con, &desc, recipient);
		if (ret)
			return ret;
	}

	return 0;
}

static int ucsi_register_altmodes(struct ucsi_connector *con, u8 recipient)
{
	int max_altmodes = UCSI_MAX_ALTMODES;
	struct typec_altmode_desc desc;
	struct ucsi_altmode alt[2];
	u64 command;
	int num;
	int ret;
	int len;
	int j;
	int i;

	if (!(con->ucsi->cap.features & UCSI_CAP_ALT_MODE_DETAILS))
		return 0;

	if (recipient == UCSI_RECIPIENT_SOP && con->partner_altmode[0])
		return 0;

	if (con->ucsi->ops->update_altmodes)
		return ucsi_register_altmodes_nvidia(con, recipient);

	if (recipient == UCSI_RECIPIENT_CON)
		max_altmodes = con->ucsi->cap.num_alt_modes;

	for (i = 0; i < max_altmodes;) {
		memset(alt, 0, sizeof(alt));
		command = UCSI_GET_ALTERNATE_MODES;
		command |= UCSI_GET_ALTMODE_RECIPIENT(recipient);
		command |= UCSI_GET_ALTMODE_CONNECTOR_NUMBER(con->num);
		command |= UCSI_GET_ALTMODE_OFFSET(i);
		len = ucsi_send_command(con->ucsi, command, alt, sizeof(alt));
		if (len == -EBUSY)
			continue;
		if (len <= 0)
			return len;

		/*
		 * This code is requesting one alt mode at a time, but some PPMs
		 * may still return two. If that happens both alt modes need be
		 * registered and the offset for the next alt mode has to be
		 * incremented.
		 */
		num = len / sizeof(alt[0]);
		i += num;

		for (j = 0; j < num; j++) {
			if (!alt[j].svid)
				return 0;

			memset(&desc, 0, sizeof(desc));
			desc.vdo = alt[j].mid;
			desc.svid = alt[j].svid;
			desc.roles = TYPEC_PORT_DRD;

			ret = ucsi_register_altmode(con, &desc, recipient);
			if (ret)
				return ret;
		}
	}

	return 0;
}

static void ucsi_unregister_altmodes(struct ucsi_connector *con, u8 recipient)
{
	const struct typec_altmode *pdev;
	struct typec_altmode **adev;
	int i = 0;

	switch (recipient) {
	case UCSI_RECIPIENT_CON:
		adev = con->port_altmode;
		break;
	case UCSI_RECIPIENT_SOP:
		adev = con->partner_altmode;
		break;
	default:
		return;
	}

	while (adev[i]) {
		if (recipient == UCSI_RECIPIENT_SOP &&
		    (adev[i]->svid == USB_TYPEC_DP_SID ||
			(adev[i]->svid == USB_TYPEC_NVIDIA_VLINK_SID &&
			adev[i]->vdo != USB_TYPEC_NVIDIA_VLINK_DBG_VDO))) {
			pdev = typec_altmode_get_partner(adev[i]);
			ucsi_displayport_remove_partner((void *)pdev);
		}
		typec_unregister_altmode(adev[i]);
		adev[i++] = NULL;
	}
}

static int ucsi_read_pdos(struct ucsi_connector *con,
			  enum typec_role role, int is_partner,
			  u32 *pdos, int offset, int num_pdos)
{
	struct ucsi *ucsi = con->ucsi;
	u64 command;
	int ret;

	command = UCSI_COMMAND(UCSI_GET_PDOS) | UCSI_CONNECTOR_NUMBER(con->num);
	command |= UCSI_GET_PDOS_PARTNER_PDO(is_partner);
	command |= UCSI_GET_PDOS_PDO_OFFSET(offset);
	command |= UCSI_GET_PDOS_NUM_PDOS(num_pdos - 1);
	command |= is_source(role) ? UCSI_GET_PDOS_SRC_PDOS : 0;
	ret = ucsi_send_command(ucsi, command, pdos + offset,
				num_pdos * sizeof(u32));
	if (ret < 0 && ret != -ETIMEDOUT)
		dev_err(ucsi->dev, "UCSI_GET_PDOS failed (%d)\n", ret);

	return ret;
}

static int ucsi_get_pdos(struct ucsi_connector *con, enum typec_role role,
			 int is_partner, u32 *pdos)
{
	u8 num_pdos;
	int ret;

	/* UCSI max payload means only getting at most 4 PDOs at a time */
	ret = ucsi_read_pdos(con, role, is_partner, pdos, 0, UCSI_MAX_PDOS);
	if (ret < 0)
		return ret;

	num_pdos = ret / sizeof(u32); /* number of bytes to 32-bit PDOs */
	if (num_pdos < UCSI_MAX_PDOS)
		return num_pdos;

	/* get the remaining PDOs, if any */
	ret = ucsi_read_pdos(con, role, is_partner, pdos, UCSI_MAX_PDOS,
			     PDO_MAX_OBJECTS - UCSI_MAX_PDOS);
	if (ret < 0)
		return ret;

	return ret / sizeof(u32) + num_pdos;
}

static int ucsi_get_src_pdos(struct ucsi_connector *con)
{
	int ret;

	ret = ucsi_get_pdos(con, TYPEC_SOURCE, 1, con->src_pdos);
	if (ret < 0)
		return ret;

	con->num_pdos = ret;

	ucsi_port_psy_changed(con);

	return ret;
}

static int ucsi_check_altmodes(struct ucsi_connector *con)
{
	int ret, num_partner_am;

	ret = ucsi_register_altmodes(con, UCSI_RECIPIENT_SOP);
	if (ret && ret != -ETIMEDOUT)
		dev_err(con->ucsi->dev,
			"con%d: failed to register partner alt modes (%d)\n",
			con->num, ret);

	/* Ignoring the errors in this case. */
	if (con->partner_altmode[0]) {
		num_partner_am = ucsi_get_num_altmode(con->partner_altmode);
		if (num_partner_am > 0)
			typec_partner_set_num_altmodes(con->partner, num_partner_am);
		ucsi_altmode_update_active(con);
		return 0;
	}

	return ret;
}

static int ucsi_register_partner_pdos(struct ucsi_connector *con)
{
	struct usb_power_delivery_desc desc = { con->ucsi->cap.pd_version };
	struct usb_power_delivery_capabilities_desc caps;
	struct usb_power_delivery_capabilities *cap;
	int ret;

	if (con->partner_pd)
		return 0;

	con->partner_pd = usb_power_delivery_register(NULL, &desc);
	if (IS_ERR(con->partner_pd))
		return PTR_ERR(con->partner_pd);

	ret = ucsi_get_pdos(con, TYPEC_SOURCE, 1, caps.pdo);
	if (ret > 0) {
		if (ret < PDO_MAX_OBJECTS)
			caps.pdo[ret] = 0;

		caps.role = TYPEC_SOURCE;
		cap = usb_power_delivery_register_capabilities(con->partner_pd, &caps);
		if (IS_ERR(cap))
			return PTR_ERR(cap);

		con->partner_source_caps = cap;

		ret = typec_partner_set_usb_power_delivery(con->partner, con->partner_pd);
		if (ret) {
			usb_power_delivery_unregister_capabilities(con->partner_source_caps);
			return ret;
		}
	}

	ret = ucsi_get_pdos(con, TYPEC_SINK, 1, caps.pdo);
	if (ret > 0) {
		if (ret < PDO_MAX_OBJECTS)
			caps.pdo[ret] = 0;

		caps.role = TYPEC_SINK;

		cap = usb_power_delivery_register_capabilities(con->partner_pd, &caps);
		if (IS_ERR(cap))
			return PTR_ERR(cap);

		con->partner_sink_caps = cap;

		ret = typec_partner_set_usb_power_delivery(con->partner, con->partner_pd);
		if (ret) {
			usb_power_delivery_unregister_capabilities(con->partner_sink_caps);
			return ret;
		}
	}

	return 0;
}

static void ucsi_unregister_partner_pdos(struct ucsi_connector *con)
{
	usb_power_delivery_unregister_capabilities(con->partner_sink_caps);
	con->partner_sink_caps = NULL;
	usb_power_delivery_unregister_capabilities(con->partner_source_caps);
	con->partner_source_caps = NULL;
	usb_power_delivery_unregister(con->partner_pd);
	con->partner_pd = NULL;
}

static void ucsi_pwr_opmode_change(struct ucsi_connector *con)
{
	switch (UCSI_CONSTAT_PWR_OPMODE(con->status.flags)) {
	case UCSI_CONSTAT_PWR_OPMODE_PD:
		con->rdo = con->status.request_data_obj;
		typec_set_pwr_opmode(con->port, TYPEC_PWR_MODE_PD);
		ucsi_partner_task(con, ucsi_get_src_pdos, 30, 0);
		ucsi_partner_task(con, ucsi_check_altmodes, 30, 0);
		ucsi_partner_task(con, ucsi_register_partner_pdos, 1, HZ);
		break;
	case UCSI_CONSTAT_PWR_OPMODE_TYPEC1_5:
		con->rdo = 0;
		typec_set_pwr_opmode(con->port, TYPEC_PWR_MODE_1_5A);
		break;
	case UCSI_CONSTAT_PWR_OPMODE_TYPEC3_0:
		con->rdo = 0;
		typec_set_pwr_opmode(con->port, TYPEC_PWR_MODE_3_0A);
		break;
	default:
		con->rdo = 0;
		typec_set_pwr_opmode(con->port, TYPEC_PWR_MODE_USB);
		break;
	}
}

static int ucsi_register_partner(struct ucsi_connector *con)
{
	u8 pwr_opmode = UCSI_CONSTAT_PWR_OPMODE(con->status.flags);
	struct typec_partner_desc desc;
	struct typec_partner *partner;

	if (con->partner)
		return 0;

	memset(&desc, 0, sizeof(desc));

	switch (UCSI_CONSTAT_PARTNER_TYPE(con->status.flags)) {
	case UCSI_CONSTAT_PARTNER_TYPE_DEBUG:
		desc.accessory = TYPEC_ACCESSORY_DEBUG;
		break;
	case UCSI_CONSTAT_PARTNER_TYPE_AUDIO:
		desc.accessory = TYPEC_ACCESSORY_AUDIO;
		break;
	default:
		break;
	}

	desc.usb_pd = pwr_opmode == UCSI_CONSTAT_PWR_OPMODE_PD;

	partner = typec_register_partner(con->port, &desc);
	if (IS_ERR(partner)) {
		dev_err(con->ucsi->dev,
			"con%d: failed to register partner (%ld)\n", con->num,
			PTR_ERR(partner));
		return PTR_ERR(partner);
	}

	con->partner = partner;

	return 0;
}

static void ucsi_unregister_partner(struct ucsi_connector *con)
{
	if (!con->partner)
		return;

	ucsi_unregister_partner_pdos(con);
	ucsi_unregister_altmodes(con, UCSI_RECIPIENT_SOP);
	typec_unregister_partner(con->partner);
	con->partner = NULL;
}

static void ucsi_partner_change(struct ucsi_connector *con)
{
	enum usb_role u_role = USB_ROLE_NONE;
	int ret;

	switch (UCSI_CONSTAT_PARTNER_TYPE(con->status.flags)) {
	case UCSI_CONSTAT_PARTNER_TYPE_UFP:
	case UCSI_CONSTAT_PARTNER_TYPE_CABLE_AND_UFP:
		u_role = USB_ROLE_HOST;
		fallthrough;
	case UCSI_CONSTAT_PARTNER_TYPE_CABLE:
		typec_set_data_role(con->port, TYPEC_HOST);
		break;
	case UCSI_CONSTAT_PARTNER_TYPE_DFP:
		u_role = USB_ROLE_DEVICE;
		typec_set_data_role(con->port, TYPEC_DEVICE);
		break;
	default:
		break;
	}

	/* Only notify USB controller if partner supports USB data */
	if (!(UCSI_CONSTAT_PARTNER_FLAGS(con->status.flags) & UCSI_CONSTAT_PARTNER_FLAG_USB))
		u_role = USB_ROLE_NONE;

	ret = usb_role_switch_set_role(con->usb_role_sw, u_role);
	if (ret)
		dev_err(con->ucsi->dev, "con:%d: failed to set usb role:%d\n",
			con->num, u_role);
}

static int ucsi_check_connection(struct ucsi_connector *con)
{
	u8 prev_flags = con->status.flags;
	u64 command;
	int ret;

	command = UCSI_GET_CONNECTOR_STATUS | UCSI_CONNECTOR_NUMBER(con->num);
	ret = ucsi_send_command(con->ucsi, command, &con->status, sizeof(con->status));
	if (ret < 0) {
		dev_err(con->ucsi->dev, "GET_CONNECTOR_STATUS failed (%d)\n", ret);
		return ret;
	}

	if (con->status.flags == prev_flags)
		return 0;

	if (con->status.flags & UCSI_CONSTAT_CONNECTED) {
		ucsi_register_partner(con);
		ucsi_pwr_opmode_change(con);
		ucsi_partner_change(con);
	} else {
		ucsi_partner_change(con);
		ucsi_port_psy_changed(con);
		ucsi_unregister_partner(con);
	}

	return 0;
}

static void ucsi_handle_connector_change(struct work_struct *work)
{
	struct ucsi_connector *con = container_of(work, struct ucsi_connector,
						  work);
	struct ucsi *ucsi = con->ucsi;
	enum typec_role role;
	u64 command;
	int ret;

	mutex_lock(&con->lock);

	command = UCSI_GET_CONNECTOR_STATUS | UCSI_CONNECTOR_NUMBER(con->num);
	ret = ucsi_send_command(ucsi, command, &con->status, sizeof(con->status));
	if (ret < 0) {
		dev_err(ucsi->dev, "%s: GET_CONNECTOR_STATUS failed (%d)\n",
			__func__, ret);
		goto out_unlock;
	}

	trace_ucsi_connector_change(con->num, &con->status);

	role = !!(con->status.flags & UCSI_CONSTAT_PWR_DIR);

	if (con->status.change & UCSI_CONSTAT_POWER_DIR_CHANGE) {
		typec_set_pwr_role(con->port, role);

		/* Complete pending power role swap */
		if (!completion_done(&con->complete))
			complete(&con->complete);
	}

	if (con->status.change & UCSI_CONSTAT_CONNECT_CHANGE) {
		typec_set_pwr_role(con->port, role);
		ucsi_port_psy_changed(con);
		ucsi_partner_change(con);

		if (con->status.flags & UCSI_CONSTAT_CONNECTED) {
			ucsi_register_partner(con);
			ucsi_partner_task(con, ucsi_check_connection, 1, HZ);

			if (UCSI_CONSTAT_PWR_OPMODE(con->status.flags) ==
			    UCSI_CONSTAT_PWR_OPMODE_PD)
				ucsi_partner_task(con, ucsi_register_partner_pdos, 1, HZ);
		} else {
			ucsi_unregister_partner(con);
		}
	}

	if (con->status.change & UCSI_CONSTAT_POWER_OPMODE_CHANGE ||
	    con->status.change & UCSI_CONSTAT_POWER_LEVEL_CHANGE)
		ucsi_pwr_opmode_change(con);

	if (con->partner && con->status.change & UCSI_CONSTAT_PARTNER_CHANGE) {
		ucsi_partner_change(con);

		/* Complete pending data role swap */
		if (!completion_done(&con->complete))
			complete(&con->complete);
	}

	if (con->status.change & UCSI_CONSTAT_CAM_CHANGE)
		ucsi_partner_task(con, ucsi_check_altmodes, 1, 0);

	clear_bit(EVENT_PENDING, &con->ucsi->flags);

	ret = ucsi_acknowledge_connector_change(ucsi);
	if (ret)
		dev_err(ucsi->dev, "%s: ACK failed (%d)", __func__, ret);

out_unlock:
	mutex_unlock(&con->lock);
}

/**
 * ucsi_connector_change - Process Connector Change Event
 * @ucsi: UCSI Interface
 * @num: Connector number
 */
void ucsi_connector_change(struct ucsi *ucsi, u8 num)
{
	struct ucsi_connector *con = &ucsi->connector[num - 1];

	if (!(ucsi->ntfy & UCSI_ENABLE_NTFY_CONNECTOR_CHANGE)) {
		dev_dbg(ucsi->dev, "Bogus connector change event\n");
		return;
	}

	if (!test_and_set_bit(EVENT_PENDING, &ucsi->flags))
		schedule_work(&con->work);
}
EXPORT_SYMBOL_GPL(ucsi_connector_change);

/* -------------------------------------------------------------------------- */

static int ucsi_reset_connector(struct ucsi_connector *con, bool hard)
{
	u64 command;

	command = UCSI_CONNECTOR_RESET | UCSI_CONNECTOR_NUMBER(con->num);
	command |= hard ? UCSI_CONNECTOR_RESET_HARD : 0;

	return ucsi_send_command(con->ucsi, command, NULL, 0);
}

static int ucsi_reset_ppm(struct ucsi *ucsi)
{
	u64 command = UCSI_PPM_RESET;
	unsigned long tmo;
	u32 cci;
	int ret;

	mutex_lock(&ucsi->ppm_lock);

	ret = ucsi->ops->async_write(ucsi, UCSI_CONTROL, &command,
				     sizeof(command));
	if (ret < 0)
		goto out;

	tmo = jiffies + msecs_to_jiffies(UCSI_TIMEOUT_MS);

	do {
		if (time_is_before_jiffies(tmo)) {
			ret = -ETIMEDOUT;
			goto out;
		}

		ret = ucsi->ops->read(ucsi, UCSI_CCI, &cci, sizeof(cci));
		if (ret)
			goto out;

		/* If the PPM is still doing something else, reset it again. */
		if (cci & ~UCSI_CCI_RESET_COMPLETE) {
			ret = ucsi->ops->async_write(ucsi, UCSI_CONTROL,
						     &command,
						     sizeof(command));
			if (ret < 0)
				goto out;
		}

		msleep(20);
	} while (!(cci & UCSI_CCI_RESET_COMPLETE));

out:
	mutex_unlock(&ucsi->ppm_lock);
	return ret;
}

static int ucsi_role_cmd(struct ucsi_connector *con, u64 command)
{
	int ret;

	ret = ucsi_send_command(con->ucsi, command, NULL, 0);
	if (ret == -ETIMEDOUT) {
		u64 c;

		/* PPM most likely stopped responding. Resetting everything. */
		ucsi_reset_ppm(con->ucsi);

		c = UCSI_SET_NOTIFICATION_ENABLE | con->ucsi->ntfy;
		ucsi_send_command(con->ucsi, c, NULL, 0);

		ucsi_reset_connector(con, true);
	}

	return ret;
}

static int ucsi_dr_swap(struct typec_port *port, enum typec_data_role role)
{
	struct ucsi_connector *con = typec_get_drvdata(port);
	u8 partner_type;
	u64 command;
	int ret = 0;

	mutex_lock(&con->lock);

	if (!con->partner) {
		ret = -ENOTCONN;
		goto out_unlock;
	}

	partner_type = UCSI_CONSTAT_PARTNER_TYPE(con->status.flags);
	if ((partner_type == UCSI_CONSTAT_PARTNER_TYPE_DFP &&
	     role == TYPEC_DEVICE) ||
	    (partner_type == UCSI_CONSTAT_PARTNER_TYPE_UFP &&
	     role == TYPEC_HOST))
		goto out_unlock;

	reinit_completion(&con->complete);

	command = UCSI_SET_UOR | UCSI_CONNECTOR_NUMBER(con->num);
	command |= UCSI_SET_UOR_ROLE(role);
	command |= UCSI_SET_UOR_ACCEPT_ROLE_SWAPS;
	ret = ucsi_role_cmd(con, command);
	if (ret < 0)
		goto out_unlock;

	mutex_unlock(&con->lock);

	if (!wait_for_completion_timeout(&con->complete,
					 msecs_to_jiffies(UCSI_SWAP_TIMEOUT_MS)))
		return -ETIMEDOUT;

	return 0;

out_unlock:
	mutex_unlock(&con->lock);

	return ret;
}

static int ucsi_pr_swap(struct typec_port *port, enum typec_role role)
{
	struct ucsi_connector *con = typec_get_drvdata(port);
	enum typec_role cur_role;
	u64 command;
	int ret = 0;

	mutex_lock(&con->lock);

	if (!con->partner) {
		ret = -ENOTCONN;
		goto out_unlock;
	}

	cur_role = !!(con->status.flags & UCSI_CONSTAT_PWR_DIR);

	if (cur_role == role)
		goto out_unlock;

	reinit_completion(&con->complete);

	command = UCSI_SET_PDR | UCSI_CONNECTOR_NUMBER(con->num);
	command |= UCSI_SET_PDR_ROLE(role);
	command |= UCSI_SET_PDR_ACCEPT_ROLE_SWAPS;
	ret = ucsi_role_cmd(con, command);
	if (ret < 0)
		goto out_unlock;

	mutex_unlock(&con->lock);

	if (!wait_for_completion_timeout(&con->complete,
					 msecs_to_jiffies(UCSI_SWAP_TIMEOUT_MS)))
		return -ETIMEDOUT;

	mutex_lock(&con->lock);

	/* Something has gone wrong while swapping the role */
	if (UCSI_CONSTAT_PWR_OPMODE(con->status.flags) !=
	    UCSI_CONSTAT_PWR_OPMODE_PD) {
		ucsi_reset_connector(con, true);
		ret = -EPROTO;
	}

out_unlock:
	mutex_unlock(&con->lock);

	return ret;
}

static const struct typec_operations ucsi_ops = {
	.dr_set = ucsi_dr_swap,
	.pr_set = ucsi_pr_swap
};

/* Caller must call fwnode_handle_put() after use */
static struct fwnode_handle *ucsi_find_fwnode(struct ucsi_connector *con)
{
	struct fwnode_handle *fwnode;
	int i = 1;

	device_for_each_child_node(con->ucsi->dev, fwnode)
		if (i++ == con->num)
			return fwnode;
	return NULL;
}

static int ucsi_register_port(struct ucsi *ucsi, struct ucsi_connector *con)
{
	struct usb_power_delivery_desc desc = { ucsi->cap.pd_version};
	struct usb_power_delivery_capabilities_desc pd_caps;
	struct usb_power_delivery_capabilities *pd_cap;
	struct typec_capability *cap = &con->typec_cap;
	enum typec_accessory *accessory = cap->accessory;
	enum usb_role u_role = USB_ROLE_NONE;
	u64 command;
	char *name;
	int ret;

	name = kasprintf(GFP_KERNEL, "%s-con%d", dev_name(ucsi->dev), con->num);
	if (!name)
		return -ENOMEM;

	con->wq = create_singlethread_workqueue(name);
	kfree(name);
	if (!con->wq)
		return -ENOMEM;

	INIT_WORK(&con->work, ucsi_handle_connector_change);
	init_completion(&con->complete);
	mutex_init(&con->lock);
	INIT_LIST_HEAD(&con->partner_tasks);
<<<<<<< HEAD
	con->num = index + 1;
=======
>>>>>>> 82bbec18
	con->ucsi = ucsi;

	cap->fwnode = ucsi_find_fwnode(con);
	con->usb_role_sw = fwnode_usb_role_switch_get(cap->fwnode);
	if (IS_ERR(con->usb_role_sw))
		return dev_err_probe(ucsi->dev, PTR_ERR(con->usb_role_sw),
			"con%d: failed to get usb role switch\n", con->num);

	/* Delay other interactions with the con until registration is complete */
	mutex_lock(&con->lock);

	/* Get connector capability */
	command = UCSI_GET_CONNECTOR_CAPABILITY;
	command |= UCSI_CONNECTOR_NUMBER(con->num);
	ret = ucsi_send_command(ucsi, command, &con->cap, sizeof(con->cap));
	if (ret < 0)
		goto out_unlock;

	if (con->cap.op_mode & UCSI_CONCAP_OPMODE_DRP)
		cap->data = TYPEC_PORT_DRD;
	else if (con->cap.op_mode & UCSI_CONCAP_OPMODE_DFP)
		cap->data = TYPEC_PORT_DFP;
	else if (con->cap.op_mode & UCSI_CONCAP_OPMODE_UFP)
		cap->data = TYPEC_PORT_UFP;

	if ((con->cap.flags & UCSI_CONCAP_FLAG_PROVIDER) &&
	    (con->cap.flags & UCSI_CONCAP_FLAG_CONSUMER))
		cap->type = TYPEC_PORT_DRP;
	else if (con->cap.flags & UCSI_CONCAP_FLAG_PROVIDER)
		cap->type = TYPEC_PORT_SRC;
	else if (con->cap.flags & UCSI_CONCAP_FLAG_CONSUMER)
		cap->type = TYPEC_PORT_SNK;

	cap->revision = ucsi->cap.typec_version;
	cap->pd_revision = ucsi->cap.pd_version;
	cap->svdm_version = SVDM_VER_2_0;
	cap->prefer_role = TYPEC_NO_PREFERRED_ROLE;

	if (con->cap.op_mode & UCSI_CONCAP_OPMODE_AUDIO_ACCESSORY)
		*accessory++ = TYPEC_ACCESSORY_AUDIO;
	if (con->cap.op_mode & UCSI_CONCAP_OPMODE_DEBUG_ACCESSORY)
		*accessory = TYPEC_ACCESSORY_DEBUG;

	cap->driver_data = con;
	cap->ops = &ucsi_ops;

	ret = ucsi_register_port_psy(con);
	if (ret)
		goto out;

	/* Register the connector */
	con->port = typec_register_port(ucsi->dev, cap);
	if (IS_ERR(con->port)) {
		ret = PTR_ERR(con->port);
		goto out;
	}

	con->pd = usb_power_delivery_register(ucsi->dev, &desc);

	ret = ucsi_get_pdos(con, TYPEC_SOURCE, 0, pd_caps.pdo);
	if (ret > 0) {
		if (ret < PDO_MAX_OBJECTS)
			pd_caps.pdo[ret] = 0;

		pd_caps.role = TYPEC_SOURCE;
		pd_cap = usb_power_delivery_register_capabilities(con->pd, &pd_caps);
		if (IS_ERR(pd_cap)) {
			ret = PTR_ERR(pd_cap);
			goto out;
		}

		con->port_source_caps = pd_cap;
		typec_port_set_usb_power_delivery(con->port, con->pd);
	}

	memset(&pd_caps, 0, sizeof(pd_caps));
	ret = ucsi_get_pdos(con, TYPEC_SINK, 0, pd_caps.pdo);
	if (ret > 0) {
		if (ret < PDO_MAX_OBJECTS)
			pd_caps.pdo[ret] = 0;

		pd_caps.role = TYPEC_SINK;
		pd_cap = usb_power_delivery_register_capabilities(con->pd, &pd_caps);
		if (IS_ERR(pd_cap)) {
			ret = PTR_ERR(pd_cap);
			goto out;
		}

		con->port_sink_caps = pd_cap;
		typec_port_set_usb_power_delivery(con->port, con->pd);
	}

	/* Alternate modes */
	ret = ucsi_register_altmodes(con, UCSI_RECIPIENT_CON);
	if (ret) {
		dev_err(ucsi->dev, "con%d: failed to register alt modes\n",
			con->num);
		goto out;
	}

	/* Get the status */
	command = UCSI_GET_CONNECTOR_STATUS | UCSI_CONNECTOR_NUMBER(con->num);
	ret = ucsi_send_command(ucsi, command, &con->status, sizeof(con->status));
	if (ret < 0) {
		dev_err(ucsi->dev, "con%d: failed to get status\n", con->num);
		ret = 0;
		goto out;
	}
	ret = 0; /* ucsi_send_command() returns length on success */

	switch (UCSI_CONSTAT_PARTNER_TYPE(con->status.flags)) {
	case UCSI_CONSTAT_PARTNER_TYPE_UFP:
	case UCSI_CONSTAT_PARTNER_TYPE_CABLE_AND_UFP:
		u_role = USB_ROLE_HOST;
		fallthrough;
	case UCSI_CONSTAT_PARTNER_TYPE_CABLE:
		typec_set_data_role(con->port, TYPEC_HOST);
		break;
	case UCSI_CONSTAT_PARTNER_TYPE_DFP:
		u_role = USB_ROLE_DEVICE;
		typec_set_data_role(con->port, TYPEC_DEVICE);
		break;
	default:
		break;
	}

	/* Check if there is already something connected */
	if (con->status.flags & UCSI_CONSTAT_CONNECTED) {
		typec_set_pwr_role(con->port,
				  !!(con->status.flags & UCSI_CONSTAT_PWR_DIR));
		ucsi_register_partner(con);
		ucsi_pwr_opmode_change(con);
		ucsi_port_psy_changed(con);
	}

	/* Only notify USB controller if partner supports USB data */
	if (!(UCSI_CONSTAT_PARTNER_FLAGS(con->status.flags) & UCSI_CONSTAT_PARTNER_FLAG_USB))
		u_role = USB_ROLE_NONE;

	ret = usb_role_switch_set_role(con->usb_role_sw, u_role);
	if (ret) {
		dev_err(ucsi->dev, "con:%d: failed to set usb role:%d\n",
			con->num, u_role);
		ret = 0;
	}

	if (con->partner &&
	    UCSI_CONSTAT_PWR_OPMODE(con->status.flags) ==
	    UCSI_CONSTAT_PWR_OPMODE_PD) {
		ucsi_get_src_pdos(con);
		ucsi_check_altmodes(con);
	}

	trace_ucsi_register_port(con->num, &con->status);

out:
	fwnode_handle_put(cap->fwnode);
out_unlock:
	mutex_unlock(&con->lock);

	if (ret && con->wq) {
		destroy_workqueue(con->wq);
		con->wq = NULL;
	}

	return ret;
}

/**
 * ucsi_init - Initialize UCSI interface
 * @ucsi: UCSI to be initialized
 *
 * Registers all ports @ucsi has and enables all notification events.
 */
static int ucsi_init(struct ucsi *ucsi)
{
	struct ucsi_connector *con, *connector;
	u64 command, ntfy;
	int ret;
	int i;

	/* Reset the PPM */
	ret = ucsi_reset_ppm(ucsi);
	if (ret) {
		dev_err(ucsi->dev, "failed to reset PPM!\n");
		goto err;
	}

	/* Enable basic notifications */
	ntfy = UCSI_ENABLE_NTFY_CMD_COMPLETE | UCSI_ENABLE_NTFY_ERROR;
	command = UCSI_SET_NOTIFICATION_ENABLE | ntfy;
	ret = ucsi_send_command(ucsi, command, NULL, 0);
	if (ret < 0)
		goto err_reset;

	/* Get PPM capabilities */
	command = UCSI_GET_CAPABILITY;
	ret = ucsi_send_command(ucsi, command, &ucsi->cap, sizeof(ucsi->cap));
	if (ret < 0)
		goto err_reset;

	if (!ucsi->cap.num_connectors) {
		ret = -ENODEV;
		goto err_reset;
	}

	/* Allocate the connectors. Released in ucsi_unregister() */
	connector = kcalloc(ucsi->cap.num_connectors + 1, sizeof(*connector), GFP_KERNEL);
	if (!connector) {
		ret = -ENOMEM;
		goto err_reset;
	}

	/* Register all connectors */
	for (i = 0; i < ucsi->cap.num_connectors; i++) {
		connector[i].num = i + 1;
		ret = ucsi_register_port(ucsi, &connector[i]);
		if (ret)
			goto err_unregister;
	}

	/* Enable all notifications */
	ntfy = UCSI_ENABLE_NTFY_ALL;
	command = UCSI_SET_NOTIFICATION_ENABLE | ntfy;
	ret = ucsi_send_command(ucsi, command, NULL, 0);
	if (ret < 0)
		goto err_unregister;

	ucsi->connector = connector;
	ucsi->ntfy = ntfy;
	return 0;

err_unregister:
	for (con = connector; con->port; con++) {
		ucsi_unregister_partner(con);
		ucsi_unregister_altmodes(con, UCSI_RECIPIENT_CON);
		ucsi_unregister_port_psy(con);
		if (con->wq)
			destroy_workqueue(con->wq);

		usb_power_delivery_unregister_capabilities(con->port_sink_caps);
		con->port_sink_caps = NULL;
		usb_power_delivery_unregister_capabilities(con->port_source_caps);
		con->port_source_caps = NULL;
		usb_power_delivery_unregister(con->pd);
		con->pd = NULL;
		typec_unregister_port(con->port);
		con->port = NULL;
	}
	kfree(connector);
err_reset:
	memset(&ucsi->cap, 0, sizeof(ucsi->cap));
	ucsi_reset_ppm(ucsi);
err:
	return ret;
}

static void ucsi_resume_work(struct work_struct *work)
{
	struct ucsi *ucsi = container_of(work, struct ucsi, resume_work);
	struct ucsi_connector *con;
	u64 command;
	int ret;

	/* Restore UCSI notification enable mask after system resume */
	command = UCSI_SET_NOTIFICATION_ENABLE | ucsi->ntfy;
	ret = ucsi_send_command(ucsi, command, NULL, 0);
	if (ret < 0) {
		dev_err(ucsi->dev, "failed to re-enable notifications (%d)\n", ret);
		return;
	}

	for (con = ucsi->connector; con->port; con++) {
		mutex_lock(&con->lock);
		ucsi_partner_task(con, ucsi_check_connection, 1, 0);
		mutex_unlock(&con->lock);
	}
}

int ucsi_resume(struct ucsi *ucsi)
{
	if (ucsi->connector)
		queue_work(system_long_wq, &ucsi->resume_work);
	return 0;
}
EXPORT_SYMBOL_GPL(ucsi_resume);

static void ucsi_init_work(struct work_struct *work)
{
	struct ucsi *ucsi = container_of(work, struct ucsi, work.work);
	int ret;

	ret = ucsi_init(ucsi);
	if (ret)
		dev_err(ucsi->dev, "PPM init failed (%d)\n", ret);

	if (ret == -EPROBE_DEFER) {
		if (ucsi->work_count++ > UCSI_ROLE_SWITCH_WAIT_COUNT)
			return;

		queue_delayed_work(system_long_wq, &ucsi->work,
				   UCSI_ROLE_SWITCH_INTERVAL);
	}
}

/**
 * ucsi_get_drvdata - Return private driver data pointer
 * @ucsi: UCSI interface
 */
void *ucsi_get_drvdata(struct ucsi *ucsi)
{
	return ucsi->driver_data;
}
EXPORT_SYMBOL_GPL(ucsi_get_drvdata);

/**
 * ucsi_set_drvdata - Assign private driver data pointer
 * @ucsi: UCSI interface
 * @data: Private data pointer
 */
void ucsi_set_drvdata(struct ucsi *ucsi, void *data)
{
	ucsi->driver_data = data;
}
EXPORT_SYMBOL_GPL(ucsi_set_drvdata);

/**
 * ucsi_create - Allocate UCSI instance
 * @dev: Device interface to the PPM (Platform Policy Manager)
 * @ops: I/O routines
 */
struct ucsi *ucsi_create(struct device *dev, const struct ucsi_operations *ops)
{
	struct ucsi *ucsi;

	if (!ops || !ops->read || !ops->sync_write || !ops->async_write)
		return ERR_PTR(-EINVAL);

	ucsi = kzalloc(sizeof(*ucsi), GFP_KERNEL);
	if (!ucsi)
		return ERR_PTR(-ENOMEM);

	INIT_WORK(&ucsi->resume_work, ucsi_resume_work);
	INIT_DELAYED_WORK(&ucsi->work, ucsi_init_work);
	mutex_init(&ucsi->ppm_lock);
	ucsi->dev = dev;
	ucsi->ops = ops;

	return ucsi;
}
EXPORT_SYMBOL_GPL(ucsi_create);

/**
 * ucsi_destroy - Free UCSI instance
 * @ucsi: UCSI instance to be freed
 */
void ucsi_destroy(struct ucsi *ucsi)
{
	kfree(ucsi);
}
EXPORT_SYMBOL_GPL(ucsi_destroy);

/**
 * ucsi_register - Register UCSI interface
 * @ucsi: UCSI instance
 */
int ucsi_register(struct ucsi *ucsi)
{
	int ret;

	ret = ucsi->ops->read(ucsi, UCSI_VERSION, &ucsi->version,
			      sizeof(ucsi->version));
	if (ret)
		return ret;

	if (!ucsi->version)
		return -ENODEV;

	queue_delayed_work(system_long_wq, &ucsi->work, 0);

	return 0;
}
EXPORT_SYMBOL_GPL(ucsi_register);

/**
 * ucsi_unregister - Unregister UCSI interface
 * @ucsi: UCSI interface to be unregistered
 *
 * Unregister UCSI interface that was created with ucsi_register().
 */
void ucsi_unregister(struct ucsi *ucsi)
{
	u64 cmd = UCSI_SET_NOTIFICATION_ENABLE;
	int i;

	/* Make sure that we are not in the middle of driver initialization */
	cancel_delayed_work_sync(&ucsi->work);
	cancel_work_sync(&ucsi->resume_work);

	/* Disable notifications */
	ucsi->ops->async_write(ucsi, UCSI_CONTROL, &cmd, sizeof(cmd));

	if (!ucsi->connector)
		return;

	for (i = 0; i < ucsi->cap.num_connectors; i++) {
		cancel_work_sync(&ucsi->connector[i].work);
		ucsi_unregister_partner(&ucsi->connector[i]);
		ucsi_unregister_altmodes(&ucsi->connector[i],
					 UCSI_RECIPIENT_CON);
		ucsi_unregister_port_psy(&ucsi->connector[i]);

		if (ucsi->connector[i].wq) {
			struct ucsi_work *uwork;

			mutex_lock(&ucsi->connector[i].lock);
			/*
			 * queue delayed items immediately so they can execute
			 * and free themselves before the wq is destroyed
			 */
			list_for_each_entry(uwork, &ucsi->connector[i].partner_tasks, node)
				mod_delayed_work(ucsi->connector[i].wq, &uwork->work, 0);
			mutex_unlock(&ucsi->connector[i].lock);
			destroy_workqueue(ucsi->connector[i].wq);
		}
<<<<<<< HEAD
=======

		usb_power_delivery_unregister_capabilities(ucsi->connector[i].port_sink_caps);
		ucsi->connector[i].port_sink_caps = NULL;
		usb_power_delivery_unregister_capabilities(ucsi->connector[i].port_source_caps);
		ucsi->connector[i].port_source_caps = NULL;
		usb_power_delivery_unregister(ucsi->connector[i].pd);
		ucsi->connector[i].pd = NULL;
>>>>>>> 82bbec18
		typec_unregister_port(ucsi->connector[i].port);
	}

	kfree(ucsi->connector);
}
EXPORT_SYMBOL_GPL(ucsi_unregister);

MODULE_AUTHOR("Heikki Krogerus <heikki.krogerus@linux.intel.com>");
MODULE_LICENSE("GPL v2");
MODULE_DESCRIPTION("USB Type-C Connector System Software Interface driver");<|MERGE_RESOLUTION|>--- conflicted
+++ resolved
@@ -1150,10 +1150,6 @@
 	init_completion(&con->complete);
 	mutex_init(&con->lock);
 	INIT_LIST_HEAD(&con->partner_tasks);
-<<<<<<< HEAD
-	con->num = index + 1;
-=======
->>>>>>> 82bbec18
 	con->ucsi = ucsi;
 
 	cap->fwnode = ucsi_find_fwnode(con);
@@ -1579,8 +1575,6 @@
 			mutex_unlock(&ucsi->connector[i].lock);
 			destroy_workqueue(ucsi->connector[i].wq);
 		}
-<<<<<<< HEAD
-=======
 
 		usb_power_delivery_unregister_capabilities(ucsi->connector[i].port_sink_caps);
 		ucsi->connector[i].port_sink_caps = NULL;
@@ -1588,7 +1582,6 @@
 		ucsi->connector[i].port_source_caps = NULL;
 		usb_power_delivery_unregister(ucsi->connector[i].pd);
 		ucsi->connector[i].pd = NULL;
->>>>>>> 82bbec18
 		typec_unregister_port(ucsi->connector[i].port);
 	}
 
