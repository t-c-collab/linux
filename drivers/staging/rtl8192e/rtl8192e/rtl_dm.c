--- conflicted
+++ resolved
@@ -1537,11 +1537,6 @@
 	u8 tmp1byte;
 	enum rt_rf_power_state rf_power_state_to_set;
 	bool bActuallySet = false;
-<<<<<<< HEAD
-
-	bActuallySet = false;
-=======
->>>>>>> 33a86170
 
 	if ((priv->up_first_time == 1) || (priv->being_init_adapter))
 		return;
