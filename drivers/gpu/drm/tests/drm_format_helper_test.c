--- conflicted
+++ resolved
@@ -67,14 +67,11 @@
 	const u32 expected[TEST_BUF_SIZE];
 };
 
-<<<<<<< HEAD
-=======
 struct convert_to_mono_result {
 	unsigned int dst_pitch;
 	const u8 expected[TEST_BUF_SIZE];
 };
 
->>>>>>> 82bbec18
 struct convert_xrgb8888_case {
 	const char *name;
 	unsigned int pitch;
@@ -90,10 +87,7 @@
 	struct convert_to_argb8888_result argb8888_result;
 	struct convert_to_xrgb2101010_result xrgb2101010_result;
 	struct convert_to_argb2101010_result argb2101010_result;
-<<<<<<< HEAD
-=======
 	struct convert_to_mono_result mono_result;
->>>>>>> 82bbec18
 };
 
 static struct convert_xrgb8888_case convert_xrgb8888_cases[] = {
@@ -143,13 +137,10 @@
 			.dst_pitch = 0,
 			.expected = { 0xFFF00000 },
 		},
-<<<<<<< HEAD
-=======
 		.mono_result = {
 			.dst_pitch = 0,
 			.expected = { 0b0 },
 		},
->>>>>>> 82bbec18
 	},
 	{
 		.name = "single_pixel_clip_rectangle",
@@ -200,13 +191,10 @@
 			.dst_pitch = 0,
 			.expected = { 0xFFF00000 },
 		},
-<<<<<<< HEAD
-=======
 		.mono_result = {
 			.dst_pitch = 0,
 			.expected = { 0b0 },
 		},
->>>>>>> 82bbec18
 	},
 	{
 		/* Well known colors: White, black, red, green, blue, magenta,
@@ -319,8 +307,6 @@
 				0xFFFFFC00, 0xC00FFFFF,
 			},
 		},
-<<<<<<< HEAD
-=======
 		.mono_result = {
 			.dst_pitch = 0,
 			.expected = {
@@ -330,7 +316,6 @@
 				0b11,
 			},
 		},
->>>>>>> 82bbec18
 	},
 	{
 		/* Randomly picked colors. Full buffer within the clip area. */
@@ -395,30 +380,6 @@
 				0xA801, 0x6F9D, 0x0A27, 0x0000, 0x0000,
 			},
 		},
-		.xrgb1555_result = {
-			.dst_pitch = 10,
-			.expected = {
-				0x0513, 0x0920, 0x5400, 0x0000, 0x0000,
-				0x35CE, 0x0513, 0x0920, 0x0000, 0x0000,
-				0x5400, 0x35CE, 0x0513, 0x0000, 0x0000,
-			},
-		},
-		.argb1555_result = {
-			.dst_pitch = 10,
-			.expected = {
-				0x8513, 0x8920, 0xD400, 0x0000, 0x0000,
-				0xB5CE, 0x8513, 0x8920, 0x0000, 0x0000,
-				0xD400, 0xB5CE, 0x8513, 0x0000, 0x0000,
-			},
-		},
-		.rgba5551_result = {
-			.dst_pitch = 10,
-			.expected = {
-				0x0A27, 0x1241, 0xA801, 0x0000, 0x0000,
-				0x6B9D, 0x0A27, 0x1241, 0x0000, 0x0000,
-				0xA801, 0x6B9D, 0x0A27, 0x0000, 0x0000,
-			},
-		},
 		.rgb888_result = {
 			.dst_pitch = 15,
 			.expected = {
@@ -433,15 +394,9 @@
 		.argb8888_result = {
 			.dst_pitch = 20,
 			.expected = {
-<<<<<<< HEAD
-				0xFF0E449C, 0xFF114D05, 0xFFA80303, 0x00000000, 0x00000000,
-				0xFF6C7073, 0xFF0E449C, 0xFF114D05, 0x00000000, 0x00000000,
-				0xFFA80303, 0xFF6C7073, 0xFF0E449C, 0x00000000, 0x00000000,
-=======
 				0xFF0E449C, 0xFF114D05, 0xFFA8F303, 0x00000000, 0x00000000,
 				0xFF6CF073, 0xFF0E449C, 0xFF114D05, 0x00000000, 0x00000000,
 				0xFFA80303, 0xFF6CF073, 0xFF0E449C, 0x00000000, 0x00000000,
->>>>>>> 82bbec18
 			},
 		},
 		.xrgb2101010_result = {
@@ -466,14 +421,6 @@
 				0b100, 0b000,
 				0b001, 0b000,
 				0b010, 0b000,
-			},
-		},
-		.argb2101010_result = {
-			.dst_pitch = 20,
-			.expected = {
-				0xC3844672, 0xC444D414, 0xEA20300C, 0x00000000, 0x00000000,
-				0xDB1705CD, 0xC3844672, 0xC444D414, 0x00000000, 0x00000000,
-				0xEA20300C, 0xDB1705CD, 0xC3844672, 0x00000000, 0x00000000,
 			},
 		},
 	},
@@ -681,11 +628,7 @@
 
 	drm_fb_xrgb8888_to_xrgb1555(&dst, &result->dst_pitch, &src, &fb, &params->clip);
 	buf = le16buf_to_cpu(test, (__force const __le16 *)buf, dst_size / sizeof(__le16));
-<<<<<<< HEAD
-	KUNIT_EXPECT_EQ(test, memcmp(buf, result->expected, dst_size), 0);
-=======
-	KUNIT_EXPECT_MEMEQ(test, buf, result->expected, dst_size);
->>>>>>> 82bbec18
+	KUNIT_EXPECT_MEMEQ(test, buf, result->expected, dst_size);
 }
 
 static void drm_test_fb_xrgb8888_to_argb1555(struct kunit *test)
@@ -716,11 +659,7 @@
 
 	drm_fb_xrgb8888_to_argb1555(&dst, &result->dst_pitch, &src, &fb, &params->clip);
 	buf = le16buf_to_cpu(test, (__force const __le16 *)buf, dst_size / sizeof(__le16));
-<<<<<<< HEAD
-	KUNIT_EXPECT_EQ(test, memcmp(buf, result->expected, dst_size), 0);
-=======
-	KUNIT_EXPECT_MEMEQ(test, buf, result->expected, dst_size);
->>>>>>> 82bbec18
+	KUNIT_EXPECT_MEMEQ(test, buf, result->expected, dst_size);
 }
 
 static void drm_test_fb_xrgb8888_to_rgba5551(struct kunit *test)
@@ -751,11 +690,7 @@
 
 	drm_fb_xrgb8888_to_rgba5551(&dst, &result->dst_pitch, &src, &fb, &params->clip);
 	buf = le16buf_to_cpu(test, (__force const __le16 *)buf, dst_size / sizeof(__le16));
-<<<<<<< HEAD
-	KUNIT_EXPECT_EQ(test, memcmp(buf, result->expected, dst_size), 0);
-=======
-	KUNIT_EXPECT_MEMEQ(test, buf, result->expected, dst_size);
->>>>>>> 82bbec18
+	KUNIT_EXPECT_MEMEQ(test, buf, result->expected, dst_size);
 }
 
 static void drm_test_fb_xrgb8888_to_rgb888(struct kunit *test)
@@ -820,11 +755,7 @@
 
 	drm_fb_xrgb8888_to_argb8888(&dst, &result->dst_pitch, &src, &fb, &params->clip);
 	buf = le32buf_to_cpu(test, (__force const __le32 *)buf, dst_size / sizeof(u32));
-<<<<<<< HEAD
-	KUNIT_EXPECT_EQ(test, memcmp(buf, result->expected, dst_size), 0);
-=======
-	KUNIT_EXPECT_MEMEQ(test, buf, result->expected, dst_size);
->>>>>>> 82bbec18
+	KUNIT_EXPECT_MEMEQ(test, buf, result->expected, dst_size);
 }
 
 static void drm_test_fb_xrgb8888_to_xrgb2101010(struct kunit *test)
@@ -886,9 +817,6 @@
 
 	drm_fb_xrgb8888_to_argb2101010(&dst, &result->dst_pitch, &src, &fb, &params->clip);
 	buf = le32buf_to_cpu(test, (__force const __le32 *)buf, dst_size / sizeof(u32));
-<<<<<<< HEAD
-	KUNIT_EXPECT_EQ(test, memcmp(buf, result->expected, dst_size), 0);
-=======
 	KUNIT_EXPECT_MEMEQ(test, buf, result->expected, dst_size);
 }
 
@@ -920,7 +848,6 @@
 
 	drm_fb_xrgb8888_to_mono(&dst, &result->dst_pitch, &src, &fb, &params->clip);
 	KUNIT_EXPECT_MEMEQ(test, buf, result->expected, dst_size);
->>>>>>> 82bbec18
 }
 
 static struct kunit_case drm_format_helper_test_cases[] = {
@@ -934,10 +861,7 @@
 	KUNIT_CASE_PARAM(drm_test_fb_xrgb8888_to_argb8888, convert_xrgb8888_gen_params),
 	KUNIT_CASE_PARAM(drm_test_fb_xrgb8888_to_xrgb2101010, convert_xrgb8888_gen_params),
 	KUNIT_CASE_PARAM(drm_test_fb_xrgb8888_to_argb2101010, convert_xrgb8888_gen_params),
-<<<<<<< HEAD
-=======
 	KUNIT_CASE_PARAM(drm_test_fb_xrgb8888_to_mono, convert_xrgb8888_gen_params),
->>>>>>> 82bbec18
 	{}
 };
 
