// SPDX-License-Identifier: GPL-2.0-only
/*
 * Copyright (c) 2016 MediaTek Inc.
 */

#include <linux/delay.h>
#include <linux/err.h>
#include <linux/gpio/consumer.h>
#include <linux/i2c.h>
#include <linux/module.h>
#include <linux/of_graph.h>
#include <linux/regulator/consumer.h>

#include <drm/drm_bridge.h>
#include <drm/drm_mipi_dsi.h>
#include <drm/drm_of.h>
#include <drm/drm_panel.h>
#include <drm/drm_print.h>

#define PAGE2_GPIO_H		0xa7
#define PS_GPIO9		BIT(1)
#define PAGE2_I2C_BYPASS	0xea
#define I2C_BYPASS_EN		0xd0
#define PAGE2_MCS_EN		0xf3
#define MCS_EN			BIT(0)
#define PAGE3_SET_ADD		0xfe
#define VDO_CTL_ADD		0x13
#define VDO_DIS			0x18
#define VDO_EN			0x1c
#define DP_NUM_LANES		4

/*
 * PS8640 uses multiple addresses:
 * page[0]: for DP control
 * page[1]: for VIDEO Bridge
 * page[2]: for control top
 * page[3]: for DSI Link Control1
 * page[4]: for MIPI Phy
 * page[5]: for VPLL
 * page[6]: for DSI Link Control2
 * page[7]: for SPI ROM mapping
 */
enum page_addr_offset {
	PAGE0_DP_CNTL = 0,
	PAGE1_VDO_BDG,
	PAGE2_TOP_CNTL,
	PAGE3_DSI_CNTL1,
	PAGE4_MIPI_PHY,
	PAGE5_VPLL,
	PAGE6_DSI_CNTL2,
	PAGE7_SPI_CNTL,
	MAX_DEVS
};

enum ps8640_vdo_control {
	DISABLE = VDO_DIS,
	ENABLE = VDO_EN,
};

struct ps8640 {
	struct drm_bridge bridge;
	struct drm_bridge *panel_bridge;
	struct mipi_dsi_device *dsi;
	struct i2c_client *page[MAX_DEVS];
	struct regulator_bulk_data supplies[2];
	struct gpio_desc *gpio_reset;
	struct gpio_desc *gpio_powerdown;
	bool powered;
};

static inline struct ps8640 *bridge_to_ps8640(struct drm_bridge *e)
{
	return container_of(e, struct ps8640, bridge);
}

static int ps8640_bridge_vdo_control(struct ps8640 *ps_bridge,
				     const enum ps8640_vdo_control ctrl)
{
	struct i2c_client *client = ps_bridge->page[PAGE3_DSI_CNTL1];
	u8 vdo_ctrl_buf[] = { VDO_CTL_ADD, ctrl };
	int ret;

	ret = i2c_smbus_write_i2c_block_data(client, PAGE3_SET_ADD,
					     sizeof(vdo_ctrl_buf),
					     vdo_ctrl_buf);
	if (ret < 0) {
		DRM_ERROR("failed to %sable VDO: %d\n",
			  ctrl == ENABLE ? "en" : "dis", ret);
		return ret;
	}

	return 0;
}

static void ps8640_bridge_poweron(struct ps8640 *ps_bridge)
{
	struct i2c_client *client = ps_bridge->page[PAGE2_TOP_CNTL];
	unsigned long timeout;
	int ret, status;

	if (ps_bridge->powered)
		return;

	ret = regulator_bulk_enable(ARRAY_SIZE(ps_bridge->supplies),
				    ps_bridge->supplies);
	if (ret < 0) {
		DRM_ERROR("cannot enable regulators %d\n", ret);
		return;
	}

	gpiod_set_value(ps_bridge->gpio_powerdown, 0);
	gpiod_set_value(ps_bridge->gpio_reset, 1);
	usleep_range(2000, 2500);
	gpiod_set_value(ps_bridge->gpio_reset, 0);

	/*
	 * Wait for the ps8640 embedded MCU to be ready
	 * First wait 200ms and then check the MCU ready flag every 20ms
	 */
	msleep(200);

	timeout = jiffies + msecs_to_jiffies(200) + 1;

	while (time_is_after_jiffies(timeout)) {
		status = i2c_smbus_read_byte_data(client, PAGE2_GPIO_H);
		if (status < 0) {
			DRM_ERROR("failed read PAGE2_GPIO_H: %d\n", status);
			goto err_regulators_disable;
		}
		if ((status & PS_GPIO9) == PS_GPIO9)
			break;

		msleep(20);
	}

	msleep(50);

	/*
	 * The Manufacturer Command Set (MCS) is a device dependent interface
	 * intended for factory programming of the display module default
	 * parameters. Once the display module is configured, the MCS shall be
	 * disabled by the manufacturer. Once disabled, all MCS commands are
	 * ignored by the display interface.
	 */
	status = i2c_smbus_read_byte_data(client, PAGE2_MCS_EN);
	if (status < 0) {
		DRM_ERROR("failed read PAGE2_MCS_EN: %d\n", status);
		goto err_regulators_disable;
	}

	ret = i2c_smbus_write_byte_data(client, PAGE2_MCS_EN,
					status & ~MCS_EN);
	if (ret < 0) {
		DRM_ERROR("failed write PAGE2_MCS_EN: %d\n", ret);
		goto err_regulators_disable;
	}

<<<<<<< HEAD
	ret = ps8640_bridge_vdo_control(ps_bridge, ENABLE);
	if (ret)
		goto err_regulators_disable;

=======
>>>>>>> 6ea6be77
	/* Switch access edp panel's edid through i2c */
	ret = i2c_smbus_write_byte_data(client, PAGE2_I2C_BYPASS,
					I2C_BYPASS_EN);
	if (ret < 0) {
		DRM_ERROR("failed write PAGE2_I2C_BYPASS: %d\n", ret);
		goto err_regulators_disable;
	}

	ps_bridge->powered = true;

	return;

err_regulators_disable:
	regulator_bulk_disable(ARRAY_SIZE(ps_bridge->supplies),
			       ps_bridge->supplies);
}

static void ps8640_bridge_poweroff(struct ps8640 *ps_bridge)
{
	int ret;

<<<<<<< HEAD
	ps8640_bridge_vdo_control(ps_bridge, DISABLE);
=======
	if (!ps_bridge->powered)
		return;
>>>>>>> 6ea6be77

	gpiod_set_value(ps_bridge->gpio_reset, 1);
	gpiod_set_value(ps_bridge->gpio_powerdown, 1);
	ret = regulator_bulk_disable(ARRAY_SIZE(ps_bridge->supplies),
				     ps_bridge->supplies);
	if (ret < 0)
		DRM_ERROR("cannot disable regulators %d\n", ret);

	ps_bridge->powered = false;
}

static void ps8640_pre_enable(struct drm_bridge *bridge)
{
	struct ps8640 *ps_bridge = bridge_to_ps8640(bridge);
	int ret;

	ps8640_bridge_poweron(ps_bridge);

	ret = ps8640_bridge_vdo_control(ps_bridge, ENABLE);
	if (ret < 0)
		ps8640_bridge_poweroff(ps_bridge);
}

static void ps8640_post_disable(struct drm_bridge *bridge)
{
	struct ps8640 *ps_bridge = bridge_to_ps8640(bridge);

	ps8640_bridge_vdo_control(ps_bridge, DISABLE);
	ps8640_bridge_poweroff(ps_bridge);
}

static int ps8640_bridge_attach(struct drm_bridge *bridge,
				enum drm_bridge_attach_flags flags)
{
	struct ps8640 *ps_bridge = bridge_to_ps8640(bridge);
	struct device *dev = &ps_bridge->page[0]->dev;
	struct device_node *in_ep, *dsi_node;
	struct mipi_dsi_device *dsi;
	struct mipi_dsi_host *host;
	int ret;
	const struct mipi_dsi_device_info info = { .type = "ps8640",
						   .channel = 0,
						   .node = NULL,
						 };

	if (!(flags & DRM_BRIDGE_ATTACH_NO_CONNECTOR))
		return -EINVAL;

	/* port@0 is ps8640 dsi input port */
	in_ep = of_graph_get_endpoint_by_regs(dev->of_node, 0, -1);
	if (!in_ep)
		return -ENODEV;

	dsi_node = of_graph_get_remote_port_parent(in_ep);
	of_node_put(in_ep);
	if (!dsi_node)
		return -ENODEV;

	host = of_find_mipi_dsi_host_by_node(dsi_node);
	of_node_put(dsi_node);
	if (!host)
		return -ENODEV;

	dsi = mipi_dsi_device_register_full(host, &info);
	if (IS_ERR(dsi)) {
		dev_err(dev, "failed to create dsi device\n");
		ret = PTR_ERR(dsi);
		return ret;
	}

	ps_bridge->dsi = dsi;

	dsi->host = host;
	dsi->mode_flags = MIPI_DSI_MODE_VIDEO |
			  MIPI_DSI_MODE_VIDEO_SYNC_PULSE;
	dsi->format = MIPI_DSI_FMT_RGB888;
	dsi->lanes = DP_NUM_LANES;
	ret = mipi_dsi_attach(dsi);
	if (ret)
		goto err_dsi_attach;

	/* Attach the panel-bridge to the dsi bridge */
	return drm_bridge_attach(bridge->encoder, ps_bridge->panel_bridge,
				 &ps_bridge->bridge, flags);

err_dsi_attach:
	mipi_dsi_device_unregister(dsi);
	return ret;
}

static struct edid *ps8640_bridge_get_edid(struct drm_bridge *bridge,
					   struct drm_connector *connector)
{
	struct ps8640 *ps_bridge = bridge_to_ps8640(bridge);
<<<<<<< HEAD

	return drm_get_edid(connector,
			    ps_bridge->page[PAGE0_DP_CNTL]->adapter);
=======
	bool poweroff = !ps_bridge->powered;
	struct edid *edid;

	/*
	 * When we end calling get_edid() triggered by an ioctl, i.e
	 *
	 *   drm_mode_getconnector (ioctl)
	 *     -> drm_helper_probe_single_connector_modes
	 *        -> drm_bridge_connector_get_modes
	 *           -> ps8640_bridge_get_edid
	 *
	 * We need to make sure that what we need is enabled before reading
	 * EDID, for this chip, we need to do a full poweron, otherwise it will
	 * fail.
	 */
	drm_bridge_chain_pre_enable(bridge);

	edid = drm_get_edid(connector,
			    ps_bridge->page[PAGE0_DP_CNTL]->adapter);

	/*
	 * If we call the get_edid() function without having enabled the chip
	 * before, return the chip to its original power state.
	 */
	if (poweroff)
		drm_bridge_chain_post_disable(bridge);

	return edid;
>>>>>>> 6ea6be77
}

static const struct drm_bridge_funcs ps8640_bridge_funcs = {
	.attach = ps8640_bridge_attach,
	.get_edid = ps8640_bridge_get_edid,
	.post_disable = ps8640_post_disable,
	.pre_enable = ps8640_pre_enable,
};

static int ps8640_probe(struct i2c_client *client)
{
	struct device *dev = &client->dev;
	struct device_node *np = dev->of_node;
	struct ps8640 *ps_bridge;
	struct drm_panel *panel;
	int ret;
	u32 i;

	ps_bridge = devm_kzalloc(dev, sizeof(*ps_bridge), GFP_KERNEL);
	if (!ps_bridge)
		return -ENOMEM;

	/* port@1 is ps8640 output port */
	ret = drm_of_find_panel_or_bridge(np, 1, 0, &panel, NULL);
	if (ret < 0)
		return ret;
	if (!panel)
		return -ENODEV;

	ps_bridge->panel_bridge = devm_drm_panel_bridge_add(dev, panel);
	if (IS_ERR(ps_bridge->panel_bridge))
		return PTR_ERR(ps_bridge->panel_bridge);

	ps_bridge->supplies[0].supply = "vdd33";
	ps_bridge->supplies[1].supply = "vdd12";
	ret = devm_regulator_bulk_get(dev, ARRAY_SIZE(ps_bridge->supplies),
				      ps_bridge->supplies);
	if (ret)
		return ret;

	ps_bridge->gpio_powerdown = devm_gpiod_get(&client->dev, "powerdown",
						   GPIOD_OUT_HIGH);
	if (IS_ERR(ps_bridge->gpio_powerdown))
		return PTR_ERR(ps_bridge->gpio_powerdown);

	/*
	 * Assert the reset to avoid the bridge being initialized prematurely
	 */
	ps_bridge->gpio_reset = devm_gpiod_get(&client->dev, "reset",
					       GPIOD_OUT_HIGH);
	if (IS_ERR(ps_bridge->gpio_reset))
		return PTR_ERR(ps_bridge->gpio_reset);

	ps_bridge->bridge.funcs = &ps8640_bridge_funcs;
	ps_bridge->bridge.of_node = dev->of_node;
	ps_bridge->bridge.ops = DRM_BRIDGE_OP_EDID;
	ps_bridge->bridge.type = DRM_MODE_CONNECTOR_eDP;

	ps_bridge->page[PAGE0_DP_CNTL] = client;

	for (i = 1; i < ARRAY_SIZE(ps_bridge->page); i++) {
		ps_bridge->page[i] = devm_i2c_new_dummy_device(&client->dev,
							     client->adapter,
							     client->addr + i);
		if (IS_ERR(ps_bridge->page[i])) {
			dev_err(dev, "failed i2c dummy device, address %02x\n",
				client->addr + i);
			return PTR_ERR(ps_bridge->page[i]);
		}
	}

	i2c_set_clientdata(client, ps_bridge);

	drm_bridge_add(&ps_bridge->bridge);

	return 0;
}

static int ps8640_remove(struct i2c_client *client)
{
	struct ps8640 *ps_bridge = i2c_get_clientdata(client);

	drm_bridge_remove(&ps_bridge->bridge);

	return 0;
}

static const struct of_device_id ps8640_match[] = {
	{ .compatible = "parade,ps8640" },
	{ }
};
MODULE_DEVICE_TABLE(of, ps8640_match);

static struct i2c_driver ps8640_driver = {
	.probe_new = ps8640_probe,
	.remove = ps8640_remove,
	.driver = {
		.name = "ps8640",
		.of_match_table = ps8640_match,
	},
};
module_i2c_driver(ps8640_driver);

MODULE_AUTHOR("Jitao Shi <jitao.shi@mediatek.com>");
MODULE_AUTHOR("CK Hu <ck.hu@mediatek.com>");
MODULE_AUTHOR("Enric Balletbo i Serra <enric.balletbo@collabora.com>");
MODULE_DESCRIPTION("PARADE ps8640 DSI-eDP converter driver");
MODULE_LICENSE("GPL v2");<|MERGE_RESOLUTION|>--- conflicted
+++ resolved
@@ -155,13 +155,6 @@
 		goto err_regulators_disable;
 	}
 
-<<<<<<< HEAD
-	ret = ps8640_bridge_vdo_control(ps_bridge, ENABLE);
-	if (ret)
-		goto err_regulators_disable;
-
-=======
->>>>>>> 6ea6be77
 	/* Switch access edp panel's edid through i2c */
 	ret = i2c_smbus_write_byte_data(client, PAGE2_I2C_BYPASS,
 					I2C_BYPASS_EN);
@@ -183,12 +176,8 @@
 {
 	int ret;
 
-<<<<<<< HEAD
-	ps8640_bridge_vdo_control(ps_bridge, DISABLE);
-=======
 	if (!ps_bridge->powered)
 		return;
->>>>>>> 6ea6be77
 
 	gpiod_set_value(ps_bridge->gpio_reset, 1);
 	gpiod_set_value(ps_bridge->gpio_powerdown, 1);
@@ -283,11 +272,6 @@
 					   struct drm_connector *connector)
 {
 	struct ps8640 *ps_bridge = bridge_to_ps8640(bridge);
-<<<<<<< HEAD
-
-	return drm_get_edid(connector,
-			    ps_bridge->page[PAGE0_DP_CNTL]->adapter);
-=======
 	bool poweroff = !ps_bridge->powered;
 	struct edid *edid;
 
@@ -316,7 +300,6 @@
 		drm_bridge_chain_post_disable(bridge);
 
 	return edid;
->>>>>>> 6ea6be77
 }
 
 static const struct drm_bridge_funcs ps8640_bridge_funcs = {
