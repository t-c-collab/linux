--- conflicted
+++ resolved
@@ -996,12 +996,6 @@
 int drm_crtc_next_vblank_start(struct drm_crtc *crtc, ktime_t *vblanktime)
 {
 	unsigned int pipe = drm_crtc_index(crtc);
-<<<<<<< HEAD
-	struct drm_vblank_crtc *vblank = &crtc->dev->vblank[pipe];
-	struct drm_display_mode *mode = &vblank->hwmode;
-	u64 vblank_start;
-
-=======
 	struct drm_vblank_crtc *vblank;
 	struct drm_display_mode *mode;
 	u64 vblank_start;
@@ -1012,7 +1006,6 @@
 	vblank = &crtc->dev->vblank[pipe];
 	mode = &vblank->hwmode;
 
->>>>>>> 33a86170
 	if (!vblank->framedur_ns || !vblank->linedur_ns)
 		return -EINVAL;
 
