// SPDX-License-Identifier: MIT

#include <linux/moduleparam.h>
#include <linux/vmalloc.h>

#include <drm/drm_crtc_helper.h>
#include <drm/drm_drv.h>
#include <drm/drm_fb_helper.h>
#include <drm/drm_framebuffer.h>
#include <drm/drm_gem.h>
#include <drm/drm_print.h>

#include <drm/drm_fbdev_generic.h>

/* @user: 1=userspace, 0=fbcon */
static int drm_fbdev_generic_fb_open(struct fb_info *info, int user)
{
	struct drm_fb_helper *fb_helper = info->par;

	/* No need to take a ref for fbcon because it unbinds on unregister */
	if (user && !try_module_get(fb_helper->dev->driver->fops->owner))
		return -ENODEV;

	return 0;
}

static int drm_fbdev_generic_fb_release(struct fb_info *info, int user)
{
	struct drm_fb_helper *fb_helper = info->par;

	if (user)
		module_put(fb_helper->dev->driver->fops->owner);

	return 0;
}

<<<<<<< HEAD
static void drm_fbdev_fb_destroy(struct fb_info *info)
{
	struct drm_fb_helper *fb_helper = info->par;
	void *shadow = NULL;
=======
static void drm_fbdev_generic_fb_destroy(struct fb_info *info)
{
	struct drm_fb_helper *fb_helper = info->par;
	void *shadow = info->screen_buffer;
>>>>>>> 82bbec18

	if (!fb_helper->dev)
		return;

<<<<<<< HEAD
	if (info->fbdefio)
		fb_deferred_io_cleanup(info);
	if (drm_fbdev_use_shadow_fb(fb_helper))
		shadow = info->screen_buffer;

=======
	fb_deferred_io_cleanup(info);
>>>>>>> 82bbec18
	drm_fb_helper_fini(fb_helper);
	vfree(shadow);
	drm_client_framebuffer_delete(fb_helper->buffer);
<<<<<<< HEAD
=======

>>>>>>> 82bbec18
	drm_client_release(&fb_helper->client);
	drm_fb_helper_unprepare(fb_helper);
	kfree(fb_helper);
}

<<<<<<< HEAD
static int drm_fbdev_fb_mmap(struct fb_info *info, struct vm_area_struct *vma)
{
	struct drm_fb_helper *fb_helper = info->par;

	if (drm_fbdev_use_shadow_fb(fb_helper))
		return fb_deferred_io_mmap(info, vma);
	else if (fb_helper->dev->driver->gem_prime_mmap)
		return fb_helper->dev->driver->gem_prime_mmap(fb_helper->buffer->gem, vma);
	else
		return -ENODEV;
}

static bool drm_fbdev_use_iomem(struct fb_info *info)
{
	struct drm_fb_helper *fb_helper = info->par;
	struct drm_client_buffer *buffer = fb_helper->buffer;

	return !drm_fbdev_use_shadow_fb(fb_helper) && buffer->map.is_iomem;
}

static ssize_t drm_fbdev_fb_read(struct fb_info *info, char __user *buf,
				 size_t count, loff_t *ppos)
{
	ssize_t ret;

	if (drm_fbdev_use_iomem(info))
		ret = drm_fb_helper_cfb_read(info, buf, count, ppos);
	else
		ret = drm_fb_helper_sys_read(info, buf, count, ppos);

	return ret;
}

static ssize_t drm_fbdev_fb_write(struct fb_info *info, const char __user *buf,
				  size_t count, loff_t *ppos)
{
	ssize_t ret;

	if (drm_fbdev_use_iomem(info))
		ret = drm_fb_helper_cfb_write(info, buf, count, ppos);
	else
		ret = drm_fb_helper_sys_write(info, buf, count, ppos);

	return ret;
}

static void drm_fbdev_fb_fillrect(struct fb_info *info,
				  const struct fb_fillrect *rect)
{
	if (drm_fbdev_use_iomem(info))
		drm_fb_helper_cfb_fillrect(info, rect);
	else
		drm_fb_helper_sys_fillrect(info, rect);
}

static void drm_fbdev_fb_copyarea(struct fb_info *info,
				  const struct fb_copyarea *area)
{
	if (drm_fbdev_use_iomem(info))
		drm_fb_helper_cfb_copyarea(info, area);
	else
		drm_fb_helper_sys_copyarea(info, area);
}

static void drm_fbdev_fb_imageblit(struct fb_info *info,
				   const struct fb_image *image)
{
	if (drm_fbdev_use_iomem(info))
		drm_fb_helper_cfb_imageblit(info, image);
	else
		drm_fb_helper_sys_imageblit(info, image);
}

static const struct fb_ops drm_fbdev_fb_ops = {
=======
static const struct fb_ops drm_fbdev_generic_fb_ops = {
>>>>>>> 82bbec18
	.owner		= THIS_MODULE,
	.fb_open	= drm_fbdev_generic_fb_open,
	.fb_release	= drm_fbdev_generic_fb_release,
	.fb_read	= drm_fb_helper_sys_read,
	.fb_write	= drm_fb_helper_sys_write,
	DRM_FB_HELPER_DEFAULT_OPS,
<<<<<<< HEAD
	.fb_open	= drm_fbdev_fb_open,
	.fb_release	= drm_fbdev_fb_release,
	.fb_destroy	= drm_fbdev_fb_destroy,
	.fb_mmap	= drm_fbdev_fb_mmap,
	.fb_read	= drm_fbdev_fb_read,
	.fb_write	= drm_fbdev_fb_write,
	.fb_fillrect	= drm_fbdev_fb_fillrect,
	.fb_copyarea	= drm_fbdev_fb_copyarea,
	.fb_imageblit	= drm_fbdev_fb_imageblit,
=======
	.fb_fillrect	= drm_fb_helper_sys_fillrect,
	.fb_copyarea	= drm_fb_helper_sys_copyarea,
	.fb_imageblit	= drm_fb_helper_sys_imageblit,
	.fb_mmap	= fb_deferred_io_mmap,
	.fb_destroy	= drm_fbdev_generic_fb_destroy,
>>>>>>> 82bbec18
};

/*
 * This function uses the client API to create a framebuffer backed by a dumb buffer.
 */
static int drm_fbdev_generic_helper_fb_probe(struct drm_fb_helper *fb_helper,
					     struct drm_fb_helper_surface_size *sizes)
{
	struct drm_client_dev *client = &fb_helper->client;
	struct drm_device *dev = fb_helper->dev;
	struct drm_client_buffer *buffer;
<<<<<<< HEAD
	struct drm_framebuffer *fb;
	struct fb_info *info;
=======
	struct fb_info *info;
	size_t screen_size;
	void *screen_buffer;
>>>>>>> 82bbec18
	u32 format;
	int ret;

	drm_dbg_kms(dev, "surface width(%d), height(%d) and bpp(%d)\n",
		    sizes->surface_width, sizes->surface_height,
		    sizes->surface_bpp);

	format = drm_mode_legacy_fb_format(sizes->surface_bpp, sizes->surface_depth);
	buffer = drm_client_framebuffer_create(client, sizes->surface_width,
					       sizes->surface_height, format);
	if (IS_ERR(buffer))
		return PTR_ERR(buffer);

	fb_helper->buffer = buffer;
	fb_helper->fb = buffer->fb;

<<<<<<< HEAD
	info = drm_fb_helper_alloc_info(fb_helper);
	if (IS_ERR(info))
		return PTR_ERR(info);

	info->fbops = &drm_fbdev_fb_ops;
	info->screen_size = sizes->surface_height * fb->pitches[0];
	info->fix.smem_len = info->screen_size;
	info->flags = FBINFO_DEFAULT;

	drm_fb_helper_fill_info(info, fb_helper, sizes);

	if (drm_fbdev_use_shadow_fb(fb_helper)) {
		info->screen_buffer = vzalloc(info->screen_size);
		if (!info->screen_buffer)
			return -ENOMEM;
		info->flags |= FBINFO_VIRTFB | FBINFO_READS_FAST;

		/* Set a default deferred I/O handler */
		fb_helper->fbdefio.delay = HZ / 20;
		fb_helper->fbdefio.deferred_io = drm_fb_helper_deferred_io;

		info->fbdefio = &fb_helper->fbdefio;
		ret = fb_deferred_io_init(info);
		if (ret)
			return ret;
	} else {
		/* buffer is mapped for HW framebuffer */
		ret = drm_client_buffer_vmap(fb_helper->buffer, &map);
		if (ret)
			return ret;
		if (map.is_iomem) {
			info->screen_base = map.vaddr_iomem;
		} else {
			info->screen_buffer = map.vaddr;
			info->flags |= FBINFO_VIRTFB;
		}

		/*
		 * Shamelessly leak the physical address to user-space. As
		 * page_to_phys() is undefined for I/O memory, warn in this
		 * case.
		 */
#if IS_ENABLED(CONFIG_DRM_FBDEV_LEAK_PHYS_SMEM)
		if (fb_helper->hint_leak_smem_start && info->fix.smem_start == 0 &&
		    !drm_WARN_ON_ONCE(dev, map.is_iomem))
			info->fix.smem_start =
				page_to_phys(virt_to_page(info->screen_buffer));
#endif
	}
=======
	screen_size = buffer->gem->size;
	screen_buffer = vzalloc(screen_size);
	if (!screen_buffer) {
		ret = -ENOMEM;
		goto err_drm_client_framebuffer_delete;
	}

	info = drm_fb_helper_alloc_info(fb_helper);
	if (IS_ERR(info)) {
		ret = PTR_ERR(info);
		goto err_vfree;
	}

	drm_fb_helper_fill_info(info, fb_helper, sizes);

	info->fbops = &drm_fbdev_generic_fb_ops;
	info->flags = FBINFO_DEFAULT;

	/* screen */
	info->flags |= FBINFO_VIRTFB | FBINFO_READS_FAST;
	info->screen_buffer = screen_buffer;
	info->fix.smem_start = page_to_phys(vmalloc_to_page(info->screen_buffer));
	info->fix.smem_len = screen_size;

	/* deferred I/O */
	fb_helper->fbdefio.delay = HZ / 20;
	fb_helper->fbdefio.deferred_io = drm_fb_helper_deferred_io;

	info->fbdefio = &fb_helper->fbdefio;
	ret = fb_deferred_io_init(info);
	if (ret)
		goto err_drm_fb_helper_release_info;
>>>>>>> 82bbec18

	return 0;

err_drm_fb_helper_release_info:
	drm_fb_helper_release_info(fb_helper);
err_vfree:
	vfree(screen_buffer);
err_drm_client_framebuffer_delete:
	fb_helper->fb = NULL;
	fb_helper->buffer = NULL;
	drm_client_framebuffer_delete(buffer);
	return ret;
}

static void drm_fbdev_generic_damage_blit_real(struct drm_fb_helper *fb_helper,
					       struct drm_clip_rect *clip,
					       struct iosys_map *dst)
{
	struct drm_framebuffer *fb = fb_helper->fb;
	size_t offset = clip->y1 * fb->pitches[0];
	size_t len = clip->x2 - clip->x1;
	unsigned int y;
	void *src;

	switch (drm_format_info_bpp(fb->format, 0)) {
	case 1:
		offset += clip->x1 / 8;
		len = DIV_ROUND_UP(len + clip->x1 % 8, 8);
		break;
	case 2:
		offset += clip->x1 / 4;
		len = DIV_ROUND_UP(len + clip->x1 % 4, 4);
		break;
	case 4:
		offset += clip->x1 / 2;
		len = DIV_ROUND_UP(len + clip->x1 % 2, 2);
		break;
	default:
		offset += clip->x1 * fb->format->cpp[0];
		len *= fb->format->cpp[0];
		break;
	}

	src = fb_helper->info->screen_buffer + offset;
	iosys_map_incr(dst, offset); /* go to first pixel within clip rect */

	for (y = clip->y1; y < clip->y2; y++) {
		iosys_map_memcpy_to(dst, 0, src, len);
		iosys_map_incr(dst, fb->pitches[0]);
		src += fb->pitches[0];
	}
}

static int drm_fbdev_generic_damage_blit(struct drm_fb_helper *fb_helper,
					 struct drm_clip_rect *clip)
{
	struct drm_client_buffer *buffer = fb_helper->buffer;
	struct iosys_map map, dst;
	int ret;

	/*
	 * We have to pin the client buffer to its current location while
	 * flushing the shadow buffer. In the general case, concurrent
	 * modesetting operations could try to move the buffer and would
	 * fail. The modeset has to be serialized by acquiring the reservation
	 * object of the underlying BO here.
	 *
	 * For fbdev emulation, we only have to protect against fbdev modeset
	 * operations. Nothing else will involve the client buffer's BO. So it
	 * is sufficient to acquire struct drm_fb_helper.lock here.
	 */
	mutex_lock(&fb_helper->lock);

	ret = drm_client_buffer_vmap(buffer, &map);
	if (ret)
		goto out;

	dst = map;
	drm_fbdev_generic_damage_blit_real(fb_helper, clip, &dst);

	drm_client_buffer_vunmap(buffer);

out:
	mutex_unlock(&fb_helper->lock);

	return ret;
}

static int drm_fbdev_generic_helper_fb_dirty(struct drm_fb_helper *helper,
					     struct drm_clip_rect *clip)
{
	struct drm_device *dev = helper->dev;
	int ret;

	/* Call damage handlers only if necessary */
	if (!(clip->x1 < clip->x2 && clip->y1 < clip->y2))
		return 0;

	ret = drm_fbdev_generic_damage_blit(helper, clip);
	if (drm_WARN_ONCE(dev, ret, "Damage blitter failed: ret=%d\n", ret))
		return ret;

	if (helper->fb->funcs->dirty) {
		ret = helper->fb->funcs->dirty(helper->fb, NULL, 0, 0, clip, 1);
		if (drm_WARN_ONCE(dev, ret, "Dirty helper failed: ret=%d\n", ret))
			return ret;
	}

	return 0;
}

static const struct drm_fb_helper_funcs drm_fbdev_generic_helper_funcs = {
	.fb_probe = drm_fbdev_generic_helper_fb_probe,
	.fb_dirty = drm_fbdev_generic_helper_fb_dirty,
};

static void drm_fbdev_generic_client_unregister(struct drm_client_dev *client)
{
	struct drm_fb_helper *fb_helper = drm_fb_helper_from_client(client);

	if (fb_helper->info) {
		drm_fb_helper_unregister_info(fb_helper);
	} else {
		drm_client_release(&fb_helper->client);
		drm_fb_helper_unprepare(fb_helper);
		kfree(fb_helper);
	}
}

static int drm_fbdev_generic_client_restore(struct drm_client_dev *client)
{
	drm_fb_helper_lastclose(client->dev);

	return 0;
}

static int drm_fbdev_generic_client_hotplug(struct drm_client_dev *client)
{
	struct drm_fb_helper *fb_helper = drm_fb_helper_from_client(client);
	struct drm_device *dev = client->dev;
	int ret;

	if (dev->fb_helper)
		return drm_fb_helper_hotplug_event(dev->fb_helper);

	ret = drm_fb_helper_init(dev, fb_helper);
	if (ret)
		goto err_drm_err;

	if (!drm_drv_uses_atomic_modeset(dev))
		drm_helper_disable_unused_functions(dev);

	ret = drm_fb_helper_initial_config(fb_helper);
	if (ret)
		goto err_drm_fb_helper_fini;

	return 0;

err_drm_fb_helper_fini:
	drm_fb_helper_fini(fb_helper);
err_drm_err:
	drm_err(dev, "fbdev: Failed to setup generic emulation (ret=%d)\n", ret);
	return ret;
}

static const struct drm_client_funcs drm_fbdev_generic_client_funcs = {
	.owner		= THIS_MODULE,
	.unregister	= drm_fbdev_generic_client_unregister,
	.restore	= drm_fbdev_generic_client_restore,
	.hotplug	= drm_fbdev_generic_client_hotplug,
};

/**
 * drm_fbdev_generic_setup() - Setup generic fbdev emulation
 * @dev: DRM device
 * @preferred_bpp: Preferred bits per pixel for the device.
 *
 * This function sets up generic fbdev emulation for drivers that supports
 * dumb buffers with a virtual address and that can be mmap'ed.
 * drm_fbdev_generic_setup() shall be called after the DRM driver registered
 * the new DRM device with drm_dev_register().
 *
 * Restore, hotplug events and teardown are all taken care of. Drivers that do
 * suspend/resume need to call drm_fb_helper_set_suspend_unlocked() themselves.
 * Simple drivers might use drm_mode_config_helper_suspend().
 *
 * In order to provide fixed mmap-able memory ranges, generic fbdev emulation
 * uses a shadow buffer in system memory. The implementation blits the shadow
 * fbdev buffer onto the real buffer in regular intervals.
 *
 * This function is safe to call even when there are no connectors present.
 * Setup will be retried on the next hotplug event.
 *
 * The fbdev is destroyed by drm_dev_unregister().
 */
void drm_fbdev_generic_setup(struct drm_device *dev, unsigned int preferred_bpp)
{
	struct drm_fb_helper *fb_helper;
	int ret;

	drm_WARN(dev, !dev->registered, "Device has not been registered.\n");
	drm_WARN(dev, dev->fb_helper, "fb_helper is already set!\n");

	fb_helper = kzalloc(sizeof(*fb_helper), GFP_KERNEL);
	if (!fb_helper)
		return;
<<<<<<< HEAD
	drm_fb_helper_prepare(dev, fb_helper, preferred_bpp, &drm_fb_helper_generic_funcs);
=======
	drm_fb_helper_prepare(dev, fb_helper, preferred_bpp, &drm_fbdev_generic_helper_funcs);
>>>>>>> 82bbec18

	ret = drm_client_init(dev, &fb_helper->client, "fbdev", &drm_fbdev_generic_client_funcs);
	if (ret) {
		drm_err(dev, "Failed to register client: %d\n", ret);
		goto err_drm_client_init;
	}

<<<<<<< HEAD
	ret = drm_fbdev_client_hotplug(&fb_helper->client);
=======
	ret = drm_fbdev_generic_client_hotplug(&fb_helper->client);
>>>>>>> 82bbec18
	if (ret)
		drm_dbg_kms(dev, "client hotplug ret=%d\n", ret);

	drm_client_register(&fb_helper->client);

	return;

err_drm_client_init:
	drm_fb_helper_unprepare(fb_helper);
	kfree(fb_helper);
	return;
}
EXPORT_SYMBOL(drm_fbdev_generic_setup);<|MERGE_RESOLUTION|>--- conflicted
+++ resolved
@@ -34,143 +34,36 @@
 	return 0;
 }
 
-<<<<<<< HEAD
-static void drm_fbdev_fb_destroy(struct fb_info *info)
-{
-	struct drm_fb_helper *fb_helper = info->par;
-	void *shadow = NULL;
-=======
 static void drm_fbdev_generic_fb_destroy(struct fb_info *info)
 {
 	struct drm_fb_helper *fb_helper = info->par;
 	void *shadow = info->screen_buffer;
->>>>>>> 82bbec18
 
 	if (!fb_helper->dev)
 		return;
 
-<<<<<<< HEAD
-	if (info->fbdefio)
-		fb_deferred_io_cleanup(info);
-	if (drm_fbdev_use_shadow_fb(fb_helper))
-		shadow = info->screen_buffer;
-
-=======
 	fb_deferred_io_cleanup(info);
->>>>>>> 82bbec18
 	drm_fb_helper_fini(fb_helper);
 	vfree(shadow);
 	drm_client_framebuffer_delete(fb_helper->buffer);
-<<<<<<< HEAD
-=======
-
->>>>>>> 82bbec18
+
 	drm_client_release(&fb_helper->client);
 	drm_fb_helper_unprepare(fb_helper);
 	kfree(fb_helper);
 }
 
-<<<<<<< HEAD
-static int drm_fbdev_fb_mmap(struct fb_info *info, struct vm_area_struct *vma)
-{
-	struct drm_fb_helper *fb_helper = info->par;
-
-	if (drm_fbdev_use_shadow_fb(fb_helper))
-		return fb_deferred_io_mmap(info, vma);
-	else if (fb_helper->dev->driver->gem_prime_mmap)
-		return fb_helper->dev->driver->gem_prime_mmap(fb_helper->buffer->gem, vma);
-	else
-		return -ENODEV;
-}
-
-static bool drm_fbdev_use_iomem(struct fb_info *info)
-{
-	struct drm_fb_helper *fb_helper = info->par;
-	struct drm_client_buffer *buffer = fb_helper->buffer;
-
-	return !drm_fbdev_use_shadow_fb(fb_helper) && buffer->map.is_iomem;
-}
-
-static ssize_t drm_fbdev_fb_read(struct fb_info *info, char __user *buf,
-				 size_t count, loff_t *ppos)
-{
-	ssize_t ret;
-
-	if (drm_fbdev_use_iomem(info))
-		ret = drm_fb_helper_cfb_read(info, buf, count, ppos);
-	else
-		ret = drm_fb_helper_sys_read(info, buf, count, ppos);
-
-	return ret;
-}
-
-static ssize_t drm_fbdev_fb_write(struct fb_info *info, const char __user *buf,
-				  size_t count, loff_t *ppos)
-{
-	ssize_t ret;
-
-	if (drm_fbdev_use_iomem(info))
-		ret = drm_fb_helper_cfb_write(info, buf, count, ppos);
-	else
-		ret = drm_fb_helper_sys_write(info, buf, count, ppos);
-
-	return ret;
-}
-
-static void drm_fbdev_fb_fillrect(struct fb_info *info,
-				  const struct fb_fillrect *rect)
-{
-	if (drm_fbdev_use_iomem(info))
-		drm_fb_helper_cfb_fillrect(info, rect);
-	else
-		drm_fb_helper_sys_fillrect(info, rect);
-}
-
-static void drm_fbdev_fb_copyarea(struct fb_info *info,
-				  const struct fb_copyarea *area)
-{
-	if (drm_fbdev_use_iomem(info))
-		drm_fb_helper_cfb_copyarea(info, area);
-	else
-		drm_fb_helper_sys_copyarea(info, area);
-}
-
-static void drm_fbdev_fb_imageblit(struct fb_info *info,
-				   const struct fb_image *image)
-{
-	if (drm_fbdev_use_iomem(info))
-		drm_fb_helper_cfb_imageblit(info, image);
-	else
-		drm_fb_helper_sys_imageblit(info, image);
-}
-
-static const struct fb_ops drm_fbdev_fb_ops = {
-=======
 static const struct fb_ops drm_fbdev_generic_fb_ops = {
->>>>>>> 82bbec18
 	.owner		= THIS_MODULE,
 	.fb_open	= drm_fbdev_generic_fb_open,
 	.fb_release	= drm_fbdev_generic_fb_release,
 	.fb_read	= drm_fb_helper_sys_read,
 	.fb_write	= drm_fb_helper_sys_write,
 	DRM_FB_HELPER_DEFAULT_OPS,
-<<<<<<< HEAD
-	.fb_open	= drm_fbdev_fb_open,
-	.fb_release	= drm_fbdev_fb_release,
-	.fb_destroy	= drm_fbdev_fb_destroy,
-	.fb_mmap	= drm_fbdev_fb_mmap,
-	.fb_read	= drm_fbdev_fb_read,
-	.fb_write	= drm_fbdev_fb_write,
-	.fb_fillrect	= drm_fbdev_fb_fillrect,
-	.fb_copyarea	= drm_fbdev_fb_copyarea,
-	.fb_imageblit	= drm_fbdev_fb_imageblit,
-=======
 	.fb_fillrect	= drm_fb_helper_sys_fillrect,
 	.fb_copyarea	= drm_fb_helper_sys_copyarea,
 	.fb_imageblit	= drm_fb_helper_sys_imageblit,
 	.fb_mmap	= fb_deferred_io_mmap,
 	.fb_destroy	= drm_fbdev_generic_fb_destroy,
->>>>>>> 82bbec18
 };
 
 /*
@@ -182,14 +75,9 @@
 	struct drm_client_dev *client = &fb_helper->client;
 	struct drm_device *dev = fb_helper->dev;
 	struct drm_client_buffer *buffer;
-<<<<<<< HEAD
-	struct drm_framebuffer *fb;
-	struct fb_info *info;
-=======
 	struct fb_info *info;
 	size_t screen_size;
 	void *screen_buffer;
->>>>>>> 82bbec18
 	u32 format;
 	int ret;
 
@@ -206,57 +94,6 @@
 	fb_helper->buffer = buffer;
 	fb_helper->fb = buffer->fb;
 
-<<<<<<< HEAD
-	info = drm_fb_helper_alloc_info(fb_helper);
-	if (IS_ERR(info))
-		return PTR_ERR(info);
-
-	info->fbops = &drm_fbdev_fb_ops;
-	info->screen_size = sizes->surface_height * fb->pitches[0];
-	info->fix.smem_len = info->screen_size;
-	info->flags = FBINFO_DEFAULT;
-
-	drm_fb_helper_fill_info(info, fb_helper, sizes);
-
-	if (drm_fbdev_use_shadow_fb(fb_helper)) {
-		info->screen_buffer = vzalloc(info->screen_size);
-		if (!info->screen_buffer)
-			return -ENOMEM;
-		info->flags |= FBINFO_VIRTFB | FBINFO_READS_FAST;
-
-		/* Set a default deferred I/O handler */
-		fb_helper->fbdefio.delay = HZ / 20;
-		fb_helper->fbdefio.deferred_io = drm_fb_helper_deferred_io;
-
-		info->fbdefio = &fb_helper->fbdefio;
-		ret = fb_deferred_io_init(info);
-		if (ret)
-			return ret;
-	} else {
-		/* buffer is mapped for HW framebuffer */
-		ret = drm_client_buffer_vmap(fb_helper->buffer, &map);
-		if (ret)
-			return ret;
-		if (map.is_iomem) {
-			info->screen_base = map.vaddr_iomem;
-		} else {
-			info->screen_buffer = map.vaddr;
-			info->flags |= FBINFO_VIRTFB;
-		}
-
-		/*
-		 * Shamelessly leak the physical address to user-space. As
-		 * page_to_phys() is undefined for I/O memory, warn in this
-		 * case.
-		 */
-#if IS_ENABLED(CONFIG_DRM_FBDEV_LEAK_PHYS_SMEM)
-		if (fb_helper->hint_leak_smem_start && info->fix.smem_start == 0 &&
-		    !drm_WARN_ON_ONCE(dev, map.is_iomem))
-			info->fix.smem_start =
-				page_to_phys(virt_to_page(info->screen_buffer));
-#endif
-	}
-=======
 	screen_size = buffer->gem->size;
 	screen_buffer = vzalloc(screen_size);
 	if (!screen_buffer) {
@@ -289,7 +126,6 @@
 	ret = fb_deferred_io_init(info);
 	if (ret)
 		goto err_drm_fb_helper_release_info;
->>>>>>> 82bbec18
 
 	return 0;
 
@@ -496,11 +332,7 @@
 	fb_helper = kzalloc(sizeof(*fb_helper), GFP_KERNEL);
 	if (!fb_helper)
 		return;
-<<<<<<< HEAD
-	drm_fb_helper_prepare(dev, fb_helper, preferred_bpp, &drm_fb_helper_generic_funcs);
-=======
 	drm_fb_helper_prepare(dev, fb_helper, preferred_bpp, &drm_fbdev_generic_helper_funcs);
->>>>>>> 82bbec18
 
 	ret = drm_client_init(dev, &fb_helper->client, "fbdev", &drm_fbdev_generic_client_funcs);
 	if (ret) {
@@ -508,11 +340,7 @@
 		goto err_drm_client_init;
 	}
 
-<<<<<<< HEAD
-	ret = drm_fbdev_client_hotplug(&fb_helper->client);
-=======
 	ret = drm_fbdev_generic_client_hotplug(&fb_helper->client);
->>>>>>> 82bbec18
 	if (ret)
 		drm_dbg_kms(dev, "client hotplug ret=%d\n", ret);
 
