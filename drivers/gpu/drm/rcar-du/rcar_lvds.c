--- conflicted
+++ resolved
@@ -306,50 +306,7 @@
 }
 
 /* -----------------------------------------------------------------------------
-<<<<<<< HEAD
- * Clock - D3/E3 only
- */
-
-int rcar_lvds_pclk_enable(struct drm_bridge *bridge, unsigned long freq)
-{
-	struct rcar_lvds *lvds = bridge_to_rcar_lvds(bridge);
-	int ret;
-
-	if (WARN_ON(!(lvds->info->quirks & RCAR_LVDS_QUIRK_EXT_PLL)))
-		return -ENODEV;
-
-	dev_dbg(lvds->dev, "enabling LVDS PLL, freq=%luHz\n", freq);
-
-	ret = pm_runtime_resume_and_get(lvds->dev);
-	if (ret)
-		return ret;
-
-	__rcar_lvds_pll_setup_d3_e3(lvds, freq, true);
-
-	return 0;
-}
-EXPORT_SYMBOL_GPL(rcar_lvds_pclk_enable);
-
-void rcar_lvds_pclk_disable(struct drm_bridge *bridge)
-{
-	struct rcar_lvds *lvds = bridge_to_rcar_lvds(bridge);
-
-	if (WARN_ON(!(lvds->info->quirks & RCAR_LVDS_QUIRK_EXT_PLL)))
-		return;
-
-	dev_dbg(lvds->dev, "disabling LVDS PLL\n");
-
-	rcar_lvds_write(lvds, LVDPLLCR, 0);
-
-	pm_runtime_put_sync(lvds->dev);
-}
-EXPORT_SYMBOL_GPL(rcar_lvds_pclk_disable);
-
-/* -----------------------------------------------------------------------------
- * Bridge
-=======
  * Enable/disable
->>>>>>> 82bbec18
  */
 
 static enum rcar_lvds_mode rcar_lvds_get_lvds_mode(struct rcar_lvds *lvds,
@@ -642,32 +599,6 @@
 				     struct drm_bridge_state *old_bridge_state)
 {
 	struct rcar_lvds *lvds = bridge_to_rcar_lvds(bridge);
-	u32 lvdcr0;
-
-	/*
-	 * Clear the LVDCR0 bits in the order specified by the hardware
-	 * documentation, ending with a write of 0 to the full register to
-	 * clear all remaining bits.
-	 */
-	lvdcr0 = rcar_lvds_read(lvds, LVDCR0);
-
-	lvdcr0 &= ~LVDCR0_LVRES;
-	rcar_lvds_write(lvds, LVDCR0, lvdcr0);
-
-	if (lvds->info->quirks & RCAR_LVDS_QUIRK_GEN3_LVEN) {
-		lvdcr0 &= ~LVDCR0_LVEN;
-		rcar_lvds_write(lvds, LVDCR0, lvdcr0);
-	}
-
-	if (lvds->info->quirks & RCAR_LVDS_QUIRK_PWD) {
-		lvdcr0 &= ~LVDCR0_PWD;
-		rcar_lvds_write(lvds, LVDCR0, lvdcr0);
-	}
-
-	if (!(lvds->info->quirks & RCAR_LVDS_QUIRK_EXT_PLL)) {
-		lvdcr0 &= ~LVDCR0_PLLON;
-		rcar_lvds_write(lvds, LVDCR0, lvdcr0);
-	}
 
 	/*
 	 * For D3 and E3, disabling the LVDS encoder before the DU would stall
@@ -682,11 +613,7 @@
 	if (lvds->info->quirks & RCAR_LVDS_QUIRK_EXT_PLL)
 		return;
 
-<<<<<<< HEAD
-	pm_runtime_put_sync(lvds->dev);
-=======
 	rcar_lvds_disable(bridge);
->>>>>>> 82bbec18
 }
 
 static bool rcar_lvds_mode_fixup(struct drm_bridge *bridge,
