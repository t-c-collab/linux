--- conflicted
+++ resolved
@@ -449,11 +449,7 @@
 		preferred_bpp = 32;
 		break;
 	}
-<<<<<<< HEAD
-	drm_fbdev_generic_setup(drm_dev, preferred_bpp);
-=======
 	drm_fbdev_dma_setup(drm_dev, preferred_bpp);
->>>>>>> 82bbec18
 
 	return 0;
 
