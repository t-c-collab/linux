/*
 * Copyright (C) 2014 Red Hat
 * Copyright (C) 2014 Intel Corp.
 *
 * Permission is hereby granted, free of charge, to any person obtaining a
 * copy of this software and associated documentation files (the "Software"),
 * to deal in the Software without restriction, including without limitation
 * the rights to use, copy, modify, merge, publish, distribute, sublicense,
 * and/or sell copies of the Software, and to permit persons to whom the
 * Software is furnished to do so, subject to the following conditions:
 *
 * The above copyright notice and this permission notice shall be included in
 * all copies or substantial portions of the Software.
 *
 * THE SOFTWARE IS PROVIDED "AS IS", WITHOUT WARRANTY OF ANY KIND, EXPRESS OR
 * IMPLIED, INCLUDING BUT NOT LIMITED TO THE WARRANTIES OF MERCHANTABILITY,
 * FITNESS FOR A PARTICULAR PURPOSE AND NONINFRINGEMENT.  IN NO EVENT SHALL
 * THE COPYRIGHT HOLDER(S) OR AUTHOR(S) BE LIABLE FOR ANY CLAIM, DAMAGES OR
 * OTHER LIABILITY, WHETHER IN AN ACTION OF CONTRACT, TORT OR OTHERWISE,
 * ARISING FROM, OUT OF OR IN CONNECTION WITH THE SOFTWARE OR THE USE OR
 * OTHER DEALINGS IN THE SOFTWARE.
 *
 * Authors:
 * Rob Clark <robdclark@gmail.com>
 * Daniel Vetter <daniel.vetter@ffwll.ch>
 */

#include <linux/dma-fence.h>
#include <linux/ktime.h>

#include <drm/drm_atomic.h>
#include <drm/drm_atomic_helper.h>
#include <drm/drm_atomic_uapi.h>
#include <drm/drm_blend.h>
#include <drm/drm_bridge.h>
#include <drm/drm_damage_helper.h>
#include <drm/drm_device.h>
#include <drm/drm_drv.h>
#include <drm/drm_framebuffer.h>
#include <drm/drm_gem_atomic_helper.h>
#include <drm/drm_print.h>
#include <drm/drm_self_refresh_helper.h>
#include <drm/drm_vblank.h>
#include <drm/drm_writeback.h>

#include "drm_crtc_helper_internal.h"
#include "drm_crtc_internal.h"

/**
 * DOC: overview
 *
 * This helper library provides implementations of check and commit functions on
 * top of the CRTC modeset helper callbacks and the plane helper callbacks. It
 * also provides convenience implementations for the atomic state handling
 * callbacks for drivers which don't need to subclass the drm core structures to
 * add their own additional internal state.
 *
 * This library also provides default implementations for the check callback in
 * drm_atomic_helper_check() and for the commit callback with
 * drm_atomic_helper_commit(). But the individual stages and callbacks are
 * exposed to allow drivers to mix and match and e.g. use the plane helpers only
 * together with a driver private modeset implementation.
 *
 * This library also provides implementations for all the legacy driver
 * interfaces on top of the atomic interface. See drm_atomic_helper_set_config(),
 * drm_atomic_helper_disable_plane(), and the various functions to implement
 * set_property callbacks. New drivers must not implement these functions
 * themselves but must use the provided helpers.
 *
 * The atomic helper uses the same function table structures as all other
 * modesetting helpers. See the documentation for &struct drm_crtc_helper_funcs,
 * struct &drm_encoder_helper_funcs and &struct drm_connector_helper_funcs. It
 * also shares the &struct drm_plane_helper_funcs function table with the plane
 * helpers.
 */
static void
drm_atomic_helper_plane_changed(struct drm_atomic_state *state,
				struct drm_plane_state *old_plane_state,
				struct drm_plane_state *plane_state,
				struct drm_plane *plane)
{
	struct drm_crtc_state *crtc_state;

	if (old_plane_state->crtc) {
		crtc_state = drm_atomic_get_new_crtc_state(state,
							   old_plane_state->crtc);

		if (WARN_ON(!crtc_state))
			return;

		crtc_state->planes_changed = true;
	}

	if (plane_state->crtc) {
		crtc_state = drm_atomic_get_new_crtc_state(state, plane_state->crtc);

		if (WARN_ON(!crtc_state))
			return;

		crtc_state->planes_changed = true;
	}
}

static int handle_conflicting_encoders(struct drm_atomic_state *state,
				       bool disable_conflicting_encoders)
{
	struct drm_connector_state *new_conn_state;
	struct drm_connector *connector;
	struct drm_connector_list_iter conn_iter;
	struct drm_encoder *encoder;
	unsigned int encoder_mask = 0;
	int i, ret = 0;

	/*
	 * First loop, find all newly assigned encoders from the connectors
	 * part of the state. If the same encoder is assigned to multiple
	 * connectors bail out.
	 */
	for_each_new_connector_in_state(state, connector, new_conn_state, i) {
		const struct drm_connector_helper_funcs *funcs = connector->helper_private;
		struct drm_encoder *new_encoder;

		if (!new_conn_state->crtc)
			continue;

		if (funcs->atomic_best_encoder)
			new_encoder = funcs->atomic_best_encoder(connector,
								 state);
		else if (funcs->best_encoder)
			new_encoder = funcs->best_encoder(connector);
		else
			new_encoder = drm_connector_get_single_encoder(connector);

		if (new_encoder) {
			if (encoder_mask & drm_encoder_mask(new_encoder)) {
				drm_dbg_atomic(connector->dev,
					       "[ENCODER:%d:%s] on [CONNECTOR:%d:%s] already assigned\n",
					       new_encoder->base.id, new_encoder->name,
					       connector->base.id, connector->name);

				return -EINVAL;
			}

			encoder_mask |= drm_encoder_mask(new_encoder);
		}
	}

	if (!encoder_mask)
		return 0;

	/*
	 * Second loop, iterate over all connectors not part of the state.
	 *
	 * If a conflicting encoder is found and disable_conflicting_encoders
	 * is not set, an error is returned. Userspace can provide a solution
	 * through the atomic ioctl.
	 *
	 * If the flag is set conflicting connectors are removed from the CRTC
	 * and the CRTC is disabled if no encoder is left. This preserves
	 * compatibility with the legacy set_config behavior.
	 */
	drm_connector_list_iter_begin(state->dev, &conn_iter);
	drm_for_each_connector_iter(connector, &conn_iter) {
		struct drm_crtc_state *crtc_state;

		if (drm_atomic_get_new_connector_state(state, connector))
			continue;

		encoder = connector->state->best_encoder;
		if (!encoder || !(encoder_mask & drm_encoder_mask(encoder)))
			continue;

		if (!disable_conflicting_encoders) {
			drm_dbg_atomic(connector->dev,
				       "[ENCODER:%d:%s] in use on [CRTC:%d:%s] by [CONNECTOR:%d:%s]\n",
				       encoder->base.id, encoder->name,
				       connector->state->crtc->base.id,
				       connector->state->crtc->name,
				       connector->base.id, connector->name);
			ret = -EINVAL;
			goto out;
		}

		new_conn_state = drm_atomic_get_connector_state(state, connector);
		if (IS_ERR(new_conn_state)) {
			ret = PTR_ERR(new_conn_state);
			goto out;
		}

		drm_dbg_atomic(connector->dev,
			       "[ENCODER:%d:%s] in use on [CRTC:%d:%s], disabling [CONNECTOR:%d:%s]\n",
			       encoder->base.id, encoder->name,
			       new_conn_state->crtc->base.id, new_conn_state->crtc->name,
			       connector->base.id, connector->name);

		crtc_state = drm_atomic_get_new_crtc_state(state, new_conn_state->crtc);

		ret = drm_atomic_set_crtc_for_connector(new_conn_state, NULL);
		if (ret)
			goto out;

		if (!crtc_state->connector_mask) {
			ret = drm_atomic_set_mode_prop_for_crtc(crtc_state,
								NULL);
			if (ret < 0)
				goto out;

			crtc_state->active = false;
		}
	}
out:
	drm_connector_list_iter_end(&conn_iter);

	return ret;
}

static void
set_best_encoder(struct drm_atomic_state *state,
		 struct drm_connector_state *conn_state,
		 struct drm_encoder *encoder)
{
	struct drm_crtc_state *crtc_state;
	struct drm_crtc *crtc;

	if (conn_state->best_encoder) {
		/* Unset the encoder_mask in the old crtc state. */
		crtc = conn_state->connector->state->crtc;

		/* A NULL crtc is an error here because we should have
		 * duplicated a NULL best_encoder when crtc was NULL.
		 * As an exception restoring duplicated atomic state
		 * during resume is allowed, so don't warn when
		 * best_encoder is equal to encoder we intend to set.
		 */
		WARN_ON(!crtc && encoder != conn_state->best_encoder);
		if (crtc) {
			crtc_state = drm_atomic_get_new_crtc_state(state, crtc);

			crtc_state->encoder_mask &=
				~drm_encoder_mask(conn_state->best_encoder);
		}
	}

	if (encoder) {
		crtc = conn_state->crtc;
		WARN_ON(!crtc);
		if (crtc) {
			crtc_state = drm_atomic_get_new_crtc_state(state, crtc);

			crtc_state->encoder_mask |=
				drm_encoder_mask(encoder);
		}
	}

	conn_state->best_encoder = encoder;
}

static void
steal_encoder(struct drm_atomic_state *state,
	      struct drm_encoder *encoder)
{
	struct drm_crtc_state *crtc_state;
	struct drm_connector *connector;
	struct drm_connector_state *old_connector_state, *new_connector_state;
	int i;

	for_each_oldnew_connector_in_state(state, connector, old_connector_state, new_connector_state, i) {
		struct drm_crtc *encoder_crtc;

		if (new_connector_state->best_encoder != encoder)
			continue;

		encoder_crtc = old_connector_state->crtc;

		drm_dbg_atomic(encoder->dev,
			       "[ENCODER:%d:%s] in use on [CRTC:%d:%s], stealing it\n",
			       encoder->base.id, encoder->name,
			       encoder_crtc->base.id, encoder_crtc->name);

		set_best_encoder(state, new_connector_state, NULL);

		crtc_state = drm_atomic_get_new_crtc_state(state, encoder_crtc);
		crtc_state->connectors_changed = true;

		return;
	}
}

static int
update_connector_routing(struct drm_atomic_state *state,
			 struct drm_connector *connector,
			 struct drm_connector_state *old_connector_state,
			 struct drm_connector_state *new_connector_state)
{
	const struct drm_connector_helper_funcs *funcs;
	struct drm_encoder *new_encoder;
	struct drm_crtc_state *crtc_state;

	drm_dbg_atomic(connector->dev, "Updating routing for [CONNECTOR:%d:%s]\n",
		       connector->base.id, connector->name);

	if (old_connector_state->crtc != new_connector_state->crtc) {
		if (old_connector_state->crtc) {
			crtc_state = drm_atomic_get_new_crtc_state(state, old_connector_state->crtc);
			crtc_state->connectors_changed = true;
		}

		if (new_connector_state->crtc) {
			crtc_state = drm_atomic_get_new_crtc_state(state, new_connector_state->crtc);
			crtc_state->connectors_changed = true;
		}
	}

	if (!new_connector_state->crtc) {
		drm_dbg_atomic(connector->dev, "Disabling [CONNECTOR:%d:%s]\n",
				connector->base.id, connector->name);

		set_best_encoder(state, new_connector_state, NULL);

		return 0;
	}

	crtc_state = drm_atomic_get_new_crtc_state(state,
						   new_connector_state->crtc);
	/*
	 * For compatibility with legacy users, we want to make sure that
	 * we allow DPMS On->Off modesets on unregistered connectors. Modesets
	 * which would result in anything else must be considered invalid, to
	 * avoid turning on new displays on dead connectors.
	 *
	 * Since the connector can be unregistered at any point during an
	 * atomic check or commit, this is racy. But that's OK: all we care
	 * about is ensuring that userspace can't do anything but shut off the
	 * display on a connector that was destroyed after it's been notified,
	 * not before.
	 *
	 * Additionally, we also want to ignore connector registration when
	 * we're trying to restore an atomic state during system resume since
	 * there's a chance the connector may have been destroyed during the
	 * process, but it's better to ignore that then cause
	 * drm_atomic_helper_resume() to fail.
	 */
	if (!state->duplicated && drm_connector_is_unregistered(connector) &&
	    crtc_state->active) {
		drm_dbg_atomic(connector->dev,
			       "[CONNECTOR:%d:%s] is not registered\n",
			       connector->base.id, connector->name);
		return -EINVAL;
	}

	funcs = connector->helper_private;

	if (funcs->atomic_best_encoder)
		new_encoder = funcs->atomic_best_encoder(connector, state);
	else if (funcs->best_encoder)
		new_encoder = funcs->best_encoder(connector);
	else
		new_encoder = drm_connector_get_single_encoder(connector);

	if (!new_encoder) {
		drm_dbg_atomic(connector->dev,
			       "No suitable encoder found for [CONNECTOR:%d:%s]\n",
			       connector->base.id, connector->name);
		return -EINVAL;
	}

	if (!drm_encoder_crtc_ok(new_encoder, new_connector_state->crtc)) {
		drm_dbg_atomic(connector->dev,
			       "[ENCODER:%d:%s] incompatible with [CRTC:%d:%s]\n",
			       new_encoder->base.id,
			       new_encoder->name,
			       new_connector_state->crtc->base.id,
			       new_connector_state->crtc->name);
		return -EINVAL;
	}

	if (new_encoder == new_connector_state->best_encoder) {
		set_best_encoder(state, new_connector_state, new_encoder);

		drm_dbg_atomic(connector->dev,
			       "[CONNECTOR:%d:%s] keeps [ENCODER:%d:%s], now on [CRTC:%d:%s]\n",
			       connector->base.id,
			       connector->name,
			       new_encoder->base.id,
			       new_encoder->name,
			       new_connector_state->crtc->base.id,
			       new_connector_state->crtc->name);

		return 0;
	}

	steal_encoder(state, new_encoder);

	set_best_encoder(state, new_connector_state, new_encoder);

	crtc_state->connectors_changed = true;

	drm_dbg_atomic(connector->dev,
		       "[CONNECTOR:%d:%s] using [ENCODER:%d:%s] on [CRTC:%d:%s]\n",
		       connector->base.id,
		       connector->name,
		       new_encoder->base.id,
		       new_encoder->name,
		       new_connector_state->crtc->base.id,
		       new_connector_state->crtc->name);

	return 0;
}

static int
mode_fixup(struct drm_atomic_state *state)
{
	struct drm_crtc *crtc;
	struct drm_crtc_state *new_crtc_state;
	struct drm_connector *connector;
	struct drm_connector_state *new_conn_state;
	int i;
	int ret;

	for_each_new_crtc_in_state(state, crtc, new_crtc_state, i) {
		if (!new_crtc_state->mode_changed &&
		    !new_crtc_state->connectors_changed)
			continue;

		drm_mode_copy(&new_crtc_state->adjusted_mode, &new_crtc_state->mode);
	}

	for_each_new_connector_in_state(state, connector, new_conn_state, i) {
		const struct drm_encoder_helper_funcs *funcs;
		struct drm_encoder *encoder;
		struct drm_bridge *bridge;

		WARN_ON(!!new_conn_state->best_encoder != !!new_conn_state->crtc);

		if (!new_conn_state->crtc || !new_conn_state->best_encoder)
			continue;

		new_crtc_state =
			drm_atomic_get_new_crtc_state(state, new_conn_state->crtc);

		/*
		 * Each encoder has at most one connector (since we always steal
		 * it away), so we won't call ->mode_fixup twice.
		 */
		encoder = new_conn_state->best_encoder;
		funcs = encoder->helper_private;

		bridge = drm_bridge_chain_get_first_bridge(encoder);
		ret = drm_atomic_bridge_chain_check(bridge,
						    new_crtc_state,
						    new_conn_state);
		if (ret) {
			drm_dbg_atomic(encoder->dev, "Bridge atomic check failed\n");
			return ret;
		}

		if (funcs && funcs->atomic_check) {
			ret = funcs->atomic_check(encoder, new_crtc_state,
						  new_conn_state);
			if (ret) {
				drm_dbg_atomic(encoder->dev,
					       "[ENCODER:%d:%s] check failed\n",
					       encoder->base.id, encoder->name);
				return ret;
			}
		} else if (funcs && funcs->mode_fixup) {
			ret = funcs->mode_fixup(encoder, &new_crtc_state->mode,
						&new_crtc_state->adjusted_mode);
			if (!ret) {
				drm_dbg_atomic(encoder->dev,
					       "[ENCODER:%d:%s] fixup failed\n",
					       encoder->base.id, encoder->name);
				return -EINVAL;
			}
		}
	}

	for_each_new_crtc_in_state(state, crtc, new_crtc_state, i) {
		const struct drm_crtc_helper_funcs *funcs;

		if (!new_crtc_state->enable)
			continue;

		if (!new_crtc_state->mode_changed &&
		    !new_crtc_state->connectors_changed)
			continue;

		funcs = crtc->helper_private;
		if (!funcs || !funcs->mode_fixup)
			continue;

		ret = funcs->mode_fixup(crtc, &new_crtc_state->mode,
					&new_crtc_state->adjusted_mode);
		if (!ret) {
			drm_dbg_atomic(crtc->dev, "[CRTC:%d:%s] fixup failed\n",
				       crtc->base.id, crtc->name);
			return -EINVAL;
		}
	}

	return 0;
}

static enum drm_mode_status mode_valid_path(struct drm_connector *connector,
					    struct drm_encoder *encoder,
					    struct drm_crtc *crtc,
					    const struct drm_display_mode *mode)
{
	struct drm_bridge *bridge;
	enum drm_mode_status ret;

	ret = drm_encoder_mode_valid(encoder, mode);
	if (ret != MODE_OK) {
		drm_dbg_atomic(encoder->dev,
			       "[ENCODER:%d:%s] mode_valid() failed\n",
			       encoder->base.id, encoder->name);
		return ret;
	}

	bridge = drm_bridge_chain_get_first_bridge(encoder);
	ret = drm_bridge_chain_mode_valid(bridge, &connector->display_info,
					  mode);
	if (ret != MODE_OK) {
		drm_dbg_atomic(encoder->dev, "[BRIDGE] mode_valid() failed\n");
		return ret;
	}

	ret = drm_crtc_mode_valid(crtc, mode);
	if (ret != MODE_OK) {
		drm_dbg_atomic(encoder->dev, "[CRTC:%d:%s] mode_valid() failed\n",
			       crtc->base.id, crtc->name);
		return ret;
	}

	return ret;
}

static int
mode_valid(struct drm_atomic_state *state)
{
	struct drm_connector_state *conn_state;
	struct drm_connector *connector;
	int i;

	for_each_new_connector_in_state(state, connector, conn_state, i) {
		struct drm_encoder *encoder = conn_state->best_encoder;
		struct drm_crtc *crtc = conn_state->crtc;
		struct drm_crtc_state *crtc_state;
		enum drm_mode_status mode_status;
		const struct drm_display_mode *mode;

		if (!crtc || !encoder)
			continue;

		crtc_state = drm_atomic_get_new_crtc_state(state, crtc);
		if (!crtc_state)
			continue;
		if (!crtc_state->mode_changed && !crtc_state->connectors_changed)
			continue;

		mode = &crtc_state->mode;

		mode_status = mode_valid_path(connector, encoder, crtc, mode);
		if (mode_status != MODE_OK)
			return -EINVAL;
	}

	return 0;
}

/**
 * drm_atomic_helper_check_modeset - validate state object for modeset changes
 * @dev: DRM device
 * @state: the driver state object
 *
 * Check the state object to see if the requested state is physically possible.
 * This does all the CRTC and connector related computations for an atomic
 * update and adds any additional connectors needed for full modesets. It calls
 * the various per-object callbacks in the follow order:
 *
 * 1. &drm_connector_helper_funcs.atomic_best_encoder for determining the new encoder.
 * 2. &drm_connector_helper_funcs.atomic_check to validate the connector state.
 * 3. If it's determined a modeset is needed then all connectors on the affected
 *    CRTC are added and &drm_connector_helper_funcs.atomic_check is run on them.
 * 4. &drm_encoder_helper_funcs.mode_valid, &drm_bridge_funcs.mode_valid and
 *    &drm_crtc_helper_funcs.mode_valid are called on the affected components.
 * 5. &drm_bridge_funcs.mode_fixup is called on all encoder bridges.
 * 6. &drm_encoder_helper_funcs.atomic_check is called to validate any encoder state.
 *    This function is only called when the encoder will be part of a configured CRTC,
 *    it must not be used for implementing connector property validation.
 *    If this function is NULL, &drm_atomic_encoder_helper_funcs.mode_fixup is called
 *    instead.
 * 7. &drm_crtc_helper_funcs.mode_fixup is called last, to fix up the mode with CRTC constraints.
 *
 * &drm_crtc_state.mode_changed is set when the input mode is changed.
 * &drm_crtc_state.connectors_changed is set when a connector is added or
 * removed from the CRTC.  &drm_crtc_state.active_changed is set when
 * &drm_crtc_state.active changes, which is used for DPMS.
 * &drm_crtc_state.no_vblank is set from the result of drm_dev_has_vblank().
 * See also: drm_atomic_crtc_needs_modeset()
 *
 * IMPORTANT:
 *
 * Drivers which set &drm_crtc_state.mode_changed (e.g. in their
 * &drm_plane_helper_funcs.atomic_check hooks if a plane update can't be done
 * without a full modeset) _must_ call this function after that change. It is
 * permitted to call this function multiple times for the same update, e.g.
 * when the &drm_crtc_helper_funcs.atomic_check functions depend upon the
 * adjusted dotclock for fifo space allocation and watermark computation.
 *
 * RETURNS:
 * Zero for success or -errno
 */
int
drm_atomic_helper_check_modeset(struct drm_device *dev,
				struct drm_atomic_state *state)
{
	struct drm_crtc *crtc;
	struct drm_crtc_state *old_crtc_state, *new_crtc_state;
	struct drm_connector *connector;
	struct drm_connector_state *old_connector_state, *new_connector_state;
	int i, ret;
	unsigned int connectors_mask = 0;

	for_each_oldnew_crtc_in_state(state, crtc, old_crtc_state, new_crtc_state, i) {
		bool has_connectors =
			!!new_crtc_state->connector_mask;

		WARN_ON(!drm_modeset_is_locked(&crtc->mutex));

		if (!drm_mode_equal(&old_crtc_state->mode, &new_crtc_state->mode)) {
			drm_dbg_atomic(dev, "[CRTC:%d:%s] mode changed\n",
				       crtc->base.id, crtc->name);
			new_crtc_state->mode_changed = true;
		}

		if (old_crtc_state->enable != new_crtc_state->enable) {
			drm_dbg_atomic(dev, "[CRTC:%d:%s] enable changed\n",
				       crtc->base.id, crtc->name);

			/*
			 * For clarity this assignment is done here, but
			 * enable == 0 is only true when there are no
			 * connectors and a NULL mode.
			 *
			 * The other way around is true as well. enable != 0
			 * implies that connectors are attached and a mode is set.
			 */
			new_crtc_state->mode_changed = true;
			new_crtc_state->connectors_changed = true;
		}

		if (old_crtc_state->active != new_crtc_state->active) {
			drm_dbg_atomic(dev, "[CRTC:%d:%s] active changed\n",
				       crtc->base.id, crtc->name);
			new_crtc_state->active_changed = true;
		}

		if (new_crtc_state->enable != has_connectors) {
			drm_dbg_atomic(dev, "[CRTC:%d:%s] enabled/connectors mismatch\n",
				       crtc->base.id, crtc->name);

			return -EINVAL;
		}

		if (drm_dev_has_vblank(dev))
			new_crtc_state->no_vblank = false;
		else
			new_crtc_state->no_vblank = true;
	}

	ret = handle_conflicting_encoders(state, false);
	if (ret)
		return ret;

	for_each_oldnew_connector_in_state(state, connector, old_connector_state, new_connector_state, i) {
		const struct drm_connector_helper_funcs *funcs = connector->helper_private;

		WARN_ON(!drm_modeset_is_locked(&dev->mode_config.connection_mutex));

		/*
		 * This only sets crtc->connectors_changed for routing changes,
		 * drivers must set crtc->connectors_changed themselves when
		 * connector properties need to be updated.
		 */
		ret = update_connector_routing(state, connector,
					       old_connector_state,
					       new_connector_state);
		if (ret)
			return ret;
		if (old_connector_state->crtc) {
			new_crtc_state = drm_atomic_get_new_crtc_state(state,
								       old_connector_state->crtc);
			if (old_connector_state->link_status !=
			    new_connector_state->link_status)
				new_crtc_state->connectors_changed = true;

			if (old_connector_state->max_requested_bpc !=
			    new_connector_state->max_requested_bpc)
				new_crtc_state->connectors_changed = true;
		}

		if (funcs->atomic_check)
			ret = funcs->atomic_check(connector, state);
		if (ret) {
			drm_dbg_atomic(dev,
				       "[CONNECTOR:%d:%s] driver check failed\n",
				       connector->base.id, connector->name);
			return ret;
		}

		connectors_mask |= BIT(i);
	}

	/*
	 * After all the routing has been prepared we need to add in any
	 * connector which is itself unchanged, but whose CRTC changes its
	 * configuration. This must be done before calling mode_fixup in case a
	 * crtc only changed its mode but has the same set of connectors.
	 */
	for_each_oldnew_crtc_in_state(state, crtc, old_crtc_state, new_crtc_state, i) {
		if (!drm_atomic_crtc_needs_modeset(new_crtc_state))
			continue;

		drm_dbg_atomic(dev,
			       "[CRTC:%d:%s] needs all connectors, enable: %c, active: %c\n",
			       crtc->base.id, crtc->name,
			       new_crtc_state->enable ? 'y' : 'n',
			       new_crtc_state->active ? 'y' : 'n');

		ret = drm_atomic_add_affected_connectors(state, crtc);
		if (ret != 0)
			return ret;

		ret = drm_atomic_add_affected_planes(state, crtc);
		if (ret != 0)
			return ret;
	}

	/*
	 * Iterate over all connectors again, to make sure atomic_check()
	 * has been called on them when a modeset is forced.
	 */
	for_each_oldnew_connector_in_state(state, connector, old_connector_state, new_connector_state, i) {
		const struct drm_connector_helper_funcs *funcs = connector->helper_private;

		if (connectors_mask & BIT(i))
			continue;

		if (funcs->atomic_check)
			ret = funcs->atomic_check(connector, state);
		if (ret) {
			drm_dbg_atomic(dev,
				       "[CONNECTOR:%d:%s] driver check failed\n",
				       connector->base.id, connector->name);
			return ret;
		}
	}

	/*
	 * Iterate over all connectors again, and add all affected bridges to
	 * the state.
	 */
	for_each_oldnew_connector_in_state(state, connector,
					   old_connector_state,
					   new_connector_state, i) {
		struct drm_encoder *encoder;

		encoder = old_connector_state->best_encoder;
		ret = drm_atomic_add_encoder_bridges(state, encoder);
		if (ret)
			return ret;

		encoder = new_connector_state->best_encoder;
		ret = drm_atomic_add_encoder_bridges(state, encoder);
		if (ret)
			return ret;
	}

	ret = mode_valid(state);
	if (ret)
		return ret;

	return mode_fixup(state);
}
EXPORT_SYMBOL(drm_atomic_helper_check_modeset);

/**
 * drm_atomic_helper_check_wb_encoder_state() - Check writeback encoder state
 * @encoder: encoder state to check
 * @conn_state: connector state to check
 *
 * Checks if the writeback connector state is valid, and returns an error if it
 * isn't.
 *
 * RETURNS:
 * Zero for success or -errno
 */
int
drm_atomic_helper_check_wb_encoder_state(struct drm_encoder *encoder,
					 struct drm_connector_state *conn_state)
{
	struct drm_writeback_job *wb_job = conn_state->writeback_job;
	struct drm_property_blob *pixel_format_blob;
	struct drm_framebuffer *fb;
	size_t i, nformats;
	u32 *formats;

	if (!wb_job || !wb_job->fb)
		return 0;

	pixel_format_blob = wb_job->connector->pixel_formats_blob_ptr;
	nformats = pixel_format_blob->length / sizeof(u32);
	formats = pixel_format_blob->data;
	fb = wb_job->fb;

	for (i = 0; i < nformats; i++)
		if (fb->format->format == formats[i])
			return 0;

	drm_dbg_kms(encoder->dev, "Invalid pixel format %p4cc\n", &fb->format->format);

	return -EINVAL;
}
EXPORT_SYMBOL(drm_atomic_helper_check_wb_encoder_state);

/**
 * drm_atomic_helper_check_plane_state() - Check plane state for validity
 * @plane_state: plane state to check
 * @crtc_state: CRTC state to check
 * @min_scale: minimum @src:@dest scaling factor in 16.16 fixed point
 * @max_scale: maximum @src:@dest scaling factor in 16.16 fixed point
 * @can_position: is it legal to position the plane such that it
 *                doesn't cover the entire CRTC?  This will generally
 *                only be false for primary planes.
 * @can_update_disabled: can the plane be updated while the CRTC
 *                       is disabled?
 *
 * Checks that a desired plane update is valid, and updates various
 * bits of derived state (clipped coordinates etc.). Drivers that provide
 * their own plane handling rather than helper-provided implementations may
 * still wish to call this function to avoid duplication of error checking
 * code.
 *
 * RETURNS:
 * Zero if update appears valid, error code on failure
 */
int drm_atomic_helper_check_plane_state(struct drm_plane_state *plane_state,
					const struct drm_crtc_state *crtc_state,
					int min_scale,
					int max_scale,
					bool can_position,
					bool can_update_disabled)
{
	struct drm_framebuffer *fb = plane_state->fb;
	struct drm_rect *src = &plane_state->src;
	struct drm_rect *dst = &plane_state->dst;
	unsigned int rotation = plane_state->rotation;
	struct drm_rect clip = {};
	int hscale, vscale;

	WARN_ON(plane_state->crtc && plane_state->crtc != crtc_state->crtc);

	*src = drm_plane_state_src(plane_state);
	*dst = drm_plane_state_dest(plane_state);

	if (!fb) {
		plane_state->visible = false;
		return 0;
	}

	/* crtc should only be NULL when disabling (i.e., !fb) */
	if (WARN_ON(!plane_state->crtc)) {
		plane_state->visible = false;
		return 0;
	}

	if (!crtc_state->enable && !can_update_disabled) {
		drm_dbg_kms(plane_state->plane->dev,
			    "Cannot update plane of a disabled CRTC.\n");
		return -EINVAL;
	}

	drm_rect_rotate(src, fb->width << 16, fb->height << 16, rotation);

	/* Check scaling */
	hscale = drm_rect_calc_hscale(src, dst, min_scale, max_scale);
	vscale = drm_rect_calc_vscale(src, dst, min_scale, max_scale);
	if (hscale < 0 || vscale < 0) {
		drm_dbg_kms(plane_state->plane->dev,
			    "Invalid scaling of plane\n");
		drm_rect_debug_print("src: ", &plane_state->src, true);
		drm_rect_debug_print("dst: ", &plane_state->dst, false);
		return -ERANGE;
	}

	if (crtc_state->enable)
		drm_mode_get_hv_timing(&crtc_state->mode, &clip.x2, &clip.y2);

	plane_state->visible = drm_rect_clip_scaled(src, dst, &clip);

	drm_rect_rotate_inv(src, fb->width << 16, fb->height << 16, rotation);

	if (!plane_state->visible)
		/*
		 * Plane isn't visible; some drivers can handle this
		 * so we just return success here.  Drivers that can't
		 * (including those that use the primary plane helper's
		 * update function) will return an error from their
		 * update_plane handler.
		 */
		return 0;

	if (!can_position && !drm_rect_equals(dst, &clip)) {
		drm_dbg_kms(plane_state->plane->dev,
			    "Plane must cover entire CRTC\n");
		drm_rect_debug_print("dst: ", dst, false);
		drm_rect_debug_print("clip: ", &clip, false);
		return -EINVAL;
	}

	return 0;
}
EXPORT_SYMBOL(drm_atomic_helper_check_plane_state);

/**
 * drm_atomic_helper_check_crtc_primary_plane() - Check CRTC state for primary plane
 * @crtc_state: CRTC state to check
 *
 * Checks that a CRTC has at least one primary plane attached to it, which is
 * a requirement on some hardware. Note that this only involves the CRTC side
 * of the test. To test if the primary plane is visible or if it can be updated
 * without the CRTC being enabled, use drm_atomic_helper_check_plane_state() in
 * the plane's atomic check.
 *
 * RETURNS:
 * 0 if a primary plane is attached to the CRTC, or an error code otherwise
 */
int drm_atomic_helper_check_crtc_primary_plane(struct drm_crtc_state *crtc_state)
{
	struct drm_crtc *crtc = crtc_state->crtc;
	struct drm_device *dev = crtc->dev;
	struct drm_plane *plane;

	/* needs at least one primary plane to be enabled */
	drm_for_each_plane_mask(plane, dev, crtc_state->plane_mask) {
		if (plane->type == DRM_PLANE_TYPE_PRIMARY)
			return 0;
	}

	drm_dbg_atomic(dev, "[CRTC:%d:%s] primary plane missing\n", crtc->base.id, crtc->name);

	return -EINVAL;
}
EXPORT_SYMBOL(drm_atomic_helper_check_crtc_primary_plane);

/**
 * drm_atomic_helper_check_planes - validate state object for planes changes
 * @dev: DRM device
 * @state: the driver state object
 *
 * Check the state object to see if the requested state is physically possible.
 * This does all the plane update related checks using by calling into the
 * &drm_crtc_helper_funcs.atomic_check and &drm_plane_helper_funcs.atomic_check
 * hooks provided by the driver.
 *
 * It also sets &drm_crtc_state.planes_changed to indicate that a CRTC has
 * updated planes.
 *
 * RETURNS:
 * Zero for success or -errno
 */
int
drm_atomic_helper_check_planes(struct drm_device *dev,
			       struct drm_atomic_state *state)
{
	struct drm_crtc *crtc;
	struct drm_crtc_state *new_crtc_state;
	struct drm_plane *plane;
	struct drm_plane_state *new_plane_state, *old_plane_state;
	int i, ret = 0;

	for_each_oldnew_plane_in_state(state, plane, old_plane_state, new_plane_state, i) {
		const struct drm_plane_helper_funcs *funcs;

		WARN_ON(!drm_modeset_is_locked(&plane->mutex));

		funcs = plane->helper_private;

		drm_atomic_helper_plane_changed(state, old_plane_state, new_plane_state, plane);

		drm_atomic_helper_check_plane_damage(state, new_plane_state);

		if (!funcs || !funcs->atomic_check)
			continue;

		ret = funcs->atomic_check(plane, state);
		if (ret) {
			drm_dbg_atomic(plane->dev,
				       "[PLANE:%d:%s] atomic driver check failed\n",
				       plane->base.id, plane->name);
			return ret;
		}
	}

	for_each_new_crtc_in_state(state, crtc, new_crtc_state, i) {
		const struct drm_crtc_helper_funcs *funcs;

		funcs = crtc->helper_private;

		if (!funcs || !funcs->atomic_check)
			continue;

		ret = funcs->atomic_check(crtc, state);
		if (ret) {
			drm_dbg_atomic(crtc->dev,
				       "[CRTC:%d:%s] atomic driver check failed\n",
				       crtc->base.id, crtc->name);
			return ret;
		}
	}

	return ret;
}
EXPORT_SYMBOL(drm_atomic_helper_check_planes);

/**
 * drm_atomic_helper_check - validate state object
 * @dev: DRM device
 * @state: the driver state object
 *
 * Check the state object to see if the requested state is physically possible.
 * Only CRTCs and planes have check callbacks, so for any additional (global)
 * checking that a driver needs it can simply wrap that around this function.
 * Drivers without such needs can directly use this as their
 * &drm_mode_config_funcs.atomic_check callback.
 *
 * This just wraps the two parts of the state checking for planes and modeset
 * state in the default order: First it calls drm_atomic_helper_check_modeset()
 * and then drm_atomic_helper_check_planes(). The assumption is that the
 * @drm_plane_helper_funcs.atomic_check and @drm_crtc_helper_funcs.atomic_check
 * functions depend upon an updated adjusted_mode.clock to e.g. properly compute
 * watermarks.
 *
 * Note that zpos normalization will add all enable planes to the state which
 * might not desired for some drivers.
 * For example enable/disable of a cursor plane which have fixed zpos value
 * would trigger all other enabled planes to be forced to the state change.
 *
 * RETURNS:
 * Zero for success or -errno
 */
int drm_atomic_helper_check(struct drm_device *dev,
			    struct drm_atomic_state *state)
{
	int ret;

	ret = drm_atomic_helper_check_modeset(dev, state);
	if (ret)
		return ret;

	if (dev->mode_config.normalize_zpos) {
		ret = drm_atomic_normalize_zpos(dev, state);
		if (ret)
			return ret;
	}

	ret = drm_atomic_helper_check_planes(dev, state);
	if (ret)
		return ret;

	if (state->legacy_cursor_update)
		state->async_update = !drm_atomic_helper_async_check(dev, state);

	drm_self_refresh_helper_alter_state(state);

	return ret;
}
EXPORT_SYMBOL(drm_atomic_helper_check);

static bool
crtc_needs_disable(struct drm_crtc_state *old_state,
		   struct drm_crtc_state *new_state)
{
	/*
	 * No new_state means the CRTC is off, so the only criteria is whether
	 * it's currently active or in self refresh mode.
	 */
	if (!new_state)
		return drm_atomic_crtc_effectively_active(old_state);

	/*
	 * We need to disable bridge(s) and CRTC if we're transitioning out of
	 * self-refresh and changing CRTCs at the same time, because the
	 * bridge tracks self-refresh status via CRTC state.
	 */
	if (old_state->self_refresh_active &&
	    old_state->crtc != new_state->crtc)
		return true;

	/*
	 * We also need to run through the crtc_funcs->disable() function if
	 * the CRTC is currently on, if it's transitioning to self refresh
	 * mode, or if it's in self refresh mode and needs to be fully
	 * disabled.
	 */
	return old_state->active ||
	       (old_state->self_refresh_active && !new_state->active) ||
	       new_state->self_refresh_active;
}

static void
disable_outputs(struct drm_device *dev, struct drm_atomic_state *old_state)
{
	struct drm_connector *connector;
	struct drm_connector_state *old_conn_state, *new_conn_state;
	struct drm_crtc *crtc;
	struct drm_crtc_state *old_crtc_state, *new_crtc_state;
	int i;

	for_each_oldnew_connector_in_state(old_state, connector, old_conn_state, new_conn_state, i) {
		const struct drm_encoder_helper_funcs *funcs;
		struct drm_encoder *encoder;
		struct drm_bridge *bridge;

		/*
		 * Shut down everything that's in the changeset and currently
		 * still on. So need to check the old, saved state.
		 */
		if (!old_conn_state->crtc)
			continue;

		old_crtc_state = drm_atomic_get_old_crtc_state(old_state, old_conn_state->crtc);

		if (new_conn_state->crtc)
			new_crtc_state = drm_atomic_get_new_crtc_state(
						old_state,
						new_conn_state->crtc);
		else
			new_crtc_state = NULL;

		if (!crtc_needs_disable(old_crtc_state, new_crtc_state) ||
		    !drm_atomic_crtc_needs_modeset(old_conn_state->crtc->state))
			continue;

		encoder = old_conn_state->best_encoder;

		/* We shouldn't get this far if we didn't previously have
		 * an encoder.. but WARN_ON() rather than explode.
		 */
		if (WARN_ON(!encoder))
			continue;

		funcs = encoder->helper_private;

		drm_dbg_atomic(dev, "disabling [ENCODER:%d:%s]\n",
			       encoder->base.id, encoder->name);

		/*
		 * Each encoder has at most one connector (since we always steal
		 * it away), so we won't call disable hooks twice.
		 */
		bridge = drm_bridge_chain_get_first_bridge(encoder);
		drm_atomic_bridge_chain_disable(bridge, old_state);

		/* Right function depends upon target state. */
		if (funcs) {
			if (funcs->atomic_disable)
				funcs->atomic_disable(encoder, old_state);
			else if (new_conn_state->crtc && funcs->prepare)
				funcs->prepare(encoder);
			else if (funcs->disable)
				funcs->disable(encoder);
			else if (funcs->dpms)
				funcs->dpms(encoder, DRM_MODE_DPMS_OFF);
		}

		drm_atomic_bridge_chain_post_disable(bridge, old_state);
	}

	for_each_oldnew_crtc_in_state(old_state, crtc, old_crtc_state, new_crtc_state, i) {
		const struct drm_crtc_helper_funcs *funcs;
		int ret;

		/* Shut down everything that needs a full modeset. */
		if (!drm_atomic_crtc_needs_modeset(new_crtc_state))
			continue;

		if (!crtc_needs_disable(old_crtc_state, new_crtc_state))
			continue;

		funcs = crtc->helper_private;

		drm_dbg_atomic(dev, "disabling [CRTC:%d:%s]\n",
			       crtc->base.id, crtc->name);


		/* Right function depends upon target state. */
		if (new_crtc_state->enable && funcs->prepare)
			funcs->prepare(crtc);
		else if (funcs->atomic_disable)
			funcs->atomic_disable(crtc, old_state);
		else if (funcs->disable)
			funcs->disable(crtc);
		else if (funcs->dpms)
			funcs->dpms(crtc, DRM_MODE_DPMS_OFF);

		if (!drm_dev_has_vblank(dev))
			continue;

		ret = drm_crtc_vblank_get(crtc);
		/*
		 * Self-refresh is not a true "disable"; ensure vblank remains
		 * enabled.
		 */
		if (new_crtc_state->self_refresh_active)
			WARN_ONCE(ret != 0,
				  "driver disabled vblank in self-refresh\n");
		else
			WARN_ONCE(ret != -EINVAL,
				  "driver forgot to call drm_crtc_vblank_off()\n");
		if (ret == 0)
			drm_crtc_vblank_put(crtc);
	}
}

/**
 * drm_atomic_helper_update_legacy_modeset_state - update legacy modeset state
 * @dev: DRM device
 * @old_state: atomic state object with old state structures
 *
 * This function updates all the various legacy modeset state pointers in
 * connectors, encoders and CRTCs.
 *
 * Drivers can use this for building their own atomic commit if they don't have
 * a pure helper-based modeset implementation.
 *
 * Since these updates are not synchronized with lockings, only code paths
 * called from &drm_mode_config_helper_funcs.atomic_commit_tail can look at the
 * legacy state filled out by this helper. Defacto this means this helper and
 * the legacy state pointers are only really useful for transitioning an
 * existing driver to the atomic world.
 */
void
drm_atomic_helper_update_legacy_modeset_state(struct drm_device *dev,
					      struct drm_atomic_state *old_state)
{
	struct drm_connector *connector;
	struct drm_connector_state *old_conn_state, *new_conn_state;
	struct drm_crtc *crtc;
	struct drm_crtc_state *new_crtc_state;
	int i;

	/* clear out existing links and update dpms */
	for_each_oldnew_connector_in_state(old_state, connector, old_conn_state, new_conn_state, i) {
		if (connector->encoder) {
			WARN_ON(!connector->encoder->crtc);

			connector->encoder->crtc = NULL;
			connector->encoder = NULL;
		}

		crtc = new_conn_state->crtc;
		if ((!crtc && old_conn_state->crtc) ||
		    (crtc && drm_atomic_crtc_needs_modeset(crtc->state))) {
			int mode = DRM_MODE_DPMS_OFF;

			if (crtc && crtc->state->active)
				mode = DRM_MODE_DPMS_ON;

			connector->dpms = mode;
		}
	}

	/* set new links */
	for_each_new_connector_in_state(old_state, connector, new_conn_state, i) {
		if (!new_conn_state->crtc)
			continue;

		if (WARN_ON(!new_conn_state->best_encoder))
			continue;

		connector->encoder = new_conn_state->best_encoder;
		connector->encoder->crtc = new_conn_state->crtc;
	}

	/* set legacy state in the crtc structure */
	for_each_new_crtc_in_state(old_state, crtc, new_crtc_state, i) {
		struct drm_plane *primary = crtc->primary;
		struct drm_plane_state *new_plane_state;

		crtc->mode = new_crtc_state->mode;
		crtc->enabled = new_crtc_state->enable;

		new_plane_state =
			drm_atomic_get_new_plane_state(old_state, primary);

		if (new_plane_state && new_plane_state->crtc == crtc) {
			crtc->x = new_plane_state->src_x >> 16;
			crtc->y = new_plane_state->src_y >> 16;
		}
	}
}
EXPORT_SYMBOL(drm_atomic_helper_update_legacy_modeset_state);

/**
 * drm_atomic_helper_calc_timestamping_constants - update vblank timestamping constants
 * @state: atomic state object
 *
 * Updates the timestamping constants used for precise vblank timestamps
 * by calling drm_calc_timestamping_constants() for all enabled crtcs in @state.
 */
void drm_atomic_helper_calc_timestamping_constants(struct drm_atomic_state *state)
{
	struct drm_crtc_state *new_crtc_state;
	struct drm_crtc *crtc;
	int i;

	for_each_new_crtc_in_state(state, crtc, new_crtc_state, i) {
		if (new_crtc_state->enable)
			drm_calc_timestamping_constants(crtc,
							&new_crtc_state->adjusted_mode);
	}
}
EXPORT_SYMBOL(drm_atomic_helper_calc_timestamping_constants);

static void
crtc_set_mode(struct drm_device *dev, struct drm_atomic_state *old_state)
{
	struct drm_crtc *crtc;
	struct drm_crtc_state *new_crtc_state;
	struct drm_connector *connector;
	struct drm_connector_state *new_conn_state;
	int i;

	for_each_new_crtc_in_state(old_state, crtc, new_crtc_state, i) {
		const struct drm_crtc_helper_funcs *funcs;

		if (!new_crtc_state->mode_changed)
			continue;

		funcs = crtc->helper_private;

		if (new_crtc_state->enable && funcs->mode_set_nofb) {
			drm_dbg_atomic(dev, "modeset on [CRTC:%d:%s]\n",
				       crtc->base.id, crtc->name);

			funcs->mode_set_nofb(crtc);
		}
	}

	for_each_new_connector_in_state(old_state, connector, new_conn_state, i) {
		const struct drm_encoder_helper_funcs *funcs;
		struct drm_encoder *encoder;
		struct drm_display_mode *mode, *adjusted_mode;
		struct drm_bridge *bridge;

		if (!new_conn_state->best_encoder)
			continue;

		encoder = new_conn_state->best_encoder;
		funcs = encoder->helper_private;
		new_crtc_state = new_conn_state->crtc->state;
		mode = &new_crtc_state->mode;
		adjusted_mode = &new_crtc_state->adjusted_mode;

		if (!new_crtc_state->mode_changed)
			continue;

		drm_dbg_atomic(dev, "modeset on [ENCODER:%d:%s]\n",
			       encoder->base.id, encoder->name);

		/*
		 * Each encoder has at most one connector (since we always steal
		 * it away), so we won't call mode_set hooks twice.
		 */
		if (funcs && funcs->atomic_mode_set) {
			funcs->atomic_mode_set(encoder, new_crtc_state,
					       new_conn_state);
		} else if (funcs && funcs->mode_set) {
			funcs->mode_set(encoder, mode, adjusted_mode);
		}

		bridge = drm_bridge_chain_get_first_bridge(encoder);
		drm_bridge_chain_mode_set(bridge, mode, adjusted_mode);
	}
}

/**
 * drm_atomic_helper_commit_modeset_disables - modeset commit to disable outputs
 * @dev: DRM device
 * @old_state: atomic state object with old state structures
 *
 * This function shuts down all the outputs that need to be shut down and
 * prepares them (if required) with the new mode.
 *
 * For compatibility with legacy CRTC helpers this should be called before
 * drm_atomic_helper_commit_planes(), which is what the default commit function
 * does. But drivers with different needs can group the modeset commits together
 * and do the plane commits at the end. This is useful for drivers doing runtime
 * PM since planes updates then only happen when the CRTC is actually enabled.
 */
void drm_atomic_helper_commit_modeset_disables(struct drm_device *dev,
					       struct drm_atomic_state *old_state)
{
	disable_outputs(dev, old_state);

	drm_atomic_helper_update_legacy_modeset_state(dev, old_state);
	drm_atomic_helper_calc_timestamping_constants(old_state);

	crtc_set_mode(dev, old_state);
}
EXPORT_SYMBOL(drm_atomic_helper_commit_modeset_disables);

static void drm_atomic_helper_commit_writebacks(struct drm_device *dev,
						struct drm_atomic_state *old_state)
{
	struct drm_connector *connector;
	struct drm_connector_state *new_conn_state;
	int i;

	for_each_new_connector_in_state(old_state, connector, new_conn_state, i) {
		const struct drm_connector_helper_funcs *funcs;

		funcs = connector->helper_private;
		if (!funcs->atomic_commit)
			continue;

		if (new_conn_state->writeback_job && new_conn_state->writeback_job->fb) {
			WARN_ON(connector->connector_type != DRM_MODE_CONNECTOR_WRITEBACK);
			funcs->atomic_commit(connector, old_state);
		}
	}
}

/**
 * drm_atomic_helper_commit_modeset_enables - modeset commit to enable outputs
 * @dev: DRM device
 * @old_state: atomic state object with old state structures
 *
 * This function enables all the outputs with the new configuration which had to
 * be turned off for the update.
 *
 * For compatibility with legacy CRTC helpers this should be called after
 * drm_atomic_helper_commit_planes(), which is what the default commit function
 * does. But drivers with different needs can group the modeset commits together
 * and do the plane commits at the end. This is useful for drivers doing runtime
 * PM since planes updates then only happen when the CRTC is actually enabled.
 */
void drm_atomic_helper_commit_modeset_enables(struct drm_device *dev,
					      struct drm_atomic_state *old_state)
{
	struct drm_crtc *crtc;
	struct drm_crtc_state *old_crtc_state;
	struct drm_crtc_state *new_crtc_state;
	struct drm_connector *connector;
	struct drm_connector_state *new_conn_state;
	int i;

	for_each_oldnew_crtc_in_state(old_state, crtc, old_crtc_state, new_crtc_state, i) {
		const struct drm_crtc_helper_funcs *funcs;

		/* Need to filter out CRTCs where only planes change. */
		if (!drm_atomic_crtc_needs_modeset(new_crtc_state))
			continue;

		if (!new_crtc_state->active)
			continue;

		funcs = crtc->helper_private;

		if (new_crtc_state->enable) {
			drm_dbg_atomic(dev, "enabling [CRTC:%d:%s]\n",
				       crtc->base.id, crtc->name);
			if (funcs->atomic_enable)
				funcs->atomic_enable(crtc, old_state);
			else if (funcs->commit)
				funcs->commit(crtc);
		}
	}

	for_each_new_connector_in_state(old_state, connector, new_conn_state, i) {
		const struct drm_encoder_helper_funcs *funcs;
		struct drm_encoder *encoder;
		struct drm_bridge *bridge;

		if (!new_conn_state->best_encoder)
			continue;

		if (!new_conn_state->crtc->state->active ||
		    !drm_atomic_crtc_needs_modeset(new_conn_state->crtc->state))
			continue;

		encoder = new_conn_state->best_encoder;
		funcs = encoder->helper_private;

		drm_dbg_atomic(dev, "enabling [ENCODER:%d:%s]\n",
			       encoder->base.id, encoder->name);

		/*
		 * Each encoder has at most one connector (since we always steal
		 * it away), so we won't call enable hooks twice.
		 */
		bridge = drm_bridge_chain_get_first_bridge(encoder);
		drm_atomic_bridge_chain_pre_enable(bridge, old_state);

		if (funcs) {
			if (funcs->atomic_enable)
				funcs->atomic_enable(encoder, old_state);
			else if (funcs->enable)
				funcs->enable(encoder);
			else if (funcs->commit)
				funcs->commit(encoder);
		}

		drm_atomic_bridge_chain_enable(bridge, old_state);
	}

	drm_atomic_helper_commit_writebacks(dev, old_state);
}
EXPORT_SYMBOL(drm_atomic_helper_commit_modeset_enables);

/*
 * For atomic updates which touch just a single CRTC, calculate the time of the
 * next vblank, and inform all the fences of the deadline.
 */
static void set_fence_deadline(struct drm_device *dev,
			       struct drm_atomic_state *state)
{
	struct drm_crtc *crtc;
	struct drm_crtc_state *new_crtc_state;
	struct drm_plane *plane;
	struct drm_plane_state *new_plane_state;
	ktime_t vbltime = 0;
	int i;

	for_each_new_crtc_in_state (state, crtc, new_crtc_state, i) {
		ktime_t v;

<<<<<<< HEAD
=======
		if (drm_atomic_crtc_needs_modeset(new_crtc_state))
			continue;

		if (!new_crtc_state->active)
			continue;

>>>>>>> 33a86170
		if (drm_crtc_next_vblank_start(crtc, &v))
			continue;

		if (!vbltime || ktime_before(v, vbltime))
			vbltime = v;
	}

	/* If no CRTCs updated, then nothing to do: */
	if (!vbltime)
		return;

	for_each_new_plane_in_state (state, plane, new_plane_state, i) {
		if (!new_plane_state->fence)
			continue;
		dma_fence_set_deadline(new_plane_state->fence, vbltime);
	}
}

/**
 * drm_atomic_helper_wait_for_fences - wait for fences stashed in plane state
 * @dev: DRM device
 * @state: atomic state object with old state structures
 * @pre_swap: If true, do an interruptible wait, and @state is the new state.
 *	Otherwise @state is the old state.
 *
 * For implicit sync, driver should fish the exclusive fence out from the
 * incoming fb's and stash it in the drm_plane_state.  This is called after
 * drm_atomic_helper_swap_state() so it uses the current plane state (and
 * just uses the atomic state to find the changed planes)
 *
 * Note that @pre_swap is needed since the point where we block for fences moves
 * around depending upon whether an atomic commit is blocking or
 * non-blocking. For non-blocking commit all waiting needs to happen after
 * drm_atomic_helper_swap_state() is called, but for blocking commits we want
 * to wait **before** we do anything that can't be easily rolled back. That is
 * before we call drm_atomic_helper_swap_state().
 *
 * Returns zero if success or < 0 if dma_fence_wait() fails.
 */
int drm_atomic_helper_wait_for_fences(struct drm_device *dev,
				      struct drm_atomic_state *state,
				      bool pre_swap)
{
	struct drm_plane *plane;
	struct drm_plane_state *new_plane_state;
	int i, ret;

	set_fence_deadline(dev, state);

	for_each_new_plane_in_state(state, plane, new_plane_state, i) {
		if (!new_plane_state->fence)
			continue;

		WARN_ON(!new_plane_state->fb);

		/*
		 * If waiting for fences pre-swap (ie: nonblock), userspace can
		 * still interrupt the operation. Instead of blocking until the
		 * timer expires, make the wait interruptible.
		 */
		ret = dma_fence_wait(new_plane_state->fence, pre_swap);
		if (ret)
			return ret;

		dma_fence_put(new_plane_state->fence);
		new_plane_state->fence = NULL;
	}

	return 0;
}
EXPORT_SYMBOL(drm_atomic_helper_wait_for_fences);

/**
 * drm_atomic_helper_wait_for_vblanks - wait for vblank on CRTCs
 * @dev: DRM device
 * @old_state: atomic state object with old state structures
 *
 * Helper to, after atomic commit, wait for vblanks on all affected
 * CRTCs (ie. before cleaning up old framebuffers using
 * drm_atomic_helper_cleanup_planes()). It will only wait on CRTCs where the
 * framebuffers have actually changed to optimize for the legacy cursor and
 * plane update use-case.
 *
 * Drivers using the nonblocking commit tracking support initialized by calling
 * drm_atomic_helper_setup_commit() should look at
 * drm_atomic_helper_wait_for_flip_done() as an alternative.
 */
void
drm_atomic_helper_wait_for_vblanks(struct drm_device *dev,
		struct drm_atomic_state *old_state)
{
	struct drm_crtc *crtc;
	struct drm_crtc_state *old_crtc_state, *new_crtc_state;
	int i, ret;
	unsigned int crtc_mask = 0;

	 /*
	  * Legacy cursor ioctls are completely unsynced, and userspace
	  * relies on that (by doing tons of cursor updates).
	  */
	if (old_state->legacy_cursor_update)
		return;

	for_each_oldnew_crtc_in_state(old_state, crtc, old_crtc_state, new_crtc_state, i) {
		if (!new_crtc_state->active)
			continue;

		ret = drm_crtc_vblank_get(crtc);
		if (ret != 0)
			continue;

		crtc_mask |= drm_crtc_mask(crtc);
		old_state->crtcs[i].last_vblank_count = drm_crtc_vblank_count(crtc);
	}

	for_each_old_crtc_in_state(old_state, crtc, old_crtc_state, i) {
		if (!(crtc_mask & drm_crtc_mask(crtc)))
			continue;

		ret = wait_event_timeout(dev->vblank[i].queue,
				old_state->crtcs[i].last_vblank_count !=
					drm_crtc_vblank_count(crtc),
				msecs_to_jiffies(100));

		WARN(!ret, "[CRTC:%d:%s] vblank wait timed out\n",
		     crtc->base.id, crtc->name);

		drm_crtc_vblank_put(crtc);
	}
}
EXPORT_SYMBOL(drm_atomic_helper_wait_for_vblanks);

/**
 * drm_atomic_helper_wait_for_flip_done - wait for all page flips to be done
 * @dev: DRM device
 * @old_state: atomic state object with old state structures
 *
 * Helper to, after atomic commit, wait for page flips on all affected
 * crtcs (ie. before cleaning up old framebuffers using
 * drm_atomic_helper_cleanup_planes()). Compared to
 * drm_atomic_helper_wait_for_vblanks() this waits for the completion on all
 * CRTCs, assuming that cursors-only updates are signalling their completion
 * immediately (or using a different path).
 *
 * This requires that drivers use the nonblocking commit tracking support
 * initialized using drm_atomic_helper_setup_commit().
 */
void drm_atomic_helper_wait_for_flip_done(struct drm_device *dev,
					  struct drm_atomic_state *old_state)
{
	struct drm_crtc *crtc;
	int i;

	for (i = 0; i < dev->mode_config.num_crtc; i++) {
		struct drm_crtc_commit *commit = old_state->crtcs[i].commit;
		int ret;

		crtc = old_state->crtcs[i].ptr;

		if (!crtc || !commit)
			continue;

		ret = wait_for_completion_timeout(&commit->flip_done, 10 * HZ);
		if (ret == 0)
			drm_err(dev, "[CRTC:%d:%s] flip_done timed out\n",
				crtc->base.id, crtc->name);
	}

	if (old_state->fake_commit)
		complete_all(&old_state->fake_commit->flip_done);
}
EXPORT_SYMBOL(drm_atomic_helper_wait_for_flip_done);

/**
 * drm_atomic_helper_commit_tail - commit atomic update to hardware
 * @old_state: atomic state object with old state structures
 *
 * This is the default implementation for the
 * &drm_mode_config_helper_funcs.atomic_commit_tail hook, for drivers
 * that do not support runtime_pm or do not need the CRTC to be
 * enabled to perform a commit. Otherwise, see
 * drm_atomic_helper_commit_tail_rpm().
 *
 * Note that the default ordering of how the various stages are called is to
 * match the legacy modeset helper library closest.
 */
void drm_atomic_helper_commit_tail(struct drm_atomic_state *old_state)
{
	struct drm_device *dev = old_state->dev;

	drm_atomic_helper_commit_modeset_disables(dev, old_state);

	drm_atomic_helper_commit_planes(dev, old_state, 0);

	drm_atomic_helper_commit_modeset_enables(dev, old_state);

	drm_atomic_helper_fake_vblank(old_state);

	drm_atomic_helper_commit_hw_done(old_state);

	drm_atomic_helper_wait_for_vblanks(dev, old_state);

	drm_atomic_helper_cleanup_planes(dev, old_state);
}
EXPORT_SYMBOL(drm_atomic_helper_commit_tail);

/**
 * drm_atomic_helper_commit_tail_rpm - commit atomic update to hardware
 * @old_state: new modeset state to be committed
 *
 * This is an alternative implementation for the
 * &drm_mode_config_helper_funcs.atomic_commit_tail hook, for drivers
 * that support runtime_pm or need the CRTC to be enabled to perform a
 * commit. Otherwise, one should use the default implementation
 * drm_atomic_helper_commit_tail().
 */
void drm_atomic_helper_commit_tail_rpm(struct drm_atomic_state *old_state)
{
	struct drm_device *dev = old_state->dev;

	drm_atomic_helper_commit_modeset_disables(dev, old_state);

	drm_atomic_helper_commit_modeset_enables(dev, old_state);

	drm_atomic_helper_commit_planes(dev, old_state,
					DRM_PLANE_COMMIT_ACTIVE_ONLY);

	drm_atomic_helper_fake_vblank(old_state);

	drm_atomic_helper_commit_hw_done(old_state);

	drm_atomic_helper_wait_for_vblanks(dev, old_state);

	drm_atomic_helper_cleanup_planes(dev, old_state);
}
EXPORT_SYMBOL(drm_atomic_helper_commit_tail_rpm);

static void commit_tail(struct drm_atomic_state *old_state)
{
	struct drm_device *dev = old_state->dev;
	const struct drm_mode_config_helper_funcs *funcs;
	struct drm_crtc_state *new_crtc_state;
	struct drm_crtc *crtc;
	ktime_t start;
	s64 commit_time_ms;
	unsigned int i, new_self_refresh_mask = 0;

	funcs = dev->mode_config.helper_private;

	/*
	 * We're measuring the _entire_ commit, so the time will vary depending
	 * on how many fences and objects are involved. For the purposes of self
	 * refresh, this is desirable since it'll give us an idea of how
	 * congested things are. This will inform our decision on how often we
	 * should enter self refresh after idle.
	 *
	 * These times will be averaged out in the self refresh helpers to avoid
	 * overreacting over one outlier frame
	 */
	start = ktime_get();

	drm_atomic_helper_wait_for_fences(dev, old_state, false);

	drm_atomic_helper_wait_for_dependencies(old_state);

	/*
	 * We cannot safely access new_crtc_state after
	 * drm_atomic_helper_commit_hw_done() so figure out which crtc's have
	 * self-refresh active beforehand:
	 */
	for_each_new_crtc_in_state(old_state, crtc, new_crtc_state, i)
		if (new_crtc_state->self_refresh_active)
			new_self_refresh_mask |= BIT(i);

	if (funcs && funcs->atomic_commit_tail)
		funcs->atomic_commit_tail(old_state);
	else
		drm_atomic_helper_commit_tail(old_state);

	commit_time_ms = ktime_ms_delta(ktime_get(), start);
	if (commit_time_ms > 0)
		drm_self_refresh_helper_update_avg_times(old_state,
						 (unsigned long)commit_time_ms,
						 new_self_refresh_mask);

	drm_atomic_helper_commit_cleanup_done(old_state);

	drm_atomic_state_put(old_state);
}

static void commit_work(struct work_struct *work)
{
	struct drm_atomic_state *state = container_of(work,
						      struct drm_atomic_state,
						      commit_work);
	commit_tail(state);
}

/**
 * drm_atomic_helper_async_check - check if state can be committed asynchronously
 * @dev: DRM device
 * @state: the driver state object
 *
 * This helper will check if it is possible to commit the state asynchronously.
 * Async commits are not supposed to swap the states like normal sync commits
 * but just do in-place changes on the current state.
 *
 * It will return 0 if the commit can happen in an asynchronous fashion or error
 * if not. Note that error just mean it can't be committed asynchronously, if it
 * fails the commit should be treated like a normal synchronous commit.
 */
int drm_atomic_helper_async_check(struct drm_device *dev,
				   struct drm_atomic_state *state)
{
	struct drm_crtc *crtc;
	struct drm_crtc_state *crtc_state;
	struct drm_plane *plane = NULL;
	struct drm_plane_state *old_plane_state = NULL;
	struct drm_plane_state *new_plane_state = NULL;
	const struct drm_plane_helper_funcs *funcs;
	int i, ret, n_planes = 0;

	for_each_new_crtc_in_state(state, crtc, crtc_state, i) {
		if (drm_atomic_crtc_needs_modeset(crtc_state))
			return -EINVAL;
	}

	for_each_oldnew_plane_in_state(state, plane, old_plane_state, new_plane_state, i)
		n_planes++;

	/* FIXME: we support only single plane updates for now */
	if (n_planes != 1) {
		drm_dbg_atomic(dev,
			       "only single plane async updates are supported\n");
		return -EINVAL;
	}

	if (!new_plane_state->crtc ||
	    old_plane_state->crtc != new_plane_state->crtc) {
		drm_dbg_atomic(dev,
			       "[PLANE:%d:%s] async update cannot change CRTC\n",
			       plane->base.id, plane->name);
		return -EINVAL;
	}

	funcs = plane->helper_private;
	if (!funcs->atomic_async_update) {
		drm_dbg_atomic(dev,
			       "[PLANE:%d:%s] driver does not support async updates\n",
			       plane->base.id, plane->name);
		return -EINVAL;
	}

	if (new_plane_state->fence) {
		drm_dbg_atomic(dev,
			       "[PLANE:%d:%s] missing fence for async update\n",
			       plane->base.id, plane->name);
		return -EINVAL;
	}

	/*
	 * Don't do an async update if there is an outstanding commit modifying
	 * the plane.  This prevents our async update's changes from getting
	 * overridden by a previous synchronous update's state.
	 */
	if (old_plane_state->commit &&
	    !try_wait_for_completion(&old_plane_state->commit->hw_done)) {
		drm_dbg_atomic(dev,
			       "[PLANE:%d:%s] inflight previous commit preventing async commit\n",
			       plane->base.id, plane->name);
		return -EBUSY;
	}

	ret = funcs->atomic_async_check(plane, state);
	if (ret != 0)
		drm_dbg_atomic(dev,
			       "[PLANE:%d:%s] driver async check failed\n",
			       plane->base.id, plane->name);
	return ret;
}
EXPORT_SYMBOL(drm_atomic_helper_async_check);

/**
 * drm_atomic_helper_async_commit - commit state asynchronously
 * @dev: DRM device
 * @state: the driver state object
 *
 * This function commits a state asynchronously, i.e., not vblank
 * synchronized. It should be used on a state only when
 * drm_atomic_async_check() succeeds. Async commits are not supposed to swap
 * the states like normal sync commits, but just do in-place changes on the
 * current state.
 *
 * TODO: Implement full swap instead of doing in-place changes.
 */
void drm_atomic_helper_async_commit(struct drm_device *dev,
				    struct drm_atomic_state *state)
{
	struct drm_plane *plane;
	struct drm_plane_state *plane_state;
	const struct drm_plane_helper_funcs *funcs;
	int i;

	for_each_new_plane_in_state(state, plane, plane_state, i) {
		struct drm_framebuffer *new_fb = plane_state->fb;
		struct drm_framebuffer *old_fb = plane->state->fb;

		funcs = plane->helper_private;
		funcs->atomic_async_update(plane, state);

		/*
		 * ->atomic_async_update() is supposed to update the
		 * plane->state in-place, make sure at least common
		 * properties have been properly updated.
		 */
		WARN_ON_ONCE(plane->state->fb != new_fb);
		WARN_ON_ONCE(plane->state->crtc_x != plane_state->crtc_x);
		WARN_ON_ONCE(plane->state->crtc_y != plane_state->crtc_y);
		WARN_ON_ONCE(plane->state->src_x != plane_state->src_x);
		WARN_ON_ONCE(plane->state->src_y != plane_state->src_y);

		/*
		 * Make sure the FBs have been swapped so that cleanups in the
		 * new_state performs a cleanup in the old FB.
		 */
		WARN_ON_ONCE(plane_state->fb != old_fb);
	}
}
EXPORT_SYMBOL(drm_atomic_helper_async_commit);

/**
 * drm_atomic_helper_commit - commit validated state object
 * @dev: DRM device
 * @state: the driver state object
 * @nonblock: whether nonblocking behavior is requested.
 *
 * This function commits a with drm_atomic_helper_check() pre-validated state
 * object. This can still fail when e.g. the framebuffer reservation fails. This
 * function implements nonblocking commits, using
 * drm_atomic_helper_setup_commit() and related functions.
 *
 * Committing the actual hardware state is done through the
 * &drm_mode_config_helper_funcs.atomic_commit_tail callback, or its default
 * implementation drm_atomic_helper_commit_tail().
 *
 * RETURNS:
 * Zero for success or -errno.
 */
int drm_atomic_helper_commit(struct drm_device *dev,
			     struct drm_atomic_state *state,
			     bool nonblock)
{
	int ret;

	if (state->async_update) {
		ret = drm_atomic_helper_prepare_planes(dev, state);
		if (ret)
			return ret;

		drm_atomic_helper_async_commit(dev, state);
		drm_atomic_helper_cleanup_planes(dev, state);

		return 0;
	}

	ret = drm_atomic_helper_setup_commit(state, nonblock);
	if (ret)
		return ret;

	INIT_WORK(&state->commit_work, commit_work);

	ret = drm_atomic_helper_prepare_planes(dev, state);
	if (ret)
		return ret;

	if (!nonblock) {
		ret = drm_atomic_helper_wait_for_fences(dev, state, true);
		if (ret)
			goto err;
	}

	/*
	 * This is the point of no return - everything below never fails except
	 * when the hw goes bonghits. Which means we can commit the new state on
	 * the software side now.
	 */

	ret = drm_atomic_helper_swap_state(state, true);
	if (ret)
		goto err;

	/*
	 * Everything below can be run asynchronously without the need to grab
	 * any modeset locks at all under one condition: It must be guaranteed
	 * that the asynchronous work has either been cancelled (if the driver
	 * supports it, which at least requires that the framebuffers get
	 * cleaned up with drm_atomic_helper_cleanup_planes()) or completed
	 * before the new state gets committed on the software side with
	 * drm_atomic_helper_swap_state().
	 *
	 * This scheme allows new atomic state updates to be prepared and
	 * checked in parallel to the asynchronous completion of the previous
	 * update. Which is important since compositors need to figure out the
	 * composition of the next frame right after having submitted the
	 * current layout.
	 *
	 * NOTE: Commit work has multiple phases, first hardware commit, then
	 * cleanup. We want them to overlap, hence need system_unbound_wq to
	 * make sure work items don't artificially stall on each another.
	 */

	drm_atomic_state_get(state);
	if (nonblock)
		queue_work(system_unbound_wq, &state->commit_work);
	else
		commit_tail(state);

	return 0;

err:
	drm_atomic_helper_cleanup_planes(dev, state);
	return ret;
}
EXPORT_SYMBOL(drm_atomic_helper_commit);

/**
 * DOC: implementing nonblocking commit
 *
 * Nonblocking atomic commits should use struct &drm_crtc_commit to sequence
 * different operations against each another. Locks, especially struct
 * &drm_modeset_lock, should not be held in worker threads or any other
 * asynchronous context used to commit the hardware state.
 *
 * drm_atomic_helper_commit() implements the recommended sequence for
 * nonblocking commits, using drm_atomic_helper_setup_commit() internally:
 *
 * 1. Run drm_atomic_helper_prepare_planes(). Since this can fail and we
 * need to propagate out of memory/VRAM errors to userspace, it must be called
 * synchronously.
 *
 * 2. Synchronize with any outstanding nonblocking commit worker threads which
 * might be affected by the new state update. This is handled by
 * drm_atomic_helper_setup_commit().
 *
 * Asynchronous workers need to have sufficient parallelism to be able to run
 * different atomic commits on different CRTCs in parallel. The simplest way to
 * achieve this is by running them on the &system_unbound_wq work queue. Note
 * that drivers are not required to split up atomic commits and run an
 * individual commit in parallel - userspace is supposed to do that if it cares.
 * But it might be beneficial to do that for modesets, since those necessarily
 * must be done as one global operation, and enabling or disabling a CRTC can
 * take a long time. But even that is not required.
 *
 * IMPORTANT: A &drm_atomic_state update for multiple CRTCs is sequenced
 * against all CRTCs therein. Therefore for atomic state updates which only flip
 * planes the driver must not get the struct &drm_crtc_state of unrelated CRTCs
 * in its atomic check code: This would prevent committing of atomic updates to
 * multiple CRTCs in parallel. In general, adding additional state structures
 * should be avoided as much as possible, because this reduces parallelism in
 * (nonblocking) commits, both due to locking and due to commit sequencing
 * requirements.
 *
 * 3. The software state is updated synchronously with
 * drm_atomic_helper_swap_state(). Doing this under the protection of all modeset
 * locks means concurrent callers never see inconsistent state. Note that commit
 * workers do not hold any locks; their access is only coordinated through
 * ordering. If workers would access state only through the pointers in the
 * free-standing state objects (currently not the case for any driver) then even
 * multiple pending commits could be in-flight at the same time.
 *
 * 4. Schedule a work item to do all subsequent steps, using the split-out
 * commit helpers: a) pre-plane commit b) plane commit c) post-plane commit and
 * then cleaning up the framebuffers after the old framebuffer is no longer
 * being displayed. The scheduled work should synchronize against other workers
 * using the &drm_crtc_commit infrastructure as needed. See
 * drm_atomic_helper_setup_commit() for more details.
 */

static int stall_checks(struct drm_crtc *crtc, bool nonblock)
{
	struct drm_crtc_commit *commit, *stall_commit = NULL;
	bool completed = true;
	int i;
	long ret = 0;

	spin_lock(&crtc->commit_lock);
	i = 0;
	list_for_each_entry(commit, &crtc->commit_list, commit_entry) {
		if (i == 0) {
			completed = try_wait_for_completion(&commit->flip_done);
			/*
			 * Userspace is not allowed to get ahead of the previous
			 * commit with nonblocking ones.
			 */
			if (!completed && nonblock) {
				spin_unlock(&crtc->commit_lock);
				drm_dbg_atomic(crtc->dev,
					       "[CRTC:%d:%s] busy with a previous commit\n",
					       crtc->base.id, crtc->name);

				return -EBUSY;
			}
		} else if (i == 1) {
			stall_commit = drm_crtc_commit_get(commit);
			break;
		}

		i++;
	}
	spin_unlock(&crtc->commit_lock);

	if (!stall_commit)
		return 0;

	/* We don't want to let commits get ahead of cleanup work too much,
	 * stalling on 2nd previous commit means triple-buffer won't ever stall.
	 */
	ret = wait_for_completion_interruptible_timeout(&stall_commit->cleanup_done,
							10*HZ);
	if (ret == 0)
		drm_err(crtc->dev, "[CRTC:%d:%s] cleanup_done timed out\n",
			crtc->base.id, crtc->name);

	drm_crtc_commit_put(stall_commit);

	return ret < 0 ? ret : 0;
}

static void release_crtc_commit(struct completion *completion)
{
	struct drm_crtc_commit *commit = container_of(completion,
						      typeof(*commit),
						      flip_done);

	drm_crtc_commit_put(commit);
}

static void init_commit(struct drm_crtc_commit *commit, struct drm_crtc *crtc)
{
	init_completion(&commit->flip_done);
	init_completion(&commit->hw_done);
	init_completion(&commit->cleanup_done);
	INIT_LIST_HEAD(&commit->commit_entry);
	kref_init(&commit->ref);
	commit->crtc = crtc;
}

static struct drm_crtc_commit *
crtc_or_fake_commit(struct drm_atomic_state *state, struct drm_crtc *crtc)
{
	if (crtc) {
		struct drm_crtc_state *new_crtc_state;

		new_crtc_state = drm_atomic_get_new_crtc_state(state, crtc);

		return new_crtc_state->commit;
	}

	if (!state->fake_commit) {
		state->fake_commit = kzalloc(sizeof(*state->fake_commit), GFP_KERNEL);
		if (!state->fake_commit)
			return NULL;

		init_commit(state->fake_commit, NULL);
	}

	return state->fake_commit;
}

/**
 * drm_atomic_helper_setup_commit - setup possibly nonblocking commit
 * @state: new modeset state to be committed
 * @nonblock: whether nonblocking behavior is requested.
 *
 * This function prepares @state to be used by the atomic helper's support for
 * nonblocking commits. Drivers using the nonblocking commit infrastructure
 * should always call this function from their
 * &drm_mode_config_funcs.atomic_commit hook.
 *
 * Drivers that need to extend the commit setup to private objects can use the
 * &drm_mode_config_helper_funcs.atomic_commit_setup hook.
 *
 * To be able to use this support drivers need to use a few more helper
 * functions. drm_atomic_helper_wait_for_dependencies() must be called before
 * actually committing the hardware state, and for nonblocking commits this call
 * must be placed in the async worker. See also drm_atomic_helper_swap_state()
 * and its stall parameter, for when a driver's commit hooks look at the
 * &drm_crtc.state, &drm_plane.state or &drm_connector.state pointer directly.
 *
 * Completion of the hardware commit step must be signalled using
 * drm_atomic_helper_commit_hw_done(). After this step the driver is not allowed
 * to read or change any permanent software or hardware modeset state. The only
 * exception is state protected by other means than &drm_modeset_lock locks.
 * Only the free standing @state with pointers to the old state structures can
 * be inspected, e.g. to clean up old buffers using
 * drm_atomic_helper_cleanup_planes().
 *
 * At the very end, before cleaning up @state drivers must call
 * drm_atomic_helper_commit_cleanup_done().
 *
 * This is all implemented by in drm_atomic_helper_commit(), giving drivers a
 * complete and easy-to-use default implementation of the atomic_commit() hook.
 *
 * The tracking of asynchronously executed and still pending commits is done
 * using the core structure &drm_crtc_commit.
 *
 * By default there's no need to clean up resources allocated by this function
 * explicitly: drm_atomic_state_default_clear() will take care of that
 * automatically.
 *
 * Returns:
 *
 * 0 on success. -EBUSY when userspace schedules nonblocking commits too fast,
 * -ENOMEM on allocation failures and -EINTR when a signal is pending.
 */
int drm_atomic_helper_setup_commit(struct drm_atomic_state *state,
				   bool nonblock)
{
	struct drm_crtc *crtc;
	struct drm_crtc_state *old_crtc_state, *new_crtc_state;
	struct drm_connector *conn;
	struct drm_connector_state *old_conn_state, *new_conn_state;
	struct drm_plane *plane;
	struct drm_plane_state *old_plane_state, *new_plane_state;
	struct drm_crtc_commit *commit;
	const struct drm_mode_config_helper_funcs *funcs;
	int i, ret;

	funcs = state->dev->mode_config.helper_private;

	for_each_oldnew_crtc_in_state(state, crtc, old_crtc_state, new_crtc_state, i) {
		commit = kzalloc(sizeof(*commit), GFP_KERNEL);
		if (!commit)
			return -ENOMEM;

		init_commit(commit, crtc);

		new_crtc_state->commit = commit;

		ret = stall_checks(crtc, nonblock);
		if (ret)
			return ret;

		/*
		 * Drivers only send out events when at least either current or
		 * new CRTC state is active. Complete right away if everything
		 * stays off.
		 */
		if (!old_crtc_state->active && !new_crtc_state->active) {
			complete_all(&commit->flip_done);
			continue;
		}

		/* Legacy cursor updates are fully unsynced. */
		if (state->legacy_cursor_update) {
			complete_all(&commit->flip_done);
			continue;
		}

		if (!new_crtc_state->event) {
			commit->event = kzalloc(sizeof(*commit->event),
						GFP_KERNEL);
			if (!commit->event)
				return -ENOMEM;

			new_crtc_state->event = commit->event;
		}

		new_crtc_state->event->base.completion = &commit->flip_done;
		new_crtc_state->event->base.completion_release = release_crtc_commit;
		drm_crtc_commit_get(commit);

		commit->abort_completion = true;

		state->crtcs[i].commit = commit;
		drm_crtc_commit_get(commit);
	}

	for_each_oldnew_connector_in_state(state, conn, old_conn_state, new_conn_state, i) {
		/*
		 * Userspace is not allowed to get ahead of the previous
		 * commit with nonblocking ones.
		 */
		if (nonblock && old_conn_state->commit &&
		    !try_wait_for_completion(&old_conn_state->commit->flip_done)) {
			drm_dbg_atomic(conn->dev,
				       "[CONNECTOR:%d:%s] busy with a previous commit\n",
				       conn->base.id, conn->name);

			return -EBUSY;
		}

		/* Always track connectors explicitly for e.g. link retraining. */
		commit = crtc_or_fake_commit(state, new_conn_state->crtc ?: old_conn_state->crtc);
		if (!commit)
			return -ENOMEM;

		new_conn_state->commit = drm_crtc_commit_get(commit);
	}

	for_each_oldnew_plane_in_state(state, plane, old_plane_state, new_plane_state, i) {
		/*
		 * Userspace is not allowed to get ahead of the previous
		 * commit with nonblocking ones.
		 */
		if (nonblock && old_plane_state->commit &&
		    !try_wait_for_completion(&old_plane_state->commit->flip_done)) {
			drm_dbg_atomic(plane->dev,
				       "[PLANE:%d:%s] busy with a previous commit\n",
				       plane->base.id, plane->name);

			return -EBUSY;
		}

		/* Always track planes explicitly for async pageflip support. */
		commit = crtc_or_fake_commit(state, new_plane_state->crtc ?: old_plane_state->crtc);
		if (!commit)
			return -ENOMEM;

		new_plane_state->commit = drm_crtc_commit_get(commit);
	}

	if (funcs && funcs->atomic_commit_setup)
		return funcs->atomic_commit_setup(state);

	return 0;
}
EXPORT_SYMBOL(drm_atomic_helper_setup_commit);

/**
 * drm_atomic_helper_wait_for_dependencies - wait for required preceeding commits
 * @old_state: atomic state object with old state structures
 *
 * This function waits for all preceeding commits that touch the same CRTC as
 * @old_state to both be committed to the hardware (as signalled by
 * drm_atomic_helper_commit_hw_done()) and executed by the hardware (as signalled
 * by calling drm_crtc_send_vblank_event() on the &drm_crtc_state.event).
 *
 * This is part of the atomic helper support for nonblocking commits, see
 * drm_atomic_helper_setup_commit() for an overview.
 */
void drm_atomic_helper_wait_for_dependencies(struct drm_atomic_state *old_state)
{
	struct drm_crtc *crtc;
	struct drm_crtc_state *old_crtc_state;
	struct drm_plane *plane;
	struct drm_plane_state *old_plane_state;
	struct drm_connector *conn;
	struct drm_connector_state *old_conn_state;
	int i;
	long ret;

	for_each_old_crtc_in_state(old_state, crtc, old_crtc_state, i) {
		ret = drm_crtc_commit_wait(old_crtc_state->commit);
		if (ret)
			drm_err(crtc->dev,
				"[CRTC:%d:%s] commit wait timed out\n",
				crtc->base.id, crtc->name);
	}

	for_each_old_connector_in_state(old_state, conn, old_conn_state, i) {
		ret = drm_crtc_commit_wait(old_conn_state->commit);
		if (ret)
			drm_err(conn->dev,
				"[CONNECTOR:%d:%s] commit wait timed out\n",
				conn->base.id, conn->name);
	}

	for_each_old_plane_in_state(old_state, plane, old_plane_state, i) {
		ret = drm_crtc_commit_wait(old_plane_state->commit);
		if (ret)
			drm_err(plane->dev,
				"[PLANE:%d:%s] commit wait timed out\n",
				plane->base.id, plane->name);
	}
}
EXPORT_SYMBOL(drm_atomic_helper_wait_for_dependencies);

/**
 * drm_atomic_helper_fake_vblank - fake VBLANK events if needed
 * @old_state: atomic state object with old state structures
 *
 * This function walks all CRTCs and fakes VBLANK events on those with
 * &drm_crtc_state.no_vblank set to true and &drm_crtc_state.event != NULL.
 * The primary use of this function is writeback connectors working in oneshot
 * mode and faking VBLANK events. In this case they only fake the VBLANK event
 * when a job is queued, and any change to the pipeline that does not touch the
 * connector is leading to timeouts when calling
 * drm_atomic_helper_wait_for_vblanks() or
 * drm_atomic_helper_wait_for_flip_done(). In addition to writeback
 * connectors, this function can also fake VBLANK events for CRTCs without
 * VBLANK interrupt.
 *
 * This is part of the atomic helper support for nonblocking commits, see
 * drm_atomic_helper_setup_commit() for an overview.
 */
void drm_atomic_helper_fake_vblank(struct drm_atomic_state *old_state)
{
	struct drm_crtc_state *new_crtc_state;
	struct drm_crtc *crtc;
	int i;

	for_each_new_crtc_in_state(old_state, crtc, new_crtc_state, i) {
		unsigned long flags;

		if (!new_crtc_state->no_vblank)
			continue;

		spin_lock_irqsave(&old_state->dev->event_lock, flags);
		if (new_crtc_state->event) {
			drm_crtc_send_vblank_event(crtc,
						   new_crtc_state->event);
			new_crtc_state->event = NULL;
		}
		spin_unlock_irqrestore(&old_state->dev->event_lock, flags);
	}
}
EXPORT_SYMBOL(drm_atomic_helper_fake_vblank);

/**
 * drm_atomic_helper_commit_hw_done - setup possible nonblocking commit
 * @old_state: atomic state object with old state structures
 *
 * This function is used to signal completion of the hardware commit step. After
 * this step the driver is not allowed to read or change any permanent software
 * or hardware modeset state. The only exception is state protected by other
 * means than &drm_modeset_lock locks.
 *
 * Drivers should try to postpone any expensive or delayed cleanup work after
 * this function is called.
 *
 * This is part of the atomic helper support for nonblocking commits, see
 * drm_atomic_helper_setup_commit() for an overview.
 */
void drm_atomic_helper_commit_hw_done(struct drm_atomic_state *old_state)
{
	struct drm_crtc *crtc;
	struct drm_crtc_state *old_crtc_state, *new_crtc_state;
	struct drm_crtc_commit *commit;
	int i;

	for_each_oldnew_crtc_in_state(old_state, crtc, old_crtc_state, new_crtc_state, i) {
		commit = new_crtc_state->commit;
		if (!commit)
			continue;

		/*
		 * copy new_crtc_state->commit to old_crtc_state->commit,
		 * it's unsafe to touch new_crtc_state after hw_done,
		 * but we still need to do so in cleanup_done().
		 */
		if (old_crtc_state->commit)
			drm_crtc_commit_put(old_crtc_state->commit);

		old_crtc_state->commit = drm_crtc_commit_get(commit);

		/* backend must have consumed any event by now */
		WARN_ON(new_crtc_state->event);
		complete_all(&commit->hw_done);
	}

	if (old_state->fake_commit) {
		complete_all(&old_state->fake_commit->hw_done);
		complete_all(&old_state->fake_commit->flip_done);
	}
}
EXPORT_SYMBOL(drm_atomic_helper_commit_hw_done);

/**
 * drm_atomic_helper_commit_cleanup_done - signal completion of commit
 * @old_state: atomic state object with old state structures
 *
 * This signals completion of the atomic update @old_state, including any
 * cleanup work. If used, it must be called right before calling
 * drm_atomic_state_put().
 *
 * This is part of the atomic helper support for nonblocking commits, see
 * drm_atomic_helper_setup_commit() for an overview.
 */
void drm_atomic_helper_commit_cleanup_done(struct drm_atomic_state *old_state)
{
	struct drm_crtc *crtc;
	struct drm_crtc_state *old_crtc_state;
	struct drm_crtc_commit *commit;
	int i;

	for_each_old_crtc_in_state(old_state, crtc, old_crtc_state, i) {
		commit = old_crtc_state->commit;
		if (WARN_ON(!commit))
			continue;

		complete_all(&commit->cleanup_done);
		WARN_ON(!try_wait_for_completion(&commit->hw_done));

		spin_lock(&crtc->commit_lock);
		list_del(&commit->commit_entry);
		spin_unlock(&crtc->commit_lock);
	}

	if (old_state->fake_commit) {
		complete_all(&old_state->fake_commit->cleanup_done);
		WARN_ON(!try_wait_for_completion(&old_state->fake_commit->hw_done));
	}
}
EXPORT_SYMBOL(drm_atomic_helper_commit_cleanup_done);

/**
 * drm_atomic_helper_prepare_planes - prepare plane resources before commit
 * @dev: DRM device
 * @state: atomic state object with new state structures
 *
 * This function prepares plane state, specifically framebuffers, for the new
 * configuration, by calling &drm_plane_helper_funcs.prepare_fb. If any failure
 * is encountered this function will call &drm_plane_helper_funcs.cleanup_fb on
 * any already successfully prepared framebuffer.
 *
 * Returns:
 * 0 on success, negative error code on failure.
 */
int drm_atomic_helper_prepare_planes(struct drm_device *dev,
				     struct drm_atomic_state *state)
{
	struct drm_connector *connector;
	struct drm_connector_state *new_conn_state;
	struct drm_plane *plane;
	struct drm_plane_state *new_plane_state;
	int ret, i, j;

	for_each_new_connector_in_state(state, connector, new_conn_state, i) {
		if (!new_conn_state->writeback_job)
			continue;

		ret = drm_writeback_prepare_job(new_conn_state->writeback_job);
		if (ret < 0)
			return ret;
	}

	for_each_new_plane_in_state(state, plane, new_plane_state, i) {
		const struct drm_plane_helper_funcs *funcs;

		funcs = plane->helper_private;

		if (funcs->prepare_fb) {
			ret = funcs->prepare_fb(plane, new_plane_state);
			if (ret)
				goto fail_prepare_fb;
		} else {
			WARN_ON_ONCE(funcs->cleanup_fb);

			if (!drm_core_check_feature(dev, DRIVER_GEM))
				continue;

			ret = drm_gem_plane_helper_prepare_fb(plane, new_plane_state);
			if (ret)
				goto fail_prepare_fb;
		}
	}

	for_each_new_plane_in_state(state, plane, new_plane_state, i) {
		const struct drm_plane_helper_funcs *funcs = plane->helper_private;

		if (funcs->begin_fb_access) {
			ret = funcs->begin_fb_access(plane, new_plane_state);
			if (ret)
				goto fail_begin_fb_access;
		}
	}

	return 0;

fail_begin_fb_access:
	for_each_new_plane_in_state(state, plane, new_plane_state, j) {
		const struct drm_plane_helper_funcs *funcs = plane->helper_private;

		if (j >= i)
			continue;

		if (funcs->end_fb_access)
			funcs->end_fb_access(plane, new_plane_state);
	}
	i = j; /* set i to upper limit to cleanup all planes */
fail_prepare_fb:
	for_each_new_plane_in_state(state, plane, new_plane_state, j) {
		const struct drm_plane_helper_funcs *funcs;

		if (j >= i)
			continue;

		funcs = plane->helper_private;

		if (funcs->cleanup_fb)
			funcs->cleanup_fb(plane, new_plane_state);
	}

	return ret;
}
EXPORT_SYMBOL(drm_atomic_helper_prepare_planes);

static bool plane_crtc_active(const struct drm_plane_state *state)
{
	return state->crtc && state->crtc->state->active;
}

/**
 * drm_atomic_helper_commit_planes - commit plane state
 * @dev: DRM device
 * @old_state: atomic state object with old state structures
 * @flags: flags for committing plane state
 *
 * This function commits the new plane state using the plane and atomic helper
 * functions for planes and CRTCs. It assumes that the atomic state has already
 * been pushed into the relevant object state pointers, since this step can no
 * longer fail.
 *
 * It still requires the global state object @old_state to know which planes and
 * crtcs need to be updated though.
 *
 * Note that this function does all plane updates across all CRTCs in one step.
 * If the hardware can't support this approach look at
 * drm_atomic_helper_commit_planes_on_crtc() instead.
 *
 * Plane parameters can be updated by applications while the associated CRTC is
 * disabled. The DRM/KMS core will store the parameters in the plane state,
 * which will be available to the driver when the CRTC is turned on. As a result
 * most drivers don't need to be immediately notified of plane updates for a
 * disabled CRTC.
 *
 * Unless otherwise needed, drivers are advised to set the ACTIVE_ONLY flag in
 * @flags in order not to receive plane update notifications related to a
 * disabled CRTC. This avoids the need to manually ignore plane updates in
 * driver code when the driver and/or hardware can't or just don't need to deal
 * with updates on disabled CRTCs, for example when supporting runtime PM.
 *
 * Drivers may set the NO_DISABLE_AFTER_MODESET flag in @flags if the relevant
 * display controllers require to disable a CRTC's planes when the CRTC is
 * disabled. This function would skip the &drm_plane_helper_funcs.atomic_disable
 * call for a plane if the CRTC of the old plane state needs a modesetting
 * operation. Of course, the drivers need to disable the planes in their CRTC
 * disable callbacks since no one else would do that.
 *
 * The drm_atomic_helper_commit() default implementation doesn't set the
 * ACTIVE_ONLY flag to most closely match the behaviour of the legacy helpers.
 * This should not be copied blindly by drivers.
 */
void drm_atomic_helper_commit_planes(struct drm_device *dev,
				     struct drm_atomic_state *old_state,
				     uint32_t flags)
{
	struct drm_crtc *crtc;
	struct drm_crtc_state *old_crtc_state, *new_crtc_state;
	struct drm_plane *plane;
	struct drm_plane_state *old_plane_state, *new_plane_state;
	int i;
	bool active_only = flags & DRM_PLANE_COMMIT_ACTIVE_ONLY;
	bool no_disable = flags & DRM_PLANE_COMMIT_NO_DISABLE_AFTER_MODESET;

	for_each_oldnew_crtc_in_state(old_state, crtc, old_crtc_state, new_crtc_state, i) {
		const struct drm_crtc_helper_funcs *funcs;

		funcs = crtc->helper_private;

		if (!funcs || !funcs->atomic_begin)
			continue;

		if (active_only && !new_crtc_state->active)
			continue;

		funcs->atomic_begin(crtc, old_state);
	}

	for_each_oldnew_plane_in_state(old_state, plane, old_plane_state, new_plane_state, i) {
		const struct drm_plane_helper_funcs *funcs;
		bool disabling;

		funcs = plane->helper_private;

		if (!funcs)
			continue;

		disabling = drm_atomic_plane_disabling(old_plane_state,
						       new_plane_state);

		if (active_only) {
			/*
			 * Skip planes related to inactive CRTCs. If the plane
			 * is enabled use the state of the current CRTC. If the
			 * plane is being disabled use the state of the old
			 * CRTC to avoid skipping planes being disabled on an
			 * active CRTC.
			 */
			if (!disabling && !plane_crtc_active(new_plane_state))
				continue;
			if (disabling && !plane_crtc_active(old_plane_state))
				continue;
		}

		/*
		 * Special-case disabling the plane if drivers support it.
		 */
		if (disabling && funcs->atomic_disable) {
			struct drm_crtc_state *crtc_state;

			crtc_state = old_plane_state->crtc->state;

			if (drm_atomic_crtc_needs_modeset(crtc_state) &&
			    no_disable)
				continue;

			funcs->atomic_disable(plane, old_state);
		} else if (new_plane_state->crtc || disabling) {
			funcs->atomic_update(plane, old_state);

			if (!disabling && funcs->atomic_enable) {
				if (drm_atomic_plane_enabling(old_plane_state, new_plane_state))
					funcs->atomic_enable(plane, old_state);
			}
		}
	}

	for_each_oldnew_crtc_in_state(old_state, crtc, old_crtc_state, new_crtc_state, i) {
		const struct drm_crtc_helper_funcs *funcs;

		funcs = crtc->helper_private;

		if (!funcs || !funcs->atomic_flush)
			continue;

		if (active_only && !new_crtc_state->active)
			continue;

		funcs->atomic_flush(crtc, old_state);
	}
}
EXPORT_SYMBOL(drm_atomic_helper_commit_planes);

/**
 * drm_atomic_helper_commit_planes_on_crtc - commit plane state for a CRTC
 * @old_crtc_state: atomic state object with the old CRTC state
 *
 * This function commits the new plane state using the plane and atomic helper
 * functions for planes on the specific CRTC. It assumes that the atomic state
 * has already been pushed into the relevant object state pointers, since this
 * step can no longer fail.
 *
 * This function is useful when plane updates should be done CRTC-by-CRTC
 * instead of one global step like drm_atomic_helper_commit_planes() does.
 *
 * This function can only be savely used when planes are not allowed to move
 * between different CRTCs because this function doesn't handle inter-CRTC
 * dependencies. Callers need to ensure that either no such dependencies exist,
 * resolve them through ordering of commit calls or through some other means.
 */
void
drm_atomic_helper_commit_planes_on_crtc(struct drm_crtc_state *old_crtc_state)
{
	const struct drm_crtc_helper_funcs *crtc_funcs;
	struct drm_crtc *crtc = old_crtc_state->crtc;
	struct drm_atomic_state *old_state = old_crtc_state->state;
	struct drm_crtc_state *new_crtc_state =
		drm_atomic_get_new_crtc_state(old_state, crtc);
	struct drm_plane *plane;
	unsigned int plane_mask;

	plane_mask = old_crtc_state->plane_mask;
	plane_mask |= new_crtc_state->plane_mask;

	crtc_funcs = crtc->helper_private;
	if (crtc_funcs && crtc_funcs->atomic_begin)
		crtc_funcs->atomic_begin(crtc, old_state);

	drm_for_each_plane_mask(plane, crtc->dev, plane_mask) {
		struct drm_plane_state *old_plane_state =
			drm_atomic_get_old_plane_state(old_state, plane);
		struct drm_plane_state *new_plane_state =
			drm_atomic_get_new_plane_state(old_state, plane);
		const struct drm_plane_helper_funcs *plane_funcs;
		bool disabling;

		plane_funcs = plane->helper_private;

		if (!old_plane_state || !plane_funcs)
			continue;

		WARN_ON(new_plane_state->crtc &&
			new_plane_state->crtc != crtc);

		disabling = drm_atomic_plane_disabling(old_plane_state, new_plane_state);

		if (disabling && plane_funcs->atomic_disable) {
			plane_funcs->atomic_disable(plane, old_state);
		} else if (new_plane_state->crtc || disabling) {
			plane_funcs->atomic_update(plane, old_state);

			if (!disabling && plane_funcs->atomic_enable) {
				if (drm_atomic_plane_enabling(old_plane_state, new_plane_state))
					plane_funcs->atomic_enable(plane, old_state);
			}
		}
	}

	if (crtc_funcs && crtc_funcs->atomic_flush)
		crtc_funcs->atomic_flush(crtc, old_state);
}
EXPORT_SYMBOL(drm_atomic_helper_commit_planes_on_crtc);

/**
 * drm_atomic_helper_disable_planes_on_crtc - helper to disable CRTC's planes
 * @old_crtc_state: atomic state object with the old CRTC state
 * @atomic: if set, synchronize with CRTC's atomic_begin/flush hooks
 *
 * Disables all planes associated with the given CRTC. This can be
 * used for instance in the CRTC helper atomic_disable callback to disable
 * all planes.
 *
 * If the atomic-parameter is set the function calls the CRTC's
 * atomic_begin hook before and atomic_flush hook after disabling the
 * planes.
 *
 * It is a bug to call this function without having implemented the
 * &drm_plane_helper_funcs.atomic_disable plane hook.
 */
void
drm_atomic_helper_disable_planes_on_crtc(struct drm_crtc_state *old_crtc_state,
					 bool atomic)
{
	struct drm_crtc *crtc = old_crtc_state->crtc;
	const struct drm_crtc_helper_funcs *crtc_funcs =
		crtc->helper_private;
	struct drm_plane *plane;

	if (atomic && crtc_funcs && crtc_funcs->atomic_begin)
		crtc_funcs->atomic_begin(crtc, NULL);

	drm_atomic_crtc_state_for_each_plane(plane, old_crtc_state) {
		const struct drm_plane_helper_funcs *plane_funcs =
			plane->helper_private;

		if (!plane_funcs)
			continue;

		WARN_ON(!plane_funcs->atomic_disable);
		if (plane_funcs->atomic_disable)
			plane_funcs->atomic_disable(plane, NULL);
	}

	if (atomic && crtc_funcs && crtc_funcs->atomic_flush)
		crtc_funcs->atomic_flush(crtc, NULL);
}
EXPORT_SYMBOL(drm_atomic_helper_disable_planes_on_crtc);

/**
 * drm_atomic_helper_cleanup_planes - cleanup plane resources after commit
 * @dev: DRM device
 * @old_state: atomic state object with old state structures
 *
 * This function cleans up plane state, specifically framebuffers, from the old
 * configuration. Hence the old configuration must be perserved in @old_state to
 * be able to call this function.
 *
 * This function must also be called on the new state when the atomic update
 * fails at any point after calling drm_atomic_helper_prepare_planes().
 */
void drm_atomic_helper_cleanup_planes(struct drm_device *dev,
				      struct drm_atomic_state *old_state)
{
	struct drm_plane *plane;
	struct drm_plane_state *old_plane_state, *new_plane_state;
	int i;

	for_each_oldnew_plane_in_state(old_state, plane, old_plane_state, new_plane_state, i) {
		const struct drm_plane_helper_funcs *funcs = plane->helper_private;

		if (funcs->end_fb_access)
			funcs->end_fb_access(plane, new_plane_state);
	}

	for_each_oldnew_plane_in_state(old_state, plane, old_plane_state, new_plane_state, i) {
		const struct drm_plane_helper_funcs *funcs;
		struct drm_plane_state *plane_state;

		/*
		 * This might be called before swapping when commit is aborted,
		 * in which case we have to cleanup the new state.
		 */
		if (old_plane_state == plane->state)
			plane_state = new_plane_state;
		else
			plane_state = old_plane_state;

		funcs = plane->helper_private;

		if (funcs->cleanup_fb)
			funcs->cleanup_fb(plane, plane_state);
	}
}
EXPORT_SYMBOL(drm_atomic_helper_cleanup_planes);

/**
 * drm_atomic_helper_swap_state - store atomic state into current sw state
 * @state: atomic state
 * @stall: stall for preceding commits
 *
 * This function stores the atomic state into the current state pointers in all
 * driver objects. It should be called after all failing steps have been done
 * and succeeded, but before the actual hardware state is committed.
 *
 * For cleanup and error recovery the current state for all changed objects will
 * be swapped into @state.
 *
 * With that sequence it fits perfectly into the plane prepare/cleanup sequence:
 *
 * 1. Call drm_atomic_helper_prepare_planes() with the staged atomic state.
 *
 * 2. Do any other steps that might fail.
 *
 * 3. Put the staged state into the current state pointers with this function.
 *
 * 4. Actually commit the hardware state.
 *
 * 5. Call drm_atomic_helper_cleanup_planes() with @state, which since step 3
 * contains the old state. Also do any other cleanup required with that state.
 *
 * @stall must be set when nonblocking commits for this driver directly access
 * the &drm_plane.state, &drm_crtc.state or &drm_connector.state pointer. With
 * the current atomic helpers this is almost always the case, since the helpers
 * don't pass the right state structures to the callbacks.
 *
 * Returns:
 *
 * Returns 0 on success. Can return -ERESTARTSYS when @stall is true and the
 * waiting for the previous commits has been interrupted.
 */
int drm_atomic_helper_swap_state(struct drm_atomic_state *state,
				  bool stall)
{
	int i, ret;
	struct drm_connector *connector;
	struct drm_connector_state *old_conn_state, *new_conn_state;
	struct drm_crtc *crtc;
	struct drm_crtc_state *old_crtc_state, *new_crtc_state;
	struct drm_plane *plane;
	struct drm_plane_state *old_plane_state, *new_plane_state;
	struct drm_crtc_commit *commit;
	struct drm_private_obj *obj;
	struct drm_private_state *old_obj_state, *new_obj_state;

	if (stall) {
		/*
		 * We have to stall for hw_done here before
		 * drm_atomic_helper_wait_for_dependencies() because flip
		 * depth > 1 is not yet supported by all drivers. As long as
		 * obj->state is directly dereferenced anywhere in the drivers
		 * atomic_commit_tail function, then it's unsafe to swap state
		 * before drm_atomic_helper_commit_hw_done() is called.
		 */

		for_each_old_crtc_in_state(state, crtc, old_crtc_state, i) {
			commit = old_crtc_state->commit;

			if (!commit)
				continue;

			ret = wait_for_completion_interruptible(&commit->hw_done);
			if (ret)
				return ret;
		}

		for_each_old_connector_in_state(state, connector, old_conn_state, i) {
			commit = old_conn_state->commit;

			if (!commit)
				continue;

			ret = wait_for_completion_interruptible(&commit->hw_done);
			if (ret)
				return ret;
		}

		for_each_old_plane_in_state(state, plane, old_plane_state, i) {
			commit = old_plane_state->commit;

			if (!commit)
				continue;

			ret = wait_for_completion_interruptible(&commit->hw_done);
			if (ret)
				return ret;
		}
	}

	for_each_oldnew_connector_in_state(state, connector, old_conn_state, new_conn_state, i) {
		WARN_ON(connector->state != old_conn_state);

		old_conn_state->state = state;
		new_conn_state->state = NULL;

		state->connectors[i].state = old_conn_state;
		connector->state = new_conn_state;
	}

	for_each_oldnew_crtc_in_state(state, crtc, old_crtc_state, new_crtc_state, i) {
		WARN_ON(crtc->state != old_crtc_state);

		old_crtc_state->state = state;
		new_crtc_state->state = NULL;

		state->crtcs[i].state = old_crtc_state;
		crtc->state = new_crtc_state;

		if (new_crtc_state->commit) {
			spin_lock(&crtc->commit_lock);
			list_add(&new_crtc_state->commit->commit_entry,
				 &crtc->commit_list);
			spin_unlock(&crtc->commit_lock);

			new_crtc_state->commit->event = NULL;
		}
	}

	for_each_oldnew_plane_in_state(state, plane, old_plane_state, new_plane_state, i) {
		WARN_ON(plane->state != old_plane_state);

		old_plane_state->state = state;
		new_plane_state->state = NULL;

		state->planes[i].state = old_plane_state;
		plane->state = new_plane_state;
	}

	for_each_oldnew_private_obj_in_state(state, obj, old_obj_state, new_obj_state, i) {
		WARN_ON(obj->state != old_obj_state);

		old_obj_state->state = state;
		new_obj_state->state = NULL;

		state->private_objs[i].state = old_obj_state;
		obj->state = new_obj_state;
	}

	return 0;
}
EXPORT_SYMBOL(drm_atomic_helper_swap_state);

/**
 * drm_atomic_helper_update_plane - Helper for primary plane update using atomic
 * @plane: plane object to update
 * @crtc: owning CRTC of owning plane
 * @fb: framebuffer to flip onto plane
 * @crtc_x: x offset of primary plane on @crtc
 * @crtc_y: y offset of primary plane on @crtc
 * @crtc_w: width of primary plane rectangle on @crtc
 * @crtc_h: height of primary plane rectangle on @crtc
 * @src_x: x offset of @fb for panning
 * @src_y: y offset of @fb for panning
 * @src_w: width of source rectangle in @fb
 * @src_h: height of source rectangle in @fb
 * @ctx: lock acquire context
 *
 * Provides a default plane update handler using the atomic driver interface.
 *
 * RETURNS:
 * Zero on success, error code on failure
 */
int drm_atomic_helper_update_plane(struct drm_plane *plane,
				   struct drm_crtc *crtc,
				   struct drm_framebuffer *fb,
				   int crtc_x, int crtc_y,
				   unsigned int crtc_w, unsigned int crtc_h,
				   uint32_t src_x, uint32_t src_y,
				   uint32_t src_w, uint32_t src_h,
				   struct drm_modeset_acquire_ctx *ctx)
{
	struct drm_atomic_state *state;
	struct drm_plane_state *plane_state;
	int ret = 0;

	state = drm_atomic_state_alloc(plane->dev);
	if (!state)
		return -ENOMEM;

	state->acquire_ctx = ctx;
	plane_state = drm_atomic_get_plane_state(state, plane);
	if (IS_ERR(plane_state)) {
		ret = PTR_ERR(plane_state);
		goto fail;
	}

	ret = drm_atomic_set_crtc_for_plane(plane_state, crtc);
	if (ret != 0)
		goto fail;
	drm_atomic_set_fb_for_plane(plane_state, fb);
	plane_state->crtc_x = crtc_x;
	plane_state->crtc_y = crtc_y;
	plane_state->crtc_w = crtc_w;
	plane_state->crtc_h = crtc_h;
	plane_state->src_x = src_x;
	plane_state->src_y = src_y;
	plane_state->src_w = src_w;
	plane_state->src_h = src_h;

	if (plane == crtc->cursor)
		state->legacy_cursor_update = true;

	ret = drm_atomic_commit(state);
fail:
	drm_atomic_state_put(state);
	return ret;
}
EXPORT_SYMBOL(drm_atomic_helper_update_plane);

/**
 * drm_atomic_helper_disable_plane - Helper for primary plane disable using * atomic
 * @plane: plane to disable
 * @ctx: lock acquire context
 *
 * Provides a default plane disable handler using the atomic driver interface.
 *
 * RETURNS:
 * Zero on success, error code on failure
 */
int drm_atomic_helper_disable_plane(struct drm_plane *plane,
				    struct drm_modeset_acquire_ctx *ctx)
{
	struct drm_atomic_state *state;
	struct drm_plane_state *plane_state;
	int ret = 0;

	state = drm_atomic_state_alloc(plane->dev);
	if (!state)
		return -ENOMEM;

	state->acquire_ctx = ctx;
	plane_state = drm_atomic_get_plane_state(state, plane);
	if (IS_ERR(plane_state)) {
		ret = PTR_ERR(plane_state);
		goto fail;
	}

	if (plane_state->crtc && plane_state->crtc->cursor == plane)
		plane_state->state->legacy_cursor_update = true;

	ret = __drm_atomic_helper_disable_plane(plane, plane_state);
	if (ret != 0)
		goto fail;

	ret = drm_atomic_commit(state);
fail:
	drm_atomic_state_put(state);
	return ret;
}
EXPORT_SYMBOL(drm_atomic_helper_disable_plane);

/**
 * drm_atomic_helper_set_config - set a new config from userspace
 * @set: mode set configuration
 * @ctx: lock acquisition context
 *
 * Provides a default CRTC set_config handler using the atomic driver interface.
 *
 * NOTE: For backwards compatibility with old userspace this automatically
 * resets the "link-status" property to GOOD, to force any link
 * re-training. The SETCRTC ioctl does not define whether an update does
 * need a full modeset or just a plane update, hence we're allowed to do
 * that. See also drm_connector_set_link_status_property().
 *
 * Returns:
 * Returns 0 on success, negative errno numbers on failure.
 */
int drm_atomic_helper_set_config(struct drm_mode_set *set,
				 struct drm_modeset_acquire_ctx *ctx)
{
	struct drm_atomic_state *state;
	struct drm_crtc *crtc = set->crtc;
	int ret = 0;

	state = drm_atomic_state_alloc(crtc->dev);
	if (!state)
		return -ENOMEM;

	state->acquire_ctx = ctx;
	ret = __drm_atomic_helper_set_config(set, state);
	if (ret != 0)
		goto fail;

	ret = handle_conflicting_encoders(state, true);
	if (ret)
		goto fail;

	ret = drm_atomic_commit(state);

fail:
	drm_atomic_state_put(state);
	return ret;
}
EXPORT_SYMBOL(drm_atomic_helper_set_config);

/**
 * drm_atomic_helper_disable_all - disable all currently active outputs
 * @dev: DRM device
 * @ctx: lock acquisition context
 *
 * Loops through all connectors, finding those that aren't turned off and then
 * turns them off by setting their DPMS mode to OFF and deactivating the CRTC
 * that they are connected to.
 *
 * This is used for example in suspend/resume to disable all currently active
 * functions when suspending. If you just want to shut down everything at e.g.
 * driver unload, look at drm_atomic_helper_shutdown().
 *
 * Note that if callers haven't already acquired all modeset locks this might
 * return -EDEADLK, which must be handled by calling drm_modeset_backoff().
 *
 * Returns:
 * 0 on success or a negative error code on failure.
 *
 * See also:
 * drm_atomic_helper_suspend(), drm_atomic_helper_resume() and
 * drm_atomic_helper_shutdown().
 */
int drm_atomic_helper_disable_all(struct drm_device *dev,
				  struct drm_modeset_acquire_ctx *ctx)
{
	struct drm_atomic_state *state;
	struct drm_connector_state *conn_state;
	struct drm_connector *conn;
	struct drm_plane_state *plane_state;
	struct drm_plane *plane;
	struct drm_crtc_state *crtc_state;
	struct drm_crtc *crtc;
	int ret, i;

	state = drm_atomic_state_alloc(dev);
	if (!state)
		return -ENOMEM;

	state->acquire_ctx = ctx;

	drm_for_each_crtc(crtc, dev) {
		crtc_state = drm_atomic_get_crtc_state(state, crtc);
		if (IS_ERR(crtc_state)) {
			ret = PTR_ERR(crtc_state);
			goto free;
		}

		crtc_state->active = false;

		ret = drm_atomic_set_mode_prop_for_crtc(crtc_state, NULL);
		if (ret < 0)
			goto free;

		ret = drm_atomic_add_affected_planes(state, crtc);
		if (ret < 0)
			goto free;

		ret = drm_atomic_add_affected_connectors(state, crtc);
		if (ret < 0)
			goto free;
	}

	for_each_new_connector_in_state(state, conn, conn_state, i) {
		ret = drm_atomic_set_crtc_for_connector(conn_state, NULL);
		if (ret < 0)
			goto free;
	}

	for_each_new_plane_in_state(state, plane, plane_state, i) {
		ret = drm_atomic_set_crtc_for_plane(plane_state, NULL);
		if (ret < 0)
			goto free;

		drm_atomic_set_fb_for_plane(plane_state, NULL);
	}

	ret = drm_atomic_commit(state);
free:
	drm_atomic_state_put(state);
	return ret;
}
EXPORT_SYMBOL(drm_atomic_helper_disable_all);

/**
 * drm_atomic_helper_shutdown - shutdown all CRTC
 * @dev: DRM device
 *
 * This shuts down all CRTC, which is useful for driver unloading. Shutdown on
 * suspend should instead be handled with drm_atomic_helper_suspend(), since
 * that also takes a snapshot of the modeset state to be restored on resume.
 *
 * This is just a convenience wrapper around drm_atomic_helper_disable_all(),
 * and it is the atomic version of drm_crtc_force_disable_all().
 */
void drm_atomic_helper_shutdown(struct drm_device *dev)
{
	struct drm_modeset_acquire_ctx ctx;
	int ret;

	DRM_MODESET_LOCK_ALL_BEGIN(dev, ctx, 0, ret);

	ret = drm_atomic_helper_disable_all(dev, &ctx);
	if (ret)
		drm_err(dev,
			"Disabling all crtc's during unload failed with %i\n",
			ret);

	DRM_MODESET_LOCK_ALL_END(dev, ctx, ret);
}
EXPORT_SYMBOL(drm_atomic_helper_shutdown);

/**
 * drm_atomic_helper_duplicate_state - duplicate an atomic state object
 * @dev: DRM device
 * @ctx: lock acquisition context
 *
 * Makes a copy of the current atomic state by looping over all objects and
 * duplicating their respective states. This is used for example by suspend/
 * resume support code to save the state prior to suspend such that it can
 * be restored upon resume.
 *
 * Note that this treats atomic state as persistent between save and restore.
 * Drivers must make sure that this is possible and won't result in confusion
 * or erroneous behaviour.
 *
 * Note that if callers haven't already acquired all modeset locks this might
 * return -EDEADLK, which must be handled by calling drm_modeset_backoff().
 *
 * Returns:
 * A pointer to the copy of the atomic state object on success or an
 * ERR_PTR()-encoded error code on failure.
 *
 * See also:
 * drm_atomic_helper_suspend(), drm_atomic_helper_resume()
 */
struct drm_atomic_state *
drm_atomic_helper_duplicate_state(struct drm_device *dev,
				  struct drm_modeset_acquire_ctx *ctx)
{
	struct drm_atomic_state *state;
	struct drm_connector *conn;
	struct drm_connector_list_iter conn_iter;
	struct drm_plane *plane;
	struct drm_crtc *crtc;
	int err = 0;

	state = drm_atomic_state_alloc(dev);
	if (!state)
		return ERR_PTR(-ENOMEM);

	state->acquire_ctx = ctx;
	state->duplicated = true;

	drm_for_each_crtc(crtc, dev) {
		struct drm_crtc_state *crtc_state;

		crtc_state = drm_atomic_get_crtc_state(state, crtc);
		if (IS_ERR(crtc_state)) {
			err = PTR_ERR(crtc_state);
			goto free;
		}
	}

	drm_for_each_plane(plane, dev) {
		struct drm_plane_state *plane_state;

		plane_state = drm_atomic_get_plane_state(state, plane);
		if (IS_ERR(plane_state)) {
			err = PTR_ERR(plane_state);
			goto free;
		}
	}

	drm_connector_list_iter_begin(dev, &conn_iter);
	drm_for_each_connector_iter(conn, &conn_iter) {
		struct drm_connector_state *conn_state;

		conn_state = drm_atomic_get_connector_state(state, conn);
		if (IS_ERR(conn_state)) {
			err = PTR_ERR(conn_state);
			drm_connector_list_iter_end(&conn_iter);
			goto free;
		}
	}
	drm_connector_list_iter_end(&conn_iter);

	/* clear the acquire context so that it isn't accidentally reused */
	state->acquire_ctx = NULL;

free:
	if (err < 0) {
		drm_atomic_state_put(state);
		state = ERR_PTR(err);
	}

	return state;
}
EXPORT_SYMBOL(drm_atomic_helper_duplicate_state);

/**
 * drm_atomic_helper_suspend - subsystem-level suspend helper
 * @dev: DRM device
 *
 * Duplicates the current atomic state, disables all active outputs and then
 * returns a pointer to the original atomic state to the caller. Drivers can
 * pass this pointer to the drm_atomic_helper_resume() helper upon resume to
 * restore the output configuration that was active at the time the system
 * entered suspend.
 *
 * Note that it is potentially unsafe to use this. The atomic state object
 * returned by this function is assumed to be persistent. Drivers must ensure
 * that this holds true. Before calling this function, drivers must make sure
 * to suspend fbdev emulation so that nothing can be using the device.
 *
 * Returns:
 * A pointer to a copy of the state before suspend on success or an ERR_PTR()-
 * encoded error code on failure. Drivers should store the returned atomic
 * state object and pass it to the drm_atomic_helper_resume() helper upon
 * resume.
 *
 * See also:
 * drm_atomic_helper_duplicate_state(), drm_atomic_helper_disable_all(),
 * drm_atomic_helper_resume(), drm_atomic_helper_commit_duplicated_state()
 */
struct drm_atomic_state *drm_atomic_helper_suspend(struct drm_device *dev)
{
	struct drm_modeset_acquire_ctx ctx;
	struct drm_atomic_state *state;
	int err;

	/* This can never be returned, but it makes the compiler happy */
	state = ERR_PTR(-EINVAL);

	DRM_MODESET_LOCK_ALL_BEGIN(dev, ctx, 0, err);

	state = drm_atomic_helper_duplicate_state(dev, &ctx);
	if (IS_ERR(state))
		goto unlock;

	err = drm_atomic_helper_disable_all(dev, &ctx);
	if (err < 0) {
		drm_atomic_state_put(state);
		state = ERR_PTR(err);
		goto unlock;
	}

unlock:
	DRM_MODESET_LOCK_ALL_END(dev, ctx, err);
	if (err)
		return ERR_PTR(err);

	return state;
}
EXPORT_SYMBOL(drm_atomic_helper_suspend);

/**
 * drm_atomic_helper_commit_duplicated_state - commit duplicated state
 * @state: duplicated atomic state to commit
 * @ctx: pointer to acquire_ctx to use for commit.
 *
 * The state returned by drm_atomic_helper_duplicate_state() and
 * drm_atomic_helper_suspend() is partially invalid, and needs to
 * be fixed up before commit.
 *
 * Returns:
 * 0 on success or a negative error code on failure.
 *
 * See also:
 * drm_atomic_helper_suspend()
 */
int drm_atomic_helper_commit_duplicated_state(struct drm_atomic_state *state,
					      struct drm_modeset_acquire_ctx *ctx)
{
	int i, ret;
	struct drm_plane *plane;
	struct drm_plane_state *new_plane_state;
	struct drm_connector *connector;
	struct drm_connector_state *new_conn_state;
	struct drm_crtc *crtc;
	struct drm_crtc_state *new_crtc_state;

	state->acquire_ctx = ctx;

	for_each_new_plane_in_state(state, plane, new_plane_state, i)
		state->planes[i].old_state = plane->state;

	for_each_new_crtc_in_state(state, crtc, new_crtc_state, i)
		state->crtcs[i].old_state = crtc->state;

	for_each_new_connector_in_state(state, connector, new_conn_state, i)
		state->connectors[i].old_state = connector->state;

	ret = drm_atomic_commit(state);

	state->acquire_ctx = NULL;

	return ret;
}
EXPORT_SYMBOL(drm_atomic_helper_commit_duplicated_state);

/**
 * drm_atomic_helper_resume - subsystem-level resume helper
 * @dev: DRM device
 * @state: atomic state to resume to
 *
 * Calls drm_mode_config_reset() to synchronize hardware and software states,
 * grabs all modeset locks and commits the atomic state object. This can be
 * used in conjunction with the drm_atomic_helper_suspend() helper to
 * implement suspend/resume for drivers that support atomic mode-setting.
 *
 * Returns:
 * 0 on success or a negative error code on failure.
 *
 * See also:
 * drm_atomic_helper_suspend()
 */
int drm_atomic_helper_resume(struct drm_device *dev,
			     struct drm_atomic_state *state)
{
	struct drm_modeset_acquire_ctx ctx;
	int err;

	drm_mode_config_reset(dev);

	DRM_MODESET_LOCK_ALL_BEGIN(dev, ctx, 0, err);

	err = drm_atomic_helper_commit_duplicated_state(state, &ctx);

	DRM_MODESET_LOCK_ALL_END(dev, ctx, err);
	drm_atomic_state_put(state);

	return err;
}
EXPORT_SYMBOL(drm_atomic_helper_resume);

static int page_flip_common(struct drm_atomic_state *state,
			    struct drm_crtc *crtc,
			    struct drm_framebuffer *fb,
			    struct drm_pending_vblank_event *event,
			    uint32_t flags)
{
	struct drm_plane *plane = crtc->primary;
	struct drm_plane_state *plane_state;
	struct drm_crtc_state *crtc_state;
	int ret = 0;

	crtc_state = drm_atomic_get_crtc_state(state, crtc);
	if (IS_ERR(crtc_state))
		return PTR_ERR(crtc_state);

	crtc_state->event = event;
	crtc_state->async_flip = flags & DRM_MODE_PAGE_FLIP_ASYNC;

	plane_state = drm_atomic_get_plane_state(state, plane);
	if (IS_ERR(plane_state))
		return PTR_ERR(plane_state);

	ret = drm_atomic_set_crtc_for_plane(plane_state, crtc);
	if (ret != 0)
		return ret;
	drm_atomic_set_fb_for_plane(plane_state, fb);

	/* Make sure we don't accidentally do a full modeset. */
	state->allow_modeset = false;
	if (!crtc_state->active) {
		drm_dbg_atomic(crtc->dev,
			       "[CRTC:%d:%s] disabled, rejecting legacy flip\n",
			       crtc->base.id, crtc->name);
		return -EINVAL;
	}

	return ret;
}

/**
 * drm_atomic_helper_page_flip - execute a legacy page flip
 * @crtc: DRM CRTC
 * @fb: DRM framebuffer
 * @event: optional DRM event to signal upon completion
 * @flags: flip flags for non-vblank sync'ed updates
 * @ctx: lock acquisition context
 *
 * Provides a default &drm_crtc_funcs.page_flip implementation
 * using the atomic driver interface.
 *
 * Returns:
 * Returns 0 on success, negative errno numbers on failure.
 *
 * See also:
 * drm_atomic_helper_page_flip_target()
 */
int drm_atomic_helper_page_flip(struct drm_crtc *crtc,
				struct drm_framebuffer *fb,
				struct drm_pending_vblank_event *event,
				uint32_t flags,
				struct drm_modeset_acquire_ctx *ctx)
{
	struct drm_plane *plane = crtc->primary;
	struct drm_atomic_state *state;
	int ret = 0;

	state = drm_atomic_state_alloc(plane->dev);
	if (!state)
		return -ENOMEM;

	state->acquire_ctx = ctx;

	ret = page_flip_common(state, crtc, fb, event, flags);
	if (ret != 0)
		goto fail;

	ret = drm_atomic_nonblocking_commit(state);
fail:
	drm_atomic_state_put(state);
	return ret;
}
EXPORT_SYMBOL(drm_atomic_helper_page_flip);

/**
 * drm_atomic_helper_page_flip_target - do page flip on target vblank period.
 * @crtc: DRM CRTC
 * @fb: DRM framebuffer
 * @event: optional DRM event to signal upon completion
 * @flags: flip flags for non-vblank sync'ed updates
 * @target: specifying the target vblank period when the flip to take effect
 * @ctx: lock acquisition context
 *
 * Provides a default &drm_crtc_funcs.page_flip_target implementation.
 * Similar to drm_atomic_helper_page_flip() with extra parameter to specify
 * target vblank period to flip.
 *
 * Returns:
 * Returns 0 on success, negative errno numbers on failure.
 */
int drm_atomic_helper_page_flip_target(struct drm_crtc *crtc,
				       struct drm_framebuffer *fb,
				       struct drm_pending_vblank_event *event,
				       uint32_t flags,
				       uint32_t target,
				       struct drm_modeset_acquire_ctx *ctx)
{
	struct drm_plane *plane = crtc->primary;
	struct drm_atomic_state *state;
	struct drm_crtc_state *crtc_state;
	int ret = 0;

	state = drm_atomic_state_alloc(plane->dev);
	if (!state)
		return -ENOMEM;

	state->acquire_ctx = ctx;

	ret = page_flip_common(state, crtc, fb, event, flags);
	if (ret != 0)
		goto fail;

	crtc_state = drm_atomic_get_new_crtc_state(state, crtc);
	if (WARN_ON(!crtc_state)) {
		ret = -EINVAL;
		goto fail;
	}
	crtc_state->target_vblank = target;

	ret = drm_atomic_nonblocking_commit(state);
fail:
	drm_atomic_state_put(state);
	return ret;
}
EXPORT_SYMBOL(drm_atomic_helper_page_flip_target);

/**
 * drm_atomic_helper_bridge_propagate_bus_fmt() - Propagate output format to
 *						  the input end of a bridge
 * @bridge: bridge control structure
 * @bridge_state: new bridge state
 * @crtc_state: new CRTC state
 * @conn_state: new connector state
 * @output_fmt: tested output bus format
 * @num_input_fmts: will contain the size of the returned array
 *
 * This helper is a pluggable implementation of the
 * &drm_bridge_funcs.atomic_get_input_bus_fmts operation for bridges that don't
 * modify the bus configuration between their input and their output. It
 * returns an array of input formats with a single element set to @output_fmt.
 *
 * RETURNS:
 * a valid format array of size @num_input_fmts, or NULL if the allocation
 * failed
 */
u32 *
drm_atomic_helper_bridge_propagate_bus_fmt(struct drm_bridge *bridge,
					struct drm_bridge_state *bridge_state,
					struct drm_crtc_state *crtc_state,
					struct drm_connector_state *conn_state,
					u32 output_fmt,
					unsigned int *num_input_fmts)
{
	u32 *input_fmts;

	input_fmts = kzalloc(sizeof(*input_fmts), GFP_KERNEL);
	if (!input_fmts) {
		*num_input_fmts = 0;
		return NULL;
	}

	*num_input_fmts = 1;
	input_fmts[0] = output_fmt;
	return input_fmts;
}
EXPORT_SYMBOL(drm_atomic_helper_bridge_propagate_bus_fmt);<|MERGE_RESOLUTION|>--- conflicted
+++ resolved
@@ -1537,15 +1537,12 @@
 	for_each_new_crtc_in_state (state, crtc, new_crtc_state, i) {
 		ktime_t v;
 
-<<<<<<< HEAD
-=======
 		if (drm_atomic_crtc_needs_modeset(new_crtc_state))
 			continue;
 
 		if (!new_crtc_state->active)
 			continue;
 
->>>>>>> 33a86170
 		if (drm_crtc_next_vblank_start(crtc, &v))
 			continue;
 
