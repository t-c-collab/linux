--- conflicted
+++ resolved
@@ -385,14 +385,6 @@
 	if ((ret || msg_out.header.status != 0x0) && ++trials < 3)
 		goto try_again;
 
-<<<<<<< HEAD
-	if (ret)
-		drm_err(&i915->drm, "Failed to send tee msg for inv-stream-key-%d, ret=[%d]\n",
-			session_id, ret);
-	else if (msg_out.header.status != 0x0)
-		drm_warn(&i915->drm, "PXP firmware failed inv-stream-key-%d with status 0x%08x\n",
-			 session_id, msg_out.header.status);
-=======
 	if (ret) {
 		drm_err(&i915->drm, "Failed to send tee msg for inv-stream-key-%u, ret=[%d]\n",
 			session_id, ret);
@@ -410,5 +402,4 @@
 				msg_in.header.command_id, msg_in.header.api_version);
 		}
 	}
->>>>>>> 33a86170
 }