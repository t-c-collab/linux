--- conflicted
+++ resolved
@@ -974,11 +974,7 @@
 #define   GEN7_WA_FOR_GEN7_L3_CONTROL		0x3C47FF8C
 #define   GEN7_L3AGDIS				(1 << 19)
 
-<<<<<<< HEAD
-#define XEHPC_LNCFMISCCFGREG0			_MMIO(0xb01c)
-=======
 #define XEHPC_LNCFMISCCFGREG0			MCR_REG(0xb01c)
->>>>>>> 82bbec18
 #define   XEHPC_HOSTCACHEEN			REG_BIT(1)
 #define   XEHPC_OVRLSCCC			REG_BIT(0)
 
