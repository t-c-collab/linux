--- conflicted
+++ resolved
@@ -70,8 +70,6 @@
 	[7] = { .gt_stepping = KBL_REVID_G0, .disp_stepping = KBL_REVID_C0 },
 };
 
-<<<<<<< HEAD
-=======
 const struct i915_rev_steppings tgl_uy_revids[] = {
 	[0] = { .gt_stepping = TGL_REVID_A0, .disp_stepping = TGL_REVID_A0 },
 	[1] = { .gt_stepping = TGL_REVID_B0, .disp_stepping = TGL_REVID_C0 },
@@ -85,7 +83,6 @@
 	[1] = { .gt_stepping = TGL_REVID_B0, .disp_stepping = TGL_REVID_D0 },
 };
 
->>>>>>> 6ea6be77
 static void wa_init_start(struct i915_wa_list *wal, const char *name, const char *engine_name)
 {
 	wal->name = name;
@@ -1716,11 +1713,7 @@
 		 * Wa_1407928979:tgl A*
 		 * Wa_18011464164:tgl B0+
 		 * Wa_22010931296:tgl B0+
-<<<<<<< HEAD
-		 * Wa_14010919138:rkl
-=======
 		 * Wa_14010919138:rkl,tgl
->>>>>>> 6ea6be77
 		 */
 		wa_write_or(wal, GEN7_FF_THREAD_MODE,
 			    GEN12_FF_TESSELATION_DOP_GATE_DISABLE);
@@ -1736,15 +1729,6 @@
 			     GEN6_RC_SLEEP_PSMI_CONTROL,
 			     GEN12_WAIT_FOR_EVENT_POWER_DOWN_DISABLE |
 			     GEN8_RC_SEMA_IDLE_MSG_DISABLE);
-<<<<<<< HEAD
-	}
-
-	if (IS_TIGERLAKE(i915)) {
-		/* Wa_1606700617:tgl */
-		wa_masked_en(wal,
-			     GEN9_CS_DEBUG_MODE1,
-			     FF_DOP_CLOCK_GATE_DISABLE);
-=======
 
 		/*
 		 * Wa_1606700617:tgl
@@ -1760,7 +1744,6 @@
 		wa_masked_en(wal,
 			     GEN10_SAMPLER_MODE,
 			     ENABLE_SMALLPL);
->>>>>>> 6ea6be77
 	}
 
 	if (IS_GEN(i915, 11)) {
