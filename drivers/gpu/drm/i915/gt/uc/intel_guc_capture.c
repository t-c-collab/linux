// SPDX-License-Identifier: MIT
/*
 * Copyright © 2021-2022 Intel Corporation
 */

#include <linux/types.h>

#include <drm/drm_print.h>

#include "gt/intel_engine_regs.h"
#include "gt/intel_gt.h"
#include "gt/intel_gt_mcr.h"
#include "gt/intel_gt_regs.h"
#include "gt/intel_lrc.h"
#include "guc_capture_fwif.h"
#include "intel_guc_capture.h"
#include "intel_guc_fwif.h"
#include "intel_guc_print.h"
#include "i915_drv.h"
#include "i915_gpu_error.h"
#include "i915_irq.h"
#include "i915_memcpy.h"
#include "i915_reg.h"

/*
 * Define all device tables of GuC error capture register lists
 * NOTE: For engine-registers, GuC only needs the register offsets
 *       from the engine-mmio-base
 */
#define COMMON_BASE_GLOBAL \
	{ FORCEWAKE_MT,             0,      0, "FORCEWAKE" }

#define COMMON_GEN9BASE_GLOBAL \
	{ GEN8_FAULT_TLB_DATA0,     0,      0, "GEN8_FAULT_TLB_DATA0" }, \
	{ GEN8_FAULT_TLB_DATA1,     0,      0, "GEN8_FAULT_TLB_DATA1" }, \
	{ ERROR_GEN6,               0,      0, "ERROR_GEN6" }, \
	{ DONE_REG,                 0,      0, "DONE_REG" }, \
	{ HSW_GTT_CACHE_EN,         0,      0, "HSW_GTT_CACHE_EN" }

#define COMMON_GEN12BASE_GLOBAL \
	{ GEN12_FAULT_TLB_DATA0,    0,      0, "GEN12_FAULT_TLB_DATA0" }, \
	{ GEN12_FAULT_TLB_DATA1,    0,      0, "GEN12_FAULT_TLB_DATA1" }, \
	{ GEN12_AUX_ERR_DBG,        0,      0, "AUX_ERR_DBG" }, \
	{ GEN12_GAM_DONE,           0,      0, "GAM_DONE" }, \
	{ GEN12_RING_FAULT_REG,     0,      0, "FAULT_REG" }

#define COMMON_BASE_ENGINE_INSTANCE \
	{ RING_PSMI_CTL(0),         0,      0, "RC PSMI" }, \
	{ RING_ESR(0),              0,      0, "ESR" }, \
	{ RING_DMA_FADD(0),         0,      0, "RING_DMA_FADD_LDW" }, \
	{ RING_DMA_FADD_UDW(0),     0,      0, "RING_DMA_FADD_UDW" }, \
	{ RING_IPEIR(0),            0,      0, "IPEIR" }, \
	{ RING_IPEHR(0),            0,      0, "IPEHR" }, \
	{ RING_INSTPS(0),           0,      0, "INSTPS" }, \
	{ RING_BBADDR(0),           0,      0, "RING_BBADDR_LOW32" }, \
	{ RING_BBADDR_UDW(0),       0,      0, "RING_BBADDR_UP32" }, \
	{ RING_BBSTATE(0),          0,      0, "BB_STATE" }, \
	{ CCID(0),                  0,      0, "CCID" }, \
	{ RING_ACTHD(0),            0,      0, "ACTHD_LDW" }, \
	{ RING_ACTHD_UDW(0),        0,      0, "ACTHD_UDW" }, \
	{ RING_INSTPM(0),           0,      0, "INSTPM" }, \
	{ RING_INSTDONE(0),         0,      0, "INSTDONE" }, \
	{ RING_NOPID(0),            0,      0, "RING_NOPID" }, \
	{ RING_START(0),            0,      0, "START" }, \
	{ RING_HEAD(0),             0,      0, "HEAD" }, \
	{ RING_TAIL(0),             0,      0, "TAIL" }, \
	{ RING_CTL(0),              0,      0, "CTL" }, \
	{ RING_MI_MODE(0),          0,      0, "MODE" }, \
	{ RING_CONTEXT_CONTROL(0),  0,      0, "RING_CONTEXT_CONTROL" }, \
	{ RING_HWS_PGA(0),          0,      0, "HWS" }, \
	{ RING_MODE_GEN7(0),        0,      0, "GFX_MODE" }, \
	{ GEN8_RING_PDP_LDW(0, 0),  0,      0, "PDP0_LDW" }, \
	{ GEN8_RING_PDP_UDW(0, 0),  0,      0, "PDP0_UDW" }, \
	{ GEN8_RING_PDP_LDW(0, 1),  0,      0, "PDP1_LDW" }, \
	{ GEN8_RING_PDP_UDW(0, 1),  0,      0, "PDP1_UDW" }, \
	{ GEN8_RING_PDP_LDW(0, 2),  0,      0, "PDP2_LDW" }, \
	{ GEN8_RING_PDP_UDW(0, 2),  0,      0, "PDP2_UDW" }, \
	{ GEN8_RING_PDP_LDW(0, 3),  0,      0, "PDP3_LDW" }, \
	{ GEN8_RING_PDP_UDW(0, 3),  0,      0, "PDP3_UDW" }

#define COMMON_BASE_HAS_EU \
	{ EIR,                      0,      0, "EIR" }

#define COMMON_BASE_RENDER \
	{ GEN7_SC_INSTDONE,         0,      0, "GEN7_SC_INSTDONE" }

#define COMMON_GEN12BASE_RENDER \
	{ GEN12_SC_INSTDONE_EXTRA,  0,      0, "GEN12_SC_INSTDONE_EXTRA" }, \
	{ GEN12_SC_INSTDONE_EXTRA2, 0,      0, "GEN12_SC_INSTDONE_EXTRA2" }

#define COMMON_GEN12BASE_VEC \
	{ GEN12_SFC_DONE(0),        0,      0, "SFC_DONE[0]" }, \
	{ GEN12_SFC_DONE(1),        0,      0, "SFC_DONE[1]" }, \
	{ GEN12_SFC_DONE(2),        0,      0, "SFC_DONE[2]" }, \
	{ GEN12_SFC_DONE(3),        0,      0, "SFC_DONE[3]" }

/* XE_LPD - Global */
static const struct __guc_mmio_reg_descr xe_lpd_global_regs[] = {
	COMMON_BASE_GLOBAL,
	COMMON_GEN9BASE_GLOBAL,
	COMMON_GEN12BASE_GLOBAL,
};

/* XE_LPD - Render / Compute Per-Class */
static const struct __guc_mmio_reg_descr xe_lpd_rc_class_regs[] = {
	COMMON_BASE_HAS_EU,
	COMMON_BASE_RENDER,
	COMMON_GEN12BASE_RENDER,
};

/* GEN9/XE_LPD - Render / Compute Per-Engine-Instance */
static const struct __guc_mmio_reg_descr xe_lpd_rc_inst_regs[] = {
	COMMON_BASE_ENGINE_INSTANCE,
};

/* GEN9/XE_LPD - Media Decode/Encode Per-Engine-Instance */
static const struct __guc_mmio_reg_descr xe_lpd_vd_inst_regs[] = {
	COMMON_BASE_ENGINE_INSTANCE,
};

/* XE_LPD - Video Enhancement Per-Class */
static const struct __guc_mmio_reg_descr xe_lpd_vec_class_regs[] = {
	COMMON_GEN12BASE_VEC,
};

/* GEN9/XE_LPD - Video Enhancement Per-Engine-Instance */
static const struct __guc_mmio_reg_descr xe_lpd_vec_inst_regs[] = {
	COMMON_BASE_ENGINE_INSTANCE,
};

/* GEN9/XE_LPD - Blitter Per-Engine-Instance */
static const struct __guc_mmio_reg_descr xe_lpd_blt_inst_regs[] = {
	COMMON_BASE_ENGINE_INSTANCE,
};

/* XE_LPD - GSC Per-Engine-Instance */
static const struct __guc_mmio_reg_descr xe_lpd_gsc_inst_regs[] = {
	COMMON_BASE_ENGINE_INSTANCE,
};

/* GEN9 - Global */
static const struct __guc_mmio_reg_descr default_global_regs[] = {
	COMMON_BASE_GLOBAL,
	COMMON_GEN9BASE_GLOBAL,
};

static const struct __guc_mmio_reg_descr default_rc_class_regs[] = {
	COMMON_BASE_HAS_EU,
	COMMON_BASE_RENDER,
};

/*
 * Empty lists:
 * GEN9/XE_LPD - Blitter Per-Class
 * GEN9/XE_LPD - Media Decode/Encode Per-Class
 * GEN9 - VEC Class
 */
static const struct __guc_mmio_reg_descr empty_regs_list[] = {
};

#define TO_GCAP_DEF_OWNER(x) (GUC_CAPTURE_LIST_INDEX_##x)
#define TO_GCAP_DEF_TYPE(x) (GUC_CAPTURE_LIST_TYPE_##x)
#define MAKE_REGLIST(regslist, regsowner, regstype, class) \
	{ \
		regslist, \
		ARRAY_SIZE(regslist), \
		TO_GCAP_DEF_OWNER(regsowner), \
		TO_GCAP_DEF_TYPE(regstype), \
		class, \
		NULL, \
	}

/* List of lists */
static const struct __guc_mmio_reg_descr_group default_lists[] = {
	MAKE_REGLIST(default_global_regs, PF, GLOBAL, 0),
	MAKE_REGLIST(default_rc_class_regs, PF, ENGINE_CLASS, GUC_RENDER_CLASS),
	MAKE_REGLIST(xe_lpd_rc_inst_regs, PF, ENGINE_INSTANCE, GUC_RENDER_CLASS),
	MAKE_REGLIST(default_rc_class_regs, PF, ENGINE_CLASS, GUC_COMPUTE_CLASS),
	MAKE_REGLIST(xe_lpd_rc_inst_regs, PF, ENGINE_INSTANCE, GUC_COMPUTE_CLASS),
	MAKE_REGLIST(empty_regs_list, PF, ENGINE_CLASS, GUC_VIDEO_CLASS),
	MAKE_REGLIST(xe_lpd_vd_inst_regs, PF, ENGINE_INSTANCE, GUC_VIDEO_CLASS),
	MAKE_REGLIST(empty_regs_list, PF, ENGINE_CLASS, GUC_VIDEOENHANCE_CLASS),
	MAKE_REGLIST(xe_lpd_vec_inst_regs, PF, ENGINE_INSTANCE, GUC_VIDEOENHANCE_CLASS),
	MAKE_REGLIST(empty_regs_list, PF, ENGINE_CLASS, GUC_BLITTER_CLASS),
	MAKE_REGLIST(xe_lpd_blt_inst_regs, PF, ENGINE_INSTANCE, GUC_BLITTER_CLASS),
	MAKE_REGLIST(empty_regs_list, PF, ENGINE_CLASS, GUC_GSC_OTHER_CLASS),
	MAKE_REGLIST(xe_lpd_gsc_inst_regs, PF, ENGINE_INSTANCE, GUC_GSC_OTHER_CLASS),
	{}
};

static const struct __guc_mmio_reg_descr_group xe_lpd_lists[] = {
	MAKE_REGLIST(xe_lpd_global_regs, PF, GLOBAL, 0),
	MAKE_REGLIST(xe_lpd_rc_class_regs, PF, ENGINE_CLASS, GUC_RENDER_CLASS),
	MAKE_REGLIST(xe_lpd_rc_inst_regs, PF, ENGINE_INSTANCE, GUC_RENDER_CLASS),
	MAKE_REGLIST(xe_lpd_rc_class_regs, PF, ENGINE_CLASS, GUC_COMPUTE_CLASS),
	MAKE_REGLIST(xe_lpd_rc_inst_regs, PF, ENGINE_INSTANCE, GUC_COMPUTE_CLASS),
	MAKE_REGLIST(empty_regs_list, PF, ENGINE_CLASS, GUC_VIDEO_CLASS),
	MAKE_REGLIST(xe_lpd_vd_inst_regs, PF, ENGINE_INSTANCE, GUC_VIDEO_CLASS),
	MAKE_REGLIST(xe_lpd_vec_class_regs, PF, ENGINE_CLASS, GUC_VIDEOENHANCE_CLASS),
	MAKE_REGLIST(xe_lpd_vec_inst_regs, PF, ENGINE_INSTANCE, GUC_VIDEOENHANCE_CLASS),
	MAKE_REGLIST(empty_regs_list, PF, ENGINE_CLASS, GUC_BLITTER_CLASS),
	MAKE_REGLIST(xe_lpd_blt_inst_regs, PF, ENGINE_INSTANCE, GUC_BLITTER_CLASS),
	MAKE_REGLIST(empty_regs_list, PF, ENGINE_CLASS, GUC_GSC_OTHER_CLASS),
	MAKE_REGLIST(xe_lpd_gsc_inst_regs, PF, ENGINE_INSTANCE, GUC_GSC_OTHER_CLASS),
	{}
};

static const struct __guc_mmio_reg_descr_group *
guc_capture_get_one_list(const struct __guc_mmio_reg_descr_group *reglists,
			 u32 owner, u32 type, u32 id)
{
	int i;

	if (!reglists)
		return NULL;

	for (i = 0; reglists[i].list; ++i) {
		if (reglists[i].owner == owner && reglists[i].type == type &&
		    (reglists[i].engine == id || reglists[i].type == GUC_CAPTURE_LIST_TYPE_GLOBAL))
			return &reglists[i];
	}

	return NULL;
}

static struct __guc_mmio_reg_descr_group *
guc_capture_get_one_ext_list(struct __guc_mmio_reg_descr_group *reglists,
			     u32 owner, u32 type, u32 id)
{
	int i;

	if (!reglists)
		return NULL;

	for (i = 0; reglists[i].extlist; ++i) {
		if (reglists[i].owner == owner && reglists[i].type == type &&
		    (reglists[i].engine == id || reglists[i].type == GUC_CAPTURE_LIST_TYPE_GLOBAL))
			return &reglists[i];
	}

	return NULL;
}

static void guc_capture_free_extlists(struct __guc_mmio_reg_descr_group *reglists)
{
	int i = 0;

	if (!reglists)
		return;

	while (reglists[i].extlist)
		kfree(reglists[i++].extlist);
}

struct __ext_steer_reg {
	const char *name;
	i915_mcr_reg_t reg;
};

static const struct __ext_steer_reg xe_extregs[] = {
	{"GEN8_SAMPLER_INSTDONE", GEN8_SAMPLER_INSTDONE},
	{"GEN8_ROW_INSTDONE", GEN8_ROW_INSTDONE}
};

static void __fill_ext_reg(struct __guc_mmio_reg_descr *ext,
			   const struct __ext_steer_reg *extlist,
			   int slice_id, int subslice_id)
{
	ext->reg = _MMIO(i915_mmio_reg_offset(extlist->reg));
	ext->flags = FIELD_PREP(GUC_REGSET_STEERING_GROUP, slice_id);
	ext->flags |= FIELD_PREP(GUC_REGSET_STEERING_INSTANCE, subslice_id);
	ext->regname = extlist->name;
}

static int
__alloc_ext_regs(struct __guc_mmio_reg_descr_group *newlist,
		 const struct __guc_mmio_reg_descr_group *rootlist, int num_regs)
{
	struct __guc_mmio_reg_descr *list;

	list = kcalloc(num_regs, sizeof(struct __guc_mmio_reg_descr), GFP_KERNEL);
	if (!list)
		return -ENOMEM;

	newlist->extlist = list;
	newlist->num_regs = num_regs;
	newlist->owner = rootlist->owner;
	newlist->engine = rootlist->engine;
	newlist->type = rootlist->type;

	return 0;
}

static void
guc_capture_alloc_steered_lists_xe_lpd(struct intel_guc *guc,
				       const struct __guc_mmio_reg_descr_group *lists)
{
	struct intel_gt *gt = guc_to_gt(guc);
	int slice, subslice, iter, i, num_steer_regs, num_tot_regs = 0;
	const struct __guc_mmio_reg_descr_group *list;
	struct __guc_mmio_reg_descr_group *extlists;
	struct __guc_mmio_reg_descr *extarray;
	struct sseu_dev_info *sseu;

	/* In XE_LPD we only have steered registers for the render-class */
	list = guc_capture_get_one_list(lists, GUC_CAPTURE_LIST_INDEX_PF,
					GUC_CAPTURE_LIST_TYPE_ENGINE_CLASS, GUC_RENDER_CLASS);
	/* skip if extlists was previously allocated */
	if (!list || guc->capture->extlists)
		return;

	num_steer_regs = ARRAY_SIZE(xe_extregs);

	sseu = &gt->info.sseu;
	for_each_ss_steering(iter, gt, slice, subslice)
		num_tot_regs += num_steer_regs;

	if (!num_tot_regs)
		return;

	/* allocate an extra for an end marker */
	extlists = kcalloc(2, sizeof(struct __guc_mmio_reg_descr_group), GFP_KERNEL);
	if (!extlists)
		return;

	if (__alloc_ext_regs(&extlists[0], list, num_tot_regs)) {
		kfree(extlists);
		return;
	}

	extarray = extlists[0].extlist;
	for_each_ss_steering(iter, gt, slice, subslice) {
		for (i = 0; i < num_steer_regs; ++i) {
			__fill_ext_reg(extarray, &xe_extregs[i], slice, subslice);
			++extarray;
		}
	}

	guc->capture->extlists = extlists;
}

static const struct __ext_steer_reg xehpg_extregs[] = {
	{"XEHPG_INSTDONE_GEOM_SVG", XEHPG_INSTDONE_GEOM_SVG}
};

static bool __has_xehpg_extregs(u32 ipver)
{
	return (ipver >= IP_VER(12, 55));
}

static void
guc_capture_alloc_steered_lists_xe_hpg(struct intel_guc *guc,
				       const struct __guc_mmio_reg_descr_group *lists,
				       u32 ipver)
{
	struct intel_gt *gt = guc_to_gt(guc);
	struct sseu_dev_info *sseu;
	int slice, subslice, i, iter, num_steer_regs, num_tot_regs = 0;
	const struct __guc_mmio_reg_descr_group *list;
	struct __guc_mmio_reg_descr_group *extlists;
	struct __guc_mmio_reg_descr *extarray;

	/* In XE_LP / HPG we only have render-class steering registers during error-capture */
	list = guc_capture_get_one_list(lists, GUC_CAPTURE_LIST_INDEX_PF,
					GUC_CAPTURE_LIST_TYPE_ENGINE_CLASS, GUC_RENDER_CLASS);
	/* skip if extlists was previously allocated */
	if (!list || guc->capture->extlists)
		return;

	num_steer_regs = ARRAY_SIZE(xe_extregs);
	if (__has_xehpg_extregs(ipver))
		num_steer_regs += ARRAY_SIZE(xehpg_extregs);

	sseu = &gt->info.sseu;
	for_each_ss_steering(iter, gt, slice, subslice)
		num_tot_regs += num_steer_regs;

	if (!num_tot_regs)
		return;

	/* allocate an extra for an end marker */
	extlists = kcalloc(2, sizeof(struct __guc_mmio_reg_descr_group), GFP_KERNEL);
	if (!extlists)
		return;

	if (__alloc_ext_regs(&extlists[0], list, num_tot_regs)) {
		kfree(extlists);
		return;
	}

	extarray = extlists[0].extlist;
	for_each_ss_steering(iter, gt, slice, subslice) {
		for (i = 0; i < ARRAY_SIZE(xe_extregs); ++i) {
			__fill_ext_reg(extarray, &xe_extregs[i], slice, subslice);
			++extarray;
		}
		if (__has_xehpg_extregs(ipver)) {
			for (i = 0; i < ARRAY_SIZE(xehpg_extregs); ++i) {
				__fill_ext_reg(extarray, &xehpg_extregs[i], slice, subslice);
				++extarray;
			}
		}
	}

	guc_dbg(guc, "capture found %d ext-regs.\n", num_tot_regs);
	guc->capture->extlists = extlists;
}

static const struct __guc_mmio_reg_descr_group *
guc_capture_get_device_reglist(struct intel_guc *guc)
{
	struct drm_i915_private *i915 = guc_to_gt(guc)->i915;

	if (GRAPHICS_VER(i915) > 11) {
		/*
		 * For certain engine classes, there are slice and subslice
		 * level registers requiring steering. We allocate and populate
		 * these at init time based on hw config add it as an extension
		 * list at the end of the pre-populated render list.
		 */
		if (IS_DG2(i915))
			guc_capture_alloc_steered_lists_xe_hpg(guc, xe_lpd_lists, IP_VER(12, 55));
		else if (IS_XEHPSDV(i915))
			guc_capture_alloc_steered_lists_xe_hpg(guc, xe_lpd_lists, IP_VER(12, 50));
		else
			guc_capture_alloc_steered_lists_xe_lpd(guc, xe_lpd_lists);

		return xe_lpd_lists;
	}

	/* if GuC submission is enabled on a non-POR platform, just use a common baseline */
	return default_lists;
}

static const char *
__stringify_type(u32 type)
{
	switch (type) {
	case GUC_CAPTURE_LIST_TYPE_GLOBAL:
		return "Global";
	case GUC_CAPTURE_LIST_TYPE_ENGINE_CLASS:
		return "Class";
	case GUC_CAPTURE_LIST_TYPE_ENGINE_INSTANCE:
		return "Instance";
	default:
		break;
	}

	return "unknown";
}

static const char *
__stringify_engclass(u32 class)
{
	switch (class) {
	case GUC_RENDER_CLASS:
		return "Render";
	case GUC_VIDEO_CLASS:
		return "Video";
	case GUC_VIDEOENHANCE_CLASS:
		return "VideoEnhance";
	case GUC_BLITTER_CLASS:
		return "Blitter";
	case GUC_COMPUTE_CLASS:
		return "Compute";
	case GUC_GSC_OTHER_CLASS:
		return "GSC-Other";
	default:
		break;
	}

	return "unknown";
}

static int
guc_capture_list_init(struct intel_guc *guc, u32 owner, u32 type, u32 classid,
		      struct guc_mmio_reg *ptr, u16 num_entries)
{
	u32 i = 0, j = 0;
	const struct __guc_mmio_reg_descr_group *reglists = guc->capture->reglists;
	struct __guc_mmio_reg_descr_group *extlists = guc->capture->extlists;
	const struct __guc_mmio_reg_descr_group *match;
	struct __guc_mmio_reg_descr_group *matchext;

	if (!reglists)
		return -ENODEV;

	match = guc_capture_get_one_list(reglists, owner, type, classid);
	if (!match)
		return -ENODATA;

	for (i = 0; i < num_entries && i < match->num_regs; ++i) {
		ptr[i].offset = match->list[i].reg.reg;
		ptr[i].value = 0xDEADF00D;
		ptr[i].flags = match->list[i].flags;
		ptr[i].mask = match->list[i].mask;
	}

	matchext = guc_capture_get_one_ext_list(extlists, owner, type, classid);
	if (matchext) {
		for (i = match->num_regs, j = 0; i < num_entries &&
		     i < (match->num_regs + matchext->num_regs) &&
			j < matchext->num_regs; ++i, ++j) {
			ptr[i].offset = matchext->extlist[j].reg.reg;
			ptr[i].value = 0xDEADF00D;
			ptr[i].flags = matchext->extlist[j].flags;
			ptr[i].mask = matchext->extlist[j].mask;
		}
	}
	if (i < num_entries)
		guc_dbg(guc, "Got short capture reglist init: %d out %d.\n", i, num_entries);

	return 0;
}

static int
guc_cap_list_num_regs(struct intel_guc_state_capture *gc, u32 owner, u32 type, u32 classid)
{
	const struct __guc_mmio_reg_descr_group *match;
	struct __guc_mmio_reg_descr_group *matchext;
	int num_regs;

	match = guc_capture_get_one_list(gc->reglists, owner, type, classid);
	if (!match)
		return 0;

	num_regs = match->num_regs;

	matchext = guc_capture_get_one_ext_list(gc->extlists, owner, type, classid);
	if (matchext)
		num_regs += matchext->num_regs;

	return num_regs;
}

static int
guc_capture_getlistsize(struct intel_guc *guc, u32 owner, u32 type, u32 classid,
			size_t *size, bool is_purpose_est)
{
	struct intel_guc_state_capture *gc = guc->capture;
	struct __guc_capture_ads_cache *cache = &gc->ads_cache[owner][type][classid];
	int num_regs;

	if (!gc->reglists) {
		guc_warn(guc, "No capture reglist for this device\n");
		return -ENODEV;
	}

	if (cache->is_valid) {
		*size = cache->size;
		return cache->status;
	}

	if (!is_purpose_est && owner == GUC_CAPTURE_LIST_INDEX_PF &&
	    !guc_capture_get_one_list(gc->reglists, owner, type, classid)) {
		if (type == GUC_CAPTURE_LIST_TYPE_GLOBAL)
			guc_warn(guc, "Missing capture reglist: global!\n");
		else
			guc_warn(guc, "Missing capture reglist: %s(%u):%s(%u)!\n",
				 __stringify_type(type), type,
				 __stringify_engclass(classid), classid);
		return -ENODATA;
	}

	num_regs = guc_cap_list_num_regs(gc, owner, type, classid);
	/* intentional empty lists can exist depending on hw config */
	if (!num_regs)
		return -ENODATA;

	if (size)
		*size = PAGE_ALIGN((sizeof(struct guc_debug_capture_list)) +
				   (num_regs * sizeof(struct guc_mmio_reg)));

	return 0;
}

int
intel_guc_capture_getlistsize(struct intel_guc *guc, u32 owner, u32 type, u32 classid,
			      size_t *size)
{
	return guc_capture_getlistsize(guc, owner, type, classid, size, false);
}

static void guc_capture_create_prealloc_nodes(struct intel_guc *guc);

int
intel_guc_capture_getlist(struct intel_guc *guc, u32 owner, u32 type, u32 classid,
			  void **outptr)
{
	struct intel_guc_state_capture *gc = guc->capture;
	struct __guc_capture_ads_cache *cache = &gc->ads_cache[owner][type][classid];
	struct guc_debug_capture_list *listnode;
	int ret, num_regs;
	u8 *caplist, *tmp;
	size_t size = 0;

	if (!gc->reglists)
		return -ENODEV;

	if (cache->is_valid) {
		*outptr = cache->ptr;
		return cache->status;
	}

	/*
	 * ADS population of input registers is a good
	 * time to pre-allocate cachelist output nodes
	 */
	guc_capture_create_prealloc_nodes(guc);

	ret = intel_guc_capture_getlistsize(guc, owner, type, classid, &size);
	if (ret) {
		cache->is_valid = true;
		cache->ptr = NULL;
		cache->size = 0;
		cache->status = ret;
		return ret;
	}

	caplist = kzalloc(size, GFP_KERNEL);
	if (!caplist) {
		guc_dbg(guc, "Failed to alloc cached register capture list");
		return -ENOMEM;
	}

	/* populate capture list header */
	tmp = caplist;
	num_regs = guc_cap_list_num_regs(guc->capture, owner, type, classid);
	listnode = (struct guc_debug_capture_list *)tmp;
	listnode->header.info = FIELD_PREP(GUC_CAPTURELISTHDR_NUMDESCR, (u32)num_regs);

	/* populate list of register descriptor */
	tmp += sizeof(struct guc_debug_capture_list);
	guc_capture_list_init(guc, owner, type, classid, (struct guc_mmio_reg *)tmp, num_regs);

	/* cache this list */
	cache->is_valid = true;
	cache->ptr = caplist;
	cache->size = size;
	cache->status = 0;

	*outptr = caplist;

	return 0;
}

int
intel_guc_capture_getnullheader(struct intel_guc *guc,
				void **outptr, size_t *size)
{
	struct intel_guc_state_capture *gc = guc->capture;
	int tmp = sizeof(u32) * 4;
	void *null_header;

	if (gc->ads_null_cache) {
		*outptr = gc->ads_null_cache;
		*size = tmp;
		return 0;
	}

	null_header = kzalloc(tmp, GFP_KERNEL);
	if (!null_header) {
		guc_dbg(guc, "Failed to alloc cached register capture null list");
		return -ENOMEM;
	}

	gc->ads_null_cache = null_header;
	*outptr = null_header;
	*size = tmp;

	return 0;
}

static int
guc_capture_output_min_size_est(struct intel_guc *guc)
{
	struct intel_gt *gt = guc_to_gt(guc);
	struct intel_engine_cs *engine;
	enum intel_engine_id id;
	int worst_min_size = 0;
	size_t tmp = 0;

	if (!guc->capture)
		return -ENODEV;

	/*
	 * If every single engine-instance suffered a failure in quick succession but
	 * were all unrelated, then a burst of multiple error-capture events would dump
	 * registers for every one engine instance, one at a time. In this case, GuC
	 * would even dump the global-registers repeatedly.
	 *
	 * For each engine instance, there would be 1 x guc_state_capture_group_t output
	 * followed by 3 x guc_state_capture_t lists. The latter is how the register
	 * dumps are split across different register types (where the '3' are global vs class
	 * vs instance).
	 */
	for_each_engine(engine, gt, id) {
		worst_min_size += sizeof(struct guc_state_capture_group_header_t) +
					 (3 * sizeof(struct guc_state_capture_header_t));

		if (!guc_capture_getlistsize(guc, 0, GUC_CAPTURE_LIST_TYPE_GLOBAL, 0, &tmp, true))
			worst_min_size += tmp;

		if (!guc_capture_getlistsize(guc, 0, GUC_CAPTURE_LIST_TYPE_ENGINE_CLASS,
					     engine->class, &tmp, true)) {
			worst_min_size += tmp;
		}
		if (!guc_capture_getlistsize(guc, 0, GUC_CAPTURE_LIST_TYPE_ENGINE_INSTANCE,
					     engine->class, &tmp, true)) {
			worst_min_size += tmp;
		}
	}

	return worst_min_size;
}

/*
 * Add on a 3x multiplier to allow for multiple back-to-back captures occurring
 * before the i915 can read the data out and process it
 */
#define GUC_CAPTURE_OVERBUFFER_MULTIPLIER 3

static void check_guc_capture_size(struct intel_guc *guc)
{
	int min_size = guc_capture_output_min_size_est(guc);
	int spare_size = min_size * GUC_CAPTURE_OVERBUFFER_MULTIPLIER;
	u32 buffer_size = intel_guc_log_section_size_capture(&guc->log);

	/*
	 * NOTE: min_size is much smaller than the capture region allocation (DG2: <80K vs 1MB)
	 * Additionally, its based on space needed to fit all engines getting reset at once
	 * within the same G2H handler task slot. This is very unlikely. However, if GuC really
	 * does run out of space for whatever reason, we will see an separate warning message
	 * when processing the G2H event capture-notification, search for:
	 * INTEL_GUC_STATE_CAPTURE_EVENT_STATUS_NOSPACE.
	 */
	if (min_size < 0)
		guc_warn(guc, "Failed to calculate error state capture buffer minimum size: %d!\n",
			 min_size);
	else if (min_size > buffer_size)
		guc_warn(guc, "Error state capture buffer maybe small: %d < %d\n",
			 buffer_size, min_size);
	else if (spare_size > buffer_size)
		guc_dbg(guc, "Error state capture buffer lacks spare size: %d < %d (min = %d)\n",
			buffer_size, spare_size, min_size);
}

/*
 * KMD Init time flows:
 * --------------------
 *     --> alloc A: GuC input capture regs lists (registered to GuC via ADS).
 *                  intel_guc_ads acquires the register lists by calling
 *                  intel_guc_capture_list_size and intel_guc_capture_list_get 'n' times,
 *                  where n = 1 for global-reg-list +
 *                            num_engine_classes for class-reg-list +
 *                            num_engine_classes for instance-reg-list
 *                               (since all instances of the same engine-class type
 *                                have an identical engine-instance register-list).
 *                  ADS module also calls separately for PF vs VF.
 *
 *     --> alloc B: GuC output capture buf (registered via guc_init_params(log_param))
 *                  Size = #define CAPTURE_BUFFER_SIZE (warns if on too-small)
 *                  Note2: 'x 3' to hold multiple capture groups
 *
 * GUC Runtime notify capture:
 * --------------------------
 *     --> G2H STATE_CAPTURE_NOTIFICATION
 *                   L--> intel_guc_capture_process
 *                           L--> Loop through B (head..tail) and for each engine instance's
 *                                err-state-captured register-list we find, we alloc 'C':
 *      --> alloc C: A capture-output-node structure that includes misc capture info along
 *                   with 3 register list dumps (global, engine-class and engine-instance)
 *                   This node is created from a pre-allocated list of blank nodes in
 *                   guc->capture->cachelist and populated with the error-capture
 *                   data from GuC and then it's added into guc->capture->outlist linked
 *                   list. This list is used for matchup and printout by i915_gpu_coredump
 *                   and err_print_gt, (when user invokes the error capture sysfs).
 *
 * GUC --> notify context reset:
 * -----------------------------
 *     --> G2H CONTEXT RESET
 *                   L--> guc_handle_context_reset --> i915_capture_error_state
 *                          L--> i915_gpu_coredump(..IS_GUC_CAPTURE) --> gt_record_engines
 *                               --> capture_engine(..IS_GUC_CAPTURE)
 *                               L--> intel_guc_capture_get_matching_node is where
 *                                    detach C from internal linked list and add it into
 *                                    intel_engine_coredump struct (if the context and
 *                                    engine of the event notification matches a node
 *                                    in the link list).
 *
 * User Sysfs / Debugfs
 * --------------------
 *      --> i915_gpu_coredump_copy_to_buffer->
 *                   L--> err_print_to_sgl --> err_print_gt
 *                        L--> error_print_guc_captures
 *                             L--> intel_guc_capture_print_node prints the
 *                                  register lists values of the attached node
 *                                  on the error-engine-dump being reported.
 *                   L--> i915_reset_error_state ... -->__i915_gpu_coredump_free
 *                        L--> ... cleanup_gt -->
 *                             L--> intel_guc_capture_free_node returns the
 *                                  capture-output-node back to the internal
 *                                  cachelist for reuse.
 *
 */

static int guc_capture_buf_cnt(struct __guc_capture_bufstate *buf)
{
	if (buf->wr >= buf->rd)
		return (buf->wr - buf->rd);
	return (buf->size - buf->rd) + buf->wr;
}

static int guc_capture_buf_cnt_to_end(struct __guc_capture_bufstate *buf)
{
	if (buf->rd > buf->wr)
		return (buf->size - buf->rd);
	return (buf->wr - buf->rd);
}

/*
 * GuC's error-capture output is a ring buffer populated in a byte-stream fashion:
 *
 * The GuC Log buffer region for error-capture is managed like a ring buffer.
 * The GuC firmware dumps error capture logs into this ring in a byte-stream flow.
 * Additionally, as per the current and foreseeable future, all packed error-
 * capture output structures are dword aligned.
 *
 * That said, if the GuC firmware is in the midst of writing a structure that is larger
 * than one dword but the tail end of the err-capture buffer-region has lesser space left,
 * we would need to extract that structure one dword at a time straddled across the end,
 * onto the start of the ring.
 *
 * Below function, guc_capture_log_remove_dw is a helper for that. All callers of this
 * function would typically do a straight-up memcpy from the ring contents and will only
 * call this helper if their structure-extraction is straddling across the end of the
 * ring. GuC firmware does not add any padding. The reason for the no-padding is to ease
 * scalability for future expansion of output data types without requiring a redesign
 * of the flow controls.
 */
static int
guc_capture_log_remove_dw(struct intel_guc *guc, struct __guc_capture_bufstate *buf,
			  u32 *dw)
{
	int tries = 2;
	int avail = 0;
	u32 *src_data;

	if (!guc_capture_buf_cnt(buf))
		return 0;

	while (tries--) {
		avail = guc_capture_buf_cnt_to_end(buf);
		if (avail >= sizeof(u32)) {
			src_data = (u32 *)(buf->data + buf->rd);
			*dw = *src_data;
			buf->rd += 4;
			return 4;
		}
		if (avail)
			guc_dbg(guc, "Register capture log not dword aligned, skipping.\n");
		buf->rd = 0;
	}

	return 0;
}

static bool
guc_capture_data_extracted(struct __guc_capture_bufstate *b,
			   int size, void *dest)
{
	if (guc_capture_buf_cnt_to_end(b) >= size) {
		memcpy(dest, (b->data + b->rd), size);
		b->rd += size;
		return true;
	}
	return false;
}

static int
guc_capture_log_get_group_hdr(struct intel_guc *guc, struct __guc_capture_bufstate *buf,
			      struct guc_state_capture_group_header_t *ghdr)
{
	int read = 0;
	int fullsize = sizeof(struct guc_state_capture_group_header_t);

	if (fullsize > guc_capture_buf_cnt(buf))
		return -1;

	if (guc_capture_data_extracted(buf, fullsize, (void *)ghdr))
		return 0;

	read += guc_capture_log_remove_dw(guc, buf, &ghdr->owner);
	read += guc_capture_log_remove_dw(guc, buf, &ghdr->info);
	if (read != fullsize)
		return -1;

	return 0;
}

static int
guc_capture_log_get_data_hdr(struct intel_guc *guc, struct __guc_capture_bufstate *buf,
			     struct guc_state_capture_header_t *hdr)
{
	int read = 0;
	int fullsize = sizeof(struct guc_state_capture_header_t);

	if (fullsize > guc_capture_buf_cnt(buf))
		return -1;

	if (guc_capture_data_extracted(buf, fullsize, (void *)hdr))
		return 0;

	read += guc_capture_log_remove_dw(guc, buf, &hdr->owner);
	read += guc_capture_log_remove_dw(guc, buf, &hdr->info);
	read += guc_capture_log_remove_dw(guc, buf, &hdr->lrca);
	read += guc_capture_log_remove_dw(guc, buf, &hdr->guc_id);
	read += guc_capture_log_remove_dw(guc, buf, &hdr->num_mmios);
	if (read != fullsize)
		return -1;

	return 0;
}

static int
guc_capture_log_get_register(struct intel_guc *guc, struct __guc_capture_bufstate *buf,
			     struct guc_mmio_reg *reg)
{
	int read = 0;
	int fullsize = sizeof(struct guc_mmio_reg);

	if (fullsize > guc_capture_buf_cnt(buf))
		return -1;

	if (guc_capture_data_extracted(buf, fullsize, (void *)reg))
		return 0;

	read += guc_capture_log_remove_dw(guc, buf, &reg->offset);
	read += guc_capture_log_remove_dw(guc, buf, &reg->value);
	read += guc_capture_log_remove_dw(guc, buf, &reg->flags);
	read += guc_capture_log_remove_dw(guc, buf, &reg->mask);
	if (read != fullsize)
		return -1;

	return 0;
}

static void
guc_capture_delete_one_node(struct intel_guc *guc, struct __guc_capture_parsed_output *node)
{
	int i;

	for (i = 0; i < GUC_CAPTURE_LIST_TYPE_MAX; ++i)
		kfree(node->reginfo[i].regs);
	list_del(&node->link);
	kfree(node);
}

static void
guc_capture_delete_prealloc_nodes(struct intel_guc *guc)
{
	struct __guc_capture_parsed_output *n, *ntmp;

	/*
	 * NOTE: At the end of driver operation, we must assume that we
	 * have prealloc nodes in both the cachelist as well as outlist
	 * if unclaimed error capture events occurred prior to shutdown.
	 */
	list_for_each_entry_safe(n, ntmp, &guc->capture->outlist, link)
		guc_capture_delete_one_node(guc, n);

	list_for_each_entry_safe(n, ntmp, &guc->capture->cachelist, link)
		guc_capture_delete_one_node(guc, n);
}

static void
guc_capture_add_node_to_list(struct __guc_capture_parsed_output *node,
			     struct list_head *list)
{
	list_add_tail(&node->link, list);
}

static void
guc_capture_add_node_to_outlist(struct intel_guc_state_capture *gc,
				struct __guc_capture_parsed_output *node)
{
	guc_capture_add_node_to_list(node, &gc->outlist);
}

static void
guc_capture_add_node_to_cachelist(struct intel_guc_state_capture *gc,
				  struct __guc_capture_parsed_output *node)
{
	guc_capture_add_node_to_list(node, &gc->cachelist);
}

static void
guc_capture_init_node(struct intel_guc *guc, struct __guc_capture_parsed_output *node)
{
	struct guc_mmio_reg *tmp[GUC_CAPTURE_LIST_TYPE_MAX];
	int i;

	for (i = 0; i < GUC_CAPTURE_LIST_TYPE_MAX; ++i) {
		tmp[i] = node->reginfo[i].regs;
		memset(tmp[i], 0, sizeof(struct guc_mmio_reg) *
		       guc->capture->max_mmio_per_node);
	}
	memset(node, 0, sizeof(*node));
	for (i = 0; i < GUC_CAPTURE_LIST_TYPE_MAX; ++i)
		node->reginfo[i].regs = tmp[i];

	INIT_LIST_HEAD(&node->link);
}

static struct __guc_capture_parsed_output *
guc_capture_get_prealloc_node(struct intel_guc *guc)
{
	struct __guc_capture_parsed_output *found = NULL;

	if (!list_empty(&guc->capture->cachelist)) {
		struct __guc_capture_parsed_output *n, *ntmp;

		/* get first avail node from the cache list */
		list_for_each_entry_safe(n, ntmp, &guc->capture->cachelist, link) {
			found = n;
			list_del(&n->link);
			break;
		}
	} else {
		struct __guc_capture_parsed_output *n, *ntmp;

		/* traverse down and steal back the oldest node already allocated */
		list_for_each_entry_safe(n, ntmp, &guc->capture->outlist, link) {
			found = n;
		}
		if (found)
			list_del(&found->link);
	}
	if (found)
		guc_capture_init_node(guc, found);

	return found;
}

static struct __guc_capture_parsed_output *
guc_capture_alloc_one_node(struct intel_guc *guc)
{
	struct __guc_capture_parsed_output *new;
	int i;

	new = kzalloc(sizeof(*new), GFP_KERNEL);
	if (!new)
		return NULL;

	for (i = 0; i < GUC_CAPTURE_LIST_TYPE_MAX; ++i) {
		new->reginfo[i].regs = kcalloc(guc->capture->max_mmio_per_node,
					       sizeof(struct guc_mmio_reg), GFP_KERNEL);
		if (!new->reginfo[i].regs) {
			while (i)
				kfree(new->reginfo[--i].regs);
			kfree(new);
			return NULL;
		}
	}
	guc_capture_init_node(guc, new);

	return new;
}

static struct __guc_capture_parsed_output *
guc_capture_clone_node(struct intel_guc *guc, struct __guc_capture_parsed_output *original,
		       u32 keep_reglist_mask)
{
	struct __guc_capture_parsed_output *new;
	int i;

	new = guc_capture_get_prealloc_node(guc);
	if (!new)
		return NULL;
	if (!original)
		return new;

	new->is_partial = original->is_partial;

	/* copy reg-lists that we want to clone */
	for (i = 0; i < GUC_CAPTURE_LIST_TYPE_MAX; ++i) {
		if (keep_reglist_mask & BIT(i)) {
			GEM_BUG_ON(original->reginfo[i].num_regs  >
				   guc->capture->max_mmio_per_node);

			memcpy(new->reginfo[i].regs, original->reginfo[i].regs,
			       original->reginfo[i].num_regs * sizeof(struct guc_mmio_reg));

			new->reginfo[i].num_regs = original->reginfo[i].num_regs;
			new->reginfo[i].vfid  = original->reginfo[i].vfid;

			if (i == GUC_CAPTURE_LIST_TYPE_ENGINE_CLASS) {
				new->eng_class = original->eng_class;
			} else if (i == GUC_CAPTURE_LIST_TYPE_ENGINE_INSTANCE) {
				new->eng_inst = original->eng_inst;
				new->guc_id = original->guc_id;
				new->lrca = original->lrca;
			}
		}
	}

	return new;
}

static void
__guc_capture_create_prealloc_nodes(struct intel_guc *guc)
{
	struct __guc_capture_parsed_output *node = NULL;
	int i;

	for (i = 0; i < PREALLOC_NODES_MAX_COUNT; ++i) {
		node = guc_capture_alloc_one_node(guc);
		if (!node) {
			guc_warn(guc, "Register capture pre-alloc-cache failure\n");
			/* dont free the priors, use what we got and cleanup at shutdown */
			return;
		}
		guc_capture_add_node_to_cachelist(guc->capture, node);
	}
}

static int
guc_get_max_reglist_count(struct intel_guc *guc)
{
	int i, j, k, tmp, maxregcount = 0;

	for (i = 0; i < GUC_CAPTURE_LIST_INDEX_MAX; ++i) {
		for (j = 0; j < GUC_CAPTURE_LIST_TYPE_MAX; ++j) {
			for (k = 0; k < GUC_MAX_ENGINE_CLASSES; ++k) {
				if (j == GUC_CAPTURE_LIST_TYPE_GLOBAL && k > 0)
					continue;

				tmp = guc_cap_list_num_regs(guc->capture, i, j, k);
				if (tmp > maxregcount)
					maxregcount = tmp;
			}
		}
	}
	if (!maxregcount)
		maxregcount = PREALLOC_NODES_DEFAULT_NUMREGS;

	return maxregcount;
}

static void
guc_capture_create_prealloc_nodes(struct intel_guc *guc)
{
	/* skip if we've already done the pre-alloc */
	if (guc->capture->max_mmio_per_node)
		return;

	guc->capture->max_mmio_per_node = guc_get_max_reglist_count(guc);
	__guc_capture_create_prealloc_nodes(guc);
}

static int
guc_capture_extract_reglists(struct intel_guc *guc, struct __guc_capture_bufstate *buf)
{
	struct guc_state_capture_group_header_t ghdr = {0};
	struct guc_state_capture_header_t hdr = {0};
	struct __guc_capture_parsed_output *node = NULL;
	struct guc_mmio_reg *regs = NULL;
	int i, numlists, numregs, ret = 0;
	enum guc_capture_type datatype;
	struct guc_mmio_reg tmp;
	bool is_partial = false;

	i = guc_capture_buf_cnt(buf);
	if (!i)
		return -ENODATA;
	if (i % sizeof(u32)) {
		guc_warn(guc, "Got mis-aligned register capture entries\n");
		ret = -EIO;
		goto bailout;
	}

	/* first get the capture group header */
	if (guc_capture_log_get_group_hdr(guc, buf, &ghdr)) {
		ret = -EIO;
		goto bailout;
	}
	/*
	 * we would typically expect a layout as below where n would be expected to be
	 * anywhere between 3 to n where n > 3 if we are seeing multiple dependent engine
	 * instances being reset together.
	 * ____________________________________________
	 * | Capture Group                            |
	 * | ________________________________________ |
	 * | | Capture Group Header:                | |
	 * | |  - num_captures = 5                  | |
	 * | |______________________________________| |
	 * | ________________________________________ |
	 * | | Capture1:                            | |
	 * | |  Hdr: GLOBAL, numregs=a              | |
	 * | | ____________________________________ | |
	 * | | | Reglist                          | | |
	 * | | | - reg1, reg2, ... rega           | | |
	 * | | |__________________________________| | |
	 * | |______________________________________| |
	 * | ________________________________________ |
	 * | | Capture2:                            | |
	 * | |  Hdr: CLASS=RENDER/COMPUTE, numregs=b| |
	 * | | ____________________________________ | |
	 * | | | Reglist                          | | |
	 * | | | - reg1, reg2, ... regb           | | |
	 * | | |__________________________________| | |
	 * | |______________________________________| |
	 * | ________________________________________ |
	 * | | Capture3:                            | |
	 * | |  Hdr: INSTANCE=RCS, numregs=c        | |
	 * | | ____________________________________ | |
	 * | | | Reglist                          | | |
	 * | | | - reg1, reg2, ... regc           | | |
	 * | | |__________________________________| | |
	 * | |______________________________________| |
	 * | ________________________________________ |
	 * | | Capture4:                            | |
	 * | |  Hdr: CLASS=RENDER/COMPUTE, numregs=d| |
	 * | | ____________________________________ | |
	 * | | | Reglist                          | | |
	 * | | | - reg1, reg2, ... regd           | | |
	 * | | |__________________________________| | |
	 * | |______________________________________| |
	 * | ________________________________________ |
	 * | | Capture5:                            | |
	 * | |  Hdr: INSTANCE=CCS0, numregs=e       | |
	 * | | ____________________________________ | |
	 * | | | Reglist                          | | |
	 * | | | - reg1, reg2, ... rege           | | |
	 * | | |__________________________________| | |
	 * | |______________________________________| |
	 * |__________________________________________|
	 */
	is_partial = FIELD_GET(CAP_GRP_HDR_CAPTURE_TYPE, ghdr.info);
	numlists = FIELD_GET(CAP_GRP_HDR_NUM_CAPTURES, ghdr.info);

	while (numlists--) {
		if (guc_capture_log_get_data_hdr(guc, buf, &hdr)) {
			ret = -EIO;
			break;
		}

		datatype = FIELD_GET(CAP_HDR_CAPTURE_TYPE, hdr.info);
		if (datatype > GUC_CAPTURE_LIST_TYPE_ENGINE_INSTANCE) {
			/* unknown capture type - skip over to next capture set */
			numregs = FIELD_GET(CAP_HDR_NUM_MMIOS, hdr.num_mmios);
			while (numregs--) {
				if (guc_capture_log_get_register(guc, buf, &tmp)) {
					ret = -EIO;
					break;
				}
			}
			continue;
		} else if (node) {
			/*
			 * Based on the current capture type and what we have so far,
			 * decide if we should add the current node into the internal
			 * linked list for match-up when i915_gpu_coredump calls later
			 * (and alloc a blank node for the next set of reglists)
			 * or continue with the same node or clone the current node
			 * but only retain the global or class registers (such as the
			 * case of dependent engine resets).
			 */
			if (datatype == GUC_CAPTURE_LIST_TYPE_GLOBAL) {
				guc_capture_add_node_to_outlist(guc->capture, node);
				node = NULL;
			} else if (datatype == GUC_CAPTURE_LIST_TYPE_ENGINE_CLASS &&
				   node->reginfo[GUC_CAPTURE_LIST_TYPE_ENGINE_CLASS].num_regs) {
				/* Add to list, clone node and duplicate global list */
				guc_capture_add_node_to_outlist(guc->capture, node);
				node = guc_capture_clone_node(guc, node,
							      GCAP_PARSED_REGLIST_INDEX_GLOBAL);
			} else if (datatype == GUC_CAPTURE_LIST_TYPE_ENGINE_INSTANCE &&
				   node->reginfo[GUC_CAPTURE_LIST_TYPE_ENGINE_INSTANCE].num_regs) {
				/* Add to list, clone node and duplicate global + class lists */
				guc_capture_add_node_to_outlist(guc->capture, node);
				node = guc_capture_clone_node(guc, node,
							      (GCAP_PARSED_REGLIST_INDEX_GLOBAL |
							      GCAP_PARSED_REGLIST_INDEX_ENGCLASS));
			}
		}

		if (!node) {
			node = guc_capture_get_prealloc_node(guc);
			if (!node) {
				ret = -ENOMEM;
				break;
			}
			if (datatype != GUC_CAPTURE_LIST_TYPE_GLOBAL)
				guc_dbg(guc, "Register capture missing global dump: %08x!\n",
					datatype);
		}
		node->is_partial = is_partial;
		node->reginfo[datatype].vfid = FIELD_GET(CAP_HDR_CAPTURE_VFID, hdr.owner);
		switch (datatype) {
		case GUC_CAPTURE_LIST_TYPE_ENGINE_INSTANCE:
			node->eng_class = FIELD_GET(CAP_HDR_ENGINE_CLASS, hdr.info);
			node->eng_inst = FIELD_GET(CAP_HDR_ENGINE_INSTANCE, hdr.info);
			node->lrca = hdr.lrca;
			node->guc_id = hdr.guc_id;
			break;
		case GUC_CAPTURE_LIST_TYPE_ENGINE_CLASS:
			node->eng_class = FIELD_GET(CAP_HDR_ENGINE_CLASS, hdr.info);
			break;
		default:
			break;
		}

		numregs = FIELD_GET(CAP_HDR_NUM_MMIOS, hdr.num_mmios);
		if (numregs > guc->capture->max_mmio_per_node) {
			guc_dbg(guc, "Register capture list extraction clipped by prealloc!\n");
			numregs = guc->capture->max_mmio_per_node;
		}
		node->reginfo[datatype].num_regs = numregs;
		regs = node->reginfo[datatype].regs;
		i = 0;
		while (numregs--) {
			if (guc_capture_log_get_register(guc, buf, &regs[i++])) {
				ret = -EIO;
				break;
			}
		}
	}

bailout:
	if (node) {
		/* If we have data, add to linked list for match-up when i915_gpu_coredump calls */
		for (i = GUC_CAPTURE_LIST_TYPE_GLOBAL; i < GUC_CAPTURE_LIST_TYPE_MAX; ++i) {
			if (node->reginfo[i].regs) {
				guc_capture_add_node_to_outlist(guc->capture, node);
				node = NULL;
				break;
			}
		}
		if (node) /* else return it back to cache list */
			guc_capture_add_node_to_cachelist(guc->capture, node);
	}
	return ret;
}

static int __guc_capture_flushlog_complete(struct intel_guc *guc)
{
	u32 action[] = {
		INTEL_GUC_ACTION_LOG_BUFFER_FILE_FLUSH_COMPLETE,
		GUC_CAPTURE_LOG_BUFFER
	};

	return intel_guc_send_nb(guc, action, ARRAY_SIZE(action), 0);

}

static void __guc_capture_process_output(struct intel_guc *guc)
{
	unsigned int buffer_size, read_offset, write_offset, full_count;
	struct intel_uc *uc = container_of(guc, typeof(*uc), guc);
	struct guc_log_buffer_state log_buf_state_local;
	struct guc_log_buffer_state *log_buf_state;
	struct __guc_capture_bufstate buf;
	void *src_data = NULL;
	bool new_overflow;
	int ret;

	log_buf_state = guc->log.buf_addr +
			(sizeof(struct guc_log_buffer_state) * GUC_CAPTURE_LOG_BUFFER);
	src_data = guc->log.buf_addr +
		   intel_guc_get_log_buffer_offset(&guc->log, GUC_CAPTURE_LOG_BUFFER);

	/*
	 * Make a copy of the state structure, inside GuC log buffer
	 * (which is uncached mapped), on the stack to avoid reading
	 * from it multiple times.
	 */
	memcpy(&log_buf_state_local, log_buf_state, sizeof(struct guc_log_buffer_state));
	buffer_size = intel_guc_get_log_buffer_size(&guc->log, GUC_CAPTURE_LOG_BUFFER);
	read_offset = log_buf_state_local.read_ptr;
	write_offset = log_buf_state_local.sampled_write_ptr;
	full_count = log_buf_state_local.buffer_full_cnt;

	/* Bookkeeping stuff */
	guc->log.stats[GUC_CAPTURE_LOG_BUFFER].flush += log_buf_state_local.flush_to_file;
	new_overflow = intel_guc_check_log_buf_overflow(&guc->log, GUC_CAPTURE_LOG_BUFFER,
							full_count);

	/* Now copy the actual logs. */
	if (unlikely(new_overflow)) {
		/* copy the whole buffer in case of overflow */
		read_offset = 0;
		write_offset = buffer_size;
	} else if (unlikely((read_offset > buffer_size) ||
			(write_offset > buffer_size))) {
		guc_err(guc, "Register capture buffer in invalid state: read = 0x%X, size = 0x%X!\n",
			read_offset, buffer_size);
		/* copy whole buffer as offsets are unreliable */
		read_offset = 0;
		write_offset = buffer_size;
	}

	buf.size = buffer_size;
	buf.rd = read_offset;
	buf.wr = write_offset;
	buf.data = src_data;

	if (!uc->reset_in_progress) {
		do {
			ret = guc_capture_extract_reglists(guc, &buf);
		} while (ret >= 0);
	}

	/* Update the state of log buffer err-cap state */
	log_buf_state->read_ptr = write_offset;
	log_buf_state->flush_to_file = 0;
	__guc_capture_flushlog_complete(guc);
}

#if IS_ENABLED(CONFIG_DRM_I915_CAPTURE_ERROR)

static const char *
guc_capture_reg_to_str(const struct intel_guc *guc, u32 owner, u32 type,
		       u32 class, u32 id, u32 offset, u32 *is_ext)
{
	const struct __guc_mmio_reg_descr_group *reglists = guc->capture->reglists;
	struct __guc_mmio_reg_descr_group *extlists = guc->capture->extlists;
	const struct __guc_mmio_reg_descr_group *match;
	struct __guc_mmio_reg_descr_group *matchext;
	int j;

	*is_ext = 0;
	if (!reglists)
		return NULL;

	match = guc_capture_get_one_list(reglists, owner, type, id);
	if (!match)
		return NULL;

	for (j = 0; j < match->num_regs; ++j) {
		if (offset == match->list[j].reg.reg)
			return match->list[j].regname;
	}
	if (extlists) {
		matchext = guc_capture_get_one_ext_list(extlists, owner, type, id);
		if (!matchext)
			return NULL;
		for (j = 0; j < matchext->num_regs; ++j) {
			if (offset == matchext->extlist[j].reg.reg) {
				*is_ext = 1;
				return matchext->extlist[j].regname;
			}
		}
	}

	return NULL;
}

#define GCAP_PRINT_INTEL_ENG_INFO(ebuf, eng) \
	do { \
		i915_error_printf(ebuf, "    i915-Eng-Name: %s command stream\n", \
				  (eng)->name); \
		i915_error_printf(ebuf, "    i915-Eng-Inst-Class: 0x%02x\n", (eng)->class); \
		i915_error_printf(ebuf, "    i915-Eng-Inst-Id: 0x%02x\n", (eng)->instance); \
		i915_error_printf(ebuf, "    i915-Eng-LogicalMask: 0x%08x\n", \
				  (eng)->logical_mask); \
	} while (0)

#define GCAP_PRINT_GUC_INST_INFO(ebuf, node) \
	do { \
		i915_error_printf(ebuf, "    GuC-Engine-Inst-Id: 0x%08x\n", \
				  (node)->eng_inst); \
		i915_error_printf(ebuf, "    GuC-Context-Id: 0x%08x\n", (node)->guc_id); \
		i915_error_printf(ebuf, "    LRCA: 0x%08x\n", (node)->lrca); \
	} while (0)

int intel_guc_capture_print_engine_node(struct drm_i915_error_state_buf *ebuf,
					const struct intel_engine_coredump *ee)
{
	const char *grptype[GUC_STATE_CAPTURE_GROUP_TYPE_MAX] = {
		"full-capture",
		"partial-capture"
	};
	const char *datatype[GUC_CAPTURE_LIST_TYPE_MAX] = {
		"Global",
		"Engine-Class",
		"Engine-Instance"
	};
	struct intel_guc_state_capture *cap;
	struct __guc_capture_parsed_output *node;
	struct intel_engine_cs *eng;
	struct guc_mmio_reg *regs;
	struct intel_guc *guc;
	const char *str;
	int numregs, i, j;
	u32 is_ext;

	if (!ebuf || !ee)
		return -EINVAL;
	cap = ee->guc_capture;
	if (!cap || !ee->engine)
		return -ENODEV;

	guc = &ee->engine->gt->uc.guc;

	i915_error_printf(ebuf, "global --- GuC Error Capture on %s command stream:\n",
			  ee->engine->name);

	node = ee->guc_capture_node;
	if (!node) {
		i915_error_printf(ebuf, "  No matching ee-node\n");
		return 0;
	}

	i915_error_printf(ebuf, "Coverage:  %s\n", grptype[node->is_partial]);

	for (i = GUC_CAPTURE_LIST_TYPE_GLOBAL; i < GUC_CAPTURE_LIST_TYPE_MAX; ++i) {
		i915_error_printf(ebuf, "  RegListType: %s\n",
				  datatype[i % GUC_CAPTURE_LIST_TYPE_MAX]);
		i915_error_printf(ebuf, "    Owner-Id: %d\n", node->reginfo[i].vfid);

		switch (i) {
		case GUC_CAPTURE_LIST_TYPE_GLOBAL:
		default:
			break;
		case GUC_CAPTURE_LIST_TYPE_ENGINE_CLASS:
			i915_error_printf(ebuf, "    GuC-Eng-Class: %d\n", node->eng_class);
			i915_error_printf(ebuf, "    i915-Eng-Class: %d\n",
					  guc_class_to_engine_class(node->eng_class));
			break;
		case GUC_CAPTURE_LIST_TYPE_ENGINE_INSTANCE:
			eng = intel_guc_lookup_engine(guc, node->eng_class, node->eng_inst);
			if (eng)
				GCAP_PRINT_INTEL_ENG_INFO(ebuf, eng);
			else
				i915_error_printf(ebuf, "    i915-Eng-Lookup Fail!\n");
			GCAP_PRINT_GUC_INST_INFO(ebuf, node);
			break;
		}

		numregs = node->reginfo[i].num_regs;
		i915_error_printf(ebuf, "    NumRegs: %d\n", numregs);
		j = 0;
		while (numregs--) {
			regs = node->reginfo[i].regs;
			str = guc_capture_reg_to_str(guc, GUC_CAPTURE_LIST_INDEX_PF, i,
						     node->eng_class, 0, regs[j].offset, &is_ext);
			if (!str)
				i915_error_printf(ebuf, "      REG-0x%08x", regs[j].offset);
			else
				i915_error_printf(ebuf, "      %s", str);
			if (is_ext)
				i915_error_printf(ebuf, "[%ld][%ld]",
					FIELD_GET(GUC_REGSET_STEERING_GROUP, regs[j].flags),
					FIELD_GET(GUC_REGSET_STEERING_INSTANCE, regs[j].flags));
			i915_error_printf(ebuf, ":  0x%08x\n", regs[j].value);
			++j;
		}
	}
	return 0;
}

#endif //CONFIG_DRM_I915_CAPTURE_ERROR

static void guc_capture_find_ecode(struct intel_engine_coredump *ee)
{
	struct gcap_reg_list_info *reginfo;
	struct guc_mmio_reg *regs;
	i915_reg_t reg_ipehr = RING_IPEHR(0);
	i915_reg_t reg_instdone = RING_INSTDONE(0);
	int i;

	if (!ee->guc_capture_node)
		return;

	reginfo = ee->guc_capture_node->reginfo + GUC_CAPTURE_LIST_TYPE_ENGINE_INSTANCE;
	regs = reginfo->regs;
	for (i = 0; i < reginfo->num_regs; i++) {
		if (regs[i].offset == reg_ipehr.reg)
			ee->ipehr = regs[i].value;
		else if (regs[i].offset == reg_instdone.reg)
			ee->instdone.instdone = regs[i].value;
	}
}

void intel_guc_capture_free_node(struct intel_engine_coredump *ee)
{
	if (!ee || !ee->guc_capture_node)
		return;

	guc_capture_add_node_to_cachelist(ee->guc_capture, ee->guc_capture_node);
	ee->guc_capture = NULL;
	ee->guc_capture_node = NULL;
}

void intel_guc_capture_get_matching_node(struct intel_gt *gt,
					 struct intel_engine_coredump *ee,
					 struct intel_context *ce)
{
	struct __guc_capture_parsed_output *n, *ntmp;
	struct intel_guc *guc;

	if (!gt || !ee || !ce)
		return;

	guc = &gt->uc.guc;
	if (!guc->capture)
		return;

	GEM_BUG_ON(ee->guc_capture_node);
	/*
	 * Look for a matching GuC reported error capture node from
	 * the internal output link-list based on lrca, guc-id and engine
	 * identification.
	 */
	list_for_each_entry_safe(n, ntmp, &guc->capture->outlist, link) {
		if (n->eng_inst == GUC_ID_TO_ENGINE_INSTANCE(ee->engine->guc_id) &&
		    n->eng_class == GUC_ID_TO_ENGINE_CLASS(ee->engine->guc_id) &&
		    n->guc_id == ce->guc_id.id &&
		    (n->lrca & CTX_GTT_ADDRESS_MASK) == (ce->lrc.lrca & CTX_GTT_ADDRESS_MASK)) {
			list_del(&n->link);
			ee->guc_capture_node = n;
			ee->guc_capture = guc->capture;
<<<<<<< HEAD
=======
			guc_capture_find_ecode(ee);
>>>>>>> 82bbec18
			return;
		}
	}

	guc_warn(guc, "No register capture node found for 0x%04X / 0x%08X\n",
		 ce->guc_id.id, ce->lrc.lrca);
}

void intel_guc_capture_process(struct intel_guc *guc)
{
	if (guc->capture)
		__guc_capture_process_output(guc);
}

static void
guc_capture_free_ads_cache(struct intel_guc_state_capture *gc)
{
	int i, j, k;
	struct __guc_capture_ads_cache *cache;

	for (i = 0; i < GUC_CAPTURE_LIST_INDEX_MAX; ++i) {
		for (j = 0; j < GUC_CAPTURE_LIST_TYPE_MAX; ++j) {
			for (k = 0; k < GUC_MAX_ENGINE_CLASSES; ++k) {
				cache = &gc->ads_cache[i][j][k];
				if (cache->is_valid)
					kfree(cache->ptr);
			}
		}
	}
	kfree(gc->ads_null_cache);
}

void intel_guc_capture_destroy(struct intel_guc *guc)
{
	if (!guc->capture)
		return;

	guc_capture_free_ads_cache(guc->capture);

	guc_capture_delete_prealloc_nodes(guc);

	guc_capture_free_extlists(guc->capture->extlists);
	kfree(guc->capture->extlists);

	kfree(guc->capture);
	guc->capture = NULL;
}

int intel_guc_capture_init(struct intel_guc *guc)
{
	guc->capture = kzalloc(sizeof(*guc->capture), GFP_KERNEL);
	if (!guc->capture)
		return -ENOMEM;

	guc->capture->reglists = guc_capture_get_device_reglist(guc);

	INIT_LIST_HEAD(&guc->capture->outlist);
	INIT_LIST_HEAD(&guc->capture->cachelist);

	check_guc_capture_size(guc);

	return 0;
}<|MERGE_RESOLUTION|>--- conflicted
+++ resolved
@@ -1621,10 +1621,7 @@
 			list_del(&n->link);
 			ee->guc_capture_node = n;
 			ee->guc_capture = guc->capture;
-<<<<<<< HEAD
-=======
 			guc_capture_find_ecode(ee);
->>>>>>> 82bbec18
 			return;
 		}
 	}
