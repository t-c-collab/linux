// SPDX-License-Identifier: MIT
/*
 * Copyright © 2016-2019 Intel Corporation
 */

#include <linux/bitfield.h>
#include <linux/firmware.h>
#include <linux/highmem.h>

#include <drm/drm_cache.h>
#include <drm/drm_print.h>

#include "gem/i915_gem_lmem.h"
#include "gt/intel_gt_print.h"
#include "intel_uc_fw.h"
#include "intel_uc_fw_abi.h"
#include "i915_drv.h"
#include "i915_reg.h"

static inline struct intel_gt *
____uc_fw_to_gt(struct intel_uc_fw *uc_fw, enum intel_uc_fw_type type)
{
	GEM_BUG_ON(type >= INTEL_UC_FW_NUM_TYPES);

	switch (type) {
	case INTEL_UC_FW_TYPE_GUC:
		return container_of(uc_fw, struct intel_gt, uc.guc.fw);
	case INTEL_UC_FW_TYPE_HUC:
		return container_of(uc_fw, struct intel_gt, uc.huc.fw);
	case INTEL_UC_FW_TYPE_GSC:
		return container_of(uc_fw, struct intel_gt, uc.gsc.fw);
	}

	return NULL;
}

static inline struct intel_gt *__uc_fw_to_gt(struct intel_uc_fw *uc_fw)
{
	GEM_BUG_ON(uc_fw->status == INTEL_UC_FIRMWARE_UNINITIALIZED);
	return ____uc_fw_to_gt(uc_fw, uc_fw->type);
}

#ifdef CONFIG_DRM_I915_DEBUG_GUC
void intel_uc_fw_change_status(struct intel_uc_fw *uc_fw,
			       enum intel_uc_fw_status status)
{
	uc_fw->__status =  status;
	gt_dbg(__uc_fw_to_gt(uc_fw), "%s firmware -> %s\n",
	       intel_uc_fw_type_repr(uc_fw->type),
	       status == INTEL_UC_FIRMWARE_SELECTED ?
	       uc_fw->file_selected.path : intel_uc_fw_status_repr(status));
}
#endif

/*
 * List of required GuC and HuC binaries per-platform.
 * Must be ordered based on platform + revid, from newer to older.
 *
 * Note that RKL and ADL-S have the same GuC/HuC device ID's and use the same
 * firmware as TGL.
 *
 * Version numbers:
 * Originally, the driver required an exact match major/minor/patch furmware
 * file and only supported that one version for any given platform. However,
 * the new direction from upstream is to be backwards compatible with all
 * prior releases and to be as flexible as possible as to what firmware is
 * loaded.
 *
 * For GuC, the major version number signifies a backwards breaking API change.
 * So, new format GuC firmware files are labelled by their major version only.
 * For HuC, there is no KMD interaction, hence no version matching requirement.
 * So, new format HuC firmware files have no version number at all.
 *
 * All of which means that the table below must keep all old format files with
 * full three point version number. But newer files have reduced requirements.
 * Having said that, the driver still needs to track the minor version number
 * for GuC at least. As it is useful to report to the user that they are not
 * running with a recent enough version for all KMD supported features,
 * security fixes, etc. to be enabled.
 */
#define INTEL_GUC_FIRMWARE_DEFS(fw_def, guc_maj, guc_mmp) \
	fw_def(DG2,          0, guc_maj(dg2,  70, 5)) \
	fw_def(ALDERLAKE_P,  0, guc_maj(adlp, 70, 5)) \
	fw_def(ALDERLAKE_P,  0, guc_mmp(adlp, 70, 1, 1)) \
	fw_def(ALDERLAKE_P,  0, guc_mmp(adlp, 69, 0, 3)) \
	fw_def(ALDERLAKE_S,  0, guc_maj(tgl,  70, 5)) \
	fw_def(ALDERLAKE_S,  0, guc_mmp(tgl,  70, 1, 1)) \
	fw_def(ALDERLAKE_S,  0, guc_mmp(tgl,  69, 0, 3)) \
	fw_def(DG1,          0, guc_maj(dg1,  70, 5)) \
	fw_def(ROCKETLAKE,   0, guc_mmp(tgl,  70, 1, 1)) \
	fw_def(TIGERLAKE,    0, guc_mmp(tgl,  70, 1, 1)) \
	fw_def(JASPERLAKE,   0, guc_mmp(ehl,  70, 1, 1)) \
	fw_def(ELKHARTLAKE,  0, guc_mmp(ehl,  70, 1, 1)) \
	fw_def(ICELAKE,      0, guc_mmp(icl,  70, 1, 1)) \
	fw_def(COMETLAKE,    5, guc_mmp(cml,  70, 1, 1)) \
	fw_def(COMETLAKE,    0, guc_mmp(kbl,  70, 1, 1)) \
	fw_def(COFFEELAKE,   0, guc_mmp(kbl,  70, 1, 1)) \
	fw_def(GEMINILAKE,   0, guc_mmp(glk,  70, 1, 1)) \
	fw_def(KABYLAKE,     0, guc_mmp(kbl,  70, 1, 1)) \
	fw_def(BROXTON,      0, guc_mmp(bxt,  70, 1, 1)) \
	fw_def(SKYLAKE,      0, guc_mmp(skl,  70, 1, 1))

#define INTEL_HUC_FIRMWARE_DEFS(fw_def, huc_raw, huc_mmp, huc_gsc) \
	fw_def(DG2,          0, huc_gsc(dg2)) \
	fw_def(ALDERLAKE_P,  0, huc_raw(tgl)) \
	fw_def(ALDERLAKE_P,  0, huc_mmp(tgl,  7, 9, 3)) \
	fw_def(ALDERLAKE_S,  0, huc_raw(tgl)) \
	fw_def(ALDERLAKE_S,  0, huc_mmp(tgl,  7, 9, 3)) \
	fw_def(DG1,          0, huc_raw(dg1)) \
	fw_def(ROCKETLAKE,   0, huc_mmp(tgl,  7, 9, 3)) \
	fw_def(TIGERLAKE,    0, huc_mmp(tgl,  7, 9, 3)) \
	fw_def(JASPERLAKE,   0, huc_mmp(ehl,  9, 0, 0)) \
	fw_def(ELKHARTLAKE,  0, huc_mmp(ehl,  9, 0, 0)) \
	fw_def(ICELAKE,      0, huc_mmp(icl,  9, 0, 0)) \
	fw_def(COMETLAKE,    5, huc_mmp(cml,  4, 0, 0)) \
	fw_def(COMETLAKE,    0, huc_mmp(kbl,  4, 0, 0)) \
	fw_def(COFFEELAKE,   0, huc_mmp(kbl,  4, 0, 0)) \
	fw_def(GEMINILAKE,   0, huc_mmp(glk,  4, 0, 0)) \
	fw_def(KABYLAKE,     0, huc_mmp(kbl,  4, 0, 0)) \
	fw_def(BROXTON,      0, huc_mmp(bxt,  2, 0, 0)) \
	fw_def(SKYLAKE,      0, huc_mmp(skl,  2, 0, 0))

/*
 * Set of macros for producing a list of filenames from the above table.
 */
#define __MAKE_UC_FW_PATH_BLANK(prefix_, name_) \
	"i915/" \
	__stringify(prefix_) "_" name_ ".bin"

#define __MAKE_UC_FW_PATH_MAJOR(prefix_, name_, major_) \
	"i915/" \
	__stringify(prefix_) "_" name_ "_" \
	__stringify(major_) ".bin"

#define __MAKE_UC_FW_PATH_MMP(prefix_, name_, major_, minor_, patch_) \
	"i915/" \
	__stringify(prefix_) "_" name_  "_" \
	__stringify(major_) "." \
	__stringify(minor_) "." \
	__stringify(patch_) ".bin"

/* Minor for internal driver use, not part of file name */
#define MAKE_GUC_FW_PATH_MAJOR(prefix_, major_, minor_) \
	__MAKE_UC_FW_PATH_MAJOR(prefix_, "guc", major_)

#define MAKE_GUC_FW_PATH_MMP(prefix_, major_, minor_, patch_) \
	__MAKE_UC_FW_PATH_MMP(prefix_, "guc", major_, minor_, patch_)

#define MAKE_HUC_FW_PATH_BLANK(prefix_) \
	__MAKE_UC_FW_PATH_BLANK(prefix_, "huc")

#define MAKE_HUC_FW_PATH_GSC(prefix_) \
	__MAKE_UC_FW_PATH_BLANK(prefix_, "huc_gsc")

#define MAKE_HUC_FW_PATH_MMP(prefix_, major_, minor_, patch_) \
	__MAKE_UC_FW_PATH_MMP(prefix_, "huc", major_, minor_, patch_)

/*
 * All blobs need to be declared via MODULE_FIRMWARE().
 * This first expansion of the table macros is solely to provide
 * that declaration.
 */
#define INTEL_UC_MODULE_FW(platform_, revid_, uc_) \
	MODULE_FIRMWARE(uc_);

INTEL_GUC_FIRMWARE_DEFS(INTEL_UC_MODULE_FW, MAKE_GUC_FW_PATH_MAJOR, MAKE_GUC_FW_PATH_MMP)
INTEL_HUC_FIRMWARE_DEFS(INTEL_UC_MODULE_FW, MAKE_HUC_FW_PATH_BLANK, MAKE_HUC_FW_PATH_MMP, MAKE_HUC_FW_PATH_GSC)

/*
 * The next expansion of the table macros (in __uc_fw_auto_select below) provides
 * actual data structures with both the filename and the version information.
 * These structure arrays are then iterated over to the list of suitable files
 * for the current platform and to then attempt to load those files, in the order
 * listed, until one is successfully found.
 */
struct __packed uc_fw_blob {
	const char *path;
	bool legacy;
	u8 major;
	u8 minor;
	u8 patch;
	bool loaded_via_gsc;
};

#define UC_FW_BLOB_BASE(major_, minor_, patch_, path_) \
	.major = major_, \
	.minor = minor_, \
	.patch = patch_, \
	.path = path_,

#define UC_FW_BLOB_NEW(major_, minor_, patch_, gsc_, path_) \
	{ UC_FW_BLOB_BASE(major_, minor_, patch_, path_) \
	  .legacy = false, .loaded_via_gsc = gsc_ }

#define UC_FW_BLOB_OLD(major_, minor_, patch_, path_) \
	{ UC_FW_BLOB_BASE(major_, minor_, patch_, path_) \
	  .legacy = true }

#define GUC_FW_BLOB(prefix_, major_, minor_) \
	UC_FW_BLOB_NEW(major_, minor_, 0, false, \
		       MAKE_GUC_FW_PATH_MAJOR(prefix_, major_, minor_))

#define GUC_FW_BLOB_MMP(prefix_, major_, minor_, patch_) \
	UC_FW_BLOB_OLD(major_, minor_, patch_, \
		       MAKE_GUC_FW_PATH_MMP(prefix_, major_, minor_, patch_))

#define HUC_FW_BLOB(prefix_) \
	UC_FW_BLOB_NEW(0, 0, 0, false, MAKE_HUC_FW_PATH_BLANK(prefix_))

#define HUC_FW_BLOB_MMP(prefix_, major_, minor_, patch_) \
	UC_FW_BLOB_OLD(major_, minor_, patch_, \
		       MAKE_HUC_FW_PATH_MMP(prefix_, major_, minor_, patch_))

#define HUC_FW_BLOB_GSC(prefix_) \
	UC_FW_BLOB_NEW(0, 0, 0, true, MAKE_HUC_FW_PATH_GSC(prefix_))

struct __packed uc_fw_platform_requirement {
	enum intel_platform p;
	u8 rev; /* first platform rev using this FW */
	const struct uc_fw_blob blob;
};

#define MAKE_FW_LIST(platform_, revid_, uc_) \
{ \
	.p = INTEL_##platform_, \
	.rev = revid_, \
	.blob = uc_, \
},

struct fw_blobs_by_type {
	const struct uc_fw_platform_requirement *blobs;
	u32 count;
};

static void
__uc_fw_auto_select(struct drm_i915_private *i915, struct intel_uc_fw *uc_fw)
{
	static const struct uc_fw_platform_requirement blobs_guc[] = {
		INTEL_GUC_FIRMWARE_DEFS(MAKE_FW_LIST, GUC_FW_BLOB, GUC_FW_BLOB_MMP)
	};
	static const struct uc_fw_platform_requirement blobs_huc[] = {
		INTEL_HUC_FIRMWARE_DEFS(MAKE_FW_LIST, HUC_FW_BLOB, HUC_FW_BLOB_MMP, HUC_FW_BLOB_GSC)
	};
	static const struct fw_blobs_by_type blobs_all[INTEL_UC_FW_NUM_TYPES] = {
		[INTEL_UC_FW_TYPE_GUC] = { blobs_guc, ARRAY_SIZE(blobs_guc) },
		[INTEL_UC_FW_TYPE_HUC] = { blobs_huc, ARRAY_SIZE(blobs_huc) },
	};
	static bool verified[INTEL_UC_FW_NUM_TYPES];
	const struct uc_fw_platform_requirement *fw_blobs;
	enum intel_platform p = INTEL_INFO(i915)->platform;
	u32 fw_count;
	u8 rev = INTEL_REVID(i915);
	int i;
	bool found;

	/*
	 * GSC FW support is still not fully in place, so we're not defining
	 * the FW blob yet because we don't want the driver to attempt to load
	 * it until we're ready for it.
	 */
	if (uc_fw->type == INTEL_UC_FW_TYPE_GSC)
		return;

	/*
	 * The only difference between the ADL GuC FWs is the HWConfig support.
	 * ADL-N does not support HWConfig, so we should use the same binary as
	 * ADL-S, otherwise the GuC might attempt to fetch a config table that
	 * does not exist.
	 */
	if (IS_ADLP_N(i915))
		p = INTEL_ALDERLAKE_S;

	GEM_BUG_ON(uc_fw->type >= ARRAY_SIZE(blobs_all));
	fw_blobs = blobs_all[uc_fw->type].blobs;
	fw_count = blobs_all[uc_fw->type].count;

	found = false;
	for (i = 0; i < fw_count && p <= fw_blobs[i].p; i++) {
		const struct uc_fw_blob *blob = &fw_blobs[i].blob;

		if (p != fw_blobs[i].p)
			continue;

		if (rev < fw_blobs[i].rev)
			continue;

		if (uc_fw->file_selected.path) {
			if (uc_fw->file_selected.path == blob->path)
				uc_fw->file_selected.path = NULL;

			continue;
		}

		uc_fw->file_selected.path = blob->path;
		uc_fw->file_wanted.path = blob->path;
		uc_fw->file_wanted.ver.major = blob->major;
		uc_fw->file_wanted.ver.minor = blob->minor;
		uc_fw->loaded_via_gsc = blob->loaded_via_gsc;
		found = true;
		break;
	}

	if (!found && uc_fw->file_selected.path) {
		/* Failed to find a match for the last attempt?! */
		uc_fw->file_selected.path = NULL;
	}

	/* make sure the list is ordered as expected */
	if (IS_ENABLED(CONFIG_DRM_I915_SELFTEST) && !verified[uc_fw->type]) {
		verified[uc_fw->type] = true;

		for (i = 1; i < fw_count; i++) {
			/* Next platform is good: */
			if (fw_blobs[i].p < fw_blobs[i - 1].p)
				continue;

			/* Next platform revision is good: */
			if (fw_blobs[i].p == fw_blobs[i - 1].p &&
			    fw_blobs[i].rev < fw_blobs[i - 1].rev)
				continue;

			/* Platform/revision must be in order: */
			if (fw_blobs[i].p != fw_blobs[i - 1].p ||
			    fw_blobs[i].rev != fw_blobs[i - 1].rev)
				goto bad;

			/* Next major version is good: */
			if (fw_blobs[i].blob.major < fw_blobs[i - 1].blob.major)
				continue;

			/* New must be before legacy: */
			if (!fw_blobs[i].blob.legacy && fw_blobs[i - 1].blob.legacy)
				goto bad;

			/* New to legacy also means 0.0 to X.Y (HuC), or X.0 to X.Y (GuC) */
			if (fw_blobs[i].blob.legacy && !fw_blobs[i - 1].blob.legacy) {
				if (!fw_blobs[i - 1].blob.major)
					continue;

				if (fw_blobs[i].blob.major == fw_blobs[i - 1].blob.major)
					continue;
			}

			/* Major versions must be in order: */
			if (fw_blobs[i].blob.major != fw_blobs[i - 1].blob.major)
				goto bad;

			/* Next minor version is good: */
			if (fw_blobs[i].blob.minor < fw_blobs[i - 1].blob.minor)
				continue;

			/* Minor versions must be in order: */
			if (fw_blobs[i].blob.minor != fw_blobs[i - 1].blob.minor)
				goto bad;

			/* Patch versions must be in order: */
			if (fw_blobs[i].blob.patch <= fw_blobs[i - 1].blob.patch)
				continue;

bad:
			drm_err(&i915->drm, "Invalid %s blob order: %s r%u %s%d.%d.%d comes before %s r%u %s%d.%d.%d\n",
				intel_uc_fw_type_repr(uc_fw->type),
				intel_platform_name(fw_blobs[i - 1].p), fw_blobs[i - 1].rev,
				fw_blobs[i - 1].blob.legacy ? "L" : "v",
				fw_blobs[i - 1].blob.major,
				fw_blobs[i - 1].blob.minor,
				fw_blobs[i - 1].blob.patch,
				intel_platform_name(fw_blobs[i].p), fw_blobs[i].rev,
				fw_blobs[i].blob.legacy ? "L" : "v",
				fw_blobs[i].blob.major,
				fw_blobs[i].blob.minor,
				fw_blobs[i].blob.patch);

			uc_fw->file_selected.path = NULL;
		}
	}
}

static const char *__override_guc_firmware_path(struct drm_i915_private *i915)
{
	if (i915->params.enable_guc & ENABLE_GUC_MASK)
		return i915->params.guc_firmware_path;
	return "";
}

static const char *__override_huc_firmware_path(struct drm_i915_private *i915)
{
	if (i915->params.enable_guc & ENABLE_GUC_LOAD_HUC)
		return i915->params.huc_firmware_path;
	return "";
}

static const char *__override_gsc_firmware_path(struct drm_i915_private *i915)
{
	return i915->params.gsc_firmware_path;
}

static void __uc_fw_user_override(struct drm_i915_private *i915, struct intel_uc_fw *uc_fw)
{
	const char *path = NULL;

	switch (uc_fw->type) {
	case INTEL_UC_FW_TYPE_GUC:
		path = __override_guc_firmware_path(i915);
		break;
	case INTEL_UC_FW_TYPE_HUC:
		path = __override_huc_firmware_path(i915);
		break;
	case INTEL_UC_FW_TYPE_GSC:
		path = __override_gsc_firmware_path(i915);
		break;
	}

	if (unlikely(path)) {
		uc_fw->file_selected.path = path;
		uc_fw->user_overridden = true;
	}
}

/**
 * intel_uc_fw_init_early - initialize the uC object and select the firmware
 * @uc_fw: uC firmware
 * @type: type of uC
 *
 * Initialize the state of our uC object and relevant tracking and select the
 * firmware to fetch and load.
 */
void intel_uc_fw_init_early(struct intel_uc_fw *uc_fw,
			    enum intel_uc_fw_type type)
{
	struct drm_i915_private *i915 = ____uc_fw_to_gt(uc_fw, type)->i915;

	/*
	 * we use FIRMWARE_UNINITIALIZED to detect checks against uc_fw->status
	 * before we're looked at the HW caps to see if we have uc support
	 */
	BUILD_BUG_ON(INTEL_UC_FIRMWARE_UNINITIALIZED);
	GEM_BUG_ON(uc_fw->status);
	GEM_BUG_ON(uc_fw->file_selected.path);

	uc_fw->type = type;

	if (HAS_GT_UC(i915)) {
		__uc_fw_auto_select(i915, uc_fw);
		__uc_fw_user_override(i915, uc_fw);
	}

	intel_uc_fw_change_status(uc_fw, uc_fw->file_selected.path ? *uc_fw->file_selected.path ?
				  INTEL_UC_FIRMWARE_SELECTED :
				  INTEL_UC_FIRMWARE_DISABLED :
				  INTEL_UC_FIRMWARE_NOT_SUPPORTED);
}

static void __force_fw_fetch_failures(struct intel_uc_fw *uc_fw, int e)
{
	struct drm_i915_private *i915 = __uc_fw_to_gt(uc_fw)->i915;
	bool user = e == -EINVAL;

	if (i915_inject_probe_error(i915, e)) {
		/* non-existing blob */
		uc_fw->file_selected.path = "<invalid>";
		uc_fw->user_overridden = user;
	} else if (i915_inject_probe_error(i915, e)) {
		/* require next major version */
		uc_fw->file_wanted.ver.major += 1;
		uc_fw->file_wanted.ver.minor = 0;
		uc_fw->user_overridden = user;
	} else if (i915_inject_probe_error(i915, e)) {
		/* require next minor version */
		uc_fw->file_wanted.ver.minor += 1;
		uc_fw->user_overridden = user;
	} else if (uc_fw->file_wanted.ver.major &&
		   i915_inject_probe_error(i915, e)) {
		/* require prev major version */
		uc_fw->file_wanted.ver.major -= 1;
		uc_fw->file_wanted.ver.minor = 0;
		uc_fw->user_overridden = user;
	} else if (uc_fw->file_wanted.ver.minor &&
		   i915_inject_probe_error(i915, e)) {
		/* require prev minor version - hey, this should work! */
		uc_fw->file_wanted.ver.minor -= 1;
		uc_fw->user_overridden = user;
	} else if (user && i915_inject_probe_error(i915, e)) {
		/* officially unsupported platform */
		uc_fw->file_wanted.ver.major = 0;
		uc_fw->file_wanted.ver.minor = 0;
		uc_fw->user_overridden = true;
	}
}

static int check_gsc_manifest(const struct firmware *fw,
			      struct intel_uc_fw *uc_fw)
{
	u32 *dw = (u32 *)fw->data;
	u32 version_hi = dw[HUC_GSC_VERSION_HI_DW];
	u32 version_lo = dw[HUC_GSC_VERSION_LO_DW];

	uc_fw->file_selected.ver.major = FIELD_GET(HUC_GSC_MAJOR_VER_HI_MASK, version_hi);
	uc_fw->file_selected.ver.minor = FIELD_GET(HUC_GSC_MINOR_VER_HI_MASK, version_hi);
	uc_fw->file_selected.ver.patch = FIELD_GET(HUC_GSC_PATCH_VER_LO_MASK, version_lo);

	return 0;
}

static void uc_unpack_css_version(struct intel_uc_fw_ver *ver, u32 css_value)
{
	/* Get version numbers from the CSS header */
	ver->major = FIELD_GET(CSS_SW_VERSION_UC_MAJOR, css_value);
	ver->minor = FIELD_GET(CSS_SW_VERSION_UC_MINOR, css_value);
	ver->patch = FIELD_GET(CSS_SW_VERSION_UC_PATCH, css_value);
}

static void guc_read_css_info(struct intel_uc_fw *uc_fw, struct uc_css_header *css)
{
	struct intel_guc *guc = container_of(uc_fw, struct intel_guc, fw);

	/*
	 * The GuC firmware includes an extra version number to specify the
	 * submission API level. This allows submission code to work with
	 * multiple GuC versions without having to know the absolute firmware
	 * version number (there are likely to be multiple firmware releases
	 * which all support the same submission API level).
	 *
	 * Note that the spec for the CSS header defines this version number
	 * as 'vf_version' as it was originally intended for virtualisation.
	 * However, it is applicable to native submission as well.
	 *
	 * Unfortunately, due to an oversight, this version number was only
	 * exposed in the CSS header from v70.6.0.
	 */
	if (uc_fw->file_selected.ver.major >= 70) {
		if (uc_fw->file_selected.ver.minor >= 6) {
			/* v70.6.0 adds CSS header support */
			uc_unpack_css_version(&guc->submission_version, css->vf_version);
		} else if (uc_fw->file_selected.ver.minor >= 3) {
			/* v70.3.0 introduced v1.1.0 */
			guc->submission_version.major = 1;
			guc->submission_version.minor = 1;
			guc->submission_version.patch = 0;
		} else {
			/* v70.0.0 introduced v1.0.0 */
			guc->submission_version.major = 1;
			guc->submission_version.minor = 0;
			guc->submission_version.patch = 0;
		}
	} else if (uc_fw->file_selected.ver.major >= 69) {
		/* v69.0.0 introduced v0.10.0 */
		guc->submission_version.major = 0;
		guc->submission_version.minor = 10;
		guc->submission_version.patch = 0;
	} else {
		/* Prior versions were v0.1.0 */
		guc->submission_version.major = 0;
		guc->submission_version.minor = 1;
		guc->submission_version.patch = 0;
	}

	uc_fw->private_data_size = css->private_data_size;
}

static int check_ccs_header(struct intel_gt *gt,
			    const struct firmware *fw,
			    struct intel_uc_fw *uc_fw)
{
	struct uc_css_header *css;
	size_t size;

	/* Check the size of the blob before examining buffer contents */
	if (unlikely(fw->size < sizeof(struct uc_css_header))) {
		gt_warn(gt, "%s firmware %s: invalid size: %zu < %zu\n",
			intel_uc_fw_type_repr(uc_fw->type), uc_fw->file_selected.path,
			fw->size, sizeof(struct uc_css_header));
		return -ENODATA;
	}

	css = (struct uc_css_header *)fw->data;

	/* Check integrity of size values inside CSS header */
	size = (css->header_size_dw - css->key_size_dw - css->modulus_size_dw -
		css->exponent_size_dw) * sizeof(u32);
	if (unlikely(size != sizeof(struct uc_css_header))) {
		gt_warn(gt, "%s firmware %s: unexpected header size: %zu != %zu\n",
			intel_uc_fw_type_repr(uc_fw->type), uc_fw->file_selected.path,
			fw->size, sizeof(struct uc_css_header));
		return -EPROTO;
	}

	/* uCode size must calculated from other sizes */
	uc_fw->ucode_size = (css->size_dw - css->header_size_dw) * sizeof(u32);

	/* now RSA */
	uc_fw->rsa_size = css->key_size_dw * sizeof(u32);

	/* At least, it should have header, uCode and RSA. Size of all three. */
	size = sizeof(struct uc_css_header) + uc_fw->ucode_size + uc_fw->rsa_size;
	if (unlikely(fw->size < size)) {
		gt_warn(gt, "%s firmware %s: invalid size: %zu < %zu\n",
			intel_uc_fw_type_repr(uc_fw->type), uc_fw->file_selected.path,
			fw->size, size);
		return -ENOEXEC;
	}

	/* Sanity check whether this fw is not larger than whole WOPCM memory */
	size = __intel_uc_fw_get_upload_size(uc_fw);
	if (unlikely(size >= gt->wopcm.size)) {
		gt_warn(gt, "%s firmware %s: invalid size: %zu > %zu\n",
			intel_uc_fw_type_repr(uc_fw->type), uc_fw->file_selected.path,
			size, (size_t)gt->wopcm.size);
		return -E2BIG;
	}

	uc_unpack_css_version(&uc_fw->file_selected.ver, css->sw_version);

	if (uc_fw->type == INTEL_UC_FW_TYPE_GUC)
		guc_read_css_info(uc_fw, css);

	return 0;
}

static bool is_ver_8bit(struct intel_uc_fw_ver *ver)
{
	return ver->major < 0xFF && ver->minor < 0xFF && ver->patch < 0xFF;
}

static bool guc_check_version_range(struct intel_uc_fw *uc_fw)
{
	struct intel_guc *guc = container_of(uc_fw, struct intel_guc, fw);

	/*
	 * GuC version number components are defined as being 8-bits.
	 * The submission code relies on this to optimise version comparison
	 * tests. So enforce the restriction here.
	 */

	if (!is_ver_8bit(&uc_fw->file_selected.ver)) {
<<<<<<< HEAD
		drm_warn(&__uc_fw_to_gt(uc_fw)->i915->drm, "%s firmware: invalid file version: 0x%02X:%02X:%02X\n",
			 intel_uc_fw_type_repr(uc_fw->type),
			 uc_fw->file_selected.ver.major,
			 uc_fw->file_selected.ver.minor,
			 uc_fw->file_selected.ver.patch);
=======
		gt_warn(__uc_fw_to_gt(uc_fw), "%s firmware: invalid file version: 0x%02X:%02X:%02X\n",
			intel_uc_fw_type_repr(uc_fw->type),
			uc_fw->file_selected.ver.major,
			uc_fw->file_selected.ver.minor,
			uc_fw->file_selected.ver.patch);
>>>>>>> 82bbec18
		return false;
	}

	if (!is_ver_8bit(&guc->submission_version)) {
<<<<<<< HEAD
		drm_warn(&__uc_fw_to_gt(uc_fw)->i915->drm, "%s firmware: invalid submit version: 0x%02X:%02X:%02X\n",
			 intel_uc_fw_type_repr(uc_fw->type),
			 guc->submission_version.major,
			 guc->submission_version.minor,
			 guc->submission_version.patch);
=======
		gt_warn(__uc_fw_to_gt(uc_fw), "%s firmware: invalid submit version: 0x%02X:%02X:%02X\n",
			intel_uc_fw_type_repr(uc_fw->type),
			guc->submission_version.major,
			guc->submission_version.minor,
			guc->submission_version.patch);
>>>>>>> 82bbec18
		return false;
	}

	return true;
}

static int check_fw_header(struct intel_gt *gt,
			   const struct firmware *fw,
			   struct intel_uc_fw *uc_fw)
{
	int err = 0;

	/* GSC FW version is queried after the FW is loaded */
	if (uc_fw->type == INTEL_UC_FW_TYPE_GSC)
		return 0;

	if (uc_fw->loaded_via_gsc)
		err = check_gsc_manifest(fw, uc_fw);
	else
		err = check_ccs_header(gt, fw, uc_fw);
	if (err)
		return err;

	return 0;
}

static int try_firmware_load(struct intel_uc_fw *uc_fw, const struct firmware **fw)
{
	struct intel_gt *gt = __uc_fw_to_gt(uc_fw);
	struct device *dev = gt->i915->drm.dev;
	int err;

	err = firmware_request_nowarn(fw, uc_fw->file_selected.path, dev);

	if (err)
		return err;

	if ((*fw)->size > INTEL_UC_RSVD_GGTT_PER_FW) {
<<<<<<< HEAD
		drm_err(&gt->i915->drm,
			"%s firmware %s: size (%zuKB) exceeds max supported size (%uKB)\n",
			intel_uc_fw_type_repr(uc_fw->type), uc_fw->file_selected.path,
			(*fw)->size / SZ_1K, INTEL_UC_RSVD_GGTT_PER_FW / SZ_1K);
=======
		gt_err(gt, "%s firmware %s: size (%zuKB) exceeds max supported size (%uKB)\n",
		       intel_uc_fw_type_repr(uc_fw->type), uc_fw->file_selected.path,
		       (*fw)->size / SZ_1K, INTEL_UC_RSVD_GGTT_PER_FW / SZ_1K);
>>>>>>> 82bbec18

		/* try to find another blob to load */
		release_firmware(*fw);
		*fw = NULL;
		return -ENOENT;
	}

	return 0;
}

/**
 * intel_uc_fw_fetch - fetch uC firmware
 * @uc_fw: uC firmware
 *
 * Fetch uC firmware into GEM obj.
 *
 * Return: 0 on success, a negative errno code on failure.
 */
int intel_uc_fw_fetch(struct intel_uc_fw *uc_fw)
{
	struct intel_gt *gt = __uc_fw_to_gt(uc_fw);
	struct drm_i915_private *i915 = gt->i915;
	struct intel_uc_fw_file file_ideal;
	struct drm_i915_gem_object *obj;
	const struct firmware *fw = NULL;
	bool old_ver = false;
	int err;

	GEM_BUG_ON(!gt->wopcm.size);
	GEM_BUG_ON(!intel_uc_fw_is_enabled(uc_fw));

	err = i915_inject_probe_error(i915, -ENXIO);
	if (err)
		goto fail;

	__force_fw_fetch_failures(uc_fw, -EINVAL);
	__force_fw_fetch_failures(uc_fw, -ESTALE);

	err = try_firmware_load(uc_fw, &fw);
	memcpy(&file_ideal, &uc_fw->file_wanted, sizeof(file_ideal));

	/* Any error is terminal if overriding. Don't bother searching for older versions */
	if (err && intel_uc_fw_is_overridden(uc_fw))
		goto fail;

	while (err == -ENOENT) {
		old_ver = true;

		__uc_fw_auto_select(i915, uc_fw);
		if (!uc_fw->file_selected.path) {
			/*
			 * No more options! But set the path back to something
			 * valid just in case it gets dereferenced.
			 */
			uc_fw->file_selected.path = file_ideal.path;

			/* Also, preserve the version that was really wanted */
			memcpy(&uc_fw->file_wanted, &file_ideal, sizeof(uc_fw->file_wanted));
			break;
		}

		err = try_firmware_load(uc_fw, &fw);
	}

	if (err)
		goto fail;

	err = check_fw_header(gt, fw, uc_fw);
	if (err)
		goto fail;

	if (uc_fw->type == INTEL_UC_FW_TYPE_GUC && !guc_check_version_range(uc_fw))
		goto fail;

	if (uc_fw->file_wanted.ver.major && uc_fw->file_selected.ver.major) {
		/* Check the file's major version was as it claimed */
		if (uc_fw->file_selected.ver.major != uc_fw->file_wanted.ver.major) {
<<<<<<< HEAD
			drm_notice(&i915->drm, "%s firmware %s: unexpected version: %u.%u != %u.%u\n",
				   intel_uc_fw_type_repr(uc_fw->type), uc_fw->file_selected.path,
				   uc_fw->file_selected.ver.major, uc_fw->file_selected.ver.minor,
				   uc_fw->file_wanted.ver.major, uc_fw->file_wanted.ver.minor);
=======
			gt_notice(gt, "%s firmware %s: unexpected version: %u.%u != %u.%u\n",
				  intel_uc_fw_type_repr(uc_fw->type), uc_fw->file_selected.path,
				  uc_fw->file_selected.ver.major, uc_fw->file_selected.ver.minor,
				  uc_fw->file_wanted.ver.major, uc_fw->file_wanted.ver.minor);
>>>>>>> 82bbec18
			if (!intel_uc_fw_is_overridden(uc_fw)) {
				err = -ENOEXEC;
				goto fail;
			}
		} else {
			if (uc_fw->file_selected.ver.minor < uc_fw->file_wanted.ver.minor)
				old_ver = true;
		}
	}

	if (old_ver && uc_fw->file_selected.ver.major) {
		/* Preserve the version that was really wanted */
		memcpy(&uc_fw->file_wanted, &file_ideal, sizeof(uc_fw->file_wanted));

<<<<<<< HEAD
		drm_notice(&i915->drm,
			   "%s firmware %s (%d.%d) is recommended, but only %s (%d.%d) was found\n",
			   intel_uc_fw_type_repr(uc_fw->type),
			   uc_fw->file_wanted.path,
			   uc_fw->file_wanted.ver.major, uc_fw->file_wanted.ver.minor,
			   uc_fw->file_selected.path,
			   uc_fw->file_selected.ver.major, uc_fw->file_selected.ver.minor);
		drm_info(&i915->drm,
			 "Consider updating your linux-firmware pkg or downloading from %s\n",
			 INTEL_UC_FIRMWARE_URL);
=======
		gt_notice(gt, "%s firmware %s (%d.%d) is recommended, but only %s (%d.%d) was found\n",
			  intel_uc_fw_type_repr(uc_fw->type),
			  uc_fw->file_wanted.path,
			  uc_fw->file_wanted.ver.major, uc_fw->file_wanted.ver.minor,
			  uc_fw->file_selected.path,
			  uc_fw->file_selected.ver.major, uc_fw->file_selected.ver.minor);
		gt_info(gt, "Consider updating your linux-firmware pkg or downloading from %s\n",
			INTEL_UC_FIRMWARE_URL);
>>>>>>> 82bbec18
	}

	if (HAS_LMEM(i915)) {
		obj = i915_gem_object_create_lmem_from_data(i915, fw->data, fw->size);
		if (!IS_ERR(obj))
			obj->flags |= I915_BO_ALLOC_PM_EARLY;
	} else {
		obj = i915_gem_object_create_shmem_from_data(i915, fw->data, fw->size);
	}

	if (IS_ERR(obj)) {
		err = PTR_ERR(obj);
		goto fail;
	}

	uc_fw->obj = obj;
	uc_fw->size = fw->size;
	intel_uc_fw_change_status(uc_fw, INTEL_UC_FIRMWARE_AVAILABLE);

	release_firmware(fw);
	return 0;

fail:
	intel_uc_fw_change_status(uc_fw, err == -ENOENT ?
				  INTEL_UC_FIRMWARE_MISSING :
				  INTEL_UC_FIRMWARE_ERROR);

	gt_probe_error(gt, "%s firmware %s: fetch failed %pe\n",
		       intel_uc_fw_type_repr(uc_fw->type), uc_fw->file_selected.path, ERR_PTR(err));
	gt_info(gt, "%s firmware(s) can be downloaded from %s\n",
		intel_uc_fw_type_repr(uc_fw->type), INTEL_UC_FIRMWARE_URL);

	release_firmware(fw);		/* OK even if fw is NULL */
	return err;
}

static u32 uc_fw_ggtt_offset(struct intel_uc_fw *uc_fw)
{
	struct intel_gt *gt = __uc_fw_to_gt(uc_fw);
	struct i915_ggtt *ggtt = gt->ggtt;
	struct drm_mm_node *node = &ggtt->uc_fw;
	u32 offset = uc_fw->type * INTEL_UC_RSVD_GGTT_PER_FW;

	/*
	 * The media GT shares the GGTT with the root GT, which means that
	 * we need to use different offsets for the binaries on the media GT.
	 * To keep the math simple, we use 8MB for the root tile and 8MB for
	 * the media one. This will need to be updated if we ever have more
	 * than 1 media GT.
	 */
	BUILD_BUG_ON(INTEL_UC_FW_NUM_TYPES * INTEL_UC_RSVD_GGTT_PER_FW > SZ_8M);
	GEM_BUG_ON(gt->type == GT_MEDIA && gt->info.id > 1);
	if (gt->type == GT_MEDIA)
		offset += SZ_8M;

	GEM_BUG_ON(!drm_mm_node_allocated(node));
	GEM_BUG_ON(upper_32_bits(node->start));
	GEM_BUG_ON(upper_32_bits(node->start + node->size - 1));
	GEM_BUG_ON(offset + uc_fw->obj->base.size > node->size);
	GEM_BUG_ON(uc_fw->obj->base.size > INTEL_UC_RSVD_GGTT_PER_FW);

	return lower_32_bits(node->start + offset);
}

static void uc_fw_bind_ggtt(struct intel_uc_fw *uc_fw)
{
	struct drm_i915_gem_object *obj = uc_fw->obj;
	struct i915_ggtt *ggtt = __uc_fw_to_gt(uc_fw)->ggtt;
	struct i915_vma_resource *dummy = &uc_fw->dummy;
	u32 pte_flags = 0;

	dummy->start = uc_fw_ggtt_offset(uc_fw);
	dummy->node_size = obj->base.size;
	dummy->bi.pages = obj->mm.pages;

	GEM_BUG_ON(!i915_gem_object_has_pinned_pages(obj));

	/* uc_fw->obj cache domains were not controlled across suspend */
	if (i915_gem_object_has_struct_page(obj))
		drm_clflush_sg(dummy->bi.pages);

	if (i915_gem_object_is_lmem(obj))
		pte_flags |= PTE_LM;

	if (ggtt->vm.raw_insert_entries)
		ggtt->vm.raw_insert_entries(&ggtt->vm, dummy, I915_CACHE_NONE, pte_flags);
	else
		ggtt->vm.insert_entries(&ggtt->vm, dummy, I915_CACHE_NONE, pte_flags);
}

static void uc_fw_unbind_ggtt(struct intel_uc_fw *uc_fw)
{
	struct drm_i915_gem_object *obj = uc_fw->obj;
	struct i915_ggtt *ggtt = __uc_fw_to_gt(uc_fw)->ggtt;
	u64 start = uc_fw_ggtt_offset(uc_fw);

	ggtt->vm.clear_range(&ggtt->vm, start, obj->base.size);
}

static int uc_fw_xfer(struct intel_uc_fw *uc_fw, u32 dst_offset, u32 dma_flags)
{
	struct intel_gt *gt = __uc_fw_to_gt(uc_fw);
	struct intel_uncore *uncore = gt->uncore;
	u64 offset;
	int ret;

	ret = i915_inject_probe_error(gt->i915, -ETIMEDOUT);
	if (ret)
		return ret;

	intel_uncore_forcewake_get(uncore, FORCEWAKE_ALL);

	/* Set the source address for the uCode */
	offset = uc_fw_ggtt_offset(uc_fw);
	GEM_BUG_ON(upper_32_bits(offset) & 0xFFFF0000);
	intel_uncore_write_fw(uncore, DMA_ADDR_0_LOW, lower_32_bits(offset));
	intel_uncore_write_fw(uncore, DMA_ADDR_0_HIGH, upper_32_bits(offset));

	/* Set the DMA destination */
	intel_uncore_write_fw(uncore, DMA_ADDR_1_LOW, dst_offset);
	intel_uncore_write_fw(uncore, DMA_ADDR_1_HIGH, DMA_ADDRESS_SPACE_WOPCM);

	/*
	 * Set the transfer size. The header plus uCode will be copied to WOPCM
	 * via DMA, excluding any other components
	 */
	intel_uncore_write_fw(uncore, DMA_COPY_SIZE,
			      sizeof(struct uc_css_header) + uc_fw->ucode_size);

	/* Start the DMA */
	intel_uncore_write_fw(uncore, DMA_CTRL,
			      _MASKED_BIT_ENABLE(dma_flags | START_DMA));

	/* Wait for DMA to finish */
	ret = intel_wait_for_register_fw(uncore, DMA_CTRL, START_DMA, 0, 100);
	if (ret)
		gt_err(gt, "DMA for %s fw failed, DMA_CTRL=%u\n",
		       intel_uc_fw_type_repr(uc_fw->type),
		       intel_uncore_read_fw(uncore, DMA_CTRL));

	/* Disable the bits once DMA is over */
	intel_uncore_write_fw(uncore, DMA_CTRL, _MASKED_BIT_DISABLE(dma_flags));

	intel_uncore_forcewake_put(uncore, FORCEWAKE_ALL);

	return ret;
}

int intel_uc_fw_mark_load_failed(struct intel_uc_fw *uc_fw, int err)
{
	struct intel_gt *gt = __uc_fw_to_gt(uc_fw);

	GEM_BUG_ON(!intel_uc_fw_is_loadable(uc_fw));

<<<<<<< HEAD
	i915_probe_error(gt->i915, "Failed to load %s firmware %s (%d)\n",
			 intel_uc_fw_type_repr(uc_fw->type), uc_fw->file_selected.path,
			 err);
=======
	gt_probe_error(gt, "Failed to load %s firmware %s %pe\n",
		       intel_uc_fw_type_repr(uc_fw->type), uc_fw->file_selected.path, ERR_PTR(err));
>>>>>>> 82bbec18
	intel_uc_fw_change_status(uc_fw, INTEL_UC_FIRMWARE_LOAD_FAIL);

	return err;
}

/**
 * intel_uc_fw_upload - load uC firmware using custom loader
 * @uc_fw: uC firmware
 * @dst_offset: destination offset
 * @dma_flags: flags for flags for dma ctrl
 *
 * Loads uC firmware and updates internal flags.
 *
 * Return: 0 on success, non-zero on failure.
 */
int intel_uc_fw_upload(struct intel_uc_fw *uc_fw, u32 dst_offset, u32 dma_flags)
{
	struct intel_gt *gt = __uc_fw_to_gt(uc_fw);
	int err;

	/* make sure the status was cleared the last time we reset the uc */
	GEM_BUG_ON(intel_uc_fw_is_loaded(uc_fw));

	err = i915_inject_probe_error(gt->i915, -ENOEXEC);
	if (err)
		return err;

	if (!intel_uc_fw_is_loadable(uc_fw))
		return -ENOEXEC;

	/* Call custom loader */
	uc_fw_bind_ggtt(uc_fw);
	err = uc_fw_xfer(uc_fw, dst_offset, dma_flags);
	uc_fw_unbind_ggtt(uc_fw);
	if (err)
		goto fail;

	intel_uc_fw_change_status(uc_fw, INTEL_UC_FIRMWARE_TRANSFERRED);
	return 0;

fail:
	return intel_uc_fw_mark_load_failed(uc_fw, err);
}

static inline bool uc_fw_need_rsa_in_memory(struct intel_uc_fw *uc_fw)
{
	/*
	 * The HW reads the GuC RSA from memory if the key size is > 256 bytes,
	 * while it reads it from the 64 RSA registers if it is smaller.
	 * The HuC RSA is always read from memory.
	 */
	return uc_fw->type == INTEL_UC_FW_TYPE_HUC || uc_fw->rsa_size > 256;
}

static int uc_fw_rsa_data_create(struct intel_uc_fw *uc_fw)
{
	struct intel_gt *gt = __uc_fw_to_gt(uc_fw);
	struct i915_vma *vma;
	size_t copied;
	void *vaddr;
	int err;

	err = i915_inject_probe_error(gt->i915, -ENXIO);
	if (err)
		return err;

	if (!uc_fw_need_rsa_in_memory(uc_fw))
		return 0;

	/*
	 * uC firmwares will sit above GUC_GGTT_TOP and will not map through
	 * GGTT. Unfortunately, this means that the GuC HW cannot perform the uC
	 * authentication from memory, as the RSA offset now falls within the
	 * GuC inaccessible range. We resort to perma-pinning an additional vma
	 * within the accessible range that only contains the RSA signature.
	 * The GuC HW can use this extra pinning to perform the authentication
	 * since its GGTT offset will be GuC accessible.
	 */
	GEM_BUG_ON(uc_fw->rsa_size > PAGE_SIZE);
	vma = intel_guc_allocate_vma(&gt->uc.guc, PAGE_SIZE);
	if (IS_ERR(vma))
		return PTR_ERR(vma);

	vaddr = i915_gem_object_pin_map_unlocked(vma->obj,
						 i915_coherent_map_type(gt->i915, vma->obj, true));
	if (IS_ERR(vaddr)) {
		i915_vma_unpin_and_release(&vma, 0);
		err = PTR_ERR(vaddr);
		goto unpin_out;
	}

	copied = intel_uc_fw_copy_rsa(uc_fw, vaddr, vma->size);
	i915_gem_object_unpin_map(vma->obj);

	if (copied < uc_fw->rsa_size) {
		err = -ENOMEM;
		goto unpin_out;
	}

	uc_fw->rsa_data = vma;

	return 0;

unpin_out:
	i915_vma_unpin_and_release(&vma, 0);
	return err;
}

static void uc_fw_rsa_data_destroy(struct intel_uc_fw *uc_fw)
{
	i915_vma_unpin_and_release(&uc_fw->rsa_data, 0);
}

int intel_uc_fw_init(struct intel_uc_fw *uc_fw)
{
	int err;

	/* this should happen before the load! */
	GEM_BUG_ON(intel_uc_fw_is_loaded(uc_fw));

	if (!intel_uc_fw_is_available(uc_fw))
		return -ENOEXEC;

	err = i915_gem_object_pin_pages_unlocked(uc_fw->obj);
	if (err) {
		gt_dbg(__uc_fw_to_gt(uc_fw), "%s fw pin-pages failed %pe\n",
		       intel_uc_fw_type_repr(uc_fw->type), ERR_PTR(err));
		goto out;
	}

	err = uc_fw_rsa_data_create(uc_fw);
	if (err) {
		gt_dbg(__uc_fw_to_gt(uc_fw), "%s fw rsa data creation failed %pe\n",
		       intel_uc_fw_type_repr(uc_fw->type), ERR_PTR(err));
		goto out_unpin;
	}

	return 0;

out_unpin:
	i915_gem_object_unpin_pages(uc_fw->obj);
out:
	return err;
}

void intel_uc_fw_fini(struct intel_uc_fw *uc_fw)
{
	uc_fw_rsa_data_destroy(uc_fw);

	if (i915_gem_object_has_pinned_pages(uc_fw->obj))
		i915_gem_object_unpin_pages(uc_fw->obj);

	intel_uc_fw_change_status(uc_fw, INTEL_UC_FIRMWARE_AVAILABLE);
}

/**
 * intel_uc_fw_cleanup_fetch - cleanup uC firmware
 * @uc_fw: uC firmware
 *
 * Cleans up uC firmware by releasing the firmware GEM obj.
 */
void intel_uc_fw_cleanup_fetch(struct intel_uc_fw *uc_fw)
{
	if (!intel_uc_fw_is_available(uc_fw))
		return;

	i915_gem_object_put(fetch_and_zero(&uc_fw->obj));

	intel_uc_fw_change_status(uc_fw, INTEL_UC_FIRMWARE_SELECTED);
}

/**
 * intel_uc_fw_copy_rsa - copy fw RSA to buffer
 *
 * @uc_fw: uC firmware
 * @dst: dst buffer
 * @max_len: max number of bytes to copy
 *
 * Return: number of copied bytes.
 */
size_t intel_uc_fw_copy_rsa(struct intel_uc_fw *uc_fw, void *dst, u32 max_len)
{
	struct intel_memory_region *mr = uc_fw->obj->mm.region;
	u32 size = min_t(u32, uc_fw->rsa_size, max_len);
	u32 offset = sizeof(struct uc_css_header) + uc_fw->ucode_size;
	struct sgt_iter iter;
	size_t count = 0;
	int idx;

	/* Called during reset handling, must be atomic [no fs_reclaim] */
	GEM_BUG_ON(!intel_uc_fw_is_available(uc_fw));

	idx = offset >> PAGE_SHIFT;
	offset = offset_in_page(offset);
	if (i915_gem_object_has_struct_page(uc_fw->obj)) {
		struct page *page;

		for_each_sgt_page(page, iter, uc_fw->obj->mm.pages) {
			u32 len = min_t(u32, size, PAGE_SIZE - offset);
			void *vaddr;

			if (idx > 0) {
				idx--;
				continue;
			}

			vaddr = kmap_atomic(page);
			memcpy(dst, vaddr + offset, len);
			kunmap_atomic(vaddr);

			offset = 0;
			dst += len;
			size -= len;
			count += len;
			if (!size)
				break;
		}
	} else {
		dma_addr_t addr;

		for_each_sgt_daddr(addr, iter, uc_fw->obj->mm.pages) {
			u32 len = min_t(u32, size, PAGE_SIZE - offset);
			void __iomem *vaddr;

			if (idx > 0) {
				idx--;
				continue;
			}

			vaddr = io_mapping_map_atomic_wc(&mr->iomap,
							 addr - mr->region.start);
			memcpy_fromio(dst, vaddr + offset, len);
			io_mapping_unmap_atomic(vaddr);

			offset = 0;
			dst += len;
			size -= len;
			count += len;
			if (!size)
				break;
		}
	}

	return count;
}

/**
 * intel_uc_fw_dump - dump information about uC firmware
 * @uc_fw: uC firmware
 * @p: the &drm_printer
 *
 * Pretty printer for uC firmware.
 */
void intel_uc_fw_dump(const struct intel_uc_fw *uc_fw, struct drm_printer *p)
{
	bool got_wanted;

	drm_printf(p, "%s firmware: %s\n",
		   intel_uc_fw_type_repr(uc_fw->type), uc_fw->file_selected.path);
	if (uc_fw->file_selected.path != uc_fw->file_wanted.path)
		drm_printf(p, "%s firmware wanted: %s\n",
			   intel_uc_fw_type_repr(uc_fw->type), uc_fw->file_wanted.path);
	drm_printf(p, "\tstatus: %s\n",
		   intel_uc_fw_status_repr(uc_fw->status));

	if (uc_fw->file_selected.ver.major < uc_fw->file_wanted.ver.major)
		got_wanted = false;
	else if ((uc_fw->file_selected.ver.major == uc_fw->file_wanted.ver.major) &&
		 (uc_fw->file_selected.ver.minor < uc_fw->file_wanted.ver.minor))
		got_wanted = false;
	else if ((uc_fw->file_selected.ver.major == uc_fw->file_wanted.ver.major) &&
		 (uc_fw->file_selected.ver.minor == uc_fw->file_wanted.ver.minor) &&
		 (uc_fw->file_selected.ver.patch < uc_fw->file_wanted.ver.patch))
		got_wanted = false;
	else
		got_wanted = true;

	if (!got_wanted)
		drm_printf(p, "\tversion: wanted %u.%u.%u, found %u.%u.%u\n",
			   uc_fw->file_wanted.ver.major,
			   uc_fw->file_wanted.ver.minor,
			   uc_fw->file_wanted.ver.patch,
			   uc_fw->file_selected.ver.major,
			   uc_fw->file_selected.ver.minor,
			   uc_fw->file_selected.ver.patch);
	else
		drm_printf(p, "\tversion: found %u.%u.%u\n",
			   uc_fw->file_selected.ver.major,
			   uc_fw->file_selected.ver.minor,
			   uc_fw->file_selected.ver.patch);
	drm_printf(p, "\tuCode: %u bytes\n", uc_fw->ucode_size);
	drm_printf(p, "\tRSA: %u bytes\n", uc_fw->rsa_size);
}<|MERGE_RESOLUTION|>--- conflicted
+++ resolved
@@ -633,36 +633,20 @@
 	 */
 
 	if (!is_ver_8bit(&uc_fw->file_selected.ver)) {
-<<<<<<< HEAD
-		drm_warn(&__uc_fw_to_gt(uc_fw)->i915->drm, "%s firmware: invalid file version: 0x%02X:%02X:%02X\n",
-			 intel_uc_fw_type_repr(uc_fw->type),
-			 uc_fw->file_selected.ver.major,
-			 uc_fw->file_selected.ver.minor,
-			 uc_fw->file_selected.ver.patch);
-=======
 		gt_warn(__uc_fw_to_gt(uc_fw), "%s firmware: invalid file version: 0x%02X:%02X:%02X\n",
 			intel_uc_fw_type_repr(uc_fw->type),
 			uc_fw->file_selected.ver.major,
 			uc_fw->file_selected.ver.minor,
 			uc_fw->file_selected.ver.patch);
->>>>>>> 82bbec18
 		return false;
 	}
 
 	if (!is_ver_8bit(&guc->submission_version)) {
-<<<<<<< HEAD
-		drm_warn(&__uc_fw_to_gt(uc_fw)->i915->drm, "%s firmware: invalid submit version: 0x%02X:%02X:%02X\n",
-			 intel_uc_fw_type_repr(uc_fw->type),
-			 guc->submission_version.major,
-			 guc->submission_version.minor,
-			 guc->submission_version.patch);
-=======
 		gt_warn(__uc_fw_to_gt(uc_fw), "%s firmware: invalid submit version: 0x%02X:%02X:%02X\n",
 			intel_uc_fw_type_repr(uc_fw->type),
 			guc->submission_version.major,
 			guc->submission_version.minor,
 			guc->submission_version.patch);
->>>>>>> 82bbec18
 		return false;
 	}
 
@@ -701,16 +685,9 @@
 		return err;
 
 	if ((*fw)->size > INTEL_UC_RSVD_GGTT_PER_FW) {
-<<<<<<< HEAD
-		drm_err(&gt->i915->drm,
-			"%s firmware %s: size (%zuKB) exceeds max supported size (%uKB)\n",
-			intel_uc_fw_type_repr(uc_fw->type), uc_fw->file_selected.path,
-			(*fw)->size / SZ_1K, INTEL_UC_RSVD_GGTT_PER_FW / SZ_1K);
-=======
 		gt_err(gt, "%s firmware %s: size (%zuKB) exceeds max supported size (%uKB)\n",
 		       intel_uc_fw_type_repr(uc_fw->type), uc_fw->file_selected.path,
 		       (*fw)->size / SZ_1K, INTEL_UC_RSVD_GGTT_PER_FW / SZ_1K);
->>>>>>> 82bbec18
 
 		/* try to find another blob to load */
 		release_firmware(*fw);
@@ -788,17 +765,10 @@
 	if (uc_fw->file_wanted.ver.major && uc_fw->file_selected.ver.major) {
 		/* Check the file's major version was as it claimed */
 		if (uc_fw->file_selected.ver.major != uc_fw->file_wanted.ver.major) {
-<<<<<<< HEAD
-			drm_notice(&i915->drm, "%s firmware %s: unexpected version: %u.%u != %u.%u\n",
-				   intel_uc_fw_type_repr(uc_fw->type), uc_fw->file_selected.path,
-				   uc_fw->file_selected.ver.major, uc_fw->file_selected.ver.minor,
-				   uc_fw->file_wanted.ver.major, uc_fw->file_wanted.ver.minor);
-=======
 			gt_notice(gt, "%s firmware %s: unexpected version: %u.%u != %u.%u\n",
 				  intel_uc_fw_type_repr(uc_fw->type), uc_fw->file_selected.path,
 				  uc_fw->file_selected.ver.major, uc_fw->file_selected.ver.minor,
 				  uc_fw->file_wanted.ver.major, uc_fw->file_wanted.ver.minor);
->>>>>>> 82bbec18
 			if (!intel_uc_fw_is_overridden(uc_fw)) {
 				err = -ENOEXEC;
 				goto fail;
@@ -813,18 +783,6 @@
 		/* Preserve the version that was really wanted */
 		memcpy(&uc_fw->file_wanted, &file_ideal, sizeof(uc_fw->file_wanted));
 
-<<<<<<< HEAD
-		drm_notice(&i915->drm,
-			   "%s firmware %s (%d.%d) is recommended, but only %s (%d.%d) was found\n",
-			   intel_uc_fw_type_repr(uc_fw->type),
-			   uc_fw->file_wanted.path,
-			   uc_fw->file_wanted.ver.major, uc_fw->file_wanted.ver.minor,
-			   uc_fw->file_selected.path,
-			   uc_fw->file_selected.ver.major, uc_fw->file_selected.ver.minor);
-		drm_info(&i915->drm,
-			 "Consider updating your linux-firmware pkg or downloading from %s\n",
-			 INTEL_UC_FIRMWARE_URL);
-=======
 		gt_notice(gt, "%s firmware %s (%d.%d) is recommended, but only %s (%d.%d) was found\n",
 			  intel_uc_fw_type_repr(uc_fw->type),
 			  uc_fw->file_wanted.path,
@@ -833,7 +791,6 @@
 			  uc_fw->file_selected.ver.major, uc_fw->file_selected.ver.minor);
 		gt_info(gt, "Consider updating your linux-firmware pkg or downloading from %s\n",
 			INTEL_UC_FIRMWARE_URL);
->>>>>>> 82bbec18
 	}
 
 	if (HAS_LMEM(i915)) {
@@ -988,14 +945,8 @@
 
 	GEM_BUG_ON(!intel_uc_fw_is_loadable(uc_fw));
 
-<<<<<<< HEAD
-	i915_probe_error(gt->i915, "Failed to load %s firmware %s (%d)\n",
-			 intel_uc_fw_type_repr(uc_fw->type), uc_fw->file_selected.path,
-			 err);
-=======
 	gt_probe_error(gt, "Failed to load %s firmware %s %pe\n",
 		       intel_uc_fw_type_repr(uc_fw->type), uc_fw->file_selected.path, ERR_PTR(err));
->>>>>>> 82bbec18
 	intel_uc_fw_change_status(uc_fw, INTEL_UC_FIRMWARE_LOAD_FAIL);
 
 	return err;
