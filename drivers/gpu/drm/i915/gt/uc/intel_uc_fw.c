// SPDX-License-Identifier: MIT
/*
 * Copyright © 2016-2019 Intel Corporation
 */

#include <linux/bitfield.h>
#include <linux/firmware.h>
#include <linux/highmem.h>

#include <drm/drm_cache.h>
#include <drm/drm_print.h>

#include "gem/i915_gem_lmem.h"
#include "gt/intel_gt_print.h"
#include "intel_uc_fw.h"
#include "intel_uc_fw_abi.h"
#include "i915_drv.h"
#include "i915_reg.h"

static inline struct intel_gt *
____uc_fw_to_gt(struct intel_uc_fw *uc_fw, enum intel_uc_fw_type type)
{
	GEM_BUG_ON(type >= INTEL_UC_FW_NUM_TYPES);

	switch (type) {
	case INTEL_UC_FW_TYPE_GUC:
		return container_of(uc_fw, struct intel_gt, uc.guc.fw);
	case INTEL_UC_FW_TYPE_HUC:
		return container_of(uc_fw, struct intel_gt, uc.huc.fw);
	case INTEL_UC_FW_TYPE_GSC:
		return container_of(uc_fw, struct intel_gt, uc.gsc.fw);
	}

	return NULL;
}

static inline struct intel_gt *__uc_fw_to_gt(struct intel_uc_fw *uc_fw)
{
	GEM_BUG_ON(uc_fw->status == INTEL_UC_FIRMWARE_UNINITIALIZED);
	return ____uc_fw_to_gt(uc_fw, uc_fw->type);
}

#ifdef CONFIG_DRM_I915_DEBUG_GUC
void intel_uc_fw_change_status(struct intel_uc_fw *uc_fw,
			       enum intel_uc_fw_status status)
{
	uc_fw->__status =  status;
	gt_dbg(__uc_fw_to_gt(uc_fw), "%s firmware -> %s\n",
	       intel_uc_fw_type_repr(uc_fw->type),
	       status == INTEL_UC_FIRMWARE_SELECTED ?
	       uc_fw->file_selected.path : intel_uc_fw_status_repr(status));
}
#endif

/*
 * List of required GuC and HuC binaries per-platform.
 * Must be ordered based on platform + revid, from newer to older.
 *
 * Note that RKL and ADL-S have the same GuC/HuC device ID's and use the same
 * firmware as TGL.
 *
 * Version numbers:
 * Originally, the driver required an exact match major/minor/patch furmware
 * file and only supported that one version for any given platform. However,
 * the new direction from upstream is to be backwards compatible with all
 * prior releases and to be as flexible as possible as to what firmware is
 * loaded.
 *
 * For GuC, the major version number signifies a backwards breaking API change.
 * So, new format GuC firmware files are labelled by their major version only.
 * For HuC, there is no KMD interaction, hence no version matching requirement.
 * So, new format HuC firmware files have no version number at all.
 *
 * All of which means that the table below must keep all old format files with
 * full three point version number. But newer files have reduced requirements.
 * Having said that, the driver still needs to track the minor version number
 * for GuC at least. As it is useful to report to the user that they are not
 * running with a recent enough version for all KMD supported features,
 * security fixes, etc. to be enabled.
 */
#define INTEL_GUC_FIRMWARE_DEFS(fw_def, guc_maj, guc_mmp) \
	fw_def(DG2,          0, guc_maj(dg2,  70, 5)) \
	fw_def(ALDERLAKE_P,  0, guc_maj(adlp, 70, 5)) \
	fw_def(ALDERLAKE_P,  0, guc_mmp(adlp, 70, 1, 1)) \
	fw_def(ALDERLAKE_P,  0, guc_mmp(adlp, 69, 0, 3)) \
	fw_def(ALDERLAKE_S,  0, guc_maj(tgl,  70, 5)) \
	fw_def(ALDERLAKE_S,  0, guc_mmp(tgl,  70, 1, 1)) \
	fw_def(ALDERLAKE_S,  0, guc_mmp(tgl,  69, 0, 3)) \
	fw_def(DG1,          0, guc_maj(dg1,  70, 5)) \
	fw_def(ROCKETLAKE,   0, guc_mmp(tgl,  70, 1, 1)) \
	fw_def(TIGERLAKE,    0, guc_mmp(tgl,  70, 1, 1)) \
	fw_def(JASPERLAKE,   0, guc_mmp(ehl,  70, 1, 1)) \
	fw_def(ELKHARTLAKE,  0, guc_mmp(ehl,  70, 1, 1)) \
	fw_def(ICELAKE,      0, guc_mmp(icl,  70, 1, 1)) \
	fw_def(COMETLAKE,    5, guc_mmp(cml,  70, 1, 1)) \
	fw_def(COMETLAKE,    0, guc_mmp(kbl,  70, 1, 1)) \
	fw_def(COFFEELAKE,   0, guc_mmp(kbl,  70, 1, 1)) \
	fw_def(GEMINILAKE,   0, guc_mmp(glk,  70, 1, 1)) \
	fw_def(KABYLAKE,     0, guc_mmp(kbl,  70, 1, 1)) \
	fw_def(BROXTON,      0, guc_mmp(bxt,  70, 1, 1)) \
	fw_def(SKYLAKE,      0, guc_mmp(skl,  70, 1, 1))

#define INTEL_HUC_FIRMWARE_DEFS(fw_def, huc_raw, huc_mmp, huc_gsc) \
	fw_def(DG2,          0, huc_gsc(dg2)) \
	fw_def(ALDERLAKE_P,  0, huc_raw(tgl)) \
	fw_def(ALDERLAKE_P,  0, huc_mmp(tgl,  7, 9, 3)) \
	fw_def(ALDERLAKE_S,  0, huc_raw(tgl)) \
	fw_def(ALDERLAKE_S,  0, huc_mmp(tgl,  7, 9, 3)) \
	fw_def(DG1,          0, huc_raw(dg1)) \
	fw_def(ROCKETLAKE,   0, huc_mmp(tgl,  7, 9, 3)) \
	fw_def(TIGERLAKE,    0, huc_mmp(tgl,  7, 9, 3)) \
	fw_def(JASPERLAKE,   0, huc_mmp(ehl,  9, 0, 0)) \
	fw_def(ELKHARTLAKE,  0, huc_mmp(ehl,  9, 0, 0)) \
	fw_def(ICELAKE,      0, huc_mmp(icl,  9, 0, 0)) \
	fw_def(COMETLAKE,    5, huc_mmp(cml,  4, 0, 0)) \
	fw_def(COMETLAKE,    0, huc_mmp(kbl,  4, 0, 0)) \
	fw_def(COFFEELAKE,   0, huc_mmp(kbl,  4, 0, 0)) \
	fw_def(GEMINILAKE,   0, huc_mmp(glk,  4, 0, 0)) \
	fw_def(KABYLAKE,     0, huc_mmp(kbl,  4, 0, 0)) \
	fw_def(BROXTON,      0, huc_mmp(bxt,  2, 0, 0)) \
	fw_def(SKYLAKE,      0, huc_mmp(skl,  2, 0, 0))

/*
 * Set of macros for producing a list of filenames from the above table.
 */
#define __MAKE_UC_FW_PATH_BLANK(prefix_, name_) \
	"i915/" \
	__stringify(prefix_) "_" name_ ".bin"

#define __MAKE_UC_FW_PATH_MAJOR(prefix_, name_, major_) \
	"i915/" \
	__stringify(prefix_) "_" name_ "_" \
	__stringify(major_) ".bin"

#define __MAKE_UC_FW_PATH_MMP(prefix_, name_, major_, minor_, patch_) \
	"i915/" \
	__stringify(prefix_) "_" name_  "_" \
	__stringify(major_) "." \
	__stringify(minor_) "." \
	__stringify(patch_) ".bin"

/* Minor for internal driver use, not part of file name */
#define MAKE_GUC_FW_PATH_MAJOR(prefix_, major_, minor_) \
	__MAKE_UC_FW_PATH_MAJOR(prefix_, "guc", major_)

#define MAKE_GUC_FW_PATH_MMP(prefix_, major_, minor_, patch_) \
	__MAKE_UC_FW_PATH_MMP(prefix_, "guc", major_, minor_, patch_)

#define MAKE_HUC_FW_PATH_BLANK(prefix_) \
	__MAKE_UC_FW_PATH_BLANK(prefix_, "huc")

#define MAKE_HUC_FW_PATH_GSC(prefix_) \
	__MAKE_UC_FW_PATH_BLANK(prefix_, "huc_gsc")

#define MAKE_HUC_FW_PATH_MMP(prefix_, major_, minor_, patch_) \
	__MAKE_UC_FW_PATH_MMP(prefix_, "huc", major_, minor_, patch_)

/*
 * All blobs need to be declared via MODULE_FIRMWARE().
 * This first expansion of the table macros is solely to provide
 * that declaration.
 */
#define INTEL_UC_MODULE_FW(platform_, revid_, uc_) \
	MODULE_FIRMWARE(uc_);

INTEL_GUC_FIRMWARE_DEFS(INTEL_UC_MODULE_FW, MAKE_GUC_FW_PATH_MAJOR, MAKE_GUC_FW_PATH_MMP)
INTEL_HUC_FIRMWARE_DEFS(INTEL_UC_MODULE_FW, MAKE_HUC_FW_PATH_BLANK, MAKE_HUC_FW_PATH_MMP, MAKE_HUC_FW_PATH_GSC)

/*
 * The next expansion of the table macros (in __uc_fw_auto_select below) provides
 * actual data structures with both the filename and the version information.
 * These structure arrays are then iterated over to the list of suitable files
 * for the current platform and to then attempt to load those files, in the order
 * listed, until one is successfully found.
 */
struct __packed uc_fw_blob {
	const char *path;
	bool legacy;
	u8 major;
	u8 minor;
	u8 patch;
	bool loaded_via_gsc;
};

#define UC_FW_BLOB_BASE(major_, minor_, patch_, path_) \
	.major = major_, \
	.minor = minor_, \
	.patch = patch_, \
	.path = path_,

#define UC_FW_BLOB_NEW(major_, minor_, patch_, gsc_, path_) \
	{ UC_FW_BLOB_BASE(major_, minor_, patch_, path_) \
	  .legacy = false, .loaded_via_gsc = gsc_ }

#define UC_FW_BLOB_OLD(major_, minor_, patch_, path_) \
	{ UC_FW_BLOB_BASE(major_, minor_, patch_, path_) \
	  .legacy = true }

#define GUC_FW_BLOB(prefix_, major_, minor_) \
	UC_FW_BLOB_NEW(major_, minor_, 0, false, \
		       MAKE_GUC_FW_PATH_MAJOR(prefix_, major_, minor_))

#define GUC_FW_BLOB_MMP(prefix_, major_, minor_, patch_) \
	UC_FW_BLOB_OLD(major_, minor_, patch_, \
		       MAKE_GUC_FW_PATH_MMP(prefix_, major_, minor_, patch_))

#define HUC_FW_BLOB(prefix_) \
	UC_FW_BLOB_NEW(0, 0, 0, false, MAKE_HUC_FW_PATH_BLANK(prefix_))

#define HUC_FW_BLOB_MMP(prefix_, major_, minor_, patch_) \
	UC_FW_BLOB_OLD(major_, minor_, patch_, \
		       MAKE_HUC_FW_PATH_MMP(prefix_, major_, minor_, patch_))

#define HUC_FW_BLOB_GSC(prefix_) \
	UC_FW_BLOB_NEW(0, 0, 0, true, MAKE_HUC_FW_PATH_GSC(prefix_))

struct __packed uc_fw_platform_requirement {
	enum intel_platform p;
	u8 rev; /* first platform rev using this FW */
	const struct uc_fw_blob blob;
};

#define MAKE_FW_LIST(platform_, revid_, uc_) \
{ \
	.p = INTEL_##platform_, \
	.rev = revid_, \
	.blob = uc_, \
},

struct fw_blobs_by_type {
	const struct uc_fw_platform_requirement *blobs;
	u32 count;
};

static void
__uc_fw_auto_select(struct drm_i915_private *i915, struct intel_uc_fw *uc_fw)
{
	static const struct uc_fw_platform_requirement blobs_guc[] = {
		INTEL_GUC_FIRMWARE_DEFS(MAKE_FW_LIST, GUC_FW_BLOB, GUC_FW_BLOB_MMP)
	};
	static const struct uc_fw_platform_requirement blobs_huc[] = {
		INTEL_HUC_FIRMWARE_DEFS(MAKE_FW_LIST, HUC_FW_BLOB, HUC_FW_BLOB_MMP, HUC_FW_BLOB_GSC)
	};
	static const struct fw_blobs_by_type blobs_all[INTEL_UC_FW_NUM_TYPES] = {
		[INTEL_UC_FW_TYPE_GUC] = { blobs_guc, ARRAY_SIZE(blobs_guc) },
		[INTEL_UC_FW_TYPE_HUC] = { blobs_huc, ARRAY_SIZE(blobs_huc) },
	};
	static bool verified[INTEL_UC_FW_NUM_TYPES];
	const struct uc_fw_platform_requirement *fw_blobs;
	enum intel_platform p = INTEL_INFO(i915)->platform;
	u32 fw_count;
	u8 rev = INTEL_REVID(i915);
	int i;
	bool found;

	/*
	 * GSC FW support is still not fully in place, so we're not defining
	 * the FW blob yet because we don't want the driver to attempt to load
	 * it until we're ready for it.
	 */
	if (uc_fw->type == INTEL_UC_FW_TYPE_GSC)
		return;

	/*
	 * The only difference between the ADL GuC FWs is the HWConfig support.
	 * ADL-N does not support HWConfig, so we should use the same binary as
	 * ADL-S, otherwise the GuC might attempt to fetch a config table that
	 * does not exist.
	 */
	if (IS_ADLP_N(i915))
		p = INTEL_ALDERLAKE_S;

	GEM_BUG_ON(uc_fw->type >= ARRAY_SIZE(blobs_all));
	fw_blobs = blobs_all[uc_fw->type].blobs;
	fw_count = blobs_all[uc_fw->type].count;

	found = false;
	for (i = 0; i < fw_count && p <= fw_blobs[i].p; i++) {
		const struct uc_fw_blob *blob = &fw_blobs[i].blob;

		if (p != fw_blobs[i].p)
			continue;

		if (rev < fw_blobs[i].rev)
			continue;

		if (uc_fw->file_selected.path) {
			if (uc_fw->file_selected.path == blob->path)
				uc_fw->file_selected.path = NULL;

			continue;
		}

		uc_fw->file_selected.path = blob->path;
		uc_fw->file_wanted.path = blob->path;
		uc_fw->file_wanted.ver.major = blob->major;
		uc_fw->file_wanted.ver.minor = blob->minor;
		uc_fw->loaded_via_gsc = blob->loaded_via_gsc;
		found = true;
		break;
	}

	if (!found && uc_fw->file_selected.path) {
		/* Failed to find a match for the last attempt?! */
		uc_fw->file_selected.path = NULL;
	}

	/* make sure the list is ordered as expected */
	if (IS_ENABLED(CONFIG_DRM_I915_SELFTEST) && !verified[uc_fw->type]) {
		verified[uc_fw->type] = true;

		for (i = 1; i < fw_count; i++) {
			/* Next platform is good: */
			if (fw_blobs[i].p < fw_blobs[i - 1].p)
				continue;

			/* Next platform revision is good: */
			if (fw_blobs[i].p == fw_blobs[i - 1].p &&
			    fw_blobs[i].rev < fw_blobs[i - 1].rev)
				continue;

			/* Platform/revision must be in order: */
			if (fw_blobs[i].p != fw_blobs[i - 1].p ||
			    fw_blobs[i].rev != fw_blobs[i - 1].rev)
				goto bad;

			/* Next major version is good: */
			if (fw_blobs[i].blob.major < fw_blobs[i - 1].blob.major)
				continue;

			/* New must be before legacy: */
			if (!fw_blobs[i].blob.legacy && fw_blobs[i - 1].blob.legacy)
				goto bad;

			/* New to legacy also means 0.0 to X.Y (HuC), or X.0 to X.Y (GuC) */
			if (fw_blobs[i].blob.legacy && !fw_blobs[i - 1].blob.legacy) {
				if (!fw_blobs[i - 1].blob.major)
					continue;

				if (fw_blobs[i].blob.major == fw_blobs[i - 1].blob.major)
					continue;
			}

			/* Major versions must be in order: */
			if (fw_blobs[i].blob.major != fw_blobs[i - 1].blob.major)
				goto bad;

			/* Next minor version is good: */
			if (fw_blobs[i].blob.minor < fw_blobs[i - 1].blob.minor)
				continue;

			/* Minor versions must be in order: */
			if (fw_blobs[i].blob.minor != fw_blobs[i - 1].blob.minor)
				goto bad;

			/* Patch versions must be in order: */
			if (fw_blobs[i].blob.patch <= fw_blobs[i - 1].blob.patch)
				continue;

bad:
			drm_err(&i915->drm, "Invalid %s blob order: %s r%u %s%d.%d.%d comes before %s r%u %s%d.%d.%d\n",
				intel_uc_fw_type_repr(uc_fw->type),
				intel_platform_name(fw_blobs[i - 1].p), fw_blobs[i - 1].rev,
				fw_blobs[i - 1].blob.legacy ? "L" : "v",
				fw_blobs[i - 1].blob.major,
				fw_blobs[i - 1].blob.minor,
				fw_blobs[i - 1].blob.patch,
				intel_platform_name(fw_blobs[i].p), fw_blobs[i].rev,
				fw_blobs[i].blob.legacy ? "L" : "v",
				fw_blobs[i].blob.major,
				fw_blobs[i].blob.minor,
				fw_blobs[i].blob.patch);

			uc_fw->file_selected.path = NULL;
		}
	}
}

static const char *__override_guc_firmware_path(struct drm_i915_private *i915)
{
	if (i915->params.enable_guc & ENABLE_GUC_MASK)
		return i915->params.guc_firmware_path;
	return "";
}

static const char *__override_huc_firmware_path(struct drm_i915_private *i915)
{
	if (i915->params.enable_guc & ENABLE_GUC_LOAD_HUC)
		return i915->params.huc_firmware_path;
	return "";
}

static const char *__override_gsc_firmware_path(struct drm_i915_private *i915)
{
	return i915->params.gsc_firmware_path;
}

static void __uc_fw_user_override(struct drm_i915_private *i915, struct intel_uc_fw *uc_fw)
{
	const char *path = NULL;

	switch (uc_fw->type) {
	case INTEL_UC_FW_TYPE_GUC:
		path = __override_guc_firmware_path(i915);
		break;
	case INTEL_UC_FW_TYPE_HUC:
		path = __override_huc_firmware_path(i915);
		break;
	case INTEL_UC_FW_TYPE_GSC:
		path = __override_gsc_firmware_path(i915);
		break;
	}

	if (unlikely(path)) {
		uc_fw->file_selected.path = path;
		uc_fw->user_overridden = true;
	}
}

/**
 * intel_uc_fw_init_early - initialize the uC object and select the firmware
 * @uc_fw: uC firmware
 * @type: type of uC
 *
 * Initialize the state of our uC object and relevant tracking and select the
 * firmware to fetch and load.
 */
void intel_uc_fw_init_early(struct intel_uc_fw *uc_fw,
			    enum intel_uc_fw_type type)
{
	struct drm_i915_private *i915 = ____uc_fw_to_gt(uc_fw, type)->i915;

	/*
	 * we use FIRMWARE_UNINITIALIZED to detect checks against uc_fw->status
	 * before we're looked at the HW caps to see if we have uc support
	 */
	BUILD_BUG_ON(INTEL_UC_FIRMWARE_UNINITIALIZED);
	GEM_BUG_ON(uc_fw->status);
	GEM_BUG_ON(uc_fw->file_selected.path);

	uc_fw->type = type;

	if (HAS_GT_UC(i915)) {
		__uc_fw_auto_select(i915, uc_fw);
		__uc_fw_user_override(i915, uc_fw);
	}

	intel_uc_fw_change_status(uc_fw, uc_fw->file_selected.path ? *uc_fw->file_selected.path ?
				  INTEL_UC_FIRMWARE_SELECTED :
				  INTEL_UC_FIRMWARE_DISABLED :
				  INTEL_UC_FIRMWARE_NOT_SUPPORTED);
}

static void __force_fw_fetch_failures(struct intel_uc_fw *uc_fw, int e)
{
	struct drm_i915_private *i915 = __uc_fw_to_gt(uc_fw)->i915;
	bool user = e == -EINVAL;

	if (i915_inject_probe_error(i915, e)) {
		/* non-existing blob */
		uc_fw->file_selected.path = "<invalid>";
		uc_fw->user_overridden = user;
	} else if (i915_inject_probe_error(i915, e)) {
		/* require next major version */
		uc_fw->file_wanted.ver.major += 1;
		uc_fw->file_wanted.ver.minor = 0;
		uc_fw->user_overridden = user;
	} else if (i915_inject_probe_error(i915, e)) {
		/* require next minor version */
		uc_fw->file_wanted.ver.minor += 1;
		uc_fw->user_overridden = user;
	} else if (uc_fw->file_wanted.ver.major &&
		   i915_inject_probe_error(i915, e)) {
		/* require prev major version */
		uc_fw->file_wanted.ver.major -= 1;
		uc_fw->file_wanted.ver.minor = 0;
		uc_fw->user_overridden = user;
	} else if (uc_fw->file_wanted.ver.minor &&
		   i915_inject_probe_error(i915, e)) {
		/* require prev minor version - hey, this should work! */
		uc_fw->file_wanted.ver.minor -= 1;
		uc_fw->user_overridden = user;
	} else if (user && i915_inject_probe_error(i915, e)) {
		/* officially unsupported platform */
		uc_fw->file_wanted.ver.major = 0;
		uc_fw->file_wanted.ver.minor = 0;
		uc_fw->user_overridden = true;
	}
}

static int check_gsc_manifest(struct intel_gt *gt,
			      const struct firmware *fw,
			      struct intel_uc_fw *uc_fw)
{
	u32 *dw = (u32 *)fw->data;
	u32 version_hi, version_lo;
	size_t min_size;

	/* Check the size of the blob before examining buffer contents */
	min_size = sizeof(u32) * (HUC_GSC_VERSION_LO_DW + 1);
	if (unlikely(fw->size < min_size)) {
		gt_warn(gt, "%s firmware %s: invalid size: %zu < %zu\n",
			intel_uc_fw_type_repr(uc_fw->type), uc_fw->file_selected.path,
			fw->size, min_size);
		return -ENODATA;
	}

	version_hi = dw[HUC_GSC_VERSION_HI_DW];
	version_lo = dw[HUC_GSC_VERSION_LO_DW];

	uc_fw->file_selected.ver.major = FIELD_GET(HUC_GSC_MAJOR_VER_HI_MASK, version_hi);
	uc_fw->file_selected.ver.minor = FIELD_GET(HUC_GSC_MINOR_VER_HI_MASK, version_hi);
	uc_fw->file_selected.ver.patch = FIELD_GET(HUC_GSC_PATCH_VER_LO_MASK, version_lo);

	return 0;
}

static void uc_unpack_css_version(struct intel_uc_fw_ver *ver, u32 css_value)
{
	/* Get version numbers from the CSS header */
	ver->major = FIELD_GET(CSS_SW_VERSION_UC_MAJOR, css_value);
	ver->minor = FIELD_GET(CSS_SW_VERSION_UC_MINOR, css_value);
	ver->patch = FIELD_GET(CSS_SW_VERSION_UC_PATCH, css_value);
}

static void guc_read_css_info(struct intel_uc_fw *uc_fw, struct uc_css_header *css)
{
	struct intel_guc *guc = container_of(uc_fw, struct intel_guc, fw);

	/*
	 * The GuC firmware includes an extra version number to specify the
	 * submission API level. This allows submission code to work with
	 * multiple GuC versions without having to know the absolute firmware
	 * version number (there are likely to be multiple firmware releases
	 * which all support the same submission API level).
	 *
	 * Note that the spec for the CSS header defines this version number
	 * as 'vf_version' as it was originally intended for virtualisation.
	 * However, it is applicable to native submission as well.
	 *
	 * Unfortunately, due to an oversight, this version number was only
	 * exposed in the CSS header from v70.6.0.
	 */
	if (uc_fw->file_selected.ver.major >= 70) {
		if (uc_fw->file_selected.ver.minor >= 6) {
			/* v70.6.0 adds CSS header support */
			uc_unpack_css_version(&guc->submission_version, css->vf_version);
		} else if (uc_fw->file_selected.ver.minor >= 3) {
			/* v70.3.0 introduced v1.1.0 */
			guc->submission_version.major = 1;
			guc->submission_version.minor = 1;
			guc->submission_version.patch = 0;
		} else {
			/* v70.0.0 introduced v1.0.0 */
			guc->submission_version.major = 1;
			guc->submission_version.minor = 0;
			guc->submission_version.patch = 0;
		}
	} else if (uc_fw->file_selected.ver.major >= 69) {
		/* v69.0.0 introduced v0.10.0 */
		guc->submission_version.major = 0;
		guc->submission_version.minor = 10;
		guc->submission_version.patch = 0;
	} else {
		/* Prior versions were v0.1.0 */
		guc->submission_version.major = 0;
		guc->submission_version.minor = 1;
		guc->submission_version.patch = 0;
	}

	uc_fw->private_data_size = css->private_data_size;
}

static int check_ccs_header(struct intel_gt *gt,
			    const struct firmware *fw,
			    struct intel_uc_fw *uc_fw)
{
	struct uc_css_header *css;
	size_t size;

	/* Check the size of the blob before examining buffer contents */
	if (unlikely(fw->size < sizeof(struct uc_css_header))) {
		gt_warn(gt, "%s firmware %s: invalid size: %zu < %zu\n",
			intel_uc_fw_type_repr(uc_fw->type), uc_fw->file_selected.path,
			fw->size, sizeof(struct uc_css_header));
		return -ENODATA;
	}

	css = (struct uc_css_header *)fw->data;

	/* Check integrity of size values inside CSS header */
	size = (css->header_size_dw - css->key_size_dw - css->modulus_size_dw -
		css->exponent_size_dw) * sizeof(u32);
	if (unlikely(size != sizeof(struct uc_css_header))) {
		gt_warn(gt, "%s firmware %s: unexpected header size: %zu != %zu\n",
			intel_uc_fw_type_repr(uc_fw->type), uc_fw->file_selected.path,
			fw->size, sizeof(struct uc_css_header));
		return -EPROTO;
	}

	/* uCode size must calculated from other sizes */
	uc_fw->ucode_size = (css->size_dw - css->header_size_dw) * sizeof(u32);

	/* now RSA */
	uc_fw->rsa_size = css->key_size_dw * sizeof(u32);

	/* At least, it should have header, uCode and RSA. Size of all three. */
	size = sizeof(struct uc_css_header) + uc_fw->ucode_size + uc_fw->rsa_size;
	if (unlikely(fw->size < size)) {
		gt_warn(gt, "%s firmware %s: invalid size: %zu < %zu\n",
			intel_uc_fw_type_repr(uc_fw->type), uc_fw->file_selected.path,
			fw->size, size);
		return -ENOEXEC;
	}

	/* Sanity check whether this fw is not larger than whole WOPCM memory */
	size = __intel_uc_fw_get_upload_size(uc_fw);
	if (unlikely(size >= gt->wopcm.size)) {
		gt_warn(gt, "%s firmware %s: invalid size: %zu > %zu\n",
			intel_uc_fw_type_repr(uc_fw->type), uc_fw->file_selected.path,
			size, (size_t)gt->wopcm.size);
		return -E2BIG;
	}

	uc_unpack_css_version(&uc_fw->file_selected.ver, css->sw_version);

	if (uc_fw->type == INTEL_UC_FW_TYPE_GUC)
		guc_read_css_info(uc_fw, css);

	return 0;
}

static bool is_ver_8bit(struct intel_uc_fw_ver *ver)
{
	return ver->major < 0xFF && ver->minor < 0xFF && ver->patch < 0xFF;
}

static int guc_check_version_range(struct intel_uc_fw *uc_fw)
{
	struct intel_guc *guc = container_of(uc_fw, struct intel_guc, fw);
	struct intel_gt *gt = __uc_fw_to_gt(uc_fw);

	/*
	 * GuC version number components are defined as being 8-bits.
	 * The submission code relies on this to optimise version comparison
	 * tests. So enforce the restriction here.
	 */

	if (!is_ver_8bit(&uc_fw->file_selected.ver)) {
<<<<<<< HEAD
		gt_warn(__uc_fw_to_gt(uc_fw), "%s firmware: invalid file version: 0x%02X:%02X:%02X\n",
=======
		gt_warn(gt, "%s firmware: invalid file version: 0x%02X:%02X:%02X\n",
>>>>>>> 33a86170
			intel_uc_fw_type_repr(uc_fw->type),
			uc_fw->file_selected.ver.major,
			uc_fw->file_selected.ver.minor,
			uc_fw->file_selected.ver.patch);
<<<<<<< HEAD
		return false;
	}

	if (!is_ver_8bit(&guc->submission_version)) {
		gt_warn(__uc_fw_to_gt(uc_fw), "%s firmware: invalid submit version: 0x%02X:%02X:%02X\n",
=======
		return -EINVAL;
	}

	if (!is_ver_8bit(&guc->submission_version)) {
		gt_warn(gt, "%s firmware: invalid submit version: 0x%02X:%02X:%02X\n",
>>>>>>> 33a86170
			intel_uc_fw_type_repr(uc_fw->type),
			guc->submission_version.major,
			guc->submission_version.minor,
			guc->submission_version.patch);
<<<<<<< HEAD
		return false;
=======
		return -EINVAL;
>>>>>>> 33a86170
	}

	return i915_inject_probe_error(gt->i915, -EINVAL);
}

static int check_fw_header(struct intel_gt *gt,
			   const struct firmware *fw,
			   struct intel_uc_fw *uc_fw)
{
	int err = 0;

	/* GSC FW version is queried after the FW is loaded */
	if (uc_fw->type == INTEL_UC_FW_TYPE_GSC)
		return 0;

	if (uc_fw->loaded_via_gsc)
		err = check_gsc_manifest(gt, fw, uc_fw);
	else
		err = check_ccs_header(gt, fw, uc_fw);
	if (err)
		return err;

	return 0;
}

static int try_firmware_load(struct intel_uc_fw *uc_fw, const struct firmware **fw)
{
	struct intel_gt *gt = __uc_fw_to_gt(uc_fw);
	struct device *dev = gt->i915->drm.dev;
	int err;

	err = firmware_request_nowarn(fw, uc_fw->file_selected.path, dev);

	if (err)
		return err;

	if ((*fw)->size > INTEL_UC_RSVD_GGTT_PER_FW) {
		gt_err(gt, "%s firmware %s: size (%zuKB) exceeds max supported size (%uKB)\n",
		       intel_uc_fw_type_repr(uc_fw->type), uc_fw->file_selected.path,
		       (*fw)->size / SZ_1K, INTEL_UC_RSVD_GGTT_PER_FW / SZ_1K);

		/* try to find another blob to load */
		release_firmware(*fw);
		*fw = NULL;
		return -ENOENT;
	}

	return 0;
}

/**
 * intel_uc_fw_fetch - fetch uC firmware
 * @uc_fw: uC firmware
 *
 * Fetch uC firmware into GEM obj.
 *
 * Return: 0 on success, a negative errno code on failure.
 */
int intel_uc_fw_fetch(struct intel_uc_fw *uc_fw)
{
	struct intel_gt *gt = __uc_fw_to_gt(uc_fw);
	struct drm_i915_private *i915 = gt->i915;
	struct intel_uc_fw_file file_ideal;
	struct drm_i915_gem_object *obj;
	const struct firmware *fw = NULL;
	bool old_ver = false;
	int err;

	GEM_BUG_ON(!gt->wopcm.size);
	GEM_BUG_ON(!intel_uc_fw_is_enabled(uc_fw));

	err = i915_inject_probe_error(i915, -ENXIO);
	if (err)
		goto fail;

	__force_fw_fetch_failures(uc_fw, -EINVAL);
	__force_fw_fetch_failures(uc_fw, -ESTALE);

	err = try_firmware_load(uc_fw, &fw);
	memcpy(&file_ideal, &uc_fw->file_wanted, sizeof(file_ideal));

	/* Any error is terminal if overriding. Don't bother searching for older versions */
	if (err && intel_uc_fw_is_overridden(uc_fw))
		goto fail;

	while (err == -ENOENT) {
		old_ver = true;

		__uc_fw_auto_select(i915, uc_fw);
		if (!uc_fw->file_selected.path) {
			/*
			 * No more options! But set the path back to something
			 * valid just in case it gets dereferenced.
			 */
			uc_fw->file_selected.path = file_ideal.path;

			/* Also, preserve the version that was really wanted */
			memcpy(&uc_fw->file_wanted, &file_ideal, sizeof(uc_fw->file_wanted));
			break;
		}

		err = try_firmware_load(uc_fw, &fw);
	}

	if (err)
		goto fail;

	err = check_fw_header(gt, fw, uc_fw);
	if (err)
		goto fail;

	if (uc_fw->type == INTEL_UC_FW_TYPE_GUC) {
		err = guc_check_version_range(uc_fw);
		if (err)
			goto fail;
	}

	if (uc_fw->file_wanted.ver.major && uc_fw->file_selected.ver.major) {
		/* Check the file's major version was as it claimed */
		if (uc_fw->file_selected.ver.major != uc_fw->file_wanted.ver.major) {
			gt_notice(gt, "%s firmware %s: unexpected version: %u.%u != %u.%u\n",
				  intel_uc_fw_type_repr(uc_fw->type), uc_fw->file_selected.path,
				  uc_fw->file_selected.ver.major, uc_fw->file_selected.ver.minor,
				  uc_fw->file_wanted.ver.major, uc_fw->file_wanted.ver.minor);
			if (!intel_uc_fw_is_overridden(uc_fw)) {
				err = -ENOEXEC;
				goto fail;
			}
		} else {
			if (uc_fw->file_selected.ver.minor < uc_fw->file_wanted.ver.minor)
				old_ver = true;
		}
	}

	if (old_ver && uc_fw->file_selected.ver.major) {
		/* Preserve the version that was really wanted */
		memcpy(&uc_fw->file_wanted, &file_ideal, sizeof(uc_fw->file_wanted));

		gt_notice(gt, "%s firmware %s (%d.%d) is recommended, but only %s (%d.%d) was found\n",
			  intel_uc_fw_type_repr(uc_fw->type),
			  uc_fw->file_wanted.path,
			  uc_fw->file_wanted.ver.major, uc_fw->file_wanted.ver.minor,
			  uc_fw->file_selected.path,
			  uc_fw->file_selected.ver.major, uc_fw->file_selected.ver.minor);
		gt_info(gt, "Consider updating your linux-firmware pkg or downloading from %s\n",
			INTEL_UC_FIRMWARE_URL);
	}

	if (HAS_LMEM(i915)) {
		obj = i915_gem_object_create_lmem_from_data(i915, fw->data, fw->size);
		if (!IS_ERR(obj))
			obj->flags |= I915_BO_ALLOC_PM_EARLY;
	} else {
		obj = i915_gem_object_create_shmem_from_data(i915, fw->data, fw->size);
	}

	if (IS_ERR(obj)) {
		err = PTR_ERR(obj);
		goto fail;
	}

	uc_fw->obj = obj;
	uc_fw->size = fw->size;
	intel_uc_fw_change_status(uc_fw, INTEL_UC_FIRMWARE_AVAILABLE);

	release_firmware(fw);
	return 0;

fail:
	intel_uc_fw_change_status(uc_fw, err == -ENOENT ?
				  INTEL_UC_FIRMWARE_MISSING :
				  INTEL_UC_FIRMWARE_ERROR);

	gt_probe_error(gt, "%s firmware %s: fetch failed %pe\n",
		       intel_uc_fw_type_repr(uc_fw->type), uc_fw->file_selected.path, ERR_PTR(err));
	gt_info(gt, "%s firmware(s) can be downloaded from %s\n",
		intel_uc_fw_type_repr(uc_fw->type), INTEL_UC_FIRMWARE_URL);

	release_firmware(fw);		/* OK even if fw is NULL */
	return err;
}

static u32 uc_fw_ggtt_offset(struct intel_uc_fw *uc_fw)
{
	struct intel_gt *gt = __uc_fw_to_gt(uc_fw);
	struct i915_ggtt *ggtt = gt->ggtt;
	struct drm_mm_node *node = &ggtt->uc_fw;
	u32 offset = uc_fw->type * INTEL_UC_RSVD_GGTT_PER_FW;

	/*
	 * The media GT shares the GGTT with the root GT, which means that
	 * we need to use different offsets for the binaries on the media GT.
	 * To keep the math simple, we use 8MB for the root tile and 8MB for
	 * the media one. This will need to be updated if we ever have more
	 * than 1 media GT.
	 */
	BUILD_BUG_ON(INTEL_UC_FW_NUM_TYPES * INTEL_UC_RSVD_GGTT_PER_FW > SZ_8M);
	GEM_BUG_ON(gt->type == GT_MEDIA && gt->info.id > 1);
	if (gt->type == GT_MEDIA)
		offset += SZ_8M;

	GEM_BUG_ON(!drm_mm_node_allocated(node));
	GEM_BUG_ON(upper_32_bits(node->start));
	GEM_BUG_ON(upper_32_bits(node->start + node->size - 1));
	GEM_BUG_ON(offset + uc_fw->obj->base.size > node->size);
	GEM_BUG_ON(uc_fw->obj->base.size > INTEL_UC_RSVD_GGTT_PER_FW);

	return lower_32_bits(node->start + offset);
}

static void uc_fw_bind_ggtt(struct intel_uc_fw *uc_fw)
{
	struct drm_i915_gem_object *obj = uc_fw->obj;
	struct i915_ggtt *ggtt = __uc_fw_to_gt(uc_fw)->ggtt;
	struct i915_vma_resource *dummy = &uc_fw->dummy;
	u32 pte_flags = 0;

	dummy->start = uc_fw_ggtt_offset(uc_fw);
	dummy->node_size = obj->base.size;
	dummy->bi.pages = obj->mm.pages;

	GEM_BUG_ON(!i915_gem_object_has_pinned_pages(obj));

	/* uc_fw->obj cache domains were not controlled across suspend */
	if (i915_gem_object_has_struct_page(obj))
		drm_clflush_sg(dummy->bi.pages);

	if (i915_gem_object_is_lmem(obj))
		pte_flags |= PTE_LM;

	if (ggtt->vm.raw_insert_entries)
		ggtt->vm.raw_insert_entries(&ggtt->vm, dummy, I915_CACHE_NONE, pte_flags);
	else
		ggtt->vm.insert_entries(&ggtt->vm, dummy, I915_CACHE_NONE, pte_flags);
}

static void uc_fw_unbind_ggtt(struct intel_uc_fw *uc_fw)
{
	struct drm_i915_gem_object *obj = uc_fw->obj;
	struct i915_ggtt *ggtt = __uc_fw_to_gt(uc_fw)->ggtt;
	u64 start = uc_fw_ggtt_offset(uc_fw);

	ggtt->vm.clear_range(&ggtt->vm, start, obj->base.size);
}

static int uc_fw_xfer(struct intel_uc_fw *uc_fw, u32 dst_offset, u32 dma_flags)
{
	struct intel_gt *gt = __uc_fw_to_gt(uc_fw);
	struct intel_uncore *uncore = gt->uncore;
	u64 offset;
	int ret;

	ret = i915_inject_probe_error(gt->i915, -ETIMEDOUT);
	if (ret)
		return ret;

	intel_uncore_forcewake_get(uncore, FORCEWAKE_ALL);

	/* Set the source address for the uCode */
	offset = uc_fw_ggtt_offset(uc_fw);
	GEM_BUG_ON(upper_32_bits(offset) & 0xFFFF0000);
	intel_uncore_write_fw(uncore, DMA_ADDR_0_LOW, lower_32_bits(offset));
	intel_uncore_write_fw(uncore, DMA_ADDR_0_HIGH, upper_32_bits(offset));

	/* Set the DMA destination */
	intel_uncore_write_fw(uncore, DMA_ADDR_1_LOW, dst_offset);
	intel_uncore_write_fw(uncore, DMA_ADDR_1_HIGH, DMA_ADDRESS_SPACE_WOPCM);

	/*
	 * Set the transfer size. The header plus uCode will be copied to WOPCM
	 * via DMA, excluding any other components
	 */
	intel_uncore_write_fw(uncore, DMA_COPY_SIZE,
			      sizeof(struct uc_css_header) + uc_fw->ucode_size);

	/* Start the DMA */
	intel_uncore_write_fw(uncore, DMA_CTRL,
			      _MASKED_BIT_ENABLE(dma_flags | START_DMA));

	/* Wait for DMA to finish */
	ret = intel_wait_for_register_fw(uncore, DMA_CTRL, START_DMA, 0, 100);
	if (ret)
		gt_err(gt, "DMA for %s fw failed, DMA_CTRL=%u\n",
		       intel_uc_fw_type_repr(uc_fw->type),
		       intel_uncore_read_fw(uncore, DMA_CTRL));

	/* Disable the bits once DMA is over */
	intel_uncore_write_fw(uncore, DMA_CTRL, _MASKED_BIT_DISABLE(dma_flags));

	intel_uncore_forcewake_put(uncore, FORCEWAKE_ALL);

	return ret;
}

int intel_uc_fw_mark_load_failed(struct intel_uc_fw *uc_fw, int err)
{
	struct intel_gt *gt = __uc_fw_to_gt(uc_fw);

	GEM_BUG_ON(!intel_uc_fw_is_loadable(uc_fw));

	gt_probe_error(gt, "Failed to load %s firmware %s %pe\n",
		       intel_uc_fw_type_repr(uc_fw->type), uc_fw->file_selected.path, ERR_PTR(err));
	intel_uc_fw_change_status(uc_fw, INTEL_UC_FIRMWARE_LOAD_FAIL);

	return err;
}

/**
 * intel_uc_fw_upload - load uC firmware using custom loader
 * @uc_fw: uC firmware
 * @dst_offset: destination offset
 * @dma_flags: flags for flags for dma ctrl
 *
 * Loads uC firmware and updates internal flags.
 *
 * Return: 0 on success, non-zero on failure.
 */
int intel_uc_fw_upload(struct intel_uc_fw *uc_fw, u32 dst_offset, u32 dma_flags)
{
	struct intel_gt *gt = __uc_fw_to_gt(uc_fw);
	int err;

	/* make sure the status was cleared the last time we reset the uc */
	GEM_BUG_ON(intel_uc_fw_is_loaded(uc_fw));

	err = i915_inject_probe_error(gt->i915, -ENOEXEC);
	if (err)
		return err;

	if (!intel_uc_fw_is_loadable(uc_fw))
		return -ENOEXEC;

	/* Call custom loader */
	uc_fw_bind_ggtt(uc_fw);
	err = uc_fw_xfer(uc_fw, dst_offset, dma_flags);
	uc_fw_unbind_ggtt(uc_fw);
	if (err)
		goto fail;

	intel_uc_fw_change_status(uc_fw, INTEL_UC_FIRMWARE_TRANSFERRED);
	return 0;

fail:
	return intel_uc_fw_mark_load_failed(uc_fw, err);
}

static inline bool uc_fw_need_rsa_in_memory(struct intel_uc_fw *uc_fw)
{
	/*
	 * The HW reads the GuC RSA from memory if the key size is > 256 bytes,
	 * while it reads it from the 64 RSA registers if it is smaller.
	 * The HuC RSA is always read from memory.
	 */
	return uc_fw->type == INTEL_UC_FW_TYPE_HUC || uc_fw->rsa_size > 256;
}

static int uc_fw_rsa_data_create(struct intel_uc_fw *uc_fw)
{
	struct intel_gt *gt = __uc_fw_to_gt(uc_fw);
	struct i915_vma *vma;
	size_t copied;
	void *vaddr;
	int err;

	err = i915_inject_probe_error(gt->i915, -ENXIO);
	if (err)
		return err;

	if (!uc_fw_need_rsa_in_memory(uc_fw))
		return 0;

	/*
	 * uC firmwares will sit above GUC_GGTT_TOP and will not map through
	 * GGTT. Unfortunately, this means that the GuC HW cannot perform the uC
	 * authentication from memory, as the RSA offset now falls within the
	 * GuC inaccessible range. We resort to perma-pinning an additional vma
	 * within the accessible range that only contains the RSA signature.
	 * The GuC HW can use this extra pinning to perform the authentication
	 * since its GGTT offset will be GuC accessible.
	 */
	GEM_BUG_ON(uc_fw->rsa_size > PAGE_SIZE);
	vma = intel_guc_allocate_vma(&gt->uc.guc, PAGE_SIZE);
	if (IS_ERR(vma))
		return PTR_ERR(vma);

	vaddr = i915_gem_object_pin_map_unlocked(vma->obj,
						 i915_coherent_map_type(gt->i915, vma->obj, true));
	if (IS_ERR(vaddr)) {
		i915_vma_unpin_and_release(&vma, 0);
		err = PTR_ERR(vaddr);
		goto unpin_out;
	}

	copied = intel_uc_fw_copy_rsa(uc_fw, vaddr, vma->size);
	i915_gem_object_unpin_map(vma->obj);

	if (copied < uc_fw->rsa_size) {
		err = -ENOMEM;
		goto unpin_out;
	}

	uc_fw->rsa_data = vma;

	return 0;

unpin_out:
	i915_vma_unpin_and_release(&vma, 0);
	return err;
}

static void uc_fw_rsa_data_destroy(struct intel_uc_fw *uc_fw)
{
	i915_vma_unpin_and_release(&uc_fw->rsa_data, 0);
}

int intel_uc_fw_init(struct intel_uc_fw *uc_fw)
{
	int err;

	/* this should happen before the load! */
	GEM_BUG_ON(intel_uc_fw_is_loaded(uc_fw));

	if (!intel_uc_fw_is_available(uc_fw))
		return -ENOEXEC;

	err = i915_gem_object_pin_pages_unlocked(uc_fw->obj);
	if (err) {
		gt_dbg(__uc_fw_to_gt(uc_fw), "%s fw pin-pages failed %pe\n",
		       intel_uc_fw_type_repr(uc_fw->type), ERR_PTR(err));
		goto out;
	}

	err = uc_fw_rsa_data_create(uc_fw);
	if (err) {
		gt_dbg(__uc_fw_to_gt(uc_fw), "%s fw rsa data creation failed %pe\n",
		       intel_uc_fw_type_repr(uc_fw->type), ERR_PTR(err));
		goto out_unpin;
	}

	return 0;

out_unpin:
	i915_gem_object_unpin_pages(uc_fw->obj);
out:
	return err;
}

void intel_uc_fw_fini(struct intel_uc_fw *uc_fw)
{
	uc_fw_rsa_data_destroy(uc_fw);

	if (i915_gem_object_has_pinned_pages(uc_fw->obj))
		i915_gem_object_unpin_pages(uc_fw->obj);

	intel_uc_fw_change_status(uc_fw, INTEL_UC_FIRMWARE_AVAILABLE);
}

/**
 * intel_uc_fw_cleanup_fetch - cleanup uC firmware
 * @uc_fw: uC firmware
 *
 * Cleans up uC firmware by releasing the firmware GEM obj.
 */
void intel_uc_fw_cleanup_fetch(struct intel_uc_fw *uc_fw)
{
	if (!intel_uc_fw_is_available(uc_fw))
		return;

	i915_gem_object_put(fetch_and_zero(&uc_fw->obj));

	intel_uc_fw_change_status(uc_fw, INTEL_UC_FIRMWARE_SELECTED);
}

/**
 * intel_uc_fw_copy_rsa - copy fw RSA to buffer
 *
 * @uc_fw: uC firmware
 * @dst: dst buffer
 * @max_len: max number of bytes to copy
 *
 * Return: number of copied bytes.
 */
size_t intel_uc_fw_copy_rsa(struct intel_uc_fw *uc_fw, void *dst, u32 max_len)
{
	struct intel_memory_region *mr = uc_fw->obj->mm.region;
	u32 size = min_t(u32, uc_fw->rsa_size, max_len);
	u32 offset = sizeof(struct uc_css_header) + uc_fw->ucode_size;
	struct sgt_iter iter;
	size_t count = 0;
	int idx;

	/* Called during reset handling, must be atomic [no fs_reclaim] */
	GEM_BUG_ON(!intel_uc_fw_is_available(uc_fw));

	idx = offset >> PAGE_SHIFT;
	offset = offset_in_page(offset);
	if (i915_gem_object_has_struct_page(uc_fw->obj)) {
		struct page *page;

		for_each_sgt_page(page, iter, uc_fw->obj->mm.pages) {
			u32 len = min_t(u32, size, PAGE_SIZE - offset);
			void *vaddr;

			if (idx > 0) {
				idx--;
				continue;
			}

			vaddr = kmap_atomic(page);
			memcpy(dst, vaddr + offset, len);
			kunmap_atomic(vaddr);

			offset = 0;
			dst += len;
			size -= len;
			count += len;
			if (!size)
				break;
		}
	} else {
		dma_addr_t addr;

		for_each_sgt_daddr(addr, iter, uc_fw->obj->mm.pages) {
			u32 len = min_t(u32, size, PAGE_SIZE - offset);
			void __iomem *vaddr;

			if (idx > 0) {
				idx--;
				continue;
			}

			vaddr = io_mapping_map_atomic_wc(&mr->iomap,
							 addr - mr->region.start);
			memcpy_fromio(dst, vaddr + offset, len);
			io_mapping_unmap_atomic(vaddr);

			offset = 0;
			dst += len;
			size -= len;
			count += len;
			if (!size)
				break;
		}
	}

	return count;
}

/**
 * intel_uc_fw_dump - dump information about uC firmware
 * @uc_fw: uC firmware
 * @p: the &drm_printer
 *
 * Pretty printer for uC firmware.
 */
void intel_uc_fw_dump(const struct intel_uc_fw *uc_fw, struct drm_printer *p)
{
	bool got_wanted;

	drm_printf(p, "%s firmware: %s\n",
		   intel_uc_fw_type_repr(uc_fw->type), uc_fw->file_selected.path);
	if (uc_fw->file_selected.path != uc_fw->file_wanted.path)
		drm_printf(p, "%s firmware wanted: %s\n",
			   intel_uc_fw_type_repr(uc_fw->type), uc_fw->file_wanted.path);
	drm_printf(p, "\tstatus: %s\n",
		   intel_uc_fw_status_repr(uc_fw->status));

	if (uc_fw->file_selected.ver.major < uc_fw->file_wanted.ver.major)
		got_wanted = false;
	else if ((uc_fw->file_selected.ver.major == uc_fw->file_wanted.ver.major) &&
		 (uc_fw->file_selected.ver.minor < uc_fw->file_wanted.ver.minor))
		got_wanted = false;
	else if ((uc_fw->file_selected.ver.major == uc_fw->file_wanted.ver.major) &&
		 (uc_fw->file_selected.ver.minor == uc_fw->file_wanted.ver.minor) &&
		 (uc_fw->file_selected.ver.patch < uc_fw->file_wanted.ver.patch))
		got_wanted = false;
	else
		got_wanted = true;

	if (!got_wanted)
		drm_printf(p, "\tversion: wanted %u.%u.%u, found %u.%u.%u\n",
			   uc_fw->file_wanted.ver.major,
			   uc_fw->file_wanted.ver.minor,
			   uc_fw->file_wanted.ver.patch,
			   uc_fw->file_selected.ver.major,
			   uc_fw->file_selected.ver.minor,
			   uc_fw->file_selected.ver.patch);
	else
		drm_printf(p, "\tversion: found %u.%u.%u\n",
			   uc_fw->file_selected.ver.major,
			   uc_fw->file_selected.ver.minor,
			   uc_fw->file_selected.ver.patch);
	drm_printf(p, "\tuCode: %u bytes\n", uc_fw->ucode_size);
	drm_printf(p, "\tRSA: %u bytes\n", uc_fw->rsa_size);
}<|MERGE_RESOLUTION|>--- conflicted
+++ resolved
@@ -647,37 +647,21 @@
 	 */
 
 	if (!is_ver_8bit(&uc_fw->file_selected.ver)) {
-<<<<<<< HEAD
-		gt_warn(__uc_fw_to_gt(uc_fw), "%s firmware: invalid file version: 0x%02X:%02X:%02X\n",
-=======
 		gt_warn(gt, "%s firmware: invalid file version: 0x%02X:%02X:%02X\n",
->>>>>>> 33a86170
 			intel_uc_fw_type_repr(uc_fw->type),
 			uc_fw->file_selected.ver.major,
 			uc_fw->file_selected.ver.minor,
 			uc_fw->file_selected.ver.patch);
-<<<<<<< HEAD
-		return false;
-	}
-
-	if (!is_ver_8bit(&guc->submission_version)) {
-		gt_warn(__uc_fw_to_gt(uc_fw), "%s firmware: invalid submit version: 0x%02X:%02X:%02X\n",
-=======
 		return -EINVAL;
 	}
 
 	if (!is_ver_8bit(&guc->submission_version)) {
 		gt_warn(gt, "%s firmware: invalid submit version: 0x%02X:%02X:%02X\n",
->>>>>>> 33a86170
 			intel_uc_fw_type_repr(uc_fw->type),
 			guc->submission_version.major,
 			guc->submission_version.minor,
 			guc->submission_version.patch);
-<<<<<<< HEAD
-		return false;
-=======
 		return -EINVAL;
->>>>>>> 33a86170
 	}
 
 	return i915_inject_probe_error(gt->i915, -EINVAL);
