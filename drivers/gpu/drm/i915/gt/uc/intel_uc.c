--- conflicted
+++ resolved
@@ -547,17 +547,8 @@
 		intel_rps_lower_unslice(&uc_to_gt(uc)->rps);
 	}
 
-<<<<<<< HEAD
-	intel_gsc_uc_load_start(&uc->gsc);
-
-	gt_info(gt, "GuC submission %s\n",
-		str_enabled_disabled(intel_uc_uses_guc_submission(uc)));
-	gt_info(gt, "GuC SLPC %s\n",
-		str_enabled_disabled(intel_uc_uses_guc_slpc(uc)));
-=======
 	guc_info(guc, "submission %s\n", str_enabled_disabled(intel_uc_uses_guc_submission(uc)));
 	guc_info(guc, "SLPC %s\n", str_enabled_disabled(intel_uc_uses_guc_slpc(uc)));
->>>>>>> 82bbec18
 
 	return 0;
 
@@ -683,11 +674,7 @@
 	int err;
 
 	/* flush the GSC worker */
-<<<<<<< HEAD
-	intel_gsc_uc_suspend(&uc->gsc);
-=======
 	intel_gsc_uc_flush_work(&uc->gsc);
->>>>>>> 82bbec18
 
 	if (!intel_guc_is_ready(guc)) {
 		guc->interrupts.enabled = false;
