// SPDX-License-Identifier: MIT
/*
 * Copyright © 2014 Intel Corporation
 */

#include <linux/circ_buf.h>

#include "gem/i915_gem_context.h"
#include "gem/i915_gem_lmem.h"
#include "gt/gen8_engine_cs.h"
#include "gt/intel_breadcrumbs.h"
#include "gt/intel_context.h"
#include "gt/intel_engine_heartbeat.h"
#include "gt/intel_engine_pm.h"
#include "gt/intel_engine_regs.h"
#include "gt/intel_gpu_commands.h"
#include "gt/intel_gt.h"
#include "gt/intel_gt_clock_utils.h"
#include "gt/intel_gt_irq.h"
#include "gt/intel_gt_pm.h"
#include "gt/intel_gt_regs.h"
#include "gt/intel_gt_requests.h"
#include "gt/intel_lrc.h"
#include "gt/intel_lrc_reg.h"
#include "gt/intel_mocs.h"
#include "gt/intel_ring.h"

#include "intel_guc_ads.h"
#include "intel_guc_capture.h"
#include "intel_guc_print.h"
#include "intel_guc_submission.h"

#include "i915_drv.h"
#include "i915_reg.h"
#include "i915_trace.h"

/**
 * DOC: GuC-based command submission
 *
 * The Scratch registers:
 * There are 16 MMIO-based registers start from 0xC180. The kernel driver writes
 * a value to the action register (SOFT_SCRATCH_0) along with any data. It then
 * triggers an interrupt on the GuC via another register write (0xC4C8).
 * Firmware writes a success/fail code back to the action register after
 * processes the request. The kernel driver polls waiting for this update and
 * then proceeds.
 *
 * Command Transport buffers (CTBs):
 * Covered in detail in other sections but CTBs (Host to GuC - H2G, GuC to Host
 * - G2H) are a message interface between the i915 and GuC.
 *
 * Context registration:
 * Before a context can be submitted it must be registered with the GuC via a
 * H2G. A unique guc_id is associated with each context. The context is either
 * registered at request creation time (normal operation) or at submission time
 * (abnormal operation, e.g. after a reset).
 *
 * Context submission:
 * The i915 updates the LRC tail value in memory. The i915 must enable the
 * scheduling of the context within the GuC for the GuC to actually consider it.
 * Therefore, the first time a disabled context is submitted we use a schedule
 * enable H2G, while follow up submissions are done via the context submit H2G,
 * which informs the GuC that a previously enabled context has new work
 * available.
 *
 * Context unpin:
 * To unpin a context a H2G is used to disable scheduling. When the
 * corresponding G2H returns indicating the scheduling disable operation has
 * completed it is safe to unpin the context. While a disable is in flight it
 * isn't safe to resubmit the context so a fence is used to stall all future
 * requests of that context until the G2H is returned. Because this interaction
 * with the GuC takes a non-zero amount of time we delay the disabling of
 * scheduling after the pin count goes to zero by a configurable period of time
 * (see SCHED_DISABLE_DELAY_MS). The thought is this gives the user a window of
 * time to resubmit something on the context before doing this costly operation.
 * This delay is only done if the context isn't closed and the guc_id usage is
 * less than a threshold (see NUM_SCHED_DISABLE_GUC_IDS_THRESHOLD).
 *
 * Context deregistration:
 * Before a context can be destroyed or if we steal its guc_id we must
 * deregister the context with the GuC via H2G. If stealing the guc_id it isn't
 * safe to submit anything to this guc_id until the deregister completes so a
 * fence is used to stall all requests associated with this guc_id until the
 * corresponding G2H returns indicating the guc_id has been deregistered.
 *
 * submission_state.guc_ids:
 * Unique number associated with private GuC context data passed in during
 * context registration / submission / deregistration. 64k available. Simple ida
 * is used for allocation.
 *
 * Stealing guc_ids:
 * If no guc_ids are available they can be stolen from another context at
 * request creation time if that context is unpinned. If a guc_id can't be found
 * we punt this problem to the user as we believe this is near impossible to hit
 * during normal use cases.
 *
 * Locking:
 * In the GuC submission code we have 3 basic spin locks which protect
 * everything. Details about each below.
 *
 * sched_engine->lock
 * This is the submission lock for all contexts that share an i915 schedule
 * engine (sched_engine), thus only one of the contexts which share a
 * sched_engine can be submitting at a time. Currently only one sched_engine is
 * used for all of GuC submission but that could change in the future.
 *
 * guc->submission_state.lock
 * Global lock for GuC submission state. Protects guc_ids and destroyed contexts
 * list.
 *
 * ce->guc_state.lock
 * Protects everything under ce->guc_state. Ensures that a context is in the
 * correct state before issuing a H2G. e.g. We don't issue a schedule disable
 * on a disabled context (bad idea), we don't issue a schedule enable when a
 * schedule disable is in flight, etc... Also protects list of inflight requests
 * on the context and the priority management state. Lock is individual to each
 * context.
 *
 * Lock ordering rules:
 * sched_engine->lock -> ce->guc_state.lock
 * guc->submission_state.lock -> ce->guc_state.lock
 *
 * Reset races:
 * When a full GT reset is triggered it is assumed that some G2H responses to
 * H2Gs can be lost as the GuC is also reset. Losing these G2H can prove to be
 * fatal as we do certain operations upon receiving a G2H (e.g. destroy
 * contexts, release guc_ids, etc...). When this occurs we can scrub the
 * context state and cleanup appropriately, however this is quite racey.
 * To avoid races, the reset code must disable submission before scrubbing for
 * the missing G2H, while the submission code must check for submission being
 * disabled and skip sending H2Gs and updating context states when it is. Both
 * sides must also make sure to hold the relevant locks.
 */

/* GuC Virtual Engine */
struct guc_virtual_engine {
	struct intel_engine_cs base;
	struct intel_context context;
};

static struct intel_context *
guc_create_virtual(struct intel_engine_cs **siblings, unsigned int count,
		   unsigned long flags);

static struct intel_context *
guc_create_parallel(struct intel_engine_cs **engines,
		    unsigned int num_siblings,
		    unsigned int width);

#define GUC_REQUEST_SIZE 64 /* bytes */

/*
 * We reserve 1/16 of the guc_ids for multi-lrc as these need to be contiguous
 * per the GuC submission interface. A different allocation algorithm is used
 * (bitmap vs. ida) between multi-lrc and single-lrc hence the reason to
 * partition the guc_id space. We believe the number of multi-lrc contexts in
 * use should be low and 1/16 should be sufficient. Minimum of 32 guc_ids for
 * multi-lrc.
 */
#define NUMBER_MULTI_LRC_GUC_ID(guc)	\
	((guc)->submission_state.num_guc_ids / 16)

/*
 * Below is a set of functions which control the GuC scheduling state which
 * require a lock.
 */
#define SCHED_STATE_WAIT_FOR_DEREGISTER_TO_REGISTER	BIT(0)
#define SCHED_STATE_DESTROYED				BIT(1)
#define SCHED_STATE_PENDING_DISABLE			BIT(2)
#define SCHED_STATE_BANNED				BIT(3)
#define SCHED_STATE_ENABLED				BIT(4)
#define SCHED_STATE_PENDING_ENABLE			BIT(5)
#define SCHED_STATE_REGISTERED				BIT(6)
#define SCHED_STATE_POLICY_REQUIRED			BIT(7)
#define SCHED_STATE_CLOSED				BIT(8)
#define SCHED_STATE_BLOCKED_SHIFT			9
#define SCHED_STATE_BLOCKED		BIT(SCHED_STATE_BLOCKED_SHIFT)
#define SCHED_STATE_BLOCKED_MASK	(0xfff << SCHED_STATE_BLOCKED_SHIFT)

static inline void init_sched_state(struct intel_context *ce)
{
	lockdep_assert_held(&ce->guc_state.lock);
	ce->guc_state.sched_state &= SCHED_STATE_BLOCKED_MASK;
}

/*
 * Kernel contexts can have SCHED_STATE_REGISTERED after suspend.
 * A context close can race with the submission path, so SCHED_STATE_CLOSED
 * can be set immediately before we try to register.
 */
#define SCHED_STATE_VALID_INIT \
	(SCHED_STATE_BLOCKED_MASK | \
	 SCHED_STATE_CLOSED | \
	 SCHED_STATE_REGISTERED)

__maybe_unused
static bool sched_state_is_init(struct intel_context *ce)
{
	return !(ce->guc_state.sched_state & ~SCHED_STATE_VALID_INIT);
}

static inline bool
context_wait_for_deregister_to_register(struct intel_context *ce)
{
	return ce->guc_state.sched_state &
		SCHED_STATE_WAIT_FOR_DEREGISTER_TO_REGISTER;
}

static inline void
set_context_wait_for_deregister_to_register(struct intel_context *ce)
{
	lockdep_assert_held(&ce->guc_state.lock);
	ce->guc_state.sched_state |=
		SCHED_STATE_WAIT_FOR_DEREGISTER_TO_REGISTER;
}

static inline void
clr_context_wait_for_deregister_to_register(struct intel_context *ce)
{
	lockdep_assert_held(&ce->guc_state.lock);
	ce->guc_state.sched_state &=
		~SCHED_STATE_WAIT_FOR_DEREGISTER_TO_REGISTER;
}

static inline bool
context_destroyed(struct intel_context *ce)
{
	return ce->guc_state.sched_state & SCHED_STATE_DESTROYED;
}

static inline void
set_context_destroyed(struct intel_context *ce)
{
	lockdep_assert_held(&ce->guc_state.lock);
	ce->guc_state.sched_state |= SCHED_STATE_DESTROYED;
}

static inline bool context_pending_disable(struct intel_context *ce)
{
	return ce->guc_state.sched_state & SCHED_STATE_PENDING_DISABLE;
}

static inline void set_context_pending_disable(struct intel_context *ce)
{
	lockdep_assert_held(&ce->guc_state.lock);
	ce->guc_state.sched_state |= SCHED_STATE_PENDING_DISABLE;
}

static inline void clr_context_pending_disable(struct intel_context *ce)
{
	lockdep_assert_held(&ce->guc_state.lock);
	ce->guc_state.sched_state &= ~SCHED_STATE_PENDING_DISABLE;
}

static inline bool context_banned(struct intel_context *ce)
{
	return ce->guc_state.sched_state & SCHED_STATE_BANNED;
}

static inline void set_context_banned(struct intel_context *ce)
{
	lockdep_assert_held(&ce->guc_state.lock);
	ce->guc_state.sched_state |= SCHED_STATE_BANNED;
}

static inline void clr_context_banned(struct intel_context *ce)
{
	lockdep_assert_held(&ce->guc_state.lock);
	ce->guc_state.sched_state &= ~SCHED_STATE_BANNED;
}

static inline bool context_enabled(struct intel_context *ce)
{
	return ce->guc_state.sched_state & SCHED_STATE_ENABLED;
}

static inline void set_context_enabled(struct intel_context *ce)
{
	lockdep_assert_held(&ce->guc_state.lock);
	ce->guc_state.sched_state |= SCHED_STATE_ENABLED;
}

static inline void clr_context_enabled(struct intel_context *ce)
{
	lockdep_assert_held(&ce->guc_state.lock);
	ce->guc_state.sched_state &= ~SCHED_STATE_ENABLED;
}

static inline bool context_pending_enable(struct intel_context *ce)
{
	return ce->guc_state.sched_state & SCHED_STATE_PENDING_ENABLE;
}

static inline void set_context_pending_enable(struct intel_context *ce)
{
	lockdep_assert_held(&ce->guc_state.lock);
	ce->guc_state.sched_state |= SCHED_STATE_PENDING_ENABLE;
}

static inline void clr_context_pending_enable(struct intel_context *ce)
{
	lockdep_assert_held(&ce->guc_state.lock);
	ce->guc_state.sched_state &= ~SCHED_STATE_PENDING_ENABLE;
}

static inline bool context_registered(struct intel_context *ce)
{
	return ce->guc_state.sched_state & SCHED_STATE_REGISTERED;
}

static inline void set_context_registered(struct intel_context *ce)
{
	lockdep_assert_held(&ce->guc_state.lock);
	ce->guc_state.sched_state |= SCHED_STATE_REGISTERED;
}

static inline void clr_context_registered(struct intel_context *ce)
{
	lockdep_assert_held(&ce->guc_state.lock);
	ce->guc_state.sched_state &= ~SCHED_STATE_REGISTERED;
}

static inline bool context_policy_required(struct intel_context *ce)
{
	return ce->guc_state.sched_state & SCHED_STATE_POLICY_REQUIRED;
}

static inline void set_context_policy_required(struct intel_context *ce)
{
	lockdep_assert_held(&ce->guc_state.lock);
	ce->guc_state.sched_state |= SCHED_STATE_POLICY_REQUIRED;
}

static inline void clr_context_policy_required(struct intel_context *ce)
{
	lockdep_assert_held(&ce->guc_state.lock);
	ce->guc_state.sched_state &= ~SCHED_STATE_POLICY_REQUIRED;
}

static inline bool context_close_done(struct intel_context *ce)
{
	return ce->guc_state.sched_state & SCHED_STATE_CLOSED;
}

static inline void set_context_close_done(struct intel_context *ce)
{
	lockdep_assert_held(&ce->guc_state.lock);
	ce->guc_state.sched_state |= SCHED_STATE_CLOSED;
}

static inline u32 context_blocked(struct intel_context *ce)
{
	return (ce->guc_state.sched_state & SCHED_STATE_BLOCKED_MASK) >>
		SCHED_STATE_BLOCKED_SHIFT;
}

static inline void incr_context_blocked(struct intel_context *ce)
{
	lockdep_assert_held(&ce->guc_state.lock);

	ce->guc_state.sched_state += SCHED_STATE_BLOCKED;

	GEM_BUG_ON(!context_blocked(ce));	/* Overflow check */
}

static inline void decr_context_blocked(struct intel_context *ce)
{
	lockdep_assert_held(&ce->guc_state.lock);

	GEM_BUG_ON(!context_blocked(ce));	/* Underflow check */

	ce->guc_state.sched_state -= SCHED_STATE_BLOCKED;
}

static struct intel_context *
request_to_scheduling_context(struct i915_request *rq)
{
	return intel_context_to_parent(rq->context);
}

static inline bool context_guc_id_invalid(struct intel_context *ce)
{
	return ce->guc_id.id == GUC_INVALID_CONTEXT_ID;
}

static inline void set_context_guc_id_invalid(struct intel_context *ce)
{
	ce->guc_id.id = GUC_INVALID_CONTEXT_ID;
}

static inline struct intel_guc *ce_to_guc(struct intel_context *ce)
{
	return &ce->engine->gt->uc.guc;
}

static inline struct i915_priolist *to_priolist(struct rb_node *rb)
{
	return rb_entry(rb, struct i915_priolist, node);
}

/*
 * When using multi-lrc submission a scratch memory area is reserved in the
 * parent's context state for the process descriptor, work queue, and handshake
 * between the parent + children contexts to insert safe preemption points
 * between each of the BBs. Currently the scratch area is sized to a page.
 *
 * The layout of this scratch area is below:
 * 0						guc_process_desc
 * + sizeof(struct guc_process_desc)		child go
 * + CACHELINE_BYTES				child join[0]
 * ...
 * + CACHELINE_BYTES				child join[n - 1]
 * ...						unused
 * PARENT_SCRATCH_SIZE / 2			work queue start
 * ...						work queue
 * PARENT_SCRATCH_SIZE - 1			work queue end
 */
#define WQ_SIZE			(PARENT_SCRATCH_SIZE / 2)
#define WQ_OFFSET		(PARENT_SCRATCH_SIZE - WQ_SIZE)

struct sync_semaphore {
	u32 semaphore;
	u8 unused[CACHELINE_BYTES - sizeof(u32)];
};

struct parent_scratch {
	union guc_descs {
		struct guc_sched_wq_desc wq_desc;
		struct guc_process_desc_v69 pdesc;
	} descs;

	struct sync_semaphore go;
	struct sync_semaphore join[MAX_ENGINE_INSTANCE + 1];

	u8 unused[WQ_OFFSET - sizeof(union guc_descs) -
		sizeof(struct sync_semaphore) * (MAX_ENGINE_INSTANCE + 2)];

	u32 wq[WQ_SIZE / sizeof(u32)];
};

static u32 __get_parent_scratch_offset(struct intel_context *ce)
{
	GEM_BUG_ON(!ce->parallel.guc.parent_page);

	return ce->parallel.guc.parent_page * PAGE_SIZE;
}

static u32 __get_wq_offset(struct intel_context *ce)
{
	BUILD_BUG_ON(offsetof(struct parent_scratch, wq) != WQ_OFFSET);

	return __get_parent_scratch_offset(ce) + WQ_OFFSET;
}

static struct parent_scratch *
__get_parent_scratch(struct intel_context *ce)
{
	BUILD_BUG_ON(sizeof(struct parent_scratch) != PARENT_SCRATCH_SIZE);
	BUILD_BUG_ON(sizeof(struct sync_semaphore) != CACHELINE_BYTES);

	/*
	 * Need to subtract LRC_STATE_OFFSET here as the
	 * parallel.guc.parent_page is the offset into ce->state while
	 * ce->lrc_reg_reg is ce->state + LRC_STATE_OFFSET.
	 */
	return (struct parent_scratch *)
		(ce->lrc_reg_state +
		 ((__get_parent_scratch_offset(ce) -
		   LRC_STATE_OFFSET) / sizeof(u32)));
}

static struct guc_process_desc_v69 *
__get_process_desc_v69(struct intel_context *ce)
{
	struct parent_scratch *ps = __get_parent_scratch(ce);

	return &ps->descs.pdesc;
}

static struct guc_sched_wq_desc *
__get_wq_desc_v70(struct intel_context *ce)
{
	struct parent_scratch *ps = __get_parent_scratch(ce);

	return &ps->descs.wq_desc;
}

static u32 *get_wq_pointer(struct intel_context *ce, u32 wqi_size)
{
	/*
	 * Check for space in work queue. Caching a value of head pointer in
	 * intel_context structure in order reduce the number accesses to shared
	 * GPU memory which may be across a PCIe bus.
	 */
#define AVAILABLE_SPACE	\
	CIRC_SPACE(ce->parallel.guc.wqi_tail, ce->parallel.guc.wqi_head, WQ_SIZE)
	if (wqi_size > AVAILABLE_SPACE) {
		ce->parallel.guc.wqi_head = READ_ONCE(*ce->parallel.guc.wq_head);

		if (wqi_size > AVAILABLE_SPACE)
			return NULL;
	}
#undef AVAILABLE_SPACE

	return &__get_parent_scratch(ce)->wq[ce->parallel.guc.wqi_tail / sizeof(u32)];
}

static inline struct intel_context *__get_context(struct intel_guc *guc, u32 id)
{
	struct intel_context *ce = xa_load(&guc->context_lookup, id);

	GEM_BUG_ON(id >= GUC_MAX_CONTEXT_ID);

	return ce;
}

static struct guc_lrc_desc_v69 *__get_lrc_desc_v69(struct intel_guc *guc, u32 index)
{
	struct guc_lrc_desc_v69 *base = guc->lrc_desc_pool_vaddr_v69;

	if (!base)
		return NULL;

	GEM_BUG_ON(index >= GUC_MAX_CONTEXT_ID);

	return &base[index];
}

static int guc_lrc_desc_pool_create_v69(struct intel_guc *guc)
{
	u32 size;
	int ret;

	size = PAGE_ALIGN(sizeof(struct guc_lrc_desc_v69) *
			  GUC_MAX_CONTEXT_ID);
	ret = intel_guc_allocate_and_map_vma(guc, size, &guc->lrc_desc_pool_v69,
					     (void **)&guc->lrc_desc_pool_vaddr_v69);
	if (ret)
		return ret;

	return 0;
}

static void guc_lrc_desc_pool_destroy_v69(struct intel_guc *guc)
{
	if (!guc->lrc_desc_pool_vaddr_v69)
		return;

	guc->lrc_desc_pool_vaddr_v69 = NULL;
	i915_vma_unpin_and_release(&guc->lrc_desc_pool_v69, I915_VMA_RELEASE_MAP);
}

static inline bool guc_submission_initialized(struct intel_guc *guc)
{
	return guc->submission_initialized;
}

static inline void _reset_lrc_desc_v69(struct intel_guc *guc, u32 id)
{
	struct guc_lrc_desc_v69 *desc = __get_lrc_desc_v69(guc, id);

	if (desc)
		memset(desc, 0, sizeof(*desc));
}

static inline bool ctx_id_mapped(struct intel_guc *guc, u32 id)
{
	return __get_context(guc, id);
}

static inline void set_ctx_id_mapping(struct intel_guc *guc, u32 id,
				      struct intel_context *ce)
{
	unsigned long flags;

	/*
	 * xarray API doesn't have xa_save_irqsave wrapper, so calling the
	 * lower level functions directly.
	 */
	xa_lock_irqsave(&guc->context_lookup, flags);
	__xa_store(&guc->context_lookup, id, ce, GFP_ATOMIC);
	xa_unlock_irqrestore(&guc->context_lookup, flags);
}

static inline void clr_ctx_id_mapping(struct intel_guc *guc, u32 id)
{
	unsigned long flags;

	if (unlikely(!guc_submission_initialized(guc)))
		return;

	_reset_lrc_desc_v69(guc, id);

	/*
	 * xarray API doesn't have xa_erase_irqsave wrapper, so calling
	 * the lower level functions directly.
	 */
	xa_lock_irqsave(&guc->context_lookup, flags);
	__xa_erase(&guc->context_lookup, id);
	xa_unlock_irqrestore(&guc->context_lookup, flags);
}

static void decr_outstanding_submission_g2h(struct intel_guc *guc)
{
	if (atomic_dec_and_test(&guc->outstanding_submission_g2h))
		wake_up_all(&guc->ct.wq);
}

static int guc_submission_send_busy_loop(struct intel_guc *guc,
					 const u32 *action,
					 u32 len,
					 u32 g2h_len_dw,
					 bool loop)
{
	/*
	 * We always loop when a send requires a reply (i.e. g2h_len_dw > 0),
	 * so we don't handle the case where we don't get a reply because we
	 * aborted the send due to the channel being busy.
	 */
	GEM_BUG_ON(g2h_len_dw && !loop);

	if (g2h_len_dw)
		atomic_inc(&guc->outstanding_submission_g2h);

	return intel_guc_send_busy_loop(guc, action, len, g2h_len_dw, loop);
}

int intel_guc_wait_for_pending_msg(struct intel_guc *guc,
				   atomic_t *wait_var,
				   bool interruptible,
				   long timeout)
{
	const int state = interruptible ?
		TASK_INTERRUPTIBLE : TASK_UNINTERRUPTIBLE;
	DEFINE_WAIT(wait);

	might_sleep();
	GEM_BUG_ON(timeout < 0);

	if (!atomic_read(wait_var))
		return 0;

	if (!timeout)
		return -ETIME;

	for (;;) {
		prepare_to_wait(&guc->ct.wq, &wait, state);

		if (!atomic_read(wait_var))
			break;

		if (signal_pending_state(state, current)) {
			timeout = -EINTR;
			break;
		}

		if (!timeout) {
			timeout = -ETIME;
			break;
		}

		timeout = io_schedule_timeout(timeout);
	}
	finish_wait(&guc->ct.wq, &wait);

	return (timeout < 0) ? timeout : 0;
}

int intel_guc_wait_for_idle(struct intel_guc *guc, long timeout)
{
	if (!intel_uc_uses_guc_submission(&guc_to_gt(guc)->uc))
		return 0;

	return intel_guc_wait_for_pending_msg(guc,
					      &guc->outstanding_submission_g2h,
					      true, timeout);
}

static int guc_context_policy_init_v70(struct intel_context *ce, bool loop);
static int try_context_registration(struct intel_context *ce, bool loop);

static int __guc_add_request(struct intel_guc *guc, struct i915_request *rq)
{
	int err = 0;
	struct intel_context *ce = request_to_scheduling_context(rq);
	u32 action[3];
	int len = 0;
	u32 g2h_len_dw = 0;
	bool enabled;

	lockdep_assert_held(&rq->engine->sched_engine->lock);

	/*
	 * Corner case where requests were sitting in the priority list or a
	 * request resubmitted after the context was banned.
	 */
	if (unlikely(!intel_context_is_schedulable(ce))) {
		i915_request_put(i915_request_mark_eio(rq));
		intel_engine_signal_breadcrumbs(ce->engine);
		return 0;
	}

	GEM_BUG_ON(!atomic_read(&ce->guc_id.ref));
	GEM_BUG_ON(context_guc_id_invalid(ce));

	if (context_policy_required(ce)) {
		err = guc_context_policy_init_v70(ce, false);
		if (err)
			return err;
	}

	spin_lock(&ce->guc_state.lock);

	/*
	 * The request / context will be run on the hardware when scheduling
	 * gets enabled in the unblock. For multi-lrc we still submit the
	 * context to move the LRC tails.
	 */
	if (unlikely(context_blocked(ce) && !intel_context_is_parent(ce)))
		goto out;

	enabled = context_enabled(ce) || context_blocked(ce);

	if (!enabled) {
		action[len++] = INTEL_GUC_ACTION_SCHED_CONTEXT_MODE_SET;
		action[len++] = ce->guc_id.id;
		action[len++] = GUC_CONTEXT_ENABLE;
		set_context_pending_enable(ce);
		intel_context_get(ce);
		g2h_len_dw = G2H_LEN_DW_SCHED_CONTEXT_MODE_SET;
	} else {
		action[len++] = INTEL_GUC_ACTION_SCHED_CONTEXT;
		action[len++] = ce->guc_id.id;
	}

	err = intel_guc_send_nb(guc, action, len, g2h_len_dw);
	if (!enabled && !err) {
		trace_intel_context_sched_enable(ce);
		atomic_inc(&guc->outstanding_submission_g2h);
		set_context_enabled(ce);

		/*
		 * Without multi-lrc KMD does the submission step (moving the
		 * lrc tail) so enabling scheduling is sufficient to submit the
		 * context. This isn't the case in multi-lrc submission as the
		 * GuC needs to move the tails, hence the need for another H2G
		 * to submit a multi-lrc context after enabling scheduling.
		 */
		if (intel_context_is_parent(ce)) {
			action[0] = INTEL_GUC_ACTION_SCHED_CONTEXT;
			err = intel_guc_send_nb(guc, action, len - 1, 0);
		}
	} else if (!enabled) {
		clr_context_pending_enable(ce);
		intel_context_put(ce);
	}
	if (likely(!err))
		trace_i915_request_guc_submit(rq);

out:
	spin_unlock(&ce->guc_state.lock);
	return err;
}

static int guc_add_request(struct intel_guc *guc, struct i915_request *rq)
{
	int ret = __guc_add_request(guc, rq);

	if (unlikely(ret == -EBUSY)) {
		guc->stalled_request = rq;
		guc->submission_stall_reason = STALL_ADD_REQUEST;
	}

	return ret;
}

static inline void guc_set_lrc_tail(struct i915_request *rq)
{
	rq->context->lrc_reg_state[CTX_RING_TAIL] =
		intel_ring_set_tail(rq->ring, rq->tail);
}

static inline int rq_prio(const struct i915_request *rq)
{
	return rq->sched.attr.priority;
}

static bool is_multi_lrc_rq(struct i915_request *rq)
{
	return intel_context_is_parallel(rq->context);
}

static bool can_merge_rq(struct i915_request *rq,
			 struct i915_request *last)
{
	return request_to_scheduling_context(rq) ==
		request_to_scheduling_context(last);
}

static u32 wq_space_until_wrap(struct intel_context *ce)
{
	return (WQ_SIZE - ce->parallel.guc.wqi_tail);
}

static void write_wqi(struct intel_context *ce, u32 wqi_size)
{
	BUILD_BUG_ON(!is_power_of_2(WQ_SIZE));

	/*
	 * Ensure WQI are visible before updating tail
	 */
	intel_guc_write_barrier(ce_to_guc(ce));

	ce->parallel.guc.wqi_tail = (ce->parallel.guc.wqi_tail + wqi_size) &
		(WQ_SIZE - 1);
	WRITE_ONCE(*ce->parallel.guc.wq_tail, ce->parallel.guc.wqi_tail);
}

static int guc_wq_noop_append(struct intel_context *ce)
{
	u32 *wqi = get_wq_pointer(ce, wq_space_until_wrap(ce));
	u32 len_dw = wq_space_until_wrap(ce) / sizeof(u32) - 1;

	if (!wqi)
		return -EBUSY;

	GEM_BUG_ON(!FIELD_FIT(WQ_LEN_MASK, len_dw));

	*wqi = FIELD_PREP(WQ_TYPE_MASK, WQ_TYPE_NOOP) |
		FIELD_PREP(WQ_LEN_MASK, len_dw);
	ce->parallel.guc.wqi_tail = 0;

	return 0;
}

static int __guc_wq_item_append(struct i915_request *rq)
{
	struct intel_context *ce = request_to_scheduling_context(rq);
	struct intel_context *child;
	unsigned int wqi_size = (ce->parallel.number_children + 4) *
		sizeof(u32);
	u32 *wqi;
	u32 len_dw = (wqi_size / sizeof(u32)) - 1;
	int ret;

	/* Ensure context is in correct state updating work queue */
	GEM_BUG_ON(!atomic_read(&ce->guc_id.ref));
	GEM_BUG_ON(context_guc_id_invalid(ce));
	GEM_BUG_ON(context_wait_for_deregister_to_register(ce));
	GEM_BUG_ON(!ctx_id_mapped(ce_to_guc(ce), ce->guc_id.id));

	/* Insert NOOP if this work queue item will wrap the tail pointer. */
	if (wqi_size > wq_space_until_wrap(ce)) {
		ret = guc_wq_noop_append(ce);
		if (ret)
			return ret;
	}

	wqi = get_wq_pointer(ce, wqi_size);
	if (!wqi)
		return -EBUSY;

	GEM_BUG_ON(!FIELD_FIT(WQ_LEN_MASK, len_dw));

	*wqi++ = FIELD_PREP(WQ_TYPE_MASK, WQ_TYPE_MULTI_LRC) |
		FIELD_PREP(WQ_LEN_MASK, len_dw);
	*wqi++ = ce->lrc.lrca;
	*wqi++ = FIELD_PREP(WQ_GUC_ID_MASK, ce->guc_id.id) |
	       FIELD_PREP(WQ_RING_TAIL_MASK, ce->ring->tail / sizeof(u64));
	*wqi++ = 0;	/* fence_id */
	for_each_child(ce, child)
		*wqi++ = child->ring->tail / sizeof(u64);

	write_wqi(ce, wqi_size);

	return 0;
}

static int guc_wq_item_append(struct intel_guc *guc,
			      struct i915_request *rq)
{
	struct intel_context *ce = request_to_scheduling_context(rq);
	int ret;

	if (unlikely(!intel_context_is_schedulable(ce)))
		return 0;

	ret = __guc_wq_item_append(rq);
	if (unlikely(ret == -EBUSY)) {
		guc->stalled_request = rq;
		guc->submission_stall_reason = STALL_MOVE_LRC_TAIL;
	}

	return ret;
}

static bool multi_lrc_submit(struct i915_request *rq)
{
	struct intel_context *ce = request_to_scheduling_context(rq);

	intel_ring_set_tail(rq->ring, rq->tail);

	/*
	 * We expect the front end (execbuf IOCTL) to set this flag on the last
	 * request generated from a multi-BB submission. This indicates to the
	 * backend (GuC interface) that we should submit this context thus
	 * submitting all the requests generated in parallel.
	 */
	return test_bit(I915_FENCE_FLAG_SUBMIT_PARALLEL, &rq->fence.flags) ||
	       !intel_context_is_schedulable(ce);
}

static int guc_dequeue_one_context(struct intel_guc *guc)
{
	struct i915_sched_engine * const sched_engine = guc->sched_engine;
	struct i915_request *last = NULL;
	bool submit = false;
	struct rb_node *rb;
	int ret;

	lockdep_assert_held(&sched_engine->lock);

	if (guc->stalled_request) {
		submit = true;
		last = guc->stalled_request;

		switch (guc->submission_stall_reason) {
		case STALL_REGISTER_CONTEXT:
			goto register_context;
		case STALL_MOVE_LRC_TAIL:
			goto move_lrc_tail;
		case STALL_ADD_REQUEST:
			goto add_request;
		default:
			MISSING_CASE(guc->submission_stall_reason);
		}
	}

	while ((rb = rb_first_cached(&sched_engine->queue))) {
		struct i915_priolist *p = to_priolist(rb);
		struct i915_request *rq, *rn;

		priolist_for_each_request_consume(rq, rn, p) {
			if (last && !can_merge_rq(rq, last))
				goto register_context;

			list_del_init(&rq->sched.link);

			__i915_request_submit(rq);

			trace_i915_request_in(rq, 0);
			last = rq;

			if (is_multi_lrc_rq(rq)) {
				/*
				 * We need to coalesce all multi-lrc requests in
				 * a relationship into a single H2G. We are
				 * guaranteed that all of these requests will be
				 * submitted sequentially.
				 */
				if (multi_lrc_submit(rq)) {
					submit = true;
					goto register_context;
				}
			} else {
				submit = true;
			}
		}

		rb_erase_cached(&p->node, &sched_engine->queue);
		i915_priolist_free(p);
	}

register_context:
	if (submit) {
		struct intel_context *ce = request_to_scheduling_context(last);

		if (unlikely(!ctx_id_mapped(guc, ce->guc_id.id) &&
			     intel_context_is_schedulable(ce))) {
			ret = try_context_registration(ce, false);
			if (unlikely(ret == -EPIPE)) {
				goto deadlk;
			} else if (ret == -EBUSY) {
				guc->stalled_request = last;
				guc->submission_stall_reason =
					STALL_REGISTER_CONTEXT;
				goto schedule_tasklet;
			} else if (ret != 0) {
				GEM_WARN_ON(ret);	/* Unexpected */
				goto deadlk;
			}
		}

move_lrc_tail:
		if (is_multi_lrc_rq(last)) {
			ret = guc_wq_item_append(guc, last);
			if (ret == -EBUSY) {
				goto schedule_tasklet;
			} else if (ret != 0) {
				GEM_WARN_ON(ret);	/* Unexpected */
				goto deadlk;
			}
		} else {
			guc_set_lrc_tail(last);
		}

add_request:
		ret = guc_add_request(guc, last);
		if (unlikely(ret == -EPIPE)) {
			goto deadlk;
		} else if (ret == -EBUSY) {
			goto schedule_tasklet;
		} else if (ret != 0) {
			GEM_WARN_ON(ret);	/* Unexpected */
			goto deadlk;
		}
	}

	guc->stalled_request = NULL;
	guc->submission_stall_reason = STALL_NONE;
	return submit;

deadlk:
	sched_engine->tasklet.callback = NULL;
	tasklet_disable_nosync(&sched_engine->tasklet);
	return false;

schedule_tasklet:
	tasklet_schedule(&sched_engine->tasklet);
	return false;
}

static void guc_submission_tasklet(struct tasklet_struct *t)
{
	struct i915_sched_engine *sched_engine =
		from_tasklet(sched_engine, t, tasklet);
	unsigned long flags;
	bool loop;

	spin_lock_irqsave(&sched_engine->lock, flags);

	do {
		loop = guc_dequeue_one_context(sched_engine->private_data);
	} while (loop);

	i915_sched_engine_reset_on_empty(sched_engine);

	spin_unlock_irqrestore(&sched_engine->lock, flags);
}

static void cs_irq_handler(struct intel_engine_cs *engine, u16 iir)
{
	if (iir & GT_RENDER_USER_INTERRUPT)
		intel_engine_signal_breadcrumbs(engine);
}

static void __guc_context_destroy(struct intel_context *ce);
static void release_guc_id(struct intel_guc *guc, struct intel_context *ce);
static void guc_signal_context_fence(struct intel_context *ce);
static void guc_cancel_context_requests(struct intel_context *ce);
static void guc_blocked_fence_complete(struct intel_context *ce);

static void scrub_guc_desc_for_outstanding_g2h(struct intel_guc *guc)
{
	struct intel_context *ce;
	unsigned long index, flags;
	bool pending_disable, pending_enable, deregister, destroyed, banned;

	xa_lock_irqsave(&guc->context_lookup, flags);
	xa_for_each(&guc->context_lookup, index, ce) {
		/*
		 * Corner case where the ref count on the object is zero but and
		 * deregister G2H was lost. In this case we don't touch the ref
		 * count and finish the destroy of the context.
		 */
		bool do_put = kref_get_unless_zero(&ce->ref);

		xa_unlock(&guc->context_lookup);

		if (test_bit(CONTEXT_GUC_INIT, &ce->flags) &&
		    (cancel_delayed_work(&ce->guc_state.sched_disable_delay_work))) {
			/* successful cancel so jump straight to close it */
			intel_context_sched_disable_unpin(ce);
		}

		spin_lock(&ce->guc_state.lock);

		/*
		 * Once we are at this point submission_disabled() is guaranteed
		 * to be visible to all callers who set the below flags (see above
		 * flush and flushes in reset_prepare). If submission_disabled()
		 * is set, the caller shouldn't set these flags.
		 */

		destroyed = context_destroyed(ce);
		pending_enable = context_pending_enable(ce);
		pending_disable = context_pending_disable(ce);
		deregister = context_wait_for_deregister_to_register(ce);
		banned = context_banned(ce);
		init_sched_state(ce);

		spin_unlock(&ce->guc_state.lock);

		if (pending_enable || destroyed || deregister) {
			decr_outstanding_submission_g2h(guc);
			if (deregister)
				guc_signal_context_fence(ce);
			if (destroyed) {
				intel_gt_pm_put_async(guc_to_gt(guc));
				release_guc_id(guc, ce);
				__guc_context_destroy(ce);
			}
			if (pending_enable || deregister)
				intel_context_put(ce);
		}

		/* Not mutualy exclusive with above if statement. */
		if (pending_disable) {
			guc_signal_context_fence(ce);
			if (banned) {
				guc_cancel_context_requests(ce);
				intel_engine_signal_breadcrumbs(ce->engine);
			}
			intel_context_sched_disable_unpin(ce);
			decr_outstanding_submission_g2h(guc);

			spin_lock(&ce->guc_state.lock);
			guc_blocked_fence_complete(ce);
			spin_unlock(&ce->guc_state.lock);

			intel_context_put(ce);
		}

		if (do_put)
			intel_context_put(ce);
		xa_lock(&guc->context_lookup);
	}
	xa_unlock_irqrestore(&guc->context_lookup, flags);
}

/*
 * GuC stores busyness stats for each engine at context in/out boundaries. A
 * context 'in' logs execution start time, 'out' adds in -> out delta to total.
 * i915/kmd accesses 'start', 'total' and 'context id' from memory shared with
 * GuC.
 *
 * __i915_pmu_event_read samples engine busyness. When sampling, if context id
 * is valid (!= ~0) and start is non-zero, the engine is considered to be
 * active. For an active engine total busyness = total + (now - start), where
 * 'now' is the time at which the busyness is sampled. For inactive engine,
 * total busyness = total.
 *
 * All times are captured from GUCPMTIMESTAMP reg and are in gt clock domain.
 *
 * The start and total values provided by GuC are 32 bits and wrap around in a
 * few minutes. Since perf pmu provides busyness as 64 bit monotonically
 * increasing ns values, there is a need for this implementation to account for
 * overflows and extend the GuC provided values to 64 bits before returning
 * busyness to the user. In order to do that, a worker runs periodically at
 * frequency = 1/8th the time it takes for the timestamp to wrap (i.e. once in
 * 27 seconds for a gt clock frequency of 19.2 MHz).
 */

#define WRAP_TIME_CLKS U32_MAX
#define POLL_TIME_CLKS (WRAP_TIME_CLKS >> 3)

static void
__extend_last_switch(struct intel_guc *guc, u64 *prev_start, u32 new_start)
{
	u32 gt_stamp_hi = upper_32_bits(guc->timestamp.gt_stamp);
	u32 gt_stamp_last = lower_32_bits(guc->timestamp.gt_stamp);

	if (new_start == lower_32_bits(*prev_start))
		return;

	/*
	 * When gt is unparked, we update the gt timestamp and start the ping
	 * worker that updates the gt_stamp every POLL_TIME_CLKS. As long as gt
	 * is unparked, all switched in contexts will have a start time that is
	 * within +/- POLL_TIME_CLKS of the most recent gt_stamp.
	 *
	 * If neither gt_stamp nor new_start has rolled over, then the
	 * gt_stamp_hi does not need to be adjusted, however if one of them has
	 * rolled over, we need to adjust gt_stamp_hi accordingly.
	 *
	 * The below conditions address the cases of new_start rollover and
	 * gt_stamp_last rollover respectively.
	 */
	if (new_start < gt_stamp_last &&
	    (new_start - gt_stamp_last) <= POLL_TIME_CLKS)
		gt_stamp_hi++;

	if (new_start > gt_stamp_last &&
	    (gt_stamp_last - new_start) <= POLL_TIME_CLKS && gt_stamp_hi)
		gt_stamp_hi--;

	*prev_start = ((u64)gt_stamp_hi << 32) | new_start;
}

#define record_read(map_, field_) \
	iosys_map_rd_field(map_, 0, struct guc_engine_usage_record, field_)

/*
 * GuC updates shared memory and KMD reads it. Since this is not synchronized,
 * we run into a race where the value read is inconsistent. Sometimes the
 * inconsistency is in reading the upper MSB bytes of the last_in value when
 * this race occurs. 2 types of cases are seen - upper 8 bits are zero and upper
 * 24 bits are zero. Since these are non-zero values, it is non-trivial to
 * determine validity of these values. Instead we read the values multiple times
 * until they are consistent. In test runs, 3 attempts results in consistent
 * values. The upper bound is set to 6 attempts and may need to be tuned as per
 * any new occurences.
 */
static void __get_engine_usage_record(struct intel_engine_cs *engine,
				      u32 *last_in, u32 *id, u32 *total)
{
	struct iosys_map rec_map = intel_guc_engine_usage_record_map(engine);
	int i = 0;

	do {
		*last_in = record_read(&rec_map, last_switch_in_stamp);
		*id = record_read(&rec_map, current_context_index);
		*total = record_read(&rec_map, total_runtime);

		if (record_read(&rec_map, last_switch_in_stamp) == *last_in &&
		    record_read(&rec_map, current_context_index) == *id &&
		    record_read(&rec_map, total_runtime) == *total)
			break;
	} while (++i < 6);
}

static void guc_update_engine_gt_clks(struct intel_engine_cs *engine)
{
	struct intel_engine_guc_stats *stats = &engine->stats.guc;
	struct intel_guc *guc = &engine->gt->uc.guc;
	u32 last_switch, ctx_id, total;

	lockdep_assert_held(&guc->timestamp.lock);

	__get_engine_usage_record(engine, &last_switch, &ctx_id, &total);

	stats->running = ctx_id != ~0U && last_switch;
	if (stats->running)
		__extend_last_switch(guc, &stats->start_gt_clk, last_switch);

	/*
	 * Instead of adjusting the total for overflow, just add the
	 * difference from previous sample stats->total_gt_clks
	 */
	if (total && total != ~0U) {
		stats->total_gt_clks += (u32)(total - stats->prev_total);
		stats->prev_total = total;
	}
}

static u32 gpm_timestamp_shift(struct intel_gt *gt)
{
	intel_wakeref_t wakeref;
	u32 reg, shift;

	with_intel_runtime_pm(gt->uncore->rpm, wakeref)
		reg = intel_uncore_read(gt->uncore, RPM_CONFIG0);

	shift = (reg & GEN10_RPM_CONFIG0_CTC_SHIFT_PARAMETER_MASK) >>
		GEN10_RPM_CONFIG0_CTC_SHIFT_PARAMETER_SHIFT;

	return 3 - shift;
}

static void guc_update_pm_timestamp(struct intel_guc *guc, ktime_t *now)
{
	struct intel_gt *gt = guc_to_gt(guc);
	u32 gt_stamp_lo, gt_stamp_hi;
	u64 gpm_ts;

	lockdep_assert_held(&guc->timestamp.lock);

	gt_stamp_hi = upper_32_bits(guc->timestamp.gt_stamp);
	gpm_ts = intel_uncore_read64_2x32(gt->uncore, MISC_STATUS0,
					  MISC_STATUS1) >> guc->timestamp.shift;
	gt_stamp_lo = lower_32_bits(gpm_ts);
	*now = ktime_get();

	if (gt_stamp_lo < lower_32_bits(guc->timestamp.gt_stamp))
		gt_stamp_hi++;

	guc->timestamp.gt_stamp = ((u64)gt_stamp_hi << 32) | gt_stamp_lo;
}

/*
 * Unlike the execlist mode of submission total and active times are in terms of
 * gt clocks. The *now parameter is retained to return the cpu time at which the
 * busyness was sampled.
 */
static ktime_t guc_engine_busyness(struct intel_engine_cs *engine, ktime_t *now)
{
	struct intel_engine_guc_stats stats_saved, *stats = &engine->stats.guc;
	struct i915_gpu_error *gpu_error = &engine->i915->gpu_error;
	struct intel_gt *gt = engine->gt;
	struct intel_guc *guc = &gt->uc.guc;
	u64 total, gt_stamp_saved;
	unsigned long flags;
	u32 reset_count;
	bool in_reset;

	spin_lock_irqsave(&guc->timestamp.lock, flags);

	/*
	 * If a reset happened, we risk reading partially updated engine
	 * busyness from GuC, so we just use the driver stored copy of busyness.
	 * Synchronize with gt reset using reset_count and the
	 * I915_RESET_BACKOFF flag. Note that reset flow updates the reset_count
	 * after I915_RESET_BACKOFF flag, so ensure that the reset_count is
	 * usable by checking the flag afterwards.
	 */
	reset_count = i915_reset_count(gpu_error);
	in_reset = test_bit(I915_RESET_BACKOFF, &gt->reset.flags);

	*now = ktime_get();

	/*
	 * The active busyness depends on start_gt_clk and gt_stamp.
	 * gt_stamp is updated by i915 only when gt is awake and the
	 * start_gt_clk is derived from GuC state. To get a consistent
	 * view of activity, we query the GuC state only if gt is awake.
	 */
	if (!in_reset && intel_gt_pm_get_if_awake(gt)) {
		stats_saved = *stats;
		gt_stamp_saved = guc->timestamp.gt_stamp;
		/*
		 * Update gt_clks, then gt timestamp to simplify the 'gt_stamp -
		 * start_gt_clk' calculation below for active engines.
		 */
		guc_update_engine_gt_clks(engine);
		guc_update_pm_timestamp(guc, now);
		intel_gt_pm_put_async(gt);
		if (i915_reset_count(gpu_error) != reset_count) {
			*stats = stats_saved;
			guc->timestamp.gt_stamp = gt_stamp_saved;
		}
	}

	total = intel_gt_clock_interval_to_ns(gt, stats->total_gt_clks);
	if (stats->running) {
		u64 clk = guc->timestamp.gt_stamp - stats->start_gt_clk;

		total += intel_gt_clock_interval_to_ns(gt, clk);
	}

	spin_unlock_irqrestore(&guc->timestamp.lock, flags);

	return ns_to_ktime(total);
}

static void guc_enable_busyness_worker(struct intel_guc *guc)
{
	mod_delayed_work(system_highpri_wq, &guc->timestamp.work, guc->timestamp.ping_delay);
}

static void guc_cancel_busyness_worker(struct intel_guc *guc)
{
	cancel_delayed_work_sync(&guc->timestamp.work);
}

static void __reset_guc_busyness_stats(struct intel_guc *guc)
{
	struct intel_gt *gt = guc_to_gt(guc);
	struct intel_engine_cs *engine;
	enum intel_engine_id id;
	unsigned long flags;
	ktime_t unused;

	guc_cancel_busyness_worker(guc);

	spin_lock_irqsave(&guc->timestamp.lock, flags);

	guc_update_pm_timestamp(guc, &unused);
	for_each_engine(engine, gt, id) {
		guc_update_engine_gt_clks(engine);
		engine->stats.guc.prev_total = 0;
	}

	spin_unlock_irqrestore(&guc->timestamp.lock, flags);
}

static void __update_guc_busyness_stats(struct intel_guc *guc)
{
	struct intel_gt *gt = guc_to_gt(guc);
	struct intel_engine_cs *engine;
	enum intel_engine_id id;
	unsigned long flags;
	ktime_t unused;

	guc->timestamp.last_stat_jiffies = jiffies;

	spin_lock_irqsave(&guc->timestamp.lock, flags);

	guc_update_pm_timestamp(guc, &unused);
	for_each_engine(engine, gt, id)
		guc_update_engine_gt_clks(engine);

	spin_unlock_irqrestore(&guc->timestamp.lock, flags);
}

static void guc_timestamp_ping(struct work_struct *wrk)
{
	struct intel_guc *guc = container_of(wrk, typeof(*guc),
					     timestamp.work.work);
	struct intel_uc *uc = container_of(guc, typeof(*uc), guc);
	struct intel_gt *gt = guc_to_gt(guc);
	intel_wakeref_t wakeref;
	int srcu, ret;

	/*
	 * Synchronize with gt reset to make sure the worker does not
	 * corrupt the engine/guc stats. NB: can't actually block waiting
	 * for a reset to complete as the reset requires flushing out
	 * this worker thread if started. So waiting would deadlock.
	 */
	ret = intel_gt_reset_trylock(gt, &srcu);
	if (ret)
		return;

	with_intel_runtime_pm(&gt->i915->runtime_pm, wakeref)
		__update_guc_busyness_stats(guc);

	intel_gt_reset_unlock(gt, srcu);

	guc_enable_busyness_worker(guc);
}

static int guc_action_enable_usage_stats(struct intel_guc *guc)
{
	u32 offset = intel_guc_engine_usage_offset(guc);
	u32 action[] = {
		INTEL_GUC_ACTION_SET_ENG_UTIL_BUFF,
		offset,
		0,
	};

	return intel_guc_send(guc, action, ARRAY_SIZE(action));
}

static int guc_init_engine_stats(struct intel_guc *guc)
{
	struct intel_gt *gt = guc_to_gt(guc);
	intel_wakeref_t wakeref;
	int ret;

	with_intel_runtime_pm(&gt->i915->runtime_pm, wakeref)
		ret = guc_action_enable_usage_stats(guc);

	if (ret)
		guc_err(guc, "Failed to enable usage stats: %pe\n", ERR_PTR(ret));
	else
		guc_enable_busyness_worker(guc);

<<<<<<< HEAD
		if (ret)
			guc_err(guc, "Failed to enable usage stats: %pe\n", ERR_PTR(ret));
	}
=======
	return ret;
}

static void guc_fini_engine_stats(struct intel_guc *guc)
{
	guc_cancel_busyness_worker(guc);
>>>>>>> 82bbec18
}

void intel_guc_busyness_park(struct intel_gt *gt)
{
	struct intel_guc *guc = &gt->uc.guc;

	if (!guc_submission_initialized(guc))
		return;

	/*
	 * There is a race with suspend flow where the worker runs after suspend
	 * and causes an unclaimed register access warning. Cancel the worker
	 * synchronously here.
	 */
	guc_cancel_busyness_worker(guc);

	/*
	 * Before parking, we should sample engine busyness stats if we need to.
	 * We can skip it if we are less than half a ping from the last time we
	 * sampled the busyness stats.
	 */
	if (guc->timestamp.last_stat_jiffies &&
	    !time_after(jiffies, guc->timestamp.last_stat_jiffies +
			(guc->timestamp.ping_delay / 2)))
		return;

	__update_guc_busyness_stats(guc);
}

void intel_guc_busyness_unpark(struct intel_gt *gt)
{
	struct intel_guc *guc = &gt->uc.guc;
	unsigned long flags;
	ktime_t unused;

	if (!guc_submission_initialized(guc))
		return;

	spin_lock_irqsave(&guc->timestamp.lock, flags);
	guc_update_pm_timestamp(guc, &unused);
	spin_unlock_irqrestore(&guc->timestamp.lock, flags);
	guc_enable_busyness_worker(guc);
}

static inline bool
submission_disabled(struct intel_guc *guc)
{
	struct i915_sched_engine * const sched_engine = guc->sched_engine;

	return unlikely(!sched_engine ||
			!__tasklet_is_enabled(&sched_engine->tasklet) ||
			intel_gt_is_wedged(guc_to_gt(guc)));
}

static void disable_submission(struct intel_guc *guc)
{
	struct i915_sched_engine * const sched_engine = guc->sched_engine;

	if (__tasklet_is_enabled(&sched_engine->tasklet)) {
		GEM_BUG_ON(!guc->ct.enabled);
		__tasklet_disable_sync_once(&sched_engine->tasklet);
		sched_engine->tasklet.callback = NULL;
	}
}

static void enable_submission(struct intel_guc *guc)
{
	struct i915_sched_engine * const sched_engine = guc->sched_engine;
	unsigned long flags;

	spin_lock_irqsave(&guc->sched_engine->lock, flags);
	sched_engine->tasklet.callback = guc_submission_tasklet;
	wmb();	/* Make sure callback visible */
	if (!__tasklet_is_enabled(&sched_engine->tasklet) &&
	    __tasklet_enable(&sched_engine->tasklet)) {
		GEM_BUG_ON(!guc->ct.enabled);

		/* And kick in case we missed a new request submission. */
		tasklet_hi_schedule(&sched_engine->tasklet);
	}
	spin_unlock_irqrestore(&guc->sched_engine->lock, flags);
}

static void guc_flush_submissions(struct intel_guc *guc)
{
	struct i915_sched_engine * const sched_engine = guc->sched_engine;
	unsigned long flags;

	spin_lock_irqsave(&sched_engine->lock, flags);
	spin_unlock_irqrestore(&sched_engine->lock, flags);
}

static void guc_flush_destroyed_contexts(struct intel_guc *guc);

void intel_guc_submission_reset_prepare(struct intel_guc *guc)
{
	if (unlikely(!guc_submission_initialized(guc))) {
		/* Reset called during driver load? GuC not yet initialised! */
		return;
	}

	intel_gt_park_heartbeats(guc_to_gt(guc));
	disable_submission(guc);
	guc->interrupts.disable(guc);
	__reset_guc_busyness_stats(guc);

	/* Flush IRQ handler */
	spin_lock_irq(guc_to_gt(guc)->irq_lock);
	spin_unlock_irq(guc_to_gt(guc)->irq_lock);

	guc_flush_submissions(guc);
	guc_flush_destroyed_contexts(guc);
	flush_work(&guc->ct.requests.worker);

	scrub_guc_desc_for_outstanding_g2h(guc);
}

static struct intel_engine_cs *
guc_virtual_get_sibling(struct intel_engine_cs *ve, unsigned int sibling)
{
	struct intel_engine_cs *engine;
	intel_engine_mask_t tmp, mask = ve->mask;
	unsigned int num_siblings = 0;

	for_each_engine_masked(engine, ve->gt, mask, tmp)
		if (num_siblings++ == sibling)
			return engine;

	return NULL;
}

static inline struct intel_engine_cs *
__context_to_physical_engine(struct intel_context *ce)
{
	struct intel_engine_cs *engine = ce->engine;

	if (intel_engine_is_virtual(engine))
		engine = guc_virtual_get_sibling(engine, 0);

	return engine;
}

static void guc_reset_state(struct intel_context *ce, u32 head, bool scrub)
{
	struct intel_engine_cs *engine = __context_to_physical_engine(ce);

	if (!intel_context_is_schedulable(ce))
		return;

	GEM_BUG_ON(!intel_context_is_pinned(ce));

	/*
	 * We want a simple context + ring to execute the breadcrumb update.
	 * We cannot rely on the context being intact across the GPU hang,
	 * so clear it and rebuild just what we need for the breadcrumb.
	 * All pending requests for this context will be zapped, and any
	 * future request will be after userspace has had the opportunity
	 * to recreate its own state.
	 */
	if (scrub)
		lrc_init_regs(ce, engine, true);

	/* Rerun the request; its payload has been neutered (if guilty). */
	lrc_update_regs(ce, engine, head);
}

static void guc_engine_reset_prepare(struct intel_engine_cs *engine)
{
	if (!IS_GRAPHICS_VER(engine->i915, 11, 12))
		return;

	intel_engine_stop_cs(engine);

	/*
	 * Wa_22011802037: In addition to stopping the cs, we need
	 * to wait for any pending mi force wakeups
	 */
	intel_engine_wait_for_pending_mi_fw(engine);
}

static void guc_reset_nop(struct intel_engine_cs *engine)
{
}

static void guc_rewind_nop(struct intel_engine_cs *engine, bool stalled)
{
}

static void
__unwind_incomplete_requests(struct intel_context *ce)
{
	struct i915_request *rq, *rn;
	struct list_head *pl;
	int prio = I915_PRIORITY_INVALID;
	struct i915_sched_engine * const sched_engine =
		ce->engine->sched_engine;
	unsigned long flags;

	spin_lock_irqsave(&sched_engine->lock, flags);
	spin_lock(&ce->guc_state.lock);
	list_for_each_entry_safe_reverse(rq, rn,
					 &ce->guc_state.requests,
					 sched.link) {
		if (i915_request_completed(rq))
			continue;

		list_del_init(&rq->sched.link);
		__i915_request_unsubmit(rq);

		/* Push the request back into the queue for later resubmission. */
		GEM_BUG_ON(rq_prio(rq) == I915_PRIORITY_INVALID);
		if (rq_prio(rq) != prio) {
			prio = rq_prio(rq);
			pl = i915_sched_lookup_priolist(sched_engine, prio);
		}
		GEM_BUG_ON(i915_sched_engine_is_empty(sched_engine));

		list_add(&rq->sched.link, pl);
		set_bit(I915_FENCE_FLAG_PQUEUE, &rq->fence.flags);
	}
	spin_unlock(&ce->guc_state.lock);
	spin_unlock_irqrestore(&sched_engine->lock, flags);
}

static void __guc_reset_context(struct intel_context *ce, intel_engine_mask_t stalled)
{
	bool guilty;
	struct i915_request *rq;
	unsigned long flags;
	u32 head;
	int i, number_children = ce->parallel.number_children;
	struct intel_context *parent = ce;

	GEM_BUG_ON(intel_context_is_child(ce));

	intel_context_get(ce);

	/*
	 * GuC will implicitly mark the context as non-schedulable when it sends
	 * the reset notification. Make sure our state reflects this change. The
	 * context will be marked enabled on resubmission.
	 */
	spin_lock_irqsave(&ce->guc_state.lock, flags);
	clr_context_enabled(ce);
	spin_unlock_irqrestore(&ce->guc_state.lock, flags);

	/*
	 * For each context in the relationship find the hanging request
	 * resetting each context / request as needed
	 */
	for (i = 0; i < number_children + 1; ++i) {
		if (!intel_context_is_pinned(ce))
			goto next_context;

		guilty = false;
		rq = intel_context_get_active_request(ce);
		if (!rq) {
			head = ce->ring->tail;
			goto out_replay;
		}

		if (i915_request_started(rq))
			guilty = stalled & ce->engine->mask;

		GEM_BUG_ON(i915_active_is_idle(&ce->active));
		head = intel_ring_wrap(ce->ring, rq->head);

		__i915_request_reset(rq, guilty);
		i915_request_put(rq);
out_replay:
		guc_reset_state(ce, head, guilty);
next_context:
		if (i != number_children)
			ce = list_next_entry(ce, parallel.child_link);
	}

	__unwind_incomplete_requests(parent);
	intel_context_put(parent);
}

void intel_guc_submission_reset(struct intel_guc *guc, intel_engine_mask_t stalled)
{
	struct intel_context *ce;
	unsigned long index;
	unsigned long flags;

	if (unlikely(!guc_submission_initialized(guc))) {
		/* Reset called during driver load? GuC not yet initialised! */
		return;
	}

	xa_lock_irqsave(&guc->context_lookup, flags);
	xa_for_each(&guc->context_lookup, index, ce) {
		if (!kref_get_unless_zero(&ce->ref))
			continue;

		xa_unlock(&guc->context_lookup);

		if (intel_context_is_pinned(ce) &&
		    !intel_context_is_child(ce))
			__guc_reset_context(ce, stalled);

		intel_context_put(ce);

		xa_lock(&guc->context_lookup);
	}
	xa_unlock_irqrestore(&guc->context_lookup, flags);

	/* GuC is blown away, drop all references to contexts */
	xa_destroy(&guc->context_lookup);
}

static void guc_cancel_context_requests(struct intel_context *ce)
{
	struct i915_sched_engine *sched_engine = ce_to_guc(ce)->sched_engine;
	struct i915_request *rq;
	unsigned long flags;

	/* Mark all executing requests as skipped. */
	spin_lock_irqsave(&sched_engine->lock, flags);
	spin_lock(&ce->guc_state.lock);
	list_for_each_entry(rq, &ce->guc_state.requests, sched.link)
		i915_request_put(i915_request_mark_eio(rq));
	spin_unlock(&ce->guc_state.lock);
	spin_unlock_irqrestore(&sched_engine->lock, flags);
}

static void
guc_cancel_sched_engine_requests(struct i915_sched_engine *sched_engine)
{
	struct i915_request *rq, *rn;
	struct rb_node *rb;
	unsigned long flags;

	/* Can be called during boot if GuC fails to load */
	if (!sched_engine)
		return;

	/*
	 * Before we call engine->cancel_requests(), we should have exclusive
	 * access to the submission state. This is arranged for us by the
	 * caller disabling the interrupt generation, the tasklet and other
	 * threads that may then access the same state, giving us a free hand
	 * to reset state. However, we still need to let lockdep be aware that
	 * we know this state may be accessed in hardirq context, so we
	 * disable the irq around this manipulation and we want to keep
	 * the spinlock focused on its duties and not accidentally conflate
	 * coverage to the submission's irq state. (Similarly, although we
	 * shouldn't need to disable irq around the manipulation of the
	 * submission's irq state, we also wish to remind ourselves that
	 * it is irq state.)
	 */
	spin_lock_irqsave(&sched_engine->lock, flags);

	/* Flush the queued requests to the timeline list (for retiring). */
	while ((rb = rb_first_cached(&sched_engine->queue))) {
		struct i915_priolist *p = to_priolist(rb);

		priolist_for_each_request_consume(rq, rn, p) {
			list_del_init(&rq->sched.link);

			__i915_request_submit(rq);

			i915_request_put(i915_request_mark_eio(rq));
		}

		rb_erase_cached(&p->node, &sched_engine->queue);
		i915_priolist_free(p);
	}

	/* Remaining _unready_ requests will be nop'ed when submitted */

	sched_engine->queue_priority_hint = INT_MIN;
	sched_engine->queue = RB_ROOT_CACHED;

	spin_unlock_irqrestore(&sched_engine->lock, flags);
}

void intel_guc_submission_cancel_requests(struct intel_guc *guc)
{
	struct intel_context *ce;
	unsigned long index;
	unsigned long flags;

	xa_lock_irqsave(&guc->context_lookup, flags);
	xa_for_each(&guc->context_lookup, index, ce) {
		if (!kref_get_unless_zero(&ce->ref))
			continue;

		xa_unlock(&guc->context_lookup);

		if (intel_context_is_pinned(ce) &&
		    !intel_context_is_child(ce))
			guc_cancel_context_requests(ce);

		intel_context_put(ce);

		xa_lock(&guc->context_lookup);
	}
	xa_unlock_irqrestore(&guc->context_lookup, flags);

	guc_cancel_sched_engine_requests(guc->sched_engine);

	/* GuC is blown away, drop all references to contexts */
	xa_destroy(&guc->context_lookup);
}

void intel_guc_submission_reset_finish(struct intel_guc *guc)
{
	/* Reset called during driver load or during wedge? */
	if (unlikely(!guc_submission_initialized(guc) ||
		     intel_gt_is_wedged(guc_to_gt(guc)))) {
		return;
	}

	/*
	 * Technically possible for either of these values to be non-zero here,
	 * but very unlikely + harmless. Regardless let's add a warn so we can
	 * see in CI if this happens frequently / a precursor to taking down the
	 * machine.
	 */
	GEM_WARN_ON(atomic_read(&guc->outstanding_submission_g2h));
	atomic_set(&guc->outstanding_submission_g2h, 0);

	intel_guc_global_policies_update(guc);
	enable_submission(guc);
	intel_gt_unpark_heartbeats(guc_to_gt(guc));
}

static void destroyed_worker_func(struct work_struct *w);
static void reset_fail_worker_func(struct work_struct *w);

/*
 * Set up the memory resources to be shared with the GuC (via the GGTT)
 * at firmware loading time.
 */
int intel_guc_submission_init(struct intel_guc *guc)
{
	struct intel_gt *gt = guc_to_gt(guc);
	int ret;

	if (guc->submission_initialized)
		return 0;

	if (GUC_SUBMIT_VER(guc) < MAKE_GUC_VER(1, 0, 0)) {
		ret = guc_lrc_desc_pool_create_v69(guc);
		if (ret)
			return ret;
	}

	guc->submission_state.guc_ids_bitmap =
		bitmap_zalloc(NUMBER_MULTI_LRC_GUC_ID(guc), GFP_KERNEL);
	if (!guc->submission_state.guc_ids_bitmap) {
		ret = -ENOMEM;
		goto destroy_pool;
	}

	guc->timestamp.ping_delay = (POLL_TIME_CLKS / gt->clock_frequency + 1) * HZ;
	guc->timestamp.shift = gpm_timestamp_shift(gt);
	guc->submission_initialized = true;

	return 0;

destroy_pool:
	guc_lrc_desc_pool_destroy_v69(guc);

	return ret;
}

void intel_guc_submission_fini(struct intel_guc *guc)
{
	if (!guc->submission_initialized)
		return;

	guc_flush_destroyed_contexts(guc);
	guc_lrc_desc_pool_destroy_v69(guc);
	i915_sched_engine_put(guc->sched_engine);
	bitmap_free(guc->submission_state.guc_ids_bitmap);
	guc->submission_initialized = false;
}

static inline void queue_request(struct i915_sched_engine *sched_engine,
				 struct i915_request *rq,
				 int prio)
{
	GEM_BUG_ON(!list_empty(&rq->sched.link));
	list_add_tail(&rq->sched.link,
		      i915_sched_lookup_priolist(sched_engine, prio));
	set_bit(I915_FENCE_FLAG_PQUEUE, &rq->fence.flags);
	tasklet_hi_schedule(&sched_engine->tasklet);
}

static int guc_bypass_tasklet_submit(struct intel_guc *guc,
				     struct i915_request *rq)
{
	int ret = 0;

	__i915_request_submit(rq);

	trace_i915_request_in(rq, 0);

	if (is_multi_lrc_rq(rq)) {
		if (multi_lrc_submit(rq)) {
			ret = guc_wq_item_append(guc, rq);
			if (!ret)
				ret = guc_add_request(guc, rq);
		}
	} else {
		guc_set_lrc_tail(rq);
		ret = guc_add_request(guc, rq);
	}

	if (unlikely(ret == -EPIPE))
		disable_submission(guc);

	return ret;
}

static bool need_tasklet(struct intel_guc *guc, struct i915_request *rq)
{
	struct i915_sched_engine *sched_engine = rq->engine->sched_engine;
	struct intel_context *ce = request_to_scheduling_context(rq);

	return submission_disabled(guc) || guc->stalled_request ||
		!i915_sched_engine_is_empty(sched_engine) ||
		!ctx_id_mapped(guc, ce->guc_id.id);
}

static void guc_submit_request(struct i915_request *rq)
{
	struct i915_sched_engine *sched_engine = rq->engine->sched_engine;
	struct intel_guc *guc = &rq->engine->gt->uc.guc;
	unsigned long flags;

	/* Will be called from irq-context when using foreign fences. */
	spin_lock_irqsave(&sched_engine->lock, flags);

	if (need_tasklet(guc, rq))
		queue_request(sched_engine, rq, rq_prio(rq));
	else if (guc_bypass_tasklet_submit(guc, rq) == -EBUSY)
		tasklet_hi_schedule(&sched_engine->tasklet);

	spin_unlock_irqrestore(&sched_engine->lock, flags);
}

static int new_guc_id(struct intel_guc *guc, struct intel_context *ce)
{
	int ret;

	GEM_BUG_ON(intel_context_is_child(ce));

	if (intel_context_is_parent(ce))
		ret = bitmap_find_free_region(guc->submission_state.guc_ids_bitmap,
					      NUMBER_MULTI_LRC_GUC_ID(guc),
					      order_base_2(ce->parallel.number_children
							   + 1));
	else
		ret = ida_simple_get(&guc->submission_state.guc_ids,
				     NUMBER_MULTI_LRC_GUC_ID(guc),
				     guc->submission_state.num_guc_ids,
				     GFP_KERNEL | __GFP_RETRY_MAYFAIL |
				     __GFP_NOWARN);
	if (unlikely(ret < 0))
		return ret;

	if (!intel_context_is_parent(ce))
		++guc->submission_state.guc_ids_in_use;

	ce->guc_id.id = ret;
	return 0;
}

static void __release_guc_id(struct intel_guc *guc, struct intel_context *ce)
{
	GEM_BUG_ON(intel_context_is_child(ce));

	if (!context_guc_id_invalid(ce)) {
		if (intel_context_is_parent(ce)) {
			bitmap_release_region(guc->submission_state.guc_ids_bitmap,
					      ce->guc_id.id,
					      order_base_2(ce->parallel.number_children
							   + 1));
		} else {
			--guc->submission_state.guc_ids_in_use;
			ida_simple_remove(&guc->submission_state.guc_ids,
					  ce->guc_id.id);
		}
		clr_ctx_id_mapping(guc, ce->guc_id.id);
		set_context_guc_id_invalid(ce);
	}
	if (!list_empty(&ce->guc_id.link))
		list_del_init(&ce->guc_id.link);
}

static void release_guc_id(struct intel_guc *guc, struct intel_context *ce)
{
	unsigned long flags;

	spin_lock_irqsave(&guc->submission_state.lock, flags);
	__release_guc_id(guc, ce);
	spin_unlock_irqrestore(&guc->submission_state.lock, flags);
}

static int steal_guc_id(struct intel_guc *guc, struct intel_context *ce)
{
	struct intel_context *cn;

	lockdep_assert_held(&guc->submission_state.lock);
	GEM_BUG_ON(intel_context_is_child(ce));
	GEM_BUG_ON(intel_context_is_parent(ce));

	if (!list_empty(&guc->submission_state.guc_id_list)) {
		cn = list_first_entry(&guc->submission_state.guc_id_list,
				      struct intel_context,
				      guc_id.link);

		GEM_BUG_ON(atomic_read(&cn->guc_id.ref));
		GEM_BUG_ON(context_guc_id_invalid(cn));
		GEM_BUG_ON(intel_context_is_child(cn));
		GEM_BUG_ON(intel_context_is_parent(cn));

		list_del_init(&cn->guc_id.link);
		ce->guc_id.id = cn->guc_id.id;

		spin_lock(&cn->guc_state.lock);
		clr_context_registered(cn);
		spin_unlock(&cn->guc_state.lock);

		set_context_guc_id_invalid(cn);

#ifdef CONFIG_DRM_I915_SELFTEST
		guc->number_guc_id_stolen++;
#endif

		return 0;
	} else {
		return -EAGAIN;
	}
}

static int assign_guc_id(struct intel_guc *guc, struct intel_context *ce)
{
	int ret;

	lockdep_assert_held(&guc->submission_state.lock);
	GEM_BUG_ON(intel_context_is_child(ce));

	ret = new_guc_id(guc, ce);
	if (unlikely(ret < 0)) {
		if (intel_context_is_parent(ce))
			return -ENOSPC;

		ret = steal_guc_id(guc, ce);
		if (ret < 0)
			return ret;
	}

	if (intel_context_is_parent(ce)) {
		struct intel_context *child;
		int i = 1;

		for_each_child(ce, child)
			child->guc_id.id = ce->guc_id.id + i++;
	}

	return 0;
}

#define PIN_GUC_ID_TRIES	4
static int pin_guc_id(struct intel_guc *guc, struct intel_context *ce)
{
	int ret = 0;
	unsigned long flags, tries = PIN_GUC_ID_TRIES;

	GEM_BUG_ON(atomic_read(&ce->guc_id.ref));

try_again:
	spin_lock_irqsave(&guc->submission_state.lock, flags);

	might_lock(&ce->guc_state.lock);

	if (context_guc_id_invalid(ce)) {
		ret = assign_guc_id(guc, ce);
		if (ret)
			goto out_unlock;
		ret = 1;	/* Indidcates newly assigned guc_id */
	}
	if (!list_empty(&ce->guc_id.link))
		list_del_init(&ce->guc_id.link);
	atomic_inc(&ce->guc_id.ref);

out_unlock:
	spin_unlock_irqrestore(&guc->submission_state.lock, flags);

	/*
	 * -EAGAIN indicates no guc_id are available, let's retire any
	 * outstanding requests to see if that frees up a guc_id. If the first
	 * retire didn't help, insert a sleep with the timeslice duration before
	 * attempting to retire more requests. Double the sleep period each
	 * subsequent pass before finally giving up. The sleep period has max of
	 * 100ms and minimum of 1ms.
	 */
	if (ret == -EAGAIN && --tries) {
		if (PIN_GUC_ID_TRIES - tries > 1) {
			unsigned int timeslice_shifted =
				ce->engine->props.timeslice_duration_ms <<
				(PIN_GUC_ID_TRIES - tries - 2);
			unsigned int max = min_t(unsigned int, 100,
						 timeslice_shifted);

			msleep(max_t(unsigned int, max, 1));
		}
		intel_gt_retire_requests(guc_to_gt(guc));
		goto try_again;
	}

	return ret;
}

static void unpin_guc_id(struct intel_guc *guc, struct intel_context *ce)
{
	unsigned long flags;

	GEM_BUG_ON(atomic_read(&ce->guc_id.ref) < 0);
	GEM_BUG_ON(intel_context_is_child(ce));

	if (unlikely(context_guc_id_invalid(ce) ||
		     intel_context_is_parent(ce)))
		return;

	spin_lock_irqsave(&guc->submission_state.lock, flags);
	if (!context_guc_id_invalid(ce) && list_empty(&ce->guc_id.link) &&
	    !atomic_read(&ce->guc_id.ref))
		list_add_tail(&ce->guc_id.link,
			      &guc->submission_state.guc_id_list);
	spin_unlock_irqrestore(&guc->submission_state.lock, flags);
}

static int __guc_action_register_multi_lrc_v69(struct intel_guc *guc,
					       struct intel_context *ce,
					       u32 guc_id,
					       u32 offset,
					       bool loop)
{
	struct intel_context *child;
	u32 action[4 + MAX_ENGINE_INSTANCE];
	int len = 0;

	GEM_BUG_ON(ce->parallel.number_children > MAX_ENGINE_INSTANCE);

	action[len++] = INTEL_GUC_ACTION_REGISTER_CONTEXT_MULTI_LRC;
	action[len++] = guc_id;
	action[len++] = ce->parallel.number_children + 1;
	action[len++] = offset;
	for_each_child(ce, child) {
		offset += sizeof(struct guc_lrc_desc_v69);
		action[len++] = offset;
	}

	return guc_submission_send_busy_loop(guc, action, len, 0, loop);
}

static int __guc_action_register_multi_lrc_v70(struct intel_guc *guc,
					       struct intel_context *ce,
					       struct guc_ctxt_registration_info *info,
					       bool loop)
{
	struct intel_context *child;
	u32 action[13 + (MAX_ENGINE_INSTANCE * 2)];
	int len = 0;
	u32 next_id;

	GEM_BUG_ON(ce->parallel.number_children > MAX_ENGINE_INSTANCE);

	action[len++] = INTEL_GUC_ACTION_REGISTER_CONTEXT_MULTI_LRC;
	action[len++] = info->flags;
	action[len++] = info->context_idx;
	action[len++] = info->engine_class;
	action[len++] = info->engine_submit_mask;
	action[len++] = info->wq_desc_lo;
	action[len++] = info->wq_desc_hi;
	action[len++] = info->wq_base_lo;
	action[len++] = info->wq_base_hi;
	action[len++] = info->wq_size;
	action[len++] = ce->parallel.number_children + 1;
	action[len++] = info->hwlrca_lo;
	action[len++] = info->hwlrca_hi;

	next_id = info->context_idx + 1;
	for_each_child(ce, child) {
		GEM_BUG_ON(next_id++ != child->guc_id.id);

		/*
		 * NB: GuC interface supports 64 bit LRCA even though i915/HW
		 * only supports 32 bit currently.
		 */
		action[len++] = lower_32_bits(child->lrc.lrca);
		action[len++] = upper_32_bits(child->lrc.lrca);
	}

	GEM_BUG_ON(len > ARRAY_SIZE(action));

	return guc_submission_send_busy_loop(guc, action, len, 0, loop);
}

static int __guc_action_register_context_v69(struct intel_guc *guc,
					     u32 guc_id,
					     u32 offset,
					     bool loop)
{
	u32 action[] = {
		INTEL_GUC_ACTION_REGISTER_CONTEXT,
		guc_id,
		offset,
	};

	return guc_submission_send_busy_loop(guc, action, ARRAY_SIZE(action),
					     0, loop);
}

static int __guc_action_register_context_v70(struct intel_guc *guc,
					     struct guc_ctxt_registration_info *info,
					     bool loop)
{
	u32 action[] = {
		INTEL_GUC_ACTION_REGISTER_CONTEXT,
		info->flags,
		info->context_idx,
		info->engine_class,
		info->engine_submit_mask,
		info->wq_desc_lo,
		info->wq_desc_hi,
		info->wq_base_lo,
		info->wq_base_hi,
		info->wq_size,
		info->hwlrca_lo,
		info->hwlrca_hi,
	};

	return guc_submission_send_busy_loop(guc, action, ARRAY_SIZE(action),
					     0, loop);
}

static void prepare_context_registration_info_v69(struct intel_context *ce);
static void prepare_context_registration_info_v70(struct intel_context *ce,
						  struct guc_ctxt_registration_info *info);

static int
register_context_v69(struct intel_guc *guc, struct intel_context *ce, bool loop)
{
	u32 offset = intel_guc_ggtt_offset(guc, guc->lrc_desc_pool_v69) +
		ce->guc_id.id * sizeof(struct guc_lrc_desc_v69);

	prepare_context_registration_info_v69(ce);

	if (intel_context_is_parent(ce))
		return __guc_action_register_multi_lrc_v69(guc, ce, ce->guc_id.id,
							   offset, loop);
	else
		return __guc_action_register_context_v69(guc, ce->guc_id.id,
							 offset, loop);
}

static int
register_context_v70(struct intel_guc *guc, struct intel_context *ce, bool loop)
{
	struct guc_ctxt_registration_info info;

	prepare_context_registration_info_v70(ce, &info);

	if (intel_context_is_parent(ce))
		return __guc_action_register_multi_lrc_v70(guc, ce, &info, loop);
	else
		return __guc_action_register_context_v70(guc, &info, loop);
}

static int register_context(struct intel_context *ce, bool loop)
{
	struct intel_guc *guc = ce_to_guc(ce);
	int ret;

	GEM_BUG_ON(intel_context_is_child(ce));
	trace_intel_context_register(ce);

	if (GUC_SUBMIT_VER(guc) >= MAKE_GUC_VER(1, 0, 0))
		ret = register_context_v70(guc, ce, loop);
	else
		ret = register_context_v69(guc, ce, loop);

	if (likely(!ret)) {
		unsigned long flags;

		spin_lock_irqsave(&ce->guc_state.lock, flags);
		set_context_registered(ce);
		spin_unlock_irqrestore(&ce->guc_state.lock, flags);

		if (GUC_SUBMIT_VER(guc) >= MAKE_GUC_VER(1, 0, 0))
			guc_context_policy_init_v70(ce, loop);
	}

	return ret;
}

static int __guc_action_deregister_context(struct intel_guc *guc,
					   u32 guc_id)
{
	u32 action[] = {
		INTEL_GUC_ACTION_DEREGISTER_CONTEXT,
		guc_id,
	};

	return guc_submission_send_busy_loop(guc, action, ARRAY_SIZE(action),
					     G2H_LEN_DW_DEREGISTER_CONTEXT,
					     true);
}

static int deregister_context(struct intel_context *ce, u32 guc_id)
{
	struct intel_guc *guc = ce_to_guc(ce);

	GEM_BUG_ON(intel_context_is_child(ce));
	trace_intel_context_deregister(ce);

	return __guc_action_deregister_context(guc, guc_id);
}

static inline void clear_children_join_go_memory(struct intel_context *ce)
{
	struct parent_scratch *ps = __get_parent_scratch(ce);
	int i;

	ps->go.semaphore = 0;
	for (i = 0; i < ce->parallel.number_children + 1; ++i)
		ps->join[i].semaphore = 0;
}

static inline u32 get_children_go_value(struct intel_context *ce)
{
	return __get_parent_scratch(ce)->go.semaphore;
}

static inline u32 get_children_join_value(struct intel_context *ce,
					  u8 child_index)
{
	return __get_parent_scratch(ce)->join[child_index].semaphore;
}

struct context_policy {
	u32 count;
	struct guc_update_context_policy h2g;
};

static u32 __guc_context_policy_action_size(struct context_policy *policy)
{
	size_t bytes = sizeof(policy->h2g.header) +
		       (sizeof(policy->h2g.klv[0]) * policy->count);

	return bytes / sizeof(u32);
}

static void __guc_context_policy_start_klv(struct context_policy *policy, u16 guc_id)
{
	policy->h2g.header.action = INTEL_GUC_ACTION_HOST2GUC_UPDATE_CONTEXT_POLICIES;
	policy->h2g.header.ctx_id = guc_id;
	policy->count = 0;
}

#define MAKE_CONTEXT_POLICY_ADD(func, id) \
static void __guc_context_policy_add_##func(struct context_policy *policy, u32 data) \
{ \
	GEM_BUG_ON(policy->count >= GUC_CONTEXT_POLICIES_KLV_NUM_IDS); \
	policy->h2g.klv[policy->count].kl = \
		FIELD_PREP(GUC_KLV_0_KEY, GUC_CONTEXT_POLICIES_KLV_ID_##id) | \
		FIELD_PREP(GUC_KLV_0_LEN, 1); \
	policy->h2g.klv[policy->count].value = data; \
	policy->count++; \
}

MAKE_CONTEXT_POLICY_ADD(execution_quantum, EXECUTION_QUANTUM)
MAKE_CONTEXT_POLICY_ADD(preemption_timeout, PREEMPTION_TIMEOUT)
MAKE_CONTEXT_POLICY_ADD(priority, SCHEDULING_PRIORITY)
MAKE_CONTEXT_POLICY_ADD(preempt_to_idle, PREEMPT_TO_IDLE_ON_QUANTUM_EXPIRY)

#undef MAKE_CONTEXT_POLICY_ADD

static int __guc_context_set_context_policies(struct intel_guc *guc,
					      struct context_policy *policy,
					      bool loop)
{
	return guc_submission_send_busy_loop(guc, (u32 *)&policy->h2g,
					__guc_context_policy_action_size(policy),
					0, loop);
}

static int guc_context_policy_init_v70(struct intel_context *ce, bool loop)
{
	struct intel_engine_cs *engine = ce->engine;
	struct intel_guc *guc = &engine->gt->uc.guc;
	struct context_policy policy;
	u32 execution_quantum;
	u32 preemption_timeout;
	unsigned long flags;
	int ret;

	/* NB: For both of these, zero means disabled. */
	GEM_BUG_ON(overflows_type(engine->props.timeslice_duration_ms * 1000,
				  execution_quantum));
	GEM_BUG_ON(overflows_type(engine->props.preempt_timeout_ms * 1000,
				  preemption_timeout));
	execution_quantum = engine->props.timeslice_duration_ms * 1000;
	preemption_timeout = engine->props.preempt_timeout_ms * 1000;

	__guc_context_policy_start_klv(&policy, ce->guc_id.id);

	__guc_context_policy_add_priority(&policy, ce->guc_state.prio);
	__guc_context_policy_add_execution_quantum(&policy, execution_quantum);
	__guc_context_policy_add_preemption_timeout(&policy, preemption_timeout);

	if (engine->flags & I915_ENGINE_WANT_FORCED_PREEMPTION)
		__guc_context_policy_add_preempt_to_idle(&policy, 1);

	ret = __guc_context_set_context_policies(guc, &policy, loop);

	spin_lock_irqsave(&ce->guc_state.lock, flags);
	if (ret != 0)
		set_context_policy_required(ce);
	else
		clr_context_policy_required(ce);
	spin_unlock_irqrestore(&ce->guc_state.lock, flags);

	return ret;
}

static void guc_context_policy_init_v69(struct intel_engine_cs *engine,
					struct guc_lrc_desc_v69 *desc)
{
	desc->policy_flags = 0;

	if (engine->flags & I915_ENGINE_WANT_FORCED_PREEMPTION)
		desc->policy_flags |= CONTEXT_POLICY_FLAG_PREEMPT_TO_IDLE_V69;

	/* NB: For both of these, zero means disabled. */
	GEM_BUG_ON(overflows_type(engine->props.timeslice_duration_ms * 1000,
				  desc->execution_quantum));
	GEM_BUG_ON(overflows_type(engine->props.preempt_timeout_ms * 1000,
				  desc->preemption_timeout));
	desc->execution_quantum = engine->props.timeslice_duration_ms * 1000;
	desc->preemption_timeout = engine->props.preempt_timeout_ms * 1000;
}

static u32 map_guc_prio_to_lrc_desc_prio(u8 prio)
{
	/*
	 * this matches the mapping we do in map_i915_prio_to_guc_prio()
	 * (e.g. prio < I915_PRIORITY_NORMAL maps to GUC_CLIENT_PRIORITY_NORMAL)
	 */
	switch (prio) {
	default:
		MISSING_CASE(prio);
		fallthrough;
	case GUC_CLIENT_PRIORITY_KMD_NORMAL:
		return GEN12_CTX_PRIORITY_NORMAL;
	case GUC_CLIENT_PRIORITY_NORMAL:
		return GEN12_CTX_PRIORITY_LOW;
	case GUC_CLIENT_PRIORITY_HIGH:
	case GUC_CLIENT_PRIORITY_KMD_HIGH:
		return GEN12_CTX_PRIORITY_HIGH;
	}
}

static void prepare_context_registration_info_v69(struct intel_context *ce)
{
	struct intel_engine_cs *engine = ce->engine;
	struct intel_guc *guc = &engine->gt->uc.guc;
	u32 ctx_id = ce->guc_id.id;
	struct guc_lrc_desc_v69 *desc;
	struct intel_context *child;

	GEM_BUG_ON(!engine->mask);

	/*
	 * Ensure LRC + CT vmas are is same region as write barrier is done
	 * based on CT vma region.
	 */
	GEM_BUG_ON(i915_gem_object_is_lmem(guc->ct.vma->obj) !=
		   i915_gem_object_is_lmem(ce->ring->vma->obj));

	desc = __get_lrc_desc_v69(guc, ctx_id);
	GEM_BUG_ON(!desc);
	desc->engine_class = engine_class_to_guc_class(engine->class);
	desc->engine_submit_mask = engine->logical_mask;
	desc->hw_context_desc = ce->lrc.lrca;
	desc->priority = ce->guc_state.prio;
	desc->context_flags = CONTEXT_REGISTRATION_FLAG_KMD;
	guc_context_policy_init_v69(engine, desc);

	/*
	 * If context is a parent, we need to register a process descriptor
	 * describing a work queue and register all child contexts.
	 */
	if (intel_context_is_parent(ce)) {
		struct guc_process_desc_v69 *pdesc;

		ce->parallel.guc.wqi_tail = 0;
		ce->parallel.guc.wqi_head = 0;

		desc->process_desc = i915_ggtt_offset(ce->state) +
			__get_parent_scratch_offset(ce);
		desc->wq_addr = i915_ggtt_offset(ce->state) +
			__get_wq_offset(ce);
		desc->wq_size = WQ_SIZE;

		pdesc = __get_process_desc_v69(ce);
		memset(pdesc, 0, sizeof(*(pdesc)));
		pdesc->stage_id = ce->guc_id.id;
		pdesc->wq_base_addr = desc->wq_addr;
		pdesc->wq_size_bytes = desc->wq_size;
		pdesc->wq_status = WQ_STATUS_ACTIVE;

		ce->parallel.guc.wq_head = &pdesc->head;
		ce->parallel.guc.wq_tail = &pdesc->tail;
		ce->parallel.guc.wq_status = &pdesc->wq_status;

		for_each_child(ce, child) {
			desc = __get_lrc_desc_v69(guc, child->guc_id.id);

			desc->engine_class =
				engine_class_to_guc_class(engine->class);
			desc->hw_context_desc = child->lrc.lrca;
			desc->priority = ce->guc_state.prio;
			desc->context_flags = CONTEXT_REGISTRATION_FLAG_KMD;
			guc_context_policy_init_v69(engine, desc);
		}

		clear_children_join_go_memory(ce);
	}
}

static void prepare_context_registration_info_v70(struct intel_context *ce,
						  struct guc_ctxt_registration_info *info)
{
	struct intel_engine_cs *engine = ce->engine;
	struct intel_guc *guc = &engine->gt->uc.guc;
	u32 ctx_id = ce->guc_id.id;

	GEM_BUG_ON(!engine->mask);

	/*
	 * Ensure LRC + CT vmas are is same region as write barrier is done
	 * based on CT vma region.
	 */
	GEM_BUG_ON(i915_gem_object_is_lmem(guc->ct.vma->obj) !=
		   i915_gem_object_is_lmem(ce->ring->vma->obj));

	memset(info, 0, sizeof(*info));
	info->context_idx = ctx_id;
	info->engine_class = engine_class_to_guc_class(engine->class);
	info->engine_submit_mask = engine->logical_mask;
	/*
	 * NB: GuC interface supports 64 bit LRCA even though i915/HW
	 * only supports 32 bit currently.
	 */
	info->hwlrca_lo = lower_32_bits(ce->lrc.lrca);
	info->hwlrca_hi = upper_32_bits(ce->lrc.lrca);
	if (engine->flags & I915_ENGINE_HAS_EU_PRIORITY)
		info->hwlrca_lo |= map_guc_prio_to_lrc_desc_prio(ce->guc_state.prio);
	info->flags = CONTEXT_REGISTRATION_FLAG_KMD;

	/*
	 * If context is a parent, we need to register a process descriptor
	 * describing a work queue and register all child contexts.
	 */
	if (intel_context_is_parent(ce)) {
		struct guc_sched_wq_desc *wq_desc;
		u64 wq_desc_offset, wq_base_offset;

		ce->parallel.guc.wqi_tail = 0;
		ce->parallel.guc.wqi_head = 0;

		wq_desc_offset = i915_ggtt_offset(ce->state) +
				 __get_parent_scratch_offset(ce);
		wq_base_offset = i915_ggtt_offset(ce->state) +
				 __get_wq_offset(ce);
		info->wq_desc_lo = lower_32_bits(wq_desc_offset);
		info->wq_desc_hi = upper_32_bits(wq_desc_offset);
		info->wq_base_lo = lower_32_bits(wq_base_offset);
		info->wq_base_hi = upper_32_bits(wq_base_offset);
		info->wq_size = WQ_SIZE;

		wq_desc = __get_wq_desc_v70(ce);
		memset(wq_desc, 0, sizeof(*wq_desc));
		wq_desc->wq_status = WQ_STATUS_ACTIVE;

		ce->parallel.guc.wq_head = &wq_desc->head;
		ce->parallel.guc.wq_tail = &wq_desc->tail;
		ce->parallel.guc.wq_status = &wq_desc->wq_status;

		clear_children_join_go_memory(ce);
	}
}

static int try_context_registration(struct intel_context *ce, bool loop)
{
	struct intel_engine_cs *engine = ce->engine;
	struct intel_runtime_pm *runtime_pm = engine->uncore->rpm;
	struct intel_guc *guc = &engine->gt->uc.guc;
	intel_wakeref_t wakeref;
	u32 ctx_id = ce->guc_id.id;
	bool context_registered;
	int ret = 0;

	GEM_BUG_ON(!sched_state_is_init(ce));

	context_registered = ctx_id_mapped(guc, ctx_id);

	clr_ctx_id_mapping(guc, ctx_id);
	set_ctx_id_mapping(guc, ctx_id, ce);

	/*
	 * The context_lookup xarray is used to determine if the hardware
	 * context is currently registered. There are two cases in which it
	 * could be registered either the guc_id has been stolen from another
	 * context or the lrc descriptor address of this context has changed. In
	 * either case the context needs to be deregistered with the GuC before
	 * registering this context.
	 */
	if (context_registered) {
		bool disabled;
		unsigned long flags;

		trace_intel_context_steal_guc_id(ce);
		GEM_BUG_ON(!loop);

		/* Seal race with Reset */
		spin_lock_irqsave(&ce->guc_state.lock, flags);
		disabled = submission_disabled(guc);
		if (likely(!disabled)) {
			set_context_wait_for_deregister_to_register(ce);
			intel_context_get(ce);
		}
		spin_unlock_irqrestore(&ce->guc_state.lock, flags);
		if (unlikely(disabled)) {
			clr_ctx_id_mapping(guc, ctx_id);
			return 0;	/* Will get registered later */
		}

		/*
		 * If stealing the guc_id, this ce has the same guc_id as the
		 * context whose guc_id was stolen.
		 */
		with_intel_runtime_pm(runtime_pm, wakeref)
			ret = deregister_context(ce, ce->guc_id.id);
		if (unlikely(ret == -ENODEV))
			ret = 0;	/* Will get registered later */
	} else {
		with_intel_runtime_pm(runtime_pm, wakeref)
			ret = register_context(ce, loop);
		if (unlikely(ret == -EBUSY)) {
			clr_ctx_id_mapping(guc, ctx_id);
		} else if (unlikely(ret == -ENODEV)) {
			clr_ctx_id_mapping(guc, ctx_id);
			ret = 0;	/* Will get registered later */
		}
	}

	return ret;
}

static int __guc_context_pre_pin(struct intel_context *ce,
				 struct intel_engine_cs *engine,
				 struct i915_gem_ww_ctx *ww,
				 void **vaddr)
{
	return lrc_pre_pin(ce, engine, ww, vaddr);
}

static int __guc_context_pin(struct intel_context *ce,
			     struct intel_engine_cs *engine,
			     void *vaddr)
{
	if (i915_ggtt_offset(ce->state) !=
	    (ce->lrc.lrca & CTX_GTT_ADDRESS_MASK))
		set_bit(CONTEXT_LRCA_DIRTY, &ce->flags);

	/*
	 * GuC context gets pinned in guc_request_alloc. See that function for
	 * explaination of why.
	 */

	return lrc_pin(ce, engine, vaddr);
}

static int guc_context_pre_pin(struct intel_context *ce,
			       struct i915_gem_ww_ctx *ww,
			       void **vaddr)
{
	return __guc_context_pre_pin(ce, ce->engine, ww, vaddr);
}

static int guc_context_pin(struct intel_context *ce, void *vaddr)
{
	int ret = __guc_context_pin(ce, ce->engine, vaddr);

	if (likely(!ret && !intel_context_is_barrier(ce)))
		intel_engine_pm_get(ce->engine);

	return ret;
}

static void guc_context_unpin(struct intel_context *ce)
{
	struct intel_guc *guc = ce_to_guc(ce);

	unpin_guc_id(guc, ce);
	lrc_unpin(ce);

	if (likely(!intel_context_is_barrier(ce)))
		intel_engine_pm_put_async(ce->engine);
}

static void guc_context_post_unpin(struct intel_context *ce)
{
	lrc_post_unpin(ce);
}

static void __guc_context_sched_enable(struct intel_guc *guc,
				       struct intel_context *ce)
{
	u32 action[] = {
		INTEL_GUC_ACTION_SCHED_CONTEXT_MODE_SET,
		ce->guc_id.id,
		GUC_CONTEXT_ENABLE
	};

	trace_intel_context_sched_enable(ce);

	guc_submission_send_busy_loop(guc, action, ARRAY_SIZE(action),
				      G2H_LEN_DW_SCHED_CONTEXT_MODE_SET, true);
}

static void __guc_context_sched_disable(struct intel_guc *guc,
					struct intel_context *ce,
					u16 guc_id)
{
	u32 action[] = {
		INTEL_GUC_ACTION_SCHED_CONTEXT_MODE_SET,
		guc_id,	/* ce->guc_id.id not stable */
		GUC_CONTEXT_DISABLE
	};

	GEM_BUG_ON(guc_id == GUC_INVALID_CONTEXT_ID);

	GEM_BUG_ON(intel_context_is_child(ce));
	trace_intel_context_sched_disable(ce);

	guc_submission_send_busy_loop(guc, action, ARRAY_SIZE(action),
				      G2H_LEN_DW_SCHED_CONTEXT_MODE_SET, true);
}

static void guc_blocked_fence_complete(struct intel_context *ce)
{
	lockdep_assert_held(&ce->guc_state.lock);

	if (!i915_sw_fence_done(&ce->guc_state.blocked))
		i915_sw_fence_complete(&ce->guc_state.blocked);
}

static void guc_blocked_fence_reinit(struct intel_context *ce)
{
	lockdep_assert_held(&ce->guc_state.lock);
	GEM_BUG_ON(!i915_sw_fence_done(&ce->guc_state.blocked));

	/*
	 * This fence is always complete unless a pending schedule disable is
	 * outstanding. We arm the fence here and complete it when we receive
	 * the pending schedule disable complete message.
	 */
	i915_sw_fence_fini(&ce->guc_state.blocked);
	i915_sw_fence_reinit(&ce->guc_state.blocked);
	i915_sw_fence_await(&ce->guc_state.blocked);
	i915_sw_fence_commit(&ce->guc_state.blocked);
}

static u16 prep_context_pending_disable(struct intel_context *ce)
{
	lockdep_assert_held(&ce->guc_state.lock);

	set_context_pending_disable(ce);
	clr_context_enabled(ce);
	guc_blocked_fence_reinit(ce);
	intel_context_get(ce);

	return ce->guc_id.id;
}

static struct i915_sw_fence *guc_context_block(struct intel_context *ce)
{
	struct intel_guc *guc = ce_to_guc(ce);
	unsigned long flags;
	struct intel_runtime_pm *runtime_pm = ce->engine->uncore->rpm;
	intel_wakeref_t wakeref;
	u16 guc_id;
	bool enabled;

	GEM_BUG_ON(intel_context_is_child(ce));

	spin_lock_irqsave(&ce->guc_state.lock, flags);

	incr_context_blocked(ce);

	enabled = context_enabled(ce);
	if (unlikely(!enabled || submission_disabled(guc))) {
		if (enabled)
			clr_context_enabled(ce);
		spin_unlock_irqrestore(&ce->guc_state.lock, flags);
		return &ce->guc_state.blocked;
	}

	/*
	 * We add +2 here as the schedule disable complete CTB handler calls
	 * intel_context_sched_disable_unpin (-2 to pin_count).
	 */
	atomic_add(2, &ce->pin_count);

	guc_id = prep_context_pending_disable(ce);

	spin_unlock_irqrestore(&ce->guc_state.lock, flags);

	with_intel_runtime_pm(runtime_pm, wakeref)
		__guc_context_sched_disable(guc, ce, guc_id);

	return &ce->guc_state.blocked;
}

#define SCHED_STATE_MULTI_BLOCKED_MASK \
	(SCHED_STATE_BLOCKED_MASK & ~SCHED_STATE_BLOCKED)
#define SCHED_STATE_NO_UNBLOCK \
	(SCHED_STATE_MULTI_BLOCKED_MASK | \
	 SCHED_STATE_PENDING_DISABLE | \
	 SCHED_STATE_BANNED)

static bool context_cant_unblock(struct intel_context *ce)
{
	lockdep_assert_held(&ce->guc_state.lock);

	return (ce->guc_state.sched_state & SCHED_STATE_NO_UNBLOCK) ||
		context_guc_id_invalid(ce) ||
		!ctx_id_mapped(ce_to_guc(ce), ce->guc_id.id) ||
		!intel_context_is_pinned(ce);
}

static void guc_context_unblock(struct intel_context *ce)
{
	struct intel_guc *guc = ce_to_guc(ce);
	unsigned long flags;
	struct intel_runtime_pm *runtime_pm = ce->engine->uncore->rpm;
	intel_wakeref_t wakeref;
	bool enable;

	GEM_BUG_ON(context_enabled(ce));
	GEM_BUG_ON(intel_context_is_child(ce));

	spin_lock_irqsave(&ce->guc_state.lock, flags);

	if (unlikely(submission_disabled(guc) ||
		     context_cant_unblock(ce))) {
		enable = false;
	} else {
		enable = true;
		set_context_pending_enable(ce);
		set_context_enabled(ce);
		intel_context_get(ce);
	}

	decr_context_blocked(ce);

	spin_unlock_irqrestore(&ce->guc_state.lock, flags);

	if (enable) {
		with_intel_runtime_pm(runtime_pm, wakeref)
			__guc_context_sched_enable(guc, ce);
	}
}

static void guc_context_cancel_request(struct intel_context *ce,
				       struct i915_request *rq)
{
	struct intel_context *block_context =
		request_to_scheduling_context(rq);

	if (i915_sw_fence_signaled(&rq->submit)) {
		struct i915_sw_fence *fence;

		intel_context_get(ce);
		fence = guc_context_block(block_context);
		i915_sw_fence_wait(fence);
		if (!i915_request_completed(rq)) {
			__i915_request_skip(rq);
			guc_reset_state(ce, intel_ring_wrap(ce->ring, rq->head),
					true);
		}

		guc_context_unblock(block_context);
		intel_context_put(ce);
	}
}

static void __guc_context_set_preemption_timeout(struct intel_guc *guc,
						 u16 guc_id,
						 u32 preemption_timeout)
{
	if (GUC_SUBMIT_VER(guc) >= MAKE_GUC_VER(1, 0, 0)) {
		struct context_policy policy;

		__guc_context_policy_start_klv(&policy, guc_id);
		__guc_context_policy_add_preemption_timeout(&policy, preemption_timeout);
		__guc_context_set_context_policies(guc, &policy, true);
	} else {
		u32 action[] = {
			INTEL_GUC_ACTION_V69_SET_CONTEXT_PREEMPTION_TIMEOUT,
			guc_id,
			preemption_timeout
		};

		intel_guc_send_busy_loop(guc, action, ARRAY_SIZE(action), 0, true);
	}
}

static void
guc_context_revoke(struct intel_context *ce, struct i915_request *rq,
		   unsigned int preempt_timeout_ms)
{
	struct intel_guc *guc = ce_to_guc(ce);
	struct intel_runtime_pm *runtime_pm =
		&ce->engine->gt->i915->runtime_pm;
	intel_wakeref_t wakeref;
	unsigned long flags;

	GEM_BUG_ON(intel_context_is_child(ce));

	guc_flush_submissions(guc);

	spin_lock_irqsave(&ce->guc_state.lock, flags);
	set_context_banned(ce);

	if (submission_disabled(guc) ||
	    (!context_enabled(ce) && !context_pending_disable(ce))) {
		spin_unlock_irqrestore(&ce->guc_state.lock, flags);

		guc_cancel_context_requests(ce);
		intel_engine_signal_breadcrumbs(ce->engine);
	} else if (!context_pending_disable(ce)) {
		u16 guc_id;

		/*
		 * We add +2 here as the schedule disable complete CTB handler
		 * calls intel_context_sched_disable_unpin (-2 to pin_count).
		 */
		atomic_add(2, &ce->pin_count);

		guc_id = prep_context_pending_disable(ce);
		spin_unlock_irqrestore(&ce->guc_state.lock, flags);

		/*
		 * In addition to disabling scheduling, set the preemption
		 * timeout to the minimum value (1 us) so the banned context
		 * gets kicked off the HW ASAP.
		 */
		with_intel_runtime_pm(runtime_pm, wakeref) {
			__guc_context_set_preemption_timeout(guc, guc_id,
							     preempt_timeout_ms);
			__guc_context_sched_disable(guc, ce, guc_id);
		}
	} else {
		if (!context_guc_id_invalid(ce))
			with_intel_runtime_pm(runtime_pm, wakeref)
				__guc_context_set_preemption_timeout(guc,
								     ce->guc_id.id,
								     preempt_timeout_ms);
		spin_unlock_irqrestore(&ce->guc_state.lock, flags);
	}
}

static void do_sched_disable(struct intel_guc *guc, struct intel_context *ce,
			     unsigned long flags)
	__releases(ce->guc_state.lock)
{
	struct intel_runtime_pm *runtime_pm = &ce->engine->gt->i915->runtime_pm;
	intel_wakeref_t wakeref;
	u16 guc_id;

	lockdep_assert_held(&ce->guc_state.lock);
	guc_id = prep_context_pending_disable(ce);

	spin_unlock_irqrestore(&ce->guc_state.lock, flags);

	with_intel_runtime_pm(runtime_pm, wakeref)
		__guc_context_sched_disable(guc, ce, guc_id);
}

static bool bypass_sched_disable(struct intel_guc *guc,
				 struct intel_context *ce)
{
	lockdep_assert_held(&ce->guc_state.lock);
	GEM_BUG_ON(intel_context_is_child(ce));

	if (submission_disabled(guc) || context_guc_id_invalid(ce) ||
	    !ctx_id_mapped(guc, ce->guc_id.id)) {
		clr_context_enabled(ce);
		return true;
	}

	return !context_enabled(ce);
}

static void __delay_sched_disable(struct work_struct *wrk)
{
	struct intel_context *ce =
		container_of(wrk, typeof(*ce), guc_state.sched_disable_delay_work.work);
	struct intel_guc *guc = ce_to_guc(ce);
	unsigned long flags;

	spin_lock_irqsave(&ce->guc_state.lock, flags);

	if (bypass_sched_disable(guc, ce)) {
		spin_unlock_irqrestore(&ce->guc_state.lock, flags);
		intel_context_sched_disable_unpin(ce);
	} else {
		do_sched_disable(guc, ce, flags);
	}
}

static bool guc_id_pressure(struct intel_guc *guc, struct intel_context *ce)
{
	/*
	 * parent contexts are perma-pinned, if we are unpinning do schedule
	 * disable immediately.
	 */
	if (intel_context_is_parent(ce))
		return true;

	/*
	 * If we are beyond the threshold for avail guc_ids, do schedule disable immediately.
	 */
	return guc->submission_state.guc_ids_in_use >
		guc->submission_state.sched_disable_gucid_threshold;
}

static void guc_context_sched_disable(struct intel_context *ce)
{
	struct intel_guc *guc = ce_to_guc(ce);
	u64 delay = guc->submission_state.sched_disable_delay_ms;
	unsigned long flags;

	spin_lock_irqsave(&ce->guc_state.lock, flags);

	if (bypass_sched_disable(guc, ce)) {
		spin_unlock_irqrestore(&ce->guc_state.lock, flags);
		intel_context_sched_disable_unpin(ce);
	} else if (!intel_context_is_closed(ce) && !guc_id_pressure(guc, ce) &&
		   delay) {
		spin_unlock_irqrestore(&ce->guc_state.lock, flags);
		mod_delayed_work(system_unbound_wq,
				 &ce->guc_state.sched_disable_delay_work,
				 msecs_to_jiffies(delay));
	} else {
		do_sched_disable(guc, ce, flags);
	}
}

static void guc_context_close(struct intel_context *ce)
{
	unsigned long flags;

	if (test_bit(CONTEXT_GUC_INIT, &ce->flags) &&
	    cancel_delayed_work(&ce->guc_state.sched_disable_delay_work))
		__delay_sched_disable(&ce->guc_state.sched_disable_delay_work.work);

	spin_lock_irqsave(&ce->guc_state.lock, flags);
	set_context_close_done(ce);
	spin_unlock_irqrestore(&ce->guc_state.lock, flags);
}

static inline void guc_lrc_desc_unpin(struct intel_context *ce)
{
	struct intel_guc *guc = ce_to_guc(ce);
	struct intel_gt *gt = guc_to_gt(guc);
	unsigned long flags;
	bool disabled;

	GEM_BUG_ON(!intel_gt_pm_is_awake(gt));
	GEM_BUG_ON(!ctx_id_mapped(guc, ce->guc_id.id));
	GEM_BUG_ON(ce != __get_context(guc, ce->guc_id.id));
	GEM_BUG_ON(context_enabled(ce));

	/* Seal race with Reset */
	spin_lock_irqsave(&ce->guc_state.lock, flags);
	disabled = submission_disabled(guc);
	if (likely(!disabled)) {
		__intel_gt_pm_get(gt);
		set_context_destroyed(ce);
		clr_context_registered(ce);
	}
	spin_unlock_irqrestore(&ce->guc_state.lock, flags);
	if (unlikely(disabled)) {
		release_guc_id(guc, ce);
		__guc_context_destroy(ce);
		return;
	}

	deregister_context(ce, ce->guc_id.id);
}

static void __guc_context_destroy(struct intel_context *ce)
{
	GEM_BUG_ON(ce->guc_state.prio_count[GUC_CLIENT_PRIORITY_KMD_HIGH] ||
		   ce->guc_state.prio_count[GUC_CLIENT_PRIORITY_HIGH] ||
		   ce->guc_state.prio_count[GUC_CLIENT_PRIORITY_KMD_NORMAL] ||
		   ce->guc_state.prio_count[GUC_CLIENT_PRIORITY_NORMAL]);

	lrc_fini(ce);
	intel_context_fini(ce);

	if (intel_engine_is_virtual(ce->engine)) {
		struct guc_virtual_engine *ve =
			container_of(ce, typeof(*ve), context);

		if (ve->base.breadcrumbs)
			intel_breadcrumbs_put(ve->base.breadcrumbs);

		kfree(ve);
	} else {
		intel_context_free(ce);
	}
}

static void guc_flush_destroyed_contexts(struct intel_guc *guc)
{
	struct intel_context *ce;
	unsigned long flags;

	GEM_BUG_ON(!submission_disabled(guc) &&
		   guc_submission_initialized(guc));

	while (!list_empty(&guc->submission_state.destroyed_contexts)) {
		spin_lock_irqsave(&guc->submission_state.lock, flags);
		ce = list_first_entry_or_null(&guc->submission_state.destroyed_contexts,
					      struct intel_context,
					      destroyed_link);
		if (ce)
			list_del_init(&ce->destroyed_link);
		spin_unlock_irqrestore(&guc->submission_state.lock, flags);

		if (!ce)
			break;

		release_guc_id(guc, ce);
		__guc_context_destroy(ce);
	}
}

static void deregister_destroyed_contexts(struct intel_guc *guc)
{
	struct intel_context *ce;
	unsigned long flags;

	while (!list_empty(&guc->submission_state.destroyed_contexts)) {
		spin_lock_irqsave(&guc->submission_state.lock, flags);
		ce = list_first_entry_or_null(&guc->submission_state.destroyed_contexts,
					      struct intel_context,
					      destroyed_link);
		if (ce)
			list_del_init(&ce->destroyed_link);
		spin_unlock_irqrestore(&guc->submission_state.lock, flags);

		if (!ce)
			break;

		guc_lrc_desc_unpin(ce);
	}
}

static void destroyed_worker_func(struct work_struct *w)
{
	struct intel_guc *guc = container_of(w, struct intel_guc,
					     submission_state.destroyed_worker);
	struct intel_gt *gt = guc_to_gt(guc);
	int tmp;

	with_intel_gt_pm(gt, tmp)
		deregister_destroyed_contexts(guc);
}

static void guc_context_destroy(struct kref *kref)
{
	struct intel_context *ce = container_of(kref, typeof(*ce), ref);
	struct intel_guc *guc = ce_to_guc(ce);
	unsigned long flags;
	bool destroy;

	/*
	 * If the guc_id is invalid this context has been stolen and we can free
	 * it immediately. Also can be freed immediately if the context is not
	 * registered with the GuC or the GuC is in the middle of a reset.
	 */
	spin_lock_irqsave(&guc->submission_state.lock, flags);
	destroy = submission_disabled(guc) || context_guc_id_invalid(ce) ||
		!ctx_id_mapped(guc, ce->guc_id.id);
	if (likely(!destroy)) {
		if (!list_empty(&ce->guc_id.link))
			list_del_init(&ce->guc_id.link);
		list_add_tail(&ce->destroyed_link,
			      &guc->submission_state.destroyed_contexts);
	} else {
		__release_guc_id(guc, ce);
	}
	spin_unlock_irqrestore(&guc->submission_state.lock, flags);
	if (unlikely(destroy)) {
		__guc_context_destroy(ce);
		return;
	}

	/*
	 * We use a worker to issue the H2G to deregister the context as we can
	 * take the GT PM for the first time which isn't allowed from an atomic
	 * context.
	 */
	queue_work(system_unbound_wq, &guc->submission_state.destroyed_worker);
}

static int guc_context_alloc(struct intel_context *ce)
{
	return lrc_alloc(ce, ce->engine);
}

static void __guc_context_set_prio(struct intel_guc *guc,
				   struct intel_context *ce)
{
	if (GUC_SUBMIT_VER(guc) >= MAKE_GUC_VER(1, 0, 0)) {
		struct context_policy policy;

		__guc_context_policy_start_klv(&policy, ce->guc_id.id);
		__guc_context_policy_add_priority(&policy, ce->guc_state.prio);
		__guc_context_set_context_policies(guc, &policy, true);
	} else {
		u32 action[] = {
			INTEL_GUC_ACTION_V69_SET_CONTEXT_PRIORITY,
			ce->guc_id.id,
			ce->guc_state.prio,
		};

		guc_submission_send_busy_loop(guc, action, ARRAY_SIZE(action), 0, true);
	}
}

static void guc_context_set_prio(struct intel_guc *guc,
				 struct intel_context *ce,
				 u8 prio)
{
	GEM_BUG_ON(prio < GUC_CLIENT_PRIORITY_KMD_HIGH ||
		   prio > GUC_CLIENT_PRIORITY_NORMAL);
	lockdep_assert_held(&ce->guc_state.lock);

	if (ce->guc_state.prio == prio || submission_disabled(guc) ||
	    !context_registered(ce)) {
		ce->guc_state.prio = prio;
		return;
	}

	ce->guc_state.prio = prio;
	__guc_context_set_prio(guc, ce);

	trace_intel_context_set_prio(ce);
}

static inline u8 map_i915_prio_to_guc_prio(int prio)
{
	if (prio == I915_PRIORITY_NORMAL)
		return GUC_CLIENT_PRIORITY_KMD_NORMAL;
	else if (prio < I915_PRIORITY_NORMAL)
		return GUC_CLIENT_PRIORITY_NORMAL;
	else if (prio < I915_PRIORITY_DISPLAY)
		return GUC_CLIENT_PRIORITY_HIGH;
	else
		return GUC_CLIENT_PRIORITY_KMD_HIGH;
}

static inline void add_context_inflight_prio(struct intel_context *ce,
					     u8 guc_prio)
{
	lockdep_assert_held(&ce->guc_state.lock);
	GEM_BUG_ON(guc_prio >= ARRAY_SIZE(ce->guc_state.prio_count));

	++ce->guc_state.prio_count[guc_prio];

	/* Overflow protection */
	GEM_WARN_ON(!ce->guc_state.prio_count[guc_prio]);
}

static inline void sub_context_inflight_prio(struct intel_context *ce,
					     u8 guc_prio)
{
	lockdep_assert_held(&ce->guc_state.lock);
	GEM_BUG_ON(guc_prio >= ARRAY_SIZE(ce->guc_state.prio_count));

	/* Underflow protection */
	GEM_WARN_ON(!ce->guc_state.prio_count[guc_prio]);

	--ce->guc_state.prio_count[guc_prio];
}

static inline void update_context_prio(struct intel_context *ce)
{
	struct intel_guc *guc = &ce->engine->gt->uc.guc;
	int i;

	BUILD_BUG_ON(GUC_CLIENT_PRIORITY_KMD_HIGH != 0);
	BUILD_BUG_ON(GUC_CLIENT_PRIORITY_KMD_HIGH > GUC_CLIENT_PRIORITY_NORMAL);

	lockdep_assert_held(&ce->guc_state.lock);

	for (i = 0; i < ARRAY_SIZE(ce->guc_state.prio_count); ++i) {
		if (ce->guc_state.prio_count[i]) {
			guc_context_set_prio(guc, ce, i);
			break;
		}
	}
}

static inline bool new_guc_prio_higher(u8 old_guc_prio, u8 new_guc_prio)
{
	/* Lower value is higher priority */
	return new_guc_prio < old_guc_prio;
}

static void add_to_context(struct i915_request *rq)
{
	struct intel_context *ce = request_to_scheduling_context(rq);
	u8 new_guc_prio = map_i915_prio_to_guc_prio(rq_prio(rq));

	GEM_BUG_ON(intel_context_is_child(ce));
	GEM_BUG_ON(rq->guc_prio == GUC_PRIO_FINI);

	spin_lock(&ce->guc_state.lock);
	list_move_tail(&rq->sched.link, &ce->guc_state.requests);

	if (rq->guc_prio == GUC_PRIO_INIT) {
		rq->guc_prio = new_guc_prio;
		add_context_inflight_prio(ce, rq->guc_prio);
	} else if (new_guc_prio_higher(rq->guc_prio, new_guc_prio)) {
		sub_context_inflight_prio(ce, rq->guc_prio);
		rq->guc_prio = new_guc_prio;
		add_context_inflight_prio(ce, rq->guc_prio);
	}
	update_context_prio(ce);

	spin_unlock(&ce->guc_state.lock);
}

static void guc_prio_fini(struct i915_request *rq, struct intel_context *ce)
{
	lockdep_assert_held(&ce->guc_state.lock);

	if (rq->guc_prio != GUC_PRIO_INIT &&
	    rq->guc_prio != GUC_PRIO_FINI) {
		sub_context_inflight_prio(ce, rq->guc_prio);
		update_context_prio(ce);
	}
	rq->guc_prio = GUC_PRIO_FINI;
}

static void remove_from_context(struct i915_request *rq)
{
	struct intel_context *ce = request_to_scheduling_context(rq);

	GEM_BUG_ON(intel_context_is_child(ce));

	spin_lock_irq(&ce->guc_state.lock);

	list_del_init(&rq->sched.link);
	clear_bit(I915_FENCE_FLAG_PQUEUE, &rq->fence.flags);

	/* Prevent further __await_execution() registering a cb, then flush */
	set_bit(I915_FENCE_FLAG_ACTIVE, &rq->fence.flags);

	guc_prio_fini(rq, ce);

	spin_unlock_irq(&ce->guc_state.lock);

	atomic_dec(&ce->guc_id.ref);
	i915_request_notify_execute_cb_imm(rq);
}

static const struct intel_context_ops guc_context_ops = {
	.alloc = guc_context_alloc,

	.close = guc_context_close,

	.pre_pin = guc_context_pre_pin,
	.pin = guc_context_pin,
	.unpin = guc_context_unpin,
	.post_unpin = guc_context_post_unpin,

	.revoke = guc_context_revoke,

	.cancel_request = guc_context_cancel_request,

	.enter = intel_context_enter_engine,
	.exit = intel_context_exit_engine,

	.sched_disable = guc_context_sched_disable,

	.reset = lrc_reset,
	.destroy = guc_context_destroy,

	.create_virtual = guc_create_virtual,
	.create_parallel = guc_create_parallel,
};

static void submit_work_cb(struct irq_work *wrk)
{
	struct i915_request *rq = container_of(wrk, typeof(*rq), submit_work);

	might_lock(&rq->engine->sched_engine->lock);
	i915_sw_fence_complete(&rq->submit);
}

static void __guc_signal_context_fence(struct intel_context *ce)
{
	struct i915_request *rq, *rn;

	lockdep_assert_held(&ce->guc_state.lock);

	if (!list_empty(&ce->guc_state.fences))
		trace_intel_context_fence_release(ce);

	/*
	 * Use an IRQ to ensure locking order of sched_engine->lock ->
	 * ce->guc_state.lock is preserved.
	 */
	list_for_each_entry_safe(rq, rn, &ce->guc_state.fences,
				 guc_fence_link) {
		list_del(&rq->guc_fence_link);
		irq_work_queue(&rq->submit_work);
	}

	INIT_LIST_HEAD(&ce->guc_state.fences);
}

static void guc_signal_context_fence(struct intel_context *ce)
{
	unsigned long flags;

	GEM_BUG_ON(intel_context_is_child(ce));

	spin_lock_irqsave(&ce->guc_state.lock, flags);
	clr_context_wait_for_deregister_to_register(ce);
	__guc_signal_context_fence(ce);
	spin_unlock_irqrestore(&ce->guc_state.lock, flags);
}

static bool context_needs_register(struct intel_context *ce, bool new_guc_id)
{
	return (new_guc_id || test_bit(CONTEXT_LRCA_DIRTY, &ce->flags) ||
		!ctx_id_mapped(ce_to_guc(ce), ce->guc_id.id)) &&
		!submission_disabled(ce_to_guc(ce));
}

static void guc_context_init(struct intel_context *ce)
{
	const struct i915_gem_context *ctx;
	int prio = I915_CONTEXT_DEFAULT_PRIORITY;

	rcu_read_lock();
	ctx = rcu_dereference(ce->gem_context);
	if (ctx)
		prio = ctx->sched.priority;
	rcu_read_unlock();

	ce->guc_state.prio = map_i915_prio_to_guc_prio(prio);

	INIT_DELAYED_WORK(&ce->guc_state.sched_disable_delay_work,
			  __delay_sched_disable);

	set_bit(CONTEXT_GUC_INIT, &ce->flags);
}

static int guc_request_alloc(struct i915_request *rq)
{
	struct intel_context *ce = request_to_scheduling_context(rq);
	struct intel_guc *guc = ce_to_guc(ce);
	unsigned long flags;
	int ret;

	GEM_BUG_ON(!intel_context_is_pinned(rq->context));

	/*
	 * Flush enough space to reduce the likelihood of waiting after
	 * we start building the request - in which case we will just
	 * have to repeat work.
	 */
	rq->reserved_space += GUC_REQUEST_SIZE;

	/*
	 * Note that after this point, we have committed to using
	 * this request as it is being used to both track the
	 * state of engine initialisation and liveness of the
	 * golden renderstate above. Think twice before you try
	 * to cancel/unwind this request now.
	 */

	/* Unconditionally invalidate GPU caches and TLBs. */
	ret = rq->engine->emit_flush(rq, EMIT_INVALIDATE);
	if (ret)
		return ret;

	rq->reserved_space -= GUC_REQUEST_SIZE;

	if (unlikely(!test_bit(CONTEXT_GUC_INIT, &ce->flags)))
		guc_context_init(ce);

	/*
	 * If the context gets closed while the execbuf is ongoing, the context
	 * close code will race with the below code to cancel the delayed work.
	 * If the context close wins the race and cancels the work, it will
	 * immediately call the sched disable (see guc_context_close), so there
	 * is a chance we can get past this check while the sched_disable code
	 * is being executed. To make sure that code completes before we check
	 * the status further down, we wait for the close process to complete.
	 * Else, this code path could send a request down thinking that the
	 * context is still in a schedule-enable mode while the GuC ends up
	 * dropping the request completely because the disable did go from the
	 * context_close path right to GuC just prior. In the event the CT is
	 * full, we could potentially need to wait up to 1.5 seconds.
	 */
	if (cancel_delayed_work_sync(&ce->guc_state.sched_disable_delay_work))
		intel_context_sched_disable_unpin(ce);
	else if (intel_context_is_closed(ce))
		if (wait_for(context_close_done(ce), 1500))
			guc_warn(guc, "timed out waiting on context sched close before realloc\n");
	/*
	 * Call pin_guc_id here rather than in the pinning step as with
	 * dma_resv, contexts can be repeatedly pinned / unpinned trashing the
	 * guc_id and creating horrible race conditions. This is especially bad
	 * when guc_id are being stolen due to over subscription. By the time
	 * this function is reached, it is guaranteed that the guc_id will be
	 * persistent until the generated request is retired. Thus, sealing these
	 * race conditions. It is still safe to fail here if guc_id are
	 * exhausted and return -EAGAIN to the user indicating that they can try
	 * again in the future.
	 *
	 * There is no need for a lock here as the timeline mutex ensures at
	 * most one context can be executing this code path at once. The
	 * guc_id_ref is incremented once for every request in flight and
	 * decremented on each retire. When it is zero, a lock around the
	 * increment (in pin_guc_id) is needed to seal a race with unpin_guc_id.
	 */
	if (atomic_add_unless(&ce->guc_id.ref, 1, 0))
		goto out;

	ret = pin_guc_id(guc, ce);	/* returns 1 if new guc_id assigned */
	if (unlikely(ret < 0))
		return ret;
	if (context_needs_register(ce, !!ret)) {
		ret = try_context_registration(ce, true);
		if (unlikely(ret)) {	/* unwind */
			if (ret == -EPIPE) {
				disable_submission(guc);
				goto out;	/* GPU will be reset */
			}
			atomic_dec(&ce->guc_id.ref);
			unpin_guc_id(guc, ce);
			return ret;
		}
	}

	clear_bit(CONTEXT_LRCA_DIRTY, &ce->flags);

out:
	/*
	 * We block all requests on this context if a G2H is pending for a
	 * schedule disable or context deregistration as the GuC will fail a
	 * schedule enable or context registration if either G2H is pending
	 * respectfully. Once a G2H returns, the fence is released that is
	 * blocking these requests (see guc_signal_context_fence).
	 */
	spin_lock_irqsave(&ce->guc_state.lock, flags);
	if (context_wait_for_deregister_to_register(ce) ||
	    context_pending_disable(ce)) {
		init_irq_work(&rq->submit_work, submit_work_cb);
		i915_sw_fence_await(&rq->submit);

		list_add_tail(&rq->guc_fence_link, &ce->guc_state.fences);
	}
	spin_unlock_irqrestore(&ce->guc_state.lock, flags);

	return 0;
}

static int guc_virtual_context_pre_pin(struct intel_context *ce,
				       struct i915_gem_ww_ctx *ww,
				       void **vaddr)
{
	struct intel_engine_cs *engine = guc_virtual_get_sibling(ce->engine, 0);

	return __guc_context_pre_pin(ce, engine, ww, vaddr);
}

static int guc_virtual_context_pin(struct intel_context *ce, void *vaddr)
{
	struct intel_engine_cs *engine = guc_virtual_get_sibling(ce->engine, 0);
	int ret = __guc_context_pin(ce, engine, vaddr);
	intel_engine_mask_t tmp, mask = ce->engine->mask;

	if (likely(!ret))
		for_each_engine_masked(engine, ce->engine->gt, mask, tmp)
			intel_engine_pm_get(engine);

	return ret;
}

static void guc_virtual_context_unpin(struct intel_context *ce)
{
	intel_engine_mask_t tmp, mask = ce->engine->mask;
	struct intel_engine_cs *engine;
	struct intel_guc *guc = ce_to_guc(ce);

	GEM_BUG_ON(context_enabled(ce));
	GEM_BUG_ON(intel_context_is_barrier(ce));

	unpin_guc_id(guc, ce);
	lrc_unpin(ce);

	for_each_engine_masked(engine, ce->engine->gt, mask, tmp)
		intel_engine_pm_put_async(engine);
}

static void guc_virtual_context_enter(struct intel_context *ce)
{
	intel_engine_mask_t tmp, mask = ce->engine->mask;
	struct intel_engine_cs *engine;

	for_each_engine_masked(engine, ce->engine->gt, mask, tmp)
		intel_engine_pm_get(engine);

	intel_timeline_enter(ce->timeline);
}

static void guc_virtual_context_exit(struct intel_context *ce)
{
	intel_engine_mask_t tmp, mask = ce->engine->mask;
	struct intel_engine_cs *engine;

	for_each_engine_masked(engine, ce->engine->gt, mask, tmp)
		intel_engine_pm_put(engine);

	intel_timeline_exit(ce->timeline);
}

static int guc_virtual_context_alloc(struct intel_context *ce)
{
	struct intel_engine_cs *engine = guc_virtual_get_sibling(ce->engine, 0);

	return lrc_alloc(ce, engine);
}

static const struct intel_context_ops virtual_guc_context_ops = {
	.alloc = guc_virtual_context_alloc,

	.close = guc_context_close,

	.pre_pin = guc_virtual_context_pre_pin,
	.pin = guc_virtual_context_pin,
	.unpin = guc_virtual_context_unpin,
	.post_unpin = guc_context_post_unpin,

	.revoke = guc_context_revoke,

	.cancel_request = guc_context_cancel_request,

	.enter = guc_virtual_context_enter,
	.exit = guc_virtual_context_exit,

	.sched_disable = guc_context_sched_disable,

	.destroy = guc_context_destroy,

	.get_sibling = guc_virtual_get_sibling,
};

static int guc_parent_context_pin(struct intel_context *ce, void *vaddr)
{
	struct intel_engine_cs *engine = guc_virtual_get_sibling(ce->engine, 0);
	struct intel_guc *guc = ce_to_guc(ce);
	int ret;

	GEM_BUG_ON(!intel_context_is_parent(ce));
	GEM_BUG_ON(!intel_engine_is_virtual(ce->engine));

	ret = pin_guc_id(guc, ce);
	if (unlikely(ret < 0))
		return ret;

	return __guc_context_pin(ce, engine, vaddr);
}

static int guc_child_context_pin(struct intel_context *ce, void *vaddr)
{
	struct intel_engine_cs *engine = guc_virtual_get_sibling(ce->engine, 0);

	GEM_BUG_ON(!intel_context_is_child(ce));
	GEM_BUG_ON(!intel_engine_is_virtual(ce->engine));

	__intel_context_pin(ce->parallel.parent);
	return __guc_context_pin(ce, engine, vaddr);
}

static void guc_parent_context_unpin(struct intel_context *ce)
{
	struct intel_guc *guc = ce_to_guc(ce);

	GEM_BUG_ON(context_enabled(ce));
	GEM_BUG_ON(intel_context_is_barrier(ce));
	GEM_BUG_ON(!intel_context_is_parent(ce));
	GEM_BUG_ON(!intel_engine_is_virtual(ce->engine));

	unpin_guc_id(guc, ce);
	lrc_unpin(ce);
}

static void guc_child_context_unpin(struct intel_context *ce)
{
	GEM_BUG_ON(context_enabled(ce));
	GEM_BUG_ON(intel_context_is_barrier(ce));
	GEM_BUG_ON(!intel_context_is_child(ce));
	GEM_BUG_ON(!intel_engine_is_virtual(ce->engine));

	lrc_unpin(ce);
}

static void guc_child_context_post_unpin(struct intel_context *ce)
{
	GEM_BUG_ON(!intel_context_is_child(ce));
	GEM_BUG_ON(!intel_context_is_pinned(ce->parallel.parent));
	GEM_BUG_ON(!intel_engine_is_virtual(ce->engine));

	lrc_post_unpin(ce);
	intel_context_unpin(ce->parallel.parent);
}

static void guc_child_context_destroy(struct kref *kref)
{
	struct intel_context *ce = container_of(kref, typeof(*ce), ref);

	__guc_context_destroy(ce);
}

static const struct intel_context_ops virtual_parent_context_ops = {
	.alloc = guc_virtual_context_alloc,

	.close = guc_context_close,

	.pre_pin = guc_context_pre_pin,
	.pin = guc_parent_context_pin,
	.unpin = guc_parent_context_unpin,
	.post_unpin = guc_context_post_unpin,

	.revoke = guc_context_revoke,

	.cancel_request = guc_context_cancel_request,

	.enter = guc_virtual_context_enter,
	.exit = guc_virtual_context_exit,

	.sched_disable = guc_context_sched_disable,

	.destroy = guc_context_destroy,

	.get_sibling = guc_virtual_get_sibling,
};

static const struct intel_context_ops virtual_child_context_ops = {
	.alloc = guc_virtual_context_alloc,

	.pre_pin = guc_context_pre_pin,
	.pin = guc_child_context_pin,
	.unpin = guc_child_context_unpin,
	.post_unpin = guc_child_context_post_unpin,

	.cancel_request = guc_context_cancel_request,

	.enter = guc_virtual_context_enter,
	.exit = guc_virtual_context_exit,

	.destroy = guc_child_context_destroy,

	.get_sibling = guc_virtual_get_sibling,
};

/*
 * The below override of the breadcrumbs is enabled when the user configures a
 * context for parallel submission (multi-lrc, parent-child).
 *
 * The overridden breadcrumbs implements an algorithm which allows the GuC to
 * safely preempt all the hw contexts configured for parallel submission
 * between each BB. The contract between the i915 and GuC is if the parent
 * context can be preempted, all the children can be preempted, and the GuC will
 * always try to preempt the parent before the children. A handshake between the
 * parent / children breadcrumbs ensures the i915 holds up its end of the deal
 * creating a window to preempt between each set of BBs.
 */
static int emit_bb_start_parent_no_preempt_mid_batch(struct i915_request *rq,
						     u64 offset, u32 len,
						     const unsigned int flags);
static int emit_bb_start_child_no_preempt_mid_batch(struct i915_request *rq,
						    u64 offset, u32 len,
						    const unsigned int flags);
static u32 *
emit_fini_breadcrumb_parent_no_preempt_mid_batch(struct i915_request *rq,
						 u32 *cs);
static u32 *
emit_fini_breadcrumb_child_no_preempt_mid_batch(struct i915_request *rq,
						u32 *cs);

static struct intel_context *
guc_create_parallel(struct intel_engine_cs **engines,
		    unsigned int num_siblings,
		    unsigned int width)
{
	struct intel_engine_cs **siblings = NULL;
	struct intel_context *parent = NULL, *ce, *err;
	int i, j;

	siblings = kmalloc_array(num_siblings,
				 sizeof(*siblings),
				 GFP_KERNEL);
	if (!siblings)
		return ERR_PTR(-ENOMEM);

	for (i = 0; i < width; ++i) {
		for (j = 0; j < num_siblings; ++j)
			siblings[j] = engines[i * num_siblings + j];

		ce = intel_engine_create_virtual(siblings, num_siblings,
						 FORCE_VIRTUAL);
		if (IS_ERR(ce)) {
			err = ERR_CAST(ce);
			goto unwind;
		}

		if (i == 0) {
			parent = ce;
			parent->ops = &virtual_parent_context_ops;
		} else {
			ce->ops = &virtual_child_context_ops;
			intel_context_bind_parent_child(parent, ce);
		}
	}

	parent->parallel.fence_context = dma_fence_context_alloc(1);

	parent->engine->emit_bb_start =
		emit_bb_start_parent_no_preempt_mid_batch;
	parent->engine->emit_fini_breadcrumb =
		emit_fini_breadcrumb_parent_no_preempt_mid_batch;
	parent->engine->emit_fini_breadcrumb_dw =
		12 + 4 * parent->parallel.number_children;
	for_each_child(parent, ce) {
		ce->engine->emit_bb_start =
			emit_bb_start_child_no_preempt_mid_batch;
		ce->engine->emit_fini_breadcrumb =
			emit_fini_breadcrumb_child_no_preempt_mid_batch;
		ce->engine->emit_fini_breadcrumb_dw = 16;
	}

	kfree(siblings);
	return parent;

unwind:
	if (parent)
		intel_context_put(parent);
	kfree(siblings);
	return err;
}

static bool
guc_irq_enable_breadcrumbs(struct intel_breadcrumbs *b)
{
	struct intel_engine_cs *sibling;
	intel_engine_mask_t tmp, mask = b->engine_mask;
	bool result = false;

	for_each_engine_masked(sibling, b->irq_engine->gt, mask, tmp)
		result |= intel_engine_irq_enable(sibling);

	return result;
}

static void
guc_irq_disable_breadcrumbs(struct intel_breadcrumbs *b)
{
	struct intel_engine_cs *sibling;
	intel_engine_mask_t tmp, mask = b->engine_mask;

	for_each_engine_masked(sibling, b->irq_engine->gt, mask, tmp)
		intel_engine_irq_disable(sibling);
}

static void guc_init_breadcrumbs(struct intel_engine_cs *engine)
{
	int i;

	/*
	 * In GuC submission mode we do not know which physical engine a request
	 * will be scheduled on, this creates a problem because the breadcrumb
	 * interrupt is per physical engine. To work around this we attach
	 * requests and direct all breadcrumb interrupts to the first instance
	 * of an engine per class. In addition all breadcrumb interrupts are
	 * enabled / disabled across an engine class in unison.
	 */
	for (i = 0; i < MAX_ENGINE_INSTANCE; ++i) {
		struct intel_engine_cs *sibling =
			engine->gt->engine_class[engine->class][i];

		if (sibling) {
			if (engine->breadcrumbs != sibling->breadcrumbs) {
				intel_breadcrumbs_put(engine->breadcrumbs);
				engine->breadcrumbs =
					intel_breadcrumbs_get(sibling->breadcrumbs);
			}
			break;
		}
	}

	if (engine->breadcrumbs) {
		engine->breadcrumbs->engine_mask |= engine->mask;
		engine->breadcrumbs->irq_enable = guc_irq_enable_breadcrumbs;
		engine->breadcrumbs->irq_disable = guc_irq_disable_breadcrumbs;
	}
}

static void guc_bump_inflight_request_prio(struct i915_request *rq,
					   int prio)
{
	struct intel_context *ce = request_to_scheduling_context(rq);
	u8 new_guc_prio = map_i915_prio_to_guc_prio(prio);

	/* Short circuit function */
	if (prio < I915_PRIORITY_NORMAL ||
	    rq->guc_prio == GUC_PRIO_FINI ||
	    (rq->guc_prio != GUC_PRIO_INIT &&
	     !new_guc_prio_higher(rq->guc_prio, new_guc_prio)))
		return;

	spin_lock(&ce->guc_state.lock);
	if (rq->guc_prio != GUC_PRIO_FINI) {
		if (rq->guc_prio != GUC_PRIO_INIT)
			sub_context_inflight_prio(ce, rq->guc_prio);
		rq->guc_prio = new_guc_prio;
		add_context_inflight_prio(ce, rq->guc_prio);
		update_context_prio(ce);
	}
	spin_unlock(&ce->guc_state.lock);
}

static void guc_retire_inflight_request_prio(struct i915_request *rq)
{
	struct intel_context *ce = request_to_scheduling_context(rq);

	spin_lock(&ce->guc_state.lock);
	guc_prio_fini(rq, ce);
	spin_unlock(&ce->guc_state.lock);
}

static void sanitize_hwsp(struct intel_engine_cs *engine)
{
	struct intel_timeline *tl;

	list_for_each_entry(tl, &engine->status_page.timelines, engine_link)
		intel_timeline_reset_seqno(tl);
}

static void guc_sanitize(struct intel_engine_cs *engine)
{
	/*
	 * Poison residual state on resume, in case the suspend didn't!
	 *
	 * We have to assume that across suspend/resume (or other loss
	 * of control) that the contents of our pinned buffers has been
	 * lost, replaced by garbage. Since this doesn't always happen,
	 * let's poison such state so that we more quickly spot when
	 * we falsely assume it has been preserved.
	 */
	if (IS_ENABLED(CONFIG_DRM_I915_DEBUG_GEM))
		memset(engine->status_page.addr, POISON_INUSE, PAGE_SIZE);

	/*
	 * The kernel_context HWSP is stored in the status_page. As above,
	 * that may be lost on resume/initialisation, and so we need to
	 * reset the value in the HWSP.
	 */
	sanitize_hwsp(engine);

	/* And scrub the dirty cachelines for the HWSP */
	drm_clflush_virt_range(engine->status_page.addr, PAGE_SIZE);

	intel_engine_reset_pinned_contexts(engine);
}

static void setup_hwsp(struct intel_engine_cs *engine)
{
	intel_engine_set_hwsp_writemask(engine, ~0u); /* HWSTAM */

	ENGINE_WRITE_FW(engine,
			RING_HWS_PGA,
			i915_ggtt_offset(engine->status_page.vma));
}

static void start_engine(struct intel_engine_cs *engine)
{
	ENGINE_WRITE_FW(engine,
			RING_MODE_GEN7,
			_MASKED_BIT_ENABLE(GEN11_GFX_DISABLE_LEGACY_MODE));

	ENGINE_WRITE_FW(engine, RING_MI_MODE, _MASKED_BIT_DISABLE(STOP_RING));
	ENGINE_POSTING_READ(engine, RING_MI_MODE);
}

static int guc_resume(struct intel_engine_cs *engine)
{
	assert_forcewakes_active(engine->uncore, FORCEWAKE_ALL);

	intel_mocs_init_engine(engine);

	intel_breadcrumbs_reset(engine->breadcrumbs);

	setup_hwsp(engine);
	start_engine(engine);

	if (engine->flags & I915_ENGINE_FIRST_RENDER_COMPUTE)
		xehp_enable_ccs_engines(engine);

	return 0;
}

static bool guc_sched_engine_disabled(struct i915_sched_engine *sched_engine)
{
	return !sched_engine->tasklet.callback;
}

static void guc_set_default_submission(struct intel_engine_cs *engine)
{
	engine->submit_request = guc_submit_request;
}

static inline int guc_kernel_context_pin(struct intel_guc *guc,
					 struct intel_context *ce)
{
	int ret;

	/*
	 * Note: we purposefully do not check the returns below because
	 * the registration can only fail if a reset is just starting.
	 * This is called at the end of reset so presumably another reset
	 * isn't happening and even it did this code would be run again.
	 */

	if (context_guc_id_invalid(ce)) {
		ret = pin_guc_id(guc, ce);

		if (ret < 0)
			return ret;
	}

	if (!test_bit(CONTEXT_GUC_INIT, &ce->flags))
		guc_context_init(ce);

	ret = try_context_registration(ce, true);
	if (ret)
		unpin_guc_id(guc, ce);

	return ret;
}

static inline int guc_init_submission(struct intel_guc *guc)
{
	struct intel_gt *gt = guc_to_gt(guc);
	struct intel_engine_cs *engine;
	enum intel_engine_id id;

	/* make sure all descriptors are clean... */
	xa_destroy(&guc->context_lookup);

	/*
	 * A reset might have occurred while we had a pending stalled request,
	 * so make sure we clean that up.
	 */
	guc->stalled_request = NULL;
	guc->submission_stall_reason = STALL_NONE;

	/*
	 * Some contexts might have been pinned before we enabled GuC
	 * submission, so we need to add them to the GuC bookeeping.
	 * Also, after a reset the of the GuC we want to make sure that the
	 * information shared with GuC is properly reset. The kernel LRCs are
	 * not attached to the gem_context, so they need to be added separately.
	 */
	for_each_engine(engine, gt, id) {
		struct intel_context *ce;

		list_for_each_entry(ce, &engine->pinned_contexts_list,
				    pinned_contexts_link) {
			int ret = guc_kernel_context_pin(guc, ce);

			if (ret) {
				/* No point in trying to clean up as i915 will wedge on failure */
				return ret;
			}
		}
	}

	return 0;
}

static void guc_release(struct intel_engine_cs *engine)
{
	engine->sanitize = NULL; /* no longer in control, nothing to sanitize */

	intel_engine_cleanup_common(engine);
	lrc_fini_wa_ctx(engine);
}

static void virtual_guc_bump_serial(struct intel_engine_cs *engine)
{
	struct intel_engine_cs *e;
	intel_engine_mask_t tmp, mask = engine->mask;

	for_each_engine_masked(e, engine->gt, mask, tmp)
		e->serial++;
}

static void guc_default_vfuncs(struct intel_engine_cs *engine)
{
	/* Default vfuncs which can be overridden by each engine. */

	engine->resume = guc_resume;

	engine->cops = &guc_context_ops;
	engine->request_alloc = guc_request_alloc;
	engine->add_active_request = add_to_context;
	engine->remove_active_request = remove_from_context;

	engine->sched_engine->schedule = i915_schedule;

	engine->reset.prepare = guc_engine_reset_prepare;
	engine->reset.rewind = guc_rewind_nop;
	engine->reset.cancel = guc_reset_nop;
	engine->reset.finish = guc_reset_nop;

	engine->emit_flush = gen8_emit_flush_xcs;
	engine->emit_init_breadcrumb = gen8_emit_init_breadcrumb;
	engine->emit_fini_breadcrumb = gen8_emit_fini_breadcrumb_xcs;
	if (GRAPHICS_VER(engine->i915) >= 12) {
		engine->emit_fini_breadcrumb = gen12_emit_fini_breadcrumb_xcs;
		engine->emit_flush = gen12_emit_flush_xcs;
	}
	engine->set_default_submission = guc_set_default_submission;
	engine->busyness = guc_engine_busyness;

	engine->flags |= I915_ENGINE_SUPPORTS_STATS;
	engine->flags |= I915_ENGINE_HAS_PREEMPTION;
	engine->flags |= I915_ENGINE_HAS_TIMESLICES;

	/* Wa_14014475959:dg2 */
	if (engine->class == COMPUTE_CLASS)
		if (IS_MTL_GRAPHICS_STEP(engine->i915, M, STEP_A0, STEP_B0) ||
		    IS_DG2(engine->i915))
			engine->flags |= I915_ENGINE_USES_WA_HOLD_CCS_SWITCHOUT;

	/*
	 * TODO: GuC supports timeslicing and semaphores as well, but they're
	 * handled by the firmware so some minor tweaks are required before
	 * enabling.
	 *
	 * engine->flags |= I915_ENGINE_HAS_SEMAPHORES;
	 */

	engine->emit_bb_start = gen8_emit_bb_start;
	if (GRAPHICS_VER_FULL(engine->i915) >= IP_VER(12, 50))
		engine->emit_bb_start = xehp_emit_bb_start;
}

static void rcs_submission_override(struct intel_engine_cs *engine)
{
	switch (GRAPHICS_VER(engine->i915)) {
	case 12:
		engine->emit_flush = gen12_emit_flush_rcs;
		engine->emit_fini_breadcrumb = gen12_emit_fini_breadcrumb_rcs;
		break;
	case 11:
		engine->emit_flush = gen11_emit_flush_rcs;
		engine->emit_fini_breadcrumb = gen11_emit_fini_breadcrumb_rcs;
		break;
	default:
		engine->emit_flush = gen8_emit_flush_rcs;
		engine->emit_fini_breadcrumb = gen8_emit_fini_breadcrumb_rcs;
		break;
	}
}

static inline void guc_default_irqs(struct intel_engine_cs *engine)
{
	engine->irq_keep_mask = GT_RENDER_USER_INTERRUPT;
	intel_engine_set_irq_handler(engine, cs_irq_handler);
}

static void guc_sched_engine_destroy(struct kref *kref)
{
	struct i915_sched_engine *sched_engine =
		container_of(kref, typeof(*sched_engine), ref);
	struct intel_guc *guc = sched_engine->private_data;

	guc->sched_engine = NULL;
	tasklet_kill(&sched_engine->tasklet); /* flush the callback */
	kfree(sched_engine);
}

int intel_guc_submission_setup(struct intel_engine_cs *engine)
{
	struct drm_i915_private *i915 = engine->i915;
	struct intel_guc *guc = &engine->gt->uc.guc;

	/*
	 * The setup relies on several assumptions (e.g. irqs always enabled)
	 * that are only valid on gen11+
	 */
	GEM_BUG_ON(GRAPHICS_VER(i915) < 11);

	if (!guc->sched_engine) {
		guc->sched_engine = i915_sched_engine_create(ENGINE_VIRTUAL);
		if (!guc->sched_engine)
			return -ENOMEM;

		guc->sched_engine->schedule = i915_schedule;
		guc->sched_engine->disabled = guc_sched_engine_disabled;
		guc->sched_engine->private_data = guc;
		guc->sched_engine->destroy = guc_sched_engine_destroy;
		guc->sched_engine->bump_inflight_request_prio =
			guc_bump_inflight_request_prio;
		guc->sched_engine->retire_inflight_request_prio =
			guc_retire_inflight_request_prio;
		tasklet_setup(&guc->sched_engine->tasklet,
			      guc_submission_tasklet);
	}
	i915_sched_engine_put(engine->sched_engine);
	engine->sched_engine = i915_sched_engine_get(guc->sched_engine);

	guc_default_vfuncs(engine);
	guc_default_irqs(engine);
	guc_init_breadcrumbs(engine);

	if (engine->flags & I915_ENGINE_HAS_RCS_REG_STATE)
		rcs_submission_override(engine);

	lrc_init_wa_ctx(engine);

	/* Finally, take ownership and responsibility for cleanup! */
	engine->sanitize = guc_sanitize;
	engine->release = guc_release;

	return 0;
}

struct scheduling_policy {
	/* internal data */
	u32 max_words, num_words;
	u32 count;
	/* API data */
	struct guc_update_scheduling_policy h2g;
};

static u32 __guc_scheduling_policy_action_size(struct scheduling_policy *policy)
{
	u32 *start = (void *)&policy->h2g;
	u32 *end = policy->h2g.data + policy->num_words;
	size_t delta = end - start;

	return delta;
}

static struct scheduling_policy *__guc_scheduling_policy_start_klv(struct scheduling_policy *policy)
{
	policy->h2g.header.action = INTEL_GUC_ACTION_UPDATE_SCHEDULING_POLICIES_KLV;
	policy->max_words = ARRAY_SIZE(policy->h2g.data);
	policy->num_words = 0;
	policy->count = 0;

	return policy;
}

static void __guc_scheduling_policy_add_klv(struct scheduling_policy *policy,
					    u32 action, u32 *data, u32 len)
{
	u32 *klv_ptr = policy->h2g.data + policy->num_words;

	GEM_BUG_ON((policy->num_words + 1 + len) > policy->max_words);
	*(klv_ptr++) = FIELD_PREP(GUC_KLV_0_KEY, action) |
		       FIELD_PREP(GUC_KLV_0_LEN, len);
	memcpy(klv_ptr, data, sizeof(u32) * len);
	policy->num_words += 1 + len;
	policy->count++;
}

static int __guc_action_set_scheduling_policies(struct intel_guc *guc,
						struct scheduling_policy *policy)
{
	int ret;

	ret = intel_guc_send(guc, (u32 *)&policy->h2g,
			     __guc_scheduling_policy_action_size(policy));
	if (ret < 0) {
		guc_probe_error(guc, "Failed to configure global scheduling policies: %pe!\n",
				ERR_PTR(ret));
		return ret;
	}

	if (ret != policy->count) {
		guc_warn(guc, "global scheduler policy processed %d of %d KLVs!",
			 ret, policy->count);
		if (ret > policy->count)
			return -EPROTO;
	}

	return 0;
}

static int guc_init_global_schedule_policy(struct intel_guc *guc)
{
	struct scheduling_policy policy;
	struct intel_gt *gt = guc_to_gt(guc);
	intel_wakeref_t wakeref;
	int ret;

	if (GUC_SUBMIT_VER(guc) < MAKE_GUC_VER(1, 1, 0))
		return 0;

	__guc_scheduling_policy_start_klv(&policy);

	with_intel_runtime_pm(&gt->i915->runtime_pm, wakeref) {
		u32 yield[] = {
			GLOBAL_SCHEDULE_POLICY_RC_YIELD_DURATION,
			GLOBAL_SCHEDULE_POLICY_RC_YIELD_RATIO,
		};

		__guc_scheduling_policy_add_klv(&policy,
						GUC_SCHEDULING_POLICIES_KLV_ID_RENDER_COMPUTE_YIELD,
						yield, ARRAY_SIZE(yield));

		ret = __guc_action_set_scheduling_policies(guc, &policy);
	}

	return ret;
}

static void guc_route_semaphores(struct intel_guc *guc, bool to_guc)
{
	struct intel_gt *gt = guc_to_gt(guc);
	u32 val;

	if (GRAPHICS_VER(gt->i915) < 12)
		return;

	if (to_guc)
		val = GUC_SEM_INTR_ROUTE_TO_GUC | GUC_SEM_INTR_ENABLE_ALL;
	else
		val = 0;

	intel_uncore_write(gt->uncore, GEN12_GUC_SEM_INTR_ENABLES, val);
}

int intel_guc_submission_enable(struct intel_guc *guc)
{
	int ret;

	/* Semaphore interrupt enable and route to GuC */
	guc_route_semaphores(guc, true);

	ret = guc_init_submission(guc);
	if (ret)
		goto fail_sem;

	ret = guc_init_engine_stats(guc);
	if (ret)
		goto fail_sem;

	ret = guc_init_global_schedule_policy(guc);
	if (ret)
		goto fail_stats;

	return 0;

fail_stats:
	guc_fini_engine_stats(guc);
fail_sem:
	guc_route_semaphores(guc, false);
	return ret;
}

/* Note: By the time we're here, GuC may have already been reset */
void intel_guc_submission_disable(struct intel_guc *guc)
{
	guc_cancel_busyness_worker(guc);

	/* Semaphore interrupt disable and route to host */
	guc_route_semaphores(guc, false);
}

static bool __guc_submission_supported(struct intel_guc *guc)
{
	/* GuC submission is unavailable for pre-Gen11 */
	return intel_guc_is_supported(guc) &&
	       GRAPHICS_VER(guc_to_gt(guc)->i915) >= 11;
}

static bool __guc_submission_selected(struct intel_guc *guc)
{
	struct drm_i915_private *i915 = guc_to_gt(guc)->i915;

	if (!intel_guc_submission_is_supported(guc))
		return false;

	return i915->params.enable_guc & ENABLE_GUC_SUBMISSION;
}

int intel_guc_sched_disable_gucid_threshold_max(struct intel_guc *guc)
{
	return guc->submission_state.num_guc_ids - NUMBER_MULTI_LRC_GUC_ID(guc);
}

/*
 * This default value of 33 milisecs (+1 milisec round up) ensures 30fps or higher
 * workloads are able to enjoy the latency reduction when delaying the schedule-disable
 * operation. This matches the 30fps game-render + encode (real world) workload this
 * knob was tested against.
 */
#define SCHED_DISABLE_DELAY_MS	34

/*
 * A threshold of 75% is a reasonable starting point considering that real world apps
 * generally don't get anywhere near this.
 */
#define NUM_SCHED_DISABLE_GUCIDS_DEFAULT_THRESHOLD(__guc) \
	(((intel_guc_sched_disable_gucid_threshold_max(guc)) * 3) / 4)

void intel_guc_submission_init_early(struct intel_guc *guc)
{
	xa_init_flags(&guc->context_lookup, XA_FLAGS_LOCK_IRQ);

	spin_lock_init(&guc->submission_state.lock);
	INIT_LIST_HEAD(&guc->submission_state.guc_id_list);
	ida_init(&guc->submission_state.guc_ids);
	INIT_LIST_HEAD(&guc->submission_state.destroyed_contexts);
	INIT_WORK(&guc->submission_state.destroyed_worker,
		  destroyed_worker_func);
	INIT_WORK(&guc->submission_state.reset_fail_worker,
		  reset_fail_worker_func);

	spin_lock_init(&guc->timestamp.lock);
	INIT_DELAYED_WORK(&guc->timestamp.work, guc_timestamp_ping);

	guc->submission_state.sched_disable_delay_ms = SCHED_DISABLE_DELAY_MS;
	guc->submission_state.num_guc_ids = GUC_MAX_CONTEXT_ID;
	guc->submission_state.sched_disable_gucid_threshold =
		NUM_SCHED_DISABLE_GUCIDS_DEFAULT_THRESHOLD(guc);
	guc->submission_supported = __guc_submission_supported(guc);
	guc->submission_selected = __guc_submission_selected(guc);
}

static inline struct intel_context *
g2h_context_lookup(struct intel_guc *guc, u32 ctx_id)
{
	struct intel_context *ce;

	if (unlikely(ctx_id >= GUC_MAX_CONTEXT_ID)) {
		guc_err(guc, "Invalid ctx_id %u\n", ctx_id);
		return NULL;
	}

	ce = __get_context(guc, ctx_id);
	if (unlikely(!ce)) {
		guc_err(guc, "Context is NULL, ctx_id %u\n", ctx_id);
		return NULL;
	}

	if (unlikely(intel_context_is_child(ce))) {
		guc_err(guc, "Context is child, ctx_id %u\n", ctx_id);
		return NULL;
	}

	return ce;
}

int intel_guc_deregister_done_process_msg(struct intel_guc *guc,
					  const u32 *msg,
					  u32 len)
{
	struct intel_context *ce;
	u32 ctx_id;

	if (unlikely(len < 1)) {
		guc_err(guc, "Invalid length %u\n", len);
		return -EPROTO;
	}
	ctx_id = msg[0];

	ce = g2h_context_lookup(guc, ctx_id);
	if (unlikely(!ce))
		return -EPROTO;

	trace_intel_context_deregister_done(ce);

#ifdef CONFIG_DRM_I915_SELFTEST
	if (unlikely(ce->drop_deregister)) {
		ce->drop_deregister = false;
		return 0;
	}
#endif

	if (context_wait_for_deregister_to_register(ce)) {
		struct intel_runtime_pm *runtime_pm =
			&ce->engine->gt->i915->runtime_pm;
		intel_wakeref_t wakeref;

		/*
		 * Previous owner of this guc_id has been deregistered, now safe
		 * register this context.
		 */
		with_intel_runtime_pm(runtime_pm, wakeref)
			register_context(ce, true);
		guc_signal_context_fence(ce);
		intel_context_put(ce);
	} else if (context_destroyed(ce)) {
		/* Context has been destroyed */
		intel_gt_pm_put_async(guc_to_gt(guc));
		release_guc_id(guc, ce);
		__guc_context_destroy(ce);
	}

	decr_outstanding_submission_g2h(guc);

	return 0;
}

int intel_guc_sched_done_process_msg(struct intel_guc *guc,
				     const u32 *msg,
				     u32 len)
{
	struct intel_context *ce;
	unsigned long flags;
	u32 ctx_id;

	if (unlikely(len < 2)) {
		guc_err(guc, "Invalid length %u\n", len);
		return -EPROTO;
	}
	ctx_id = msg[0];

	ce = g2h_context_lookup(guc, ctx_id);
	if (unlikely(!ce))
		return -EPROTO;

	if (unlikely(context_destroyed(ce) ||
		     (!context_pending_enable(ce) &&
		     !context_pending_disable(ce)))) {
		guc_err(guc, "Bad context sched_state 0x%x, ctx_id %u\n",
			ce->guc_state.sched_state, ctx_id);
		return -EPROTO;
	}

	trace_intel_context_sched_done(ce);

	if (context_pending_enable(ce)) {
#ifdef CONFIG_DRM_I915_SELFTEST
		if (unlikely(ce->drop_schedule_enable)) {
			ce->drop_schedule_enable = false;
			return 0;
		}
#endif

		spin_lock_irqsave(&ce->guc_state.lock, flags);
		clr_context_pending_enable(ce);
		spin_unlock_irqrestore(&ce->guc_state.lock, flags);
	} else if (context_pending_disable(ce)) {
		bool banned;

#ifdef CONFIG_DRM_I915_SELFTEST
		if (unlikely(ce->drop_schedule_disable)) {
			ce->drop_schedule_disable = false;
			return 0;
		}
#endif

		/*
		 * Unpin must be done before __guc_signal_context_fence,
		 * otherwise a race exists between the requests getting
		 * submitted + retired before this unpin completes resulting in
		 * the pin_count going to zero and the context still being
		 * enabled.
		 */
		intel_context_sched_disable_unpin(ce);

		spin_lock_irqsave(&ce->guc_state.lock, flags);
		banned = context_banned(ce);
		clr_context_banned(ce);
		clr_context_pending_disable(ce);
		__guc_signal_context_fence(ce);
		guc_blocked_fence_complete(ce);
		spin_unlock_irqrestore(&ce->guc_state.lock, flags);

		if (banned) {
			guc_cancel_context_requests(ce);
			intel_engine_signal_breadcrumbs(ce->engine);
		}
	}

	decr_outstanding_submission_g2h(guc);
	intel_context_put(ce);

	return 0;
}

static void capture_error_state(struct intel_guc *guc,
				struct intel_context *ce)
{
	struct intel_gt *gt = guc_to_gt(guc);
	struct drm_i915_private *i915 = gt->i915;
	struct intel_engine_cs *engine = __context_to_physical_engine(ce);
	intel_wakeref_t wakeref;

	intel_engine_set_hung_context(engine, ce);
	with_intel_runtime_pm(&i915->runtime_pm, wakeref)
		i915_capture_error_state(gt, engine->mask, CORE_DUMP_FLAG_IS_GUC_CAPTURE);
	atomic_inc(&i915->gpu_error.reset_engine_count[engine->uabi_class]);
}

static void guc_context_replay(struct intel_context *ce)
{
	struct i915_sched_engine *sched_engine = ce->engine->sched_engine;

	__guc_reset_context(ce, ce->engine->mask);
	tasklet_hi_schedule(&sched_engine->tasklet);
}

static void guc_handle_context_reset(struct intel_guc *guc,
				     struct intel_context *ce)
{
	trace_intel_context_reset(ce);

<<<<<<< HEAD
	drm_dbg(&guc_to_gt(guc)->i915->drm, "Got GuC reset of 0x%04X, exiting = %d, banned = %d\n",
		ce->guc_id.id, test_bit(CONTEXT_EXITING, &ce->flags),
		test_bit(CONTEXT_BANNED, &ce->flags));
=======
	guc_dbg(guc, "Got context reset notification: 0x%04X on %s, exiting = %s, banned = %s\n",
		ce->guc_id.id, ce->engine->name,
		str_yes_no(intel_context_is_exiting(ce)),
		str_yes_no(intel_context_is_banned(ce)));
>>>>>>> 82bbec18

	if (likely(intel_context_is_schedulable(ce))) {
		capture_error_state(guc, ce);
		guc_context_replay(ce);
	} else {
		guc_info(guc, "Ignoring context reset notification of exiting context 0x%04X on %s",
			 ce->guc_id.id, ce->engine->name);
	}
}

int intel_guc_context_reset_process_msg(struct intel_guc *guc,
					const u32 *msg, u32 len)
{
	struct intel_context *ce;
	unsigned long flags;
	int ctx_id;

	if (unlikely(len != 1)) {
		guc_err(guc, "Invalid length %u", len);
		return -EPROTO;
	}

	ctx_id = msg[0];

	/*
	 * The context lookup uses the xarray but lookups only require an RCU lock
	 * not the full spinlock. So take the lock explicitly and keep it until the
	 * context has been reference count locked to ensure it can't be destroyed
	 * asynchronously until the reset is done.
	 */
	xa_lock_irqsave(&guc->context_lookup, flags);
	ce = g2h_context_lookup(guc, ctx_id);
	if (ce)
		intel_context_get(ce);
	xa_unlock_irqrestore(&guc->context_lookup, flags);

	if (unlikely(!ce))
		return -EPROTO;

	guc_handle_context_reset(guc, ce);
	intel_context_put(ce);

	return 0;
}

int intel_guc_error_capture_process_msg(struct intel_guc *guc,
					const u32 *msg, u32 len)
{
	u32 status;

	if (unlikely(len != 1)) {
		guc_dbg(guc, "Invalid length %u", len);
		return -EPROTO;
	}

	status = msg[0] & INTEL_GUC_STATE_CAPTURE_EVENT_STATUS_MASK;
	if (status == INTEL_GUC_STATE_CAPTURE_EVENT_STATUS_NOSPACE)
		guc_warn(guc, "No space for error capture");

	intel_guc_capture_process(guc);

	return 0;
}

struct intel_engine_cs *
intel_guc_lookup_engine(struct intel_guc *guc, u8 guc_class, u8 instance)
{
	struct intel_gt *gt = guc_to_gt(guc);
	u8 engine_class = guc_class_to_engine_class(guc_class);

	/* Class index is checked in class converter */
	GEM_BUG_ON(instance > MAX_ENGINE_INSTANCE);

	return gt->engine_class[engine_class][instance];
}

static void reset_fail_worker_func(struct work_struct *w)
{
	struct intel_guc *guc = container_of(w, struct intel_guc,
					     submission_state.reset_fail_worker);
	struct intel_gt *gt = guc_to_gt(guc);
	intel_engine_mask_t reset_fail_mask;
	unsigned long flags;

	spin_lock_irqsave(&guc->submission_state.lock, flags);
	reset_fail_mask = guc->submission_state.reset_fail_mask;
	guc->submission_state.reset_fail_mask = 0;
	spin_unlock_irqrestore(&guc->submission_state.lock, flags);

	if (likely(reset_fail_mask)) {
		struct intel_engine_cs *engine;
		enum intel_engine_id id;

		/*
		 * GuC is toast at this point - it dead loops after sending the failed
		 * reset notification. So need to manually determine the guilty context.
		 * Note that it should be reliable to do this here because the GuC is
		 * toast and will not be scheduling behind the KMD's back.
		 */
		for_each_engine_masked(engine, gt, reset_fail_mask, id)
			intel_guc_find_hung_context(engine);

		intel_gt_handle_error(gt, reset_fail_mask,
				      I915_ERROR_CAPTURE,
				      "GuC failed to reset engine mask=0x%x",
				      reset_fail_mask);
	}
}

int intel_guc_engine_failure_process_msg(struct intel_guc *guc,
					 const u32 *msg, u32 len)
{
	struct intel_engine_cs *engine;
	u8 guc_class, instance;
	u32 reason;
	unsigned long flags;

	if (unlikely(len != 3)) {
		guc_err(guc, "Invalid length %u", len);
		return -EPROTO;
	}

	guc_class = msg[0];
	instance = msg[1];
	reason = msg[2];

	engine = intel_guc_lookup_engine(guc, guc_class, instance);
	if (unlikely(!engine)) {
		guc_err(guc, "Invalid engine %d:%d", guc_class, instance);
		return -EPROTO;
	}

	/*
	 * This is an unexpected failure of a hardware feature. So, log a real
	 * error message not just the informational that comes with the reset.
	 */
	guc_err(guc, "Engine reset failed on %d:%d (%s) because 0x%08X",
		guc_class, instance, engine->name, reason);

	spin_lock_irqsave(&guc->submission_state.lock, flags);
	guc->submission_state.reset_fail_mask |= engine->mask;
	spin_unlock_irqrestore(&guc->submission_state.lock, flags);

	/*
	 * A GT reset flushes this worker queue (G2H handler) so we must use
	 * another worker to trigger a GT reset.
	 */
	queue_work(system_unbound_wq, &guc->submission_state.reset_fail_worker);

	return 0;
}

void intel_guc_find_hung_context(struct intel_engine_cs *engine)
{
	struct intel_guc *guc = &engine->gt->uc.guc;
	struct intel_context *ce;
	struct i915_request *rq;
	unsigned long index;
	unsigned long flags;

	/* Reset called during driver load? GuC not yet initialised! */
	if (unlikely(!guc_submission_initialized(guc)))
		return;

	xa_lock_irqsave(&guc->context_lookup, flags);
	xa_for_each(&guc->context_lookup, index, ce) {
		bool found;

		if (!kref_get_unless_zero(&ce->ref))
			continue;

		xa_unlock(&guc->context_lookup);

		if (!intel_context_is_pinned(ce))
			goto next;

		if (intel_engine_is_virtual(ce->engine)) {
			if (!(ce->engine->mask & engine->mask))
				goto next;
		} else {
			if (ce->engine != engine)
				goto next;
		}

		found = false;
		spin_lock(&ce->guc_state.lock);
		list_for_each_entry(rq, &ce->guc_state.requests, sched.link) {
			if (i915_test_request_state(rq) != I915_REQUEST_ACTIVE)
				continue;

			found = true;
			break;
		}
		spin_unlock(&ce->guc_state.lock);

		if (found) {
			intel_engine_set_hung_context(engine, ce);

			/* Can only cope with one hang at a time... */
			intel_context_put(ce);
			xa_lock(&guc->context_lookup);
			goto done;
		}

next:
		intel_context_put(ce);
		xa_lock(&guc->context_lookup);
	}
done:
	xa_unlock_irqrestore(&guc->context_lookup, flags);
}

void intel_guc_dump_active_requests(struct intel_engine_cs *engine,
				    struct i915_request *hung_rq,
				    struct drm_printer *m)
{
	struct intel_guc *guc = &engine->gt->uc.guc;
	struct intel_context *ce;
	unsigned long index;
	unsigned long flags;

	/* Reset called during driver load? GuC not yet initialised! */
	if (unlikely(!guc_submission_initialized(guc)))
		return;

	xa_lock_irqsave(&guc->context_lookup, flags);
	xa_for_each(&guc->context_lookup, index, ce) {
		if (!kref_get_unless_zero(&ce->ref))
			continue;

		xa_unlock(&guc->context_lookup);

		if (!intel_context_is_pinned(ce))
			goto next;

		if (intel_engine_is_virtual(ce->engine)) {
			if (!(ce->engine->mask & engine->mask))
				goto next;
		} else {
			if (ce->engine != engine)
				goto next;
		}

		spin_lock(&ce->guc_state.lock);
		intel_engine_dump_active_requests(&ce->guc_state.requests,
						  hung_rq, m);
		spin_unlock(&ce->guc_state.lock);

next:
		intel_context_put(ce);
		xa_lock(&guc->context_lookup);
	}
	xa_unlock_irqrestore(&guc->context_lookup, flags);
}

void intel_guc_submission_print_info(struct intel_guc *guc,
				     struct drm_printer *p)
{
	struct i915_sched_engine *sched_engine = guc->sched_engine;
	struct rb_node *rb;
	unsigned long flags;

	if (!sched_engine)
		return;

	drm_printf(p, "GuC Submission API Version: %d.%d.%d\n",
		   guc->submission_version.major, guc->submission_version.minor,
		   guc->submission_version.patch);
	drm_printf(p, "GuC Number Outstanding Submission G2H: %u\n",
		   atomic_read(&guc->outstanding_submission_g2h));
	drm_printf(p, "GuC tasklet count: %u\n",
		   atomic_read(&sched_engine->tasklet.count));

	spin_lock_irqsave(&sched_engine->lock, flags);
	drm_printf(p, "Requests in GuC submit tasklet:\n");
	for (rb = rb_first_cached(&sched_engine->queue); rb; rb = rb_next(rb)) {
		struct i915_priolist *pl = to_priolist(rb);
		struct i915_request *rq;

		priolist_for_each_request(rq, pl)
			drm_printf(p, "guc_id=%u, seqno=%llu\n",
				   rq->context->guc_id.id,
				   rq->fence.seqno);
	}
	spin_unlock_irqrestore(&sched_engine->lock, flags);
	drm_printf(p, "\n");
}

static inline void guc_log_context_priority(struct drm_printer *p,
					    struct intel_context *ce)
{
	int i;

	drm_printf(p, "\t\tPriority: %d\n", ce->guc_state.prio);
	drm_printf(p, "\t\tNumber Requests (lower index == higher priority)\n");
	for (i = GUC_CLIENT_PRIORITY_KMD_HIGH;
	     i < GUC_CLIENT_PRIORITY_NUM; ++i) {
		drm_printf(p, "\t\tNumber requests in priority band[%d]: %d\n",
			   i, ce->guc_state.prio_count[i]);
	}
	drm_printf(p, "\n");
}

static inline void guc_log_context(struct drm_printer *p,
				   struct intel_context *ce)
{
	drm_printf(p, "GuC lrc descriptor %u:\n", ce->guc_id.id);
	drm_printf(p, "\tHW Context Desc: 0x%08x\n", ce->lrc.lrca);
	drm_printf(p, "\t\tLRC Head: Internal %u, Memory %u\n",
		   ce->ring->head,
		   ce->lrc_reg_state[CTX_RING_HEAD]);
	drm_printf(p, "\t\tLRC Tail: Internal %u, Memory %u\n",
		   ce->ring->tail,
		   ce->lrc_reg_state[CTX_RING_TAIL]);
	drm_printf(p, "\t\tContext Pin Count: %u\n",
		   atomic_read(&ce->pin_count));
	drm_printf(p, "\t\tGuC ID Ref Count: %u\n",
		   atomic_read(&ce->guc_id.ref));
	drm_printf(p, "\t\tSchedule State: 0x%x\n",
		   ce->guc_state.sched_state);
}

void intel_guc_submission_print_context_info(struct intel_guc *guc,
					     struct drm_printer *p)
{
	struct intel_context *ce;
	unsigned long index;
	unsigned long flags;

	xa_lock_irqsave(&guc->context_lookup, flags);
	xa_for_each(&guc->context_lookup, index, ce) {
		GEM_BUG_ON(intel_context_is_child(ce));

		guc_log_context(p, ce);
		guc_log_context_priority(p, ce);

		if (intel_context_is_parent(ce)) {
			struct intel_context *child;

			drm_printf(p, "\t\tNumber children: %u\n",
				   ce->parallel.number_children);

			if (ce->parallel.guc.wq_status) {
				drm_printf(p, "\t\tWQI Head: %u\n",
					   READ_ONCE(*ce->parallel.guc.wq_head));
				drm_printf(p, "\t\tWQI Tail: %u\n",
					   READ_ONCE(*ce->parallel.guc.wq_tail));
				drm_printf(p, "\t\tWQI Status: %u\n",
					   READ_ONCE(*ce->parallel.guc.wq_status));
			}

			if (ce->engine->emit_bb_start ==
			    emit_bb_start_parent_no_preempt_mid_batch) {
				u8 i;

				drm_printf(p, "\t\tChildren Go: %u\n",
					   get_children_go_value(ce));
				for (i = 0; i < ce->parallel.number_children; ++i)
					drm_printf(p, "\t\tChildren Join: %u\n",
						   get_children_join_value(ce, i));
			}

			for_each_child(ce, child)
				guc_log_context(p, child);
		}
	}
	xa_unlock_irqrestore(&guc->context_lookup, flags);
}

static inline u32 get_children_go_addr(struct intel_context *ce)
{
	GEM_BUG_ON(!intel_context_is_parent(ce));

	return i915_ggtt_offset(ce->state) +
		__get_parent_scratch_offset(ce) +
		offsetof(struct parent_scratch, go.semaphore);
}

static inline u32 get_children_join_addr(struct intel_context *ce,
					 u8 child_index)
{
	GEM_BUG_ON(!intel_context_is_parent(ce));

	return i915_ggtt_offset(ce->state) +
		__get_parent_scratch_offset(ce) +
		offsetof(struct parent_scratch, join[child_index].semaphore);
}

#define PARENT_GO_BB			1
#define PARENT_GO_FINI_BREADCRUMB	0
#define CHILD_GO_BB			1
#define CHILD_GO_FINI_BREADCRUMB	0
static int emit_bb_start_parent_no_preempt_mid_batch(struct i915_request *rq,
						     u64 offset, u32 len,
						     const unsigned int flags)
{
	struct intel_context *ce = rq->context;
	u32 *cs;
	u8 i;

	GEM_BUG_ON(!intel_context_is_parent(ce));

	cs = intel_ring_begin(rq, 10 + 4 * ce->parallel.number_children);
	if (IS_ERR(cs))
		return PTR_ERR(cs);

	/* Wait on children */
	for (i = 0; i < ce->parallel.number_children; ++i) {
		*cs++ = (MI_SEMAPHORE_WAIT |
			 MI_SEMAPHORE_GLOBAL_GTT |
			 MI_SEMAPHORE_POLL |
			 MI_SEMAPHORE_SAD_EQ_SDD);
		*cs++ = PARENT_GO_BB;
		*cs++ = get_children_join_addr(ce, i);
		*cs++ = 0;
	}

	/* Turn off preemption */
	*cs++ = MI_ARB_ON_OFF | MI_ARB_DISABLE;
	*cs++ = MI_NOOP;

	/* Tell children go */
	cs = gen8_emit_ggtt_write(cs,
				  CHILD_GO_BB,
				  get_children_go_addr(ce),
				  0);

	/* Jump to batch */
	*cs++ = MI_BATCH_BUFFER_START_GEN8 |
		(flags & I915_DISPATCH_SECURE ? 0 : BIT(8));
	*cs++ = lower_32_bits(offset);
	*cs++ = upper_32_bits(offset);
	*cs++ = MI_NOOP;

	intel_ring_advance(rq, cs);

	return 0;
}

static int emit_bb_start_child_no_preempt_mid_batch(struct i915_request *rq,
						    u64 offset, u32 len,
						    const unsigned int flags)
{
	struct intel_context *ce = rq->context;
	struct intel_context *parent = intel_context_to_parent(ce);
	u32 *cs;

	GEM_BUG_ON(!intel_context_is_child(ce));

	cs = intel_ring_begin(rq, 12);
	if (IS_ERR(cs))
		return PTR_ERR(cs);

	/* Signal parent */
	cs = gen8_emit_ggtt_write(cs,
				  PARENT_GO_BB,
				  get_children_join_addr(parent,
							 ce->parallel.child_index),
				  0);

	/* Wait on parent for go */
	*cs++ = (MI_SEMAPHORE_WAIT |
		 MI_SEMAPHORE_GLOBAL_GTT |
		 MI_SEMAPHORE_POLL |
		 MI_SEMAPHORE_SAD_EQ_SDD);
	*cs++ = CHILD_GO_BB;
	*cs++ = get_children_go_addr(parent);
	*cs++ = 0;

	/* Turn off preemption */
	*cs++ = MI_ARB_ON_OFF | MI_ARB_DISABLE;

	/* Jump to batch */
	*cs++ = MI_BATCH_BUFFER_START_GEN8 |
		(flags & I915_DISPATCH_SECURE ? 0 : BIT(8));
	*cs++ = lower_32_bits(offset);
	*cs++ = upper_32_bits(offset);

	intel_ring_advance(rq, cs);

	return 0;
}

static u32 *
__emit_fini_breadcrumb_parent_no_preempt_mid_batch(struct i915_request *rq,
						   u32 *cs)
{
	struct intel_context *ce = rq->context;
	u8 i;

	GEM_BUG_ON(!intel_context_is_parent(ce));

	/* Wait on children */
	for (i = 0; i < ce->parallel.number_children; ++i) {
		*cs++ = (MI_SEMAPHORE_WAIT |
			 MI_SEMAPHORE_GLOBAL_GTT |
			 MI_SEMAPHORE_POLL |
			 MI_SEMAPHORE_SAD_EQ_SDD);
		*cs++ = PARENT_GO_FINI_BREADCRUMB;
		*cs++ = get_children_join_addr(ce, i);
		*cs++ = 0;
	}

	/* Turn on preemption */
	*cs++ = MI_ARB_ON_OFF | MI_ARB_ENABLE;
	*cs++ = MI_NOOP;

	/* Tell children go */
	cs = gen8_emit_ggtt_write(cs,
				  CHILD_GO_FINI_BREADCRUMB,
				  get_children_go_addr(ce),
				  0);

	return cs;
}

/*
 * If this true, a submission of multi-lrc requests had an error and the
 * requests need to be skipped. The front end (execuf IOCTL) should've called
 * i915_request_skip which squashes the BB but we still need to emit the fini
 * breadrcrumbs seqno write. At this point we don't know how many of the
 * requests in the multi-lrc submission were generated so we can't do the
 * handshake between the parent and children (e.g. if 4 requests should be
 * generated but 2nd hit an error only 1 would be seen by the GuC backend).
 * Simply skip the handshake, but still emit the breadcrumbd seqno, if an error
 * has occurred on any of the requests in submission / relationship.
 */
static inline bool skip_handshake(struct i915_request *rq)
{
	return test_bit(I915_FENCE_FLAG_SKIP_PARALLEL, &rq->fence.flags);
}

#define NON_SKIP_LEN	6
static u32 *
emit_fini_breadcrumb_parent_no_preempt_mid_batch(struct i915_request *rq,
						 u32 *cs)
{
	struct intel_context *ce = rq->context;
	__maybe_unused u32 *before_fini_breadcrumb_user_interrupt_cs;
	__maybe_unused u32 *start_fini_breadcrumb_cs = cs;

	GEM_BUG_ON(!intel_context_is_parent(ce));

	if (unlikely(skip_handshake(rq))) {
		/*
		 * NOP everything in __emit_fini_breadcrumb_parent_no_preempt_mid_batch,
		 * the NON_SKIP_LEN comes from the length of the emits below.
		 */
		memset(cs, 0, sizeof(u32) *
		       (ce->engine->emit_fini_breadcrumb_dw - NON_SKIP_LEN));
		cs += ce->engine->emit_fini_breadcrumb_dw - NON_SKIP_LEN;
	} else {
		cs = __emit_fini_breadcrumb_parent_no_preempt_mid_batch(rq, cs);
	}

	/* Emit fini breadcrumb */
	before_fini_breadcrumb_user_interrupt_cs = cs;
	cs = gen8_emit_ggtt_write(cs,
				  rq->fence.seqno,
				  i915_request_active_timeline(rq)->hwsp_offset,
				  0);

	/* User interrupt */
	*cs++ = MI_USER_INTERRUPT;
	*cs++ = MI_NOOP;

	/* Ensure our math for skip + emit is correct */
	GEM_BUG_ON(before_fini_breadcrumb_user_interrupt_cs + NON_SKIP_LEN !=
		   cs);
	GEM_BUG_ON(start_fini_breadcrumb_cs +
		   ce->engine->emit_fini_breadcrumb_dw != cs);

	rq->tail = intel_ring_offset(rq, cs);

	return cs;
}

static u32 *
__emit_fini_breadcrumb_child_no_preempt_mid_batch(struct i915_request *rq,
						  u32 *cs)
{
	struct intel_context *ce = rq->context;
	struct intel_context *parent = intel_context_to_parent(ce);

	GEM_BUG_ON(!intel_context_is_child(ce));

	/* Turn on preemption */
	*cs++ = MI_ARB_ON_OFF | MI_ARB_ENABLE;
	*cs++ = MI_NOOP;

	/* Signal parent */
	cs = gen8_emit_ggtt_write(cs,
				  PARENT_GO_FINI_BREADCRUMB,
				  get_children_join_addr(parent,
							 ce->parallel.child_index),
				  0);

	/* Wait parent on for go */
	*cs++ = (MI_SEMAPHORE_WAIT |
		 MI_SEMAPHORE_GLOBAL_GTT |
		 MI_SEMAPHORE_POLL |
		 MI_SEMAPHORE_SAD_EQ_SDD);
	*cs++ = CHILD_GO_FINI_BREADCRUMB;
	*cs++ = get_children_go_addr(parent);
	*cs++ = 0;

	return cs;
}

static u32 *
emit_fini_breadcrumb_child_no_preempt_mid_batch(struct i915_request *rq,
						u32 *cs)
{
	struct intel_context *ce = rq->context;
	__maybe_unused u32 *before_fini_breadcrumb_user_interrupt_cs;
	__maybe_unused u32 *start_fini_breadcrumb_cs = cs;

	GEM_BUG_ON(!intel_context_is_child(ce));

	if (unlikely(skip_handshake(rq))) {
		/*
		 * NOP everything in __emit_fini_breadcrumb_child_no_preempt_mid_batch,
		 * the NON_SKIP_LEN comes from the length of the emits below.
		 */
		memset(cs, 0, sizeof(u32) *
		       (ce->engine->emit_fini_breadcrumb_dw - NON_SKIP_LEN));
		cs += ce->engine->emit_fini_breadcrumb_dw - NON_SKIP_LEN;
	} else {
		cs = __emit_fini_breadcrumb_child_no_preempt_mid_batch(rq, cs);
	}

	/* Emit fini breadcrumb */
	before_fini_breadcrumb_user_interrupt_cs = cs;
	cs = gen8_emit_ggtt_write(cs,
				  rq->fence.seqno,
				  i915_request_active_timeline(rq)->hwsp_offset,
				  0);

	/* User interrupt */
	*cs++ = MI_USER_INTERRUPT;
	*cs++ = MI_NOOP;

	/* Ensure our math for skip + emit is correct */
	GEM_BUG_ON(before_fini_breadcrumb_user_interrupt_cs + NON_SKIP_LEN !=
		   cs);
	GEM_BUG_ON(start_fini_breadcrumb_cs +
		   ce->engine->emit_fini_breadcrumb_dw != cs);

	rq->tail = intel_ring_offset(rq, cs);

	return cs;
}

#undef NON_SKIP_LEN

static struct intel_context *
guc_create_virtual(struct intel_engine_cs **siblings, unsigned int count,
		   unsigned long flags)
{
	struct guc_virtual_engine *ve;
	struct intel_guc *guc;
	unsigned int n;
	int err;

	ve = kzalloc(sizeof(*ve), GFP_KERNEL);
	if (!ve)
		return ERR_PTR(-ENOMEM);

	guc = &siblings[0]->gt->uc.guc;

	ve->base.i915 = siblings[0]->i915;
	ve->base.gt = siblings[0]->gt;
	ve->base.uncore = siblings[0]->uncore;
	ve->base.id = -1;

	ve->base.uabi_class = I915_ENGINE_CLASS_INVALID;
	ve->base.instance = I915_ENGINE_CLASS_INVALID_VIRTUAL;
	ve->base.uabi_instance = I915_ENGINE_CLASS_INVALID_VIRTUAL;
	ve->base.saturated = ALL_ENGINES;

	snprintf(ve->base.name, sizeof(ve->base.name), "virtual");

	ve->base.sched_engine = i915_sched_engine_get(guc->sched_engine);

	ve->base.cops = &virtual_guc_context_ops;
	ve->base.request_alloc = guc_request_alloc;
	ve->base.bump_serial = virtual_guc_bump_serial;

	ve->base.submit_request = guc_submit_request;

	ve->base.flags = I915_ENGINE_IS_VIRTUAL;

	intel_context_init(&ve->context, &ve->base);

	for (n = 0; n < count; n++) {
		struct intel_engine_cs *sibling = siblings[n];

		GEM_BUG_ON(!is_power_of_2(sibling->mask));
		if (sibling->mask & ve->base.mask) {
			guc_dbg(guc, "duplicate %s entry in load balancer\n",
				sibling->name);
			err = -EINVAL;
			goto err_put;
		}

		ve->base.mask |= sibling->mask;
		ve->base.logical_mask |= sibling->logical_mask;

		if (n != 0 && ve->base.class != sibling->class) {
			guc_dbg(guc, "invalid mixing of engine class, sibling %d, already %d\n",
				sibling->class, ve->base.class);
			err = -EINVAL;
			goto err_put;
		} else if (n == 0) {
			ve->base.class = sibling->class;
			ve->base.uabi_class = sibling->uabi_class;
			snprintf(ve->base.name, sizeof(ve->base.name),
				 "v%dx%d", ve->base.class, count);
			ve->base.context_size = sibling->context_size;

			ve->base.add_active_request =
				sibling->add_active_request;
			ve->base.remove_active_request =
				sibling->remove_active_request;
			ve->base.emit_bb_start = sibling->emit_bb_start;
			ve->base.emit_flush = sibling->emit_flush;
			ve->base.emit_init_breadcrumb =
				sibling->emit_init_breadcrumb;
			ve->base.emit_fini_breadcrumb =
				sibling->emit_fini_breadcrumb;
			ve->base.emit_fini_breadcrumb_dw =
				sibling->emit_fini_breadcrumb_dw;
			ve->base.breadcrumbs =
				intel_breadcrumbs_get(sibling->breadcrumbs);

			ve->base.flags |= sibling->flags;

			ve->base.props.timeslice_duration_ms =
				sibling->props.timeslice_duration_ms;
			ve->base.props.preempt_timeout_ms =
				sibling->props.preempt_timeout_ms;
		}
	}

	return &ve->context;

err_put:
	intel_context_put(&ve->context);
	return ERR_PTR(err);
}

bool intel_guc_virtual_engine_has_heartbeat(const struct intel_engine_cs *ve)
{
	struct intel_engine_cs *engine;
	intel_engine_mask_t tmp, mask = ve->mask;

	for_each_engine_masked(engine, ve->gt, mask, tmp)
		if (READ_ONCE(engine->props.heartbeat_interval_ms))
			return true;

	return false;
}

#if IS_ENABLED(CONFIG_DRM_I915_SELFTEST)
#include "selftest_guc.c"
#include "selftest_guc_multi_lrc.c"
#include "selftest_guc_hangcheck.c"
#endif<|MERGE_RESOLUTION|>--- conflicted
+++ resolved
@@ -1455,18 +1455,12 @@
 	else
 		guc_enable_busyness_worker(guc);
 
-<<<<<<< HEAD
-		if (ret)
-			guc_err(guc, "Failed to enable usage stats: %pe\n", ERR_PTR(ret));
-	}
-=======
 	return ret;
 }
 
 static void guc_fini_engine_stats(struct intel_guc *guc)
 {
 	guc_cancel_busyness_worker(guc);
->>>>>>> 82bbec18
 }
 
 void intel_guc_busyness_park(struct intel_gt *gt)
@@ -4725,16 +4719,10 @@
 {
 	trace_intel_context_reset(ce);
 
-<<<<<<< HEAD
-	drm_dbg(&guc_to_gt(guc)->i915->drm, "Got GuC reset of 0x%04X, exiting = %d, banned = %d\n",
-		ce->guc_id.id, test_bit(CONTEXT_EXITING, &ce->flags),
-		test_bit(CONTEXT_BANNED, &ce->flags));
-=======
 	guc_dbg(guc, "Got context reset notification: 0x%04X on %s, exiting = %s, banned = %s\n",
 		ce->guc_id.id, ce->engine->name,
 		str_yes_no(intel_context_is_exiting(ce)),
 		str_yes_no(intel_context_is_banned(ce)));
->>>>>>> 82bbec18
 
 	if (likely(intel_context_is_schedulable(ce))) {
 		capture_error_state(guc, ce);
