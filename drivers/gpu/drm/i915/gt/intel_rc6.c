--- conflicted
+++ resolved
@@ -518,8 +518,6 @@
 		return false;
 	}
 
-<<<<<<< HEAD
-=======
 	if (IS_METEORLAKE(gt->i915) &&
 	    !intel_check_bios_c6_setup(rc6)) {
 		drm_notice(&i915->drm,
@@ -527,7 +525,6 @@
 		return false;
 	}
 
->>>>>>> 33a86170
 	if (IS_MTL_MEDIA_STEP(gt->i915, STEP_A0, STEP_B0) &&
 	    gt->type == GT_MEDIA) {
 		drm_notice(&i915->drm,
