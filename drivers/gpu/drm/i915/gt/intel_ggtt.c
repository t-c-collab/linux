// SPDX-License-Identifier: MIT
/*
 * Copyright © 2020 Intel Corporation
 */

#include <linux/agp_backend.h>
#include <linux/stop_machine.h>

#include <asm/set_memory.h>
#include <asm/smp.h>

#include <drm/i915_drm.h>
#include <drm/intel-gtt.h>

#include "gem/i915_gem_lmem.h"

#include "intel_gt.h"
#include "i915_drv.h"
#include "i915_scatterlist.h"
#include "i915_vgpu.h"

#include "intel_gtt.h"
#include "gen8_ppgtt.h"

static void i915_ggtt_color_adjust(const struct drm_mm_node *node,
				   unsigned long color,
				   u64 *start,
				   u64 *end)
{
	if (i915_node_color_differs(node, color))
		*start += I915_GTT_PAGE_SIZE;

	/*
	 * Also leave a space between the unallocated reserved node after the
	 * GTT and any objects within the GTT, i.e. we use the color adjustment
	 * to insert a guard page to prevent prefetches crossing over the
	 * GTT boundary.
	 */
	node = list_next_entry(node, node_list);
	if (node->color != color)
		*end -= I915_GTT_PAGE_SIZE;
}

static int ggtt_init_hw(struct i915_ggtt *ggtt)
{
	struct drm_i915_private *i915 = ggtt->vm.i915;

	i915_address_space_init(&ggtt->vm, VM_CLASS_GGTT);

	ggtt->vm.is_ggtt = true;

	/* Only VLV supports read-only GGTT mappings */
	ggtt->vm.has_read_only = IS_VALLEYVIEW(i915);

	if (!HAS_LLC(i915) && !HAS_PPGTT(i915))
		ggtt->vm.mm.color_adjust = i915_ggtt_color_adjust;

	if (ggtt->mappable_end) {
		if (!io_mapping_init_wc(&ggtt->iomap,
					ggtt->gmadr.start,
					ggtt->mappable_end)) {
			ggtt->vm.cleanup(&ggtt->vm);
			return -EIO;
		}

		ggtt->mtrr = arch_phys_wc_add(ggtt->gmadr.start,
					      ggtt->mappable_end);
	}

	intel_ggtt_init_fences(ggtt);

	return 0;
}

/**
 * i915_ggtt_init_hw - Initialize GGTT hardware
 * @i915: i915 device
 */
int i915_ggtt_init_hw(struct drm_i915_private *i915)
{
	int ret;

	/*
	 * Note that we use page colouring to enforce a guard page at the
	 * end of the address space. This is required as the CS may prefetch
	 * beyond the end of the batch buffer, across the page boundary,
	 * and beyond the end of the GTT if we do not provide a guard.
	 */
	ret = ggtt_init_hw(to_gt(i915)->ggtt);
	if (ret)
		return ret;

	return 0;
}

/*
 * Certain Gen5 chipsets require idling the GPU before
 * unmapping anything from the GTT when VT-d is enabled.
 */
static bool needs_idle_maps(struct drm_i915_private *i915)
{
	/*
	 * Query intel_iommu to see if we need the workaround. Presumably that
	 * was loaded first.
	 */
	if (!intel_vtd_active(i915))
		return false;

	if (GRAPHICS_VER(i915) == 5 && IS_MOBILE(i915))
		return true;

	if (GRAPHICS_VER(i915) == 12)
		return true; /* XXX DMAR fault reason 7 */

	return false;
}

/**
 * i915_ggtt_suspend_vm - Suspend the memory mappings for a GGTT or DPT VM
 * @vm: The VM to suspend the mappings for
 *
 * Suspend the memory mappings for all objects mapped to HW via the GGTT or a
 * DPT page table.
 */
void i915_ggtt_suspend_vm(struct i915_address_space *vm)
{
	struct i915_vma *vma, *vn;
	int open;

	drm_WARN_ON(&vm->i915->drm, !vm->is_ggtt && !vm->is_dpt);

	mutex_lock(&vm->mutex);

	/* Skip rewriting PTE on VMA unbind. */
	open = atomic_xchg(&vm->open, 0);

	list_for_each_entry_safe(vma, vn, &vm->bound_list, vm_link) {
		GEM_BUG_ON(!drm_mm_node_allocated(&vma->node));
		i915_vma_wait_for_bind(vma);

		if (i915_vma_is_pinned(vma))
			continue;

		if (!i915_vma_is_bound(vma, I915_VMA_GLOBAL_BIND)) {
			__i915_vma_evict(vma, false);
			drm_mm_remove_node(&vma->node);
		}
	}

	vm->clear_range(vm, 0, vm->total);

	atomic_set(&vm->open, open);

	mutex_unlock(&vm->mutex);
}

void i915_ggtt_suspend(struct i915_ggtt *ggtt)
{
	i915_ggtt_suspend_vm(&ggtt->vm);
	ggtt->invalidate(ggtt);

	intel_gt_check_and_clear_faults(ggtt->vm.gt);
}

void gen6_ggtt_invalidate(struct i915_ggtt *ggtt)
{
	struct intel_uncore *uncore = ggtt->vm.gt->uncore;

	spin_lock_irq(&uncore->lock);
	intel_uncore_write_fw(uncore, GFX_FLSH_CNTL_GEN6, GFX_FLSH_CNTL_EN);
	intel_uncore_read_fw(uncore, GFX_FLSH_CNTL_GEN6);
	spin_unlock_irq(&uncore->lock);
}

static void gen8_ggtt_invalidate(struct i915_ggtt *ggtt)
{
	struct intel_uncore *uncore = ggtt->vm.gt->uncore;

	/*
	 * Note that as an uncached mmio write, this will flush the
	 * WCB of the writes into the GGTT before it triggers the invalidate.
	 */
	intel_uncore_write_fw(uncore, GFX_FLSH_CNTL_GEN6, GFX_FLSH_CNTL_EN);
}

static void guc_ggtt_invalidate(struct i915_ggtt *ggtt)
{
	struct intel_uncore *uncore = ggtt->vm.gt->uncore;
	struct drm_i915_private *i915 = ggtt->vm.i915;

	gen8_ggtt_invalidate(ggtt);

	if (GRAPHICS_VER(i915) >= 12)
		intel_uncore_write_fw(uncore, GEN12_GUC_TLB_INV_CR,
				      GEN12_GUC_TLB_INV_CR_INVALIDATE);
	else
		intel_uncore_write_fw(uncore, GEN8_GTCR, GEN8_GTCR_INVALIDATE);
}

static void gmch_ggtt_invalidate(struct i915_ggtt *ggtt)
{
	intel_gtt_chipset_flush();
}

u64 gen8_ggtt_pte_encode(dma_addr_t addr,
			 enum i915_cache_level level,
			 u32 flags)
{
	gen8_pte_t pte = addr | GEN8_PAGE_PRESENT;

	if (flags & PTE_LM)
		pte |= GEN12_GGTT_PTE_LM;

	return pte;
}

static void gen8_set_pte(void __iomem *addr, gen8_pte_t pte)
{
	writeq(pte, addr);
}

static void gen8_ggtt_insert_page(struct i915_address_space *vm,
				  dma_addr_t addr,
				  u64 offset,
				  enum i915_cache_level level,
				  u32 flags)
{
	struct i915_ggtt *ggtt = i915_vm_to_ggtt(vm);
	gen8_pte_t __iomem *pte =
		(gen8_pte_t __iomem *)ggtt->gsm + offset / I915_GTT_PAGE_SIZE;

	gen8_set_pte(pte, gen8_ggtt_pte_encode(addr, level, flags));

	ggtt->invalidate(ggtt);
}

static void gen8_ggtt_insert_entries(struct i915_address_space *vm,
				     struct i915_vma_resource *vma_res,
				     enum i915_cache_level level,
				     u32 flags)
{
	const gen8_pte_t pte_encode = gen8_ggtt_pte_encode(0, level, flags);
	struct i915_ggtt *ggtt = i915_vm_to_ggtt(vm);
	gen8_pte_t __iomem *gte;
	gen8_pte_t __iomem *end;
	struct sgt_iter iter;
	dma_addr_t addr;

	/*
	 * Note that we ignore PTE_READ_ONLY here. The caller must be careful
	 * not to allow the user to override access to a read only page.
	 */

	gte = (gen8_pte_t __iomem *)ggtt->gsm;
	gte += vma_res->start / I915_GTT_PAGE_SIZE;
	end = gte + vma_res->node_size / I915_GTT_PAGE_SIZE;

	for_each_sgt_daddr(addr, iter, vma_res->bi.pages)
		gen8_set_pte(gte++, pte_encode | addr);
	GEM_BUG_ON(gte > end);

	/* Fill the allocated but "unused" space beyond the end of the buffer */
	while (gte < end)
		gen8_set_pte(gte++, vm->scratch[0]->encode);

	/*
	 * We want to flush the TLBs only after we're certain all the PTE
	 * updates have finished.
	 */
	ggtt->invalidate(ggtt);
}

static void gen6_ggtt_insert_page(struct i915_address_space *vm,
				  dma_addr_t addr,
				  u64 offset,
				  enum i915_cache_level level,
				  u32 flags)
{
	struct i915_ggtt *ggtt = i915_vm_to_ggtt(vm);
	gen6_pte_t __iomem *pte =
		(gen6_pte_t __iomem *)ggtt->gsm + offset / I915_GTT_PAGE_SIZE;

	iowrite32(vm->pte_encode(addr, level, flags), pte);

	ggtt->invalidate(ggtt);
}

/*
 * Binds an object into the global gtt with the specified cache level.
 * The object will be accessible to the GPU via commands whose operands
 * reference offsets within the global GTT as well as accessible by the GPU
 * through the GMADR mapped BAR (i915->mm.gtt->gtt).
 */
static void gen6_ggtt_insert_entries(struct i915_address_space *vm,
				     struct i915_vma_resource *vma_res,
				     enum i915_cache_level level,
				     u32 flags)
{
	struct i915_ggtt *ggtt = i915_vm_to_ggtt(vm);
	gen6_pte_t __iomem *gte;
	gen6_pte_t __iomem *end;
	struct sgt_iter iter;
	dma_addr_t addr;

	gte = (gen6_pte_t __iomem *)ggtt->gsm;
	gte += vma_res->start / I915_GTT_PAGE_SIZE;
	end = gte + vma_res->node_size / I915_GTT_PAGE_SIZE;

	for_each_sgt_daddr(addr, iter, vma_res->bi.pages)
		iowrite32(vm->pte_encode(addr, level, flags), gte++);
	GEM_BUG_ON(gte > end);

	/* Fill the allocated but "unused" space beyond the end of the buffer */
	while (gte < end)
		iowrite32(vm->scratch[0]->encode, gte++);

	/*
	 * We want to flush the TLBs only after we're certain all the PTE
	 * updates have finished.
	 */
	ggtt->invalidate(ggtt);
}

static void nop_clear_range(struct i915_address_space *vm,
			    u64 start, u64 length)
{
}

static void gen8_ggtt_clear_range(struct i915_address_space *vm,
				  u64 start, u64 length)
{
	struct i915_ggtt *ggtt = i915_vm_to_ggtt(vm);
	unsigned int first_entry = start / I915_GTT_PAGE_SIZE;
	unsigned int num_entries = length / I915_GTT_PAGE_SIZE;
	const gen8_pte_t scratch_pte = vm->scratch[0]->encode;
	gen8_pte_t __iomem *gtt_base =
		(gen8_pte_t __iomem *)ggtt->gsm + first_entry;
	const int max_entries = ggtt_total_entries(ggtt) - first_entry;
	int i;

	if (WARN(num_entries > max_entries,
		 "First entry = %d; Num entries = %d (max=%d)\n",
		 first_entry, num_entries, max_entries))
		num_entries = max_entries;

	for (i = 0; i < num_entries; i++)
		gen8_set_pte(&gtt_base[i], scratch_pte);
}

static void bxt_vtd_ggtt_wa(struct i915_address_space *vm)
{
	/*
	 * Make sure the internal GAM fifo has been cleared of all GTT
	 * writes before exiting stop_machine(). This guarantees that
	 * any aperture accesses waiting to start in another process
	 * cannot back up behind the GTT writes causing a hang.
	 * The register can be any arbitrary GAM register.
	 */
	intel_uncore_posting_read_fw(vm->gt->uncore, GFX_FLSH_CNTL_GEN6);
}

struct insert_page {
	struct i915_address_space *vm;
	dma_addr_t addr;
	u64 offset;
	enum i915_cache_level level;
};

static int bxt_vtd_ggtt_insert_page__cb(void *_arg)
{
	struct insert_page *arg = _arg;

	gen8_ggtt_insert_page(arg->vm, arg->addr, arg->offset, arg->level, 0);
	bxt_vtd_ggtt_wa(arg->vm);

	return 0;
}

static void bxt_vtd_ggtt_insert_page__BKL(struct i915_address_space *vm,
					  dma_addr_t addr,
					  u64 offset,
					  enum i915_cache_level level,
					  u32 unused)
{
	struct insert_page arg = { vm, addr, offset, level };

	stop_machine(bxt_vtd_ggtt_insert_page__cb, &arg, NULL);
}

struct insert_entries {
	struct i915_address_space *vm;
	struct i915_vma_resource *vma_res;
	enum i915_cache_level level;
	u32 flags;
};

static int bxt_vtd_ggtt_insert_entries__cb(void *_arg)
{
	struct insert_entries *arg = _arg;

	gen8_ggtt_insert_entries(arg->vm, arg->vma_res, arg->level, arg->flags);
	bxt_vtd_ggtt_wa(arg->vm);

	return 0;
}

static void bxt_vtd_ggtt_insert_entries__BKL(struct i915_address_space *vm,
					     struct i915_vma_resource *vma_res,
					     enum i915_cache_level level,
					     u32 flags)
{
	struct insert_entries arg = { vm, vma_res, level, flags };

	stop_machine(bxt_vtd_ggtt_insert_entries__cb, &arg, NULL);
}

static void gen6_ggtt_clear_range(struct i915_address_space *vm,
				  u64 start, u64 length)
{
	struct i915_ggtt *ggtt = i915_vm_to_ggtt(vm);
	unsigned int first_entry = start / I915_GTT_PAGE_SIZE;
	unsigned int num_entries = length / I915_GTT_PAGE_SIZE;
	gen6_pte_t scratch_pte, __iomem *gtt_base =
		(gen6_pte_t __iomem *)ggtt->gsm + first_entry;
	const int max_entries = ggtt_total_entries(ggtt) - first_entry;
	int i;

	if (WARN(num_entries > max_entries,
		 "First entry = %d; Num entries = %d (max=%d)\n",
		 first_entry, num_entries, max_entries))
		num_entries = max_entries;

	scratch_pte = vm->scratch[0]->encode;
	for (i = 0; i < num_entries; i++)
		iowrite32(scratch_pte, &gtt_base[i]);
}

static void i915_ggtt_insert_page(struct i915_address_space *vm,
				  dma_addr_t addr,
				  u64 offset,
				  enum i915_cache_level cache_level,
				  u32 unused)
{
	unsigned int flags = (cache_level == I915_CACHE_NONE) ?
		AGP_USER_MEMORY : AGP_USER_CACHED_MEMORY;

	intel_gtt_insert_page(addr, offset >> PAGE_SHIFT, flags);
}

static void i915_ggtt_insert_entries(struct i915_address_space *vm,
				     struct i915_vma_resource *vma_res,
				     enum i915_cache_level cache_level,
				     u32 unused)
{
	unsigned int flags = (cache_level == I915_CACHE_NONE) ?
		AGP_USER_MEMORY : AGP_USER_CACHED_MEMORY;

	intel_gtt_insert_sg_entries(vma_res->bi.pages, vma_res->start >> PAGE_SHIFT,
				    flags);
}

static void i915_ggtt_clear_range(struct i915_address_space *vm,
				  u64 start, u64 length)
{
	intel_gtt_clear_range(start >> PAGE_SHIFT, length >> PAGE_SHIFT);
}

static void ggtt_bind_vma(struct i915_address_space *vm,
			  struct i915_vm_pt_stash *stash,
			  struct i915_vma_resource *vma_res,
			  enum i915_cache_level cache_level,
			  u32 flags)
{
	u32 pte_flags;

	if (vma_res->bound_flags & (~flags & I915_VMA_BIND_MASK))
		return;

	vma_res->bound_flags |= flags;

	/* Applicable to VLV (gen8+ do not support RO in the GGTT) */
	pte_flags = 0;
	if (vma_res->bi.readonly)
		pte_flags |= PTE_READ_ONLY;
	if (vma_res->bi.lmem)
		pte_flags |= PTE_LM;

	vm->insert_entries(vm, vma_res, cache_level, pte_flags);
	vma_res->page_sizes_gtt = I915_GTT_PAGE_SIZE;
}

static void ggtt_unbind_vma(struct i915_address_space *vm,
			    struct i915_vma_resource *vma_res)
{
	vm->clear_range(vm, vma_res->start, vma_res->vma_size);
}

static int ggtt_reserve_guc_top(struct i915_ggtt *ggtt)
{
	u64 size;
	int ret;

	if (!intel_uc_uses_guc(&ggtt->vm.gt->uc))
		return 0;

	GEM_BUG_ON(ggtt->vm.total <= GUC_GGTT_TOP);
	size = ggtt->vm.total - GUC_GGTT_TOP;

	ret = i915_gem_gtt_reserve(&ggtt->vm, &ggtt->uc_fw, size,
				   GUC_GGTT_TOP, I915_COLOR_UNEVICTABLE,
				   PIN_NOEVICT);
	if (ret)
		drm_dbg(&ggtt->vm.i915->drm,
			"Failed to reserve top of GGTT for GuC\n");

	return ret;
}

static void ggtt_release_guc_top(struct i915_ggtt *ggtt)
{
	if (drm_mm_node_allocated(&ggtt->uc_fw))
		drm_mm_remove_node(&ggtt->uc_fw);
}

static void cleanup_init_ggtt(struct i915_ggtt *ggtt)
{
	ggtt_release_guc_top(ggtt);
	if (drm_mm_node_allocated(&ggtt->error_capture))
		drm_mm_remove_node(&ggtt->error_capture);
	mutex_destroy(&ggtt->error_mutex);
}

static int init_ggtt(struct i915_ggtt *ggtt)
{
	/*
	 * Let GEM Manage all of the aperture.
	 *
	 * However, leave one page at the end still bound to the scratch page.
	 * There are a number of places where the hardware apparently prefetches
	 * past the end of the object, and we've seen multiple hangs with the
	 * GPU head pointer stuck in a batchbuffer bound at the last page of the
	 * aperture.  One page should be enough to keep any prefetching inside
	 * of the aperture.
	 */
	unsigned long hole_start, hole_end;
	struct drm_mm_node *entry;
	int ret;

	/*
	 * GuC requires all resources that we're sharing with it to be placed in
	 * non-WOPCM memory. If GuC is not present or not in use we still need a
	 * small bias as ring wraparound at offset 0 sometimes hangs. No idea
	 * why.
	 */
	ggtt->pin_bias = max_t(u32, I915_GTT_PAGE_SIZE,
			       intel_wopcm_guc_size(&ggtt->vm.i915->wopcm));

	ret = intel_vgt_balloon(ggtt);
	if (ret)
		return ret;

	mutex_init(&ggtt->error_mutex);
	if (ggtt->mappable_end) {
		/*
		 * Reserve a mappable slot for our lockless error capture.
		 *
		 * We strongly prefer taking address 0x0 in order to protect
		 * other critical buffers against accidental overwrites,
		 * as writing to address 0 is a very common mistake.
		 *
		 * Since 0 may already be in use by the system (e.g. the BIOS
		 * framebuffer), we let the reservation fail quietly and hope
		 * 0 remains reserved always.
		 *
		 * If we fail to reserve 0, and then fail to find any space
		 * for an error-capture, remain silent. We can afford not
		 * to reserve an error_capture node as we have fallback
		 * paths, and we trust that 0 will remain reserved. However,
		 * the only likely reason for failure to insert is a driver
		 * bug, which we expect to cause other failures...
		 */
		ggtt->error_capture.size = I915_GTT_PAGE_SIZE;
		ggtt->error_capture.color = I915_COLOR_UNEVICTABLE;
		if (drm_mm_reserve_node(&ggtt->vm.mm, &ggtt->error_capture))
			drm_mm_insert_node_in_range(&ggtt->vm.mm,
						    &ggtt->error_capture,
						    ggtt->error_capture.size, 0,
						    ggtt->error_capture.color,
						    0, ggtt->mappable_end,
						    DRM_MM_INSERT_LOW);
	}
	if (drm_mm_node_allocated(&ggtt->error_capture))
		drm_dbg(&ggtt->vm.i915->drm,
			"Reserved GGTT:[%llx, %llx] for use by error capture\n",
			ggtt->error_capture.start,
			ggtt->error_capture.start + ggtt->error_capture.size);

	/*
	 * The upper portion of the GuC address space has a sizeable hole
	 * (several MB) that is inaccessible by GuC. Reserve this range within
	 * GGTT as it can comfortably hold GuC/HuC firmware images.
	 */
	ret = ggtt_reserve_guc_top(ggtt);
	if (ret)
		goto err;

	/* Clear any non-preallocated blocks */
	drm_mm_for_each_hole(entry, &ggtt->vm.mm, hole_start, hole_end) {
		drm_dbg(&ggtt->vm.i915->drm,
			"clearing unused GTT space: [%lx, %lx]\n",
			hole_start, hole_end);
		ggtt->vm.clear_range(&ggtt->vm, hole_start,
				     hole_end - hole_start);
	}

	/* And finally clear the reserved guard page */
	ggtt->vm.clear_range(&ggtt->vm, ggtt->vm.total - PAGE_SIZE, PAGE_SIZE);

	return 0;

err:
	cleanup_init_ggtt(ggtt);
	return ret;
}

static void aliasing_gtt_bind_vma(struct i915_address_space *vm,
				  struct i915_vm_pt_stash *stash,
				  struct i915_vma_resource *vma_res,
				  enum i915_cache_level cache_level,
				  u32 flags)
{
	u32 pte_flags;

	/* Currently applicable only to VLV */
	pte_flags = 0;
	if (vma_res->bi.readonly)
		pte_flags |= PTE_READ_ONLY;

	if (flags & I915_VMA_LOCAL_BIND)
		ppgtt_bind_vma(&i915_vm_to_ggtt(vm)->alias->vm,
			       stash, vma_res, cache_level, flags);

	if (flags & I915_VMA_GLOBAL_BIND)
		vm->insert_entries(vm, vma_res, cache_level, pte_flags);

	vma_res->bound_flags |= flags;
}

static void aliasing_gtt_unbind_vma(struct i915_address_space *vm,
				    struct i915_vma_resource *vma_res)
{
	if (vma_res->bound_flags & I915_VMA_GLOBAL_BIND)
		vm->clear_range(vm, vma_res->start, vma_res->vma_size);

	if (vma_res->bound_flags & I915_VMA_LOCAL_BIND)
		ppgtt_unbind_vma(&i915_vm_to_ggtt(vm)->alias->vm, vma_res);
}

static int init_aliasing_ppgtt(struct i915_ggtt *ggtt)
{
	struct i915_vm_pt_stash stash = {};
	struct i915_ppgtt *ppgtt;
	int err;

	ppgtt = i915_ppgtt_create(ggtt->vm.gt, 0);
	if (IS_ERR(ppgtt))
		return PTR_ERR(ppgtt);

	if (GEM_WARN_ON(ppgtt->vm.total < ggtt->vm.total)) {
		err = -ENODEV;
		goto err_ppgtt;
	}

	err = i915_vm_alloc_pt_stash(&ppgtt->vm, &stash, ggtt->vm.total);
	if (err)
		goto err_ppgtt;

	i915_gem_object_lock(ppgtt->vm.scratch[0], NULL);
	err = i915_vm_map_pt_stash(&ppgtt->vm, &stash);
	i915_gem_object_unlock(ppgtt->vm.scratch[0]);
	if (err)
		goto err_stash;

	/*
	 * Note we only pre-allocate as far as the end of the global
	 * GTT. On 48b / 4-level page-tables, the difference is very,
	 * very significant! We have to preallocate as GVT/vgpu does
	 * not like the page directory disappearing.
	 */
	ppgtt->vm.allocate_va_range(&ppgtt->vm, &stash, 0, ggtt->vm.total);

	ggtt->alias = ppgtt;
	ggtt->vm.bind_async_flags |= ppgtt->vm.bind_async_flags;

	GEM_BUG_ON(ggtt->vm.vma_ops.bind_vma != ggtt_bind_vma);
	ggtt->vm.vma_ops.bind_vma = aliasing_gtt_bind_vma;

	GEM_BUG_ON(ggtt->vm.vma_ops.unbind_vma != ggtt_unbind_vma);
	ggtt->vm.vma_ops.unbind_vma = aliasing_gtt_unbind_vma;

	i915_vm_free_pt_stash(&ppgtt->vm, &stash);
	return 0;

err_stash:
	i915_vm_free_pt_stash(&ppgtt->vm, &stash);
err_ppgtt:
	i915_vm_put(&ppgtt->vm);
	return err;
}

static void fini_aliasing_ppgtt(struct i915_ggtt *ggtt)
{
	struct i915_ppgtt *ppgtt;

	ppgtt = fetch_and_zero(&ggtt->alias);
	if (!ppgtt)
		return;

	i915_vm_put(&ppgtt->vm);

	ggtt->vm.vma_ops.bind_vma   = ggtt_bind_vma;
	ggtt->vm.vma_ops.unbind_vma = ggtt_unbind_vma;
}

int i915_init_ggtt(struct drm_i915_private *i915)
{
	int ret;

	ret = init_ggtt(to_gt(i915)->ggtt);
	if (ret)
		return ret;

	if (INTEL_PPGTT(i915) == INTEL_PPGTT_ALIASING) {
		ret = init_aliasing_ppgtt(to_gt(i915)->ggtt);
		if (ret)
			cleanup_init_ggtt(to_gt(i915)->ggtt);
	}

	return 0;
}

static void ggtt_cleanup_hw(struct i915_ggtt *ggtt)
{
	struct i915_vma *vma, *vn;

	atomic_set(&ggtt->vm.open, 0);

	flush_workqueue(ggtt->vm.i915->wq);

	mutex_lock(&ggtt->vm.mutex);

	list_for_each_entry_safe(vma, vn, &ggtt->vm.bound_list, vm_link)
		WARN_ON(__i915_vma_unbind(vma));

	if (drm_mm_node_allocated(&ggtt->error_capture))
		drm_mm_remove_node(&ggtt->error_capture);
	mutex_destroy(&ggtt->error_mutex);

	ggtt_release_guc_top(ggtt);
	intel_vgt_deballoon(ggtt);

	ggtt->vm.cleanup(&ggtt->vm);

	mutex_unlock(&ggtt->vm.mutex);
	i915_address_space_fini(&ggtt->vm);

	arch_phys_wc_del(ggtt->mtrr);

	if (ggtt->iomap.size)
		io_mapping_fini(&ggtt->iomap);
}

/**
 * i915_ggtt_driver_release - Clean up GGTT hardware initialization
 * @i915: i915 device
 */
void i915_ggtt_driver_release(struct drm_i915_private *i915)
{
	struct i915_ggtt *ggtt = to_gt(i915)->ggtt;

	fini_aliasing_ppgtt(ggtt);

	intel_ggtt_fini_fences(ggtt);
	ggtt_cleanup_hw(ggtt);
}

/**
 * i915_ggtt_driver_late_release - Cleanup of GGTT that needs to be done after
 * all free objects have been drained.
 * @i915: i915 device
 */
void i915_ggtt_driver_late_release(struct drm_i915_private *i915)
{
	struct i915_ggtt *ggtt = to_gt(i915)->ggtt;

	GEM_WARN_ON(kref_read(&ggtt->vm.resv_ref) != 1);
	dma_resv_fini(&ggtt->vm._resv);
}

static unsigned int gen6_get_total_gtt_size(u16 snb_gmch_ctl)
{
	snb_gmch_ctl >>= SNB_GMCH_GGMS_SHIFT;
	snb_gmch_ctl &= SNB_GMCH_GGMS_MASK;
	return snb_gmch_ctl << 20;
}

static unsigned int gen8_get_total_gtt_size(u16 bdw_gmch_ctl)
{
	bdw_gmch_ctl >>= BDW_GMCH_GGMS_SHIFT;
	bdw_gmch_ctl &= BDW_GMCH_GGMS_MASK;
	if (bdw_gmch_ctl)
		bdw_gmch_ctl = 1 << bdw_gmch_ctl;

#ifdef CONFIG_X86_32
	/* Limit 32b platforms to a 2GB GGTT: 4 << 20 / pte size * I915_GTT_PAGE_SIZE */
	if (bdw_gmch_ctl > 4)
		bdw_gmch_ctl = 4;
#endif

	return bdw_gmch_ctl << 20;
}

static unsigned int chv_get_total_gtt_size(u16 gmch_ctrl)
{
	gmch_ctrl >>= SNB_GMCH_GGMS_SHIFT;
	gmch_ctrl &= SNB_GMCH_GGMS_MASK;

	if (gmch_ctrl)
		return 1 << (20 + gmch_ctrl);

	return 0;
}

static unsigned int gen6_gttmmadr_size(struct drm_i915_private *i915)
{
	/*
	 * GEN6: GTTMMADR size is 4MB and GTTADR starts at 2MB offset
	 * GEN8: GTTMMADR size is 16MB and GTTADR starts at 8MB offset
	 */
	GEM_BUG_ON(GRAPHICS_VER(i915) < 6);
	return (GRAPHICS_VER(i915) < 8) ? SZ_4M : SZ_16M;
}

static unsigned int gen6_gttadr_offset(struct drm_i915_private *i915)
{
	return gen6_gttmmadr_size(i915) / 2;
}

static int ggtt_probe_common(struct i915_ggtt *ggtt, u64 size)
{
	struct drm_i915_private *i915 = ggtt->vm.i915;
	struct pci_dev *pdev = to_pci_dev(i915->drm.dev);
	phys_addr_t phys_addr;
	u32 pte_flags;
	int ret;

	GEM_WARN_ON(pci_resource_len(pdev, 0) != gen6_gttmmadr_size(i915));
	phys_addr = pci_resource_start(pdev, 0) + gen6_gttadr_offset(i915);

	/*
	 * On BXT+/ICL+ writes larger than 64 bit to the GTT pagetable range
	 * will be dropped. For WC mappings in general we have 64 byte burst
	 * writes when the WC buffer is flushed, so we can't use it, but have to
	 * resort to an uncached mapping. The WC issue is easily caught by the
	 * readback check when writing GTT PTE entries.
	 */
	if (IS_GEN9_LP(i915) || GRAPHICS_VER(i915) >= 11)
		ggtt->gsm = ioremap(phys_addr, size);
	else
		ggtt->gsm = ioremap_wc(phys_addr, size);
	if (!ggtt->gsm) {
		drm_err(&i915->drm, "Failed to map the ggtt page table\n");
		return -ENOMEM;
	}

	kref_init(&ggtt->vm.resv_ref);
	ret = setup_scratch_page(&ggtt->vm);
	if (ret) {
		drm_err(&i915->drm, "Scratch setup failed\n");
		/* iounmap will also get called at remove, but meh */
		iounmap(ggtt->gsm);
		return ret;
	}

	pte_flags = 0;
	if (i915_gem_object_is_lmem(ggtt->vm.scratch[0]))
		pte_flags |= PTE_LM;

	ggtt->vm.scratch[0]->encode =
		ggtt->vm.pte_encode(px_dma(ggtt->vm.scratch[0]),
				    I915_CACHE_NONE, pte_flags);

	return 0;
}

static void gen6_gmch_remove(struct i915_address_space *vm)
{
	struct i915_ggtt *ggtt = i915_vm_to_ggtt(vm);

	iounmap(ggtt->gsm);
	free_scratch(vm);
}

static struct resource pci_resource(struct pci_dev *pdev, int bar)
{
	return (struct resource)DEFINE_RES_MEM(pci_resource_start(pdev, bar),
					       pci_resource_len(pdev, bar));
}

static int gen8_gmch_probe(struct i915_ggtt *ggtt)
{
	struct drm_i915_private *i915 = ggtt->vm.i915;
	struct pci_dev *pdev = to_pci_dev(i915->drm.dev);
	unsigned int size;
	u16 snb_gmch_ctl;

	/* TODO: We're not aware of mappable constraints on gen8 yet */
	if (!HAS_LMEM(i915)) {
		ggtt->gmadr = pci_resource(pdev, 2);
		ggtt->mappable_end = resource_size(&ggtt->gmadr);
	}

	pci_read_config_word(pdev, SNB_GMCH_CTRL, &snb_gmch_ctl);
	if (IS_CHERRYVIEW(i915))
		size = chv_get_total_gtt_size(snb_gmch_ctl);
	else
		size = gen8_get_total_gtt_size(snb_gmch_ctl);

	ggtt->vm.alloc_pt_dma = alloc_pt_dma;
	ggtt->vm.alloc_scratch_dma = alloc_pt_dma;
	ggtt->vm.lmem_pt_obj_flags = I915_BO_ALLOC_PM_EARLY;

	ggtt->vm.total = (size / sizeof(gen8_pte_t)) * I915_GTT_PAGE_SIZE;
	ggtt->vm.cleanup = gen6_gmch_remove;
	ggtt->vm.insert_page = gen8_ggtt_insert_page;
	ggtt->vm.clear_range = nop_clear_range;
	if (intel_scanout_needs_vtd_wa(i915))
		ggtt->vm.clear_range = gen8_ggtt_clear_range;

	ggtt->vm.insert_entries = gen8_ggtt_insert_entries;

	/*
	 * Serialize GTT updates with aperture access on BXT if VT-d is on,
	 * and always on CHV.
	 */
	if (intel_vm_no_concurrent_access_wa(i915)) {
		ggtt->vm.insert_entries = bxt_vtd_ggtt_insert_entries__BKL;
		ggtt->vm.insert_page    = bxt_vtd_ggtt_insert_page__BKL;
		ggtt->vm.bind_async_flags =
			I915_VMA_GLOBAL_BIND | I915_VMA_LOCAL_BIND;
	}

	ggtt->invalidate = gen8_ggtt_invalidate;

	ggtt->vm.vma_ops.bind_vma    = ggtt_bind_vma;
	ggtt->vm.vma_ops.unbind_vma  = ggtt_unbind_vma;

	ggtt->vm.pte_encode = gen8_ggtt_pte_encode;

	setup_private_pat(ggtt->vm.gt->uncore);

	return ggtt_probe_common(ggtt, size);
}

static u64 snb_pte_encode(dma_addr_t addr,
			  enum i915_cache_level level,
			  u32 flags)
{
	gen6_pte_t pte = GEN6_PTE_ADDR_ENCODE(addr) | GEN6_PTE_VALID;

	switch (level) {
	case I915_CACHE_L3_LLC:
	case I915_CACHE_LLC:
		pte |= GEN6_PTE_CACHE_LLC;
		break;
	case I915_CACHE_NONE:
		pte |= GEN6_PTE_UNCACHED;
		break;
	default:
		MISSING_CASE(level);
	}

	return pte;
}

static u64 ivb_pte_encode(dma_addr_t addr,
			  enum i915_cache_level level,
			  u32 flags)
{
	gen6_pte_t pte = GEN6_PTE_ADDR_ENCODE(addr) | GEN6_PTE_VALID;

	switch (level) {
	case I915_CACHE_L3_LLC:
		pte |= GEN7_PTE_CACHE_L3_LLC;
		break;
	case I915_CACHE_LLC:
		pte |= GEN6_PTE_CACHE_LLC;
		break;
	case I915_CACHE_NONE:
		pte |= GEN6_PTE_UNCACHED;
		break;
	default:
		MISSING_CASE(level);
	}

	return pte;
}

static u64 byt_pte_encode(dma_addr_t addr,
			  enum i915_cache_level level,
			  u32 flags)
{
	gen6_pte_t pte = GEN6_PTE_ADDR_ENCODE(addr) | GEN6_PTE_VALID;

	if (!(flags & PTE_READ_ONLY))
		pte |= BYT_PTE_WRITEABLE;

	if (level != I915_CACHE_NONE)
		pte |= BYT_PTE_SNOOPED_BY_CPU_CACHES;

	return pte;
}

static u64 hsw_pte_encode(dma_addr_t addr,
			  enum i915_cache_level level,
			  u32 flags)
{
	gen6_pte_t pte = HSW_PTE_ADDR_ENCODE(addr) | GEN6_PTE_VALID;

	if (level != I915_CACHE_NONE)
		pte |= HSW_WB_LLC_AGE3;

	return pte;
}

static u64 iris_pte_encode(dma_addr_t addr,
			   enum i915_cache_level level,
			   u32 flags)
{
	gen6_pte_t pte = HSW_PTE_ADDR_ENCODE(addr) | GEN6_PTE_VALID;

	switch (level) {
	case I915_CACHE_NONE:
		break;
	case I915_CACHE_WT:
		pte |= HSW_WT_ELLC_LLC_AGE3;
		break;
	default:
		pte |= HSW_WB_ELLC_LLC_AGE3;
		break;
	}

	return pte;
}

static int gen6_gmch_probe(struct i915_ggtt *ggtt)
{
	struct drm_i915_private *i915 = ggtt->vm.i915;
	struct pci_dev *pdev = to_pci_dev(i915->drm.dev);
	unsigned int size;
	u16 snb_gmch_ctl;

	ggtt->gmadr = pci_resource(pdev, 2);
	ggtt->mappable_end = resource_size(&ggtt->gmadr);

	/*
	 * 64/512MB is the current min/max we actually know of, but this is
	 * just a coarse sanity check.
	 */
	if (ggtt->mappable_end < (64<<20) || ggtt->mappable_end > (512<<20)) {
		drm_err(&i915->drm, "Unknown GMADR size (%pa)\n",
			&ggtt->mappable_end);
		return -ENXIO;
	}

	pci_read_config_word(pdev, SNB_GMCH_CTRL, &snb_gmch_ctl);

	size = gen6_get_total_gtt_size(snb_gmch_ctl);
	ggtt->vm.total = (size / sizeof(gen6_pte_t)) * I915_GTT_PAGE_SIZE;

	ggtt->vm.alloc_pt_dma = alloc_pt_dma;
	ggtt->vm.alloc_scratch_dma = alloc_pt_dma;

	ggtt->vm.clear_range = nop_clear_range;
	if (!HAS_FULL_PPGTT(i915) || intel_scanout_needs_vtd_wa(i915))
		ggtt->vm.clear_range = gen6_ggtt_clear_range;
	ggtt->vm.insert_page = gen6_ggtt_insert_page;
	ggtt->vm.insert_entries = gen6_ggtt_insert_entries;
	ggtt->vm.cleanup = gen6_gmch_remove;

	ggtt->invalidate = gen6_ggtt_invalidate;

	if (HAS_EDRAM(i915))
		ggtt->vm.pte_encode = iris_pte_encode;
	else if (IS_HASWELL(i915))
		ggtt->vm.pte_encode = hsw_pte_encode;
	else if (IS_VALLEYVIEW(i915))
		ggtt->vm.pte_encode = byt_pte_encode;
	else if (GRAPHICS_VER(i915) >= 7)
		ggtt->vm.pte_encode = ivb_pte_encode;
	else
		ggtt->vm.pte_encode = snb_pte_encode;

	ggtt->vm.vma_ops.bind_vma    = ggtt_bind_vma;
	ggtt->vm.vma_ops.unbind_vma  = ggtt_unbind_vma;

	return ggtt_probe_common(ggtt, size);
}

static void i915_gmch_remove(struct i915_address_space *vm)
{
	intel_gmch_remove();
}

static int i915_gmch_probe(struct i915_ggtt *ggtt)
{
	struct drm_i915_private *i915 = ggtt->vm.i915;
	phys_addr_t gmadr_base;
	int ret;

	ret = intel_gmch_probe(i915->bridge_dev, to_pci_dev(i915->drm.dev), NULL);
	if (!ret) {
		drm_err(&i915->drm, "failed to set up gmch\n");
		return -EIO;
	}

	intel_gtt_get(&ggtt->vm.total, &gmadr_base, &ggtt->mappable_end);

	ggtt->gmadr =
		(struct resource)DEFINE_RES_MEM(gmadr_base, ggtt->mappable_end);

	ggtt->vm.alloc_pt_dma = alloc_pt_dma;
	ggtt->vm.alloc_scratch_dma = alloc_pt_dma;

	if (needs_idle_maps(i915)) {
		drm_notice(&i915->drm,
			   "Flushing DMA requests before IOMMU unmaps; performance may be degraded\n");
		ggtt->do_idle_maps = true;
	}

	ggtt->vm.insert_page = i915_ggtt_insert_page;
	ggtt->vm.insert_entries = i915_ggtt_insert_entries;
	ggtt->vm.clear_range = i915_ggtt_clear_range;
	ggtt->vm.cleanup = i915_gmch_remove;

	ggtt->invalidate = gmch_ggtt_invalidate;

	ggtt->vm.vma_ops.bind_vma    = ggtt_bind_vma;
	ggtt->vm.vma_ops.unbind_vma  = ggtt_unbind_vma;

	if (unlikely(ggtt->do_idle_maps))
		drm_notice(&i915->drm,
			   "Applying Ironlake quirks for intel_iommu\n");

	return 0;
}

static int ggtt_probe_hw(struct i915_ggtt *ggtt, struct intel_gt *gt)
{
	struct drm_i915_private *i915 = gt->i915;
	int ret;

	ggtt->vm.gt = gt;
	ggtt->vm.i915 = i915;
	ggtt->vm.dma = i915->drm.dev;
	dma_resv_init(&ggtt->vm._resv);

	if (GRAPHICS_VER(i915) <= 5)
		ret = i915_gmch_probe(ggtt);
	else if (GRAPHICS_VER(i915) < 8)
		ret = gen6_gmch_probe(ggtt);
	else
		ret = gen8_gmch_probe(ggtt);
	if (ret) {
		dma_resv_fini(&ggtt->vm._resv);
		return ret;
	}

	if ((ggtt->vm.total - 1) >> 32) {
		drm_err(&i915->drm,
			"We never expected a Global GTT with more than 32bits"
			" of address space! Found %lldM!\n",
			ggtt->vm.total >> 20);
		ggtt->vm.total = 1ULL << 32;
		ggtt->mappable_end =
			min_t(u64, ggtt->mappable_end, ggtt->vm.total);
	}

	if (ggtt->mappable_end > ggtt->vm.total) {
		drm_err(&i915->drm,
			"mappable aperture extends past end of GGTT,"
			" aperture=%pa, total=%llx\n",
			&ggtt->mappable_end, ggtt->vm.total);
		ggtt->mappable_end = ggtt->vm.total;
	}

	/* GMADR is the PCI mmio aperture into the global GTT. */
	drm_dbg(&i915->drm, "GGTT size = %lluM\n", ggtt->vm.total >> 20);
	drm_dbg(&i915->drm, "GMADR size = %lluM\n",
		(u64)ggtt->mappable_end >> 20);
	drm_dbg(&i915->drm, "DSM size = %lluM\n",
		(u64)resource_size(&intel_graphics_stolen_res) >> 20);

	return 0;
}

/**
 * i915_ggtt_probe_hw - Probe GGTT hardware location
 * @i915: i915 device
 */
int i915_ggtt_probe_hw(struct drm_i915_private *i915)
{
	int ret;

	ret = ggtt_probe_hw(to_gt(i915)->ggtt, to_gt(i915));
	if (ret)
		return ret;

	if (intel_vtd_active(i915))
		drm_info(&i915->drm, "VT-d active for gfx access\n");

	return 0;
}

int i915_ggtt_enable_hw(struct drm_i915_private *i915)
{
	if (GRAPHICS_VER(i915) < 6 && !intel_enable_gtt())
		return -EIO;

	return 0;
}

void i915_ggtt_enable_guc(struct i915_ggtt *ggtt)
{
	GEM_BUG_ON(ggtt->invalidate != gen8_ggtt_invalidate);

	ggtt->invalidate = guc_ggtt_invalidate;

	ggtt->invalidate(ggtt);
}

void i915_ggtt_disable_guc(struct i915_ggtt *ggtt)
{
	/* XXX Temporary pardon for error unload */
	if (ggtt->invalidate == gen8_ggtt_invalidate)
		return;

	/* We should only be called after i915_ggtt_enable_guc() */
	GEM_BUG_ON(ggtt->invalidate != guc_ggtt_invalidate);

	ggtt->invalidate = gen8_ggtt_invalidate;

	ggtt->invalidate(ggtt);
}

/**
 * i915_ggtt_resume_vm - Restore the memory mappings for a GGTT or DPT VM
 * @vm: The VM to restore the mappings for
 *
 * Restore the memory mappings for all objects mapped to HW via the GGTT or a
 * DPT page table.
 *
 * Returns %true if restoring the mapping for any object that was in a write
 * domain before suspend.
 */
bool i915_ggtt_resume_vm(struct i915_address_space *vm)
{
	struct i915_vma *vma;
	bool write_domain_objs = false;
	int open;

	drm_WARN_ON(&vm->i915->drm, !vm->is_ggtt && !vm->is_dpt);

	/* First fill our portion of the GTT with scratch pages */
	vm->clear_range(vm, 0, vm->total);

	/* Skip rewriting PTE on VMA unbind. */
	open = atomic_xchg(&vm->open, 0);

	/* clflush objects bound into the GGTT and rebind them. */
	list_for_each_entry(vma, &vm->bound_list, vm_link) {
		struct drm_i915_gem_object *obj = vma->obj;
		unsigned int was_bound =
			atomic_read(&vma->flags) & I915_VMA_BIND_MASK;

		GEM_BUG_ON(!was_bound);
<<<<<<< HEAD
		vma->ops->bind_vma(&ggtt->vm, NULL, vma->resource,
=======
		vma->ops->bind_vma(vm, NULL, vma,
>>>>>>> 4efdddbc
				   obj ? obj->cache_level : 0,
				   was_bound);
		if (obj) { /* only used during resume => exclusive access */
			write_domain_objs |= fetch_and_zero(&obj->write_domain);
			obj->read_domains |= I915_GEM_DOMAIN_GTT;
		}
	}

	atomic_set(&vm->open, open);

	return write_domain_objs;
}

void i915_ggtt_resume(struct i915_ggtt *ggtt)
{
	bool flush;

	intel_gt_check_and_clear_faults(ggtt->vm.gt);

	flush = i915_ggtt_resume_vm(&ggtt->vm);

	ggtt->invalidate(ggtt);

	if (flush)
		wbinvd_on_all_cpus();

	if (GRAPHICS_VER(ggtt->vm.i915) >= 8)
		setup_private_pat(ggtt->vm.gt->uncore);

	intel_ggtt_restore_fences(ggtt);
}<|MERGE_RESOLUTION|>--- conflicted
+++ resolved
@@ -1284,11 +1284,7 @@
 			atomic_read(&vma->flags) & I915_VMA_BIND_MASK;
 
 		GEM_BUG_ON(!was_bound);
-<<<<<<< HEAD
-		vma->ops->bind_vma(&ggtt->vm, NULL, vma->resource,
-=======
-		vma->ops->bind_vma(vm, NULL, vma,
->>>>>>> 4efdddbc
+		vma->ops->bind_vma(vm, NULL, vma->resource,
 				   obj ? obj->cache_level : 0,
 				   was_bound);
 		if (obj) { /* only used during resume => exclusive access */
