--- conflicted
+++ resolved
@@ -484,11 +484,7 @@
 #define I915_ENGINE_HAS_SEMAPHORES   BIT(3)
 #define I915_ENGINE_NEEDS_BREADCRUMB_TASKLET BIT(4)
 #define I915_ENGINE_IS_VIRTUAL       BIT(5)
-<<<<<<< HEAD
-#define I915_ENGINE_REQUIRES_CMD_PARSER BIT(7)
-=======
 #define I915_ENGINE_HAS_RELATIVE_MMIO BIT(6)
->>>>>>> 1ce0d516
 	unsigned int flags;
 
 	/*
