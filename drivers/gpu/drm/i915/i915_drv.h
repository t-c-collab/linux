/* i915_drv.h -- Private header for the I915 driver -*- linux-c -*-
 */
/*
 *
 * Copyright 2003 Tungsten Graphics, Inc., Cedar Park, Texas.
 * All Rights Reserved.
 *
 * Permission is hereby granted, free of charge, to any person obtaining a
 * copy of this software and associated documentation files (the
 * "Software"), to deal in the Software without restriction, including
 * without limitation the rights to use, copy, modify, merge, publish,
 * distribute, sub license, and/or sell copies of the Software, and to
 * permit persons to whom the Software is furnished to do so, subject to
 * the following conditions:
 *
 * The above copyright notice and this permission notice (including the
 * next paragraph) shall be included in all copies or substantial portions
 * of the Software.
 *
 * THE SOFTWARE IS PROVIDED "AS IS", WITHOUT WARRANTY OF ANY KIND, EXPRESS
 * OR IMPLIED, INCLUDING BUT NOT LIMITED TO THE WARRANTIES OF
 * MERCHANTABILITY, FITNESS FOR A PARTICULAR PURPOSE AND NON-INFRINGEMENT.
 * IN NO EVENT SHALL TUNGSTEN GRAPHICS AND/OR ITS SUPPLIERS BE LIABLE FOR
 * ANY CLAIM, DAMAGES OR OTHER LIABILITY, WHETHER IN AN ACTION OF CONTRACT,
 * TORT OR OTHERWISE, ARISING FROM, OUT OF OR IN CONNECTION WITH THE
 * SOFTWARE OR THE USE OR OTHER DEALINGS IN THE SOFTWARE.
 *
 */

#ifndef _I915_DRV_H_
#define _I915_DRV_H_

#include <uapi/drm/i915_drm.h>
#include <uapi/drm/drm_fourcc.h>

#include <linux/io-mapping.h>
#include <linux/i2c.h>
#include <linux/i2c-algo-bit.h>
#include <linux/backlight.h>
#include <linux/hash.h>
#include <linux/intel-iommu.h>
#include <linux/kref.h>
#include <linux/mm_types.h>
#include <linux/perf_event.h>
#include <linux/pm_qos.h>
#include <linux/dma-resv.h>
#include <linux/shmem_fs.h>
#include <linux/stackdepot.h>

#include <drm/intel-gtt.h>
#include <drm/drm_legacy.h> /* for struct drm_dma_handle */
#include <drm/drm_gem.h>
#include <drm/drm_auth.h>
#include <drm/drm_cache.h>
#include <drm/drm_util.h>
#include <drm/drm_dsc.h>
#include <drm/drm_atomic.h>
#include <drm/drm_connector.h>
#include <drm/i915_mei_hdcp_interface.h>

#include "i915_fixed.h"
#include "i915_params.h"
#include "i915_reg.h"
#include "i915_utils.h"

#include "display/intel_bios.h"
#include "display/intel_display.h"
#include "display/intel_display_power.h"
#include "display/intel_dpll_mgr.h"
#include "display/intel_dsb.h"
#include "display/intel_frontbuffer.h"
#include "display/intel_gmbus.h"
#include "display/intel_opregion.h"

#include "gem/i915_gem_context_types.h"
#include "gem/i915_gem_shrinker.h"
#include "gem/i915_gem_stolen.h"

#include "gt/intel_lrc.h"
#include "gt/intel_engine.h"
#include "gt/intel_gt_types.h"
#include "gt/intel_workarounds.h"
#include "gt/uc/intel_uc.h"

#include "intel_device_info.h"
#include "intel_pch.h"
#include "intel_runtime_pm.h"
#include "intel_memory_region.h"
#include "intel_uncore.h"
#include "intel_wakeref.h"
#include "intel_wopcm.h"

#include "i915_gem.h"
#include "i915_gem_fence_reg.h"
#include "i915_gem_gtt.h"
#include "i915_gpu_error.h"
#include "i915_perf_types.h"
#include "i915_request.h"
#include "i915_scheduler.h"
#include "gt/intel_timeline.h"
#include "i915_vma.h"
#include "i915_irq.h"

#include "intel_gvt.h"

/* General customization:
 */

#define DRIVER_NAME		"i915"
#define DRIVER_DESC		"Intel Graphics"
#define DRIVER_DATE		"20191021"
#define DRIVER_TIMESTAMP	1571651766

struct drm_i915_gem_object;

enum hpd_pin {
	HPD_NONE = 0,
	HPD_TV = HPD_NONE,     /* TV is known to be unreliable */
	HPD_CRT,
	HPD_SDVO_B,
	HPD_SDVO_C,
	HPD_PORT_A,
	HPD_PORT_B,
	HPD_PORT_C,
	HPD_PORT_D,
	HPD_PORT_E,
	HPD_PORT_F,
	HPD_PORT_G,
	HPD_PORT_H,
	HPD_PORT_I,

	HPD_NUM_PINS
};

#define for_each_hpd_pin(__pin) \
	for ((__pin) = (HPD_NONE + 1); (__pin) < HPD_NUM_PINS; (__pin)++)

/* Threshold == 5 for long IRQs, 50 for short */
#define HPD_STORM_DEFAULT_THRESHOLD 50

struct i915_hotplug {
	struct delayed_work hotplug_work;

	struct {
		unsigned long last_jiffies;
		int count;
		enum {
			HPD_ENABLED = 0,
			HPD_DISABLED = 1,
			HPD_MARK_DISABLED = 2
		} state;
	} stats[HPD_NUM_PINS];
	u32 event_bits;
	u32 retry_bits;
	struct delayed_work reenable_work;

	u32 long_port_mask;
	u32 short_port_mask;
	struct work_struct dig_port_work;

	struct work_struct poll_init_work;
	bool poll_enabled;

	unsigned int hpd_storm_threshold;
	/* Whether or not to count short HPD IRQs in HPD storms */
	u8 hpd_short_storm_enabled;

	/*
	 * if we get a HPD irq from DP and a HPD irq from non-DP
	 * the non-DP HPD could block the workqueue on a mode config
	 * mutex getting, that userspace may have taken. However
	 * userspace is waiting on the DP workqueue to run which is
	 * blocked behind the non-DP one.
	 */
	struct workqueue_struct *dp_wq;
};

#define I915_GEM_GPU_DOMAINS \
	(I915_GEM_DOMAIN_RENDER | \
	 I915_GEM_DOMAIN_SAMPLER | \
	 I915_GEM_DOMAIN_COMMAND | \
	 I915_GEM_DOMAIN_INSTRUCTION | \
	 I915_GEM_DOMAIN_VERTEX)

struct drm_i915_private;
struct i915_mm_struct;
struct i915_mmu_object;

struct drm_i915_file_private {
	struct drm_i915_private *dev_priv;

	union {
		struct drm_file *file;
		struct rcu_head rcu;
	};

	struct {
		spinlock_t lock;
		struct list_head request_list;
	} mm;

	struct idr context_idr;
	struct mutex context_idr_lock; /* guards context_idr */

	struct idr vm_idr;
	struct mutex vm_idr_lock; /* guards vm_idr */

	unsigned int bsd_engine;

/*
 * Every context ban increments per client ban score. Also
 * hangs in short succession increments ban score. If ban threshold
 * is reached, client is considered banned and submitting more work
 * will fail. This is a stop gap measure to limit the badly behaving
 * clients access to gpu. Note that unbannable contexts never increment
 * the client ban score.
 */
#define I915_CLIENT_SCORE_HANG_FAST	1
#define   I915_CLIENT_FAST_HANG_JIFFIES (60 * HZ)
#define I915_CLIENT_SCORE_CONTEXT_BAN   3
#define I915_CLIENT_SCORE_BANNED	9
	/** ban_score: Accumulated score of all ctx bans and fast hangs. */
	atomic_t ban_score;
	unsigned long hang_timestamp;
};

/* Interface history:
 *
 * 1.1: Original.
 * 1.2: Add Power Management
 * 1.3: Add vblank support
 * 1.4: Fix cmdbuffer path, add heap destroy
 * 1.5: Add vblank pipe configuration
 * 1.6: - New ioctl for scheduling buffer swaps on vertical blank
 *      - Support vertical blank on secondary display pipe
 */
#define DRIVER_MAJOR		1
#define DRIVER_MINOR		6
#define DRIVER_PATCHLEVEL	0

struct intel_overlay;
struct intel_overlay_error_state;

struct sdvo_device_mapping {
	u8 initialized;
	u8 dvo_port;
	u8 slave_addr;
	u8 dvo_wiring;
	u8 i2c_pin;
	u8 ddc_pin;
};

struct intel_connector;
struct intel_encoder;
struct intel_atomic_state;
struct intel_crtc_state;
struct intel_initial_plane_config;
struct intel_crtc;
struct intel_limit;
struct dpll;
struct intel_cdclk_state;

struct drm_i915_display_funcs {
	void (*get_cdclk)(struct drm_i915_private *dev_priv,
			  struct intel_cdclk_state *cdclk_state);
	void (*set_cdclk)(struct drm_i915_private *dev_priv,
			  const struct intel_cdclk_state *cdclk_state,
			  enum pipe pipe);
	int (*get_fifo_size)(struct drm_i915_private *dev_priv,
			     enum i9xx_plane_id i9xx_plane);
	int (*compute_pipe_wm)(struct intel_crtc_state *crtc_state);
	int (*compute_intermediate_wm)(struct intel_crtc_state *crtc_state);
	void (*initial_watermarks)(struct intel_atomic_state *state,
				   struct intel_crtc_state *crtc_state);
	void (*atomic_update_watermarks)(struct intel_atomic_state *state,
					 struct intel_crtc_state *crtc_state);
	void (*optimize_watermarks)(struct intel_atomic_state *state,
				    struct intel_crtc_state *crtc_state);
	int (*compute_global_watermarks)(struct intel_atomic_state *state);
	void (*update_wm)(struct intel_crtc *crtc);
	int (*modeset_calc_cdclk)(struct intel_atomic_state *state);
	u8 (*calc_voltage_level)(int cdclk);
	/* Returns the active state of the crtc, and if the crtc is active,
	 * fills out the pipe-config with the hw state. */
	bool (*get_pipe_config)(struct intel_crtc *,
				struct intel_crtc_state *);
	void (*get_initial_plane_config)(struct intel_crtc *,
					 struct intel_initial_plane_config *);
	int (*crtc_compute_clock)(struct intel_crtc *crtc,
				  struct intel_crtc_state *crtc_state);
	void (*crtc_enable)(struct intel_crtc_state *pipe_config,
			    struct intel_atomic_state *old_state);
	void (*crtc_disable)(struct intel_crtc_state *old_crtc_state,
			     struct intel_atomic_state *old_state);
	void (*commit_modeset_enables)(struct intel_atomic_state *state);
	void (*commit_modeset_disables)(struct intel_atomic_state *state);
	void (*audio_codec_enable)(struct intel_encoder *encoder,
				   const struct intel_crtc_state *crtc_state,
				   const struct drm_connector_state *conn_state);
	void (*audio_codec_disable)(struct intel_encoder *encoder,
				    const struct intel_crtc_state *old_crtc_state,
				    const struct drm_connector_state *old_conn_state);
	void (*fdi_link_train)(struct intel_crtc *crtc,
			       const struct intel_crtc_state *crtc_state);
	void (*init_clock_gating)(struct drm_i915_private *dev_priv);
	void (*hpd_irq_setup)(struct drm_i915_private *dev_priv);
	/* clock updates for mode set */
	/* cursor updates */
	/* render clock increase/decrease */
	/* display clock increase/decrease */
	/* pll clock increase/decrease */

	int (*color_check)(struct intel_crtc_state *crtc_state);
	/*
	 * Program double buffered color management registers during
	 * vblank evasion. The registers should then latch during the
	 * next vblank start, alongside any other double buffered registers
	 * involved with the same commit.
	 */
	void (*color_commit)(const struct intel_crtc_state *crtc_state);
	/*
	 * Load LUTs (and other single buffered color management
	 * registers). Will (hopefully) be called during the vblank
	 * following the latching of any double buffered registers
	 * involved with the same commit.
	 */
	void (*load_luts)(const struct intel_crtc_state *crtc_state);
	void (*read_luts)(struct intel_crtc_state *crtc_state);
};

struct intel_csr {
	struct work_struct work;
	const char *fw_path;
	u32 required_version;
	u32 max_fw_size; /* bytes */
	u32 *dmc_payload;
	u32 dmc_fw_size; /* dwords */
	u32 version;
	u32 mmio_count;
	i915_reg_t mmioaddr[20];
	u32 mmiodata[20];
	u32 dc_state;
	u32 target_dc_state;
	u32 allowed_dc_mask;
	intel_wakeref_t wakeref;
};

enum i915_cache_level {
	I915_CACHE_NONE = 0,
	I915_CACHE_LLC, /* also used for snoopable memory on non-LLC */
	I915_CACHE_L3_LLC, /* gen7+, L3 sits between the domain specifc
			      caches, eg sampler/render caches, and the
			      large Last-Level-Cache. LLC is coherent with
			      the CPU, but L3 is only visible to the GPU. */
	I915_CACHE_WT, /* hsw:gt3e WriteThrough for scanouts */
};

#define I915_COLOR_UNEVICTABLE (-1) /* a non-vma sharing the address space */

struct intel_fbc {
	/* This is always the inner lock when overlapping with struct_mutex and
	 * it's the outer lock when overlapping with stolen_lock. */
	struct mutex lock;
	unsigned threshold;
	unsigned int possible_framebuffer_bits;
	unsigned int busy_bits;
	unsigned int visible_pipes_mask;
	struct intel_crtc *crtc;

	struct drm_mm_node compressed_fb;
	struct drm_mm_node *compressed_llb;

	bool false_color;

	bool enabled;
	bool active;
	bool flip_pending;

	bool underrun_detected;
	struct work_struct underrun_work;

	/*
	 * Due to the atomic rules we can't access some structures without the
	 * appropriate locking, so we cache information here in order to avoid
	 * these problems.
	 */
	struct intel_fbc_state_cache {
		struct i915_vma *vma;
		unsigned long flags;

		struct {
			unsigned int mode_flags;
			u32 hsw_bdw_pixel_rate;
		} crtc;

		struct {
			unsigned int rotation;
			int src_w;
			int src_h;
			bool visible;
			/*
			 * Display surface base address adjustement for
			 * pageflips. Note that on gen4+ this only adjusts up
			 * to a tile, offsets within a tile are handled in
			 * the hw itself (with the TILEOFF register).
			 */
			int adjusted_x;
			int adjusted_y;

			int y;

			u16 pixel_blend_mode;
		} plane;

		struct {
			const struct drm_format_info *format;
			unsigned int stride;
		} fb;
	} state_cache;

	/*
	 * This structure contains everything that's relevant to program the
	 * hardware registers. When we want to figure out if we need to disable
	 * and re-enable FBC for a new configuration we just check if there's
	 * something different in the struct. The genx_fbc_activate functions
	 * are supposed to read from it in order to program the registers.
	 */
	struct intel_fbc_reg_params {
		struct i915_vma *vma;
		unsigned long flags;

		struct {
			enum pipe pipe;
			enum i9xx_plane_id i9xx_plane;
			unsigned int fence_y_offset;
		} crtc;

		struct {
			const struct drm_format_info *format;
			unsigned int stride;
		} fb;

		int cfb_size;
		unsigned int gen9_wa_cfb_stride;
	} params;

	const char *no_fbc_reason;
};

/*
 * HIGH_RR is the highest eDP panel refresh rate read from EDID
 * LOW_RR is the lowest eDP panel refresh rate found from EDID
 * parsing for same resolution.
 */
enum drrs_refresh_rate_type {
	DRRS_HIGH_RR,
	DRRS_LOW_RR,
	DRRS_MAX_RR, /* RR count */
};

enum drrs_support_type {
	DRRS_NOT_SUPPORTED = 0,
	STATIC_DRRS_SUPPORT = 1,
	SEAMLESS_DRRS_SUPPORT = 2
};

struct intel_dp;
struct i915_drrs {
	struct mutex mutex;
	struct delayed_work work;
	struct intel_dp *dp;
	unsigned busy_frontbuffer_bits;
	enum drrs_refresh_rate_type refresh_rate_type;
	enum drrs_support_type type;
};

struct i915_psr {
	struct mutex lock;

#define I915_PSR_DEBUG_MODE_MASK	0x0f
#define I915_PSR_DEBUG_DEFAULT		0x00
#define I915_PSR_DEBUG_DISABLE		0x01
#define I915_PSR_DEBUG_ENABLE		0x02
#define I915_PSR_DEBUG_FORCE_PSR1	0x03
#define I915_PSR_DEBUG_IRQ		0x10

	u32 debug;
	bool sink_support;
	bool enabled;
	struct intel_dp *dp;
	enum pipe pipe;
	enum transcoder transcoder;
	bool active;
	struct work_struct work;
	unsigned busy_frontbuffer_bits;
	bool sink_psr2_support;
	bool link_standby;
	bool colorimetry_support;
	bool psr2_enabled;
	u8 sink_sync_latency;
	ktime_t last_entry_attempt;
	ktime_t last_exit;
	bool sink_not_reliable;
	bool irq_aux_error;
	u16 su_x_granularity;
	bool dc3co_enabled;
	u32 dc3co_exit_delay;
	struct delayed_work idle_work;
};

#define QUIRK_LVDS_SSC_DISABLE (1<<1)
#define QUIRK_INVERT_BRIGHTNESS (1<<2)
#define QUIRK_BACKLIGHT_PRESENT (1<<3)
#define QUIRK_PIN_SWIZZLED_PAGES (1<<5)
#define QUIRK_INCREASE_T12_DELAY (1<<6)
#define QUIRK_INCREASE_DDI_DISABLED_TIME (1<<7)

struct intel_fbdev;
struct intel_fbc_work;

struct intel_gmbus {
	struct i2c_adapter adapter;
#define GMBUS_FORCE_BIT_RETRY (1U << 31)
	u32 force_bit;
	u32 reg0;
	i915_reg_t gpio_reg;
	struct i2c_algo_bit_data bit_algo;
	struct drm_i915_private *dev_priv;
};

struct i915_suspend_saved_registers {
	u32 saveDSPARB;
	u32 saveFBC_CONTROL;
	u32 saveCACHE_MODE_0;
	u32 saveMI_ARB_STATE;
	u32 saveSWF0[16];
	u32 saveSWF1[16];
	u32 saveSWF3[3];
	u64 saveFENCE[I915_MAX_NUM_FENCES];
	u32 savePCH_PORT_HOTPLUG;
	u16 saveGCDGMBUS;
};

struct vlv_s0ix_state;

struct intel_rps_ei {
	ktime_t ktime;
	u32 render_c0;
	u32 media_c0;
};

struct intel_rps {
	struct mutex lock; /* protects enabling and the worker */

	/*
	 * work, interrupts_enabled and pm_iir are protected by
	 * dev_priv->irq_lock
	 */
	struct work_struct work;
	bool interrupts_enabled;
	u32 pm_iir;

	/* PM interrupt bits that should never be masked */
	u32 pm_intrmsk_mbz;

	/* Frequencies are stored in potentially platform dependent multiples.
	 * In other words, *_freq needs to be multiplied by X to be interesting.
	 * Soft limits are those which are used for the dynamic reclocking done
	 * by the driver (raise frequencies under heavy loads, and lower for
	 * lighter loads). Hard limits are those imposed by the hardware.
	 *
	 * A distinction is made for overclocking, which is never enabled by
	 * default, and is considered to be above the hard limit if it's
	 * possible at all.
	 */
	u8 cur_freq;		/* Current frequency (cached, may not == HW) */
	u8 min_freq_softlimit;	/* Minimum frequency permitted by the driver */
	u8 max_freq_softlimit;	/* Max frequency permitted by the driver */
	u8 max_freq;		/* Maximum frequency, RP0 if not overclocking */
	u8 min_freq;		/* AKA RPn. Minimum frequency */
	u8 boost_freq;		/* Frequency to request when wait boosting */
	u8 idle_freq;		/* Frequency to request when we are idle */
	u8 efficient_freq;	/* AKA RPe. Pre-determined balanced frequency */
	u8 rp1_freq;		/* "less than" RP0 power/freqency */
	u8 rp0_freq;		/* Non-overclocked max frequency. */
	u16 gpll_ref_freq;	/* vlv/chv GPLL reference frequency */

	int last_adj;

	struct {
		struct mutex mutex;

		enum { LOW_POWER, BETWEEN, HIGH_POWER } mode;
		unsigned int interactive;

		u8 up_threshold; /* Current %busy required to uplock */
		u8 down_threshold; /* Current %busy required to downclock */
	} power;

	bool enabled;
	atomic_t num_waiters;
	atomic_t boosts;

	/* manual wa residency calculations */
	struct intel_rps_ei ei;
};

<<<<<<< HEAD
struct intel_rc6 {
	bool enabled;
	bool ctx_corrupted;
	intel_wakeref_t ctx_corrupted_wakeref;
	u64 prev_hw_residency[4];
	u64 cur_residency[4];
};

struct intel_llc_pstate {
	bool enabled;
};

=======
>>>>>>> 1ce0d516
struct intel_gen6_power_mgmt {
	struct intel_rps rps;
};

/* defined intel_pm.c */
extern spinlock_t mchdev_lock;

struct intel_ilk_power_mgmt {
	u8 cur_delay;
	u8 min_delay;
	u8 max_delay;
	u8 fmax;
	u8 fstart;

	u64 last_count1;
	unsigned long last_time1;
	unsigned long chipset_power;
	u64 last_count2;
	u64 last_time2;
	unsigned long gfx_power;
	u8 corr;

	int c_m;
	int r_t;
};

#define MAX_L3_SLICES 2
struct intel_l3_parity {
	u32 *remap_info[MAX_L3_SLICES];
	struct work_struct error_work;
	int which_slice;
};

struct i915_gem_mm {
	/** Memory allocator for GTT stolen memory */
	struct drm_mm stolen;
	/** Protects the usage of the GTT stolen memory allocator. This is
	 * always the inner lock when overlapping with struct_mutex. */
	struct mutex stolen_lock;

	/* Protects bound_list/unbound_list and #drm_i915_gem_object.mm.link */
	spinlock_t obj_lock;

	/**
	 * List of objects which are purgeable.
	 */
	struct list_head purge_list;

	/**
	 * List of objects which have allocated pages and are shrinkable.
	 */
	struct list_head shrink_list;

	/**
	 * List of objects which are pending destruction.
	 */
	struct llist_head free_list;
	struct work_struct free_work;
	/**
	 * Count of objects pending destructions. Used to skip needlessly
	 * waiting on an RCU barrier if no objects are waiting to be freed.
	 */
	atomic_t free_count;

	/**
	 * Small stash of WC pages
	 */
	struct pagestash wc_stash;

	/**
	 * tmpfs instance used for shmem backed objects
	 */
	struct vfsmount *gemfs;

	struct intel_memory_region *regions[INTEL_REGION_UNKNOWN];

	struct notifier_block oom_notifier;
	struct notifier_block vmap_notifier;
	struct shrinker shrinker;

	/**
	 * Workqueue to fault in userptr pages, flushed by the execbuf
	 * when required but otherwise left to userspace to try again
	 * on EAGAIN.
	 */
	struct workqueue_struct *userptr_wq;

	/* shrinker accounting, also useful for userland debugging */
	u64 shrink_memory;
	u32 shrink_count;
};

#define I915_IDLE_ENGINES_TIMEOUT (200) /* in ms */

#define I915_RESET_TIMEOUT (10 * HZ) /* 10s */
#define I915_FENCE_TIMEOUT (10 * HZ) /* 10s */

#define I915_ENGINE_DEAD_TIMEOUT  (4 * HZ)  /* Seqno, head and subunits dead */
#define I915_SEQNO_DEAD_TIMEOUT   (12 * HZ) /* Seqno dead with active head */

#define I915_ENGINE_WEDGED_TIMEOUT  (60 * HZ)  /* Reset but no recovery? */

struct ddi_vbt_port_info {
	/* Non-NULL if port present. */
	const struct child_device_config *child;

	int max_tmds_clock;

	/*
	 * This is an index in the HDMI/DVI DDI buffer translation table.
	 * The special value HDMI_LEVEL_SHIFT_UNKNOWN means the VBT didn't
	 * populate this field.
	 */
#define HDMI_LEVEL_SHIFT_UNKNOWN	0xff
	u8 hdmi_level_shift;

	u8 supports_dvi:1;
	u8 supports_hdmi:1;
	u8 supports_dp:1;
	u8 supports_edp:1;
	u8 supports_typec_usb:1;
	u8 supports_tbt:1;

	u8 alternate_aux_channel;
	u8 alternate_ddc_pin;

	u8 dp_boost_level;
	u8 hdmi_boost_level;
	int dp_max_link_rate;		/* 0 for not limited by VBT */
};

enum psr_lines_to_wait {
	PSR_0_LINES_TO_WAIT = 0,
	PSR_1_LINE_TO_WAIT,
	PSR_4_LINES_TO_WAIT,
	PSR_8_LINES_TO_WAIT
};

struct intel_vbt_data {
	struct drm_display_mode *lfp_lvds_vbt_mode; /* if any */
	struct drm_display_mode *sdvo_lvds_vbt_mode; /* if any */

	/* Feature bits */
	unsigned int int_tv_support:1;
	unsigned int lvds_dither:1;
	unsigned int int_crt_support:1;
	unsigned int lvds_use_ssc:1;
	unsigned int int_lvds_support:1;
	unsigned int display_clock_mode:1;
	unsigned int fdi_rx_polarity_inverted:1;
	unsigned int panel_type:4;
	int lvds_ssc_freq;
	unsigned int bios_lvds_val; /* initial [PCH_]LVDS reg val in VBIOS */
	enum drm_panel_orientation orientation;

	enum drrs_support_type drrs_type;

	struct {
		int rate;
		int lanes;
		int preemphasis;
		int vswing;
		bool low_vswing;
		bool initialized;
		int bpp;
		struct edp_power_seq pps;
	} edp;

	struct {
		bool enable;
		bool full_link;
		bool require_aux_wakeup;
		int idle_frames;
		enum psr_lines_to_wait lines_to_wait;
		int tp1_wakeup_time_us;
		int tp2_tp3_wakeup_time_us;
		int psr2_tp2_tp3_wakeup_time_us;
	} psr;

	struct {
		u16 pwm_freq_hz;
		bool present;
		bool active_low_pwm;
		u8 min_brightness;	/* min_brightness/255 of max */
		u8 controller;		/* brightness controller number */
		enum intel_backlight_type type;
	} backlight;

	/* MIPI DSI */
	struct {
		u16 panel_id;
		struct mipi_config *config;
		struct mipi_pps_data *pps;
		u16 bl_ports;
		u16 cabc_ports;
		u8 seq_version;
		u32 size;
		u8 *data;
		const u8 *sequence[MIPI_SEQ_MAX];
		u8 *deassert_seq; /* Used by fixup_mipi_sequences() */
		enum drm_panel_orientation orientation;
	} dsi;

	int crt_ddc_pin;

	int child_dev_num;
	struct child_device_config *child_dev;

	struct ddi_vbt_port_info ddi_port_info[I915_MAX_PORTS];
	struct sdvo_device_mapping sdvo_mappings[2];
};

enum intel_ddb_partitioning {
	INTEL_DDB_PART_1_2,
	INTEL_DDB_PART_5_6, /* IVB+ */
};

struct intel_wm_level {
	bool enable;
	u32 pri_val;
	u32 spr_val;
	u32 cur_val;
	u32 fbc_val;
};

struct ilk_wm_values {
	u32 wm_pipe[3];
	u32 wm_lp[3];
	u32 wm_lp_spr[3];
	u32 wm_linetime[3];
	bool enable_fbc_wm;
	enum intel_ddb_partitioning partitioning;
};

struct g4x_pipe_wm {
	u16 plane[I915_MAX_PLANES];
	u16 fbc;
};

struct g4x_sr_wm {
	u16 plane;
	u16 cursor;
	u16 fbc;
};

struct vlv_wm_ddl_values {
	u8 plane[I915_MAX_PLANES];
};

struct vlv_wm_values {
	struct g4x_pipe_wm pipe[3];
	struct g4x_sr_wm sr;
	struct vlv_wm_ddl_values ddl[3];
	u8 level;
	bool cxsr;
};

struct g4x_wm_values {
	struct g4x_pipe_wm pipe[2];
	struct g4x_sr_wm sr;
	struct g4x_sr_wm hpll;
	bool cxsr;
	bool hpll_en;
	bool fbc_en;
};

struct skl_ddb_entry {
	u16 start, end;	/* in number of blocks, 'end' is exclusive */
};

static inline u16 skl_ddb_entry_size(const struct skl_ddb_entry *entry)
{
	return entry->end - entry->start;
}

static inline bool skl_ddb_entry_equal(const struct skl_ddb_entry *e1,
				       const struct skl_ddb_entry *e2)
{
	if (e1->start == e2->start && e1->end == e2->end)
		return true;

	return false;
}

struct skl_ddb_allocation {
	u8 enabled_slices; /* GEN11 has configurable 2 slices */
};

struct skl_ddb_values {
	unsigned dirty_pipes;
	struct skl_ddb_allocation ddb;
};

struct skl_wm_level {
	u16 min_ddb_alloc;
	u16 plane_res_b;
	u8 plane_res_l;
	bool plane_en;
	bool ignore_lines;
};

/* Stores plane specific WM parameters */
struct skl_wm_params {
	bool x_tiled, y_tiled;
	bool rc_surface;
	bool is_planar;
	u32 width;
	u8 cpp;
	u32 plane_pixel_rate;
	u32 y_min_scanlines;
	u32 plane_bytes_per_line;
	uint_fixed_16_16_t plane_blocks_per_line;
	uint_fixed_16_16_t y_tile_minimum;
	u32 linetime_us;
	u32 dbuf_block_size;
};

enum intel_pipe_crc_source {
	INTEL_PIPE_CRC_SOURCE_NONE,
	INTEL_PIPE_CRC_SOURCE_PLANE1,
	INTEL_PIPE_CRC_SOURCE_PLANE2,
	INTEL_PIPE_CRC_SOURCE_PLANE3,
	INTEL_PIPE_CRC_SOURCE_PLANE4,
	INTEL_PIPE_CRC_SOURCE_PLANE5,
	INTEL_PIPE_CRC_SOURCE_PLANE6,
	INTEL_PIPE_CRC_SOURCE_PLANE7,
	INTEL_PIPE_CRC_SOURCE_PIPE,
	/* TV/DP on pre-gen5/vlv can't use the pipe source. */
	INTEL_PIPE_CRC_SOURCE_TV,
	INTEL_PIPE_CRC_SOURCE_DP_B,
	INTEL_PIPE_CRC_SOURCE_DP_C,
	INTEL_PIPE_CRC_SOURCE_DP_D,
	INTEL_PIPE_CRC_SOURCE_AUTO,
	INTEL_PIPE_CRC_SOURCE_MAX,
};

#define INTEL_PIPE_CRC_ENTRIES_NR	128
struct intel_pipe_crc {
	spinlock_t lock;
	int skipped;
	enum intel_pipe_crc_source source;
};

struct i915_frontbuffer_tracking {
	spinlock_t lock;

	/*
	 * Tracking bits for delayed frontbuffer flushing du to gpu activity or
	 * scheduled flips.
	 */
	unsigned busy_bits;
	unsigned flip_bits;
};

struct i915_virtual_gpu {
	struct mutex lock; /* serialises sending of g2v_notify command pkts */
	bool active;
	u32 caps;
};

/* used in computing the new watermarks state */
struct intel_wm_config {
	unsigned int num_pipes_active;
	bool sprites_enabled;
	bool sprites_scaled;
};

struct intel_cdclk_state {
	unsigned int cdclk, vco, ref, bypass;
	u8 voltage_level;
};

struct drm_i915_private {
	struct drm_device drm;

	const struct intel_device_info __info; /* Use INTEL_INFO() to access. */
	struct intel_runtime_info __runtime; /* Use RUNTIME_INFO() to access. */
	struct intel_driver_caps caps;

	/**
	 * Data Stolen Memory - aka "i915 stolen memory" gives us the start and
	 * end of stolen which we can optionally use to create GEM objects
	 * backed by stolen memory. Note that stolen_usable_size tells us
	 * exactly how much of this we are actually allowed to use, given that
	 * some portion of it is in fact reserved for use by hardware functions.
	 */
	struct resource dsm;
	/**
	 * Reseved portion of Data Stolen Memory
	 */
	struct resource dsm_reserved;

	/*
	 * Stolen memory is segmented in hardware with different portions
	 * offlimits to certain functions.
	 *
	 * The drm_mm is initialised to the total accessible range, as found
	 * from the PCI config. On Broadwell+, this is further restricted to
	 * avoid the first page! The upper end of stolen memory is reserved for
	 * hardware functions and similarly removed from the accessible range.
	 */
	resource_size_t stolen_usable_size;	/* Total size minus reserved ranges */

	struct intel_uncore uncore;
	struct intel_uncore_mmio_debug mmio_debug;

	struct i915_virtual_gpu vgpu;

	struct intel_gvt *gvt;

	struct intel_wopcm wopcm;

	struct intel_csr csr;

	struct intel_gmbus gmbus[GMBUS_NUM_PINS];

	/** gmbus_mutex protects against concurrent usage of the single hw gmbus
	 * controller on different i2c buses. */
	struct mutex gmbus_mutex;

	/**
	 * Base address of where the gmbus and gpio blocks are located (either
	 * on PCH or on SoC for platforms without PCH).
	 */
	u32 gpio_mmio_base;

	u32 hsw_psr_mmio_adjust;

	/* MMIO base address for MIPI regs */
	u32 mipi_mmio_base;

	u32 pps_mmio_base;

	wait_queue_head_t gmbus_wait_queue;

	struct pci_dev *bridge_dev;

	/* Context used internally to idle the GPU and setup initial state */
	struct i915_gem_context *kernel_context;

	struct intel_engine_cs *engine[I915_NUM_ENGINES];
	struct rb_root uabi_engines;

	struct resource mch_res;

	/* protects the irq masks */
	spinlock_t irq_lock;

	bool display_irqs_enabled;

	/* To control wakeup latency, e.g. for irq-driven dp aux transfers. */
	struct pm_qos_request pm_qos;

	/* Sideband mailbox protection */
	struct mutex sb_lock;
	struct pm_qos_request sb_qos;

	/** Cached value of IMR to avoid reads in updating the bitfield */
	union {
		u32 irq_mask;
		u32 de_irq_mask[I915_MAX_PIPES];
	};
	u32 pm_rps_events;
	u32 pipestat_irq_mask[I915_MAX_PIPES];

	struct i915_hotplug hotplug;
	struct intel_fbc fbc;
	struct i915_drrs drrs;
	struct intel_opregion opregion;
	struct intel_vbt_data vbt;

	bool preserve_bios_swizzle;

	/* overlay */
	struct intel_overlay *overlay;

	/* backlight registers and fields in struct intel_panel */
	struct mutex backlight_lock;

	/* protects panel power sequencer state */
	struct mutex pps_mutex;

	unsigned int fsb_freq, mem_freq, is_ddr3;
	unsigned int skl_preferred_vco_freq;
	unsigned int max_cdclk_freq;

	unsigned int max_dotclk_freq;
	unsigned int rawclk_freq;
	unsigned int hpll_freq;
	unsigned int fdi_pll_freq;
	unsigned int czclk_freq;

	struct {
		/*
		 * The current logical cdclk state.
		 * See intel_atomic_state.cdclk.logical
		 *
		 * For reading holding any crtc lock is sufficient,
		 * for writing must hold all of them.
		 */
		struct intel_cdclk_state logical;
		/*
		 * The current actual cdclk state.
		 * See intel_atomic_state.cdclk.actual
		 */
		struct intel_cdclk_state actual;
		/* The current hardware cdclk state */
		struct intel_cdclk_state hw;

		/* cdclk, divider, and ratio table from bspec */
		const struct intel_cdclk_vals *table;

		int force_min_cdclk;
	} cdclk;

	/**
	 * wq - Driver workqueue for GEM.
	 *
	 * NOTE: Work items scheduled here are not allowed to grab any modeset
	 * locks, for otherwise the flushing done in the pageflip code will
	 * result in deadlocks.
	 */
	struct workqueue_struct *wq;

	/* ordered wq for modesets */
	struct workqueue_struct *modeset_wq;
	/* unbound hipri wq for page flips/plane updates */
	struct workqueue_struct *flip_wq;

	/* Display functions */
	struct drm_i915_display_funcs display;

	/* PCH chipset type */
	enum intel_pch pch_type;
	unsigned short pch_id;

	unsigned long quirks;

	struct drm_atomic_state *modeset_restore_state;
	struct drm_modeset_acquire_ctx reset_ctx;

	struct i915_ggtt ggtt; /* VM representing the global address space */

	struct i915_gem_mm mm;
	DECLARE_HASHTABLE(mm_structs, 7);
	struct mutex mm_lock;

	/* Kernel Modesetting */

	struct intel_crtc *plane_to_crtc_mapping[I915_MAX_PIPES];
	struct intel_crtc *pipe_to_crtc_mapping[I915_MAX_PIPES];

#ifdef CONFIG_DEBUG_FS
	struct intel_pipe_crc pipe_crc[I915_MAX_PIPES];
#endif

	/* dpll and cdclk state is protected by connection_mutex */
	int num_shared_dpll;
	struct intel_shared_dpll shared_dplls[I915_NUM_PLLS];
	const struct intel_dpll_mgr *dpll_mgr;

	/*
	 * dpll_lock serializes intel_{prepare,enable,disable}_shared_dpll.
	 * Must be global rather than per dpll, because on some platforms
	 * plls share registers.
	 */
	struct mutex dpll_lock;

	u8 active_pipes;
	/* minimum acceptable cdclk for each pipe */
	int min_cdclk[I915_MAX_PIPES];
	/* minimum acceptable voltage level for each pipe */
	u8 min_voltage_level[I915_MAX_PIPES];

	int dpio_phy_iosf_port[I915_NUM_PHYS_VLV];

	struct i915_wa_list gt_wa_list;

	struct i915_frontbuffer_tracking fb_tracking;

	struct intel_atomic_helper {
		struct llist_head free_list;
		struct work_struct free_work;
	} atomic_helper;

	u16 orig_clock;

	bool mchbar_need_disable;

	struct intel_l3_parity l3_parity;

	/*
	 * edram size in MB.
	 * Cannot be determined by PCIID. You must always read a register.
	 */
	u32 edram_size_mb;

	/* gen6+ GT PM state */
	struct intel_gen6_power_mgmt gt_pm;

	/* ilk-only ips/rps state. Everything in here is protected by the global
	 * mchdev_lock in intel_pm.c */
	struct intel_ilk_power_mgmt ips;

	struct i915_power_domains power_domains;

	struct i915_psr psr;

	struct i915_gpu_error gpu_error;

	struct drm_i915_gem_object *vlv_pctx;

	/* list of fbdev register on this device */
	struct intel_fbdev *fbdev;
	struct work_struct fbdev_suspend_work;

	struct drm_property *broadcast_rgb_property;
	struct drm_property *force_audio_property;

	/* hda/i915 audio component */
	struct i915_audio_component *audio_component;
	bool audio_component_registered;
	/**
	 * av_mutex - mutex for audio/video sync
	 *
	 */
	struct mutex av_mutex;
	int audio_power_refcount;
	u32 audio_freq_cntrl;

	u32 fdi_rx_config;

	/* Shadow for DISPLAY_PHY_CONTROL which can't be safely read */
	u32 chv_phy_control;
	/*
	 * Shadows for CHV DPLL_MD regs to keep the state
	 * checker somewhat working in the presence hardware
	 * crappiness (can't read out DPLL_MD for pipes B & C).
	 */
	u32 chv_dpll_md[I915_MAX_PIPES];
	u32 bxt_phy_grc;

	u32 suspend_count;
	bool power_domains_suspended;
	struct i915_suspend_saved_registers regfile;
	struct vlv_s0ix_state *vlv_s0ix_state;

	enum {
		I915_SAGV_UNKNOWN = 0,
		I915_SAGV_DISABLED,
		I915_SAGV_ENABLED,
		I915_SAGV_NOT_CONTROLLED
	} sagv_status;

	u32 sagv_block_time_us;

	struct {
		/*
		 * Raw watermark latency values:
		 * in 0.1us units for WM0,
		 * in 0.5us units for WM1+.
		 */
		/* primary */
		u16 pri_latency[5];
		/* sprite */
		u16 spr_latency[5];
		/* cursor */
		u16 cur_latency[5];
		/*
		 * Raw watermark memory latency values
		 * for SKL for all 8 levels
		 * in 1us units.
		 */
		u16 skl_latency[8];

		/* current hardware state */
		union {
			struct ilk_wm_values hw;
			struct skl_ddb_values skl_hw;
			struct vlv_wm_values vlv;
			struct g4x_wm_values g4x;
		};

		u8 max_level;

		/*
		 * Should be held around atomic WM register writing; also
		 * protects * intel_crtc->wm.active and
		 * crtc_state->wm.need_postvbl_update.
		 */
		struct mutex wm_mutex;

		/*
		 * Set during HW readout of watermarks/DDB.  Some platforms
		 * need to know when we're still using BIOS-provided values
		 * (which we don't fully trust).
		 */
		bool distrust_bios_wm;
	} wm;

	struct dram_info {
		bool valid;
		bool is_16gb_dimm;
		u8 num_channels;
		u8 ranks;
		u32 bandwidth_kbps;
		bool symmetric_memory;
		enum intel_dram_type {
			INTEL_DRAM_UNKNOWN,
			INTEL_DRAM_DDR3,
			INTEL_DRAM_DDR4,
			INTEL_DRAM_LPDDR3,
			INTEL_DRAM_LPDDR4
		} type;
	} dram_info;

	struct intel_bw_info {
		unsigned int deratedbw[3]; /* for each QGV point */
		u8 num_qgv_points;
		u8 num_planes;
	} max_bw[6];

	struct drm_private_obj bw_obj;

	struct intel_runtime_pm runtime_pm;

	struct i915_perf perf;

	/* Abstract the submission mechanism (legacy ringbuffer or execlists) away */
	struct intel_gt gt;

	struct {
		struct notifier_block pm_notifier;

		struct i915_gem_contexts {
			spinlock_t lock; /* locks list */
			struct list_head list;

			struct llist_head free_list;
			struct work_struct free_work;
		} contexts;
	} gem;

<<<<<<< HEAD
	u8 pch_ssc_use;

	/* For i945gm vblank irq vs. C3 workaround */
	struct {
		struct work_struct work;
		struct pm_qos_request pm_qos;
		u8 c3_disable_latency;
		u8 enabled;
	} i945gm_vblank;
=======
	/* For i915gm/i945gm vblank irq workaround */
	u8 vblank_enabled;
>>>>>>> 1ce0d516

	/* perform PHY state sanity checks? */
	bool chv_phy_assert[2];

	bool ipc_enabled;

	/* Used to save the pipe-to-encoder mapping for audio */
	struct intel_encoder *av_enc_map[I915_MAX_PIPES];

	/* necessary resource sharing with HDMI LPE audio driver. */
	struct {
		struct platform_device *platdev;
		int	irq;
	} lpe_audio;

	struct i915_pmu pmu;

	struct i915_hdcp_comp_master *hdcp_master;
	bool hdcp_comp_added;

	/* Mutex to protect the above hdcp component related values. */
	struct mutex hdcp_comp_mutex;

	/*
	 * NOTE: This is the dri1/ums dungeon, don't add stuff here. Your patch
	 * will be rejected. Instead look for a better place.
	 */
};

struct dram_dimm_info {
	u8 size, width, ranks;
};

struct dram_channel_info {
	struct dram_dimm_info dimm_l, dimm_s;
	u8 ranks;
	bool is_16gb_dimm;
};

static inline struct drm_i915_private *to_i915(const struct drm_device *dev)
{
	return container_of(dev, struct drm_i915_private, drm);
}

static inline struct drm_i915_private *kdev_to_i915(struct device *kdev)
{
	return dev_get_drvdata(kdev);
}

static inline struct drm_i915_private *pdev_to_i915(struct pci_dev *pdev)
{
	return pci_get_drvdata(pdev);
}

/* Simple iterator over all initialised engines */
#define for_each_engine(engine__, dev_priv__, id__) \
	for ((id__) = 0; \
	     (id__) < I915_NUM_ENGINES; \
	     (id__)++) \
		for_each_if ((engine__) = (dev_priv__)->engine[(id__)])

/* Iterator over subset of engines selected by mask */
#define for_each_engine_masked(engine__, gt__, mask__, tmp__) \
	for ((tmp__) = (mask__) & INTEL_INFO((gt__)->i915)->engine_mask; \
	     (tmp__) ? \
	     ((engine__) = (gt__)->engine[__mask_next_bit(tmp__)]), 1 : \
	     0;)

#define rb_to_uabi_engine(rb) \
	rb_entry_safe(rb, struct intel_engine_cs, uabi_node)

#define for_each_uabi_engine(engine__, i915__) \
	for ((engine__) = rb_to_uabi_engine(rb_first(&(i915__)->uabi_engines));\
	     (engine__); \
	     (engine__) = rb_to_uabi_engine(rb_next(&(engine__)->uabi_node)))

#define I915_GTT_OFFSET_NONE ((u32)-1)

/*
 * Frontbuffer tracking bits. Set in obj->frontbuffer_bits while a gem bo is
 * considered to be the frontbuffer for the given plane interface-wise. This
 * doesn't mean that the hw necessarily already scans it out, but that any
 * rendering (by the cpu or gpu) will land in the frontbuffer eventually.
 *
 * We have one bit per pipe and per scanout plane type.
 */
#define INTEL_FRONTBUFFER_BITS_PER_PIPE 8
#define INTEL_FRONTBUFFER(pipe, plane_id) ({ \
	BUILD_BUG_ON(INTEL_FRONTBUFFER_BITS_PER_PIPE * I915_MAX_PIPES > 32); \
	BUILD_BUG_ON(I915_MAX_PLANES > INTEL_FRONTBUFFER_BITS_PER_PIPE); \
	BIT((plane_id) + INTEL_FRONTBUFFER_BITS_PER_PIPE * (pipe)); \
})
#define INTEL_FRONTBUFFER_OVERLAY(pipe) \
	BIT(INTEL_FRONTBUFFER_BITS_PER_PIPE - 1 + INTEL_FRONTBUFFER_BITS_PER_PIPE * (pipe))
#define INTEL_FRONTBUFFER_ALL_MASK(pipe) \
	GENMASK(INTEL_FRONTBUFFER_BITS_PER_PIPE * ((pipe) + 1) - 1, \
		INTEL_FRONTBUFFER_BITS_PER_PIPE * (pipe))

#define INTEL_INFO(dev_priv)	(&(dev_priv)->__info)
#define RUNTIME_INFO(dev_priv)	(&(dev_priv)->__runtime)
#define DRIVER_CAPS(dev_priv)	(&(dev_priv)->caps)

#define INTEL_GEN(dev_priv)	(INTEL_INFO(dev_priv)->gen)
#define INTEL_DEVID(dev_priv)	(RUNTIME_INFO(dev_priv)->device_id)

#define REVID_FOREVER		0xff
#define INTEL_REVID(dev_priv)	((dev_priv)->drm.pdev->revision)

#define INTEL_GEN_MASK(s, e) ( \
	BUILD_BUG_ON_ZERO(!__builtin_constant_p(s)) + \
	BUILD_BUG_ON_ZERO(!__builtin_constant_p(e)) + \
	GENMASK((e) - 1, (s) - 1))

/* Returns true if Gen is in inclusive range [Start, End] */
#define IS_GEN_RANGE(dev_priv, s, e) \
	(!!(INTEL_INFO(dev_priv)->gen_mask & INTEL_GEN_MASK((s), (e))))

#define IS_GEN(dev_priv, n) \
	(BUILD_BUG_ON_ZERO(!__builtin_constant_p(n)) + \
	 INTEL_INFO(dev_priv)->gen == (n))

#define HAS_DSB(dev_priv)	(INTEL_INFO(dev_priv)->display.has_dsb)

/*
 * Return true if revision is in range [since,until] inclusive.
 *
 * Use 0 for open-ended since, and REVID_FOREVER for open-ended until.
 */
#define IS_REVID(p, since, until) \
	(INTEL_REVID(p) >= (since) && INTEL_REVID(p) <= (until))

static __always_inline unsigned int
__platform_mask_index(const struct intel_runtime_info *info,
		      enum intel_platform p)
{
	const unsigned int pbits =
		BITS_PER_TYPE(info->platform_mask[0]) - INTEL_SUBPLATFORM_BITS;

	/* Expand the platform_mask array if this fails. */
	BUILD_BUG_ON(INTEL_MAX_PLATFORMS >
		     pbits * ARRAY_SIZE(info->platform_mask));

	return p / pbits;
}

static __always_inline unsigned int
__platform_mask_bit(const struct intel_runtime_info *info,
		    enum intel_platform p)
{
	const unsigned int pbits =
		BITS_PER_TYPE(info->platform_mask[0]) - INTEL_SUBPLATFORM_BITS;

	return p % pbits + INTEL_SUBPLATFORM_BITS;
}

static inline u32
intel_subplatform(const struct intel_runtime_info *info, enum intel_platform p)
{
	const unsigned int pi = __platform_mask_index(info, p);

	return info->platform_mask[pi] & INTEL_SUBPLATFORM_BITS;
}

static __always_inline bool
IS_PLATFORM(const struct drm_i915_private *i915, enum intel_platform p)
{
	const struct intel_runtime_info *info = RUNTIME_INFO(i915);
	const unsigned int pi = __platform_mask_index(info, p);
	const unsigned int pb = __platform_mask_bit(info, p);

	BUILD_BUG_ON(!__builtin_constant_p(p));

	return info->platform_mask[pi] & BIT(pb);
}

static __always_inline bool
IS_SUBPLATFORM(const struct drm_i915_private *i915,
	       enum intel_platform p, unsigned int s)
{
	const struct intel_runtime_info *info = RUNTIME_INFO(i915);
	const unsigned int pi = __platform_mask_index(info, p);
	const unsigned int pb = __platform_mask_bit(info, p);
	const unsigned int msb = BITS_PER_TYPE(info->platform_mask[0]) - 1;
	const u32 mask = info->platform_mask[pi];

	BUILD_BUG_ON(!__builtin_constant_p(p));
	BUILD_BUG_ON(!__builtin_constant_p(s));
	BUILD_BUG_ON((s) >= INTEL_SUBPLATFORM_BITS);

	/* Shift and test on the MSB position so sign flag can be used. */
	return ((mask << (msb - pb)) & (mask << (msb - s))) & BIT(msb);
}

#define IS_MOBILE(dev_priv)	(INTEL_INFO(dev_priv)->is_mobile)

#define IS_I830(dev_priv)	IS_PLATFORM(dev_priv, INTEL_I830)
#define IS_I845G(dev_priv)	IS_PLATFORM(dev_priv, INTEL_I845G)
#define IS_I85X(dev_priv)	IS_PLATFORM(dev_priv, INTEL_I85X)
#define IS_I865G(dev_priv)	IS_PLATFORM(dev_priv, INTEL_I865G)
#define IS_I915G(dev_priv)	IS_PLATFORM(dev_priv, INTEL_I915G)
#define IS_I915GM(dev_priv)	IS_PLATFORM(dev_priv, INTEL_I915GM)
#define IS_I945G(dev_priv)	IS_PLATFORM(dev_priv, INTEL_I945G)
#define IS_I945GM(dev_priv)	IS_PLATFORM(dev_priv, INTEL_I945GM)
#define IS_I965G(dev_priv)	IS_PLATFORM(dev_priv, INTEL_I965G)
#define IS_I965GM(dev_priv)	IS_PLATFORM(dev_priv, INTEL_I965GM)
#define IS_G45(dev_priv)	IS_PLATFORM(dev_priv, INTEL_G45)
#define IS_GM45(dev_priv)	IS_PLATFORM(dev_priv, INTEL_GM45)
#define IS_G4X(dev_priv)	(IS_G45(dev_priv) || IS_GM45(dev_priv))
#define IS_PINEVIEW(dev_priv)	IS_PLATFORM(dev_priv, INTEL_PINEVIEW)
#define IS_G33(dev_priv)	IS_PLATFORM(dev_priv, INTEL_G33)
#define IS_IRONLAKE(dev_priv)	IS_PLATFORM(dev_priv, INTEL_IRONLAKE)
#define IS_IRONLAKE_M(dev_priv) \
	(IS_PLATFORM(dev_priv, INTEL_IRONLAKE) && IS_MOBILE(dev_priv))
#define IS_IVYBRIDGE(dev_priv)	IS_PLATFORM(dev_priv, INTEL_IVYBRIDGE)
#define IS_IVB_GT1(dev_priv)	(IS_IVYBRIDGE(dev_priv) && \
				 INTEL_INFO(dev_priv)->gt == 1)
#define IS_VALLEYVIEW(dev_priv)	IS_PLATFORM(dev_priv, INTEL_VALLEYVIEW)
#define IS_CHERRYVIEW(dev_priv)	IS_PLATFORM(dev_priv, INTEL_CHERRYVIEW)
#define IS_HASWELL(dev_priv)	IS_PLATFORM(dev_priv, INTEL_HASWELL)
#define IS_BROADWELL(dev_priv)	IS_PLATFORM(dev_priv, INTEL_BROADWELL)
#define IS_SKYLAKE(dev_priv)	IS_PLATFORM(dev_priv, INTEL_SKYLAKE)
#define IS_BROXTON(dev_priv)	IS_PLATFORM(dev_priv, INTEL_BROXTON)
#define IS_KABYLAKE(dev_priv)	IS_PLATFORM(dev_priv, INTEL_KABYLAKE)
#define IS_GEMINILAKE(dev_priv)	IS_PLATFORM(dev_priv, INTEL_GEMINILAKE)
#define IS_COFFEELAKE(dev_priv)	IS_PLATFORM(dev_priv, INTEL_COFFEELAKE)
#define IS_CANNONLAKE(dev_priv)	IS_PLATFORM(dev_priv, INTEL_CANNONLAKE)
#define IS_ICELAKE(dev_priv)	IS_PLATFORM(dev_priv, INTEL_ICELAKE)
#define IS_ELKHARTLAKE(dev_priv)	IS_PLATFORM(dev_priv, INTEL_ELKHARTLAKE)
#define IS_TIGERLAKE(dev_priv)	IS_PLATFORM(dev_priv, INTEL_TIGERLAKE)
#define IS_HSW_EARLY_SDV(dev_priv) (IS_HASWELL(dev_priv) && \
				    (INTEL_DEVID(dev_priv) & 0xFF00) == 0x0C00)
#define IS_BDW_ULT(dev_priv) \
	IS_SUBPLATFORM(dev_priv, INTEL_BROADWELL, INTEL_SUBPLATFORM_ULT)
#define IS_BDW_ULX(dev_priv) \
	IS_SUBPLATFORM(dev_priv, INTEL_BROADWELL, INTEL_SUBPLATFORM_ULX)
#define IS_BDW_GT3(dev_priv)	(IS_BROADWELL(dev_priv) && \
				 INTEL_INFO(dev_priv)->gt == 3)
#define IS_HSW_ULT(dev_priv) \
	IS_SUBPLATFORM(dev_priv, INTEL_HASWELL, INTEL_SUBPLATFORM_ULT)
#define IS_HSW_GT3(dev_priv)	(IS_HASWELL(dev_priv) && \
				 INTEL_INFO(dev_priv)->gt == 3)
#define IS_HSW_GT1(dev_priv)	(IS_HASWELL(dev_priv) && \
				 INTEL_INFO(dev_priv)->gt == 1)
/* ULX machines are also considered ULT. */
#define IS_HSW_ULX(dev_priv) \
	IS_SUBPLATFORM(dev_priv, INTEL_HASWELL, INTEL_SUBPLATFORM_ULX)
#define IS_SKL_ULT(dev_priv) \
	IS_SUBPLATFORM(dev_priv, INTEL_SKYLAKE, INTEL_SUBPLATFORM_ULT)
#define IS_SKL_ULX(dev_priv) \
	IS_SUBPLATFORM(dev_priv, INTEL_SKYLAKE, INTEL_SUBPLATFORM_ULX)
#define IS_KBL_ULT(dev_priv) \
	IS_SUBPLATFORM(dev_priv, INTEL_KABYLAKE, INTEL_SUBPLATFORM_ULT)
#define IS_KBL_ULX(dev_priv) \
	IS_SUBPLATFORM(dev_priv, INTEL_KABYLAKE, INTEL_SUBPLATFORM_ULX)
#define IS_SKL_GT2(dev_priv)	(IS_SKYLAKE(dev_priv) && \
				 INTEL_INFO(dev_priv)->gt == 2)
#define IS_SKL_GT3(dev_priv)	(IS_SKYLAKE(dev_priv) && \
				 INTEL_INFO(dev_priv)->gt == 3)
#define IS_SKL_GT4(dev_priv)	(IS_SKYLAKE(dev_priv) && \
				 INTEL_INFO(dev_priv)->gt == 4)
#define IS_KBL_GT2(dev_priv)	(IS_KABYLAKE(dev_priv) && \
				 INTEL_INFO(dev_priv)->gt == 2)
#define IS_KBL_GT3(dev_priv)	(IS_KABYLAKE(dev_priv) && \
				 INTEL_INFO(dev_priv)->gt == 3)
#define IS_CFL_ULT(dev_priv) \
	IS_SUBPLATFORM(dev_priv, INTEL_COFFEELAKE, INTEL_SUBPLATFORM_ULT)
#define IS_CFL_ULX(dev_priv) \
	IS_SUBPLATFORM(dev_priv, INTEL_COFFEELAKE, INTEL_SUBPLATFORM_ULX)
#define IS_CFL_GT2(dev_priv)	(IS_COFFEELAKE(dev_priv) && \
				 INTEL_INFO(dev_priv)->gt == 2)
#define IS_CFL_GT3(dev_priv)	(IS_COFFEELAKE(dev_priv) && \
				 INTEL_INFO(dev_priv)->gt == 3)
#define IS_CNL_WITH_PORT_F(dev_priv) \
	IS_SUBPLATFORM(dev_priv, INTEL_CANNONLAKE, INTEL_SUBPLATFORM_PORTF)
#define IS_ICL_WITH_PORT_F(dev_priv) \
	IS_SUBPLATFORM(dev_priv, INTEL_ICELAKE, INTEL_SUBPLATFORM_PORTF)

#define SKL_REVID_A0		0x0
#define SKL_REVID_B0		0x1
#define SKL_REVID_C0		0x2
#define SKL_REVID_D0		0x3
#define SKL_REVID_E0		0x4
#define SKL_REVID_F0		0x5
#define SKL_REVID_G0		0x6
#define SKL_REVID_H0		0x7

#define IS_SKL_REVID(p, since, until) (IS_SKYLAKE(p) && IS_REVID(p, since, until))

#define BXT_REVID_A0		0x0
#define BXT_REVID_A1		0x1
#define BXT_REVID_B0		0x3
#define BXT_REVID_B_LAST	0x8
#define BXT_REVID_C0		0x9

#define IS_BXT_REVID(dev_priv, since, until) \
	(IS_BROXTON(dev_priv) && IS_REVID(dev_priv, since, until))

#define KBL_REVID_A0		0x0
#define KBL_REVID_B0		0x1
#define KBL_REVID_C0		0x2
#define KBL_REVID_D0		0x3
#define KBL_REVID_E0		0x4

#define IS_KBL_REVID(dev_priv, since, until) \
	(IS_KABYLAKE(dev_priv) && IS_REVID(dev_priv, since, until))

#define GLK_REVID_A0		0x0
#define GLK_REVID_A1		0x1

#define IS_GLK_REVID(dev_priv, since, until) \
	(IS_GEMINILAKE(dev_priv) && IS_REVID(dev_priv, since, until))

#define CNL_REVID_A0		0x0
#define CNL_REVID_B0		0x1
#define CNL_REVID_C0		0x2

#define IS_CNL_REVID(p, since, until) \
	(IS_CANNONLAKE(p) && IS_REVID(p, since, until))

#define ICL_REVID_A0		0x0
#define ICL_REVID_A2		0x1
#define ICL_REVID_B0		0x3
#define ICL_REVID_B2		0x4
#define ICL_REVID_C0		0x5

#define IS_ICL_REVID(p, since, until) \
	(IS_ICELAKE(p) && IS_REVID(p, since, until))

#define TGL_REVID_A0		0x0

#define IS_TGL_REVID(p, since, until) \
	(IS_TIGERLAKE(p) && IS_REVID(p, since, until))

#define IS_LP(dev_priv)	(INTEL_INFO(dev_priv)->is_lp)
#define IS_GEN9_LP(dev_priv)	(IS_GEN(dev_priv, 9) && IS_LP(dev_priv))
#define IS_GEN9_BC(dev_priv)	(IS_GEN(dev_priv, 9) && !IS_LP(dev_priv))

#define HAS_ENGINE(dev_priv, id) (INTEL_INFO(dev_priv)->engine_mask & BIT(id))

#define ENGINE_INSTANCES_MASK(dev_priv, first, count) ({		\
	unsigned int first__ = (first);					\
	unsigned int count__ = (count);					\
	(INTEL_INFO(dev_priv)->engine_mask &				\
	 GENMASK(first__ + count__ - 1, first__)) >> first__;		\
})
#define VDBOX_MASK(dev_priv) \
	ENGINE_INSTANCES_MASK(dev_priv, VCS0, I915_MAX_VCS)
#define VEBOX_MASK(dev_priv) \
	ENGINE_INSTANCES_MASK(dev_priv, VECS0, I915_MAX_VECS)

/*
 * The Gen7 cmdparser copies the scanned buffer to the ggtt for execution
 * All later gens can run the final buffer from the ppgtt
 */
#define CMDPARSER_USES_GGTT(dev_priv) IS_GEN(dev_priv, 7)

#define HAS_LLC(dev_priv)	(INTEL_INFO(dev_priv)->has_llc)
#define HAS_SNOOP(dev_priv)	(INTEL_INFO(dev_priv)->has_snoop)
#define HAS_EDRAM(dev_priv)	((dev_priv)->edram_size_mb)
#define HAS_SECURE_BATCHES(dev_priv) (INTEL_GEN(dev_priv) < 6)
#define HAS_WT(dev_priv)	((IS_HASWELL(dev_priv) || \
				 IS_BROADWELL(dev_priv)) && HAS_EDRAM(dev_priv))

#define HWS_NEEDS_PHYSICAL(dev_priv)	(INTEL_INFO(dev_priv)->hws_needs_physical)

#define HAS_LOGICAL_RING_CONTEXTS(dev_priv) \
		(INTEL_INFO(dev_priv)->has_logical_ring_contexts)
#define HAS_LOGICAL_RING_ELSQ(dev_priv) \
		(INTEL_INFO(dev_priv)->has_logical_ring_elsq)
#define HAS_LOGICAL_RING_PREEMPTION(dev_priv) \
		(INTEL_INFO(dev_priv)->has_logical_ring_preemption)

#define HAS_EXECLISTS(dev_priv) HAS_LOGICAL_RING_CONTEXTS(dev_priv)

#define INTEL_PPGTT(dev_priv) (INTEL_INFO(dev_priv)->ppgtt_type)
#define HAS_PPGTT(dev_priv) \
	(INTEL_PPGTT(dev_priv) != INTEL_PPGTT_NONE)
#define HAS_FULL_PPGTT(dev_priv) \
	(INTEL_PPGTT(dev_priv) >= INTEL_PPGTT_FULL)

#define HAS_PAGE_SIZES(dev_priv, sizes) ({ \
	GEM_BUG_ON((sizes) == 0); \
	((sizes) & ~INTEL_INFO(dev_priv)->page_sizes) == 0; \
})

#define HAS_OVERLAY(dev_priv)		 (INTEL_INFO(dev_priv)->display.has_overlay)
#define OVERLAY_NEEDS_PHYSICAL(dev_priv) \
		(INTEL_INFO(dev_priv)->display.overlay_needs_physical)

/* Early gen2 have a totally busted CS tlb and require pinned batches. */
#define HAS_BROKEN_CS_TLB(dev_priv)	(IS_I830(dev_priv) || IS_I845G(dev_priv))

#define NEEDS_RC6_CTX_CORRUPTION_WA(dev_priv)	\
	(IS_BROADWELL(dev_priv) || IS_GEN(dev_priv, 9))

/* WaRsDisableCoarsePowerGating:skl,cnl */
#define NEEDS_WaRsDisableCoarsePowerGating(dev_priv) \
	(IS_CANNONLAKE(dev_priv) || IS_GEN(dev_priv, 9))

#define HAS_GMBUS_IRQ(dev_priv) (INTEL_GEN(dev_priv) >= 4)
#define HAS_GMBUS_BURST_READ(dev_priv) (INTEL_GEN(dev_priv) >= 10 || \
					IS_GEMINILAKE(dev_priv) || \
					IS_KABYLAKE(dev_priv))

/* With the 945 and later, Y tiling got adjusted so that it was 32 128-byte
 * rows, which changed the alignment requirements and fence programming.
 */
#define HAS_128_BYTE_Y_TILING(dev_priv) (!IS_GEN(dev_priv, 2) && \
					 !(IS_I915G(dev_priv) || \
					 IS_I915GM(dev_priv)))
#define SUPPORTS_TV(dev_priv)		(INTEL_INFO(dev_priv)->display.supports_tv)
#define I915_HAS_HOTPLUG(dev_priv)	(INTEL_INFO(dev_priv)->display.has_hotplug)

#define HAS_FW_BLC(dev_priv) 	(INTEL_GEN(dev_priv) > 2)
#define HAS_FBC(dev_priv)	(INTEL_INFO(dev_priv)->display.has_fbc)
#define HAS_CUR_FBC(dev_priv)	(!HAS_GMCH(dev_priv) && INTEL_GEN(dev_priv) >= 7)

#define HAS_IPS(dev_priv)	(IS_HSW_ULT(dev_priv) || IS_BROADWELL(dev_priv))

#define HAS_DP_MST(dev_priv)	(INTEL_INFO(dev_priv)->display.has_dp_mst)

#define HAS_DDI(dev_priv)		 (INTEL_INFO(dev_priv)->display.has_ddi)
#define HAS_FPGA_DBG_UNCLAIMED(dev_priv) (INTEL_INFO(dev_priv)->has_fpga_dbg)
#define HAS_PSR(dev_priv)		 (INTEL_INFO(dev_priv)->display.has_psr)
#define HAS_TRANSCODER_EDP(dev_priv)	 (INTEL_INFO(dev_priv)->trans_offsets[TRANSCODER_EDP] != 0)

#define HAS_RC6(dev_priv)		 (INTEL_INFO(dev_priv)->has_rc6)
#define HAS_RC6p(dev_priv)		 (INTEL_INFO(dev_priv)->has_rc6p)
#define HAS_RC6pp(dev_priv)		 (false) /* HW was never validated */

#define HAS_RPS(dev_priv)	(INTEL_INFO(dev_priv)->has_rps)

#define HAS_CSR(dev_priv)	(INTEL_INFO(dev_priv)->display.has_csr)

#define HAS_RUNTIME_PM(dev_priv) (INTEL_INFO(dev_priv)->has_runtime_pm)
#define HAS_64BIT_RELOC(dev_priv) (INTEL_INFO(dev_priv)->has_64bit_reloc)

#define HAS_IPC(dev_priv)		 (INTEL_INFO(dev_priv)->display.has_ipc)

#define HAS_REGION(i915, i) (INTEL_INFO(i915)->memory_regions & (i))

#define HAS_GT_UC(dev_priv)	(INTEL_INFO(dev_priv)->has_gt_uc)

/* Having GuC is not the same as using GuC */
#define USES_GUC(dev_priv)		intel_uc_uses_guc(&(dev_priv)->gt.uc)
#define USES_GUC_SUBMISSION(dev_priv)	intel_uc_uses_guc_submission(&(dev_priv)->gt.uc)

#define HAS_POOLED_EU(dev_priv)	(INTEL_INFO(dev_priv)->has_pooled_eu)

#define HAS_GLOBAL_MOCS_REGISTERS(dev_priv)	(INTEL_INFO(dev_priv)->has_global_mocs)


#define HAS_GMCH(dev_priv) (INTEL_INFO(dev_priv)->display.has_gmch)

#define HAS_LSPCON(dev_priv) (INTEL_GEN(dev_priv) >= 9)

/* DPF == dynamic parity feature */
#define HAS_L3_DPF(dev_priv) (INTEL_INFO(dev_priv)->has_l3_dpf)
#define NUM_L3_SLICES(dev_priv) (IS_HSW_GT3(dev_priv) ? \
				 2 : HAS_L3_DPF(dev_priv))

#define GT_FREQUENCY_MULTIPLIER 50
#define GEN9_FREQ_SCALER 3

#define INTEL_NUM_PIPES(dev_priv) (hweight8(INTEL_INFO(dev_priv)->pipe_mask))

#define HAS_DISPLAY(dev_priv) (INTEL_INFO(dev_priv)->pipe_mask != 0)

/* Only valid when HAS_DISPLAY() is true */
#define INTEL_DISPLAY_ENABLED(dev_priv) (WARN_ON(!HAS_DISPLAY(dev_priv)), !i915_modparams.disable_display)

static inline bool intel_vtd_active(void)
{
#ifdef CONFIG_INTEL_IOMMU
	if (intel_iommu_gfx_mapped)
		return true;
#endif
	return false;
}

static inline bool intel_scanout_needs_vtd_wa(struct drm_i915_private *dev_priv)
{
	return INTEL_GEN(dev_priv) >= 6 && intel_vtd_active();
}

static inline bool
intel_ggtt_update_needs_vtd_wa(struct drm_i915_private *dev_priv)
{
	return IS_BROXTON(dev_priv) && intel_vtd_active();
}

/* i915_drv.c */
#ifdef CONFIG_COMPAT
long i915_compat_ioctl(struct file *filp, unsigned int cmd, unsigned long arg);
#else
#define i915_compat_ioctl NULL
#endif
extern const struct dev_pm_ops i915_pm_ops;

int i915_driver_probe(struct pci_dev *pdev, const struct pci_device_id *ent);
void i915_driver_remove(struct drm_i915_private *i915);

int i915_resume_switcheroo(struct drm_i915_private *i915);
int i915_suspend_switcheroo(struct drm_i915_private *i915, pm_message_t state);

void intel_engine_init_hangcheck(struct intel_engine_cs *engine);
int vlv_force_gfx_clock(struct drm_i915_private *dev_priv, bool on);

static inline bool intel_gvt_active(struct drm_i915_private *dev_priv)
{
	return dev_priv->gvt;
}

static inline bool intel_vgpu_active(struct drm_i915_private *dev_priv)
{
	return dev_priv->vgpu.active;
}

int i915_getparam_ioctl(struct drm_device *dev, void *data,
			struct drm_file *file_priv);

/* i915_gem.c */
int i915_gem_init_userptr(struct drm_i915_private *dev_priv);
void i915_gem_cleanup_userptr(struct drm_i915_private *dev_priv);
void i915_gem_sanitize(struct drm_i915_private *i915);
void i915_gem_init_early(struct drm_i915_private *dev_priv);
void i915_gem_cleanup_early(struct drm_i915_private *dev_priv);
int i915_gem_freeze(struct drm_i915_private *dev_priv);
int i915_gem_freeze_late(struct drm_i915_private *dev_priv);

struct intel_memory_region *i915_gem_shmem_setup(struct drm_i915_private *i915);

static inline void i915_gem_drain_freed_objects(struct drm_i915_private *i915)
{
	/*
	 * A single pass should suffice to release all the freed objects (along
	 * most call paths) , but be a little more paranoid in that freeing
	 * the objects does take a little amount of time, during which the rcu
	 * callbacks could have added new objects into the freed list, and
	 * armed the work again.
	 */
	while (atomic_read(&i915->mm.free_count)) {
		flush_work(&i915->mm.free_work);
		rcu_barrier();
	}
}

static inline void i915_gem_drain_workqueue(struct drm_i915_private *i915)
{
	/*
	 * Similar to objects above (see i915_gem_drain_freed-objects), in
	 * general we have workers that are armed by RCU and then rearm
	 * themselves in their callbacks. To be paranoid, we need to
	 * drain the workqueue a second time after waiting for the RCU
	 * grace period so that we catch work queued via RCU from the first
	 * pass. As neither drain_workqueue() nor flush_workqueue() report
	 * a result, we make an assumption that we only don't require more
	 * than 3 passes to catch all _recursive_ RCU delayed work.
	 *
	 */
	int pass = 3;
	do {
		flush_workqueue(i915->wq);
		rcu_barrier();
		i915_gem_drain_freed_objects(i915);
	} while (--pass);
	drain_workqueue(i915->wq);
}

struct i915_vma * __must_check
i915_gem_object_ggtt_pin(struct drm_i915_gem_object *obj,
			 const struct i915_ggtt_view *view,
			 u64 size,
			 u64 alignment,
			 u64 flags);

int i915_gem_object_unbind(struct drm_i915_gem_object *obj,
			   unsigned long flags);
#define I915_GEM_OBJECT_UNBIND_ACTIVE BIT(0)

struct i915_vma * __must_check
i915_gem_object_pin(struct drm_i915_gem_object *obj,
		    struct i915_address_space *vm,
		    const struct i915_ggtt_view *view,
		    u64 size,
		    u64 alignment,
		    u64 flags);

void i915_gem_runtime_suspend(struct drm_i915_private *dev_priv);

static inline int __must_check
i915_mutex_lock_interruptible(struct drm_device *dev)
{
	return mutex_lock_interruptible(&dev->struct_mutex);
}

int i915_gem_dumb_create(struct drm_file *file_priv,
			 struct drm_device *dev,
			 struct drm_mode_create_dumb *args);
int i915_gem_mmap_gtt(struct drm_file *file_priv, struct drm_device *dev,
		      u32 handle, u64 *offset);
int i915_gem_mmap_gtt_version(void);

int __must_check i915_gem_set_global_seqno(struct drm_device *dev, u32 seqno);

static inline u32 i915_reset_count(struct i915_gpu_error *error)
{
	return atomic_read(&error->reset_count);
}

static inline u32 i915_reset_engine_count(struct i915_gpu_error *error,
					  struct intel_engine_cs *engine)
{
	return atomic_read(&error->reset_engine_count[engine->uabi_class]);
}

void i915_gem_init_mmio(struct drm_i915_private *i915);
int __must_check i915_gem_init(struct drm_i915_private *dev_priv);
void i915_gem_driver_register(struct drm_i915_private *i915);
void i915_gem_driver_unregister(struct drm_i915_private *i915);
void i915_gem_driver_remove(struct drm_i915_private *dev_priv);
void i915_gem_driver_release(struct drm_i915_private *dev_priv);
void i915_gem_suspend(struct drm_i915_private *dev_priv);
void i915_gem_suspend_late(struct drm_i915_private *dev_priv);
void i915_gem_resume(struct drm_i915_private *dev_priv);
vm_fault_t i915_gem_fault(struct vm_fault *vmf);

int i915_gem_open(struct drm_i915_private *i915, struct drm_file *file);
void i915_gem_release(struct drm_device *dev, struct drm_file *file);

int i915_gem_object_set_cache_level(struct drm_i915_gem_object *obj,
				    enum i915_cache_level cache_level);

struct drm_gem_object *i915_gem_prime_import(struct drm_device *dev,
				struct dma_buf *dma_buf);

struct dma_buf *i915_gem_prime_export(struct drm_gem_object *gem_obj, int flags);

static inline struct i915_gem_context *
__i915_gem_context_lookup_rcu(struct drm_i915_file_private *file_priv, u32 id)
{
	return idr_find(&file_priv->context_idr, id);
}

static inline struct i915_gem_context *
i915_gem_context_lookup(struct drm_i915_file_private *file_priv, u32 id)
{
	struct i915_gem_context *ctx;

	rcu_read_lock();
	ctx = __i915_gem_context_lookup_rcu(file_priv, id);
	if (ctx && !kref_get_unless_zero(&ctx->ref))
		ctx = NULL;
	rcu_read_unlock();

	return ctx;
}

/* i915_gem_evict.c */
int __must_check i915_gem_evict_something(struct i915_address_space *vm,
					  u64 min_size, u64 alignment,
					  unsigned long color,
					  u64 start, u64 end,
					  unsigned flags);
int __must_check i915_gem_evict_for_node(struct i915_address_space *vm,
					 struct drm_mm_node *node,
					 unsigned int flags);
int i915_gem_evict_vm(struct i915_address_space *vm);

void i915_gem_cleanup_memory_regions(struct drm_i915_private *i915);
int i915_gem_init_memory_regions(struct drm_i915_private *i915);

/* i915_gem_internal.c */
struct drm_i915_gem_object *
i915_gem_object_create_internal(struct drm_i915_private *dev_priv,
				phys_addr_t size);

/* i915_gem_tiling.c */
static inline bool i915_gem_object_needs_bit17_swizzle(struct drm_i915_gem_object *obj)
{
	struct drm_i915_private *i915 = to_i915(obj->base.dev);

	return i915->ggtt.bit_6_swizzle_x == I915_BIT_6_SWIZZLE_9_10_17 &&
		i915_gem_object_is_tiled(obj);
}

u32 i915_gem_fence_size(struct drm_i915_private *dev_priv, u32 size,
			unsigned int tiling, unsigned int stride);
u32 i915_gem_fence_alignment(struct drm_i915_private *dev_priv, u32 size,
			     unsigned int tiling, unsigned int stride);

const char *i915_cache_level_str(struct drm_i915_private *i915, int type);

/* i915_cmd_parser.c */
int i915_cmd_parser_get_version(struct drm_i915_private *dev_priv);
void intel_engine_init_cmd_parser(struct intel_engine_cs *engine);
void intel_engine_cleanup_cmd_parser(struct intel_engine_cs *engine);
int intel_engine_cmd_parser(struct i915_gem_context *cxt,
			    struct intel_engine_cs *engine,
			    struct drm_i915_gem_object *batch_obj,
			    u64 user_batch_start,
			    u32 batch_start_offset,
			    u32 batch_len,
			    struct drm_i915_gem_object *shadow_batch_obj,
			    u64 shadow_batch_start);

/* intel_device_info.c */
static inline struct intel_device_info *
mkwrite_device_info(struct drm_i915_private *dev_priv)
{
	return (struct intel_device_info *)INTEL_INFO(dev_priv);
}

int i915_reg_read_ioctl(struct drm_device *dev, void *data,
			struct drm_file *file);

#define __I915_REG_OP(op__, dev_priv__, ...) \
	intel_uncore_##op__(&(dev_priv__)->uncore, __VA_ARGS__)

#define I915_READ(reg__)	 __I915_REG_OP(read, dev_priv, (reg__))
#define I915_WRITE(reg__, val__) __I915_REG_OP(write, dev_priv, (reg__), (val__))

#define POSTING_READ(reg__)	__I915_REG_OP(posting_read, dev_priv, (reg__))

/* These are untraced mmio-accessors that are only valid to be used inside
 * critical sections, such as inside IRQ handlers, where forcewake is explicitly
 * controlled.
 *
 * Think twice, and think again, before using these.
 *
 * As an example, these accessors can possibly be used between:
 *
 * spin_lock_irq(&dev_priv->uncore.lock);
 * intel_uncore_forcewake_get__locked();
 *
 * and
 *
 * intel_uncore_forcewake_put__locked();
 * spin_unlock_irq(&dev_priv->uncore.lock);
 *
 *
 * Note: some registers may not need forcewake held, so
 * intel_uncore_forcewake_{get,put} can be omitted, see
 * intel_uncore_forcewake_for_reg().
 *
 * Certain architectures will die if the same cacheline is concurrently accessed
 * by different clients (e.g. on Ivybridge). Access to registers should
 * therefore generally be serialised, by either the dev_priv->uncore.lock or
 * a more localised lock guarding all access to that bank of registers.
 */
#define I915_READ_FW(reg__) __I915_REG_OP(read_fw, dev_priv, (reg__))
#define I915_WRITE_FW(reg__, val__) __I915_REG_OP(write_fw, dev_priv, (reg__), (val__))

/* register wait wrappers for display regs */
#define intel_de_wait_for_register(dev_priv_, reg_, mask_, value_, timeout_) \
	intel_wait_for_register(&(dev_priv_)->uncore, \
				(reg_), (mask_), (value_), (timeout_))

#define intel_de_wait_for_set(dev_priv_, reg_, mask_, timeout_) ({	\
	u32 mask__ = (mask_);						\
	intel_de_wait_for_register((dev_priv_), (reg_),			\
				   mask__, mask__, (timeout_)); \
})

#define intel_de_wait_for_clear(dev_priv_, reg_, mask_, timeout_) \
	intel_de_wait_for_register((dev_priv_), (reg_), (mask_), 0, (timeout_))

/* i915_mm.c */
int remap_io_mapping(struct vm_area_struct *vma,
		     unsigned long addr, unsigned long pfn, unsigned long size,
		     struct io_mapping *iomap);

static inline int intel_hws_csb_write_index(struct drm_i915_private *i915)
{
	if (INTEL_GEN(i915) >= 10)
		return CNL_HWS_CSB_WRITE_INDEX;
	else
		return I915_HWS_CSB_WRITE_INDEX;
}

static inline enum i915_map_type
i915_coherent_map_type(struct drm_i915_private *i915)
{
	return HAS_LLC(i915) ? I915_MAP_WB : I915_MAP_WC;
}

#endif<|MERGE_RESOLUTION|>--- conflicted
+++ resolved
@@ -605,21 +605,6 @@
 	struct intel_rps_ei ei;
 };
 
-<<<<<<< HEAD
-struct intel_rc6 {
-	bool enabled;
-	bool ctx_corrupted;
-	intel_wakeref_t ctx_corrupted_wakeref;
-	u64 prev_hw_residency[4];
-	u64 cur_residency[4];
-};
-
-struct intel_llc_pstate {
-	bool enabled;
-};
-
-=======
->>>>>>> 1ce0d516
 struct intel_gen6_power_mgmt {
 	struct intel_rps rps;
 };
@@ -1363,20 +1348,8 @@
 		} contexts;
 	} gem;
 
-<<<<<<< HEAD
-	u8 pch_ssc_use;
-
-	/* For i945gm vblank irq vs. C3 workaround */
-	struct {
-		struct work_struct work;
-		struct pm_qos_request pm_qos;
-		u8 c3_disable_latency;
-		u8 enabled;
-	} i945gm_vblank;
-=======
 	/* For i915gm/i945gm vblank irq workaround */
 	u8 vblank_enabled;
->>>>>>> 1ce0d516
 
 	/* perform PHY state sanity checks? */
 	bool chv_phy_assert[2];
