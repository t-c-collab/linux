/*
 * Copyright © 2006-2017 Intel Corporation
 *
 * Permission is hereby granted, free of charge, to any person obtaining a
 * copy of this software and associated documentation files (the "Software"),
 * to deal in the Software without restriction, including without limitation
 * the rights to use, copy, modify, merge, publish, distribute, sublicense,
 * and/or sell copies of the Software, and to permit persons to whom the
 * Software is furnished to do so, subject to the following conditions:
 *
 * The above copyright notice and this permission notice (including the next
 * paragraph) shall be included in all copies or substantial portions of the
 * Software.
 *
 * THE SOFTWARE IS PROVIDED "AS IS", WITHOUT WARRANTY OF ANY KIND, EXPRESS OR
 * IMPLIED, INCLUDING BUT NOT LIMITED TO THE WARRANTIES OF MERCHANTABILITY,
 * FITNESS FOR A PARTICULAR PURPOSE AND NONINFRINGEMENT.  IN NO EVENT SHALL
 * THE AUTHORS OR COPYRIGHT HOLDERS BE LIABLE FOR ANY CLAIM, DAMAGES OR OTHER
 * LIABILITY, WHETHER IN AN ACTION OF CONTRACT, TORT OR OTHERWISE, ARISING
 * FROM, OUT OF OR IN CONNECTION WITH THE SOFTWARE OR THE USE OR OTHER DEALINGS
 * IN THE SOFTWARE.
 *
 */

#ifndef _INTEL_DISPLAY_H_
#define _INTEL_DISPLAY_H_

enum pipe {
	INVALID_PIPE = -1,

	PIPE_A = 0,
	PIPE_B,
	PIPE_C,
	_PIPE_EDP,

	I915_MAX_PIPES = _PIPE_EDP
};

#define pipe_name(p) ((p) + 'A')

enum transcoder {
	TRANSCODER_A = 0,
	TRANSCODER_B,
	TRANSCODER_C,
	TRANSCODER_EDP,
	TRANSCODER_DSI_A,
	TRANSCODER_DSI_C,

	I915_MAX_TRANSCODERS
};

static inline const char *transcoder_name(enum transcoder transcoder)
{
	switch (transcoder) {
	case TRANSCODER_A:
		return "A";
	case TRANSCODER_B:
		return "B";
	case TRANSCODER_C:
		return "C";
	case TRANSCODER_EDP:
		return "EDP";
	case TRANSCODER_DSI_A:
		return "DSI A";
	case TRANSCODER_DSI_C:
		return "DSI C";
	default:
		return "<invalid>";
	}
}

static inline bool transcoder_is_dsi(enum transcoder transcoder)
{
	return transcoder == TRANSCODER_DSI_A || transcoder == TRANSCODER_DSI_C;
}

/*
 * Global legacy plane identifier. Valid only for primary/sprite
 * planes on pre-g4x, and only for primary planes on g4x-bdw.
 */
enum i9xx_plane_id {
	PLANE_A,
	PLANE_B,
	PLANE_C,
};

#define plane_name(p) ((p) + 'A')
#define sprite_name(p, s) ((p) * INTEL_INFO(dev_priv)->num_sprites[(p)] + (s) + 'A')

/*
 * Per-pipe plane identifier.
 * I915_MAX_PLANES in the enum below is the maximum (across all platforms)
 * number of planes per CRTC.  Not all platforms really have this many planes,
 * which means some arrays of size I915_MAX_PLANES may have unused entries
 * between the topmost sprite plane and the cursor plane.
 *
 * This is expected to be passed to various register macros
 * (eg. PLANE_CTL(), PS_PLANE_SEL(), etc.) so adjust with care.
 */
enum plane_id {
	PLANE_PRIMARY,
	PLANE_SPRITE0,
	PLANE_SPRITE1,
	PLANE_SPRITE2,
	PLANE_CURSOR,

	I915_MAX_PLANES,
};

#define for_each_plane_id_on_crtc(__crtc, __p) \
	for ((__p) = PLANE_PRIMARY; (__p) < I915_MAX_PLANES; (__p)++) \
		for_each_if((__crtc)->plane_ids_mask & BIT(__p))

enum port {
	PORT_NONE = -1,

	PORT_A = 0,
	PORT_B,
	PORT_C,
	PORT_D,
	PORT_E,
	PORT_F,

	I915_MAX_PORTS
};

#define port_name(p) ((p) + 'A')

<<<<<<< HEAD
enum tc_port {
	PORT_TC_NONE = -1,

	PORT_TC1 = 0,
	PORT_TC2,
	PORT_TC3,
	PORT_TC4,

	I915_MAX_TC_PORTS
};
=======
/*
 * Ports identifier referenced from other drivers.
 * Expected to remain stable over time
 */
static inline const char *port_identifier(enum port port)
{
	switch (port) {
	case PORT_A:
		return "Port A";
	case PORT_B:
		return "Port B";
	case PORT_C:
		return "Port C";
	case PORT_D:
		return "Port D";
	case PORT_E:
		return "Port E";
	case PORT_F:
		return "Port F";
	default:
		return "<invalid>";
	}
}
>>>>>>> d2c9281c

enum dpio_channel {
	DPIO_CH0,
	DPIO_CH1
};

enum dpio_phy {
	DPIO_PHY0,
	DPIO_PHY1,
	DPIO_PHY2,
};

#define I915_NUM_PHYS_VLV 2

enum aux_ch {
	AUX_CH_A,
	AUX_CH_B,
	AUX_CH_C,
	AUX_CH_D,
	AUX_CH_E, /* ICL+ */
	AUX_CH_F,
};

#define aux_ch_name(a) ((a) + 'A')

enum intel_display_power_domain {
	POWER_DOMAIN_PIPE_A,
	POWER_DOMAIN_PIPE_B,
	POWER_DOMAIN_PIPE_C,
	POWER_DOMAIN_PIPE_A_PANEL_FITTER,
	POWER_DOMAIN_PIPE_B_PANEL_FITTER,
	POWER_DOMAIN_PIPE_C_PANEL_FITTER,
	POWER_DOMAIN_TRANSCODER_A,
	POWER_DOMAIN_TRANSCODER_B,
	POWER_DOMAIN_TRANSCODER_C,
	POWER_DOMAIN_TRANSCODER_EDP,
	POWER_DOMAIN_TRANSCODER_DSI_A,
	POWER_DOMAIN_TRANSCODER_DSI_C,
	POWER_DOMAIN_PORT_DDI_A_LANES,
	POWER_DOMAIN_PORT_DDI_B_LANES,
	POWER_DOMAIN_PORT_DDI_C_LANES,
	POWER_DOMAIN_PORT_DDI_D_LANES,
	POWER_DOMAIN_PORT_DDI_E_LANES,
	POWER_DOMAIN_PORT_DDI_F_LANES,
	POWER_DOMAIN_PORT_DDI_A_IO,
	POWER_DOMAIN_PORT_DDI_B_IO,
	POWER_DOMAIN_PORT_DDI_C_IO,
	POWER_DOMAIN_PORT_DDI_D_IO,
	POWER_DOMAIN_PORT_DDI_E_IO,
	POWER_DOMAIN_PORT_DDI_F_IO,
	POWER_DOMAIN_PORT_DSI,
	POWER_DOMAIN_PORT_CRT,
	POWER_DOMAIN_PORT_OTHER,
	POWER_DOMAIN_VGA,
	POWER_DOMAIN_AUDIO,
	POWER_DOMAIN_PLLS,
	POWER_DOMAIN_AUX_A,
	POWER_DOMAIN_AUX_B,
	POWER_DOMAIN_AUX_C,
	POWER_DOMAIN_AUX_D,
	POWER_DOMAIN_AUX_E,
	POWER_DOMAIN_AUX_F,
	POWER_DOMAIN_AUX_IO_A,
	POWER_DOMAIN_AUX_TBT1,
	POWER_DOMAIN_AUX_TBT2,
	POWER_DOMAIN_AUX_TBT3,
	POWER_DOMAIN_AUX_TBT4,
	POWER_DOMAIN_GMBUS,
	POWER_DOMAIN_MODESET,
	POWER_DOMAIN_GT_IRQ,
	POWER_DOMAIN_INIT,

	POWER_DOMAIN_NUM,
};

#define POWER_DOMAIN_PIPE(pipe) ((pipe) + POWER_DOMAIN_PIPE_A)
#define POWER_DOMAIN_PIPE_PANEL_FITTER(pipe) \
		((pipe) + POWER_DOMAIN_PIPE_A_PANEL_FITTER)
#define POWER_DOMAIN_TRANSCODER(tran) \
	((tran) == TRANSCODER_EDP ? POWER_DOMAIN_TRANSCODER_EDP : \
	 (tran) + POWER_DOMAIN_TRANSCODER_A)

/* Used by dp and fdi links */
struct intel_link_m_n {
	u32 tu;
	u32 gmch_m;
	u32 gmch_n;
	u32 link_m;
	u32 link_n;
};

#define for_each_pipe(__dev_priv, __p) \
	for ((__p) = 0; (__p) < INTEL_INFO(__dev_priv)->num_pipes; (__p)++)

#define for_each_pipe_masked(__dev_priv, __p, __mask) \
	for ((__p) = 0; (__p) < INTEL_INFO(__dev_priv)->num_pipes; (__p)++) \
		for_each_if((__mask) & BIT(__p))

#define for_each_cpu_transcoder_masked(__dev_priv, __t, __mask) \
	for ((__t) = 0; (__t) < I915_MAX_TRANSCODERS; (__t)++)	\
		for_each_if ((__mask) & (1 << (__t)))

#define for_each_universal_plane(__dev_priv, __pipe, __p)		\
	for ((__p) = 0;							\
	     (__p) < INTEL_INFO(__dev_priv)->num_sprites[(__pipe)] + 1;	\
	     (__p)++)

#define for_each_sprite(__dev_priv, __p, __s)				\
	for ((__s) = 0;							\
	     (__s) < INTEL_INFO(__dev_priv)->num_sprites[(__p)];	\
	     (__s)++)

#define for_each_port_masked(__port, __ports_mask) \
	for ((__port) = PORT_A; (__port) < I915_MAX_PORTS; (__port)++)	\
		for_each_if((__ports_mask) & BIT(__port))

#define for_each_crtc(dev, crtc) \
	list_for_each_entry(crtc, &(dev)->mode_config.crtc_list, head)

#define for_each_intel_plane(dev, intel_plane) \
	list_for_each_entry(intel_plane,			\
			    &(dev)->mode_config.plane_list,	\
			    base.head)

#define for_each_intel_plane_mask(dev, intel_plane, plane_mask)		\
	list_for_each_entry(intel_plane,				\
			    &(dev)->mode_config.plane_list,		\
			    base.head)					\
		for_each_if((plane_mask) &				\
			    drm_plane_mask(&intel_plane->base)))

#define for_each_intel_plane_on_crtc(dev, intel_crtc, intel_plane)	\
	list_for_each_entry(intel_plane,				\
			    &(dev)->mode_config.plane_list,		\
			    base.head)					\
		for_each_if((intel_plane)->pipe == (intel_crtc)->pipe)

#define for_each_intel_crtc(dev, intel_crtc)				\
	list_for_each_entry(intel_crtc,					\
			    &(dev)->mode_config.crtc_list,		\
			    base.head)

#define for_each_intel_crtc_mask(dev, intel_crtc, crtc_mask)		\
	list_for_each_entry(intel_crtc,					\
			    &(dev)->mode_config.crtc_list,		\
			    base.head)					\
		for_each_if((crtc_mask) & drm_crtc_mask(&intel_crtc->base))

#define for_each_intel_encoder(dev, intel_encoder)		\
	list_for_each_entry(intel_encoder,			\
			    &(dev)->mode_config.encoder_list,	\
			    base.head)

#define for_each_intel_dp(dev, intel_encoder)			\
	for_each_intel_encoder(dev, intel_encoder)		\
		for_each_if(intel_encoder_is_dp(intel_encoder))

#define for_each_intel_connector_iter(intel_connector, iter) \
	while ((intel_connector = to_intel_connector(drm_connector_list_iter_next(iter))))

#define for_each_encoder_on_crtc(dev, __crtc, intel_encoder) \
	list_for_each_entry((intel_encoder), &(dev)->mode_config.encoder_list, base.head) \
		for_each_if((intel_encoder)->base.crtc == (__crtc))

#define for_each_connector_on_encoder(dev, __encoder, intel_connector) \
	list_for_each_entry((intel_connector), &(dev)->mode_config.connector_list, base.head) \
		for_each_if((intel_connector)->base.encoder == (__encoder))

#define for_each_power_domain(domain, mask)				\
	for ((domain) = 0; (domain) < POWER_DOMAIN_NUM; (domain)++)	\
		for_each_if(BIT_ULL(domain) & (mask))

#define for_each_power_well(__dev_priv, __power_well)				\
	for ((__power_well) = (__dev_priv)->power_domains.power_wells;	\
	     (__power_well) - (__dev_priv)->power_domains.power_wells <	\
		(__dev_priv)->power_domains.power_well_count;		\
	     (__power_well)++)

#define for_each_power_well_rev(__dev_priv, __power_well)			\
	for ((__power_well) = (__dev_priv)->power_domains.power_wells +		\
			      (__dev_priv)->power_domains.power_well_count - 1;	\
	     (__power_well) - (__dev_priv)->power_domains.power_wells >= 0;	\
	     (__power_well)--)

#define for_each_power_domain_well(__dev_priv, __power_well, __domain_mask)	\
	for_each_power_well(__dev_priv, __power_well)				\
		for_each_if((__power_well)->domains & (__domain_mask))

#define for_each_power_domain_well_rev(__dev_priv, __power_well, __domain_mask) \
	for_each_power_well_rev(__dev_priv, __power_well)		        \
		for_each_if((__power_well)->domains & (__domain_mask))

#define for_each_new_intel_plane_in_state(__state, plane, new_plane_state, __i) \
	for ((__i) = 0; \
	     (__i) < (__state)->base.dev->mode_config.num_total_plane && \
		     ((plane) = to_intel_plane((__state)->base.planes[__i].ptr), \
		      (new_plane_state) = to_intel_plane_state((__state)->base.planes[__i].new_state), 1); \
	     (__i)++) \
		for_each_if(plane)

#define for_each_new_intel_crtc_in_state(__state, crtc, new_crtc_state, __i) \
	for ((__i) = 0; \
	     (__i) < (__state)->base.dev->mode_config.num_crtc && \
		     ((crtc) = to_intel_crtc((__state)->base.crtcs[__i].ptr), \
		      (new_crtc_state) = to_intel_crtc_state((__state)->base.crtcs[__i].new_state), 1); \
	     (__i)++) \
		for_each_if(crtc)

#define for_each_oldnew_intel_plane_in_state(__state, plane, old_plane_state, new_plane_state, __i) \
	for ((__i) = 0; \
	     (__i) < (__state)->base.dev->mode_config.num_total_plane && \
		     ((plane) = to_intel_plane((__state)->base.planes[__i].ptr), \
		      (old_plane_state) = to_intel_plane_state((__state)->base.planes[__i].old_state), \
		      (new_plane_state) = to_intel_plane_state((__state)->base.planes[__i].new_state), 1); \
	     (__i)++) \
		for_each_if(plane)

void intel_link_compute_m_n(int bpp, int nlanes,
			    int pixel_clock, int link_clock,
			    struct intel_link_m_n *m_n,
			    bool reduce_m_n);

#endif<|MERGE_RESOLUTION|>--- conflicted
+++ resolved
@@ -126,18 +126,6 @@
 
 #define port_name(p) ((p) + 'A')
 
-<<<<<<< HEAD
-enum tc_port {
-	PORT_TC_NONE = -1,
-
-	PORT_TC1 = 0,
-	PORT_TC2,
-	PORT_TC3,
-	PORT_TC4,
-
-	I915_MAX_TC_PORTS
-};
-=======
 /*
  * Ports identifier referenced from other drivers.
  * Expected to remain stable over time
@@ -161,7 +149,17 @@
 		return "<invalid>";
 	}
 }
->>>>>>> d2c9281c
+
+enum tc_port {
+	PORT_TC_NONE = -1,
+
+	PORT_TC1 = 0,
+	PORT_TC2,
+	PORT_TC3,
+	PORT_TC4,
+
+	I915_MAX_TC_PORTS
+};
 
 enum dpio_channel {
 	DPIO_CH0,
