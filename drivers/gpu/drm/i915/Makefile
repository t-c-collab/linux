# SPDX-License-Identifier: GPL-2.0
#
# Makefile for the drm device driver.  This driver provides support for the
# Direct Rendering Infrastructure (DRI) in XFree86 4.1.0 and higher.

# Add a set of useful warning flags and enable -Werror for CI to prevent
# trivial mistakes from creeping in. We have to do this piecemeal as we reject
# any patch that isn't warning clean, so turning on -Wall -Wextra (or W=1) we
# need to filter out dubious warnings.  Still it is our interest
# to keep running locally with W=1 C=1 until we are completely clean.
#
# Note the danger in using -Wall -Wextra is that when CI updates gcc we
# will most likely get a sudden build breakage... Hopefully we will fix
# new warnings before CI updates!
subdir-ccflags-y := -Wall -Wextra
subdir-ccflags-y += -Wno-format-security
subdir-ccflags-y += -Wno-unused-parameter
subdir-ccflags-y += -Wno-type-limits
subdir-ccflags-y += -Wno-missing-field-initializers
subdir-ccflags-y += -Wno-sign-compare
subdir-ccflags-y += -Wno-shift-negative-value
subdir-ccflags-y += $(call cc-disable-warning, unused-but-set-variable)
subdir-ccflags-y += $(call cc-disable-warning, frame-address)
subdir-ccflags-$(CONFIG_DRM_I915_WERROR) += -Werror

# Fine grained warnings disable
CFLAGS_i915_pci.o = $(call cc-disable-warning, override-init)
CFLAGS_display/intel_fbdev.o = $(call cc-disable-warning, override-init)

subdir-ccflags-y += -I$(srctree)/$(src)

# Please keep these build lists sorted!

# core driver code
i915-y += i915_driver.o \
	  i915_drm_client.o \
	  i915_config.o \
	  i915_getparam.o \
	  i915_ioctl.o \
	  i915_irq.o \
	  i915_mitigations.o \
	  i915_module.o \
	  i915_params.o \
	  i915_pci.o \
	  i915_scatterlist.o \
	  i915_suspend.o \
	  i915_switcheroo.o \
	  i915_sysfs.o \
	  i915_utils.o \
	  intel_device_info.o \
	  intel_memory_region.o \
	  intel_pcode.o \
	  intel_pm.o \
	  intel_region_ttm.o \
	  intel_runtime_pm.o \
	  intel_sbi.o \
	  intel_step.o \
	  intel_uncore.o \
	  intel_wakeref.o \
	  vlv_sideband.o \
	  vlv_suspend.o

# core peripheral code
i915-y += \
	soc/intel_dram.o \
	soc/intel_gmch.o \
	soc/intel_pch.o

# core library code
i915-y += \
	i915_memcpy.o \
	i915_mm.o \
	i915_sw_fence.o \
	i915_sw_fence_work.o \
	i915_syncmap.o \
	i915_user_extensions.o

i915-$(CONFIG_COMPAT)   += i915_ioc32.o
i915-$(CONFIG_DEBUG_FS) += \
	i915_debugfs.o \
	i915_debugfs_params.o \
	display/intel_display_debugfs.o \
	display/intel_pipe_crc.o
i915-$(CONFIG_PERF_EVENTS) += i915_pmu.o

# "Graphics Technology" (aka we talk to the gpu)
gt-y += \
	gt/gen2_engine_cs.o \
	gt/gen6_engine_cs.o \
	gt/gen6_ppgtt.o \
	gt/gen7_renderclear.o \
	gt/gen8_engine_cs.o \
	gt/gen8_ppgtt.o \
	gt/intel_breadcrumbs.o \
	gt/intel_context.o \
	gt/intel_context_sseu.o \
	gt/intel_engine_cs.o \
	gt/intel_engine_heartbeat.o \
	gt/intel_engine_pm.o \
	gt/intel_engine_user.o \
	gt/intel_execlists_submission.o \
	gt/intel_ggtt.o \
	gt/intel_ggtt_fencing.o \
	gt/intel_gt.o \
	gt/intel_gt_buffer_pool.o \
	gt/intel_gt_clock_utils.o \
	gt/intel_gt_debugfs.o \
	gt/intel_gt_engines_debugfs.o \
	gt/intel_gt_irq.o \
	gt/intel_gt_mcr.o \
	gt/intel_gt_pm.o \
	gt/intel_gt_pm_debugfs.o \
	gt/intel_gt_pm_irq.o \
	gt/intel_gt_requests.o \
	gt/intel_gt_sysfs.o \
	gt/intel_gt_sysfs_pm.o \
	gt/intel_gtt.o \
	gt/intel_llc.o \
	gt/intel_lrc.o \
	gt/intel_migrate.o \
	gt/intel_mocs.o \
	gt/intel_ppgtt.o \
	gt/intel_rc6.o \
	gt/intel_region_lmem.o \
	gt/intel_renderstate.o \
	gt/intel_reset.o \
	gt/intel_ring.o \
	gt/intel_ring_submission.o \
	gt/intel_rps.o \
	gt/intel_sa_media.o \
	gt/intel_sseu.o \
	gt/intel_sseu_debugfs.o \
	gt/intel_timeline.o \
	gt/intel_wopcm.o \
	gt/intel_workarounds.o \
	gt/shmem_utils.o \
	gt/sysfs_engines.o

# x86 intel-gtt module support
gt-$(CONFIG_X86) += gt/intel_ggtt_gmch.o
# autogenerated null render state
gt-y += \
	gt/gen6_renderstate.o \
	gt/gen7_renderstate.o \
	gt/gen8_renderstate.o \
	gt/gen9_renderstate.o
i915-y += $(gt-y)

# GEM (Graphics Execution Management) code
gem-y += \
	gem/i915_gem_busy.o \
	gem/i915_gem_clflush.o \
	gem/i915_gem_context.o \
	gem/i915_gem_create.o \
	gem/i915_gem_dmabuf.o \
	gem/i915_gem_domain.o \
	gem/i915_gem_execbuffer.o \
	gem/i915_gem_internal.o \
	gem/i915_gem_object.o \
	gem/i915_gem_lmem.o \
	gem/i915_gem_mman.o \
	gem/i915_gem_pages.o \
	gem/i915_gem_phys.o \
	gem/i915_gem_pm.o \
	gem/i915_gem_region.o \
	gem/i915_gem_shmem.o \
	gem/i915_gem_shrinker.o \
	gem/i915_gem_stolen.o \
	gem/i915_gem_throttle.o \
	gem/i915_gem_tiling.o \
	gem/i915_gem_ttm.o \
	gem/i915_gem_ttm_move.o \
	gem/i915_gem_ttm_pm.o \
	gem/i915_gem_userptr.o \
	gem/i915_gem_wait.o \
	gem/i915_gemfs.o
i915-y += \
	  $(gem-y) \
	  i915_active.o \
	  i915_cmd_parser.o \
	  i915_deps.o \
	  i915_gem_evict.o \
	  i915_gem_gtt.o \
	  i915_gem_ww.o \
	  i915_gem.o \
	  i915_query.o \
	  i915_request.o \
	  i915_scheduler.o \
	  i915_trace_points.o \
	  i915_ttm_buddy_manager.o \
	  i915_vma.o \
	  i915_vma_resource.o

# general-purpose microcontroller (GuC) support
i915-y += \
	  gt/uc/intel_gsc_fw.o \
	  gt/uc/intel_gsc_uc.o \
<<<<<<< HEAD
=======
	  gt/uc/intel_gsc_uc_heci_cmd_submit.o\
>>>>>>> 82bbec18
	  gt/uc/intel_guc.o \
	  gt/uc/intel_guc_ads.o \
	  gt/uc/intel_guc_capture.o \
	  gt/uc/intel_guc_ct.o \
	  gt/uc/intel_guc_debugfs.o \
	  gt/uc/intel_guc_fw.o \
	  gt/uc/intel_guc_hwconfig.o \
	  gt/uc/intel_guc_log.o \
	  gt/uc/intel_guc_log_debugfs.o \
	  gt/uc/intel_guc_rc.o \
	  gt/uc/intel_guc_slpc.o \
	  gt/uc/intel_guc_submission.o \
	  gt/uc/intel_huc.o \
	  gt/uc/intel_huc_debugfs.o \
	  gt/uc/intel_huc_fw.o \
	  gt/uc/intel_uc.o \
	  gt/uc/intel_uc_debugfs.o \
	  gt/uc/intel_uc_fw.o

# graphics system controller (GSC) support
i915-y += gt/intel_gsc.o

# graphics hardware monitoring (HWMON) support
i915-$(CONFIG_HWMON) += i915_hwmon.o

# modesetting core code
i915-y += \
	display/hsw_ips.o \
	display/intel_atomic.o \
	display/intel_atomic_plane.o \
	display/intel_audio.o \
	display/intel_bios.o \
	display/intel_bw.o \
	display/intel_cdclk.o \
	display/intel_color.o \
	display/intel_combo_phy.o \
	display/intel_connector.o \
	display/intel_crtc.o \
	display/intel_crtc_state_dump.o \
	display/intel_cursor.o \
	display/intel_display.o \
	display/intel_display_power.o \
	display/intel_display_power_map.o \
	display/intel_display_power_well.o \
	display/intel_display_rps.o \
	display/intel_dmc.o \
	display/intel_dpio_phy.o \
	display/intel_dpll.o \
	display/intel_dpll_mgr.o \
	display/intel_dpt.o \
	display/intel_drrs.o \
	display/intel_dsb.o \
	display/intel_fb.o \
	display/intel_fb_pin.o \
	display/intel_fbc.o \
	display/intel_fdi.o \
	display/intel_fifo_underrun.o \
	display/intel_frontbuffer.o \
	display/intel_global_state.o \
	display/intel_hdcp.o \
	display/intel_hdcp_gsc.o \
	display/intel_hotplug.o \
	display/intel_hti.o \
	display/intel_lpe_audio.o \
	display/intel_modeset_verify.o \
	display/intel_modeset_setup.o \
	display/intel_overlay.o \
	display/intel_pch_display.o \
	display/intel_pch_refclk.o \
	display/intel_plane_initial.o \
	display/intel_psr.o \
	display/intel_quirks.o \
	display/intel_sprite.o \
	display/intel_sprite_uapi.o \
	display/intel_tc.o \
	display/intel_vblank.o \
	display/intel_vga.o \
	display/intel_wm.o \
	display/i9xx_plane.o \
	display/i9xx_wm.o \
	display/skl_scaler.o \
	display/skl_universal_plane.o \
	display/skl_watermark.o
i915-$(CONFIG_ACPI) += \
	display/intel_acpi.o \
	display/intel_opregion.o
i915-$(CONFIG_DRM_FBDEV_EMULATION) += \
	display/intel_fbdev.o

# modesetting output/encoder code
i915-y += \
	display/dvo_ch7017.o \
	display/dvo_ch7xxx.o \
	display/dvo_ivch.o \
	display/dvo_ns2501.o \
	display/dvo_sil164.o \
	display/dvo_tfp410.o \
	display/g4x_dp.o \
	display/g4x_hdmi.o \
	display/icl_dsi.o \
	display/intel_backlight.o \
	display/intel_crt.o \
	display/intel_ddi.o \
	display/intel_ddi_buf_trans.o \
	display/intel_display_trace.o \
	display/intel_dkl_phy.o \
	display/intel_dp.o \
	display/intel_dp_aux.o \
	display/intel_dp_aux_backlight.o \
	display/intel_dp_hdcp.o \
	display/intel_dp_link_training.o \
	display/intel_dp_mst.o \
	display/intel_dsi.o \
	display/intel_dsi_dcs_backlight.o \
	display/intel_dsi_vbt.o \
	display/intel_dvo.o \
	display/intel_gmbus.o \
	display/intel_hdmi.o \
	display/intel_lspcon.o \
	display/intel_lvds.o \
	display/intel_panel.o \
	display/intel_pps.o \
	display/intel_qp_tables.o \
	display/intel_sdvo.o \
	display/intel_snps_phy.o \
	display/intel_tv.o \
	display/intel_vdsc.o \
	display/intel_vrr.o \
	display/vlv_dsi.o \
	display/vlv_dsi_pll.o

i915-y += i915_perf.o

# Protected execution platform (PXP) support. Base support is required for HuC
i915-y += \
	pxp/intel_pxp.o \
	pxp/intel_pxp_tee.o \
	pxp/intel_pxp_huc.o

i915-$(CONFIG_DRM_I915_PXP) += \
	pxp/intel_pxp_cmd.o \
	pxp/intel_pxp_debugfs.o \
	pxp/intel_pxp_irq.o \
	pxp/intel_pxp_pm.o \
	pxp/intel_pxp_session.o

# Post-mortem debug and GPU hang state capture
i915-$(CONFIG_DRM_I915_CAPTURE_ERROR) += i915_gpu_error.o
i915-$(CONFIG_DRM_I915_SELFTEST) += \
	gem/selftests/i915_gem_client_blt.o \
	gem/selftests/igt_gem_utils.o \
	selftests/intel_scheduler_helpers.o \
	selftests/i915_random.o \
	selftests/i915_selftest.o \
	selftests/igt_atomic.o \
	selftests/igt_flush_test.o \
	selftests/igt_live_test.o \
	selftests/igt_mmap.o \
	selftests/igt_reset.o \
	selftests/igt_spinner.o \
	selftests/librapl.o

# virtual gpu code
i915-y += i915_vgpu.o

i915-$(CONFIG_DRM_I915_GVT) += \
	intel_gvt.o \
	intel_gvt_mmio_table.o
include $(src)/gvt/Makefile

obj-$(CONFIG_DRM_I915) += i915.o
obj-$(CONFIG_DRM_I915_GVT_KVMGT) += kvmgt.o

# header test

# exclude some broken headers from the test coverage
no-header-test := \
	display/intel_vbt_defs.h

always-$(CONFIG_DRM_I915_WERROR) += \
	$(patsubst %.h,%.hdrtest, $(filter-out $(no-header-test), \
		$(shell cd $(srctree)/$(src) && find * -name '*.h')))

quiet_cmd_hdrtest = HDRTEST $(patsubst %.hdrtest,%.h,$@)
      cmd_hdrtest = $(CC) $(filter-out $(CFLAGS_GCOV), $(c_flags)) -S -o /dev/null -x c /dev/null -include $<; touch $@

$(obj)/%.hdrtest: $(src)/%.h FORCE
	$(call if_changed_dep,hdrtest)<|MERGE_RESOLUTION|>--- conflicted
+++ resolved
@@ -195,10 +195,7 @@
 i915-y += \
 	  gt/uc/intel_gsc_fw.o \
 	  gt/uc/intel_gsc_uc.o \
-<<<<<<< HEAD
-=======
 	  gt/uc/intel_gsc_uc_heci_cmd_submit.o\
->>>>>>> 82bbec18
 	  gt/uc/intel_guc.o \
 	  gt/uc/intel_guc_ads.o \
 	  gt/uc/intel_guc_capture.o \
