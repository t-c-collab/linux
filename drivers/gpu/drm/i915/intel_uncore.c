/*
 * Copyright © 2013 Intel Corporation
 *
 * Permission is hereby granted, free of charge, to any person obtaining a
 * copy of this software and associated documentation files (the "Software"),
 * to deal in the Software without restriction, including without limitation
 * the rights to use, copy, modify, merge, publish, distribute, sublicense,
 * and/or sell copies of the Software, and to permit persons to whom the
 * Software is furnished to do so, subject to the following conditions:
 *
 * The above copyright notice and this permission notice (including the next
 * paragraph) shall be included in all copies or substantial portions of the
 * Software.
 *
 * THE SOFTWARE IS PROVIDED "AS IS", WITHOUT WARRANTY OF ANY KIND, EXPRESS OR
 * IMPLIED, INCLUDING BUT NOT LIMITED TO THE WARRANTIES OF MERCHANTABILITY,
 * FITNESS FOR A PARTICULAR PURPOSE AND NONINFRINGEMENT.  IN NO EVENT SHALL
 * THE AUTHORS OR COPYRIGHT HOLDERS BE LIABLE FOR ANY CLAIM, DAMAGES OR OTHER
 * LIABILITY, WHETHER IN AN ACTION OF CONTRACT, TORT OR OTHERWISE, ARISING
 * FROM, OUT OF OR IN CONNECTION WITH THE SOFTWARE OR THE USE OR OTHER DEALINGS
 * IN THE SOFTWARE.
 */

#include <drm/drm_managed.h>
#include <linux/pm_runtime.h>

#include "gt/intel_engine_regs.h"
#include "gt/intel_gt_regs.h"

#include "i915_drv.h"
#include "i915_iosf_mbi.h"
#include "i915_reg.h"
#include "i915_trace.h"
#include "i915_vgpu.h"

#define FORCEWAKE_ACK_TIMEOUT_MS 50
#define GT_FIFO_TIMEOUT_MS	 10

#define __raw_posting_read(...) ((void)__raw_uncore_read32(__VA_ARGS__))

static void
fw_domains_get(struct intel_uncore *uncore, enum forcewake_domains fw_domains)
{
	uncore->fw_get_funcs->force_wake_get(uncore, fw_domains);
}

void
intel_uncore_mmio_debug_init_early(struct drm_i915_private *i915)
{
	spin_lock_init(&i915->mmio_debug.lock);
	i915->mmio_debug.unclaimed_mmio_check = 1;

	i915->uncore.debug = &i915->mmio_debug;
}

static void mmio_debug_suspend(struct intel_uncore *uncore)
{
	if (!uncore->debug)
		return;

	spin_lock(&uncore->debug->lock);

	/* Save and disable mmio debugging for the user bypass */
	if (!uncore->debug->suspend_count++) {
		uncore->debug->saved_mmio_check = uncore->debug->unclaimed_mmio_check;
		uncore->debug->unclaimed_mmio_check = 0;
	}

	spin_unlock(&uncore->debug->lock);
}

static bool check_for_unclaimed_mmio(struct intel_uncore *uncore);

static void mmio_debug_resume(struct intel_uncore *uncore)
{
	if (!uncore->debug)
		return;

	spin_lock(&uncore->debug->lock);

	if (!--uncore->debug->suspend_count)
		uncore->debug->unclaimed_mmio_check = uncore->debug->saved_mmio_check;

	if (check_for_unclaimed_mmio(uncore))
		drm_info(&uncore->i915->drm,
			 "Invalid mmio detected during user access\n");

	spin_unlock(&uncore->debug->lock);
}

static const char * const forcewake_domain_names[] = {
	"render",
	"gt",
	"media",
	"vdbox0",
	"vdbox1",
	"vdbox2",
	"vdbox3",
	"vdbox4",
	"vdbox5",
	"vdbox6",
	"vdbox7",
	"vebox0",
	"vebox1",
	"vebox2",
	"vebox3",
	"gsc",
};

const char *
intel_uncore_forcewake_domain_to_str(const enum forcewake_domain_id id)
{
	BUILD_BUG_ON(ARRAY_SIZE(forcewake_domain_names) != FW_DOMAIN_ID_COUNT);

	if (id >= 0 && id < FW_DOMAIN_ID_COUNT)
		return forcewake_domain_names[id];

	WARN_ON(id);

	return "unknown";
}

#define fw_ack(d) readl((d)->reg_ack)
#define fw_set(d, val) writel(_MASKED_BIT_ENABLE((val)), (d)->reg_set)
#define fw_clear(d, val) writel(_MASKED_BIT_DISABLE((val)), (d)->reg_set)

static inline void
fw_domain_reset(const struct intel_uncore_forcewake_domain *d)
{
	/*
	 * We don't really know if the powerwell for the forcewake domain we are
	 * trying to reset here does exist at this point (engines could be fused
	 * off in ICL+), so no waiting for acks
	 */
	/* WaRsClearFWBitsAtReset */
	if (GRAPHICS_VER(d->uncore->i915) >= 12)
		fw_clear(d, 0xefff);
	else
		fw_clear(d, 0xffff);
}

static inline void
fw_domain_arm_timer(struct intel_uncore_forcewake_domain *d)
{
	GEM_BUG_ON(d->uncore->fw_domains_timer & d->mask);
	d->uncore->fw_domains_timer |= d->mask;
	d->wake_count++;
	hrtimer_start_range_ns(&d->timer,
			       NSEC_PER_MSEC,
			       NSEC_PER_MSEC,
			       HRTIMER_MODE_REL);
}

static inline int
__wait_for_ack(const struct intel_uncore_forcewake_domain *d,
	       const u32 ack,
	       const u32 value)
{
	return wait_for_atomic((fw_ack(d) & ack) == value,
			       FORCEWAKE_ACK_TIMEOUT_MS);
}

static inline int
wait_ack_clear(const struct intel_uncore_forcewake_domain *d,
	       const u32 ack)
{
	return __wait_for_ack(d, ack, 0);
}

static inline int
wait_ack_set(const struct intel_uncore_forcewake_domain *d,
	     const u32 ack)
{
	return __wait_for_ack(d, ack, ack);
}

static inline void
fw_domain_wait_ack_clear(const struct intel_uncore_forcewake_domain *d)
{
	if (wait_ack_clear(d, FORCEWAKE_KERNEL)) {
		drm_err(&d->uncore->i915->drm,
			"%s: timed out waiting for forcewake ack to clear.\n",
			intel_uncore_forcewake_domain_to_str(d->id));
		add_taint_for_CI(d->uncore->i915, TAINT_WARN); /* CI now unreliable */
	}
}

enum ack_type {
	ACK_CLEAR = 0,
	ACK_SET
};

static int
fw_domain_wait_ack_with_fallback(const struct intel_uncore_forcewake_domain *d,
				 const enum ack_type type)
{
	const u32 ack_bit = FORCEWAKE_KERNEL;
	const u32 value = type == ACK_SET ? ack_bit : 0;
	unsigned int pass;
	bool ack_detected;

	/*
	 * There is a possibility of driver's wake request colliding
	 * with hardware's own wake requests and that can cause
	 * hardware to not deliver the driver's ack message.
	 *
	 * Use a fallback bit toggle to kick the gpu state machine
	 * in the hope that the original ack will be delivered along with
	 * the fallback ack.
	 *
	 * This workaround is described in HSDES #1604254524 and it's known as:
	 * WaRsForcewakeAddDelayForAck:skl,bxt,kbl,glk,cfl,cnl,icl
	 * although the name is a bit misleading.
	 */

	pass = 1;
	do {
		wait_ack_clear(d, FORCEWAKE_KERNEL_FALLBACK);

		fw_set(d, FORCEWAKE_KERNEL_FALLBACK);
		/* Give gt some time to relax before the polling frenzy */
		udelay(10 * pass);
		wait_ack_set(d, FORCEWAKE_KERNEL_FALLBACK);

		ack_detected = (fw_ack(d) & ack_bit) == value;

		fw_clear(d, FORCEWAKE_KERNEL_FALLBACK);
	} while (!ack_detected && pass++ < 10);

	drm_dbg(&d->uncore->i915->drm,
		"%s had to use fallback to %s ack, 0x%x (passes %u)\n",
		intel_uncore_forcewake_domain_to_str(d->id),
		type == ACK_SET ? "set" : "clear",
		fw_ack(d),
		pass);

	return ack_detected ? 0 : -ETIMEDOUT;
}

static inline void
fw_domain_wait_ack_clear_fallback(const struct intel_uncore_forcewake_domain *d)
{
	if (likely(!wait_ack_clear(d, FORCEWAKE_KERNEL)))
		return;

	if (fw_domain_wait_ack_with_fallback(d, ACK_CLEAR))
		fw_domain_wait_ack_clear(d);
}

static inline void
fw_domain_get(const struct intel_uncore_forcewake_domain *d)
{
	fw_set(d, FORCEWAKE_KERNEL);
}

static inline void
fw_domain_wait_ack_set(const struct intel_uncore_forcewake_domain *d)
{
	if (wait_ack_set(d, FORCEWAKE_KERNEL)) {
		drm_err(&d->uncore->i915->drm,
			"%s: timed out waiting for forcewake ack request.\n",
			intel_uncore_forcewake_domain_to_str(d->id));
		add_taint_for_CI(d->uncore->i915, TAINT_WARN); /* CI now unreliable */
	}
}

static inline void
fw_domain_wait_ack_set_fallback(const struct intel_uncore_forcewake_domain *d)
{
	if (likely(!wait_ack_set(d, FORCEWAKE_KERNEL)))
		return;

	if (fw_domain_wait_ack_with_fallback(d, ACK_SET))
		fw_domain_wait_ack_set(d);
}

static inline void
fw_domain_put(const struct intel_uncore_forcewake_domain *d)
{
	fw_clear(d, FORCEWAKE_KERNEL);
}

static void
fw_domains_get_normal(struct intel_uncore *uncore, enum forcewake_domains fw_domains)
{
	struct intel_uncore_forcewake_domain *d;
	unsigned int tmp;

	GEM_BUG_ON(fw_domains & ~uncore->fw_domains);

	for_each_fw_domain_masked(d, fw_domains, uncore, tmp) {
		fw_domain_wait_ack_clear(d);
		fw_domain_get(d);
	}

	for_each_fw_domain_masked(d, fw_domains, uncore, tmp)
		fw_domain_wait_ack_set(d);

	uncore->fw_domains_active |= fw_domains;
}

static void
fw_domains_get_with_fallback(struct intel_uncore *uncore,
			     enum forcewake_domains fw_domains)
{
	struct intel_uncore_forcewake_domain *d;
	unsigned int tmp;

	GEM_BUG_ON(fw_domains & ~uncore->fw_domains);

	for_each_fw_domain_masked(d, fw_domains, uncore, tmp) {
		fw_domain_wait_ack_clear_fallback(d);
		fw_domain_get(d);
	}

	for_each_fw_domain_masked(d, fw_domains, uncore, tmp)
		fw_domain_wait_ack_set_fallback(d);

	uncore->fw_domains_active |= fw_domains;
}

static void
fw_domains_put(struct intel_uncore *uncore, enum forcewake_domains fw_domains)
{
	struct intel_uncore_forcewake_domain *d;
	unsigned int tmp;

	GEM_BUG_ON(fw_domains & ~uncore->fw_domains);

	for_each_fw_domain_masked(d, fw_domains, uncore, tmp)
		fw_domain_put(d);

	uncore->fw_domains_active &= ~fw_domains;
}

static void
fw_domains_reset(struct intel_uncore *uncore,
		 enum forcewake_domains fw_domains)
{
	struct intel_uncore_forcewake_domain *d;
	unsigned int tmp;

	if (!fw_domains)
		return;

	GEM_BUG_ON(fw_domains & ~uncore->fw_domains);

	for_each_fw_domain_masked(d, fw_domains, uncore, tmp)
		fw_domain_reset(d);
}

static inline u32 gt_thread_status(struct intel_uncore *uncore)
{
	u32 val;

	val = __raw_uncore_read32(uncore, GEN6_GT_THREAD_STATUS_REG);
	val &= GEN6_GT_THREAD_STATUS_CORE_MASK;

	return val;
}

static void __gen6_gt_wait_for_thread_c0(struct intel_uncore *uncore)
{
	/*
	 * w/a for a sporadic read returning 0 by waiting for the GT
	 * thread to wake up.
	 */
	drm_WARN_ONCE(&uncore->i915->drm,
		      wait_for_atomic_us(gt_thread_status(uncore) == 0, 5000),
		      "GT thread status wait timed out\n");
}

static void fw_domains_get_with_thread_status(struct intel_uncore *uncore,
					      enum forcewake_domains fw_domains)
{
	fw_domains_get_normal(uncore, fw_domains);

	/* WaRsForcewakeWaitTC0:snb,ivb,hsw,bdw,vlv */
	__gen6_gt_wait_for_thread_c0(uncore);
}

static inline u32 fifo_free_entries(struct intel_uncore *uncore)
{
	u32 count = __raw_uncore_read32(uncore, GTFIFOCTL);

	return count & GT_FIFO_FREE_ENTRIES_MASK;
}

static void __gen6_gt_wait_for_fifo(struct intel_uncore *uncore)
{
	u32 n;

	/* On VLV, FIFO will be shared by both SW and HW.
	 * So, we need to read the FREE_ENTRIES everytime */
	if (IS_VALLEYVIEW(uncore->i915))
		n = fifo_free_entries(uncore);
	else
		n = uncore->fifo_count;

	if (n <= GT_FIFO_NUM_RESERVED_ENTRIES) {
		if (wait_for_atomic((n = fifo_free_entries(uncore)) >
				    GT_FIFO_NUM_RESERVED_ENTRIES,
				    GT_FIFO_TIMEOUT_MS)) {
			drm_dbg(&uncore->i915->drm,
				"GT_FIFO timeout, entries: %u\n", n);
			return;
		}
	}

	uncore->fifo_count = n - 1;
}

static enum hrtimer_restart
intel_uncore_fw_release_timer(struct hrtimer *timer)
{
	struct intel_uncore_forcewake_domain *domain =
	       container_of(timer, struct intel_uncore_forcewake_domain, timer);
	struct intel_uncore *uncore = domain->uncore;
	unsigned long irqflags;

	assert_rpm_device_not_suspended(uncore->rpm);

	if (xchg(&domain->active, false))
		return HRTIMER_RESTART;

	spin_lock_irqsave(&uncore->lock, irqflags);

	uncore->fw_domains_timer &= ~domain->mask;

	GEM_BUG_ON(!domain->wake_count);
	if (--domain->wake_count == 0)
		fw_domains_put(uncore, domain->mask);

	spin_unlock_irqrestore(&uncore->lock, irqflags);

	return HRTIMER_NORESTART;
}

/* Note callers must have acquired the PUNIT->PMIC bus, before calling this. */
static unsigned int
intel_uncore_forcewake_reset(struct intel_uncore *uncore)
{
	unsigned long irqflags;
	struct intel_uncore_forcewake_domain *domain;
	int retry_count = 100;
	enum forcewake_domains fw, active_domains;

	iosf_mbi_assert_punit_acquired();

	/* Hold uncore.lock across reset to prevent any register access
	 * with forcewake not set correctly. Wait until all pending
	 * timers are run before holding.
	 */
	while (1) {
		unsigned int tmp;

		active_domains = 0;

		for_each_fw_domain(domain, uncore, tmp) {
			smp_store_mb(domain->active, false);
			if (hrtimer_cancel(&domain->timer) == 0)
				continue;

			intel_uncore_fw_release_timer(&domain->timer);
		}

		spin_lock_irqsave(&uncore->lock, irqflags);

		for_each_fw_domain(domain, uncore, tmp) {
			if (hrtimer_active(&domain->timer))
				active_domains |= domain->mask;
		}

		if (active_domains == 0)
			break;

		if (--retry_count == 0) {
			drm_err(&uncore->i915->drm, "Timed out waiting for forcewake timers to finish\n");
			break;
		}

		spin_unlock_irqrestore(&uncore->lock, irqflags);
		cond_resched();
	}

	drm_WARN_ON(&uncore->i915->drm, active_domains);

	fw = uncore->fw_domains_active;
	if (fw)
		fw_domains_put(uncore, fw);

	fw_domains_reset(uncore, uncore->fw_domains);
	assert_forcewakes_inactive(uncore);

	spin_unlock_irqrestore(&uncore->lock, irqflags);

	return fw; /* track the lost user forcewake domains */
}

static bool
fpga_check_for_unclaimed_mmio(struct intel_uncore *uncore)
{
	u32 dbg;

	dbg = __raw_uncore_read32(uncore, FPGA_DBG);
	if (likely(!(dbg & FPGA_DBG_RM_NOCLAIM)))
		return false;

	/*
	 * Bugs in PCI programming (or failing hardware) can occasionally cause
	 * us to lose access to the MMIO BAR.  When this happens, register
	 * reads will come back with 0xFFFFFFFF for every register and things
	 * go bad very quickly.  Let's try to detect that special case and at
	 * least try to print a more informative message about what has
	 * happened.
	 *
	 * During normal operation the FPGA_DBG register has several unused
	 * bits that will always read back as 0's so we can use them as canaries
	 * to recognize when MMIO accesses are just busted.
	 */
	if (unlikely(dbg == ~0))
		drm_err(&uncore->i915->drm,
			"Lost access to MMIO BAR; all registers now read back as 0xFFFFFFFF!\n");

	__raw_uncore_write32(uncore, FPGA_DBG, FPGA_DBG_RM_NOCLAIM);

	return true;
}

static bool
vlv_check_for_unclaimed_mmio(struct intel_uncore *uncore)
{
	u32 cer;

	cer = __raw_uncore_read32(uncore, CLAIM_ER);
	if (likely(!(cer & (CLAIM_ER_OVERFLOW | CLAIM_ER_CTR_MASK))))
		return false;

	__raw_uncore_write32(uncore, CLAIM_ER, CLAIM_ER_CLR);

	return true;
}

static bool
gen6_check_for_fifo_debug(struct intel_uncore *uncore)
{
	u32 fifodbg;

	fifodbg = __raw_uncore_read32(uncore, GTFIFODBG);

	if (unlikely(fifodbg)) {
		drm_dbg(&uncore->i915->drm, "GTFIFODBG = 0x08%x\n", fifodbg);
		__raw_uncore_write32(uncore, GTFIFODBG, fifodbg);
	}

	return fifodbg;
}

static bool
check_for_unclaimed_mmio(struct intel_uncore *uncore)
{
	bool ret = false;

	lockdep_assert_held(&uncore->debug->lock);

	if (uncore->debug->suspend_count)
		return false;

	if (intel_uncore_has_fpga_dbg_unclaimed(uncore))
		ret |= fpga_check_for_unclaimed_mmio(uncore);

	if (intel_uncore_has_dbg_unclaimed(uncore))
		ret |= vlv_check_for_unclaimed_mmio(uncore);

	if (intel_uncore_has_fifo(uncore))
		ret |= gen6_check_for_fifo_debug(uncore);

	return ret;
}

static void forcewake_early_sanitize(struct intel_uncore *uncore,
				     unsigned int restore_forcewake)
{
	GEM_BUG_ON(!intel_uncore_has_forcewake(uncore));

	/* WaDisableShadowRegForCpd:chv */
	if (IS_CHERRYVIEW(uncore->i915)) {
		__raw_uncore_write32(uncore, GTFIFOCTL,
				     __raw_uncore_read32(uncore, GTFIFOCTL) |
				     GT_FIFO_CTL_BLOCK_ALL_POLICY_STALL |
				     GT_FIFO_CTL_RC6_POLICY_STALL);
	}

	iosf_mbi_punit_acquire();
	intel_uncore_forcewake_reset(uncore);
	if (restore_forcewake) {
		spin_lock_irq(&uncore->lock);
		fw_domains_get(uncore, restore_forcewake);

		if (intel_uncore_has_fifo(uncore))
			uncore->fifo_count = fifo_free_entries(uncore);
		spin_unlock_irq(&uncore->lock);
	}
	iosf_mbi_punit_release();
}

void intel_uncore_suspend(struct intel_uncore *uncore)
{
	if (!intel_uncore_has_forcewake(uncore))
		return;

	iosf_mbi_punit_acquire();
	iosf_mbi_unregister_pmic_bus_access_notifier_unlocked(
		&uncore->pmic_bus_access_nb);
	uncore->fw_domains_saved = intel_uncore_forcewake_reset(uncore);
	iosf_mbi_punit_release();
}

void intel_uncore_resume_early(struct intel_uncore *uncore)
{
	unsigned int restore_forcewake;

	if (intel_uncore_unclaimed_mmio(uncore))
		drm_dbg(&uncore->i915->drm, "unclaimed mmio detected on resume, clearing\n");

	if (!intel_uncore_has_forcewake(uncore))
		return;

	restore_forcewake = fetch_and_zero(&uncore->fw_domains_saved);
	forcewake_early_sanitize(uncore, restore_forcewake);

	iosf_mbi_register_pmic_bus_access_notifier(&uncore->pmic_bus_access_nb);
}

void intel_uncore_runtime_resume(struct intel_uncore *uncore)
{
	if (!intel_uncore_has_forcewake(uncore))
		return;

	iosf_mbi_register_pmic_bus_access_notifier(&uncore->pmic_bus_access_nb);
}

static void __intel_uncore_forcewake_get(struct intel_uncore *uncore,
					 enum forcewake_domains fw_domains)
{
	struct intel_uncore_forcewake_domain *domain;
	unsigned int tmp;

	fw_domains &= uncore->fw_domains;

	for_each_fw_domain_masked(domain, fw_domains, uncore, tmp) {
		if (domain->wake_count++) {
			fw_domains &= ~domain->mask;
			domain->active = true;
		}
	}

	if (fw_domains)
		fw_domains_get(uncore, fw_domains);
}

/**
 * intel_uncore_forcewake_get - grab forcewake domain references
 * @uncore: the intel_uncore structure
 * @fw_domains: forcewake domains to get reference on
 *
 * This function can be used get GT's forcewake domain references.
 * Normal register access will handle the forcewake domains automatically.
 * However if some sequence requires the GT to not power down a particular
 * forcewake domains this function should be called at the beginning of the
 * sequence. And subsequently the reference should be dropped by symmetric
 * call to intel_unforce_forcewake_put(). Usually caller wants all the domains
 * to be kept awake so the @fw_domains would be then FORCEWAKE_ALL.
 */
void intel_uncore_forcewake_get(struct intel_uncore *uncore,
				enum forcewake_domains fw_domains)
{
	unsigned long irqflags;

	if (!uncore->fw_get_funcs)
		return;

	assert_rpm_wakelock_held(uncore->rpm);

	spin_lock_irqsave(&uncore->lock, irqflags);
	__intel_uncore_forcewake_get(uncore, fw_domains);
	spin_unlock_irqrestore(&uncore->lock, irqflags);
}

/**
 * intel_uncore_forcewake_user_get - claim forcewake on behalf of userspace
 * @uncore: the intel_uncore structure
 *
 * This function is a wrapper around intel_uncore_forcewake_get() to acquire
 * the GT powerwell and in the process disable our debugging for the
 * duration of userspace's bypass.
 */
void intel_uncore_forcewake_user_get(struct intel_uncore *uncore)
{
	spin_lock_irq(&uncore->lock);
	if (!uncore->user_forcewake_count++) {
		intel_uncore_forcewake_get__locked(uncore, FORCEWAKE_ALL);
		mmio_debug_suspend(uncore);
	}
	spin_unlock_irq(&uncore->lock);
}

/**
 * intel_uncore_forcewake_user_put - release forcewake on behalf of userspace
 * @uncore: the intel_uncore structure
 *
 * This function complements intel_uncore_forcewake_user_get() and releases
 * the GT powerwell taken on behalf of the userspace bypass.
 */
void intel_uncore_forcewake_user_put(struct intel_uncore *uncore)
{
	spin_lock_irq(&uncore->lock);
	if (!--uncore->user_forcewake_count) {
		mmio_debug_resume(uncore);
		intel_uncore_forcewake_put__locked(uncore, FORCEWAKE_ALL);
	}
	spin_unlock_irq(&uncore->lock);
}

/**
 * intel_uncore_forcewake_get__locked - grab forcewake domain references
 * @uncore: the intel_uncore structure
 * @fw_domains: forcewake domains to get reference on
 *
 * See intel_uncore_forcewake_get(). This variant places the onus
 * on the caller to explicitly handle the dev_priv->uncore.lock spinlock.
 */
void intel_uncore_forcewake_get__locked(struct intel_uncore *uncore,
					enum forcewake_domains fw_domains)
{
	lockdep_assert_held(&uncore->lock);

	if (!uncore->fw_get_funcs)
		return;

	__intel_uncore_forcewake_get(uncore, fw_domains);
}

static void __intel_uncore_forcewake_put(struct intel_uncore *uncore,
					 enum forcewake_domains fw_domains,
					 bool delayed)
{
	struct intel_uncore_forcewake_domain *domain;
	unsigned int tmp;

	fw_domains &= uncore->fw_domains;

	for_each_fw_domain_masked(domain, fw_domains, uncore, tmp) {
		GEM_BUG_ON(!domain->wake_count);

		if (--domain->wake_count) {
			domain->active = true;
			continue;
		}

		if (delayed &&
		    !(domain->uncore->fw_domains_timer & domain->mask))
			fw_domain_arm_timer(domain);
		else
			fw_domains_put(uncore, domain->mask);
	}
}

/**
 * intel_uncore_forcewake_put - release a forcewake domain reference
 * @uncore: the intel_uncore structure
 * @fw_domains: forcewake domains to put references
 *
 * This function drops the device-level forcewakes for specified
 * domains obtained by intel_uncore_forcewake_get().
 */
void intel_uncore_forcewake_put(struct intel_uncore *uncore,
				enum forcewake_domains fw_domains)
{
	unsigned long irqflags;

	if (!uncore->fw_get_funcs)
		return;

	spin_lock_irqsave(&uncore->lock, irqflags);
	__intel_uncore_forcewake_put(uncore, fw_domains, false);
	spin_unlock_irqrestore(&uncore->lock, irqflags);
}

void intel_uncore_forcewake_put_delayed(struct intel_uncore *uncore,
					enum forcewake_domains fw_domains)
{
	unsigned long irqflags;

	if (!uncore->fw_get_funcs)
		return;

	spin_lock_irqsave(&uncore->lock, irqflags);
	__intel_uncore_forcewake_put(uncore, fw_domains, true);
	spin_unlock_irqrestore(&uncore->lock, irqflags);
}

/**
 * intel_uncore_forcewake_flush - flush the delayed release
 * @uncore: the intel_uncore structure
 * @fw_domains: forcewake domains to flush
 */
void intel_uncore_forcewake_flush(struct intel_uncore *uncore,
				  enum forcewake_domains fw_domains)
{
	struct intel_uncore_forcewake_domain *domain;
	unsigned int tmp;

	if (!uncore->fw_get_funcs)
		return;

	fw_domains &= uncore->fw_domains;
	for_each_fw_domain_masked(domain, fw_domains, uncore, tmp) {
		WRITE_ONCE(domain->active, false);
		if (hrtimer_cancel(&domain->timer))
			intel_uncore_fw_release_timer(&domain->timer);
	}
}

/**
 * intel_uncore_forcewake_put__locked - release forcewake domain references
 * @uncore: the intel_uncore structure
 * @fw_domains: forcewake domains to put references
 *
 * See intel_uncore_forcewake_put(). This variant places the onus
 * on the caller to explicitly handle the dev_priv->uncore.lock spinlock.
 */
void intel_uncore_forcewake_put__locked(struct intel_uncore *uncore,
					enum forcewake_domains fw_domains)
{
	lockdep_assert_held(&uncore->lock);

	if (!uncore->fw_get_funcs)
		return;

	__intel_uncore_forcewake_put(uncore, fw_domains, false);
}

void assert_forcewakes_inactive(struct intel_uncore *uncore)
{
	if (!uncore->fw_get_funcs)
		return;

	drm_WARN(&uncore->i915->drm, uncore->fw_domains_active,
		 "Expected all fw_domains to be inactive, but %08x are still on\n",
		 uncore->fw_domains_active);
}

void assert_forcewakes_active(struct intel_uncore *uncore,
			      enum forcewake_domains fw_domains)
{
	struct intel_uncore_forcewake_domain *domain;
	unsigned int tmp;

	if (!IS_ENABLED(CONFIG_DRM_I915_DEBUG_RUNTIME_PM))
		return;

	if (!uncore->fw_get_funcs)
		return;

	spin_lock_irq(&uncore->lock);

	assert_rpm_wakelock_held(uncore->rpm);

	fw_domains &= uncore->fw_domains;
	drm_WARN(&uncore->i915->drm, fw_domains & ~uncore->fw_domains_active,
		 "Expected %08x fw_domains to be active, but %08x are off\n",
		 fw_domains, fw_domains & ~uncore->fw_domains_active);

	/*
	 * Check that the caller has an explicit wakeref and we don't mistake
	 * it for the auto wakeref.
	 */
	for_each_fw_domain_masked(domain, fw_domains, uncore, tmp) {
		unsigned int actual = READ_ONCE(domain->wake_count);
		unsigned int expect = 1;

		if (uncore->fw_domains_timer & domain->mask)
			expect++; /* pending automatic release */

		if (drm_WARN(&uncore->i915->drm, actual < expect,
			     "Expected domain %d to be held awake by caller, count=%d\n",
			     domain->id, actual))
			break;
	}

	spin_unlock_irq(&uncore->lock);
}

/*
 * We give fast paths for the really cool registers.  The second range includes
 * media domains (and the GSC starting from Xe_LPM+)
 */
#define NEEDS_FORCE_WAKE(reg) ({ \
	u32 __reg = (reg); \
	__reg < 0x40000 || __reg >= 0x116000; \
})

static int fw_range_cmp(u32 offset, const struct intel_forcewake_range *entry)
{
	if (offset < entry->start)
		return -1;
	else if (offset > entry->end)
		return 1;
	else
		return 0;
}

/* Copied and "macroized" from lib/bsearch.c */
#define BSEARCH(key, base, num, cmp) ({                                 \
	unsigned int start__ = 0, end__ = (num);                        \
	typeof(base) result__ = NULL;                                   \
	while (start__ < end__) {                                       \
		unsigned int mid__ = start__ + (end__ - start__) / 2;   \
		int ret__ = (cmp)((key), (base) + mid__);               \
		if (ret__ < 0) {                                        \
			end__ = mid__;                                  \
		} else if (ret__ > 0) {                                 \
			start__ = mid__ + 1;                            \
		} else {                                                \
			result__ = (base) + mid__;                      \
			break;                                          \
		}                                                       \
	}                                                               \
	result__;                                                       \
})

static enum forcewake_domains
find_fw_domain(struct intel_uncore *uncore, u32 offset)
{
	const struct intel_forcewake_range *entry;

	if (IS_GSI_REG(offset))
		offset += uncore->gsi_offset;

	entry = BSEARCH(offset,
			uncore->fw_domains_table,
			uncore->fw_domains_table_entries,
			fw_range_cmp);

	if (!entry)
		return 0;

	/*
	 * The list of FW domains depends on the SKU in gen11+ so we
	 * can't determine it statically. We use FORCEWAKE_ALL and
	 * translate it here to the list of available domains.
	 */
	if (entry->domains == FORCEWAKE_ALL)
		return uncore->fw_domains;

	drm_WARN(&uncore->i915->drm, entry->domains & ~uncore->fw_domains,
		 "Uninitialized forcewake domain(s) 0x%x accessed at 0x%x\n",
		 entry->domains & ~uncore->fw_domains, offset);

	return entry->domains;
}

/*
 * Shadowed register tables describe special register ranges that i915 is
 * allowed to write to without acquiring forcewake.  If these registers' power
 * wells are down, the hardware will save values written by i915 to a shadow
 * copy and automatically transfer them into the real register the next time
 * the power well is woken up.  Shadowing only applies to writes; forcewake
 * must still be acquired when reading from registers in these ranges.
 *
 * The documentation for shadowed registers is somewhat spotty on older
 * platforms.  However missing registers from these lists is non-fatal; it just
 * means we'll wake up the hardware for some register accesses where we didn't
 * really need to.
 *
 * The ranges listed in these tables must be sorted by offset.
 *
 * When adding new tables here, please also add them to
 * intel_shadow_table_check() in selftests/intel_uncore.c so that they will be
 * scanned for obvious mistakes or typos by the selftests.
 */

static const struct i915_range gen8_shadowed_regs[] = {
	{ .start =  0x2030, .end =  0x2030 },
	{ .start =  0xA008, .end =  0xA00C },
	{ .start = 0x12030, .end = 0x12030 },
	{ .start = 0x1a030, .end = 0x1a030 },
	{ .start = 0x22030, .end = 0x22030 },
};

static const struct i915_range gen11_shadowed_regs[] = {
	{ .start =   0x2030, .end =   0x2030 },
	{ .start =   0x2550, .end =   0x2550 },
	{ .start =   0xA008, .end =   0xA00C },
	{ .start =  0x22030, .end =  0x22030 },
	{ .start =  0x22230, .end =  0x22230 },
	{ .start =  0x22510, .end =  0x22550 },
	{ .start = 0x1C0030, .end = 0x1C0030 },
	{ .start = 0x1C0230, .end = 0x1C0230 },
	{ .start = 0x1C0510, .end = 0x1C0550 },
	{ .start = 0x1C4030, .end = 0x1C4030 },
	{ .start = 0x1C4230, .end = 0x1C4230 },
	{ .start = 0x1C4510, .end = 0x1C4550 },
	{ .start = 0x1C8030, .end = 0x1C8030 },
	{ .start = 0x1C8230, .end = 0x1C8230 },
	{ .start = 0x1C8510, .end = 0x1C8550 },
	{ .start = 0x1D0030, .end = 0x1D0030 },
	{ .start = 0x1D0230, .end = 0x1D0230 },
	{ .start = 0x1D0510, .end = 0x1D0550 },
	{ .start = 0x1D4030, .end = 0x1D4030 },
	{ .start = 0x1D4230, .end = 0x1D4230 },
	{ .start = 0x1D4510, .end = 0x1D4550 },
	{ .start = 0x1D8030, .end = 0x1D8030 },
	{ .start = 0x1D8230, .end = 0x1D8230 },
	{ .start = 0x1D8510, .end = 0x1D8550 },
};

static const struct i915_range gen12_shadowed_regs[] = {
	{ .start =   0x2030, .end =   0x2030 },
	{ .start =   0x2510, .end =   0x2550 },
	{ .start =   0xA008, .end =   0xA00C },
	{ .start =   0xA188, .end =   0xA188 },
	{ .start =   0xA278, .end =   0xA278 },
	{ .start =   0xA540, .end =   0xA56C },
	{ .start =   0xC4C8, .end =   0xC4C8 },
	{ .start =   0xC4D4, .end =   0xC4D4 },
	{ .start =   0xC600, .end =   0xC600 },
	{ .start =  0x22030, .end =  0x22030 },
	{ .start =  0x22510, .end =  0x22550 },
	{ .start = 0x1C0030, .end = 0x1C0030 },
	{ .start = 0x1C0510, .end = 0x1C0550 },
	{ .start = 0x1C4030, .end = 0x1C4030 },
	{ .start = 0x1C4510, .end = 0x1C4550 },
	{ .start = 0x1C8030, .end = 0x1C8030 },
	{ .start = 0x1C8510, .end = 0x1C8550 },
	{ .start = 0x1D0030, .end = 0x1D0030 },
	{ .start = 0x1D0510, .end = 0x1D0550 },
	{ .start = 0x1D4030, .end = 0x1D4030 },
	{ .start = 0x1D4510, .end = 0x1D4550 },
	{ .start = 0x1D8030, .end = 0x1D8030 },
	{ .start = 0x1D8510, .end = 0x1D8550 },

	/*
	 * The rest of these ranges are specific to Xe_HP and beyond, but
	 * are reserved/unused ranges on earlier gen12 platforms, so they can
	 * be safely added to the gen12 table.
	 */
	{ .start = 0x1E0030, .end = 0x1E0030 },
	{ .start = 0x1E0510, .end = 0x1E0550 },
	{ .start = 0x1E4030, .end = 0x1E4030 },
	{ .start = 0x1E4510, .end = 0x1E4550 },
	{ .start = 0x1E8030, .end = 0x1E8030 },
	{ .start = 0x1E8510, .end = 0x1E8550 },
	{ .start = 0x1F0030, .end = 0x1F0030 },
	{ .start = 0x1F0510, .end = 0x1F0550 },
	{ .start = 0x1F4030, .end = 0x1F4030 },
	{ .start = 0x1F4510, .end = 0x1F4550 },
	{ .start = 0x1F8030, .end = 0x1F8030 },
	{ .start = 0x1F8510, .end = 0x1F8550 },
};

static const struct i915_range dg2_shadowed_regs[] = {
	{ .start =   0x2030, .end =   0x2030 },
	{ .start =   0x2510, .end =   0x2550 },
	{ .start =   0xA008, .end =   0xA00C },
	{ .start =   0xA188, .end =   0xA188 },
	{ .start =   0xA278, .end =   0xA278 },
	{ .start =   0xA540, .end =   0xA56C },
	{ .start =   0xC4C8, .end =   0xC4C8 },
	{ .start =   0xC4E0, .end =   0xC4E0 },
	{ .start =   0xC600, .end =   0xC600 },
	{ .start =   0xC658, .end =   0xC658 },
	{ .start =  0x22030, .end =  0x22030 },
	{ .start =  0x22510, .end =  0x22550 },
	{ .start = 0x1C0030, .end = 0x1C0030 },
	{ .start = 0x1C0510, .end = 0x1C0550 },
	{ .start = 0x1C4030, .end = 0x1C4030 },
	{ .start = 0x1C4510, .end = 0x1C4550 },
	{ .start = 0x1C8030, .end = 0x1C8030 },
	{ .start = 0x1C8510, .end = 0x1C8550 },
	{ .start = 0x1D0030, .end = 0x1D0030 },
	{ .start = 0x1D0510, .end = 0x1D0550 },
	{ .start = 0x1D4030, .end = 0x1D4030 },
	{ .start = 0x1D4510, .end = 0x1D4550 },
	{ .start = 0x1D8030, .end = 0x1D8030 },
	{ .start = 0x1D8510, .end = 0x1D8550 },
	{ .start = 0x1E0030, .end = 0x1E0030 },
	{ .start = 0x1E0510, .end = 0x1E0550 },
	{ .start = 0x1E4030, .end = 0x1E4030 },
	{ .start = 0x1E4510, .end = 0x1E4550 },
	{ .start = 0x1E8030, .end = 0x1E8030 },
	{ .start = 0x1E8510, .end = 0x1E8550 },
	{ .start = 0x1F0030, .end = 0x1F0030 },
	{ .start = 0x1F0510, .end = 0x1F0550 },
	{ .start = 0x1F4030, .end = 0x1F4030 },
	{ .start = 0x1F4510, .end = 0x1F4550 },
	{ .start = 0x1F8030, .end = 0x1F8030 },
	{ .start = 0x1F8510, .end = 0x1F8550 },
};

static const struct i915_range pvc_shadowed_regs[] = {
	{ .start =   0x2030, .end =   0x2030 },
	{ .start =   0x2510, .end =   0x2550 },
	{ .start =   0xA008, .end =   0xA00C },
	{ .start =   0xA188, .end =   0xA188 },
	{ .start =   0xA278, .end =   0xA278 },
	{ .start =   0xA540, .end =   0xA56C },
	{ .start =   0xC4C8, .end =   0xC4C8 },
	{ .start =   0xC4E0, .end =   0xC4E0 },
	{ .start =   0xC600, .end =   0xC600 },
	{ .start =   0xC658, .end =   0xC658 },
	{ .start =  0x22030, .end =  0x22030 },
	{ .start =  0x22510, .end =  0x22550 },
	{ .start = 0x1C0030, .end = 0x1C0030 },
	{ .start = 0x1C0510, .end = 0x1C0550 },
	{ .start = 0x1C4030, .end = 0x1C4030 },
	{ .start = 0x1C4510, .end = 0x1C4550 },
	{ .start = 0x1C8030, .end = 0x1C8030 },
	{ .start = 0x1C8510, .end = 0x1C8550 },
	{ .start = 0x1D0030, .end = 0x1D0030 },
	{ .start = 0x1D0510, .end = 0x1D0550 },
	{ .start = 0x1D4030, .end = 0x1D4030 },
	{ .start = 0x1D4510, .end = 0x1D4550 },
	{ .start = 0x1D8030, .end = 0x1D8030 },
	{ .start = 0x1D8510, .end = 0x1D8550 },
	{ .start = 0x1E0030, .end = 0x1E0030 },
	{ .start = 0x1E0510, .end = 0x1E0550 },
	{ .start = 0x1E4030, .end = 0x1E4030 },
	{ .start = 0x1E4510, .end = 0x1E4550 },
	{ .start = 0x1E8030, .end = 0x1E8030 },
	{ .start = 0x1E8510, .end = 0x1E8550 },
	{ .start = 0x1F0030, .end = 0x1F0030 },
	{ .start = 0x1F0510, .end = 0x1F0550 },
	{ .start = 0x1F4030, .end = 0x1F4030 },
	{ .start = 0x1F4510, .end = 0x1F4550 },
	{ .start = 0x1F8030, .end = 0x1F8030 },
	{ .start = 0x1F8510, .end = 0x1F8550 },
};

static const struct i915_range mtl_shadowed_regs[] = {
	{ .start =   0x2030, .end =   0x2030 },
	{ .start =   0x2510, .end =   0x2550 },
	{ .start =   0xA008, .end =   0xA00C },
	{ .start =   0xA188, .end =   0xA188 },
	{ .start =   0xA278, .end =   0xA278 },
	{ .start =   0xA540, .end =   0xA56C },
	{ .start =   0xC050, .end =   0xC050 },
	{ .start =   0xC340, .end =   0xC340 },
	{ .start =   0xC4C8, .end =   0xC4C8 },
	{ .start =   0xC4E0, .end =   0xC4E0 },
	{ .start =   0xC600, .end =   0xC600 },
	{ .start =   0xC658, .end =   0xC658 },
	{ .start =   0xCFD4, .end =   0xCFDC },
	{ .start =  0x22030, .end =  0x22030 },
	{ .start =  0x22510, .end =  0x22550 },
};

static const struct i915_range xelpmp_shadowed_regs[] = {
	{ .start = 0x1C0030, .end = 0x1C0030 },
	{ .start = 0x1C0510, .end = 0x1C0550 },
	{ .start = 0x1C8030, .end = 0x1C8030 },
	{ .start = 0x1C8510, .end = 0x1C8550 },
	{ .start = 0x1D0030, .end = 0x1D0030 },
	{ .start = 0x1D0510, .end = 0x1D0550 },
	{ .start = 0x38A008, .end = 0x38A00C },
	{ .start = 0x38A188, .end = 0x38A188 },
	{ .start = 0x38A278, .end = 0x38A278 },
	{ .start = 0x38A540, .end = 0x38A56C },
	{ .start = 0x38A618, .end = 0x38A618 },
	{ .start = 0x38C050, .end = 0x38C050 },
	{ .start = 0x38C340, .end = 0x38C340 },
	{ .start = 0x38C4C8, .end = 0x38C4C8 },
	{ .start = 0x38C4E0, .end = 0x38C4E4 },
	{ .start = 0x38C600, .end = 0x38C600 },
	{ .start = 0x38C658, .end = 0x38C658 },
	{ .start = 0x38CFD4, .end = 0x38CFDC },
};

static int mmio_range_cmp(u32 key, const struct i915_range *range)
{
	if (key < range->start)
		return -1;
	else if (key > range->end)
		return 1;
	else
		return 0;
}

static bool is_shadowed(struct intel_uncore *uncore, u32 offset)
{
	if (drm_WARN_ON(&uncore->i915->drm, !uncore->shadowed_reg_table))
		return false;

	if (IS_GSI_REG(offset))
		offset += uncore->gsi_offset;

	return BSEARCH(offset,
		       uncore->shadowed_reg_table,
		       uncore->shadowed_reg_table_entries,
		       mmio_range_cmp);
}

static enum forcewake_domains
gen6_reg_write_fw_domains(struct intel_uncore *uncore, i915_reg_t reg)
{
	return FORCEWAKE_RENDER;
}

#define __fwtable_reg_read_fw_domains(uncore, offset) \
({ \
	enum forcewake_domains __fwd = 0; \
	if (NEEDS_FORCE_WAKE((offset))) \
		__fwd = find_fw_domain(uncore, offset); \
	__fwd; \
})

#define __fwtable_reg_write_fw_domains(uncore, offset) \
({ \
	enum forcewake_domains __fwd = 0; \
	const u32 __offset = (offset); \
	if (NEEDS_FORCE_WAKE((__offset)) && !is_shadowed(uncore, __offset)) \
		__fwd = find_fw_domain(uncore, __offset); \
	__fwd; \
})

#define GEN_FW_RANGE(s, e, d) \
	{ .start = (s), .end = (e), .domains = (d) }

/*
 * All platforms' forcewake tables below must be sorted by offset ranges.
 * Furthermore, new forcewake tables added should be "watertight" and have
 * no gaps between ranges.
 *
 * When there are multiple consecutive ranges listed in the bspec with
 * the same forcewake domain, it is customary to combine them into a single
 * row in the tables below to keep the tables small and lookups fast.
 * Likewise, reserved/unused ranges may be combined with the preceding and/or
 * following ranges since the driver will never be making MMIO accesses in
 * those ranges.
 *
 * For example, if the bspec were to list:
 *
 *    ...
 *    0x1000 - 0x1fff:  GT
 *    0x2000 - 0x2cff:  GT
 *    0x2d00 - 0x2fff:  unused/reserved
 *    0x3000 - 0xffff:  GT
 *    ...
 *
 * these could all be represented by a single line in the code:
 *
 *   GEN_FW_RANGE(0x1000, 0xffff, FORCEWAKE_GT)
 *
 * When adding new forcewake tables here, please also add them to
 * intel_uncore_mock_selftests in selftests/intel_uncore.c so that they will be
 * scanned for obvious mistakes or typos by the selftests.
 */

static const struct intel_forcewake_range __gen6_fw_ranges[] = {
	GEN_FW_RANGE(0x0, 0x3ffff, FORCEWAKE_RENDER),
};

static const struct intel_forcewake_range __vlv_fw_ranges[] = {
	GEN_FW_RANGE(0x2000, 0x3fff, FORCEWAKE_RENDER),
	GEN_FW_RANGE(0x5000, 0x7fff, FORCEWAKE_RENDER),
	GEN_FW_RANGE(0xb000, 0x11fff, FORCEWAKE_RENDER),
	GEN_FW_RANGE(0x12000, 0x13fff, FORCEWAKE_MEDIA),
	GEN_FW_RANGE(0x22000, 0x23fff, FORCEWAKE_MEDIA),
	GEN_FW_RANGE(0x2e000, 0x2ffff, FORCEWAKE_RENDER),
	GEN_FW_RANGE(0x30000, 0x3ffff, FORCEWAKE_MEDIA),
};

static const struct intel_forcewake_range __chv_fw_ranges[] = {
	GEN_FW_RANGE(0x2000, 0x3fff, FORCEWAKE_RENDER),
	GEN_FW_RANGE(0x4000, 0x4fff, FORCEWAKE_RENDER | FORCEWAKE_MEDIA),
	GEN_FW_RANGE(0x5200, 0x7fff, FORCEWAKE_RENDER),
	GEN_FW_RANGE(0x8000, 0x82ff, FORCEWAKE_RENDER | FORCEWAKE_MEDIA),
	GEN_FW_RANGE(0x8300, 0x84ff, FORCEWAKE_RENDER),
	GEN_FW_RANGE(0x8500, 0x85ff, FORCEWAKE_RENDER | FORCEWAKE_MEDIA),
	GEN_FW_RANGE(0x8800, 0x88ff, FORCEWAKE_MEDIA),
	GEN_FW_RANGE(0x9000, 0xafff, FORCEWAKE_RENDER | FORCEWAKE_MEDIA),
	GEN_FW_RANGE(0xb000, 0xb47f, FORCEWAKE_RENDER),
	GEN_FW_RANGE(0xd000, 0xd7ff, FORCEWAKE_MEDIA),
	GEN_FW_RANGE(0xe000, 0xe7ff, FORCEWAKE_RENDER),
	GEN_FW_RANGE(0xf000, 0xffff, FORCEWAKE_RENDER | FORCEWAKE_MEDIA),
	GEN_FW_RANGE(0x12000, 0x13fff, FORCEWAKE_MEDIA),
	GEN_FW_RANGE(0x1a000, 0x1bfff, FORCEWAKE_MEDIA),
	GEN_FW_RANGE(0x1e800, 0x1e9ff, FORCEWAKE_MEDIA),
	GEN_FW_RANGE(0x30000, 0x37fff, FORCEWAKE_MEDIA),
};

static const struct intel_forcewake_range __gen9_fw_ranges[] = {
	GEN_FW_RANGE(0x0, 0xaff, FORCEWAKE_GT),
	GEN_FW_RANGE(0xb00, 0x1fff, 0), /* uncore range */
	GEN_FW_RANGE(0x2000, 0x26ff, FORCEWAKE_RENDER),
	GEN_FW_RANGE(0x2700, 0x2fff, FORCEWAKE_GT),
	GEN_FW_RANGE(0x3000, 0x3fff, FORCEWAKE_RENDER),
	GEN_FW_RANGE(0x4000, 0x51ff, FORCEWAKE_GT),
	GEN_FW_RANGE(0x5200, 0x7fff, FORCEWAKE_RENDER),
	GEN_FW_RANGE(0x8000, 0x812f, FORCEWAKE_GT),
	GEN_FW_RANGE(0x8130, 0x813f, FORCEWAKE_MEDIA),
	GEN_FW_RANGE(0x8140, 0x815f, FORCEWAKE_RENDER),
	GEN_FW_RANGE(0x8160, 0x82ff, FORCEWAKE_GT),
	GEN_FW_RANGE(0x8300, 0x84ff, FORCEWAKE_RENDER),
	GEN_FW_RANGE(0x8500, 0x87ff, FORCEWAKE_GT),
	GEN_FW_RANGE(0x8800, 0x89ff, FORCEWAKE_MEDIA),
	GEN_FW_RANGE(0x8a00, 0x8bff, FORCEWAKE_GT),
	GEN_FW_RANGE(0x8c00, 0x8cff, FORCEWAKE_RENDER),
	GEN_FW_RANGE(0x8d00, 0x93ff, FORCEWAKE_GT),
	GEN_FW_RANGE(0x9400, 0x97ff, FORCEWAKE_RENDER | FORCEWAKE_MEDIA),
	GEN_FW_RANGE(0x9800, 0xafff, FORCEWAKE_GT),
	GEN_FW_RANGE(0xb000, 0xb47f, FORCEWAKE_RENDER),
	GEN_FW_RANGE(0xb480, 0xcfff, FORCEWAKE_GT),
	GEN_FW_RANGE(0xd000, 0xd7ff, FORCEWAKE_MEDIA),
	GEN_FW_RANGE(0xd800, 0xdfff, FORCEWAKE_GT),
	GEN_FW_RANGE(0xe000, 0xe8ff, FORCEWAKE_RENDER),
	GEN_FW_RANGE(0xe900, 0x11fff, FORCEWAKE_GT),
	GEN_FW_RANGE(0x12000, 0x13fff, FORCEWAKE_MEDIA),
	GEN_FW_RANGE(0x14000, 0x19fff, FORCEWAKE_GT),
	GEN_FW_RANGE(0x1a000, 0x1e9ff, FORCEWAKE_MEDIA),
	GEN_FW_RANGE(0x1ea00, 0x243ff, FORCEWAKE_GT),
	GEN_FW_RANGE(0x24400, 0x247ff, FORCEWAKE_RENDER),
	GEN_FW_RANGE(0x24800, 0x2ffff, FORCEWAKE_GT),
	GEN_FW_RANGE(0x30000, 0x3ffff, FORCEWAKE_MEDIA),
};

static const struct intel_forcewake_range __gen11_fw_ranges[] = {
	GEN_FW_RANGE(0x0, 0x1fff, 0), /* uncore range */
	GEN_FW_RANGE(0x2000, 0x26ff, FORCEWAKE_RENDER),
	GEN_FW_RANGE(0x2700, 0x2fff, FORCEWAKE_GT),
	GEN_FW_RANGE(0x3000, 0x3fff, FORCEWAKE_RENDER),
	GEN_FW_RANGE(0x4000, 0x51ff, FORCEWAKE_GT),
	GEN_FW_RANGE(0x5200, 0x7fff, FORCEWAKE_RENDER),
	GEN_FW_RANGE(0x8000, 0x813f, FORCEWAKE_GT),
	GEN_FW_RANGE(0x8140, 0x815f, FORCEWAKE_RENDER),
	GEN_FW_RANGE(0x8160, 0x82ff, FORCEWAKE_GT),
	GEN_FW_RANGE(0x8300, 0x84ff, FORCEWAKE_RENDER),
	GEN_FW_RANGE(0x8500, 0x87ff, FORCEWAKE_GT),
	GEN_FW_RANGE(0x8800, 0x8bff, 0),
	GEN_FW_RANGE(0x8c00, 0x8cff, FORCEWAKE_RENDER),
	GEN_FW_RANGE(0x8d00, 0x94cf, FORCEWAKE_GT),
	GEN_FW_RANGE(0x94d0, 0x955f, FORCEWAKE_RENDER),
	GEN_FW_RANGE(0x9560, 0x95ff, 0),
	GEN_FW_RANGE(0x9600, 0xafff, FORCEWAKE_GT),
	GEN_FW_RANGE(0xb000, 0xb47f, FORCEWAKE_RENDER),
	GEN_FW_RANGE(0xb480, 0xdeff, FORCEWAKE_GT),
	GEN_FW_RANGE(0xdf00, 0xe8ff, FORCEWAKE_RENDER),
	GEN_FW_RANGE(0xe900, 0x16dff, FORCEWAKE_GT),
	GEN_FW_RANGE(0x16e00, 0x19fff, FORCEWAKE_RENDER),
	GEN_FW_RANGE(0x1a000, 0x23fff, FORCEWAKE_GT),
	GEN_FW_RANGE(0x24000, 0x2407f, 0),
	GEN_FW_RANGE(0x24080, 0x2417f, FORCEWAKE_GT),
	GEN_FW_RANGE(0x24180, 0x242ff, FORCEWAKE_RENDER),
	GEN_FW_RANGE(0x24300, 0x243ff, FORCEWAKE_GT),
	GEN_FW_RANGE(0x24400, 0x24fff, FORCEWAKE_RENDER),
	GEN_FW_RANGE(0x25000, 0x3ffff, FORCEWAKE_GT),
	GEN_FW_RANGE(0x40000, 0x1bffff, 0),
	GEN_FW_RANGE(0x1c0000, 0x1c3fff, FORCEWAKE_MEDIA_VDBOX0),
	GEN_FW_RANGE(0x1c4000, 0x1c7fff, 0),
	GEN_FW_RANGE(0x1c8000, 0x1cffff, FORCEWAKE_MEDIA_VEBOX0),
	GEN_FW_RANGE(0x1d0000, 0x1d3fff, FORCEWAKE_MEDIA_VDBOX2),
	GEN_FW_RANGE(0x1d4000, 0x1dbfff, 0)
};

static const struct intel_forcewake_range __gen12_fw_ranges[] = {
	GEN_FW_RANGE(0x0, 0x1fff, 0), /*
		0x0   -  0xaff: reserved
		0xb00 - 0x1fff: always on */
	GEN_FW_RANGE(0x2000, 0x26ff, FORCEWAKE_RENDER),
	GEN_FW_RANGE(0x2700, 0x27ff, FORCEWAKE_GT),
	GEN_FW_RANGE(0x2800, 0x2aff, FORCEWAKE_RENDER),
	GEN_FW_RANGE(0x2b00, 0x2fff, FORCEWAKE_GT),
	GEN_FW_RANGE(0x3000, 0x3fff, FORCEWAKE_RENDER),
	GEN_FW_RANGE(0x4000, 0x51ff, FORCEWAKE_GT), /*
		0x4000 - 0x48ff: gt
		0x4900 - 0x51ff: reserved */
	GEN_FW_RANGE(0x5200, 0x7fff, FORCEWAKE_RENDER), /*
		0x5200 - 0x53ff: render
		0x5400 - 0x54ff: reserved
		0x5500 - 0x7fff: render */
	GEN_FW_RANGE(0x8000, 0x813f, FORCEWAKE_GT),
	GEN_FW_RANGE(0x8140, 0x815f, FORCEWAKE_RENDER),
	GEN_FW_RANGE(0x8160, 0x81ff, 0), /*
		0x8160 - 0x817f: reserved
		0x8180 - 0x81ff: always on */
	GEN_FW_RANGE(0x8200, 0x82ff, FORCEWAKE_GT),
	GEN_FW_RANGE(0x8300, 0x84ff, FORCEWAKE_RENDER),
	GEN_FW_RANGE(0x8500, 0x94cf, FORCEWAKE_GT), /*
		0x8500 - 0x87ff: gt
		0x8800 - 0x8fff: reserved
		0x9000 - 0x947f: gt
		0x9480 - 0x94cf: reserved */
	GEN_FW_RANGE(0x94d0, 0x955f, FORCEWAKE_RENDER),
	GEN_FW_RANGE(0x9560, 0x97ff, 0), /*
		0x9560 - 0x95ff: always on
		0x9600 - 0x97ff: reserved */
	GEN_FW_RANGE(0x9800, 0xafff, FORCEWAKE_GT),
	GEN_FW_RANGE(0xb000, 0xb3ff, FORCEWAKE_RENDER),
	GEN_FW_RANGE(0xb400, 0xcfff, FORCEWAKE_GT), /*
		0xb400 - 0xbf7f: gt
		0xb480 - 0xbfff: reserved
		0xc000 - 0xcfff: gt */
	GEN_FW_RANGE(0xd000, 0xd7ff, 0),
	GEN_FW_RANGE(0xd800, 0xd8ff, FORCEWAKE_RENDER),
	GEN_FW_RANGE(0xd900, 0xdbff, FORCEWAKE_GT),
	GEN_FW_RANGE(0xdc00, 0xefff, FORCEWAKE_RENDER), /*
		0xdc00 - 0xddff: render
		0xde00 - 0xde7f: reserved
		0xde80 - 0xe8ff: render
		0xe900 - 0xefff: reserved */
	GEN_FW_RANGE(0xf000, 0x147ff, FORCEWAKE_GT), /*
		 0xf000 - 0xffff: gt
		0x10000 - 0x147ff: reserved */
	GEN_FW_RANGE(0x14800, 0x1ffff, FORCEWAKE_RENDER), /*
		0x14800 - 0x14fff: render
		0x15000 - 0x16dff: reserved
		0x16e00 - 0x1bfff: render
		0x1c000 - 0x1ffff: reserved */
	GEN_FW_RANGE(0x20000, 0x20fff, FORCEWAKE_MEDIA_VDBOX0),
	GEN_FW_RANGE(0x21000, 0x21fff, FORCEWAKE_MEDIA_VDBOX2),
	GEN_FW_RANGE(0x22000, 0x23fff, FORCEWAKE_GT),
	GEN_FW_RANGE(0x24000, 0x2417f, 0), /*
		0x24000 - 0x2407f: always on
		0x24080 - 0x2417f: reserved */
	GEN_FW_RANGE(0x24180, 0x249ff, FORCEWAKE_GT), /*
		0x24180 - 0x241ff: gt
		0x24200 - 0x249ff: reserved */
	GEN_FW_RANGE(0x24a00, 0x251ff, FORCEWAKE_RENDER), /*
		0x24a00 - 0x24a7f: render
		0x24a80 - 0x251ff: reserved */
	GEN_FW_RANGE(0x25200, 0x255ff, FORCEWAKE_GT), /*
		0x25200 - 0x252ff: gt
		0x25300 - 0x255ff: reserved */
	GEN_FW_RANGE(0x25600, 0x2567f, FORCEWAKE_MEDIA_VDBOX0),
	GEN_FW_RANGE(0x25680, 0x259ff, FORCEWAKE_MEDIA_VDBOX2), /*
		0x25680 - 0x256ff: VD2
		0x25700 - 0x259ff: reserved */
	GEN_FW_RANGE(0x25a00, 0x25a7f, FORCEWAKE_MEDIA_VDBOX0),
	GEN_FW_RANGE(0x25a80, 0x2ffff, FORCEWAKE_MEDIA_VDBOX2), /*
		0x25a80 - 0x25aff: VD2
		0x25b00 - 0x2ffff: reserved */
	GEN_FW_RANGE(0x30000, 0x3ffff, FORCEWAKE_GT),
	GEN_FW_RANGE(0x40000, 0x1bffff, 0),
	GEN_FW_RANGE(0x1c0000, 0x1c3fff, FORCEWAKE_MEDIA_VDBOX0), /*
		0x1c0000 - 0x1c2bff: VD0
		0x1c2c00 - 0x1c2cff: reserved
		0x1c2d00 - 0x1c2dff: VD0
		0x1c2e00 - 0x1c3eff: reserved
		0x1c3f00 - 0x1c3fff: VD0 */
	GEN_FW_RANGE(0x1c4000, 0x1c7fff, 0),
	GEN_FW_RANGE(0x1c8000, 0x1cbfff, FORCEWAKE_MEDIA_VEBOX0), /*
		0x1c8000 - 0x1ca0ff: VE0
		0x1ca100 - 0x1cbeff: reserved
		0x1cbf00 - 0x1cbfff: VE0 */
	GEN_FW_RANGE(0x1cc000, 0x1cffff, FORCEWAKE_MEDIA_VDBOX0), /*
		0x1cc000 - 0x1ccfff: VD0
		0x1cd000 - 0x1cffff: reserved */
	GEN_FW_RANGE(0x1d0000, 0x1d3fff, FORCEWAKE_MEDIA_VDBOX2), /*
		0x1d0000 - 0x1d2bff: VD2
		0x1d2c00 - 0x1d2cff: reserved
		0x1d2d00 - 0x1d2dff: VD2
		0x1d2e00 - 0x1d3eff: reserved
		0x1d3f00 - 0x1d3fff: VD2 */
};

/*
 * Graphics IP version 12.55 brings a slight change to the 0xd800 range,
 * switching it from the GT domain to the render domain.
 */
#define XEHP_FWRANGES(FW_RANGE_D800)					\
	GEN_FW_RANGE(0x0, 0x1fff, 0), /*					\
		  0x0 -  0xaff: reserved					\
		0xb00 - 0x1fff: always on */					\
	GEN_FW_RANGE(0x2000, 0x26ff, FORCEWAKE_RENDER),				\
	GEN_FW_RANGE(0x2700, 0x4aff, FORCEWAKE_GT),				\
	GEN_FW_RANGE(0x4b00, 0x51ff, 0), /*					\
		0x4b00 - 0x4fff: reserved					\
		0x5000 - 0x51ff: always on */					\
	GEN_FW_RANGE(0x5200, 0x7fff, FORCEWAKE_RENDER),				\
	GEN_FW_RANGE(0x8000, 0x813f, FORCEWAKE_GT),				\
	GEN_FW_RANGE(0x8140, 0x815f, FORCEWAKE_RENDER),				\
	GEN_FW_RANGE(0x8160, 0x81ff, 0), /*					\
		0x8160 - 0x817f: reserved					\
		0x8180 - 0x81ff: always on */					\
	GEN_FW_RANGE(0x8200, 0x82ff, FORCEWAKE_GT),				\
	GEN_FW_RANGE(0x8300, 0x84ff, FORCEWAKE_RENDER),				\
	GEN_FW_RANGE(0x8500, 0x8cff, FORCEWAKE_GT), /*				\
		0x8500 - 0x87ff: gt						\
		0x8800 - 0x8c7f: reserved					\
		0x8c80 - 0x8cff: gt (DG2 only) */				\
	GEN_FW_RANGE(0x8d00, 0x8fff, FORCEWAKE_RENDER), /*			\
		0x8d00 - 0x8dff: render (DG2 only)				\
		0x8e00 - 0x8fff: reserved */					\
	GEN_FW_RANGE(0x9000, 0x94cf, FORCEWAKE_GT), /*				\
		0x9000 - 0x947f: gt						\
		0x9480 - 0x94cf: reserved */					\
	GEN_FW_RANGE(0x94d0, 0x955f, FORCEWAKE_RENDER),				\
	GEN_FW_RANGE(0x9560, 0x967f, 0), /*					\
		0x9560 - 0x95ff: always on					\
		0x9600 - 0x967f: reserved */					\
	GEN_FW_RANGE(0x9680, 0x97ff, FORCEWAKE_RENDER), /*			\
		0x9680 - 0x96ff: render (DG2 only)				\
		0x9700 - 0x97ff: reserved */					\
	GEN_FW_RANGE(0x9800, 0xcfff, FORCEWAKE_GT), /*				\
		0x9800 - 0xb4ff: gt						\
		0xb500 - 0xbfff: reserved					\
		0xc000 - 0xcfff: gt */						\
	GEN_FW_RANGE(0xd000, 0xd7ff, 0),					\
	GEN_FW_RANGE(0xd800, 0xd87f, FW_RANGE_D800),			\
	GEN_FW_RANGE(0xd880, 0xdbff, FORCEWAKE_GT),				\
	GEN_FW_RANGE(0xdc00, 0xdcff, FORCEWAKE_RENDER),				\
	GEN_FW_RANGE(0xdd00, 0xde7f, FORCEWAKE_GT), /*				\
		0xdd00 - 0xddff: gt						\
		0xde00 - 0xde7f: reserved */					\
	GEN_FW_RANGE(0xde80, 0xe8ff, FORCEWAKE_RENDER), /*			\
		0xde80 - 0xdfff: render						\
		0xe000 - 0xe0ff: reserved					\
		0xe100 - 0xe8ff: render */					\
	GEN_FW_RANGE(0xe900, 0xffff, FORCEWAKE_GT), /*				\
		0xe900 - 0xe9ff: gt						\
		0xea00 - 0xefff: reserved					\
		0xf000 - 0xffff: gt */						\
	GEN_FW_RANGE(0x10000, 0x12fff, 0), /*					\
		0x10000 - 0x11fff: reserved					\
		0x12000 - 0x127ff: always on					\
		0x12800 - 0x12fff: reserved */					\
	GEN_FW_RANGE(0x13000, 0x131ff, FORCEWAKE_MEDIA_VDBOX0), /* DG2 only */	\
	GEN_FW_RANGE(0x13200, 0x13fff, FORCEWAKE_MEDIA_VDBOX2), /*		\
		0x13200 - 0x133ff: VD2 (DG2 only)				\
		0x13400 - 0x13fff: reserved */					\
	GEN_FW_RANGE(0x14000, 0x141ff, FORCEWAKE_MEDIA_VDBOX0), /* XEHPSDV only */	\
	GEN_FW_RANGE(0x14200, 0x143ff, FORCEWAKE_MEDIA_VDBOX2), /* XEHPSDV only */	\
	GEN_FW_RANGE(0x14400, 0x145ff, FORCEWAKE_MEDIA_VDBOX4), /* XEHPSDV only */	\
	GEN_FW_RANGE(0x14600, 0x147ff, FORCEWAKE_MEDIA_VDBOX6), /* XEHPSDV only */	\
	GEN_FW_RANGE(0x14800, 0x14fff, FORCEWAKE_RENDER),			\
	GEN_FW_RANGE(0x15000, 0x16dff, FORCEWAKE_GT), /*			\
		0x15000 - 0x15fff: gt (DG2 only)				\
		0x16000 - 0x16dff: reserved */					\
	GEN_FW_RANGE(0x16e00, 0x1ffff, FORCEWAKE_RENDER),			\
	GEN_FW_RANGE(0x20000, 0x21fff, FORCEWAKE_MEDIA_VDBOX0), /*		\
		0x20000 - 0x20fff: VD0 (XEHPSDV only)				\
		0x21000 - 0x21fff: reserved */					\
	GEN_FW_RANGE(0x22000, 0x23fff, FORCEWAKE_GT),				\
	GEN_FW_RANGE(0x24000, 0x2417f, 0), /*					\
		0x24000 - 0x2407f: always on					\
		0x24080 - 0x2417f: reserved */					\
	GEN_FW_RANGE(0x24180, 0x249ff, FORCEWAKE_GT), /*			\
		0x24180 - 0x241ff: gt						\
		0x24200 - 0x249ff: reserved */					\
	GEN_FW_RANGE(0x24a00, 0x251ff, FORCEWAKE_RENDER), /*			\
		0x24a00 - 0x24a7f: render					\
		0x24a80 - 0x251ff: reserved */					\
	GEN_FW_RANGE(0x25200, 0x25fff, FORCEWAKE_GT), /*			\
		0x25200 - 0x252ff: gt						\
		0x25300 - 0x25fff: reserved */					\
	GEN_FW_RANGE(0x26000, 0x2ffff, FORCEWAKE_RENDER), /*			\
		0x26000 - 0x27fff: render					\
		0x28000 - 0x29fff: reserved					\
		0x2a000 - 0x2ffff: undocumented */				\
	GEN_FW_RANGE(0x30000, 0x3ffff, FORCEWAKE_GT),				\
	GEN_FW_RANGE(0x40000, 0x1bffff, 0),					\
	GEN_FW_RANGE(0x1c0000, 0x1c3fff, FORCEWAKE_MEDIA_VDBOX0), /*		\
		0x1c0000 - 0x1c2bff: VD0					\
		0x1c2c00 - 0x1c2cff: reserved					\
		0x1c2d00 - 0x1c2dff: VD0					\
		0x1c2e00 - 0x1c3eff: VD0 (DG2 only)				\
		0x1c3f00 - 0x1c3fff: VD0 */					\
	GEN_FW_RANGE(0x1c4000, 0x1c7fff, FORCEWAKE_MEDIA_VDBOX1), /*		\
		0x1c4000 - 0x1c6bff: VD1					\
		0x1c6c00 - 0x1c6cff: reserved					\
		0x1c6d00 - 0x1c6dff: VD1					\
		0x1c6e00 - 0x1c7fff: reserved */				\
	GEN_FW_RANGE(0x1c8000, 0x1cbfff, FORCEWAKE_MEDIA_VEBOX0), /*		\
		0x1c8000 - 0x1ca0ff: VE0					\
		0x1ca100 - 0x1cbfff: reserved */				\
	GEN_FW_RANGE(0x1cc000, 0x1ccfff, FORCEWAKE_MEDIA_VDBOX0),		\
	GEN_FW_RANGE(0x1cd000, 0x1cdfff, FORCEWAKE_MEDIA_VDBOX2),		\
	GEN_FW_RANGE(0x1ce000, 0x1cefff, FORCEWAKE_MEDIA_VDBOX4),		\
	GEN_FW_RANGE(0x1cf000, 0x1cffff, FORCEWAKE_MEDIA_VDBOX6),		\
	GEN_FW_RANGE(0x1d0000, 0x1d3fff, FORCEWAKE_MEDIA_VDBOX2), /*		\
		0x1d0000 - 0x1d2bff: VD2					\
		0x1d2c00 - 0x1d2cff: reserved					\
		0x1d2d00 - 0x1d2dff: VD2					\
		0x1d2e00 - 0x1d3dff: VD2 (DG2 only)				\
		0x1d3e00 - 0x1d3eff: reserved					\
		0x1d3f00 - 0x1d3fff: VD2 */					\
	GEN_FW_RANGE(0x1d4000, 0x1d7fff, FORCEWAKE_MEDIA_VDBOX3), /*		\
		0x1d4000 - 0x1d6bff: VD3					\
		0x1d6c00 - 0x1d6cff: reserved					\
		0x1d6d00 - 0x1d6dff: VD3					\
		0x1d6e00 - 0x1d7fff: reserved */				\
	GEN_FW_RANGE(0x1d8000, 0x1dffff, FORCEWAKE_MEDIA_VEBOX1), /*		\
		0x1d8000 - 0x1da0ff: VE1					\
		0x1da100 - 0x1dffff: reserved */				\
	GEN_FW_RANGE(0x1e0000, 0x1e3fff, FORCEWAKE_MEDIA_VDBOX4), /*		\
		0x1e0000 - 0x1e2bff: VD4					\
		0x1e2c00 - 0x1e2cff: reserved					\
		0x1e2d00 - 0x1e2dff: VD4					\
		0x1e2e00 - 0x1e3eff: reserved					\
		0x1e3f00 - 0x1e3fff: VD4 */					\
	GEN_FW_RANGE(0x1e4000, 0x1e7fff, FORCEWAKE_MEDIA_VDBOX5), /*		\
		0x1e4000 - 0x1e6bff: VD5					\
		0x1e6c00 - 0x1e6cff: reserved					\
		0x1e6d00 - 0x1e6dff: VD5					\
		0x1e6e00 - 0x1e7fff: reserved */				\
	GEN_FW_RANGE(0x1e8000, 0x1effff, FORCEWAKE_MEDIA_VEBOX2), /*		\
		0x1e8000 - 0x1ea0ff: VE2					\
		0x1ea100 - 0x1effff: reserved */				\
	GEN_FW_RANGE(0x1f0000, 0x1f3fff, FORCEWAKE_MEDIA_VDBOX6), /*		\
		0x1f0000 - 0x1f2bff: VD6					\
		0x1f2c00 - 0x1f2cff: reserved					\
		0x1f2d00 - 0x1f2dff: VD6					\
		0x1f2e00 - 0x1f3eff: reserved					\
		0x1f3f00 - 0x1f3fff: VD6 */					\
	GEN_FW_RANGE(0x1f4000, 0x1f7fff, FORCEWAKE_MEDIA_VDBOX7), /*		\
		0x1f4000 - 0x1f6bff: VD7					\
		0x1f6c00 - 0x1f6cff: reserved					\
		0x1f6d00 - 0x1f6dff: VD7					\
		0x1f6e00 - 0x1f7fff: reserved */				\
	GEN_FW_RANGE(0x1f8000, 0x1fa0ff, FORCEWAKE_MEDIA_VEBOX3),

static const struct intel_forcewake_range __xehp_fw_ranges[] = {
	XEHP_FWRANGES(FORCEWAKE_GT)
};

static const struct intel_forcewake_range __dg2_fw_ranges[] = {
	XEHP_FWRANGES(FORCEWAKE_RENDER)
};

static const struct intel_forcewake_range __pvc_fw_ranges[] = {
	GEN_FW_RANGE(0x0, 0xaff, 0),
	GEN_FW_RANGE(0xb00, 0xbff, FORCEWAKE_GT),
	GEN_FW_RANGE(0xc00, 0xfff, 0),
	GEN_FW_RANGE(0x1000, 0x1fff, FORCEWAKE_GT),
	GEN_FW_RANGE(0x2000, 0x26ff, FORCEWAKE_RENDER),
	GEN_FW_RANGE(0x2700, 0x2fff, FORCEWAKE_GT),
	GEN_FW_RANGE(0x3000, 0x3fff, FORCEWAKE_RENDER),
	GEN_FW_RANGE(0x4000, 0x813f, FORCEWAKE_GT), /*
		0x4000 - 0x4aff: gt
		0x4b00 - 0x4fff: reserved
		0x5000 - 0x51ff: gt
		0x5200 - 0x52ff: reserved
		0x5300 - 0x53ff: gt
		0x5400 - 0x7fff: reserved
		0x8000 - 0x813f: gt */
	GEN_FW_RANGE(0x8140, 0x817f, FORCEWAKE_RENDER),
	GEN_FW_RANGE(0x8180, 0x81ff, 0),
	GEN_FW_RANGE(0x8200, 0x94cf, FORCEWAKE_GT), /*
		0x8200 - 0x82ff: gt
		0x8300 - 0x84ff: reserved
		0x8500 - 0x887f: gt
		0x8880 - 0x8a7f: reserved
		0x8a80 - 0x8aff: gt
		0x8b00 - 0x8fff: reserved
		0x9000 - 0x947f: gt
		0x9480 - 0x94cf: reserved */
	GEN_FW_RANGE(0x94d0, 0x955f, FORCEWAKE_RENDER),
	GEN_FW_RANGE(0x9560, 0x967f, 0), /*
		0x9560 - 0x95ff: always on
		0x9600 - 0x967f: reserved */
	GEN_FW_RANGE(0x9680, 0x97ff, FORCEWAKE_RENDER), /*
		0x9680 - 0x96ff: render
		0x9700 - 0x97ff: reserved */
	GEN_FW_RANGE(0x9800, 0xcfff, FORCEWAKE_GT), /*
		0x9800 - 0xb4ff: gt
		0xb500 - 0xbfff: reserved
		0xc000 - 0xcfff: gt */
	GEN_FW_RANGE(0xd000, 0xd3ff, 0),
	GEN_FW_RANGE(0xd400, 0xdbff, FORCEWAKE_GT),
	GEN_FW_RANGE(0xdc00, 0xdcff, FORCEWAKE_RENDER),
	GEN_FW_RANGE(0xdd00, 0xde7f, FORCEWAKE_GT), /*
		0xdd00 - 0xddff: gt
		0xde00 - 0xde7f: reserved */
	GEN_FW_RANGE(0xde80, 0xe8ff, FORCEWAKE_RENDER), /*
		0xde80 - 0xdeff: render
		0xdf00 - 0xe1ff: reserved
		0xe200 - 0xe7ff: render
		0xe800 - 0xe8ff: reserved */
	GEN_FW_RANGE(0xe900, 0x11fff, FORCEWAKE_GT), /*
		 0xe900 -  0xe9ff: gt
		 0xea00 -  0xebff: reserved
		 0xec00 -  0xffff: gt
		0x10000 - 0x11fff: reserved */
	GEN_FW_RANGE(0x12000, 0x12fff, 0), /*
		0x12000 - 0x127ff: always on
		0x12800 - 0x12fff: reserved */
	GEN_FW_RANGE(0x13000, 0x19fff, FORCEWAKE_GT), /*
		0x13000 - 0x135ff: gt
		0x13600 - 0x147ff: reserved
		0x14800 - 0x153ff: gt
		0x15400 - 0x19fff: reserved */
	GEN_FW_RANGE(0x1a000, 0x21fff, FORCEWAKE_RENDER), /*
		0x1a000 - 0x1ffff: render
		0x20000 - 0x21fff: reserved */
	GEN_FW_RANGE(0x22000, 0x23fff, FORCEWAKE_GT),
	GEN_FW_RANGE(0x24000, 0x2417f, 0), /*
		24000 - 0x2407f: always on
		24080 - 0x2417f: reserved */
	GEN_FW_RANGE(0x24180, 0x25fff, FORCEWAKE_GT), /*
		0x24180 - 0x241ff: gt
		0x24200 - 0x251ff: reserved
		0x25200 - 0x252ff: gt
		0x25300 - 0x25fff: reserved */
	GEN_FW_RANGE(0x26000, 0x2ffff, FORCEWAKE_RENDER), /*
		0x26000 - 0x27fff: render
		0x28000 - 0x2ffff: reserved */
	GEN_FW_RANGE(0x30000, 0x3ffff, FORCEWAKE_GT),
	GEN_FW_RANGE(0x40000, 0x1bffff, 0),
	GEN_FW_RANGE(0x1c0000, 0x1c3fff, FORCEWAKE_MEDIA_VDBOX0), /*
		0x1c0000 - 0x1c2bff: VD0
		0x1c2c00 - 0x1c2cff: reserved
		0x1c2d00 - 0x1c2dff: VD0
		0x1c2e00 - 0x1c3eff: reserved
		0x1c3f00 - 0x1c3fff: VD0 */
	GEN_FW_RANGE(0x1c4000, 0x1cffff, FORCEWAKE_MEDIA_VDBOX1), /*
		0x1c4000 - 0x1c6aff: VD1
		0x1c6b00 - 0x1c7eff: reserved
		0x1c7f00 - 0x1c7fff: VD1
		0x1c8000 - 0x1cffff: reserved */
	GEN_FW_RANGE(0x1d0000, 0x23ffff, FORCEWAKE_MEDIA_VDBOX2), /*
		0x1d0000 - 0x1d2aff: VD2
		0x1d2b00 - 0x1d3eff: reserved
		0x1d3f00 - 0x1d3fff: VD2
		0x1d4000 - 0x23ffff: reserved */
	GEN_FW_RANGE(0x240000, 0x3dffff, 0),
	GEN_FW_RANGE(0x3e0000, 0x3effff, FORCEWAKE_GT),
};

static const struct intel_forcewake_range __mtl_fw_ranges[] = {
	GEN_FW_RANGE(0x0, 0xaff, 0),
	GEN_FW_RANGE(0xb00, 0xbff, FORCEWAKE_GT),
	GEN_FW_RANGE(0xc00, 0xfff, 0),
	GEN_FW_RANGE(0x1000, 0x1fff, FORCEWAKE_GT),
	GEN_FW_RANGE(0x2000, 0x26ff, FORCEWAKE_RENDER),
	GEN_FW_RANGE(0x2700, 0x2fff, FORCEWAKE_GT),
	GEN_FW_RANGE(0x3000, 0x3fff, FORCEWAKE_RENDER),
	GEN_FW_RANGE(0x4000, 0x51ff, FORCEWAKE_GT), /*
		0x4000 - 0x48ff: render
		0x4900 - 0x51ff: reserved */
	GEN_FW_RANGE(0x5200, 0x7fff, FORCEWAKE_RENDER), /*
		0x5200 - 0x53ff: render
		0x5400 - 0x54ff: reserved
		0x5500 - 0x7fff: render */
	GEN_FW_RANGE(0x8000, 0x813f, FORCEWAKE_GT),
	GEN_FW_RANGE(0x8140, 0x817f, FORCEWAKE_RENDER), /*
		0x8140 - 0x815f: render
		0x8160 - 0x817f: reserved */
	GEN_FW_RANGE(0x8180, 0x81ff, 0),
	GEN_FW_RANGE(0x8200, 0x94cf, FORCEWAKE_GT), /*
		0x8200 - 0x87ff: gt
		0x8800 - 0x8dff: reserved
		0x8e00 - 0x8f7f: gt
		0x8f80 - 0x8fff: reserved
		0x9000 - 0x947f: gt
		0x9480 - 0x94cf: reserved */
	GEN_FW_RANGE(0x94d0, 0x955f, FORCEWAKE_RENDER),
	GEN_FW_RANGE(0x9560, 0x967f, 0), /*
		0x9560 - 0x95ff: always on
		0x9600 - 0x967f: reserved */
	GEN_FW_RANGE(0x9680, 0x97ff, FORCEWAKE_RENDER), /*
		0x9680 - 0x96ff: render
		0x9700 - 0x97ff: reserved */
	GEN_FW_RANGE(0x9800, 0xcfff, FORCEWAKE_GT), /*
		0x9800 - 0xb4ff: gt
		0xb500 - 0xbfff: reserved
		0xc000 - 0xcfff: gt */
	GEN_FW_RANGE(0xd000, 0xd7ff, 0), /*
		0xd000 - 0xd3ff: always on
		0xd400 - 0xd7ff: reserved */
	GEN_FW_RANGE(0xd800, 0xd87f, FORCEWAKE_RENDER),
	GEN_FW_RANGE(0xd880, 0xdbff, FORCEWAKE_GT),
	GEN_FW_RANGE(0xdc00, 0xdcff, FORCEWAKE_RENDER),
	GEN_FW_RANGE(0xdd00, 0xde7f, FORCEWAKE_GT), /*
		0xdd00 - 0xddff: gt
		0xde00 - 0xde7f: reserved */
	GEN_FW_RANGE(0xde80, 0xe8ff, FORCEWAKE_RENDER), /*
		0xde80 - 0xdfff: render
		0xe000 - 0xe0ff: reserved
		0xe100 - 0xe8ff: render */
	GEN_FW_RANGE(0xe900, 0xe9ff, FORCEWAKE_GT),
	GEN_FW_RANGE(0xea00, 0x147ff, 0), /*
		 0xea00 - 0x11fff: reserved
		0x12000 - 0x127ff: always on
		0x12800 - 0x147ff: reserved */
	GEN_FW_RANGE(0x14800, 0x19fff, FORCEWAKE_GT), /*
		0x14800 - 0x153ff: gt
		0x15400 - 0x19fff: reserved */
	GEN_FW_RANGE(0x1a000, 0x21fff, FORCEWAKE_RENDER), /*
		0x1a000 - 0x1bfff: render
		0x1c000 - 0x21fff: reserved */
	GEN_FW_RANGE(0x22000, 0x23fff, FORCEWAKE_GT),
	GEN_FW_RANGE(0x24000, 0x2ffff, 0), /*
		0x24000 - 0x2407f: always on
		0x24080 - 0x2ffff: reserved */
	GEN_FW_RANGE(0x30000, 0x3ffff, FORCEWAKE_GT)
};

/*
 * Note that the register ranges here are the final offsets after
 * translation of the GSI block to the 0x380000 offset.
 *
 * NOTE:  There are a couple MCR ranges near the bottom of this table
 * that need to power up either VD0 or VD2 depending on which replicated
 * instance of the register we're trying to access.  Our forcewake logic
 * at the moment doesn't have a good way to take steering into consideration,
 * and the driver doesn't even access any registers in those ranges today,
 * so for now we just mark those ranges as FORCEWAKE_ALL.  That will ensure
 * proper operation if we do start using the ranges in the future, and we
 * can determine at that time whether it's worth adding extra complexity to
 * the forcewake handling to take steering into consideration.
 */
static const struct intel_forcewake_range __xelpmp_fw_ranges[] = {
	GEN_FW_RANGE(0x0, 0x115fff, 0), /* render GT range */
	GEN_FW_RANGE(0x116000, 0x11ffff, FORCEWAKE_GSC), /*
		0x116000 - 0x117fff: gsc
		0x118000 - 0x119fff: reserved
		0x11a000 - 0x11efff: gsc
		0x11f000 - 0x11ffff: reserved */
	GEN_FW_RANGE(0x120000, 0x1bffff, 0), /* non-GT range */
	GEN_FW_RANGE(0x1c0000, 0x1c7fff, FORCEWAKE_MEDIA_VDBOX0), /*
		0x1c0000 - 0x1c3dff: VD0
		0x1c3e00 - 0x1c3eff: reserved
		0x1c3f00 - 0x1c3fff: VD0
		0x1c4000 - 0x1c7fff: reserved */
	GEN_FW_RANGE(0x1c8000, 0x1cbfff, FORCEWAKE_MEDIA_VEBOX0), /*
		0x1c8000 - 0x1ca0ff: VE0
		0x1ca100 - 0x1cbfff: reserved */
	GEN_FW_RANGE(0x1cc000, 0x1cffff, FORCEWAKE_MEDIA_VDBOX0), /*
		0x1cc000 - 0x1cdfff: VD0
		0x1ce000 - 0x1cffff: reserved */
	GEN_FW_RANGE(0x1d0000, 0x1d7fff, FORCEWAKE_MEDIA_VDBOX2), /*
		0x1d0000 - 0x1d3dff: VD2
		0x1d3e00 - 0x1d3eff: reserved
		0x1d4000 - 0x1d7fff: VD2 */
	GEN_FW_RANGE(0x1d8000, 0x1da0ff, FORCEWAKE_MEDIA_VEBOX1),
	GEN_FW_RANGE(0x1da100, 0x380aff, 0), /*
		0x1da100 - 0x23ffff: reserved
		0x240000 - 0x37ffff: non-GT range
		0x380000 - 0x380aff: reserved */
	GEN_FW_RANGE(0x380b00, 0x380bff, FORCEWAKE_GT),
	GEN_FW_RANGE(0x380c00, 0x380fff, 0),
	GEN_FW_RANGE(0x381000, 0x38817f, FORCEWAKE_GT), /*
		0x381000 - 0x381fff: gt
		0x382000 - 0x383fff: reserved
		0x384000 - 0x384aff: gt
		0x384b00 - 0x3851ff: reserved
		0x385200 - 0x3871ff: gt
		0x387200 - 0x387fff: reserved
		0x388000 - 0x38813f: gt
		0x388140 - 0x38817f: reserved */
	GEN_FW_RANGE(0x388180, 0x3882ff, 0), /*
		0x388180 - 0x3881ff: always on
		0x388200 - 0x3882ff: reserved */
	GEN_FW_RANGE(0x388300, 0x38955f, FORCEWAKE_GT), /*
		0x388300 - 0x38887f: gt
		0x388880 - 0x388fff: reserved
		0x389000 - 0x38947f: gt
		0x389480 - 0x38955f: reserved */
	GEN_FW_RANGE(0x389560, 0x389fff, 0), /*
		0x389560 - 0x3895ff: always on
		0x389600 - 0x389fff: reserved */
	GEN_FW_RANGE(0x38a000, 0x38cfff, FORCEWAKE_GT), /*
		0x38a000 - 0x38afff: gt
		0x38b000 - 0x38bfff: reserved
		0x38c000 - 0x38cfff: gt */
	GEN_FW_RANGE(0x38d000, 0x38d11f, 0),
	GEN_FW_RANGE(0x38d120, 0x391fff, FORCEWAKE_GT), /*
		0x38d120 - 0x38dfff: gt
		0x38e000 - 0x38efff: reserved
		0x38f000 - 0x38ffff: gt
		0x389000 - 0x391fff: reserved */
	GEN_FW_RANGE(0x392000, 0x392fff, 0), /*
		0x392000 - 0x3927ff: always on
		0x392800 - 0x292fff: reserved */
	GEN_FW_RANGE(0x393000, 0x3931ff, FORCEWAKE_GT),
	GEN_FW_RANGE(0x393200, 0x39323f, FORCEWAKE_ALL), /* instance-based, see note above */
	GEN_FW_RANGE(0x393240, 0x3933ff, FORCEWAKE_GT),
	GEN_FW_RANGE(0x393400, 0x3934ff, FORCEWAKE_ALL), /* instance-based, see note above */
	GEN_FW_RANGE(0x393500, 0x393c7f, 0), /*
		0x393500 - 0x393bff: reserved
		0x393c00 - 0x393c7f: always on */
	GEN_FW_RANGE(0x393c80, 0x393dff, FORCEWAKE_GT),
};

static void
ilk_dummy_write(struct intel_uncore *uncore)
{
	/* WaIssueDummyWriteToWakeupFromRC6:ilk Issue a dummy write to wake up
	 * the chip from rc6 before touching it for real. MI_MODE is masked,
	 * hence harmless to write 0 into. */
	__raw_uncore_write32(uncore, RING_MI_MODE(RENDER_RING_BASE), 0);
}

static void
__unclaimed_reg_debug(struct intel_uncore *uncore,
		      const i915_reg_t reg,
		      const bool read)
{
	if (drm_WARN(&uncore->i915->drm,
		     check_for_unclaimed_mmio(uncore),
		     "Unclaimed %s register 0x%x\n",
		     read ? "read from" : "write to",
		     i915_mmio_reg_offset(reg)))
		/* Only report the first N failures */
		uncore->i915->params.mmio_debug--;
}

static void
__unclaimed_previous_reg_debug(struct intel_uncore *uncore,
			       const i915_reg_t reg,
			       const bool read)
{
	if (check_for_unclaimed_mmio(uncore))
		drm_dbg(&uncore->i915->drm,
			"Unclaimed access detected before %s register 0x%x\n",
			read ? "read from" : "write to",
			i915_mmio_reg_offset(reg));
}

static inline void
unclaimed_reg_debug(struct intel_uncore *uncore,
		    const i915_reg_t reg,
		    const bool read,
		    const bool before)
{
	if (likely(!uncore->i915->params.mmio_debug) || !uncore->debug)
		return;

	/* interrupts are disabled and re-enabled around uncore->lock usage */
	lockdep_assert_held(&uncore->lock);

	if (before) {
		spin_lock(&uncore->debug->lock);
		__unclaimed_previous_reg_debug(uncore, reg, read);
	} else {
		__unclaimed_reg_debug(uncore, reg, read);
		spin_unlock(&uncore->debug->lock);
	}
}

#define __vgpu_read(x) \
static u##x \
vgpu_read##x(struct intel_uncore *uncore, i915_reg_t reg, bool trace) { \
	u##x val = __raw_uncore_read##x(uncore, reg); \
	trace_i915_reg_rw(false, reg, val, sizeof(val), trace); \
	return val; \
}
__vgpu_read(8)
__vgpu_read(16)
__vgpu_read(32)
__vgpu_read(64)

#define GEN2_READ_HEADER(x) \
	u##x val = 0; \
	assert_rpm_wakelock_held(uncore->rpm);

#define GEN2_READ_FOOTER \
	trace_i915_reg_rw(false, reg, val, sizeof(val), trace); \
	return val

#define __gen2_read(x) \
static u##x \
gen2_read##x(struct intel_uncore *uncore, i915_reg_t reg, bool trace) { \
	GEN2_READ_HEADER(x); \
	val = __raw_uncore_read##x(uncore, reg); \
	GEN2_READ_FOOTER; \
}

#define __gen5_read(x) \
static u##x \
gen5_read##x(struct intel_uncore *uncore, i915_reg_t reg, bool trace) { \
	GEN2_READ_HEADER(x); \
	ilk_dummy_write(uncore); \
	val = __raw_uncore_read##x(uncore, reg); \
	GEN2_READ_FOOTER; \
}

__gen5_read(8)
__gen5_read(16)
__gen5_read(32)
__gen5_read(64)
__gen2_read(8)
__gen2_read(16)
__gen2_read(32)
__gen2_read(64)

#undef __gen5_read
#undef __gen2_read

#undef GEN2_READ_FOOTER
#undef GEN2_READ_HEADER

#define GEN6_READ_HEADER(x) \
	u32 offset = i915_mmio_reg_offset(reg); \
	unsigned long irqflags; \
	u##x val = 0; \
	assert_rpm_wakelock_held(uncore->rpm); \
	spin_lock_irqsave(&uncore->lock, irqflags); \
	unclaimed_reg_debug(uncore, reg, true, true)

#define GEN6_READ_FOOTER \
	unclaimed_reg_debug(uncore, reg, true, false); \
	spin_unlock_irqrestore(&uncore->lock, irqflags); \
	trace_i915_reg_rw(false, reg, val, sizeof(val), trace); \
	return val

static noinline void ___force_wake_auto(struct intel_uncore *uncore,
					enum forcewake_domains fw_domains)
{
	struct intel_uncore_forcewake_domain *domain;
	unsigned int tmp;

	GEM_BUG_ON(fw_domains & ~uncore->fw_domains);

	for_each_fw_domain_masked(domain, fw_domains, uncore, tmp)
		fw_domain_arm_timer(domain);

	fw_domains_get(uncore, fw_domains);
}

static inline void __force_wake_auto(struct intel_uncore *uncore,
				     enum forcewake_domains fw_domains)
{
	GEM_BUG_ON(!fw_domains);

	/* Turn on all requested but inactive supported forcewake domains. */
	fw_domains &= uncore->fw_domains;
	fw_domains &= ~uncore->fw_domains_active;

	if (fw_domains)
		___force_wake_auto(uncore, fw_domains);
}

#define __gen_fwtable_read(x) \
static u##x \
fwtable_read##x(struct intel_uncore *uncore, i915_reg_t reg, bool trace) \
{ \
	enum forcewake_domains fw_engine; \
	GEN6_READ_HEADER(x); \
	fw_engine = __fwtable_reg_read_fw_domains(uncore, offset); \
	if (fw_engine) \
		__force_wake_auto(uncore, fw_engine); \
	val = __raw_uncore_read##x(uncore, reg); \
	GEN6_READ_FOOTER; \
}

static enum forcewake_domains
fwtable_reg_read_fw_domains(struct intel_uncore *uncore, i915_reg_t reg) {
	return __fwtable_reg_read_fw_domains(uncore, i915_mmio_reg_offset(reg));
}

__gen_fwtable_read(8)
__gen_fwtable_read(16)
__gen_fwtable_read(32)
__gen_fwtable_read(64)

#undef __gen_fwtable_read
#undef GEN6_READ_FOOTER
#undef GEN6_READ_HEADER

#define GEN2_WRITE_HEADER \
	trace_i915_reg_rw(true, reg, val, sizeof(val), trace); \
	assert_rpm_wakelock_held(uncore->rpm); \

#define GEN2_WRITE_FOOTER

#define __gen2_write(x) \
static void \
gen2_write##x(struct intel_uncore *uncore, i915_reg_t reg, u##x val, bool trace) { \
	GEN2_WRITE_HEADER; \
	__raw_uncore_write##x(uncore, reg, val); \
	GEN2_WRITE_FOOTER; \
}

#define __gen5_write(x) \
static void \
gen5_write##x(struct intel_uncore *uncore, i915_reg_t reg, u##x val, bool trace) { \
	GEN2_WRITE_HEADER; \
	ilk_dummy_write(uncore); \
	__raw_uncore_write##x(uncore, reg, val); \
	GEN2_WRITE_FOOTER; \
}

__gen5_write(8)
__gen5_write(16)
__gen5_write(32)
__gen2_write(8)
__gen2_write(16)
__gen2_write(32)

#undef __gen5_write
#undef __gen2_write

#undef GEN2_WRITE_FOOTER
#undef GEN2_WRITE_HEADER

#define GEN6_WRITE_HEADER \
	u32 offset = i915_mmio_reg_offset(reg); \
	unsigned long irqflags; \
	trace_i915_reg_rw(true, reg, val, sizeof(val), trace); \
	assert_rpm_wakelock_held(uncore->rpm); \
	spin_lock_irqsave(&uncore->lock, irqflags); \
	unclaimed_reg_debug(uncore, reg, false, true)

#define GEN6_WRITE_FOOTER \
	unclaimed_reg_debug(uncore, reg, false, false); \
	spin_unlock_irqrestore(&uncore->lock, irqflags)

#define __gen6_write(x) \
static void \
gen6_write##x(struct intel_uncore *uncore, i915_reg_t reg, u##x val, bool trace) { \
	GEN6_WRITE_HEADER; \
	if (NEEDS_FORCE_WAKE(offset)) \
		__gen6_gt_wait_for_fifo(uncore); \
	__raw_uncore_write##x(uncore, reg, val); \
	GEN6_WRITE_FOOTER; \
}
__gen6_write(8)
__gen6_write(16)
__gen6_write(32)

#define __gen_fwtable_write(x) \
static void \
fwtable_write##x(struct intel_uncore *uncore, i915_reg_t reg, u##x val, bool trace) { \
	enum forcewake_domains fw_engine; \
	GEN6_WRITE_HEADER; \
	fw_engine = __fwtable_reg_write_fw_domains(uncore, offset); \
	if (fw_engine) \
		__force_wake_auto(uncore, fw_engine); \
	__raw_uncore_write##x(uncore, reg, val); \
	GEN6_WRITE_FOOTER; \
}

static enum forcewake_domains
fwtable_reg_write_fw_domains(struct intel_uncore *uncore, i915_reg_t reg)
{
	return __fwtable_reg_write_fw_domains(uncore, i915_mmio_reg_offset(reg));
}

__gen_fwtable_write(8)
__gen_fwtable_write(16)
__gen_fwtable_write(32)

#undef __gen_fwtable_write
#undef GEN6_WRITE_FOOTER
#undef GEN6_WRITE_HEADER

#define __vgpu_write(x) \
static void \
vgpu_write##x(struct intel_uncore *uncore, i915_reg_t reg, u##x val, bool trace) { \
	trace_i915_reg_rw(true, reg, val, sizeof(val), trace); \
	__raw_uncore_write##x(uncore, reg, val); \
}
__vgpu_write(8)
__vgpu_write(16)
__vgpu_write(32)

#define ASSIGN_RAW_WRITE_MMIO_VFUNCS(uncore, x) \
do { \
	(uncore)->funcs.mmio_writeb = x##_write8; \
	(uncore)->funcs.mmio_writew = x##_write16; \
	(uncore)->funcs.mmio_writel = x##_write32; \
} while (0)

#define ASSIGN_RAW_READ_MMIO_VFUNCS(uncore, x) \
do { \
	(uncore)->funcs.mmio_readb = x##_read8; \
	(uncore)->funcs.mmio_readw = x##_read16; \
	(uncore)->funcs.mmio_readl = x##_read32; \
	(uncore)->funcs.mmio_readq = x##_read64; \
} while (0)

#define ASSIGN_WRITE_MMIO_VFUNCS(uncore, x) \
do { \
	ASSIGN_RAW_WRITE_MMIO_VFUNCS((uncore), x); \
	(uncore)->funcs.write_fw_domains = x##_reg_write_fw_domains; \
} while (0)

#define ASSIGN_READ_MMIO_VFUNCS(uncore, x) \
do { \
	ASSIGN_RAW_READ_MMIO_VFUNCS(uncore, x); \
	(uncore)->funcs.read_fw_domains = x##_reg_read_fw_domains; \
} while (0)

static int __fw_domain_init(struct intel_uncore *uncore,
			    enum forcewake_domain_id domain_id,
			    i915_reg_t reg_set,
			    i915_reg_t reg_ack)
{
	struct intel_uncore_forcewake_domain *d;

	GEM_BUG_ON(domain_id >= FW_DOMAIN_ID_COUNT);
	GEM_BUG_ON(uncore->fw_domain[domain_id]);

	if (i915_inject_probe_failure(uncore->i915))
		return -ENOMEM;

	d = kzalloc(sizeof(*d), GFP_KERNEL);
	if (!d)
		return -ENOMEM;

	drm_WARN_ON(&uncore->i915->drm, !i915_mmio_reg_valid(reg_set));
	drm_WARN_ON(&uncore->i915->drm, !i915_mmio_reg_valid(reg_ack));

	d->uncore = uncore;
	d->wake_count = 0;
	d->reg_set = uncore->regs + i915_mmio_reg_offset(reg_set) + uncore->gsi_offset;
	d->reg_ack = uncore->regs + i915_mmio_reg_offset(reg_ack) + uncore->gsi_offset;

	d->id = domain_id;

	BUILD_BUG_ON(FORCEWAKE_RENDER != (1 << FW_DOMAIN_ID_RENDER));
	BUILD_BUG_ON(FORCEWAKE_GT != (1 << FW_DOMAIN_ID_GT));
	BUILD_BUG_ON(FORCEWAKE_MEDIA != (1 << FW_DOMAIN_ID_MEDIA));
	BUILD_BUG_ON(FORCEWAKE_MEDIA_VDBOX0 != (1 << FW_DOMAIN_ID_MEDIA_VDBOX0));
	BUILD_BUG_ON(FORCEWAKE_MEDIA_VDBOX1 != (1 << FW_DOMAIN_ID_MEDIA_VDBOX1));
	BUILD_BUG_ON(FORCEWAKE_MEDIA_VDBOX2 != (1 << FW_DOMAIN_ID_MEDIA_VDBOX2));
	BUILD_BUG_ON(FORCEWAKE_MEDIA_VDBOX3 != (1 << FW_DOMAIN_ID_MEDIA_VDBOX3));
	BUILD_BUG_ON(FORCEWAKE_MEDIA_VDBOX4 != (1 << FW_DOMAIN_ID_MEDIA_VDBOX4));
	BUILD_BUG_ON(FORCEWAKE_MEDIA_VDBOX5 != (1 << FW_DOMAIN_ID_MEDIA_VDBOX5));
	BUILD_BUG_ON(FORCEWAKE_MEDIA_VDBOX6 != (1 << FW_DOMAIN_ID_MEDIA_VDBOX6));
	BUILD_BUG_ON(FORCEWAKE_MEDIA_VDBOX7 != (1 << FW_DOMAIN_ID_MEDIA_VDBOX7));
	BUILD_BUG_ON(FORCEWAKE_MEDIA_VEBOX0 != (1 << FW_DOMAIN_ID_MEDIA_VEBOX0));
	BUILD_BUG_ON(FORCEWAKE_MEDIA_VEBOX1 != (1 << FW_DOMAIN_ID_MEDIA_VEBOX1));
	BUILD_BUG_ON(FORCEWAKE_MEDIA_VEBOX2 != (1 << FW_DOMAIN_ID_MEDIA_VEBOX2));
	BUILD_BUG_ON(FORCEWAKE_MEDIA_VEBOX3 != (1 << FW_DOMAIN_ID_MEDIA_VEBOX3));
	BUILD_BUG_ON(FORCEWAKE_GSC != (1 << FW_DOMAIN_ID_GSC));

	d->mask = BIT(domain_id);

	hrtimer_init(&d->timer, CLOCK_MONOTONIC, HRTIMER_MODE_REL);
	d->timer.function = intel_uncore_fw_release_timer;

	uncore->fw_domains |= BIT(domain_id);

	fw_domain_reset(d);

	uncore->fw_domain[domain_id] = d;

	return 0;
}

static void fw_domain_fini(struct intel_uncore *uncore,
			   enum forcewake_domain_id domain_id)
{
	struct intel_uncore_forcewake_domain *d;

	GEM_BUG_ON(domain_id >= FW_DOMAIN_ID_COUNT);

	d = fetch_and_zero(&uncore->fw_domain[domain_id]);
	if (!d)
		return;

	uncore->fw_domains &= ~BIT(domain_id);
	drm_WARN_ON(&uncore->i915->drm, d->wake_count);
	drm_WARN_ON(&uncore->i915->drm, hrtimer_cancel(&d->timer));
	kfree(d);
}

static void intel_uncore_fw_domains_fini(struct intel_uncore *uncore)
{
	struct intel_uncore_forcewake_domain *d;
	int tmp;

	for_each_fw_domain(d, uncore, tmp)
		fw_domain_fini(uncore, d->id);
}

static const struct intel_uncore_fw_get uncore_get_fallback = {
	.force_wake_get = fw_domains_get_with_fallback
};

static const struct intel_uncore_fw_get uncore_get_normal = {
	.force_wake_get = fw_domains_get_normal,
};

static const struct intel_uncore_fw_get uncore_get_thread_status = {
	.force_wake_get = fw_domains_get_with_thread_status
};

static int intel_uncore_fw_domains_init(struct intel_uncore *uncore)
{
	struct drm_i915_private *i915 = uncore->i915;
	int ret = 0;

	GEM_BUG_ON(!intel_uncore_has_forcewake(uncore));

#define fw_domain_init(uncore__, id__, set__, ack__) \
	(ret ?: (ret = __fw_domain_init((uncore__), (id__), (set__), (ack__))))

	if (GRAPHICS_VER(i915) >= 11) {
		intel_engine_mask_t emask;
		int i;

		/* we'll prune the domains of missing engines later */
		emask = uncore->gt->info.engine_mask;

		uncore->fw_get_funcs = &uncore_get_fallback;
		if (GRAPHICS_VER_FULL(i915) >= IP_VER(12, 70))
			fw_domain_init(uncore, FW_DOMAIN_ID_GT,
				       FORCEWAKE_GT_GEN9,
				       FORCEWAKE_ACK_GT_MTL);
		else
			fw_domain_init(uncore, FW_DOMAIN_ID_GT,
				       FORCEWAKE_GT_GEN9,
				       FORCEWAKE_ACK_GT_GEN9);

		if (RCS_MASK(uncore->gt) || CCS_MASK(uncore->gt))
			fw_domain_init(uncore, FW_DOMAIN_ID_RENDER,
				       FORCEWAKE_RENDER_GEN9,
				       FORCEWAKE_ACK_RENDER_GEN9);

		for (i = 0; i < I915_MAX_VCS; i++) {
			if (!__HAS_ENGINE(emask, _VCS(i)))
				continue;

			fw_domain_init(uncore, FW_DOMAIN_ID_MEDIA_VDBOX0 + i,
				       FORCEWAKE_MEDIA_VDBOX_GEN11(i),
				       FORCEWAKE_ACK_MEDIA_VDBOX_GEN11(i));
		}
		for (i = 0; i < I915_MAX_VECS; i++) {
			if (!__HAS_ENGINE(emask, _VECS(i)))
				continue;

			fw_domain_init(uncore, FW_DOMAIN_ID_MEDIA_VEBOX0 + i,
				       FORCEWAKE_MEDIA_VEBOX_GEN11(i),
				       FORCEWAKE_ACK_MEDIA_VEBOX_GEN11(i));
		}

		if (uncore->gt->type == GT_MEDIA)
			fw_domain_init(uncore, FW_DOMAIN_ID_GSC,
				       FORCEWAKE_REQ_GSC, FORCEWAKE_ACK_GSC);
	} else if (IS_GRAPHICS_VER(i915, 9, 10)) {
		uncore->fw_get_funcs = &uncore_get_fallback;
		fw_domain_init(uncore, FW_DOMAIN_ID_RENDER,
			       FORCEWAKE_RENDER_GEN9,
			       FORCEWAKE_ACK_RENDER_GEN9);
		fw_domain_init(uncore, FW_DOMAIN_ID_GT,
			       FORCEWAKE_GT_GEN9,
			       FORCEWAKE_ACK_GT_GEN9);
		fw_domain_init(uncore, FW_DOMAIN_ID_MEDIA,
			       FORCEWAKE_MEDIA_GEN9, FORCEWAKE_ACK_MEDIA_GEN9);
	} else if (IS_VALLEYVIEW(i915) || IS_CHERRYVIEW(i915)) {
		uncore->fw_get_funcs = &uncore_get_normal;
		fw_domain_init(uncore, FW_DOMAIN_ID_RENDER,
			       FORCEWAKE_VLV, FORCEWAKE_ACK_VLV);
		fw_domain_init(uncore, FW_DOMAIN_ID_MEDIA,
			       FORCEWAKE_MEDIA_VLV, FORCEWAKE_ACK_MEDIA_VLV);
	} else if (IS_HASWELL(i915) || IS_BROADWELL(i915)) {
		uncore->fw_get_funcs = &uncore_get_thread_status;
		fw_domain_init(uncore, FW_DOMAIN_ID_RENDER,
			       FORCEWAKE_MT, FORCEWAKE_ACK_HSW);
	} else if (IS_IVYBRIDGE(i915)) {
		u32 ecobus;

		/* IVB configs may use multi-threaded forcewake */

		/* A small trick here - if the bios hasn't configured
		 * MT forcewake, and if the device is in RC6, then
		 * force_wake_mt_get will not wake the device and the
		 * ECOBUS read will return zero. Which will be
		 * (correctly) interpreted by the test below as MT
		 * forcewake being disabled.
		 */
		uncore->fw_get_funcs = &uncore_get_thread_status;

		/* We need to init first for ECOBUS access and then
		 * determine later if we want to reinit, in case of MT access is
		 * not working. In this stage we don't know which flavour this
		 * ivb is, so it is better to reset also the gen6 fw registers
		 * before the ecobus check.
		 */

		__raw_uncore_write32(uncore, FORCEWAKE, 0);
		__raw_posting_read(uncore, ECOBUS);

		ret = __fw_domain_init(uncore, FW_DOMAIN_ID_RENDER,
				       FORCEWAKE_MT, FORCEWAKE_MT_ACK);
		if (ret)
			goto out;

		spin_lock_irq(&uncore->lock);
		fw_domains_get_with_thread_status(uncore, FORCEWAKE_RENDER);
		ecobus = __raw_uncore_read32(uncore, ECOBUS);
		fw_domains_put(uncore, FORCEWAKE_RENDER);
		spin_unlock_irq(&uncore->lock);

		if (!(ecobus & FORCEWAKE_MT_ENABLE)) {
			drm_info(&i915->drm, "No MT forcewake available on Ivybridge, this can result in issues\n");
			drm_info(&i915->drm, "when using vblank-synced partial screen updates.\n");
			fw_domain_fini(uncore, FW_DOMAIN_ID_RENDER);
			fw_domain_init(uncore, FW_DOMAIN_ID_RENDER,
				       FORCEWAKE, FORCEWAKE_ACK);
		}
	} else if (GRAPHICS_VER(i915) == 6) {
		uncore->fw_get_funcs = &uncore_get_thread_status;
		fw_domain_init(uncore, FW_DOMAIN_ID_RENDER,
			       FORCEWAKE, FORCEWAKE_ACK);
	}

#undef fw_domain_init

	/* All future platforms are expected to require complex power gating */
	drm_WARN_ON(&i915->drm, !ret && uncore->fw_domains == 0);

out:
	if (ret)
		intel_uncore_fw_domains_fini(uncore);

	return ret;
}

#define ASSIGN_FW_DOMAINS_TABLE(uncore, d) \
{ \
	(uncore)->fw_domains_table = \
			(struct intel_forcewake_range *)(d); \
	(uncore)->fw_domains_table_entries = ARRAY_SIZE((d)); \
}

#define ASSIGN_SHADOW_TABLE(uncore, d) \
{ \
	(uncore)->shadowed_reg_table = d; \
	(uncore)->shadowed_reg_table_entries = ARRAY_SIZE((d)); \
}

static int i915_pmic_bus_access_notifier(struct notifier_block *nb,
					 unsigned long action, void *data)
{
	struct intel_uncore *uncore = container_of(nb,
			struct intel_uncore, pmic_bus_access_nb);

	switch (action) {
	case MBI_PMIC_BUS_ACCESS_BEGIN:
		/*
		 * forcewake all now to make sure that we don't need to do a
		 * forcewake later which on systems where this notifier gets
		 * called requires the punit to access to the shared pmic i2c
		 * bus, which will be busy after this notification, leading to:
		 * "render: timed out waiting for forcewake ack request."
		 * errors.
		 *
		 * The notifier is unregistered during intel_runtime_suspend(),
		 * so it's ok to access the HW here without holding a RPM
		 * wake reference -> disable wakeref asserts for the time of
		 * the access.
		 */
		disable_rpm_wakeref_asserts(uncore->rpm);
		intel_uncore_forcewake_get(uncore, FORCEWAKE_ALL);
		enable_rpm_wakeref_asserts(uncore->rpm);
		break;
	case MBI_PMIC_BUS_ACCESS_END:
		intel_uncore_forcewake_put(uncore, FORCEWAKE_ALL);
		break;
	}

	return NOTIFY_OK;
}

static void uncore_unmap_mmio(struct drm_device *drm, void *regs)
{
	iounmap((void __iomem *)regs);
}

int intel_uncore_setup_mmio(struct intel_uncore *uncore, phys_addr_t phys_addr)
{
	struct drm_i915_private *i915 = uncore->i915;
	int mmio_size;

	/*
	 * Before gen4, the registers and the GTT are behind different BARs.
	 * However, from gen4 onwards, the registers and the GTT are shared
	 * in the same BAR, so we want to restrict this ioremap from
	 * clobbering the GTT which we want ioremap_wc instead. Fortunately,
	 * the register BAR remains the same size for all the earlier
	 * generations up to Ironlake.
	 * For dgfx chips register range is expanded to 4MB, and this larger
	 * range is also used for integrated gpus beginning with Meteor Lake.
	 */
	if (IS_DGFX(i915) || GRAPHICS_VER_FULL(i915) >= IP_VER(12, 70))
		mmio_size = 4 * 1024 * 1024;
	else if (GRAPHICS_VER(i915) >= 5)
		mmio_size = 2 * 1024 * 1024;
	else
		mmio_size = 512 * 1024;

	uncore->regs = ioremap(phys_addr, mmio_size);
	if (uncore->regs == NULL) {
		drm_err(&i915->drm, "failed to map registers\n");
		return -EIO;
	}

	return drmm_add_action_or_reset(&i915->drm, uncore_unmap_mmio,
					(void __force *)uncore->regs);
}

void intel_uncore_init_early(struct intel_uncore *uncore,
			     struct intel_gt *gt)
{
	spin_lock_init(&uncore->lock);
	uncore->i915 = gt->i915;
	uncore->gt = gt;
	uncore->rpm = &gt->i915->runtime_pm;
}

static void uncore_raw_init(struct intel_uncore *uncore)
{
	GEM_BUG_ON(intel_uncore_has_forcewake(uncore));

	if (intel_vgpu_active(uncore->i915)) {
		ASSIGN_RAW_WRITE_MMIO_VFUNCS(uncore, vgpu);
		ASSIGN_RAW_READ_MMIO_VFUNCS(uncore, vgpu);
	} else if (GRAPHICS_VER(uncore->i915) == 5) {
		ASSIGN_RAW_WRITE_MMIO_VFUNCS(uncore, gen5);
		ASSIGN_RAW_READ_MMIO_VFUNCS(uncore, gen5);
	} else {
		ASSIGN_RAW_WRITE_MMIO_VFUNCS(uncore, gen2);
		ASSIGN_RAW_READ_MMIO_VFUNCS(uncore, gen2);
	}
}

static int uncore_media_forcewake_init(struct intel_uncore *uncore)
{
	struct drm_i915_private *i915 = uncore->i915;

	if (MEDIA_VER(i915) >= 13) {
		ASSIGN_FW_DOMAINS_TABLE(uncore, __xelpmp_fw_ranges);
		ASSIGN_SHADOW_TABLE(uncore, xelpmp_shadowed_regs);
		ASSIGN_WRITE_MMIO_VFUNCS(uncore, fwtable);
	} else {
		MISSING_CASE(MEDIA_VER(i915));
		return -ENODEV;
	}

	return 0;
}

static int uncore_forcewake_init(struct intel_uncore *uncore)
{
	struct drm_i915_private *i915 = uncore->i915;
	int ret;

	GEM_BUG_ON(!intel_uncore_has_forcewake(uncore));

	ret = intel_uncore_fw_domains_init(uncore);
	if (ret)
		return ret;
	forcewake_early_sanitize(uncore, 0);

	ASSIGN_READ_MMIO_VFUNCS(uncore, fwtable);

	if (uncore->gt->type == GT_MEDIA)
		return uncore_media_forcewake_init(uncore);

	if (GRAPHICS_VER_FULL(i915) >= IP_VER(12, 70)) {
		ASSIGN_FW_DOMAINS_TABLE(uncore, __mtl_fw_ranges);
		ASSIGN_SHADOW_TABLE(uncore, mtl_shadowed_regs);
		ASSIGN_WRITE_MMIO_VFUNCS(uncore, fwtable);
	} else if (GRAPHICS_VER_FULL(i915) >= IP_VER(12, 60)) {
		ASSIGN_FW_DOMAINS_TABLE(uncore, __pvc_fw_ranges);
		ASSIGN_SHADOW_TABLE(uncore, pvc_shadowed_regs);
		ASSIGN_WRITE_MMIO_VFUNCS(uncore, fwtable);
	} else if (GRAPHICS_VER_FULL(i915) >= IP_VER(12, 55)) {
		ASSIGN_FW_DOMAINS_TABLE(uncore, __dg2_fw_ranges);
		ASSIGN_SHADOW_TABLE(uncore, dg2_shadowed_regs);
		ASSIGN_WRITE_MMIO_VFUNCS(uncore, fwtable);
	} else if (GRAPHICS_VER_FULL(i915) >= IP_VER(12, 50)) {
		ASSIGN_FW_DOMAINS_TABLE(uncore, __xehp_fw_ranges);
		ASSIGN_SHADOW_TABLE(uncore, gen12_shadowed_regs);
		ASSIGN_WRITE_MMIO_VFUNCS(uncore, fwtable);
	} else if (GRAPHICS_VER(i915) >= 12) {
		ASSIGN_FW_DOMAINS_TABLE(uncore, __gen12_fw_ranges);
		ASSIGN_SHADOW_TABLE(uncore, gen12_shadowed_regs);
		ASSIGN_WRITE_MMIO_VFUNCS(uncore, fwtable);
	} else if (GRAPHICS_VER(i915) == 11) {
		ASSIGN_FW_DOMAINS_TABLE(uncore, __gen11_fw_ranges);
		ASSIGN_SHADOW_TABLE(uncore, gen11_shadowed_regs);
		ASSIGN_WRITE_MMIO_VFUNCS(uncore, fwtable);
	} else if (IS_GRAPHICS_VER(i915, 9, 10)) {
		ASSIGN_FW_DOMAINS_TABLE(uncore, __gen9_fw_ranges);
		ASSIGN_SHADOW_TABLE(uncore, gen8_shadowed_regs);
		ASSIGN_WRITE_MMIO_VFUNCS(uncore, fwtable);
	} else if (IS_CHERRYVIEW(i915)) {
		ASSIGN_FW_DOMAINS_TABLE(uncore, __chv_fw_ranges);
		ASSIGN_SHADOW_TABLE(uncore, gen8_shadowed_regs);
		ASSIGN_WRITE_MMIO_VFUNCS(uncore, fwtable);
	} else if (GRAPHICS_VER(i915) == 8) {
		ASSIGN_FW_DOMAINS_TABLE(uncore, __gen6_fw_ranges);
		ASSIGN_SHADOW_TABLE(uncore, gen8_shadowed_regs);
		ASSIGN_WRITE_MMIO_VFUNCS(uncore, fwtable);
	} else if (IS_VALLEYVIEW(i915)) {
		ASSIGN_FW_DOMAINS_TABLE(uncore, __vlv_fw_ranges);
		ASSIGN_WRITE_MMIO_VFUNCS(uncore, gen6);
	} else if (IS_GRAPHICS_VER(i915, 6, 7)) {
		ASSIGN_FW_DOMAINS_TABLE(uncore, __gen6_fw_ranges);
		ASSIGN_WRITE_MMIO_VFUNCS(uncore, gen6);
	}

	uncore->pmic_bus_access_nb.notifier_call = i915_pmic_bus_access_notifier;
	iosf_mbi_register_pmic_bus_access_notifier(&uncore->pmic_bus_access_nb);

	return 0;
}

int intel_uncore_init_mmio(struct intel_uncore *uncore)
{
	struct drm_i915_private *i915 = uncore->i915;
	int ret;

	/*
	 * The boot firmware initializes local memory and assesses its health.
	 * If memory training fails, the punit will have been instructed to
	 * keep the GT powered down; we won't be able to communicate with it
	 * and we should not continue with driver initialization.
	 */
	if (IS_DGFX(i915) &&
	    !(__raw_uncore_read32(uncore, GU_CNTL) & LMEM_INIT)) {
		drm_err(&i915->drm, "LMEM not initialized by firmware\n");
		return -ENODEV;
	}

	if (GRAPHICS_VER(i915) > 5 && !intel_vgpu_active(i915))
		uncore->flags |= UNCORE_HAS_FORCEWAKE;

	if (!intel_uncore_has_forcewake(uncore)) {
		uncore_raw_init(uncore);
	} else {
		ret = uncore_forcewake_init(uncore);
		if (ret)
			return ret;
	}

	/* make sure fw funcs are set if and only if we have fw*/
	GEM_BUG_ON(intel_uncore_has_forcewake(uncore) != !!uncore->fw_get_funcs);
	GEM_BUG_ON(intel_uncore_has_forcewake(uncore) != !!uncore->funcs.read_fw_domains);
	GEM_BUG_ON(intel_uncore_has_forcewake(uncore) != !!uncore->funcs.write_fw_domains);

	if (HAS_FPGA_DBG_UNCLAIMED(i915))
		uncore->flags |= UNCORE_HAS_FPGA_DBG_UNCLAIMED;

	if (IS_VALLEYVIEW(i915) || IS_CHERRYVIEW(i915))
		uncore->flags |= UNCORE_HAS_DBG_UNCLAIMED;

	if (IS_GRAPHICS_VER(i915, 6, 7))
		uncore->flags |= UNCORE_HAS_FIFO;

	/* clear out unclaimed reg detection bit */
	if (intel_uncore_unclaimed_mmio(uncore))
		drm_dbg(&i915->drm, "unclaimed mmio detected on uncore init, clearing\n");

	return 0;
}

/*
 * We might have detected that some engines are fused off after we initialized
 * the forcewake domains. Prune them, to make sure they only reference existing
 * engines.
 */
void intel_uncore_prune_engine_fw_domains(struct intel_uncore *uncore,
					  struct intel_gt *gt)
{
	enum forcewake_domains fw_domains = uncore->fw_domains;
	enum forcewake_domain_id domain_id;
	int i;

	if (!intel_uncore_has_forcewake(uncore) || GRAPHICS_VER(uncore->i915) < 11)
		return;

	for (i = 0; i < I915_MAX_VCS; i++) {
		domain_id = FW_DOMAIN_ID_MEDIA_VDBOX0 + i;

		if (HAS_ENGINE(gt, _VCS(i)))
			continue;

		/*
		 * Starting with XeHP, the power well for an even-numbered
		 * VDBOX is also used for shared units within the
		 * media slice such as SFC.  So even if the engine
		 * itself is fused off, we still need to initialize
		 * the forcewake domain if any of the other engines
		 * in the same media slice are present.
		 */
		if (GRAPHICS_VER_FULL(uncore->i915) >= IP_VER(12, 50) && i % 2 == 0) {
			if ((i + 1 < I915_MAX_VCS) && HAS_ENGINE(gt, _VCS(i + 1)))
				continue;

			if (HAS_ENGINE(gt, _VECS(i / 2)))
				continue;
		}

		if (fw_domains & BIT(domain_id))
			fw_domain_fini(uncore, domain_id);
	}

	for (i = 0; i < I915_MAX_VECS; i++) {
		domain_id = FW_DOMAIN_ID_MEDIA_VEBOX0 + i;

		if (HAS_ENGINE(gt, _VECS(i)))
			continue;

		if (fw_domains & BIT(domain_id))
			fw_domain_fini(uncore, domain_id);
	}

	if ((fw_domains & BIT(FW_DOMAIN_ID_GSC)) && !HAS_ENGINE(gt, GSC0))
		fw_domain_fini(uncore, FW_DOMAIN_ID_GSC);
}

/*
 * The driver-initiated FLR is the highest level of reset that we can trigger
 * from within the driver. It is different from the PCI FLR in that it doesn't
 * fully reset the SGUnit and doesn't modify the PCI config space and therefore
 * it doesn't require a re-enumeration of the PCI BARs. However, the
 * driver-initiated FLR does still cause a reset of both GT and display and a
 * memory wipe of local and stolen memory, so recovery would require a full HW
 * re-init and saving/restoring (or re-populating) the wiped memory. Since we
 * perform the FLR as the very last action before releasing access to the HW
 * during the driver release flow, we don't attempt recovery at all, because
 * if/when a new instance of i915 is bound to the device it will do a full
 * re-init anyway.
 */
static void driver_initiated_flr(struct intel_uncore *uncore)
{
	struct drm_i915_private *i915 = uncore->i915;
	const unsigned int flr_timeout_ms = 3000; /* specs recommend a 3s wait */
	int ret;

	drm_dbg(&i915->drm, "Triggering Driver-FLR\n");

	/*
	 * Make sure any pending FLR requests have cleared by waiting for the
	 * FLR trigger bit to go to zero. Also clear GU_DEBUG's DRIVERFLR_STATUS
	 * to make sure it's not still set from a prior attempt (it's a write to
	 * clear bit).
	 * Note that we should never be in a situation where a previous attempt
	 * is still pending (unless the HW is totally dead), but better to be
	 * safe in case something unexpected happens
	 */
	ret = intel_wait_for_register_fw(uncore, GU_CNTL, DRIVERFLR, 0, flr_timeout_ms);
	if (ret) {
		drm_err(&i915->drm,
			"Failed to wait for Driver-FLR bit to clear! %d\n",
			ret);
		return;
	}
	intel_uncore_write_fw(uncore, GU_DEBUG, DRIVERFLR_STATUS);

	/* Trigger the actual Driver-FLR */
	intel_uncore_rmw_fw(uncore, GU_CNTL, 0, DRIVERFLR);

<<<<<<< HEAD
=======
	/* Wait for hardware teardown to complete */
	ret = intel_wait_for_register_fw(uncore, GU_CNTL,
					 DRIVERFLR, 0,
					 flr_timeout_ms);
	if (ret) {
		drm_err(&i915->drm, "Driver-FLR-teardown wait completion failed! %d\n", ret);
		return;
	}

	/* Wait for hardware/firmware re-init to complete */
>>>>>>> 82bbec18
	ret = intel_wait_for_register_fw(uncore, GU_DEBUG,
					 DRIVERFLR_STATUS, DRIVERFLR_STATUS,
					 flr_timeout_ms);
	if (ret) {
<<<<<<< HEAD
		drm_err(&i915->drm, "wait for Driver-FLR completion failed! %d\n", ret);
		return;
	}

=======
		drm_err(&i915->drm, "Driver-FLR-reinit wait completion failed! %d\n", ret);
		return;
	}

	/* Clear sticky completion status */
>>>>>>> 82bbec18
	intel_uncore_write_fw(uncore, GU_DEBUG, DRIVERFLR_STATUS);
}

/* Called via drm-managed action */
void intel_uncore_fini_mmio(struct drm_device *dev, void *data)
{
	struct intel_uncore *uncore = data;

	if (intel_uncore_has_forcewake(uncore)) {
		iosf_mbi_punit_acquire();
		iosf_mbi_unregister_pmic_bus_access_notifier_unlocked(
			&uncore->pmic_bus_access_nb);
		intel_uncore_forcewake_reset(uncore);
		intel_uncore_fw_domains_fini(uncore);
		iosf_mbi_punit_release();
	}

	if (intel_uncore_needs_flr_on_fini(uncore))
		driver_initiated_flr(uncore);
}

/**
 * __intel_wait_for_register_fw - wait until register matches expected state
 * @uncore: the struct intel_uncore
 * @reg: the register to read
 * @mask: mask to apply to register value
 * @value: expected value
 * @fast_timeout_us: fast timeout in microsecond for atomic/tight wait
 * @slow_timeout_ms: slow timeout in millisecond
 * @out_value: optional placeholder to hold registry value
 *
 * This routine waits until the target register @reg contains the expected
 * @value after applying the @mask, i.e. it waits until ::
 *
 *     (intel_uncore_read_fw(uncore, reg) & mask) == value
 *
 * Otherwise, the wait will timeout after @slow_timeout_ms milliseconds.
 * For atomic context @slow_timeout_ms must be zero and @fast_timeout_us
 * must be not larger than 20,0000 microseconds.
 *
 * Note that this routine assumes the caller holds forcewake asserted, it is
 * not suitable for very long waits. See intel_wait_for_register() if you
 * wish to wait without holding forcewake for the duration (i.e. you expect
 * the wait to be slow).
 *
 * Return: 0 if the register matches the desired condition, or -ETIMEDOUT.
 */
int __intel_wait_for_register_fw(struct intel_uncore *uncore,
				 i915_reg_t reg,
				 u32 mask,
				 u32 value,
				 unsigned int fast_timeout_us,
				 unsigned int slow_timeout_ms,
				 u32 *out_value)
{
	u32 reg_value = 0;
#define done (((reg_value = intel_uncore_read_fw(uncore, reg)) & mask) == value)
	int ret;

	/* Catch any overuse of this function */
	might_sleep_if(slow_timeout_ms);
	GEM_BUG_ON(fast_timeout_us > 20000);
	GEM_BUG_ON(!fast_timeout_us && !slow_timeout_ms);

	ret = -ETIMEDOUT;
	if (fast_timeout_us && fast_timeout_us <= 20000)
		ret = _wait_for_atomic(done, fast_timeout_us, 0);
	if (ret && slow_timeout_ms)
		ret = wait_for(done, slow_timeout_ms);

	if (out_value)
		*out_value = reg_value;

	return ret;
#undef done
}

/**
 * __intel_wait_for_register - wait until register matches expected state
 * @uncore: the struct intel_uncore
 * @reg: the register to read
 * @mask: mask to apply to register value
 * @value: expected value
 * @fast_timeout_us: fast timeout in microsecond for atomic/tight wait
 * @slow_timeout_ms: slow timeout in millisecond
 * @out_value: optional placeholder to hold registry value
 *
 * This routine waits until the target register @reg contains the expected
 * @value after applying the @mask, i.e. it waits until ::
 *
 *     (intel_uncore_read(uncore, reg) & mask) == value
 *
 * Otherwise, the wait will timeout after @timeout_ms milliseconds.
 *
 * Return: 0 if the register matches the desired condition, or -ETIMEDOUT.
 */
int __intel_wait_for_register(struct intel_uncore *uncore,
			      i915_reg_t reg,
			      u32 mask,
			      u32 value,
			      unsigned int fast_timeout_us,
			      unsigned int slow_timeout_ms,
			      u32 *out_value)
{
	unsigned fw =
		intel_uncore_forcewake_for_reg(uncore, reg, FW_REG_READ);
	u32 reg_value;
	int ret;

	might_sleep_if(slow_timeout_ms);

	spin_lock_irq(&uncore->lock);
	intel_uncore_forcewake_get__locked(uncore, fw);

	ret = __intel_wait_for_register_fw(uncore,
					   reg, mask, value,
					   fast_timeout_us, 0, &reg_value);

	intel_uncore_forcewake_put__locked(uncore, fw);
	spin_unlock_irq(&uncore->lock);

	if (ret && slow_timeout_ms)
		ret = __wait_for(reg_value = intel_uncore_read_notrace(uncore,
								       reg),
				 (reg_value & mask) == value,
				 slow_timeout_ms * 1000, 10, 1000);

	/* just trace the final value */
	trace_i915_reg_rw(false, reg, reg_value, sizeof(reg_value), true);

	if (out_value)
		*out_value = reg_value;

	return ret;
}

bool intel_uncore_unclaimed_mmio(struct intel_uncore *uncore)
{
	bool ret;

	if (!uncore->debug)
		return false;

	spin_lock_irq(&uncore->debug->lock);
	ret = check_for_unclaimed_mmio(uncore);
	spin_unlock_irq(&uncore->debug->lock);

	return ret;
}

bool
intel_uncore_arm_unclaimed_mmio_detection(struct intel_uncore *uncore)
{
	bool ret = false;

	if (drm_WARN_ON(&uncore->i915->drm, !uncore->debug))
		return false;

	spin_lock_irq(&uncore->debug->lock);

	if (unlikely(uncore->debug->unclaimed_mmio_check <= 0))
		goto out;

	if (unlikely(check_for_unclaimed_mmio(uncore))) {
		if (!uncore->i915->params.mmio_debug) {
			drm_dbg(&uncore->i915->drm,
				"Unclaimed register detected, "
				"enabling oneshot unclaimed register reporting. "
				"Please use i915.mmio_debug=N for more information.\n");
			uncore->i915->params.mmio_debug++;
		}
		uncore->debug->unclaimed_mmio_check--;
		ret = true;
	}

out:
	spin_unlock_irq(&uncore->debug->lock);

	return ret;
}

/**
 * intel_uncore_forcewake_for_reg - which forcewake domains are needed to access
 * 				    a register
 * @uncore: pointer to struct intel_uncore
 * @reg: register in question
 * @op: operation bitmask of FW_REG_READ and/or FW_REG_WRITE
 *
 * Returns a set of forcewake domains required to be taken with for example
 * intel_uncore_forcewake_get for the specified register to be accessible in the
 * specified mode (read, write or read/write) with raw mmio accessors.
 *
 * NOTE: On Gen6 and Gen7 write forcewake domain (FORCEWAKE_RENDER) requires the
 * callers to do FIFO management on their own or risk losing writes.
 */
enum forcewake_domains
intel_uncore_forcewake_for_reg(struct intel_uncore *uncore,
			       i915_reg_t reg, unsigned int op)
{
	enum forcewake_domains fw_domains = 0;

	drm_WARN_ON(&uncore->i915->drm, !op);

	if (!intel_uncore_has_forcewake(uncore))
		return 0;

	if (op & FW_REG_READ)
		fw_domains = uncore->funcs.read_fw_domains(uncore, reg);

	if (op & FW_REG_WRITE)
		fw_domains |= uncore->funcs.write_fw_domains(uncore, reg);

	drm_WARN_ON(&uncore->i915->drm, fw_domains & ~uncore->fw_domains);

	return fw_domains;
}

#if IS_ENABLED(CONFIG_DRM_I915_SELFTEST)
#include "selftests/mock_uncore.c"
#include "selftests/intel_uncore.c"
#endif<|MERGE_RESOLUTION|>--- conflicted
+++ resolved
@@ -2748,8 +2748,6 @@
 	/* Trigger the actual Driver-FLR */
 	intel_uncore_rmw_fw(uncore, GU_CNTL, 0, DRIVERFLR);
 
-<<<<<<< HEAD
-=======
 	/* Wait for hardware teardown to complete */
 	ret = intel_wait_for_register_fw(uncore, GU_CNTL,
 					 DRIVERFLR, 0,
@@ -2760,23 +2758,15 @@
 	}
 
 	/* Wait for hardware/firmware re-init to complete */
->>>>>>> 82bbec18
 	ret = intel_wait_for_register_fw(uncore, GU_DEBUG,
 					 DRIVERFLR_STATUS, DRIVERFLR_STATUS,
 					 flr_timeout_ms);
 	if (ret) {
-<<<<<<< HEAD
-		drm_err(&i915->drm, "wait for Driver-FLR completion failed! %d\n", ret);
-		return;
-	}
-
-=======
 		drm_err(&i915->drm, "Driver-FLR-reinit wait completion failed! %d\n", ret);
 		return;
 	}
 
 	/* Clear sticky completion status */
->>>>>>> 82bbec18
 	intel_uncore_write_fw(uncore, GU_DEBUG, DRIVERFLR_STATUS);
 }
 
