/* Copyright 2003 Tungsten Graphics, Inc., Cedar Park, Texas.
 * All Rights Reserved.
 *
 * Permission is hereby granted, free of charge, to any person obtaining a
 * copy of this software and associated documentation files (the
 * "Software"), to deal in the Software without restriction, including
 * without limitation the rights to use, copy, modify, merge, publish,
 * distribute, sub license, and/or sell copies of the Software, and to
 * permit persons to whom the Software is furnished to do so, subject to
 * the following conditions:
 *
 * The above copyright notice and this permission notice (including the
 * next paragraph) shall be included in all copies or substantial portions
 * of the Software.
 *
 * THE SOFTWARE IS PROVIDED "AS IS", WITHOUT WARRANTY OF ANY KIND, EXPRESS
 * OR IMPLIED, INCLUDING BUT NOT LIMITED TO THE WARRANTIES OF
 * MERCHANTABILITY, FITNESS FOR A PARTICULAR PURPOSE AND NON-INFRINGEMENT.
 * IN NO EVENT SHALL TUNGSTEN GRAPHICS AND/OR ITS SUPPLIERS BE LIABLE FOR
 * ANY CLAIM, DAMAGES OR OTHER LIABILITY, WHETHER IN AN ACTION OF CONTRACT,
 * TORT OR OTHERWISE, ARISING FROM, OUT OF OR IN CONNECTION WITH THE
 * SOFTWARE OR THE USE OR OTHER DEALINGS IN THE SOFTWARE.
 */

#ifndef _I915_REG_H_
#define _I915_REG_H_

#include "i915_reg_defs.h"
#include "display/intel_display_reg_defs.h"

/**
 * DOC: The i915 register macro definition style guide
 *
 * Follow the style described here for new macros, and while changing existing
 * macros. Do **not** mass change existing definitions just to update the style.
 *
 * File Layout
 * ~~~~~~~~~~~
 *
 * Keep helper macros near the top. For example, _PIPE() and friends.
 *
 * Prefix macros that generally should not be used outside of this file with
 * underscore '_'. For example, _PIPE() and friends, single instances of
 * registers that are defined solely for the use by function-like macros.
 *
 * Avoid using the underscore prefixed macros outside of this file. There are
 * exceptions, but keep them to a minimum.
 *
 * There are two basic types of register definitions: Single registers and
 * register groups. Register groups are registers which have two or more
 * instances, for example one per pipe, port, transcoder, etc. Register groups
 * should be defined using function-like macros.
 *
 * For single registers, define the register offset first, followed by register
 * contents.
 *
 * For register groups, define the register instance offsets first, prefixed
 * with underscore, followed by a function-like macro choosing the right
 * instance based on the parameter, followed by register contents.
 *
 * Define the register contents (i.e. bit and bit field macros) from most
 * significant to least significant bit. Indent the register content macros
 * using two extra spaces between ``#define`` and the macro name.
 *
 * Define bit fields using ``REG_GENMASK(h, l)``. Define bit field contents
 * using ``REG_FIELD_PREP(mask, value)``. This will define the values already
 * shifted in place, so they can be directly OR'd together. For convenience,
 * function-like macros may be used to define bit fields, but do note that the
 * macros may be needed to read as well as write the register contents.
 *
 * Define bits using ``REG_BIT(N)``. Do **not** add ``_BIT`` suffix to the name.
 *
 * Group the register and its contents together without blank lines, separate
 * from other registers and their contents with one blank line.
 *
 * Indent macro values from macro names using TABs. Align values vertically. Use
 * braces in macro values as needed to avoid unintended precedence after macro
 * substitution. Use spaces in macro values according to kernel coding
 * style. Use lower case in hexadecimal values.
 *
 * Naming
 * ~~~~~~
 *
 * Try to name registers according to the specs. If the register name changes in
 * the specs from platform to another, stick to the original name.
 *
 * Try to re-use existing register macro definitions. Only add new macros for
 * new register offsets, or when the register contents have changed enough to
 * warrant a full redefinition.
 *
 * When a register macro changes for a new platform, prefix the new macro using
 * the platform acronym or generation. For example, ``SKL_`` or ``GEN8_``. The
 * prefix signifies the start platform/generation using the register.
 *
 * When a bit (field) macro changes or gets added for a new platform, while
 * retaining the existing register macro, add a platform acronym or generation
 * suffix to the name. For example, ``_SKL`` or ``_GEN8``.
 *
 * Examples
 * ~~~~~~~~
 *
 * (Note that the values in the example are indented using spaces instead of
 * TABs to avoid misalignment in generated documentation. Use TABs in the
 * definitions.)::
 *
 *  #define _FOO_A                      0xf000
 *  #define _FOO_B                      0xf001
 *  #define FOO(pipe)                   _MMIO_PIPE(pipe, _FOO_A, _FOO_B)
 *  #define   FOO_ENABLE                REG_BIT(31)
 *  #define   FOO_MODE_MASK             REG_GENMASK(19, 16)
 *  #define   FOO_MODE_BAR              REG_FIELD_PREP(FOO_MODE_MASK, 0)
 *  #define   FOO_MODE_BAZ              REG_FIELD_PREP(FOO_MODE_MASK, 1)
 *  #define   FOO_MODE_QUX_SNB          REG_FIELD_PREP(FOO_MODE_MASK, 2)
 *
 *  #define BAR                         _MMIO(0xb000)
 *  #define GEN8_BAR                    _MMIO(0xb888)
 */

#define GU_CNTL_PROTECTED		_MMIO(0x10100C)
#define   DEPRESENT			REG_BIT(9)

#define GU_CNTL				_MMIO(0x101010)
#define   LMEM_INIT			REG_BIT(7)
#define   DRIVERFLR			REG_BIT(31)
#define GU_DEBUG			_MMIO(0x101018)
#define   DRIVERFLR_STATUS		REG_BIT(31)

#define GEN6_STOLEN_RESERVED		_MMIO(0x1082C0)
#define GEN6_STOLEN_RESERVED_ADDR_MASK	(0xFFF << 20)
#define GEN7_STOLEN_RESERVED_ADDR_MASK	(0x3FFF << 18)
#define GEN6_STOLEN_RESERVED_SIZE_MASK	(3 << 4)
#define GEN6_STOLEN_RESERVED_1M		(0 << 4)
#define GEN6_STOLEN_RESERVED_512K	(1 << 4)
#define GEN6_STOLEN_RESERVED_256K	(2 << 4)
#define GEN6_STOLEN_RESERVED_128K	(3 << 4)
#define GEN7_STOLEN_RESERVED_SIZE_MASK	(1 << 5)
#define GEN7_STOLEN_RESERVED_1M		(0 << 5)
#define GEN7_STOLEN_RESERVED_256K	(1 << 5)
#define GEN8_STOLEN_RESERVED_SIZE_MASK	(3 << 7)
#define GEN8_STOLEN_RESERVED_1M		(0 << 7)
#define GEN8_STOLEN_RESERVED_2M		(1 << 7)
#define GEN8_STOLEN_RESERVED_4M		(2 << 7)
#define GEN8_STOLEN_RESERVED_8M		(3 << 7)
#define GEN6_STOLEN_RESERVED_ENABLE	(1 << 0)
#define GEN11_STOLEN_RESERVED_ADDR_MASK	(0xFFFFFFFFFFFULL << 20)

#define _VGA_MSR_WRITE _MMIO(0x3c2)

#define _GEN7_PIPEA_DE_LOAD_SL	0x70068
#define _GEN7_PIPEB_DE_LOAD_SL	0x71068
#define GEN7_PIPE_DE_LOAD_SL(pipe) _MMIO_PIPE(pipe, _GEN7_PIPEA_DE_LOAD_SL, _GEN7_PIPEB_DE_LOAD_SL)

/*
 * Reset registers
 */
#define DEBUG_RESET_I830		_MMIO(0x6070)
#define  DEBUG_RESET_FULL		(1 << 7)
#define  DEBUG_RESET_RENDER		(1 << 8)
#define  DEBUG_RESET_DISPLAY		(1 << 9)

/*
 * IOSF sideband
 */
#define VLV_IOSF_DOORBELL_REQ			_MMIO(VLV_DISPLAY_BASE + 0x2100)
#define   IOSF_DEVFN_SHIFT			24
#define   IOSF_OPCODE_SHIFT			16
#define   IOSF_PORT_SHIFT			8
#define   IOSF_BYTE_ENABLES_SHIFT		4
#define   IOSF_BAR_SHIFT			1
#define   IOSF_SB_BUSY				(1 << 0)
#define   IOSF_PORT_BUNIT			0x03
#define   IOSF_PORT_PUNIT			0x04
#define   IOSF_PORT_NC				0x11
#define   IOSF_PORT_DPIO			0x12
#define   IOSF_PORT_GPIO_NC			0x13
#define   IOSF_PORT_CCK				0x14
#define   IOSF_PORT_DPIO_2			0x1a
#define   IOSF_PORT_FLISDSI			0x1b
#define   IOSF_PORT_GPIO_SC			0x48
#define   IOSF_PORT_GPIO_SUS			0xa8
#define   IOSF_PORT_CCU				0xa9
#define   CHV_IOSF_PORT_GPIO_N			0x13
#define   CHV_IOSF_PORT_GPIO_SE			0x48
#define   CHV_IOSF_PORT_GPIO_E			0xa8
#define   CHV_IOSF_PORT_GPIO_SW			0xb2
#define VLV_IOSF_DATA				_MMIO(VLV_DISPLAY_BASE + 0x2104)
#define VLV_IOSF_ADDR				_MMIO(VLV_DISPLAY_BASE + 0x2108)

/* DPIO registers */
#define DPIO_DEVFN			0

#define DPIO_CTL			_MMIO(VLV_DISPLAY_BASE + 0x2110)
#define  DPIO_MODSEL1			(1 << 3) /* if ref clk b == 27 */
#define  DPIO_MODSEL0			(1 << 2) /* if ref clk a == 27 */
#define  DPIO_SFR_BYPASS		(1 << 1)
#define  DPIO_CMNRST			(1 << 0)

#define DPIO_PHY(pipe)			((pipe) >> 1)

/*
 * Per pipe/PLL DPIO regs
 */
#define _VLV_PLL_DW3_CH0		0x800c
#define   DPIO_POST_DIV_SHIFT		(28) /* 3 bits */
#define   DPIO_POST_DIV_DAC		0
#define   DPIO_POST_DIV_HDMIDP		1 /* DAC 225-400M rate */
#define   DPIO_POST_DIV_LVDS1		2
#define   DPIO_POST_DIV_LVDS2		3
#define   DPIO_K_SHIFT			(24) /* 4 bits */
#define   DPIO_P1_SHIFT			(21) /* 3 bits */
#define   DPIO_P2_SHIFT			(16) /* 5 bits */
#define   DPIO_N_SHIFT			(12) /* 4 bits */
#define   DPIO_ENABLE_CALIBRATION	(1 << 11)
#define   DPIO_M1DIV_SHIFT		(8) /* 3 bits */
#define   DPIO_M2DIV_MASK		0xff
#define _VLV_PLL_DW3_CH1		0x802c
#define VLV_PLL_DW3(ch) _PIPE(ch, _VLV_PLL_DW3_CH0, _VLV_PLL_DW3_CH1)

#define _VLV_PLL_DW5_CH0		0x8014
#define   DPIO_REFSEL_OVERRIDE		27
#define   DPIO_PLL_MODESEL_SHIFT	24 /* 3 bits */
#define   DPIO_BIAS_CURRENT_CTL_SHIFT	21 /* 3 bits, always 0x7 */
#define   DPIO_PLL_REFCLK_SEL_SHIFT	16 /* 2 bits */
#define   DPIO_PLL_REFCLK_SEL_MASK	3
#define   DPIO_DRIVER_CTL_SHIFT		12 /* always set to 0x8 */
#define   DPIO_CLK_BIAS_CTL_SHIFT	8 /* always set to 0x5 */
#define _VLV_PLL_DW5_CH1		0x8034
#define VLV_PLL_DW5(ch) _PIPE(ch, _VLV_PLL_DW5_CH0, _VLV_PLL_DW5_CH1)

#define _VLV_PLL_DW7_CH0		0x801c
#define _VLV_PLL_DW7_CH1		0x803c
#define VLV_PLL_DW7(ch) _PIPE(ch, _VLV_PLL_DW7_CH0, _VLV_PLL_DW7_CH1)

#define _VLV_PLL_DW8_CH0		0x8040
#define _VLV_PLL_DW8_CH1		0x8060
#define VLV_PLL_DW8(ch) _PIPE(ch, _VLV_PLL_DW8_CH0, _VLV_PLL_DW8_CH1)

#define VLV_PLL_DW9_BCAST		0xc044
#define _VLV_PLL_DW9_CH0		0x8044
#define _VLV_PLL_DW9_CH1		0x8064
#define VLV_PLL_DW9(ch) _PIPE(ch, _VLV_PLL_DW9_CH0, _VLV_PLL_DW9_CH1)

#define _VLV_PLL_DW10_CH0		0x8048
#define _VLV_PLL_DW10_CH1		0x8068
#define VLV_PLL_DW10(ch) _PIPE(ch, _VLV_PLL_DW10_CH0, _VLV_PLL_DW10_CH1)

#define _VLV_PLL_DW11_CH0		0x804c
#define _VLV_PLL_DW11_CH1		0x806c
#define VLV_PLL_DW11(ch) _PIPE(ch, _VLV_PLL_DW11_CH0, _VLV_PLL_DW11_CH1)

/* Spec for ref block start counts at DW10 */
#define VLV_REF_DW13			0x80ac

#define VLV_CMN_DW0			0x8100

/*
 * Per DDI channel DPIO regs
 */

#define _VLV_PCS_DW0_CH0		0x8200
#define _VLV_PCS_DW0_CH1		0x8400
#define   DPIO_PCS_TX_LANE2_RESET	(1 << 16)
#define   DPIO_PCS_TX_LANE1_RESET	(1 << 7)
#define   DPIO_LEFT_TXFIFO_RST_MASTER2	(1 << 4)
#define   DPIO_RIGHT_TXFIFO_RST_MASTER2	(1 << 3)
#define VLV_PCS_DW0(ch) _PORT(ch, _VLV_PCS_DW0_CH0, _VLV_PCS_DW0_CH1)

#define _VLV_PCS01_DW0_CH0		0x200
#define _VLV_PCS23_DW0_CH0		0x400
#define _VLV_PCS01_DW0_CH1		0x2600
#define _VLV_PCS23_DW0_CH1		0x2800
#define VLV_PCS01_DW0(ch) _PORT(ch, _VLV_PCS01_DW0_CH0, _VLV_PCS01_DW0_CH1)
#define VLV_PCS23_DW0(ch) _PORT(ch, _VLV_PCS23_DW0_CH0, _VLV_PCS23_DW0_CH1)

#define _VLV_PCS_DW1_CH0		0x8204
#define _VLV_PCS_DW1_CH1		0x8404
#define   CHV_PCS_REQ_SOFTRESET_EN	(1 << 23)
#define   DPIO_PCS_CLK_CRI_RXEB_EIOS_EN	(1 << 22)
#define   DPIO_PCS_CLK_CRI_RXDIGFILTSG_EN (1 << 21)
#define   DPIO_PCS_CLK_DATAWIDTH_SHIFT	(6)
#define   DPIO_PCS_CLK_SOFT_RESET	(1 << 5)
#define VLV_PCS_DW1(ch) _PORT(ch, _VLV_PCS_DW1_CH0, _VLV_PCS_DW1_CH1)

#define _VLV_PCS01_DW1_CH0		0x204
#define _VLV_PCS23_DW1_CH0		0x404
#define _VLV_PCS01_DW1_CH1		0x2604
#define _VLV_PCS23_DW1_CH1		0x2804
#define VLV_PCS01_DW1(ch) _PORT(ch, _VLV_PCS01_DW1_CH0, _VLV_PCS01_DW1_CH1)
#define VLV_PCS23_DW1(ch) _PORT(ch, _VLV_PCS23_DW1_CH0, _VLV_PCS23_DW1_CH1)

#define _VLV_PCS_DW8_CH0		0x8220
#define _VLV_PCS_DW8_CH1		0x8420
#define   CHV_PCS_USEDCLKCHANNEL_OVRRIDE	(1 << 20)
#define   CHV_PCS_USEDCLKCHANNEL		(1 << 21)
#define VLV_PCS_DW8(ch) _PORT(ch, _VLV_PCS_DW8_CH0, _VLV_PCS_DW8_CH1)

#define _VLV_PCS01_DW8_CH0		0x0220
#define _VLV_PCS23_DW8_CH0		0x0420
#define _VLV_PCS01_DW8_CH1		0x2620
#define _VLV_PCS23_DW8_CH1		0x2820
#define VLV_PCS01_DW8(port) _PORT(port, _VLV_PCS01_DW8_CH0, _VLV_PCS01_DW8_CH1)
#define VLV_PCS23_DW8(port) _PORT(port, _VLV_PCS23_DW8_CH0, _VLV_PCS23_DW8_CH1)

#define _VLV_PCS_DW9_CH0		0x8224
#define _VLV_PCS_DW9_CH1		0x8424
#define   DPIO_PCS_TX2MARGIN_MASK	(0x7 << 13)
#define   DPIO_PCS_TX2MARGIN_000	(0 << 13)
#define   DPIO_PCS_TX2MARGIN_101	(1 << 13)
#define   DPIO_PCS_TX1MARGIN_MASK	(0x7 << 10)
#define   DPIO_PCS_TX1MARGIN_000	(0 << 10)
#define   DPIO_PCS_TX1MARGIN_101	(1 << 10)
#define	VLV_PCS_DW9(ch) _PORT(ch, _VLV_PCS_DW9_CH0, _VLV_PCS_DW9_CH1)

#define _VLV_PCS01_DW9_CH0		0x224
#define _VLV_PCS23_DW9_CH0		0x424
#define _VLV_PCS01_DW9_CH1		0x2624
#define _VLV_PCS23_DW9_CH1		0x2824
#define VLV_PCS01_DW9(ch) _PORT(ch, _VLV_PCS01_DW9_CH0, _VLV_PCS01_DW9_CH1)
#define VLV_PCS23_DW9(ch) _PORT(ch, _VLV_PCS23_DW9_CH0, _VLV_PCS23_DW9_CH1)

#define _CHV_PCS_DW10_CH0		0x8228
#define _CHV_PCS_DW10_CH1		0x8428
#define   DPIO_PCS_SWING_CALC_TX0_TX2	(1 << 30)
#define   DPIO_PCS_SWING_CALC_TX1_TX3	(1 << 31)
#define   DPIO_PCS_TX2DEEMP_MASK	(0xf << 24)
#define   DPIO_PCS_TX2DEEMP_9P5		(0 << 24)
#define   DPIO_PCS_TX2DEEMP_6P0		(2 << 24)
#define   DPIO_PCS_TX1DEEMP_MASK	(0xf << 16)
#define   DPIO_PCS_TX1DEEMP_9P5		(0 << 16)
#define   DPIO_PCS_TX1DEEMP_6P0		(2 << 16)
#define CHV_PCS_DW10(ch) _PORT(ch, _CHV_PCS_DW10_CH0, _CHV_PCS_DW10_CH1)

#define _VLV_PCS01_DW10_CH0		0x0228
#define _VLV_PCS23_DW10_CH0		0x0428
#define _VLV_PCS01_DW10_CH1		0x2628
#define _VLV_PCS23_DW10_CH1		0x2828
#define VLV_PCS01_DW10(port) _PORT(port, _VLV_PCS01_DW10_CH0, _VLV_PCS01_DW10_CH1)
#define VLV_PCS23_DW10(port) _PORT(port, _VLV_PCS23_DW10_CH0, _VLV_PCS23_DW10_CH1)

#define _VLV_PCS_DW11_CH0		0x822c
#define _VLV_PCS_DW11_CH1		0x842c
#define   DPIO_TX2_STAGGER_MASK(x)	((x) << 24)
#define   DPIO_LANEDESKEW_STRAP_OVRD	(1 << 3)
#define   DPIO_LEFT_TXFIFO_RST_MASTER	(1 << 1)
#define   DPIO_RIGHT_TXFIFO_RST_MASTER	(1 << 0)
#define VLV_PCS_DW11(ch) _PORT(ch, _VLV_PCS_DW11_CH0, _VLV_PCS_DW11_CH1)

#define _VLV_PCS01_DW11_CH0		0x022c
#define _VLV_PCS23_DW11_CH0		0x042c
#define _VLV_PCS01_DW11_CH1		0x262c
#define _VLV_PCS23_DW11_CH1		0x282c
#define VLV_PCS01_DW11(ch) _PORT(ch, _VLV_PCS01_DW11_CH0, _VLV_PCS01_DW11_CH1)
#define VLV_PCS23_DW11(ch) _PORT(ch, _VLV_PCS23_DW11_CH0, _VLV_PCS23_DW11_CH1)

#define _VLV_PCS01_DW12_CH0		0x0230
#define _VLV_PCS23_DW12_CH0		0x0430
#define _VLV_PCS01_DW12_CH1		0x2630
#define _VLV_PCS23_DW12_CH1		0x2830
#define VLV_PCS01_DW12(ch) _PORT(ch, _VLV_PCS01_DW12_CH0, _VLV_PCS01_DW12_CH1)
#define VLV_PCS23_DW12(ch) _PORT(ch, _VLV_PCS23_DW12_CH0, _VLV_PCS23_DW12_CH1)

#define _VLV_PCS_DW12_CH0		0x8230
#define _VLV_PCS_DW12_CH1		0x8430
#define   DPIO_TX2_STAGGER_MULT(x)	((x) << 20)
#define   DPIO_TX1_STAGGER_MULT(x)	((x) << 16)
#define   DPIO_TX1_STAGGER_MASK(x)	((x) << 8)
#define   DPIO_LANESTAGGER_STRAP_OVRD	(1 << 6)
#define   DPIO_LANESTAGGER_STRAP(x)	((x) << 0)
#define VLV_PCS_DW12(ch) _PORT(ch, _VLV_PCS_DW12_CH0, _VLV_PCS_DW12_CH1)

#define _VLV_PCS_DW14_CH0		0x8238
#define _VLV_PCS_DW14_CH1		0x8438
#define	VLV_PCS_DW14(ch) _PORT(ch, _VLV_PCS_DW14_CH0, _VLV_PCS_DW14_CH1)

#define _VLV_PCS_DW23_CH0		0x825c
#define _VLV_PCS_DW23_CH1		0x845c
#define VLV_PCS_DW23(ch) _PORT(ch, _VLV_PCS_DW23_CH0, _VLV_PCS_DW23_CH1)

#define _VLV_TX_DW2_CH0			0x8288
#define _VLV_TX_DW2_CH1			0x8488
#define   DPIO_SWING_MARGIN000_SHIFT	16
#define   DPIO_SWING_MARGIN000_MASK	(0xff << DPIO_SWING_MARGIN000_SHIFT)
#define   DPIO_UNIQ_TRANS_SCALE_SHIFT	8
#define VLV_TX_DW2(ch) _PORT(ch, _VLV_TX_DW2_CH0, _VLV_TX_DW2_CH1)

#define _VLV_TX_DW3_CH0			0x828c
#define _VLV_TX_DW3_CH1			0x848c
/* The following bit for CHV phy */
#define   DPIO_TX_UNIQ_TRANS_SCALE_EN	(1 << 27)
#define   DPIO_SWING_MARGIN101_SHIFT	16
#define   DPIO_SWING_MARGIN101_MASK	(0xff << DPIO_SWING_MARGIN101_SHIFT)
#define VLV_TX_DW3(ch) _PORT(ch, _VLV_TX_DW3_CH0, _VLV_TX_DW3_CH1)

#define _VLV_TX_DW4_CH0			0x8290
#define _VLV_TX_DW4_CH1			0x8490
#define   DPIO_SWING_DEEMPH9P5_SHIFT	24
#define   DPIO_SWING_DEEMPH9P5_MASK	(0xff << DPIO_SWING_DEEMPH9P5_SHIFT)
#define   DPIO_SWING_DEEMPH6P0_SHIFT	16
#define   DPIO_SWING_DEEMPH6P0_MASK	(0xff << DPIO_SWING_DEEMPH6P0_SHIFT)
#define VLV_TX_DW4(ch) _PORT(ch, _VLV_TX_DW4_CH0, _VLV_TX_DW4_CH1)

#define _VLV_TX3_DW4_CH0		0x690
#define _VLV_TX3_DW4_CH1		0x2a90
#define VLV_TX3_DW4(ch) _PORT(ch, _VLV_TX3_DW4_CH0, _VLV_TX3_DW4_CH1)

#define _VLV_TX_DW5_CH0			0x8294
#define _VLV_TX_DW5_CH1			0x8494
#define   DPIO_TX_OCALINIT_EN		(1 << 31)
#define VLV_TX_DW5(ch) _PORT(ch, _VLV_TX_DW5_CH0, _VLV_TX_DW5_CH1)

#define _VLV_TX_DW11_CH0		0x82ac
#define _VLV_TX_DW11_CH1		0x84ac
#define VLV_TX_DW11(ch) _PORT(ch, _VLV_TX_DW11_CH0, _VLV_TX_DW11_CH1)

#define _VLV_TX_DW14_CH0		0x82b8
#define _VLV_TX_DW14_CH1		0x84b8
#define VLV_TX_DW14(ch) _PORT(ch, _VLV_TX_DW14_CH0, _VLV_TX_DW14_CH1)

/* CHV dpPhy registers */
#define _CHV_PLL_DW0_CH0		0x8000
#define _CHV_PLL_DW0_CH1		0x8180
#define CHV_PLL_DW0(ch) _PIPE(ch, _CHV_PLL_DW0_CH0, _CHV_PLL_DW0_CH1)

#define _CHV_PLL_DW1_CH0		0x8004
#define _CHV_PLL_DW1_CH1		0x8184
#define   DPIO_CHV_N_DIV_SHIFT		8
#define   DPIO_CHV_M1_DIV_BY_2		(0 << 0)
#define CHV_PLL_DW1(ch) _PIPE(ch, _CHV_PLL_DW1_CH0, _CHV_PLL_DW1_CH1)

#define _CHV_PLL_DW2_CH0		0x8008
#define _CHV_PLL_DW2_CH1		0x8188
#define CHV_PLL_DW2(ch) _PIPE(ch, _CHV_PLL_DW2_CH0, _CHV_PLL_DW2_CH1)

#define _CHV_PLL_DW3_CH0		0x800c
#define _CHV_PLL_DW3_CH1		0x818c
#define  DPIO_CHV_FRAC_DIV_EN		(1 << 16)
#define  DPIO_CHV_FIRST_MOD		(0 << 8)
#define  DPIO_CHV_SECOND_MOD		(1 << 8)
#define  DPIO_CHV_FEEDFWD_GAIN_SHIFT	0
#define  DPIO_CHV_FEEDFWD_GAIN_MASK		(0xF << 0)
#define CHV_PLL_DW3(ch) _PIPE(ch, _CHV_PLL_DW3_CH0, _CHV_PLL_DW3_CH1)

#define _CHV_PLL_DW6_CH0		0x8018
#define _CHV_PLL_DW6_CH1		0x8198
#define   DPIO_CHV_GAIN_CTRL_SHIFT	16
#define	  DPIO_CHV_INT_COEFF_SHIFT	8
#define   DPIO_CHV_PROP_COEFF_SHIFT	0
#define CHV_PLL_DW6(ch) _PIPE(ch, _CHV_PLL_DW6_CH0, _CHV_PLL_DW6_CH1)

#define _CHV_PLL_DW8_CH0		0x8020
#define _CHV_PLL_DW8_CH1		0x81A0
#define   DPIO_CHV_TDC_TARGET_CNT_SHIFT 0
#define   DPIO_CHV_TDC_TARGET_CNT_MASK  (0x3FF << 0)
#define CHV_PLL_DW8(ch) _PIPE(ch, _CHV_PLL_DW8_CH0, _CHV_PLL_DW8_CH1)

#define _CHV_PLL_DW9_CH0		0x8024
#define _CHV_PLL_DW9_CH1		0x81A4
#define  DPIO_CHV_INT_LOCK_THRESHOLD_SHIFT		1 /* 3 bits */
#define  DPIO_CHV_INT_LOCK_THRESHOLD_MASK		(7 << 1)
#define  DPIO_CHV_INT_LOCK_THRESHOLD_SEL_COARSE	1 /* 1: coarse & 0 : fine  */
#define CHV_PLL_DW9(ch) _PIPE(ch, _CHV_PLL_DW9_CH0, _CHV_PLL_DW9_CH1)

#define _CHV_CMN_DW0_CH0               0x8100
#define   DPIO_ALLDL_POWERDOWN_SHIFT_CH0	19
#define   DPIO_ANYDL_POWERDOWN_SHIFT_CH0	18
#define   DPIO_ALLDL_POWERDOWN			(1 << 1)
#define   DPIO_ANYDL_POWERDOWN			(1 << 0)

#define _CHV_CMN_DW5_CH0               0x8114
#define   CHV_BUFRIGHTENA1_DISABLE	(0 << 20)
#define   CHV_BUFRIGHTENA1_NORMAL	(1 << 20)
#define   CHV_BUFRIGHTENA1_FORCE	(3 << 20)
#define   CHV_BUFRIGHTENA1_MASK		(3 << 20)
#define   CHV_BUFLEFTENA1_DISABLE	(0 << 22)
#define   CHV_BUFLEFTENA1_NORMAL	(1 << 22)
#define   CHV_BUFLEFTENA1_FORCE		(3 << 22)
#define   CHV_BUFLEFTENA1_MASK		(3 << 22)

#define _CHV_CMN_DW13_CH0		0x8134
#define _CHV_CMN_DW0_CH1		0x8080
#define   DPIO_CHV_S1_DIV_SHIFT		21
#define   DPIO_CHV_P1_DIV_SHIFT		13 /* 3 bits */
#define   DPIO_CHV_P2_DIV_SHIFT		8  /* 5 bits */
#define   DPIO_CHV_K_DIV_SHIFT		4
#define   DPIO_PLL_FREQLOCK		(1 << 1)
#define   DPIO_PLL_LOCK			(1 << 0)
#define CHV_CMN_DW13(ch) _PIPE(ch, _CHV_CMN_DW13_CH0, _CHV_CMN_DW0_CH1)

#define _CHV_CMN_DW14_CH0		0x8138
#define _CHV_CMN_DW1_CH1		0x8084
#define   DPIO_AFC_RECAL		(1 << 14)
#define   DPIO_DCLKP_EN			(1 << 13)
#define   CHV_BUFLEFTENA2_DISABLE	(0 << 17) /* CL2 DW1 only */
#define   CHV_BUFLEFTENA2_NORMAL	(1 << 17) /* CL2 DW1 only */
#define   CHV_BUFLEFTENA2_FORCE		(3 << 17) /* CL2 DW1 only */
#define   CHV_BUFLEFTENA2_MASK		(3 << 17) /* CL2 DW1 only */
#define   CHV_BUFRIGHTENA2_DISABLE	(0 << 19) /* CL2 DW1 only */
#define   CHV_BUFRIGHTENA2_NORMAL	(1 << 19) /* CL2 DW1 only */
#define   CHV_BUFRIGHTENA2_FORCE	(3 << 19) /* CL2 DW1 only */
#define   CHV_BUFRIGHTENA2_MASK		(3 << 19) /* CL2 DW1 only */
#define CHV_CMN_DW14(ch) _PIPE(ch, _CHV_CMN_DW14_CH0, _CHV_CMN_DW1_CH1)

#define _CHV_CMN_DW19_CH0		0x814c
#define _CHV_CMN_DW6_CH1		0x8098
#define   DPIO_ALLDL_POWERDOWN_SHIFT_CH1	30 /* CL2 DW6 only */
#define   DPIO_ANYDL_POWERDOWN_SHIFT_CH1	29 /* CL2 DW6 only */
#define   DPIO_DYNPWRDOWNEN_CH1		(1 << 28) /* CL2 DW6 only */
#define   CHV_CMN_USEDCLKCHANNEL	(1 << 13)

#define CHV_CMN_DW19(ch) _PIPE(ch, _CHV_CMN_DW19_CH0, _CHV_CMN_DW6_CH1)

#define CHV_CMN_DW28			0x8170
#define   DPIO_CL1POWERDOWNEN		(1 << 23)
#define   DPIO_DYNPWRDOWNEN_CH0		(1 << 22)
#define   DPIO_SUS_CLK_CONFIG_ON		(0 << 0)
#define   DPIO_SUS_CLK_CONFIG_CLKREQ		(1 << 0)
#define   DPIO_SUS_CLK_CONFIG_GATE		(2 << 0)
#define   DPIO_SUS_CLK_CONFIG_GATE_CLKREQ	(3 << 0)

#define CHV_CMN_DW30			0x8178
#define   DPIO_CL2_LDOFUSE_PWRENB	(1 << 6)
#define   DPIO_LRC_BYPASS		(1 << 3)

#define _TXLANE(ch, lane, offset) ((ch ? 0x2400 : 0) + \
					(lane) * 0x200 + (offset))

#define CHV_TX_DW0(ch, lane) _TXLANE(ch, lane, 0x80)
#define CHV_TX_DW1(ch, lane) _TXLANE(ch, lane, 0x84)
#define CHV_TX_DW2(ch, lane) _TXLANE(ch, lane, 0x88)
#define CHV_TX_DW3(ch, lane) _TXLANE(ch, lane, 0x8c)
#define CHV_TX_DW4(ch, lane) _TXLANE(ch, lane, 0x90)
#define CHV_TX_DW5(ch, lane) _TXLANE(ch, lane, 0x94)
#define CHV_TX_DW6(ch, lane) _TXLANE(ch, lane, 0x98)
#define CHV_TX_DW7(ch, lane) _TXLANE(ch, lane, 0x9c)
#define CHV_TX_DW8(ch, lane) _TXLANE(ch, lane, 0xa0)
#define CHV_TX_DW9(ch, lane) _TXLANE(ch, lane, 0xa4)
#define CHV_TX_DW10(ch, lane) _TXLANE(ch, lane, 0xa8)
#define CHV_TX_DW11(ch, lane) _TXLANE(ch, lane, 0xac)
#define   DPIO_FRC_LATENCY_SHFIT	8
#define CHV_TX_DW14(ch, lane) _TXLANE(ch, lane, 0xb8)
#define   DPIO_UPAR_SHIFT		30

/* BXT PHY registers */
#define _BXT_PHY0_BASE			0x6C000
#define _BXT_PHY1_BASE			0x162000
#define _BXT_PHY2_BASE			0x163000
#define BXT_PHY_BASE(phy)							\
	 _PICK_EVEN_2RANGES(phy, 1,						\
			    _BXT_PHY0_BASE, _BXT_PHY0_BASE,			\
			    _BXT_PHY1_BASE, _BXT_PHY2_BASE)

#define _BXT_PHY(phy, reg)						\
	_MMIO(BXT_PHY_BASE(phy) - _BXT_PHY0_BASE + (reg))

#define _BXT_PHY_CH(phy, ch, reg_ch0, reg_ch1)		\
	(BXT_PHY_BASE(phy) + _PIPE((ch), (reg_ch0) - _BXT_PHY0_BASE,	\
					 (reg_ch1) - _BXT_PHY0_BASE))
#define _MMIO_BXT_PHY_CH(phy, ch, reg_ch0, reg_ch1)		\
	_MMIO(_BXT_PHY_CH(phy, ch, reg_ch0, reg_ch1))

#define BXT_P_CR_GT_DISP_PWRON		_MMIO(0x138090)
#define  MIPIO_RST_CTRL				(1 << 2)

#define _BXT_PHY_CTL_DDI_A		0x64C00
#define _BXT_PHY_CTL_DDI_B		0x64C10
#define _BXT_PHY_CTL_DDI_C		0x64C20
#define   BXT_PHY_CMNLANE_POWERDOWN_ACK	(1 << 10)
#define   BXT_PHY_LANE_POWERDOWN_ACK	(1 << 9)
#define   BXT_PHY_LANE_ENABLED		(1 << 8)
#define BXT_PHY_CTL(port)		_MMIO_PORT(port, _BXT_PHY_CTL_DDI_A, \
							 _BXT_PHY_CTL_DDI_B)

#define _PHY_CTL_FAMILY_DDI		0x64C90
#define _PHY_CTL_FAMILY_EDP		0x64C80
#define _PHY_CTL_FAMILY_DDI_C		0x64CA0
#define   COMMON_RESET_DIS		(1 << 31)
#define BXT_PHY_CTL_FAMILY(phy)							\
	 _MMIO(_PICK_EVEN_2RANGES(phy, 1,					\
				  _PHY_CTL_FAMILY_DDI, _PHY_CTL_FAMILY_DDI,	\
				  _PHY_CTL_FAMILY_EDP, _PHY_CTL_FAMILY_DDI_C))

/* BXT PHY PLL registers */
#define _PORT_PLL_A			0x46074
#define _PORT_PLL_B			0x46078
#define _PORT_PLL_C			0x4607c
#define   PORT_PLL_ENABLE		REG_BIT(31)
#define   PORT_PLL_LOCK			REG_BIT(30)
#define   PORT_PLL_REF_SEL		REG_BIT(27)
#define   PORT_PLL_POWER_ENABLE		REG_BIT(26)
#define   PORT_PLL_POWER_STATE		REG_BIT(25)
#define BXT_PORT_PLL_ENABLE(port)	_MMIO_PORT(port, _PORT_PLL_A, _PORT_PLL_B)

#define _PORT_PLL_EBB_0_A		0x162034
#define _PORT_PLL_EBB_0_B		0x6C034
#define _PORT_PLL_EBB_0_C		0x6C340
#define   PORT_PLL_P1_MASK		REG_GENMASK(15, 13)
#define   PORT_PLL_P1(p1)		REG_FIELD_PREP(PORT_PLL_P1_MASK, (p1))
#define   PORT_PLL_P2_MASK		REG_GENMASK(12, 8)
#define   PORT_PLL_P2(p2)		REG_FIELD_PREP(PORT_PLL_P2_MASK, (p2))
#define BXT_PORT_PLL_EBB_0(phy, ch)	_MMIO_BXT_PHY_CH(phy, ch, \
							 _PORT_PLL_EBB_0_B, \
							 _PORT_PLL_EBB_0_C)

#define _PORT_PLL_EBB_4_A		0x162038
#define _PORT_PLL_EBB_4_B		0x6C038
#define _PORT_PLL_EBB_4_C		0x6C344
#define   PORT_PLL_RECALIBRATE		REG_BIT(14)
#define   PORT_PLL_10BIT_CLK_ENABLE	REG_BIT(13)
#define BXT_PORT_PLL_EBB_4(phy, ch)	_MMIO_BXT_PHY_CH(phy, ch, \
							 _PORT_PLL_EBB_4_B, \
							 _PORT_PLL_EBB_4_C)

#define _PORT_PLL_0_A			0x162100
#define _PORT_PLL_0_B			0x6C100
#define _PORT_PLL_0_C			0x6C380
/* PORT_PLL_0_A */
#define   PORT_PLL_M2_INT_MASK		REG_GENMASK(7, 0)
#define   PORT_PLL_M2_INT(m2_int)	REG_FIELD_PREP(PORT_PLL_M2_INT_MASK, (m2_int))
/* PORT_PLL_1_A */
#define   PORT_PLL_N_MASK		REG_GENMASK(11, 8)
#define   PORT_PLL_N(n)			REG_FIELD_PREP(PORT_PLL_N_MASK, (n))
/* PORT_PLL_2_A */
#define   PORT_PLL_M2_FRAC_MASK		REG_GENMASK(21, 0)
#define   PORT_PLL_M2_FRAC(m2_frac)	REG_FIELD_PREP(PORT_PLL_M2_FRAC_MASK, (m2_frac))
/* PORT_PLL_3_A */
#define   PORT_PLL_M2_FRAC_ENABLE	REG_BIT(16)
/* PORT_PLL_6_A */
#define   PORT_PLL_GAIN_CTL_MASK	REG_GENMASK(18, 16)
#define   PORT_PLL_GAIN_CTL(x)		REG_FIELD_PREP(PORT_PLL_GAIN_CTL_MASK, (x))
#define   PORT_PLL_INT_COEFF_MASK	REG_GENMASK(12, 8)
#define   PORT_PLL_INT_COEFF(x)		REG_FIELD_PREP(PORT_PLL_INT_COEFF_MASK, (x))
#define   PORT_PLL_PROP_COEFF_MASK	REG_GENMASK(3, 0)
#define   PORT_PLL_PROP_COEFF(x)	REG_FIELD_PREP(PORT_PLL_PROP_COEFF_MASK, (x))
/* PORT_PLL_8_A */
#define   PORT_PLL_TARGET_CNT_MASK	REG_GENMASK(9, 0)
#define   PORT_PLL_TARGET_CNT(x)	REG_FIELD_PREP(PORT_PLL_TARGET_CNT_MASK, (x))
/* PORT_PLL_9_A */
#define  PORT_PLL_LOCK_THRESHOLD_MASK	REG_GENMASK(3, 1)
#define  PORT_PLL_LOCK_THRESHOLD(x)	REG_FIELD_PREP(PORT_PLL_LOCK_THRESHOLD_MASK, (x))
/* PORT_PLL_10_A */
#define  PORT_PLL_DCO_AMP_OVR_EN_H	REG_BIT(27)
#define  PORT_PLL_DCO_AMP_MASK		REG_GENMASK(13, 10)
#define  PORT_PLL_DCO_AMP(x)		REG_FIELD_PREP(PORT_PLL_DCO_AMP_MASK, (x))
#define _PORT_PLL_BASE(phy, ch)		_BXT_PHY_CH(phy, ch, \
						    _PORT_PLL_0_B, \
						    _PORT_PLL_0_C)
#define BXT_PORT_PLL(phy, ch, idx)	_MMIO(_PORT_PLL_BASE(phy, ch) + \
					      (idx) * 4)

/* BXT PHY common lane registers */
#define _PORT_CL1CM_DW0_A		0x162000
#define _PORT_CL1CM_DW0_BC		0x6C000
#define   PHY_POWER_GOOD		(1 << 16)
#define   PHY_RESERVED			(1 << 7)
#define BXT_PORT_CL1CM_DW0(phy)		_BXT_PHY((phy), _PORT_CL1CM_DW0_BC)

#define _PORT_CL1CM_DW9_A		0x162024
#define _PORT_CL1CM_DW9_BC		0x6C024
#define   IREF0RC_OFFSET_SHIFT		8
#define   IREF0RC_OFFSET_MASK		(0xFF << IREF0RC_OFFSET_SHIFT)
#define BXT_PORT_CL1CM_DW9(phy)		_BXT_PHY((phy), _PORT_CL1CM_DW9_BC)

#define _PORT_CL1CM_DW10_A		0x162028
#define _PORT_CL1CM_DW10_BC		0x6C028
#define   IREF1RC_OFFSET_SHIFT		8
#define   IREF1RC_OFFSET_MASK		(0xFF << IREF1RC_OFFSET_SHIFT)
#define BXT_PORT_CL1CM_DW10(phy)	_BXT_PHY((phy), _PORT_CL1CM_DW10_BC)

#define _PORT_CL1CM_DW28_A		0x162070
#define _PORT_CL1CM_DW28_BC		0x6C070
#define   OCL1_POWER_DOWN_EN		(1 << 23)
#define   DW28_OLDO_DYN_PWR_DOWN_EN	(1 << 22)
#define   SUS_CLK_CONFIG		0x3
#define BXT_PORT_CL1CM_DW28(phy)	_BXT_PHY((phy), _PORT_CL1CM_DW28_BC)

#define _PORT_CL1CM_DW30_A		0x162078
#define _PORT_CL1CM_DW30_BC		0x6C078
#define   OCL2_LDOFUSE_PWR_DIS		(1 << 6)
#define BXT_PORT_CL1CM_DW30(phy)	_BXT_PHY((phy), _PORT_CL1CM_DW30_BC)

/* The spec defines this only for BXT PHY0, but lets assume that this
 * would exist for PHY1 too if it had a second channel.
 */
#define _PORT_CL2CM_DW6_A		0x162358
#define _PORT_CL2CM_DW6_BC		0x6C358
#define BXT_PORT_CL2CM_DW6(phy)		_BXT_PHY((phy), _PORT_CL2CM_DW6_BC)
#define   DW6_OLDO_DYN_PWR_DOWN_EN	(1 << 28)

/* BXT PHY Ref registers */
#define _PORT_REF_DW3_A			0x16218C
#define _PORT_REF_DW3_BC		0x6C18C
#define   GRC_DONE			(1 << 22)
#define BXT_PORT_REF_DW3(phy)		_BXT_PHY((phy), _PORT_REF_DW3_BC)

#define _PORT_REF_DW6_A			0x162198
#define _PORT_REF_DW6_BC		0x6C198
#define   GRC_CODE_SHIFT		24
#define   GRC_CODE_MASK			(0xFF << GRC_CODE_SHIFT)
#define   GRC_CODE_FAST_SHIFT		16
#define   GRC_CODE_FAST_MASK		(0xFF << GRC_CODE_FAST_SHIFT)
#define   GRC_CODE_SLOW_SHIFT		8
#define   GRC_CODE_SLOW_MASK		(0xFF << GRC_CODE_SLOW_SHIFT)
#define   GRC_CODE_NOM_MASK		0xFF
#define BXT_PORT_REF_DW6(phy)		_BXT_PHY((phy), _PORT_REF_DW6_BC)

#define _PORT_REF_DW8_A			0x1621A0
#define _PORT_REF_DW8_BC		0x6C1A0
#define   GRC_DIS			(1 << 15)
#define   GRC_RDY_OVRD			(1 << 1)
#define BXT_PORT_REF_DW8(phy)		_BXT_PHY((phy), _PORT_REF_DW8_BC)

/* BXT PHY PCS registers */
#define _PORT_PCS_DW10_LN01_A		0x162428
#define _PORT_PCS_DW10_LN01_B		0x6C428
#define _PORT_PCS_DW10_LN01_C		0x6C828
#define _PORT_PCS_DW10_GRP_A		0x162C28
#define _PORT_PCS_DW10_GRP_B		0x6CC28
#define _PORT_PCS_DW10_GRP_C		0x6CE28
#define BXT_PORT_PCS_DW10_LN01(phy, ch)	_MMIO_BXT_PHY_CH(phy, ch, \
							 _PORT_PCS_DW10_LN01_B, \
							 _PORT_PCS_DW10_LN01_C)
#define BXT_PORT_PCS_DW10_GRP(phy, ch)	_MMIO_BXT_PHY_CH(phy, ch, \
							 _PORT_PCS_DW10_GRP_B, \
							 _PORT_PCS_DW10_GRP_C)

#define   TX2_SWING_CALC_INIT		(1 << 31)
#define   TX1_SWING_CALC_INIT		(1 << 30)

#define _PORT_PCS_DW12_LN01_A		0x162430
#define _PORT_PCS_DW12_LN01_B		0x6C430
#define _PORT_PCS_DW12_LN01_C		0x6C830
#define _PORT_PCS_DW12_LN23_A		0x162630
#define _PORT_PCS_DW12_LN23_B		0x6C630
#define _PORT_PCS_DW12_LN23_C		0x6CA30
#define _PORT_PCS_DW12_GRP_A		0x162c30
#define _PORT_PCS_DW12_GRP_B		0x6CC30
#define _PORT_PCS_DW12_GRP_C		0x6CE30
#define   LANESTAGGER_STRAP_OVRD	(1 << 6)
#define   LANE_STAGGER_MASK		0x1F
#define BXT_PORT_PCS_DW12_LN01(phy, ch)	_MMIO_BXT_PHY_CH(phy, ch, \
							 _PORT_PCS_DW12_LN01_B, \
							 _PORT_PCS_DW12_LN01_C)
#define BXT_PORT_PCS_DW12_LN23(phy, ch)	_MMIO_BXT_PHY_CH(phy, ch, \
							 _PORT_PCS_DW12_LN23_B, \
							 _PORT_PCS_DW12_LN23_C)
#define BXT_PORT_PCS_DW12_GRP(phy, ch)	_MMIO_BXT_PHY_CH(phy, ch, \
							 _PORT_PCS_DW12_GRP_B, \
							 _PORT_PCS_DW12_GRP_C)

/* BXT PHY TX registers */
#define _BXT_LANE_OFFSET(lane)           (((lane) >> 1) * 0x200 +	\
					  ((lane) & 1) * 0x80)

#define _PORT_TX_DW2_LN0_A		0x162508
#define _PORT_TX_DW2_LN0_B		0x6C508
#define _PORT_TX_DW2_LN0_C		0x6C908
#define _PORT_TX_DW2_GRP_A		0x162D08
#define _PORT_TX_DW2_GRP_B		0x6CD08
#define _PORT_TX_DW2_GRP_C		0x6CF08
#define BXT_PORT_TX_DW2_LN0(phy, ch)	_MMIO_BXT_PHY_CH(phy, ch, \
							 _PORT_TX_DW2_LN0_B, \
							 _PORT_TX_DW2_LN0_C)
#define BXT_PORT_TX_DW2_GRP(phy, ch)	_MMIO_BXT_PHY_CH(phy, ch, \
							 _PORT_TX_DW2_GRP_B, \
							 _PORT_TX_DW2_GRP_C)
#define   MARGIN_000_SHIFT		16
#define   MARGIN_000			(0xFF << MARGIN_000_SHIFT)
#define   UNIQ_TRANS_SCALE_SHIFT	8
#define   UNIQ_TRANS_SCALE		(0xFF << UNIQ_TRANS_SCALE_SHIFT)

#define _PORT_TX_DW3_LN0_A		0x16250C
#define _PORT_TX_DW3_LN0_B		0x6C50C
#define _PORT_TX_DW3_LN0_C		0x6C90C
#define _PORT_TX_DW3_GRP_A		0x162D0C
#define _PORT_TX_DW3_GRP_B		0x6CD0C
#define _PORT_TX_DW3_GRP_C		0x6CF0C
#define BXT_PORT_TX_DW3_LN0(phy, ch)	_MMIO_BXT_PHY_CH(phy, ch, \
							 _PORT_TX_DW3_LN0_B, \
							 _PORT_TX_DW3_LN0_C)
#define BXT_PORT_TX_DW3_GRP(phy, ch)	_MMIO_BXT_PHY_CH(phy, ch, \
							 _PORT_TX_DW3_GRP_B, \
							 _PORT_TX_DW3_GRP_C)
#define   SCALE_DCOMP_METHOD		(1 << 26)
#define   UNIQUE_TRANGE_EN_METHOD	(1 << 27)

#define _PORT_TX_DW4_LN0_A		0x162510
#define _PORT_TX_DW4_LN0_B		0x6C510
#define _PORT_TX_DW4_LN0_C		0x6C910
#define _PORT_TX_DW4_GRP_A		0x162D10
#define _PORT_TX_DW4_GRP_B		0x6CD10
#define _PORT_TX_DW4_GRP_C		0x6CF10
#define BXT_PORT_TX_DW4_LN0(phy, ch)	_MMIO_BXT_PHY_CH(phy, ch, \
							 _PORT_TX_DW4_LN0_B, \
							 _PORT_TX_DW4_LN0_C)
#define BXT_PORT_TX_DW4_GRP(phy, ch)	_MMIO_BXT_PHY_CH(phy, ch, \
							 _PORT_TX_DW4_GRP_B, \
							 _PORT_TX_DW4_GRP_C)
#define   DEEMPH_SHIFT			24
#define   DE_EMPHASIS			(0xFF << DEEMPH_SHIFT)

#define _PORT_TX_DW5_LN0_A		0x162514
#define _PORT_TX_DW5_LN0_B		0x6C514
#define _PORT_TX_DW5_LN0_C		0x6C914
#define _PORT_TX_DW5_GRP_A		0x162D14
#define _PORT_TX_DW5_GRP_B		0x6CD14
#define _PORT_TX_DW5_GRP_C		0x6CF14
#define BXT_PORT_TX_DW5_LN0(phy, ch)	_MMIO_BXT_PHY_CH(phy, ch, \
							 _PORT_TX_DW5_LN0_B, \
							 _PORT_TX_DW5_LN0_C)
#define BXT_PORT_TX_DW5_GRP(phy, ch)	_MMIO_BXT_PHY_CH(phy, ch, \
							 _PORT_TX_DW5_GRP_B, \
							 _PORT_TX_DW5_GRP_C)
#define   DCC_DELAY_RANGE_1		(1 << 9)
#define   DCC_DELAY_RANGE_2		(1 << 8)

#define _PORT_TX_DW14_LN0_A		0x162538
#define _PORT_TX_DW14_LN0_B		0x6C538
#define _PORT_TX_DW14_LN0_C		0x6C938
#define   LATENCY_OPTIM_SHIFT		30
#define   LATENCY_OPTIM			(1 << LATENCY_OPTIM_SHIFT)
#define BXT_PORT_TX_DW14_LN(phy, ch, lane)				\
	_MMIO(_BXT_PHY_CH(phy, ch, _PORT_TX_DW14_LN0_B,			\
				   _PORT_TX_DW14_LN0_C) +		\
	      _BXT_LANE_OFFSET(lane))

/* UAIMI scratch pad register 1 */
#define UAIMI_SPR1			_MMIO(0x4F074)
/* SKL VccIO mask */
#define SKL_VCCIO_MASK			0x1
/* SKL balance leg register */
#define DISPIO_CR_TX_BMU_CR0		_MMIO(0x6C00C)
/* I_boost values */
#define BALANCE_LEG_SHIFT(port)		(8 + 3 * (port))
#define BALANCE_LEG_MASK(port)		(7 << (8 + 3 * (port)))
/* Balance leg disable bits */
#define BALANCE_LEG_DISABLE_SHIFT	23
#define BALANCE_LEG_DISABLE(port)	(1 << (23 + (port)))

/*
 * Fence registers
 * [0-7]  @ 0x2000 gen2,gen3
 * [8-15] @ 0x3000 945,g33,pnv
 *
 * [0-15] @ 0x3000 gen4,gen5
 *
 * [0-15] @ 0x100000 gen6,vlv,chv
 * [0-31] @ 0x100000 gen7+
 */
#define FENCE_REG(i)			_MMIO(0x2000 + (((i) & 8) << 9) + ((i) & 7) * 4)
#define   I830_FENCE_START_MASK		0x07f80000
#define   I830_FENCE_TILING_Y_SHIFT	12
#define   I830_FENCE_SIZE_BITS(size)	((ffs((size) >> 19) - 1) << 8)
#define   I830_FENCE_PITCH_SHIFT	4
#define   I830_FENCE_REG_VALID		(1 << 0)
#define   I915_FENCE_MAX_PITCH_VAL	4
#define   I830_FENCE_MAX_PITCH_VAL	6
#define   I830_FENCE_MAX_SIZE_VAL	(1 << 8)

#define   I915_FENCE_START_MASK		0x0ff00000
#define   I915_FENCE_SIZE_BITS(size)	((ffs((size) >> 20) - 1) << 8)

#define FENCE_REG_965_LO(i)		_MMIO(0x03000 + (i) * 8)
#define FENCE_REG_965_HI(i)		_MMIO(0x03000 + (i) * 8 + 4)
#define   I965_FENCE_PITCH_SHIFT	2
#define   I965_FENCE_TILING_Y_SHIFT	1
#define   I965_FENCE_REG_VALID		(1 << 0)
#define   I965_FENCE_MAX_PITCH_VAL	0x0400

#define FENCE_REG_GEN6_LO(i)		_MMIO(0x100000 + (i) * 8)
#define FENCE_REG_GEN6_HI(i)		_MMIO(0x100000 + (i) * 8 + 4)
#define   GEN6_FENCE_PITCH_SHIFT	32
#define   GEN7_FENCE_MAX_PITCH_VAL	0x0800


/* control register for cpu gtt access */
#define TILECTL				_MMIO(0x101000)
#define   TILECTL_SWZCTL			(1 << 0)
#define   TILECTL_TLBPF			(1 << 1)
#define   TILECTL_TLB_PREFETCH_DIS	(1 << 2)
#define   TILECTL_BACKSNOOP_DIS		(1 << 3)

/*
 * Instruction and interrupt control regs
 */
#define PGTBL_CTL	_MMIO(0x02020)
#define   PGTBL_ADDRESS_LO_MASK	0xfffff000 /* bits [31:12] */
#define   PGTBL_ADDRESS_HI_MASK	0x000000f0 /* bits [35:32] (gen4) */
#define PGTBL_ER	_MMIO(0x02024)
#define PRB0_BASE	(0x2030 - 0x30)
#define PRB1_BASE	(0x2040 - 0x30) /* 830,gen3 */
#define PRB2_BASE	(0x2050 - 0x30) /* gen3 */
#define SRB0_BASE	(0x2100 - 0x30) /* gen2 */
#define SRB1_BASE	(0x2110 - 0x30) /* gen2 */
#define SRB2_BASE	(0x2120 - 0x30) /* 830 */
#define SRB3_BASE	(0x2130 - 0x30) /* 830 */
#define RENDER_RING_BASE	0x02000
#define BSD_RING_BASE		0x04000
#define GEN6_BSD_RING_BASE	0x12000
#define GEN8_BSD2_RING_BASE	0x1c000
#define GEN11_BSD_RING_BASE	0x1c0000
#define GEN11_BSD2_RING_BASE	0x1c4000
#define GEN11_BSD3_RING_BASE	0x1d0000
#define GEN11_BSD4_RING_BASE	0x1d4000
#define XEHP_BSD5_RING_BASE	0x1e0000
#define XEHP_BSD6_RING_BASE	0x1e4000
#define XEHP_BSD7_RING_BASE	0x1f0000
#define XEHP_BSD8_RING_BASE	0x1f4000
#define VEBOX_RING_BASE		0x1a000
#define GEN11_VEBOX_RING_BASE		0x1c8000
#define GEN11_VEBOX2_RING_BASE		0x1d8000
#define XEHP_VEBOX3_RING_BASE		0x1e8000
#define XEHP_VEBOX4_RING_BASE		0x1f8000
#define MTL_GSC_RING_BASE		0x11a000
#define GEN12_COMPUTE0_RING_BASE	0x1a000
#define GEN12_COMPUTE1_RING_BASE	0x1c000
#define GEN12_COMPUTE2_RING_BASE	0x1e000
#define GEN12_COMPUTE3_RING_BASE	0x26000
#define BLT_RING_BASE		0x22000
#define XEHPC_BCS1_RING_BASE	0x3e0000
#define XEHPC_BCS2_RING_BASE	0x3e2000
#define XEHPC_BCS3_RING_BASE	0x3e4000
#define XEHPC_BCS4_RING_BASE	0x3e6000
#define XEHPC_BCS5_RING_BASE	0x3e8000
#define XEHPC_BCS6_RING_BASE	0x3ea000
#define XEHPC_BCS7_RING_BASE	0x3ec000
#define XEHPC_BCS8_RING_BASE	0x3ee000
#define DG1_GSC_HECI1_BASE	0x00258000
#define DG1_GSC_HECI2_BASE	0x00259000
#define DG2_GSC_HECI1_BASE	0x00373000
#define DG2_GSC_HECI2_BASE	0x00374000
#define MTL_GSC_HECI1_BASE	0x00116000
#define MTL_GSC_HECI2_BASE	0x00117000

#define HECI_H_CSR(base)	_MMIO((base) + 0x4)
#define   HECI_H_CSR_IE		REG_BIT(0)
#define   HECI_H_CSR_IS		REG_BIT(1)
#define   HECI_H_CSR_IG		REG_BIT(2)
#define   HECI_H_CSR_RDY	REG_BIT(3)
#define   HECI_H_CSR_RST	REG_BIT(4)

#define HECI_H_GS1(base)	_MMIO((base) + 0xc4c)
#define   HECI_H_GS1_ER_PREP	REG_BIT(0)

#define HSW_GTT_CACHE_EN	_MMIO(0x4024)
#define   GTT_CACHE_EN_ALL	0xF0007FFF
#define GEN7_WR_WATERMARK	_MMIO(0x4028)
#define GEN7_GFX_PRIO_CTRL	_MMIO(0x402C)
#define ARB_MODE		_MMIO(0x4030)
#define   ARB_MODE_SWIZZLE_SNB	(1 << 4)
#define   ARB_MODE_SWIZZLE_IVB	(1 << 5)
#define GEN7_GFX_PEND_TLB0	_MMIO(0x4034)
#define GEN7_GFX_PEND_TLB1	_MMIO(0x4038)
/* L3, CVS, ZTLB, RCC, CASC LRA min, max values */
#define GEN7_LRA_LIMITS(i)	_MMIO(0x403C + (i) * 4)
#define GEN7_LRA_LIMITS_REG_NUM	13
#define GEN7_MEDIA_MAX_REQ_COUNT	_MMIO(0x4070)
#define GEN7_GFX_MAX_REQ_COUNT		_MMIO(0x4074)

#define GEN7_ERR_INT	_MMIO(0x44040)
#define   ERR_INT_POISON		(1 << 31)
#define   ERR_INT_MMIO_UNCLAIMED	(1 << 13)
#define   ERR_INT_PIPE_CRC_DONE_C	(1 << 8)
#define   ERR_INT_FIFO_UNDERRUN_C	(1 << 6)
#define   ERR_INT_PIPE_CRC_DONE_B	(1 << 5)
#define   ERR_INT_FIFO_UNDERRUN_B	(1 << 3)
#define   ERR_INT_PIPE_CRC_DONE_A	(1 << 2)
#define   ERR_INT_PIPE_CRC_DONE(pipe)	(1 << (2 + (pipe) * 3))
#define   ERR_INT_FIFO_UNDERRUN_A	(1 << 0)
#define   ERR_INT_FIFO_UNDERRUN(pipe)	(1 << ((pipe) * 3))

#define FPGA_DBG		_MMIO(0x42300)
#define   FPGA_DBG_RM_NOCLAIM	REG_BIT(31)

#define CLAIM_ER		_MMIO(VLV_DISPLAY_BASE + 0x2028)
#define   CLAIM_ER_CLR		REG_BIT(31)
#define   CLAIM_ER_OVERFLOW	REG_BIT(16)
#define   CLAIM_ER_CTR_MASK	REG_GENMASK(15, 0)

#define DERRMR		_MMIO(0x44050)
/* Note that HBLANK events are reserved on bdw+ */
#define   DERRMR_PIPEA_SCANLINE		(1 << 0)
#define   DERRMR_PIPEA_PRI_FLIP_DONE	(1 << 1)
#define   DERRMR_PIPEA_SPR_FLIP_DONE	(1 << 2)
#define   DERRMR_PIPEA_VBLANK		(1 << 3)
#define   DERRMR_PIPEA_HBLANK		(1 << 5)
#define   DERRMR_PIPEB_SCANLINE		(1 << 8)
#define   DERRMR_PIPEB_PRI_FLIP_DONE	(1 << 9)
#define   DERRMR_PIPEB_SPR_FLIP_DONE	(1 << 10)
#define   DERRMR_PIPEB_VBLANK		(1 << 11)
#define   DERRMR_PIPEB_HBLANK		(1 << 13)
/* Note that PIPEC is not a simple translation of PIPEA/PIPEB */
#define   DERRMR_PIPEC_SCANLINE		(1 << 14)
#define   DERRMR_PIPEC_PRI_FLIP_DONE	(1 << 15)
#define   DERRMR_PIPEC_SPR_FLIP_DONE	(1 << 20)
#define   DERRMR_PIPEC_VBLANK		(1 << 21)
#define   DERRMR_PIPEC_HBLANK		(1 << 22)

#define VLV_GU_CTL0	_MMIO(VLV_DISPLAY_BASE + 0x2030)
#define VLV_GU_CTL1	_MMIO(VLV_DISPLAY_BASE + 0x2034)
#define SCPD0		_MMIO(0x209c) /* 915+ only */
#define  SCPD_FBC_IGNORE_3D			(1 << 6)
#define  CSTATE_RENDER_CLOCK_GATE_DISABLE	(1 << 5)
#define GEN2_IER	_MMIO(0x20a0)
#define GEN2_IIR	_MMIO(0x20a4)
#define GEN2_IMR	_MMIO(0x20a8)
#define GEN2_ISR	_MMIO(0x20ac)
#define VLV_GUNIT_CLOCK_GATE	_MMIO(VLV_DISPLAY_BASE + 0x2060)
#define   GINT_DIS		(1 << 22)
#define   GCFG_DIS		(1 << 8)
#define VLV_GUNIT_CLOCK_GATE2	_MMIO(VLV_DISPLAY_BASE + 0x2064)
#define VLV_IIR_RW	_MMIO(VLV_DISPLAY_BASE + 0x2084)
#define VLV_IER		_MMIO(VLV_DISPLAY_BASE + 0x20a0)
#define VLV_IIR		_MMIO(VLV_DISPLAY_BASE + 0x20a4)
#define VLV_IMR		_MMIO(VLV_DISPLAY_BASE + 0x20a8)
#define VLV_ISR		_MMIO(VLV_DISPLAY_BASE + 0x20ac)
#define VLV_PCBR	_MMIO(VLV_DISPLAY_BASE + 0x2120)
#define VLV_PCBR_ADDR_SHIFT	12

#define   DISPLAY_PLANE_FLIP_PENDING(plane) (1 << (11 - (plane))) /* A and B only */
#define EIR		_MMIO(0x20b0)
#define EMR		_MMIO(0x20b4)
#define ESR		_MMIO(0x20b8)
#define   GM45_ERROR_PAGE_TABLE				(1 << 5)
#define   GM45_ERROR_MEM_PRIV				(1 << 4)
#define   I915_ERROR_PAGE_TABLE				(1 << 4)
#define   GM45_ERROR_CP_PRIV				(1 << 3)
#define   I915_ERROR_MEMORY_REFRESH			(1 << 1)
#define   I915_ERROR_INSTRUCTION			(1 << 0)
#define INSTPM	        _MMIO(0x20c0)
#define   INSTPM_SELF_EN (1 << 12) /* 915GM only */
#define   INSTPM_AGPBUSY_INT_EN (1 << 11) /* gen3: when disabled, pending interrupts
					will not assert AGPBUSY# and will only
					be delivered when out of C3. */
#define   INSTPM_FORCE_ORDERING				(1 << 7) /* GEN6+ */
#define   INSTPM_TLB_INVALIDATE	(1 << 9)
#define   INSTPM_SYNC_FLUSH	(1 << 5)
#define MEM_MODE	_MMIO(0x20cc)
#define   MEM_DISPLAY_B_TRICKLE_FEED_DISABLE (1 << 3) /* 830 only */
#define   MEM_DISPLAY_A_TRICKLE_FEED_DISABLE (1 << 2) /* 830/845 only */
#define   MEM_DISPLAY_TRICKLE_FEED_DISABLE (1 << 2) /* 85x only */
#define FW_BLC		_MMIO(0x20d8)
#define FW_BLC2		_MMIO(0x20dc)
#define FW_BLC_SELF	_MMIO(0x20e0) /* 915+ only */
#define   FW_BLC_SELF_EN_MASK      (1 << 31)
#define   FW_BLC_SELF_FIFO_MASK    (1 << 16) /* 945 only */
#define   FW_BLC_SELF_EN           (1 << 15) /* 945 only */
#define MM_BURST_LENGTH     0x00700000
#define MM_FIFO_WATERMARK   0x0001F000
#define LM_BURST_LENGTH     0x00000700
#define LM_FIFO_WATERMARK   0x0000001F
#define MI_ARB_STATE	_MMIO(0x20e4) /* 915+ only */

#define _MBUS_ABOX0_CTL			0x45038
#define _MBUS_ABOX1_CTL			0x45048
#define _MBUS_ABOX2_CTL			0x4504C
#define MBUS_ABOX_CTL(x)							\
	_MMIO(_PICK_EVEN_2RANGES(x, 2,						\
				 _MBUS_ABOX0_CTL, _MBUS_ABOX1_CTL,		\
				 _MBUS_ABOX2_CTL, _MBUS_ABOX2_CTL))

#define MBUS_ABOX_BW_CREDIT_MASK	(3 << 20)
#define MBUS_ABOX_BW_CREDIT(x)		((x) << 20)
#define MBUS_ABOX_B_CREDIT_MASK		(0xF << 16)
#define MBUS_ABOX_B_CREDIT(x)		((x) << 16)
#define MBUS_ABOX_BT_CREDIT_POOL2_MASK	(0x1F << 8)
#define MBUS_ABOX_BT_CREDIT_POOL2(x)	((x) << 8)
#define MBUS_ABOX_BT_CREDIT_POOL1_MASK	(0x1F << 0)
#define MBUS_ABOX_BT_CREDIT_POOL1(x)	((x) << 0)

/* Make render/texture TLB fetches lower priorty than associated data
 *   fetches. This is not turned on by default
 */
#define   MI_ARB_RENDER_TLB_LOW_PRIORITY	(1 << 15)

/* Isoch request wait on GTT enable (Display A/B/C streams).
 * Make isoch requests stall on the TLB update. May cause
 * display underruns (test mode only)
 */
#define   MI_ARB_ISOCH_WAIT_GTT			(1 << 14)

/* Block grant count for isoch requests when block count is
 * set to a finite value.
 */
#define   MI_ARB_BLOCK_GRANT_MASK		(3 << 12)
#define   MI_ARB_BLOCK_GRANT_8			(0 << 12)	/* for 3 display planes */
#define   MI_ARB_BLOCK_GRANT_4			(1 << 12)	/* for 2 display planes */
#define   MI_ARB_BLOCK_GRANT_2			(2 << 12)	/* for 1 display plane */
#define   MI_ARB_BLOCK_GRANT_0			(3 << 12)	/* don't use */

/* Enable render writes to complete in C2/C3/C4 power states.
 * If this isn't enabled, render writes are prevented in low
 * power states. That seems bad to me.
 */
#define   MI_ARB_C3_LP_WRITE_ENABLE		(1 << 11)

/* This acknowledges an async flip immediately instead
 * of waiting for 2TLB fetches.
 */
#define   MI_ARB_ASYNC_FLIP_ACK_IMMEDIATE	(1 << 10)

/* Enables non-sequential data reads through arbiter
 */
#define   MI_ARB_DUAL_DATA_PHASE_DISABLE	(1 << 9)

/* Disable FSB snooping of cacheable write cycles from binner/render
 * command stream
 */
#define   MI_ARB_CACHE_SNOOP_DISABLE		(1 << 8)

/* Arbiter time slice for non-isoch streams */
#define   MI_ARB_TIME_SLICE_MASK		(7 << 5)
#define   MI_ARB_TIME_SLICE_1			(0 << 5)
#define   MI_ARB_TIME_SLICE_2			(1 << 5)
#define   MI_ARB_TIME_SLICE_4			(2 << 5)
#define   MI_ARB_TIME_SLICE_6			(3 << 5)
#define   MI_ARB_TIME_SLICE_8			(4 << 5)
#define   MI_ARB_TIME_SLICE_10			(5 << 5)
#define   MI_ARB_TIME_SLICE_14			(6 << 5)
#define   MI_ARB_TIME_SLICE_16			(7 << 5)

/* Low priority grace period page size */
#define   MI_ARB_LOW_PRIORITY_GRACE_4KB		(0 << 4)	/* default */
#define   MI_ARB_LOW_PRIORITY_GRACE_8KB		(1 << 4)

/* Disable display A/B trickle feed */
#define   MI_ARB_DISPLAY_TRICKLE_FEED_DISABLE	(1 << 2)

/* Set display plane priority */
#define   MI_ARB_DISPLAY_PRIORITY_A_B		(0 << 0)	/* display A > display B */
#define   MI_ARB_DISPLAY_PRIORITY_B_A		(1 << 0)	/* display B > display A */

#define MI_STATE	_MMIO(0x20e4) /* gen2 only */
#define   MI_AGPBUSY_INT_EN			(1 << 1) /* 85x only */
#define   MI_AGPBUSY_830_MODE			(1 << 0) /* 85x only */

/* On modern GEN architectures interrupt control consists of two sets
 * of registers. The first set pertains to the ring generating the
 * interrupt. The second control is for the functional block generating the
 * interrupt. These are PM, GT, DE, etc.
 *
 * Luckily *knocks on wood* all the ring interrupt bits match up with the
 * GT interrupt bits, so we don't need to duplicate the defines.
 *
 * These defines should cover us well from SNB->HSW with minor exceptions
 * it can also work on ILK.
 */
#define GT_BLT_FLUSHDW_NOTIFY_INTERRUPT		(1 << 26)
#define GT_BLT_CS_ERROR_INTERRUPT		(1 << 25)
#define GT_BLT_USER_INTERRUPT			(1 << 22)
#define GT_BSD_CS_ERROR_INTERRUPT		(1 << 15)
#define GT_BSD_USER_INTERRUPT			(1 << 12)
#define GT_RENDER_L3_PARITY_ERROR_INTERRUPT_S1	(1 << 11) /* hsw+; rsvd on snb, ivb, vlv */
#define GT_WAIT_SEMAPHORE_INTERRUPT		REG_BIT(11) /* bdw+ */
#define GT_CONTEXT_SWITCH_INTERRUPT		(1 <<  8)
#define GT_RENDER_L3_PARITY_ERROR_INTERRUPT	(1 <<  5) /* !snb */
#define GT_RENDER_PIPECTL_NOTIFY_INTERRUPT	(1 <<  4)
#define GT_CS_MASTER_ERROR_INTERRUPT		REG_BIT(3)
#define GT_RENDER_SYNC_STATUS_INTERRUPT		(1 <<  2)
#define GT_RENDER_DEBUG_INTERRUPT		(1 <<  1)
#define GT_RENDER_USER_INTERRUPT		(1 <<  0)

#define PM_VEBOX_CS_ERROR_INTERRUPT		(1 << 12) /* hsw+ */
#define PM_VEBOX_USER_INTERRUPT			(1 << 10) /* hsw+ */

#define GT_PARITY_ERROR(dev_priv) \
	(GT_RENDER_L3_PARITY_ERROR_INTERRUPT | \
	 (IS_HASWELL(dev_priv) ? GT_RENDER_L3_PARITY_ERROR_INTERRUPT_S1 : 0))

/* These are all the "old" interrupts */
#define ILK_BSD_USER_INTERRUPT				(1 << 5)

#define I915_PM_INTERRUPT				(1 << 31)
#define I915_ISP_INTERRUPT				(1 << 22)
#define I915_LPE_PIPE_B_INTERRUPT			(1 << 21)
#define I915_LPE_PIPE_A_INTERRUPT			(1 << 20)
#define I915_MIPIC_INTERRUPT				(1 << 19)
#define I915_MIPIA_INTERRUPT				(1 << 18)
#define I915_PIPE_CONTROL_NOTIFY_INTERRUPT		(1 << 18)
#define I915_DISPLAY_PORT_INTERRUPT			(1 << 17)
#define I915_DISPLAY_PIPE_C_HBLANK_INTERRUPT		(1 << 16)
#define I915_MASTER_ERROR_INTERRUPT			(1 << 15)
#define I915_DISPLAY_PIPE_B_HBLANK_INTERRUPT		(1 << 14)
#define I915_GMCH_THERMAL_SENSOR_EVENT_INTERRUPT	(1 << 14) /* p-state */
#define I915_DISPLAY_PIPE_A_HBLANK_INTERRUPT		(1 << 13)
#define I915_HWB_OOM_INTERRUPT				(1 << 13)
#define I915_LPE_PIPE_C_INTERRUPT			(1 << 12)
#define I915_SYNC_STATUS_INTERRUPT			(1 << 12)
#define I915_MISC_INTERRUPT				(1 << 11)
#define I915_DISPLAY_PLANE_A_FLIP_PENDING_INTERRUPT	(1 << 11)
#define I915_DISPLAY_PIPE_C_VBLANK_INTERRUPT		(1 << 10)
#define I915_DISPLAY_PLANE_B_FLIP_PENDING_INTERRUPT	(1 << 10)
#define I915_DISPLAY_PIPE_C_EVENT_INTERRUPT		(1 << 9)
#define I915_OVERLAY_PLANE_FLIP_PENDING_INTERRUPT	(1 << 9)
#define I915_DISPLAY_PIPE_C_DPBM_INTERRUPT		(1 << 8)
#define I915_DISPLAY_PLANE_C_FLIP_PENDING_INTERRUPT	(1 << 8)
#define I915_DISPLAY_PIPE_A_VBLANK_INTERRUPT		(1 << 7)
#define I915_DISPLAY_PIPE_A_EVENT_INTERRUPT		(1 << 6)
#define I915_DISPLAY_PIPE_B_VBLANK_INTERRUPT		(1 << 5)
#define I915_DISPLAY_PIPE_B_EVENT_INTERRUPT		(1 << 4)
#define I915_DISPLAY_PIPE_A_DPBM_INTERRUPT		(1 << 3)
#define I915_DISPLAY_PIPE_B_DPBM_INTERRUPT		(1 << 2)
#define I915_DEBUG_INTERRUPT				(1 << 2)
#define I915_WINVALID_INTERRUPT				(1 << 1)
#define I915_USER_INTERRUPT				(1 << 1)
#define I915_ASLE_INTERRUPT				(1 << 0)
#define I915_BSD_USER_INTERRUPT				(1 << 25)

#define I915_HDMI_LPE_AUDIO_BASE	(VLV_DISPLAY_BASE + 0x65000)
#define I915_HDMI_LPE_AUDIO_SIZE	0x1000

/* DisplayPort Audio w/ LPE */
#define VLV_AUD_CHICKEN_BIT_REG		_MMIO(VLV_DISPLAY_BASE + 0x62F38)
#define VLV_CHICKEN_BIT_DBG_ENABLE	(1 << 0)

#define _VLV_AUD_PORT_EN_B_DBG		(VLV_DISPLAY_BASE + 0x62F20)
#define _VLV_AUD_PORT_EN_C_DBG		(VLV_DISPLAY_BASE + 0x62F30)
#define _VLV_AUD_PORT_EN_D_DBG		(VLV_DISPLAY_BASE + 0x62F34)
#define VLV_AUD_PORT_EN_DBG(port)	_MMIO_PORT3((port) - PORT_B,	   \
						    _VLV_AUD_PORT_EN_B_DBG, \
						    _VLV_AUD_PORT_EN_C_DBG, \
						    _VLV_AUD_PORT_EN_D_DBG)
#define VLV_AMP_MUTE		        (1 << 1)

#define GEN6_BSD_RNCID			_MMIO(0x12198)

#define GEN7_FF_THREAD_MODE		_MMIO(0x20a0)
#define   GEN7_FF_SCHED_MASK		0x0077070
#define   GEN8_FF_DS_REF_CNT_FFME	(1 << 19)
#define   GEN12_FF_TESSELATION_DOP_GATE_DISABLE BIT(19)
#define   GEN7_FF_TS_SCHED_HS1		(0x5 << 16)
#define   GEN7_FF_TS_SCHED_HS0		(0x3 << 16)
#define   GEN7_FF_TS_SCHED_LOAD_BALANCE	(0x1 << 16)
#define   GEN7_FF_TS_SCHED_HW		(0x0 << 16) /* Default */
#define   GEN7_FF_VS_REF_CNT_FFME	(1 << 15)
#define   GEN7_FF_VS_SCHED_HS1		(0x5 << 12)
#define   GEN7_FF_VS_SCHED_HS0		(0x3 << 12)
#define   GEN7_FF_VS_SCHED_LOAD_BALANCE	(0x1 << 12) /* Default */
#define   GEN7_FF_VS_SCHED_HW		(0x0 << 12)
#define   GEN7_FF_DS_SCHED_HS1		(0x5 << 4)
#define   GEN7_FF_DS_SCHED_HS0		(0x3 << 4)
#define   GEN7_FF_DS_SCHED_LOAD_BALANCE	(0x1 << 4)  /* Default */
#define   GEN7_FF_DS_SCHED_HW		(0x0 << 4)

/*
 * Framebuffer compression (915+ only)
 */

#define FBC_CFB_BASE		_MMIO(0x3200) /* 4k page aligned */
#define FBC_LL_BASE		_MMIO(0x3204) /* 4k page aligned */
#define FBC_CONTROL		_MMIO(0x3208)
#define   FBC_CTL_EN			REG_BIT(31)
#define   FBC_CTL_PERIODIC		REG_BIT(30)
#define   FBC_CTL_INTERVAL_MASK		REG_GENMASK(29, 16)
#define   FBC_CTL_INTERVAL(x)		REG_FIELD_PREP(FBC_CTL_INTERVAL_MASK, (x))
#define   FBC_CTL_STOP_ON_MOD		REG_BIT(15)
#define   FBC_CTL_UNCOMPRESSIBLE	REG_BIT(14) /* i915+ */
#define   FBC_CTL_C3_IDLE		REG_BIT(13) /* i945gm only */
#define   FBC_CTL_STRIDE_MASK		REG_GENMASK(12, 5)
#define   FBC_CTL_STRIDE(x)		REG_FIELD_PREP(FBC_CTL_STRIDE_MASK, (x))
#define   FBC_CTL_FENCENO_MASK		REG_GENMASK(3, 0)
#define   FBC_CTL_FENCENO(x)		REG_FIELD_PREP(FBC_CTL_FENCENO_MASK, (x))
#define FBC_COMMAND		_MMIO(0x320c)
#define   FBC_CMD_COMPRESS		REG_BIT(0)
#define FBC_STATUS		_MMIO(0x3210)
#define   FBC_STAT_COMPRESSING		REG_BIT(31)
#define   FBC_STAT_COMPRESSED		REG_BIT(30)
#define   FBC_STAT_MODIFIED		REG_BIT(29)
#define   FBC_STAT_CURRENT_LINE_MASK	REG_GENMASK(10, 0)
#define FBC_CONTROL2		_MMIO(0x3214) /* i965gm only */
#define   FBC_CTL_FENCE_DBL		REG_BIT(4)
#define   FBC_CTL_IDLE_MASK		REG_GENMASK(3, 2)
#define   FBC_CTL_IDLE_IMM		REG_FIELD_PREP(FBC_CTL_IDLE_MASK, 0)
#define   FBC_CTL_IDLE_FULL		REG_FIELD_PREP(FBC_CTL_IDLE_MASK, 1)
#define   FBC_CTL_IDLE_LINE		REG_FIELD_PREP(FBC_CTL_IDLE_MASK, 2)
#define   FBC_CTL_IDLE_DEBUG		REG_FIELD_PREP(FBC_CTL_IDLE_MASK, 3)
#define   FBC_CTL_CPU_FENCE_EN		REG_BIT(1)
#define   FBC_CTL_PLANE_MASK		REG_GENMASK(1, 0)
#define   FBC_CTL_PLANE(i9xx_plane)	REG_FIELD_PREP(FBC_CTL_PLANE_MASK, (i9xx_plane))
#define FBC_FENCE_OFF		_MMIO(0x3218)  /* i965gm only, BSpec typo has 321Bh */
#define FBC_MOD_NUM		_MMIO(0x3220)  /* i965gm only */
#define   FBC_MOD_NUM_MASK		REG_GENMASK(31, 1)
#define   FBC_MOD_NUM_VALID		REG_BIT(0)
#define FBC_TAG(i)		_MMIO(0x3300 + (i) * 4) /* 49 reisters */
#define   FBC_TAG_MASK			REG_GENMASK(1, 0) /* 16 tags per register */
#define   FBC_TAG_MODIFIED		REG_FIELD_PREP(FBC_TAG_MASK, 0)
#define   FBC_TAG_UNCOMPRESSED		REG_FIELD_PREP(FBC_TAG_MASK, 1)
#define   FBC_TAG_UNCOMPRESSIBLE	REG_FIELD_PREP(FBC_TAG_MASK, 2)
#define   FBC_TAG_COMPRESSED		REG_FIELD_PREP(FBC_TAG_MASK, 3)

#define FBC_LL_SIZE		(1536)

/* Framebuffer compression for GM45+ */
#define DPFC_CB_BASE			_MMIO(0x3200)
#define ILK_DPFC_CB_BASE(fbc_id)	_MMIO_PIPE((fbc_id), 0x43200, 0x43240)
#define DPFC_CONTROL			_MMIO(0x3208)
#define ILK_DPFC_CONTROL(fbc_id)	_MMIO_PIPE((fbc_id), 0x43208, 0x43248)
#define   DPFC_CTL_EN				REG_BIT(31)
#define   DPFC_CTL_PLANE_MASK_G4X		REG_BIT(30) /* g4x-snb */
#define   DPFC_CTL_PLANE_G4X(i9xx_plane)	REG_FIELD_PREP(DPFC_CTL_PLANE_MASK_G4X, (i9xx_plane))
#define   DPFC_CTL_FENCE_EN_G4X			REG_BIT(29) /* g4x-snb */
#define   DPFC_CTL_PLANE_MASK_IVB		REG_GENMASK(30, 29) /* ivb only */
#define   DPFC_CTL_PLANE_IVB(i9xx_plane)	REG_FIELD_PREP(DPFC_CTL_PLANE_MASK_IVB, (i9xx_plane))
#define   DPFC_CTL_FENCE_EN_IVB			REG_BIT(28) /* ivb+ */
#define   DPFC_CTL_PERSISTENT_MODE		REG_BIT(25) /* g4x-snb */
#define   DPFC_CTL_FALSE_COLOR			REG_BIT(10) /* ivb+ */
#define   DPFC_CTL_SR_EN			REG_BIT(10) /* g4x only */
#define   DPFC_CTL_SR_EXIT_DIS			REG_BIT(9) /* g4x only */
#define   DPFC_CTL_LIMIT_MASK			REG_GENMASK(7, 6)
#define   DPFC_CTL_LIMIT_1X			REG_FIELD_PREP(DPFC_CTL_LIMIT_MASK, 0)
#define   DPFC_CTL_LIMIT_2X			REG_FIELD_PREP(DPFC_CTL_LIMIT_MASK, 1)
#define   DPFC_CTL_LIMIT_4X			REG_FIELD_PREP(DPFC_CTL_LIMIT_MASK, 2)
#define   DPFC_CTL_FENCENO_MASK			REG_GENMASK(3, 0)
#define   DPFC_CTL_FENCENO(fence)		REG_FIELD_PREP(DPFC_CTL_FENCENO_MASK, (fence))
#define DPFC_RECOMP_CTL			_MMIO(0x320c)
#define ILK_DPFC_RECOMP_CTL(fbc_id)	_MMIO_PIPE((fbc_id), 0x4320c, 0x4324c)
#define   DPFC_RECOMP_STALL_EN			REG_BIT(27)
#define   DPFC_RECOMP_STALL_WM_MASK		REG_GENMASK(26, 16)
#define   DPFC_RECOMP_TIMER_COUNT_MASK		REG_GENMASK(5, 0)
#define DPFC_STATUS			_MMIO(0x3210)
#define ILK_DPFC_STATUS(fbc_id)		_MMIO_PIPE((fbc_id), 0x43210, 0x43250)
#define   DPFC_INVAL_SEG_MASK			REG_GENMASK(26, 16)
#define   DPFC_COMP_SEG_MASK			REG_GENMASK(10, 0)
#define DPFC_STATUS2			_MMIO(0x3214)
#define ILK_DPFC_STATUS2(fbc_id)	_MMIO_PIPE((fbc_id), 0x43214, 0x43254)
#define   DPFC_COMP_SEG_MASK_IVB		REG_GENMASK(11, 0)
#define DPFC_FENCE_YOFF			_MMIO(0x3218)
#define ILK_DPFC_FENCE_YOFF(fbc_id)	_MMIO_PIPE((fbc_id), 0x43218, 0x43258)
#define DPFC_CHICKEN			_MMIO(0x3224)
#define ILK_DPFC_CHICKEN(fbc_id)	_MMIO_PIPE((fbc_id), 0x43224, 0x43264)
#define   DPFC_HT_MODIFY			REG_BIT(31) /* pre-ivb */
#define   DPFC_NUKE_ON_ANY_MODIFICATION		REG_BIT(23) /* bdw+ */
#define   DPFC_CHICKEN_COMP_DUMMY_PIXEL		REG_BIT(14) /* glk+ */
#define   DPFC_CHICKEN_FORCE_SLB_INVALIDATION	REG_BIT(13) /* icl+ */
#define   DPFC_DISABLE_DUMMY0			REG_BIT(8) /* ivb+ */

#define GLK_FBC_STRIDE(fbc_id)	_MMIO_PIPE((fbc_id), 0x43228, 0x43268)
#define   FBC_STRIDE_OVERRIDE	REG_BIT(15)
#define   FBC_STRIDE_MASK	REG_GENMASK(14, 0)
#define   FBC_STRIDE(x)		REG_FIELD_PREP(FBC_STRIDE_MASK, (x))

#define ILK_FBC_RT_BASE		_MMIO(0x2128)
#define   ILK_FBC_RT_VALID	REG_BIT(0)
#define   SNB_FBC_FRONT_BUFFER	REG_BIT(1)

#define ILK_DISPLAY_CHICKEN1	_MMIO(0x42000)
#define   ILK_FBCQ_DIS		(1 << 22)
#define   ILK_PABSTRETCH_DIS	REG_BIT(21)
#define   ILK_SABSTRETCH_DIS	REG_BIT(20)
#define   IVB_PRI_STRETCH_MAX_MASK	REG_GENMASK(21, 20)
#define   IVB_PRI_STRETCH_MAX_X8	REG_FIELD_PREP(IVB_PRI_STRETCH_MAX_MASK, 0)
#define   IVB_PRI_STRETCH_MAX_X4	REG_FIELD_PREP(IVB_PRI_STRETCH_MAX_MASK, 1)
#define   IVB_PRI_STRETCH_MAX_X2	REG_FIELD_PREP(IVB_PRI_STRETCH_MAX_MASK, 2)
#define   IVB_PRI_STRETCH_MAX_X1	REG_FIELD_PREP(IVB_PRI_STRETCH_MAX_MASK, 3)
#define   IVB_SPR_STRETCH_MAX_MASK	REG_GENMASK(19, 18)
#define   IVB_SPR_STRETCH_MAX_X8	REG_FIELD_PREP(IVB_SPR_STRETCH_MAX_MASK, 0)
#define   IVB_SPR_STRETCH_MAX_X4	REG_FIELD_PREP(IVB_SPR_STRETCH_MAX_MASK, 1)
#define   IVB_SPR_STRETCH_MAX_X2	REG_FIELD_PREP(IVB_SPR_STRETCH_MAX_MASK, 2)
#define   IVB_SPR_STRETCH_MAX_X1	REG_FIELD_PREP(IVB_SPR_STRETCH_MAX_MASK, 3)


/*
 * Framebuffer compression for Sandybridge
 *
 * The following two registers are of type GTTMMADR
 */
#define SNB_DPFC_CTL_SA		_MMIO(0x100100)
#define   SNB_DPFC_FENCE_EN		REG_BIT(29)
#define   SNB_DPFC_FENCENO_MASK		REG_GENMASK(4, 0)
#define   SNB_DPFC_FENCENO(fence)	REG_FIELD_PREP(SNB_DPFC_FENCENO_MASK, (fence))
#define SNB_DPFC_CPU_FENCE_OFFSET	_MMIO(0x100104)

/* Framebuffer compression for Ivybridge */
#define IVB_FBC_RT_BASE			_MMIO(0x7020)
#define IVB_FBC_RT_BASE_UPPER		_MMIO(0x7024)

#define IPS_CTL		_MMIO(0x43408)
#define   IPS_ENABLE		REG_BIT(31)
#define   IPS_FALSE_COLOR	REG_BIT(4)

#define MSG_FBC_REND_STATE(fbc_id)	_MMIO_PIPE((fbc_id), 0x50380, 0x50384)
#define   FBC_REND_NUKE			REG_BIT(2)
#define   FBC_REND_CACHE_CLEAN		REG_BIT(1)

/*
 * Clock control & power management
 */
#define _DPLL_A (DISPLAY_MMIO_BASE(dev_priv) + 0x6014)
#define _DPLL_B (DISPLAY_MMIO_BASE(dev_priv) + 0x6018)
#define _CHV_DPLL_C (DISPLAY_MMIO_BASE(dev_priv) + 0x6030)
#define DPLL(pipe) _MMIO_PIPE3((pipe), _DPLL_A, _DPLL_B, _CHV_DPLL_C)

#define VGA0	_MMIO(0x6000)
#define VGA1	_MMIO(0x6004)
#define VGA_PD	_MMIO(0x6010)
#define   VGA0_PD_P2_DIV_4	(1 << 7)
#define   VGA0_PD_P1_DIV_2	(1 << 5)
#define   VGA0_PD_P1_SHIFT	0
#define   VGA0_PD_P1_MASK	(0x1f << 0)
#define   VGA1_PD_P2_DIV_4	(1 << 15)
#define   VGA1_PD_P1_DIV_2	(1 << 13)
#define   VGA1_PD_P1_SHIFT	8
#define   VGA1_PD_P1_MASK	(0x1f << 8)
#define   DPLL_VCO_ENABLE		(1 << 31)
#define   DPLL_SDVO_HIGH_SPEED		(1 << 30)
#define   DPLL_DVO_2X_MODE		(1 << 30)
#define   DPLL_EXT_BUFFER_ENABLE_VLV	(1 << 30)
#define   DPLL_SYNCLOCK_ENABLE		(1 << 29)
#define   DPLL_REF_CLK_ENABLE_VLV	(1 << 29)
#define   DPLL_VGA_MODE_DIS		(1 << 28)
#define   DPLLB_MODE_DAC_SERIAL		(1 << 26) /* i915 */
#define   DPLLB_MODE_LVDS		(2 << 26) /* i915 */
#define   DPLL_MODE_MASK		(3 << 26)
#define   DPLL_DAC_SERIAL_P2_CLOCK_DIV_10 (0 << 24) /* i915 */
#define   DPLL_DAC_SERIAL_P2_CLOCK_DIV_5 (1 << 24) /* i915 */
#define   DPLLB_LVDS_P2_CLOCK_DIV_14	(0 << 24) /* i915 */
#define   DPLLB_LVDS_P2_CLOCK_DIV_7	(1 << 24) /* i915 */
#define   DPLL_P2_CLOCK_DIV_MASK	0x03000000 /* i915 */
#define   DPLL_FPA01_P1_POST_DIV_MASK	0x00ff0000 /* i915 */
#define   DPLL_FPA01_P1_POST_DIV_MASK_PINEVIEW	0x00ff8000 /* Pineview */
#define   DPLL_LOCK_VLV			(1 << 15)
#define   DPLL_INTEGRATED_CRI_CLK_VLV	(1 << 14)
#define   DPLL_INTEGRATED_REF_CLK_VLV	(1 << 13)
#define   DPLL_SSC_REF_CLK_CHV		(1 << 13)
#define   DPLL_PORTC_READY_MASK		(0xf << 4)
#define   DPLL_PORTB_READY_MASK		(0xf)

#define   DPLL_FPA01_P1_POST_DIV_MASK_I830	0x001f0000

/* Additional CHV pll/phy registers */
#define DPIO_PHY_STATUS			_MMIO(VLV_DISPLAY_BASE + 0x6240)
#define   DPLL_PORTD_READY_MASK		(0xf)
#define DISPLAY_PHY_CONTROL _MMIO(VLV_DISPLAY_BASE + 0x60100)
#define   PHY_CH_POWER_DOWN_OVRD_EN(phy, ch)	(1 << (2 * (phy) + (ch) + 27))
#define   PHY_LDO_DELAY_0NS			0x0
#define   PHY_LDO_DELAY_200NS			0x1
#define   PHY_LDO_DELAY_600NS			0x2
#define   PHY_LDO_SEQ_DELAY(delay, phy)		((delay) << (2 * (phy) + 23))
#define   PHY_CH_POWER_DOWN_OVRD(mask, phy, ch)	((mask) << (8 * (phy) + 4 * (ch) + 11))
#define   PHY_CH_SU_PSR				0x1
#define   PHY_CH_DEEP_PSR			0x7
#define   PHY_CH_POWER_MODE(mode, phy, ch)	((mode) << (6 * (phy) + 3 * (ch) + 2))
#define   PHY_COM_LANE_RESET_DEASSERT(phy)	(1 << (phy))
#define DISPLAY_PHY_STATUS _MMIO(VLV_DISPLAY_BASE + 0x60104)
#define   PHY_POWERGOOD(phy)	(((phy) == DPIO_PHY0) ? (1 << 31) : (1 << 30))
#define   PHY_STATUS_CMN_LDO(phy, ch)                   (1 << (6 - (6 * (phy) + 3 * (ch))))
#define   PHY_STATUS_SPLINE_LDO(phy, ch, spline)        (1 << (8 - (6 * (phy) + 3 * (ch) + (spline))))

/*
 * The i830 generation, in LVDS mode, defines P1 as the bit number set within
 * this field (only one bit may be set).
 */
#define   DPLL_FPA01_P1_POST_DIV_MASK_I830_LVDS	0x003f0000
#define   DPLL_FPA01_P1_POST_DIV_SHIFT	16
#define   DPLL_FPA01_P1_POST_DIV_SHIFT_PINEVIEW 15
/* i830, required in DVO non-gang */
#define   PLL_P2_DIVIDE_BY_4		(1 << 23)
#define   PLL_P1_DIVIDE_BY_TWO		(1 << 21) /* i830 */
#define   PLL_REF_INPUT_DREFCLK		(0 << 13)
#define   PLL_REF_INPUT_TVCLKINA	(1 << 13) /* i830 */
#define   PLL_REF_INPUT_TVCLKINBC	(2 << 13) /* SDVO TVCLKIN */
#define   PLLB_REF_INPUT_SPREADSPECTRUMIN (3 << 13)
#define   PLL_REF_INPUT_MASK		(3 << 13)
#define   PLL_LOAD_PULSE_PHASE_SHIFT		9
/* Ironlake */
# define PLL_REF_SDVO_HDMI_MULTIPLIER_SHIFT     9
# define PLL_REF_SDVO_HDMI_MULTIPLIER_MASK      (7 << 9)
# define PLL_REF_SDVO_HDMI_MULTIPLIER(x)	(((x) - 1) << 9)
# define DPLL_FPA1_P1_POST_DIV_SHIFT            0
# define DPLL_FPA1_P1_POST_DIV_MASK             0xff

/*
 * Parallel to Serial Load Pulse phase selection.
 * Selects the phase for the 10X DPLL clock for the PCIe
 * digital display port. The range is 4 to 13; 10 or more
 * is just a flip delay. The default is 6
 */
#define   PLL_LOAD_PULSE_PHASE_MASK		(0xf << PLL_LOAD_PULSE_PHASE_SHIFT)
#define   DISPLAY_RATE_SELECT_FPA1		(1 << 8)
/*
 * SDVO multiplier for 945G/GM. Not used on 965.
 */
#define   SDVO_MULTIPLIER_MASK			0x000000ff
#define   SDVO_MULTIPLIER_SHIFT_HIRES		4
#define   SDVO_MULTIPLIER_SHIFT_VGA		0

#define _DPLL_A_MD (DISPLAY_MMIO_BASE(dev_priv) + 0x601c)
#define _DPLL_B_MD (DISPLAY_MMIO_BASE(dev_priv) + 0x6020)
#define _CHV_DPLL_C_MD (DISPLAY_MMIO_BASE(dev_priv) + 0x603c)
#define DPLL_MD(pipe) _MMIO_PIPE3((pipe), _DPLL_A_MD, _DPLL_B_MD, _CHV_DPLL_C_MD)

/*
 * UDI pixel divider, controlling how many pixels are stuffed into a packet.
 *
 * Value is pixels minus 1.  Must be set to 1 pixel for SDVO.
 */
#define   DPLL_MD_UDI_DIVIDER_MASK		0x3f000000
#define   DPLL_MD_UDI_DIVIDER_SHIFT		24
/* UDI pixel divider for VGA, same as DPLL_MD_UDI_DIVIDER_MASK. */
#define   DPLL_MD_VGA_UDI_DIVIDER_MASK		0x003f0000
#define   DPLL_MD_VGA_UDI_DIVIDER_SHIFT		16
/*
 * SDVO/UDI pixel multiplier.
 *
 * SDVO requires that the bus clock rate be between 1 and 2 Ghz, and the bus
 * clock rate is 10 times the DPLL clock.  At low resolution/refresh rate
 * modes, the bus rate would be below the limits, so SDVO allows for stuffing
 * dummy bytes in the datastream at an increased clock rate, with both sides of
 * the link knowing how many bytes are fill.
 *
 * So, for a mode with a dotclock of 65Mhz, we would want to double the clock
 * rate to 130Mhz to get a bus rate of 1.30Ghz.  The DPLL clock rate would be
 * set to 130Mhz, and the SDVO multiplier set to 2x in this register and
 * through an SDVO command.
 *
 * This register field has values of multiplication factor minus 1, with
 * a maximum multiplier of 5 for SDVO.
 */
#define   DPLL_MD_UDI_MULTIPLIER_MASK		0x00003f00
#define   DPLL_MD_UDI_MULTIPLIER_SHIFT		8
/*
 * SDVO/UDI pixel multiplier for VGA, same as DPLL_MD_UDI_MULTIPLIER_MASK.
 * This best be set to the default value (3) or the CRT won't work. No,
 * I don't entirely understand what this does...
 */
#define   DPLL_MD_VGA_UDI_MULTIPLIER_MASK	0x0000003f
#define   DPLL_MD_VGA_UDI_MULTIPLIER_SHIFT	0

#define RAWCLK_FREQ_VLV		_MMIO(VLV_DISPLAY_BASE + 0x6024)

#define _FPA0	0x6040
#define _FPA1	0x6044
#define _FPB0	0x6048
#define _FPB1	0x604c
#define FP0(pipe) _MMIO_PIPE(pipe, _FPA0, _FPB0)
#define FP1(pipe) _MMIO_PIPE(pipe, _FPA1, _FPB1)
#define   FP_N_DIV_MASK		0x003f0000
#define   FP_N_PINEVIEW_DIV_MASK	0x00ff0000
#define   FP_N_DIV_SHIFT		16
#define   FP_M1_DIV_MASK	0x00003f00
#define   FP_M1_DIV_SHIFT		 8
#define   FP_M2_DIV_MASK	0x0000003f
#define   FP_M2_PINEVIEW_DIV_MASK	0x000000ff
#define   FP_M2_DIV_SHIFT		 0
#define DPLL_TEST	_MMIO(0x606c)
#define   DPLLB_TEST_SDVO_DIV_1		(0 << 22)
#define   DPLLB_TEST_SDVO_DIV_2		(1 << 22)
#define   DPLLB_TEST_SDVO_DIV_4		(2 << 22)
#define   DPLLB_TEST_SDVO_DIV_MASK	(3 << 22)
#define   DPLLB_TEST_N_BYPASS		(1 << 19)
#define   DPLLB_TEST_M_BYPASS		(1 << 18)
#define   DPLLB_INPUT_BUFFER_ENABLE	(1 << 16)
#define   DPLLA_TEST_N_BYPASS		(1 << 3)
#define   DPLLA_TEST_M_BYPASS		(1 << 2)
#define   DPLLA_INPUT_BUFFER_ENABLE	(1 << 0)
#define D_STATE		_MMIO(0x6104)
#define  DSTATE_GFX_RESET_I830			(1 << 6)
#define  DSTATE_PLL_D3_OFF			(1 << 3)
#define  DSTATE_GFX_CLOCK_GATING		(1 << 1)
#define  DSTATE_DOT_CLOCK_GATING		(1 << 0)
#define DSPCLK_GATE_D(__i915)		_MMIO(DISPLAY_MMIO_BASE(__i915) + 0x6200)
# define DPUNIT_B_CLOCK_GATE_DISABLE		(1 << 30) /* 965 */
# define VSUNIT_CLOCK_GATE_DISABLE		(1 << 29) /* 965 */
# define VRHUNIT_CLOCK_GATE_DISABLE		(1 << 28) /* 965 */
# define VRDUNIT_CLOCK_GATE_DISABLE		(1 << 27) /* 965 */
# define AUDUNIT_CLOCK_GATE_DISABLE		(1 << 26) /* 965 */
# define DPUNIT_A_CLOCK_GATE_DISABLE		(1 << 25) /* 965 */
# define DPCUNIT_CLOCK_GATE_DISABLE		(1 << 24) /* 965 */
# define PNV_GMBUSUNIT_CLOCK_GATE_DISABLE	(1 << 24) /* pnv */
# define TVRUNIT_CLOCK_GATE_DISABLE		(1 << 23) /* 915-945 */
# define TVCUNIT_CLOCK_GATE_DISABLE		(1 << 22) /* 915-945 */
# define TVFUNIT_CLOCK_GATE_DISABLE		(1 << 21) /* 915-945 */
# define TVEUNIT_CLOCK_GATE_DISABLE		(1 << 20) /* 915-945 */
# define DVSUNIT_CLOCK_GATE_DISABLE		(1 << 19) /* 915-945 */
# define DSSUNIT_CLOCK_GATE_DISABLE		(1 << 18) /* 915-945 */
# define DDBUNIT_CLOCK_GATE_DISABLE		(1 << 17) /* 915-945 */
# define DPRUNIT_CLOCK_GATE_DISABLE		(1 << 16) /* 915-945 */
# define DPFUNIT_CLOCK_GATE_DISABLE		(1 << 15) /* 915-945 */
# define DPBMUNIT_CLOCK_GATE_DISABLE		(1 << 14) /* 915-945 */
# define DPLSUNIT_CLOCK_GATE_DISABLE		(1 << 13) /* 915-945 */
# define DPLUNIT_CLOCK_GATE_DISABLE		(1 << 12) /* 915-945 */
# define DPOUNIT_CLOCK_GATE_DISABLE		(1 << 11)
# define DPBUNIT_CLOCK_GATE_DISABLE		(1 << 10)
# define DCUNIT_CLOCK_GATE_DISABLE		(1 << 9)
# define DPUNIT_CLOCK_GATE_DISABLE		(1 << 8)
# define VRUNIT_CLOCK_GATE_DISABLE		(1 << 7) /* 915+: reserved */
# define OVHUNIT_CLOCK_GATE_DISABLE		(1 << 6) /* 830-865 */
# define DPIOUNIT_CLOCK_GATE_DISABLE		(1 << 6) /* 915-945 */
# define OVFUNIT_CLOCK_GATE_DISABLE		(1 << 5)
# define OVBUNIT_CLOCK_GATE_DISABLE		(1 << 4)
/*
 * This bit must be set on the 830 to prevent hangs when turning off the
 * overlay scaler.
 */
# define OVRUNIT_CLOCK_GATE_DISABLE		(1 << 3)
# define OVCUNIT_CLOCK_GATE_DISABLE		(1 << 2)
# define OVUUNIT_CLOCK_GATE_DISABLE		(1 << 1)
# define ZVUNIT_CLOCK_GATE_DISABLE		(1 << 0) /* 830 */
# define OVLUNIT_CLOCK_GATE_DISABLE		(1 << 0) /* 845,865 */

#define RENCLK_GATE_D1		_MMIO(0x6204)
# define BLITTER_CLOCK_GATE_DISABLE		(1 << 13) /* 945GM only */
# define MPEG_CLOCK_GATE_DISABLE		(1 << 12) /* 945GM only */
# define PC_FE_CLOCK_GATE_DISABLE		(1 << 11)
# define PC_BE_CLOCK_GATE_DISABLE		(1 << 10)
# define WINDOWER_CLOCK_GATE_DISABLE		(1 << 9)
# define INTERPOLATOR_CLOCK_GATE_DISABLE	(1 << 8)
# define COLOR_CALCULATOR_CLOCK_GATE_DISABLE	(1 << 7)
# define MOTION_COMP_CLOCK_GATE_DISABLE		(1 << 6)
# define MAG_CLOCK_GATE_DISABLE			(1 << 5)
/* This bit must be unset on 855,865 */
# define MECI_CLOCK_GATE_DISABLE		(1 << 4)
# define DCMP_CLOCK_GATE_DISABLE		(1 << 3)
# define MEC_CLOCK_GATE_DISABLE			(1 << 2)
# define MECO_CLOCK_GATE_DISABLE		(1 << 1)
/* This bit must be set on 855,865. */
# define SV_CLOCK_GATE_DISABLE			(1 << 0)
# define I915_MPEG_CLOCK_GATE_DISABLE		(1 << 16)
# define I915_VLD_IP_PR_CLOCK_GATE_DISABLE	(1 << 15)
# define I915_MOTION_COMP_CLOCK_GATE_DISABLE	(1 << 14)
# define I915_BD_BF_CLOCK_GATE_DISABLE		(1 << 13)
# define I915_SF_SE_CLOCK_GATE_DISABLE		(1 << 12)
# define I915_WM_CLOCK_GATE_DISABLE		(1 << 11)
# define I915_IZ_CLOCK_GATE_DISABLE		(1 << 10)
# define I915_PI_CLOCK_GATE_DISABLE		(1 << 9)
# define I915_DI_CLOCK_GATE_DISABLE		(1 << 8)
# define I915_SH_SV_CLOCK_GATE_DISABLE		(1 << 7)
# define I915_PL_DG_QC_FT_CLOCK_GATE_DISABLE	(1 << 6)
# define I915_SC_CLOCK_GATE_DISABLE		(1 << 5)
# define I915_FL_CLOCK_GATE_DISABLE		(1 << 4)
# define I915_DM_CLOCK_GATE_DISABLE		(1 << 3)
# define I915_PS_CLOCK_GATE_DISABLE		(1 << 2)
# define I915_CC_CLOCK_GATE_DISABLE		(1 << 1)
# define I915_BY_CLOCK_GATE_DISABLE		(1 << 0)

# define I965_RCZ_CLOCK_GATE_DISABLE		(1 << 30)
/* This bit must always be set on 965G/965GM */
# define I965_RCC_CLOCK_GATE_DISABLE		(1 << 29)
# define I965_RCPB_CLOCK_GATE_DISABLE		(1 << 28)
# define I965_DAP_CLOCK_GATE_DISABLE		(1 << 27)
# define I965_ROC_CLOCK_GATE_DISABLE		(1 << 26)
# define I965_GW_CLOCK_GATE_DISABLE		(1 << 25)
# define I965_TD_CLOCK_GATE_DISABLE		(1 << 24)
/* This bit must always be set on 965G */
# define I965_ISC_CLOCK_GATE_DISABLE		(1 << 23)
# define I965_IC_CLOCK_GATE_DISABLE		(1 << 22)
# define I965_EU_CLOCK_GATE_DISABLE		(1 << 21)
# define I965_IF_CLOCK_GATE_DISABLE		(1 << 20)
# define I965_TC_CLOCK_GATE_DISABLE		(1 << 19)
# define I965_SO_CLOCK_GATE_DISABLE		(1 << 17)
# define I965_FBC_CLOCK_GATE_DISABLE		(1 << 16)
# define I965_MARI_CLOCK_GATE_DISABLE		(1 << 15)
# define I965_MASF_CLOCK_GATE_DISABLE		(1 << 14)
# define I965_MAWB_CLOCK_GATE_DISABLE		(1 << 13)
# define I965_EM_CLOCK_GATE_DISABLE		(1 << 12)
# define I965_UC_CLOCK_GATE_DISABLE		(1 << 11)
# define I965_SI_CLOCK_GATE_DISABLE		(1 << 6)
# define I965_MT_CLOCK_GATE_DISABLE		(1 << 5)
# define I965_PL_CLOCK_GATE_DISABLE		(1 << 4)
# define I965_DG_CLOCK_GATE_DISABLE		(1 << 3)
# define I965_QC_CLOCK_GATE_DISABLE		(1 << 2)
# define I965_FT_CLOCK_GATE_DISABLE		(1 << 1)
# define I965_DM_CLOCK_GATE_DISABLE		(1 << 0)

#define RENCLK_GATE_D2		_MMIO(0x6208)
#define VF_UNIT_CLOCK_GATE_DISABLE		(1 << 9)
#define GS_UNIT_CLOCK_GATE_DISABLE		(1 << 7)
#define CL_UNIT_CLOCK_GATE_DISABLE		(1 << 6)

#define VDECCLK_GATE_D		_MMIO(0x620C)		/* g4x only */
#define  VCP_UNIT_CLOCK_GATE_DISABLE		(1 << 4)

#define RAMCLK_GATE_D		_MMIO(0x6210)		/* CRL only */
#define DEUC			_MMIO(0x6214)          /* CRL only */

#define FW_BLC_SELF_VLV		_MMIO(VLV_DISPLAY_BASE + 0x6500)
#define  FW_CSPWRDWNEN		(1 << 15)

#define MI_ARB_VLV		_MMIO(VLV_DISPLAY_BASE + 0x6504)

#define CZCLK_CDCLK_FREQ_RATIO	_MMIO(VLV_DISPLAY_BASE + 0x6508)
#define   CDCLK_FREQ_SHIFT	4
#define   CDCLK_FREQ_MASK	(0x1f << CDCLK_FREQ_SHIFT)
#define   CZCLK_FREQ_MASK	0xf

#define GCI_CONTROL		_MMIO(VLV_DISPLAY_BASE + 0x650C)
#define   PFI_CREDIT_63		(9 << 28)		/* chv only */
#define   PFI_CREDIT_31		(8 << 28)		/* chv only */
#define   PFI_CREDIT(x)		(((x) - 8) << 28)	/* 8-15 */
#define   PFI_CREDIT_RESEND	(1 << 27)
#define   VGA_FAST_MODE_DISABLE	(1 << 14)

#define GMBUSFREQ_VLV		_MMIO(VLV_DISPLAY_BASE + 0x6510)

/*
 * Palette regs
 */
#define _PALETTE_A		0xa000
#define _PALETTE_B		0xa800
#define _CHV_PALETTE_C		0xc000
/* 8bit mode / i965+ 10.6 interpolated mode ldw/udw */
#define   PALETTE_RED_MASK		REG_GENMASK(23, 16)
#define   PALETTE_GREEN_MASK		REG_GENMASK(15, 8)
#define   PALETTE_BLUE_MASK		REG_GENMASK(7, 0)
/* pre-i965 10bit interpolated mode ldw */
#define   PALETTE_10BIT_RED_LDW_MASK	REG_GENMASK(23, 16)
#define   PALETTE_10BIT_GREEN_LDW_MASK	REG_GENMASK(15, 8)
#define   PALETTE_10BIT_BLUE_LDW_MASK	REG_GENMASK(7, 0)
/* pre-i965 10bit interpolated mode udw */
#define   PALETTE_10BIT_RED_EXP_MASK	REG_GENMASK(23, 22)
#define   PALETTE_10BIT_RED_MANT_MASK	REG_GENMASK(21, 18)
#define   PALETTE_10BIT_RED_UDW_MASK	REG_GENMASK(17, 16)
#define   PALETTE_10BIT_GREEN_EXP_MASK	REG_GENMASK(15, 14)
#define   PALETTE_10BIT_GREEN_MANT_MASK	REG_GENMASK(13, 10)
#define   PALETTE_10BIT_GREEN_UDW_MASK	REG_GENMASK(9, 8)
#define   PALETTE_10BIT_BLUE_EXP_MASK	REG_GENMASK(7, 6)
#define   PALETTE_10BIT_BLUE_MANT_MASK	REG_GENMASK(5, 2)
#define   PALETTE_10BIT_BLUE_UDW_MASK	REG_GENMASK(1, 0)
#define PALETTE(pipe, i) _MMIO(DISPLAY_MMIO_BASE(dev_priv) +			\
			       _PICK_EVEN_2RANGES(pipe, 2,			\
						  _PALETTE_A, _PALETTE_B,	\
						  _CHV_PALETTE_C, _CHV_PALETTE_C) + \
						  (i) * 4)

#define PEG_BAND_GAP_DATA	_MMIO(0x14d68)

#define BXT_RP_STATE_CAP        _MMIO(0x138170)
#define GEN9_RP_STATE_LIMITS	_MMIO(0x138148)
#define XEHPSDV_RP_STATE_CAP	_MMIO(0x250014)
#define PVC_RP_STATE_CAP	_MMIO(0x281014)

#define MTL_RP_STATE_CAP	_MMIO(0x138000)
#define MTL_MEDIAP_STATE_CAP	_MMIO(0x138020)
#define   MTL_RP0_CAP_MASK	REG_GENMASK(8, 0)
#define   MTL_RPN_CAP_MASK	REG_GENMASK(24, 16)

#define MTL_GT_RPE_FREQUENCY	_MMIO(0x13800c)
#define MTL_MPE_FREQUENCY	_MMIO(0x13802c)
#define   MTL_RPE_MASK		REG_GENMASK(8, 0)

#define GT0_PERF_LIMIT_REASONS		_MMIO(0x1381a8)
#define   GT0_PERF_LIMIT_REASONS_MASK	0xde3
#define   PROCHOT_MASK			REG_BIT(0)
#define   THERMAL_LIMIT_MASK		REG_BIT(1)
#define   RATL_MASK			REG_BIT(5)
#define   VR_THERMALERT_MASK		REG_BIT(6)
#define   VR_TDC_MASK			REG_BIT(7)
#define   POWER_LIMIT_4_MASK		REG_BIT(8)
#define   POWER_LIMIT_1_MASK		REG_BIT(10)
#define   POWER_LIMIT_2_MASK		REG_BIT(11)
#define   GT0_PERF_LIMIT_REASONS_LOG_MASK REG_GENMASK(31, 16)
#define MTL_MEDIA_PERF_LIMIT_REASONS	_MMIO(0x138030)

#define CHV_CLK_CTL1			_MMIO(0x101100)
#define VLV_CLK_CTL2			_MMIO(0x101104)
#define   CLK_CTL2_CZCOUNT_30NS_SHIFT	28

/*
 * Overlay regs
 */

#define OVADD			_MMIO(0x30000)
#define DOVSTA			_MMIO(0x30008)
#define OC_BUF			(0x3 << 20)
#define OGAMC5			_MMIO(0x30010)
#define OGAMC4			_MMIO(0x30014)
#define OGAMC3			_MMIO(0x30018)
#define OGAMC2			_MMIO(0x3001c)
#define OGAMC1			_MMIO(0x30020)
#define OGAMC0			_MMIO(0x30024)

/*
 * GEN9 clock gating regs
 */
#define GEN9_CLKGATE_DIS_0		_MMIO(0x46530)
#define   DARBF_GATING_DIS		REG_BIT(27)
#define   MTL_PIPEDMC_GATING_DIS_A	REG_BIT(15)
#define   MTL_PIPEDMC_GATING_DIS_B	REG_BIT(14)
#define   PWM2_GATING_DIS		REG_BIT(14)
#define   PWM1_GATING_DIS		REG_BIT(13)

#define GEN9_CLKGATE_DIS_3		_MMIO(0x46538)
#define   TGL_VRH_GATING_DIS		REG_BIT(31)
#define   DPT_GATING_DIS		REG_BIT(22)

#define GEN9_CLKGATE_DIS_4		_MMIO(0x4653C)
#define   BXT_GMBUS_GATING_DIS		(1 << 14)

#define GEN9_CLKGATE_DIS_5		_MMIO(0x46540)
#define   DPCE_GATING_DIS		REG_BIT(17)

#define _CLKGATE_DIS_PSL_A		0x46520
#define _CLKGATE_DIS_PSL_B		0x46524
#define _CLKGATE_DIS_PSL_C		0x46528
#define   DUPS1_GATING_DIS		(1 << 15)
#define   DUPS2_GATING_DIS		(1 << 19)
#define   DUPS3_GATING_DIS		(1 << 23)
#define   CURSOR_GATING_DIS		REG_BIT(28)
#define   DPF_GATING_DIS		(1 << 10)
#define   DPF_RAM_GATING_DIS		(1 << 9)
#define   DPFR_GATING_DIS		(1 << 8)

#define CLKGATE_DIS_PSL(pipe) \
	_MMIO_PIPE(pipe, _CLKGATE_DIS_PSL_A, _CLKGATE_DIS_PSL_B)

#define _CLKGATE_DIS_PSL_EXT_A		0x4654C
#define _CLKGATE_DIS_PSL_EXT_B		0x46550
#define   PIPEDMC_GATING_DIS		REG_BIT(12)

#define CLKGATE_DIS_PSL_EXT(pipe) \
	_MMIO_PIPE(pipe, _CLKGATE_DIS_PSL_EXT_A, _CLKGATE_DIS_PSL_EXT_B)

/*
 * Display engine regs
 */

/* Pipe A CRC regs */
#define _PIPE_CRC_CTL_A			0x60050
#define   PIPE_CRC_ENABLE		REG_BIT(31)
/* skl+ source selection */
#define   PIPE_CRC_SOURCE_MASK_SKL	REG_GENMASK(30, 28)
#define   PIPE_CRC_SOURCE_PLANE_1_SKL	REG_FIELD_PREP(PIPE_CRC_SOURCE_MASK_SKL, 0)
#define   PIPE_CRC_SOURCE_PLANE_2_SKL	REG_FIELD_PREP(PIPE_CRC_SOURCE_MASK_SKL, 2)
#define   PIPE_CRC_SOURCE_DMUX_SKL	REG_FIELD_PREP(PIPE_CRC_SOURCE_MASK_SKL, 4)
#define   PIPE_CRC_SOURCE_PLANE_3_SKL	REG_FIELD_PREP(PIPE_CRC_SOURCE_MASK_SKL, 6)
#define   PIPE_CRC_SOURCE_PLANE_4_SKL	REG_FIELD_PREP(PIPE_CRC_SOURCE_MASK_SKL, 7)
#define   PIPE_CRC_SOURCE_PLANE_5_SKL	REG_FIELD_PREP(PIPE_CRC_SOURCE_MASK_SKL, 5)
#define   PIPE_CRC_SOURCE_PLANE_6_SKL	REG_FIELD_PREP(PIPE_CRC_SOURCE_MASK_SKL, 3)
#define   PIPE_CRC_SOURCE_PLANE_7_SKL	REG_FIELD_PREP(PIPE_CRC_SOURCE_MASK_SKL, 1)
/* ivb+ source selection */
#define   PIPE_CRC_SOURCE_MASK_IVB	REG_GENMASK(30, 29)
#define   PIPE_CRC_SOURCE_PRIMARY_IVB	REG_FIELD_PREP(PIPE_CRC_SOURCE_MASK_IVB, 0)
#define   PIPE_CRC_SOURCE_SPRITE_IVB	REG_FIELD_PREP(PIPE_CRC_SOURCE_MASK_IVB, 1)
#define   PIPE_CRC_SOURCE_PF_IVB	REG_FIELD_PREP(PIPE_CRC_SOURCE_MASK_IVB, 2)
/* ilk+ source selection */
#define   PIPE_CRC_SOURCE_MASK_ILK	REG_GENMASK(30, 28)
#define   PIPE_CRC_SOURCE_PRIMARY_ILK	REG_FIELD_PREP(PIPE_CRC_SOURCE_MASK_ILK, 0)
#define   PIPE_CRC_SOURCE_SPRITE_ILK	REG_FIELD_PREP(PIPE_CRC_SOURCE_MASK_ILK, 1)
#define   PIPE_CRC_SOURCE_PIPE_ILK	REG_FIELD_PREP(PIPE_CRC_SOURCE_MASK_ILK, 2)
/* embedded DP port on the north display block */
#define   PIPE_CRC_SOURCE_PORT_A_ILK	REG_FIELD_PREP(PIPE_CRC_SOURCE_MASK_ILK, 4)
#define   PIPE_CRC_SOURCE_FDI_ILK	REG_FIELD_PREP(PIPE_CRC_SOURCE_MASK_ILK, 5)
/* vlv source selection */
#define   PIPE_CRC_SOURCE_MASK_VLV	REG_GENMASK(30, 27)
#define   PIPE_CRC_SOURCE_PIPE_VLV	REG_FIELD_PREP(PIPE_CRC_SOURCE_MASK_VLV, 0)
#define   PIPE_CRC_SOURCE_HDMIB_VLV	REG_FIELD_PREP(PIPE_CRC_SOURCE_MASK_VLV, 1)
#define   PIPE_CRC_SOURCE_HDMIC_VLV	REG_FIELD_PREP(PIPE_CRC_SOURCE_MASK_VLV, 2)
/* with DP port the pipe source is invalid */
#define   PIPE_CRC_SOURCE_DP_D_VLV	REG_FIELD_PREP(PIPE_CRC_SOURCE_MASK_VLV, 3)
#define   PIPE_CRC_SOURCE_DP_B_VLV	REG_FIELD_PREP(PIPE_CRC_SOURCE_MASK_VLV, 6)
#define   PIPE_CRC_SOURCE_DP_C_VLV	REG_FIELD_PREP(PIPE_CRC_SOURCE_MASK_VLV, 7)
/* gen3+ source selection */
#define   PIPE_CRC_SOURCE_MASK_I9XX	REG_GENMASK(30, 28)
#define   PIPE_CRC_SOURCE_PIPE_I9XX	REG_FIELD_PREP(PIPE_CRC_SOURCE_MASK_I9XX, 0)
#define   PIPE_CRC_SOURCE_SDVOB_I9XX	REG_FIELD_PREP(PIPE_CRC_SOURCE_MASK_I9XX, 1)
#define   PIPE_CRC_SOURCE_SDVOC_I9XX	REG_FIELD_PREP(PIPE_CRC_SOURCE_MASK_I9XX, 2)
/* with DP/TV port the pipe source is invalid */
#define   PIPE_CRC_SOURCE_DP_D_G4X	REG_FIELD_PREP(PIPE_CRC_SOURCE_MASK_I9XX, 3)
#define   PIPE_CRC_SOURCE_TV_PRE	REG_FIELD_PREP(PIPE_CRC_SOURCE_MASK_I9XX, 4)
#define   PIPE_CRC_SOURCE_TV_POST	REG_FIELD_PREP(PIPE_CRC_SOURCE_MASK_I9XX, 5)
#define   PIPE_CRC_SOURCE_DP_B_G4X	REG_FIELD_PREP(PIPE_CRC_SOURCE_MASK_I9XX, 6)
#define   PIPE_CRC_SOURCE_DP_C_G4X	REG_FIELD_PREP(PIPE_CRC_SOURCE_MASK_I9XX, 7)
/* gen2 doesn't have source selection bits */
#define   PIPE_CRC_INCLUDE_BORDER_I8XX	REG_BIT(30)

#define _PIPE_CRC_RES_1_A_IVB		0x60064
#define _PIPE_CRC_RES_2_A_IVB		0x60068
#define _PIPE_CRC_RES_3_A_IVB		0x6006c
#define _PIPE_CRC_RES_4_A_IVB		0x60070
#define _PIPE_CRC_RES_5_A_IVB		0x60074

#define _PIPE_CRC_RES_RED_A		0x60060
#define _PIPE_CRC_RES_GREEN_A		0x60064
#define _PIPE_CRC_RES_BLUE_A		0x60068
#define _PIPE_CRC_RES_RES1_A_I915	0x6006c
#define _PIPE_CRC_RES_RES2_A_G4X	0x60080

/* Pipe B CRC regs */
#define _PIPE_CRC_RES_1_B_IVB		0x61064
#define _PIPE_CRC_RES_2_B_IVB		0x61068
#define _PIPE_CRC_RES_3_B_IVB		0x6106c
#define _PIPE_CRC_RES_4_B_IVB		0x61070
#define _PIPE_CRC_RES_5_B_IVB		0x61074

#define PIPE_CRC_CTL(pipe)		_MMIO_TRANS2(pipe, _PIPE_CRC_CTL_A)
#define PIPE_CRC_RES_1_IVB(pipe)	_MMIO_TRANS2(pipe, _PIPE_CRC_RES_1_A_IVB)
#define PIPE_CRC_RES_2_IVB(pipe)	_MMIO_TRANS2(pipe, _PIPE_CRC_RES_2_A_IVB)
#define PIPE_CRC_RES_3_IVB(pipe)	_MMIO_TRANS2(pipe, _PIPE_CRC_RES_3_A_IVB)
#define PIPE_CRC_RES_4_IVB(pipe)	_MMIO_TRANS2(pipe, _PIPE_CRC_RES_4_A_IVB)
#define PIPE_CRC_RES_5_IVB(pipe)	_MMIO_TRANS2(pipe, _PIPE_CRC_RES_5_A_IVB)

#define PIPE_CRC_RES_RED(pipe)		_MMIO_TRANS2(pipe, _PIPE_CRC_RES_RED_A)
#define PIPE_CRC_RES_GREEN(pipe)	_MMIO_TRANS2(pipe, _PIPE_CRC_RES_GREEN_A)
#define PIPE_CRC_RES_BLUE(pipe)		_MMIO_TRANS2(pipe, _PIPE_CRC_RES_BLUE_A)
#define PIPE_CRC_RES_RES1_I915(pipe)	_MMIO_TRANS2(pipe, _PIPE_CRC_RES_RES1_A_I915)
#define PIPE_CRC_RES_RES2_G4X(pipe)	_MMIO_TRANS2(pipe, _PIPE_CRC_RES_RES2_A_G4X)

/* Pipe/transcoder A timing regs */
#define _TRANS_HTOTAL_A		0x60000
#define   HTOTAL_MASK			REG_GENMASK(31, 16)
#define   HTOTAL(htotal)		REG_FIELD_PREP(HTOTAL_MASK, (htotal))
#define   HACTIVE_MASK			REG_GENMASK(15, 0)
#define   HACTIVE(hdisplay)		REG_FIELD_PREP(HACTIVE_MASK, (hdisplay))
#define _TRANS_HBLANK_A		0x60004
#define   HBLANK_END_MASK		REG_GENMASK(31, 16)
#define   HBLANK_END(hblank_end)	REG_FIELD_PREP(HBLANK_END_MASK, (hblank_end))
#define   HBLANK_START_MASK		REG_GENMASK(15, 0)
#define   HBLANK_START(hblank_start)	REG_FIELD_PREP(HBLANK_START_MASK, (hblank_start))
#define _TRANS_HSYNC_A		0x60008
#define   HSYNC_END_MASK		REG_GENMASK(31, 16)
#define   HSYNC_END(hsync_end)		REG_FIELD_PREP(HSYNC_END_MASK, (hsync_end))
#define   HSYNC_START_MASK		REG_GENMASK(15, 0)
#define   HSYNC_START(hsync_start)	REG_FIELD_PREP(HSYNC_START_MASK, (hsync_start))
#define _TRANS_VTOTAL_A		0x6000c
#define   VTOTAL_MASK			REG_GENMASK(31, 16)
#define   VTOTAL(vtotal)		REG_FIELD_PREP(VTOTAL_MASK, (vtotal))
#define   VACTIVE_MASK			REG_GENMASK(15, 0)
#define   VACTIVE(vdisplay)		REG_FIELD_PREP(VACTIVE_MASK, (vdisplay))
#define _TRANS_VBLANK_A		0x60010
#define   VBLANK_END_MASK		REG_GENMASK(31, 16)
#define   VBLANK_END(vblank_end)	REG_FIELD_PREP(VBLANK_END_MASK, (vblank_end))
#define   VBLANK_START_MASK		REG_GENMASK(15, 0)
#define   VBLANK_START(vblank_start)	REG_FIELD_PREP(VBLANK_START_MASK, (vblank_start))
#define _TRANS_VSYNC_A		0x60014
#define   VSYNC_END_MASK		REG_GENMASK(31, 16)
#define   VSYNC_END(vsync_end)		REG_FIELD_PREP(VSYNC_END_MASK, (vsync_end))
#define   VSYNC_START_MASK		REG_GENMASK(15, 0)
#define   VSYNC_START(vsync_start)	REG_FIELD_PREP(VSYNC_START_MASK, (vsync_start))
#define _TRANS_EXITLINE_A	0x60018
#define _PIPEASRC		0x6001c
#define   PIPESRC_WIDTH_MASK	REG_GENMASK(31, 16)
#define   PIPESRC_WIDTH(w)	REG_FIELD_PREP(PIPESRC_WIDTH_MASK, (w))
#define   PIPESRC_HEIGHT_MASK	REG_GENMASK(15, 0)
#define   PIPESRC_HEIGHT(h)	REG_FIELD_PREP(PIPESRC_HEIGHT_MASK, (h))
#define _BCLRPAT_A		0x60020
#define _TRANS_VSYNCSHIFT_A	0x60028
#define _TRANS_MULT_A		0x6002c

/* Pipe/transcoder B timing regs */
#define _TRANS_HTOTAL_B		0x61000
#define _TRANS_HBLANK_B		0x61004
#define _TRANS_HSYNC_B		0x61008
#define _TRANS_VTOTAL_B		0x6100c
#define _TRANS_VBLANK_B		0x61010
#define _TRANS_VSYNC_B		0x61014
#define _PIPEBSRC		0x6101c
#define _BCLRPAT_B		0x61020
#define _TRANS_VSYNCSHIFT_B	0x61028
#define _TRANS_MULT_B		0x6102c

/* DSI 0 timing regs */
#define _TRANS_HTOTAL_DSI0	0x6b000
#define _TRANS_HSYNC_DSI0	0x6b008
#define _TRANS_VTOTAL_DSI0	0x6b00c
#define _TRANS_VSYNC_DSI0	0x6b014
#define _TRANS_VSYNCSHIFT_DSI0	0x6b028

/* DSI 1 timing regs */
#define _TRANS_HTOTAL_DSI1	0x6b800
#define _TRANS_HSYNC_DSI1	0x6b808
#define _TRANS_VTOTAL_DSI1	0x6b80c
#define _TRANS_VSYNC_DSI1	0x6b814
#define _TRANS_VSYNCSHIFT_DSI1	0x6b828

#define TRANSCODER_A_OFFSET 0x60000
#define TRANSCODER_B_OFFSET 0x61000
#define TRANSCODER_C_OFFSET 0x62000
#define CHV_TRANSCODER_C_OFFSET 0x63000
#define TRANSCODER_D_OFFSET 0x63000
#define TRANSCODER_EDP_OFFSET 0x6f000
#define TRANSCODER_DSI0_OFFSET	0x6b000
#define TRANSCODER_DSI1_OFFSET	0x6b800

#define TRANS_HTOTAL(trans)	_MMIO_TRANS2((trans), _TRANS_HTOTAL_A)
#define TRANS_HBLANK(trans)	_MMIO_TRANS2((trans), _TRANS_HBLANK_A)
#define TRANS_HSYNC(trans)	_MMIO_TRANS2((trans), _TRANS_HSYNC_A)
#define TRANS_VTOTAL(trans)	_MMIO_TRANS2((trans), _TRANS_VTOTAL_A)
#define TRANS_VBLANK(trans)	_MMIO_TRANS2((trans), _TRANS_VBLANK_A)
#define TRANS_VSYNC(trans)	_MMIO_TRANS2((trans), _TRANS_VSYNC_A)
#define BCLRPAT(trans)		_MMIO_TRANS2((trans), _BCLRPAT_A)
#define TRANS_VSYNCSHIFT(trans)	_MMIO_TRANS2((trans), _TRANS_VSYNCSHIFT_A)
#define PIPESRC(pipe)		_MMIO_TRANS2((pipe), _PIPEASRC)
#define TRANS_MULT(trans)	_MMIO_TRANS2((trans), _TRANS_MULT_A)
<<<<<<< HEAD

#define TRANS_EXITLINE(trans)	_MMIO_TRANS2((trans), _TRANS_EXITLINE_A)
#define   EXITLINE_ENABLE	REG_BIT(31)
#define   EXITLINE_MASK		REG_GENMASK(12, 0)
#define   EXITLINE_SHIFT	0
=======
>>>>>>> 33a86170

/* VRR registers */
#define _TRANS_VRR_CTL_A		0x60420
#define _TRANS_VRR_CTL_B		0x61420
#define _TRANS_VRR_CTL_C		0x62420
#define _TRANS_VRR_CTL_D		0x63420
#define TRANS_VRR_CTL(trans)			_MMIO_TRANS2(trans, _TRANS_VRR_CTL_A)
#define   VRR_CTL_VRR_ENABLE			REG_BIT(31)
#define   VRR_CTL_IGN_MAX_SHIFT			REG_BIT(30)
#define   VRR_CTL_FLIP_LINE_EN			REG_BIT(29)
#define   VRR_CTL_PIPELINE_FULL_MASK		REG_GENMASK(10, 3)
#define   VRR_CTL_PIPELINE_FULL(x)		REG_FIELD_PREP(VRR_CTL_PIPELINE_FULL_MASK, (x))
#define   VRR_CTL_PIPELINE_FULL_OVERRIDE	REG_BIT(0)
#define	  XELPD_VRR_CTL_VRR_GUARDBAND_MASK	REG_GENMASK(15, 0)
#define	  XELPD_VRR_CTL_VRR_GUARDBAND(x)	REG_FIELD_PREP(XELPD_VRR_CTL_VRR_GUARDBAND_MASK, (x))

#define _TRANS_VRR_VMAX_A		0x60424
#define _TRANS_VRR_VMAX_B		0x61424
#define _TRANS_VRR_VMAX_C		0x62424
#define _TRANS_VRR_VMAX_D		0x63424
#define TRANS_VRR_VMAX(trans)		_MMIO_TRANS2(trans, _TRANS_VRR_VMAX_A)
#define   VRR_VMAX_MASK			REG_GENMASK(19, 0)

#define _TRANS_VRR_VMIN_A		0x60434
#define _TRANS_VRR_VMIN_B		0x61434
#define _TRANS_VRR_VMIN_C		0x62434
#define _TRANS_VRR_VMIN_D		0x63434
#define TRANS_VRR_VMIN(trans)		_MMIO_TRANS2(trans, _TRANS_VRR_VMIN_A)
#define   VRR_VMIN_MASK			REG_GENMASK(15, 0)

#define _TRANS_VRR_VMAXSHIFT_A		0x60428
#define _TRANS_VRR_VMAXSHIFT_B		0x61428
#define _TRANS_VRR_VMAXSHIFT_C		0x62428
#define _TRANS_VRR_VMAXSHIFT_D		0x63428
#define TRANS_VRR_VMAXSHIFT(trans)	_MMIO_TRANS2(trans, \
					_TRANS_VRR_VMAXSHIFT_A)
#define   VRR_VMAXSHIFT_DEC_MASK	REG_GENMASK(29, 16)
#define   VRR_VMAXSHIFT_DEC		REG_BIT(16)
#define   VRR_VMAXSHIFT_INC_MASK	REG_GENMASK(12, 0)

#define _TRANS_VRR_STATUS_A		0x6042C
#define _TRANS_VRR_STATUS_B		0x6142C
#define _TRANS_VRR_STATUS_C		0x6242C
#define _TRANS_VRR_STATUS_D		0x6342C
#define TRANS_VRR_STATUS(trans)		_MMIO_TRANS2(trans, _TRANS_VRR_STATUS_A)
#define   VRR_STATUS_VMAX_REACHED	REG_BIT(31)
#define   VRR_STATUS_NOFLIP_TILL_BNDR	REG_BIT(30)
#define   VRR_STATUS_FLIP_BEF_BNDR	REG_BIT(29)
#define   VRR_STATUS_NO_FLIP_FRAME	REG_BIT(28)
#define   VRR_STATUS_VRR_EN_LIVE	REG_BIT(27)
#define   VRR_STATUS_FLIPS_SERVICED	REG_BIT(26)
#define   VRR_STATUS_VBLANK_MASK	REG_GENMASK(22, 20)
#define   STATUS_FSM_IDLE		REG_FIELD_PREP(VRR_STATUS_VBLANK_MASK, 0)
#define   STATUS_FSM_WAIT_TILL_FDB	REG_FIELD_PREP(VRR_STATUS_VBLANK_MASK, 1)
#define   STATUS_FSM_WAIT_TILL_FS	REG_FIELD_PREP(VRR_STATUS_VBLANK_MASK, 2)
#define   STATUS_FSM_WAIT_TILL_FLIP	REG_FIELD_PREP(VRR_STATUS_VBLANK_MASK, 3)
#define   STATUS_FSM_PIPELINE_FILL	REG_FIELD_PREP(VRR_STATUS_VBLANK_MASK, 4)
#define   STATUS_FSM_ACTIVE		REG_FIELD_PREP(VRR_STATUS_VBLANK_MASK, 5)
#define   STATUS_FSM_LEGACY_VBLANK	REG_FIELD_PREP(VRR_STATUS_VBLANK_MASK, 6)

#define _TRANS_VRR_VTOTAL_PREV_A	0x60480
#define _TRANS_VRR_VTOTAL_PREV_B	0x61480
#define _TRANS_VRR_VTOTAL_PREV_C	0x62480
#define _TRANS_VRR_VTOTAL_PREV_D	0x63480
#define TRANS_VRR_VTOTAL_PREV(trans)	_MMIO_TRANS2(trans, \
					_TRANS_VRR_VTOTAL_PREV_A)
#define   VRR_VTOTAL_FLIP_BEFR_BNDR	REG_BIT(31)
#define   VRR_VTOTAL_FLIP_AFTER_BNDR	REG_BIT(30)
#define   VRR_VTOTAL_FLIP_AFTER_DBLBUF	REG_BIT(29)
#define   VRR_VTOTAL_PREV_FRAME_MASK	REG_GENMASK(19, 0)

#define _TRANS_VRR_FLIPLINE_A		0x60438
#define _TRANS_VRR_FLIPLINE_B		0x61438
#define _TRANS_VRR_FLIPLINE_C		0x62438
#define _TRANS_VRR_FLIPLINE_D		0x63438
#define TRANS_VRR_FLIPLINE(trans)	_MMIO_TRANS2(trans, \
					_TRANS_VRR_FLIPLINE_A)
#define   VRR_FLIPLINE_MASK		REG_GENMASK(19, 0)

#define _TRANS_VRR_STATUS2_A		0x6043C
#define _TRANS_VRR_STATUS2_B		0x6143C
#define _TRANS_VRR_STATUS2_C		0x6243C
#define _TRANS_VRR_STATUS2_D		0x6343C
#define TRANS_VRR_STATUS2(trans)	_MMIO_TRANS2(trans, _TRANS_VRR_STATUS2_A)
#define   VRR_STATUS2_VERT_LN_CNT_MASK	REG_GENMASK(19, 0)

#define _TRANS_PUSH_A			0x60A70
#define _TRANS_PUSH_B			0x61A70
#define _TRANS_PUSH_C			0x62A70
#define _TRANS_PUSH_D			0x63A70
#define TRANS_PUSH(trans)		_MMIO_TRANS2(trans, _TRANS_PUSH_A)
#define   TRANS_PUSH_EN			REG_BIT(31)
#define   TRANS_PUSH_SEND		REG_BIT(30)

<<<<<<< HEAD
/*
 * HSW+ eDP PSR registers
 *
 * HSW PSR registers are relative to DDIA(_DDI_BUF_CTL_A + 0x800) with just one
 * instance of it
 */
#define _SRD_CTL_A				0x60800
#define _SRD_CTL_EDP				0x6f800
#define EDP_PSR_CTL(tran)			_MMIO_TRANS2(tran, _SRD_CTL_A)
#define   EDP_PSR_ENABLE			(1 << 31)
#define   BDW_PSR_SINGLE_FRAME			(1 << 30)
#define   EDP_PSR_RESTORE_PSR_ACTIVE_CTX_MASK	(1 << 29) /* SW can't modify */
#define   EDP_PSR_LINK_STANDBY			(1 << 27)
#define   EDP_PSR_MIN_LINK_ENTRY_TIME_MASK	(3 << 25)
#define   EDP_PSR_MIN_LINK_ENTRY_TIME_8_LINES	(0 << 25)
#define   EDP_PSR_MIN_LINK_ENTRY_TIME_4_LINES	(1 << 25)
#define   EDP_PSR_MIN_LINK_ENTRY_TIME_2_LINES	(2 << 25)
#define   EDP_PSR_MIN_LINK_ENTRY_TIME_0_LINES	(3 << 25)
#define   EDP_PSR_MAX_SLEEP_TIME_SHIFT		20
#define   EDP_PSR_SKIP_AUX_EXIT			(1 << 12)
#define   EDP_PSR_TP1_TP2_SEL			(0 << 11)
#define   EDP_PSR_TP1_TP3_SEL			(1 << 11)
#define   EDP_PSR_CRC_ENABLE			(1 << 10) /* BDW+ */
#define   EDP_PSR_TP2_TP3_TIME_500us		(0 << 8)
#define   EDP_PSR_TP2_TP3_TIME_100us		(1 << 8)
#define   EDP_PSR_TP2_TP3_TIME_2500us		(2 << 8)
#define   EDP_PSR_TP2_TP3_TIME_0us		(3 << 8)
#define   EDP_PSR_TP4_TIME_0US			(3 << 6) /* ICL+ */
#define   EDP_PSR_TP1_TIME_500us		(0 << 4)
#define   EDP_PSR_TP1_TIME_100us		(1 << 4)
#define   EDP_PSR_TP1_TIME_2500us		(2 << 4)
#define   EDP_PSR_TP1_TIME_0us			(3 << 4)
#define   EDP_PSR_IDLE_FRAME_SHIFT		0

/*
 * Until TGL, IMR/IIR are fixed at 0x648xx. On TGL+ those registers are relative
 * to transcoder and bits defined for each one as if using no shift (i.e. as if
 * it was for TRANSCODER_EDP)
 */
#define EDP_PSR_IMR				_MMIO(0x64834)
#define EDP_PSR_IIR				_MMIO(0x64838)
#define _PSR_IMR_A				0x60814
#define _PSR_IIR_A				0x60818
#define TRANS_PSR_IMR(tran)			_MMIO_TRANS2(tran, _PSR_IMR_A)
#define TRANS_PSR_IIR(tran)			_MMIO_TRANS2(tran, _PSR_IIR_A)
#define   _EDP_PSR_TRANS_SHIFT(trans)		((trans) == TRANSCODER_EDP ? \
						 0 : ((trans) - TRANSCODER_A + 1) * 8)
#define   TGL_PSR_MASK			REG_GENMASK(2, 0)
#define   TGL_PSR_ERROR			REG_BIT(2)
#define   TGL_PSR_POST_EXIT		REG_BIT(1)
#define   TGL_PSR_PRE_ENTRY		REG_BIT(0)
#define   EDP_PSR_MASK(trans)		(TGL_PSR_MASK <<		\
					 _EDP_PSR_TRANS_SHIFT(trans))
#define   EDP_PSR_ERROR(trans)		(TGL_PSR_ERROR <<		\
					 _EDP_PSR_TRANS_SHIFT(trans))
#define   EDP_PSR_POST_EXIT(trans)	(TGL_PSR_POST_EXIT <<		\
					 _EDP_PSR_TRANS_SHIFT(trans))
#define   EDP_PSR_PRE_ENTRY(trans)	(TGL_PSR_PRE_ENTRY <<		\
					 _EDP_PSR_TRANS_SHIFT(trans))

#define _SRD_AUX_DATA_A				0x60814
#define _SRD_AUX_DATA_EDP			0x6f814
#define EDP_PSR_AUX_DATA(tran, i)		_MMIO_TRANS2(tran, _SRD_AUX_DATA_A + (i) + 4) /* 5 registers */

#define _SRD_STATUS_A				0x60840
#define _SRD_STATUS_EDP				0x6f840
#define EDP_PSR_STATUS(tran)			_MMIO_TRANS2(tran, _SRD_STATUS_A)
#define   EDP_PSR_STATUS_STATE_MASK		(7 << 29)
#define   EDP_PSR_STATUS_STATE_SHIFT		29
#define   EDP_PSR_STATUS_STATE_IDLE		(0 << 29)
#define   EDP_PSR_STATUS_STATE_SRDONACK		(1 << 29)
#define   EDP_PSR_STATUS_STATE_SRDENT		(2 << 29)
#define   EDP_PSR_STATUS_STATE_BUFOFF		(3 << 29)
#define   EDP_PSR_STATUS_STATE_BUFON		(4 << 29)
#define   EDP_PSR_STATUS_STATE_AUXACK		(5 << 29)
#define   EDP_PSR_STATUS_STATE_SRDOFFACK	(6 << 29)
#define   EDP_PSR_STATUS_LINK_MASK		(3 << 26)
#define   EDP_PSR_STATUS_LINK_FULL_OFF		(0 << 26)
#define   EDP_PSR_STATUS_LINK_FULL_ON		(1 << 26)
#define   EDP_PSR_STATUS_LINK_STANDBY		(2 << 26)
#define   EDP_PSR_STATUS_MAX_SLEEP_TIMER_SHIFT	20
#define   EDP_PSR_STATUS_MAX_SLEEP_TIMER_MASK	0x1f
#define   EDP_PSR_STATUS_COUNT_SHIFT		16
#define   EDP_PSR_STATUS_COUNT_MASK		0xf
#define   EDP_PSR_STATUS_AUX_ERROR		(1 << 15)
#define   EDP_PSR_STATUS_AUX_SENDING		(1 << 12)
#define   EDP_PSR_STATUS_SENDING_IDLE		(1 << 9)
#define   EDP_PSR_STATUS_SENDING_TP2_TP3	(1 << 8)
#define   EDP_PSR_STATUS_SENDING_TP1		(1 << 4)
#define   EDP_PSR_STATUS_IDLE_MASK		0xf

#define _SRD_PERF_CNT_A			0x60844
#define _SRD_PERF_CNT_EDP		0x6f844
#define EDP_PSR_PERF_CNT(tran)		_MMIO_TRANS2(tran, _SRD_PERF_CNT_A)
#define   EDP_PSR_PERF_CNT_MASK		0xffffff

/* PSR_MASK on SKL+ */
#define _SRD_DEBUG_A				0x60860
#define _SRD_DEBUG_EDP				0x6f860
#define EDP_PSR_DEBUG(tran)			_MMIO_TRANS2(tran, _SRD_DEBUG_A)
#define   EDP_PSR_DEBUG_MASK_MAX_SLEEP         (1 << 28)
#define   EDP_PSR_DEBUG_MASK_LPSP              (1 << 27)
#define   EDP_PSR_DEBUG_MASK_MEMUP             (1 << 26)
#define   EDP_PSR_DEBUG_MASK_HPD               (1 << 25)
#define   EDP_PSR_DEBUG_MASK_DISP_REG_WRITE    (1 << 16) /* Reserved in ICL+ */
#define   EDP_PSR_DEBUG_EXIT_ON_PIXEL_UNDERRUN (1 << 15) /* SKL+ */

#define _PSR2_CTL_A				0x60900
#define _PSR2_CTL_EDP				0x6f900
#define EDP_PSR2_CTL(tran)			_MMIO_TRANS2(tran, _PSR2_CTL_A)
#define   EDP_PSR2_ENABLE			(1 << 31)
#define   EDP_SU_TRACK_ENABLE			(1 << 30) /* up to adl-p */
#define   TGL_EDP_PSR2_BLOCK_COUNT_NUM_2	(0 << 28)
#define   TGL_EDP_PSR2_BLOCK_COUNT_NUM_3	(1 << 28)
#define   EDP_Y_COORDINATE_ENABLE		REG_BIT(25) /* display 10, 11 and 12 */
#define   EDP_PSR2_SU_SDP_SCANLINE		REG_BIT(25) /* display 13+ */
#define   EDP_MAX_SU_DISABLE_TIME(t)		((t) << 20)
#define   EDP_MAX_SU_DISABLE_TIME_MASK		(0x1f << 20)
#define   EDP_PSR2_IO_BUFFER_WAKE_MAX_LINES	8
#define   EDP_PSR2_IO_BUFFER_WAKE(lines)	((EDP_PSR2_IO_BUFFER_WAKE_MAX_LINES - (lines)) << 13)
#define   EDP_PSR2_IO_BUFFER_WAKE_MASK		(3 << 13)
#define   TGL_EDP_PSR2_IO_BUFFER_WAKE_MIN_LINES	5
#define   TGL_EDP_PSR2_IO_BUFFER_WAKE_SHIFT	13
#define   TGL_EDP_PSR2_IO_BUFFER_WAKE(lines)	(((lines) - TGL_EDP_PSR2_IO_BUFFER_WAKE_MIN_LINES) << TGL_EDP_PSR2_IO_BUFFER_WAKE_SHIFT)
#define   TGL_EDP_PSR2_IO_BUFFER_WAKE_MASK	(7 << 13)
#define   EDP_PSR2_FAST_WAKE_MAX_LINES		8
#define   EDP_PSR2_FAST_WAKE(lines)		((EDP_PSR2_FAST_WAKE_MAX_LINES - (lines)) << 11)
#define   EDP_PSR2_FAST_WAKE_MASK		(3 << 11)
#define   TGL_EDP_PSR2_FAST_WAKE_MIN_LINES	5
#define   TGL_EDP_PSR2_FAST_WAKE_MIN_SHIFT	10
#define   TGL_EDP_PSR2_FAST_WAKE(lines)		(((lines) - TGL_EDP_PSR2_FAST_WAKE_MIN_LINES) << TGL_EDP_PSR2_FAST_WAKE_MIN_SHIFT)
#define   TGL_EDP_PSR2_FAST_WAKE_MASK		(7 << 10)
#define   EDP_PSR2_TP2_TIME_500us		(0 << 8)
#define   EDP_PSR2_TP2_TIME_100us		(1 << 8)
#define   EDP_PSR2_TP2_TIME_2500us		(2 << 8)
#define   EDP_PSR2_TP2_TIME_50us		(3 << 8)
#define   EDP_PSR2_TP2_TIME_MASK		(3 << 8)
#define   EDP_PSR2_FRAME_BEFORE_SU_SHIFT	4
#define   EDP_PSR2_FRAME_BEFORE_SU_MASK		(0xf << 4)
#define   EDP_PSR2_FRAME_BEFORE_SU(a)		((a) << 4)
#define   EDP_PSR2_IDLE_FRAME_MASK		0xf
#define   EDP_PSR2_IDLE_FRAME_SHIFT		0

#define _PSR_EVENT_TRANS_A			0x60848
#define _PSR_EVENT_TRANS_B			0x61848
#define _PSR_EVENT_TRANS_C			0x62848
#define _PSR_EVENT_TRANS_D			0x63848
#define _PSR_EVENT_TRANS_EDP			0x6f848
#define PSR_EVENT(tran)				_MMIO_TRANS2(tran, _PSR_EVENT_TRANS_A)
#define  PSR_EVENT_PSR2_WD_TIMER_EXPIRE		(1 << 17)
#define  PSR_EVENT_PSR2_DISABLED		(1 << 16)
#define  PSR_EVENT_SU_DIRTY_FIFO_UNDERRUN	(1 << 15)
#define  PSR_EVENT_SU_CRC_FIFO_UNDERRUN		(1 << 14)
#define  PSR_EVENT_GRAPHICS_RESET		(1 << 12)
#define  PSR_EVENT_PCH_INTERRUPT		(1 << 11)
#define  PSR_EVENT_MEMORY_UP			(1 << 10)
#define  PSR_EVENT_FRONT_BUFFER_MODIFY		(1 << 9)
#define  PSR_EVENT_WD_TIMER_EXPIRE		(1 << 8)
#define  PSR_EVENT_PIPE_REGISTERS_UPDATE	(1 << 6)
#define  PSR_EVENT_REGISTER_UPDATE		(1 << 5) /* Reserved in ICL+ */
#define  PSR_EVENT_HDCP_ENABLE			(1 << 4)
#define  PSR_EVENT_KVMR_SESSION_ENABLE		(1 << 3)
#define  PSR_EVENT_VBI_ENABLE			(1 << 2)
#define  PSR_EVENT_LPSP_MODE_EXIT		(1 << 1)
#define  PSR_EVENT_PSR_DISABLE			(1 << 0)

#define _PSR2_STATUS_A				0x60940
#define _PSR2_STATUS_EDP			0x6f940
#define EDP_PSR2_STATUS(tran)			_MMIO_TRANS2(tran, _PSR2_STATUS_A)
#define EDP_PSR2_STATUS_STATE_MASK		REG_GENMASK(31, 28)
#define EDP_PSR2_STATUS_STATE_DEEP_SLEEP	REG_FIELD_PREP(EDP_PSR2_STATUS_STATE_MASK, 0x8)

#define _PSR2_SU_STATUS_A		0x60914
#define _PSR2_SU_STATUS_EDP		0x6f914
#define _PSR2_SU_STATUS(tran, index)	_MMIO_TRANS2(tran, _PSR2_SU_STATUS_A + (index) * 4)
#define PSR2_SU_STATUS(tran, frame)	(_PSR2_SU_STATUS(tran, (frame) / 3))
#define PSR2_SU_STATUS_SHIFT(frame)	(((frame) % 3) * 10)
#define PSR2_SU_STATUS_MASK(frame)	(0x3ff << PSR2_SU_STATUS_SHIFT(frame))
#define PSR2_SU_STATUS_FRAMES		8

#define _PSR2_MAN_TRK_CTL_A					0x60910
#define _PSR2_MAN_TRK_CTL_EDP					0x6f910
#define PSR2_MAN_TRK_CTL(tran)					_MMIO_TRANS2(tran, _PSR2_MAN_TRK_CTL_A)
#define  PSR2_MAN_TRK_CTL_ENABLE				REG_BIT(31)
#define  PSR2_MAN_TRK_CTL_SU_REGION_START_ADDR_MASK		REG_GENMASK(30, 21)
#define  PSR2_MAN_TRK_CTL_SU_REGION_START_ADDR(val)		REG_FIELD_PREP(PSR2_MAN_TRK_CTL_SU_REGION_START_ADDR_MASK, val)
#define  PSR2_MAN_TRK_CTL_SU_REGION_END_ADDR_MASK		REG_GENMASK(20, 11)
#define  PSR2_MAN_TRK_CTL_SU_REGION_END_ADDR(val)		REG_FIELD_PREP(PSR2_MAN_TRK_CTL_SU_REGION_END_ADDR_MASK, val)
#define  PSR2_MAN_TRK_CTL_SF_SINGLE_FULL_FRAME			REG_BIT(3)
#define  PSR2_MAN_TRK_CTL_SF_CONTINUOS_FULL_FRAME		REG_BIT(2)
#define  PSR2_MAN_TRK_CTL_SF_PARTIAL_FRAME_UPDATE		REG_BIT(1)
#define  ADLP_PSR2_MAN_TRK_CTL_SU_REGION_START_ADDR_MASK	REG_GENMASK(28, 16)
#define  ADLP_PSR2_MAN_TRK_CTL_SU_REGION_START_ADDR(val)	REG_FIELD_PREP(ADLP_PSR2_MAN_TRK_CTL_SU_REGION_START_ADDR_MASK, val)
#define  ADLP_PSR2_MAN_TRK_CTL_SU_REGION_END_ADDR_MASK		REG_GENMASK(12, 0)
#define  ADLP_PSR2_MAN_TRK_CTL_SU_REGION_END_ADDR(val)		REG_FIELD_PREP(ADLP_PSR2_MAN_TRK_CTL_SU_REGION_END_ADDR_MASK, val)
#define  ADLP_PSR2_MAN_TRK_CTL_SF_PARTIAL_FRAME_UPDATE		REG_BIT(31)
#define  ADLP_PSR2_MAN_TRK_CTL_SF_SINGLE_FULL_FRAME		REG_BIT(14)
#define  ADLP_PSR2_MAN_TRK_CTL_SF_CONTINUOS_FULL_FRAME		REG_BIT(13)

=======
>>>>>>> 33a86170
/* VGA port control */
#define ADPA			_MMIO(0x61100)
#define PCH_ADPA                _MMIO(0xe1100)
#define VLV_ADPA		_MMIO(VLV_DISPLAY_BASE + 0x61100)

#define   ADPA_DAC_ENABLE	(1 << 31)
#define   ADPA_DAC_DISABLE	0
#define   ADPA_PIPE_SEL_SHIFT		30
#define   ADPA_PIPE_SEL_MASK		(1 << 30)
#define   ADPA_PIPE_SEL(pipe)		((pipe) << 30)
#define   ADPA_PIPE_SEL_SHIFT_CPT	29
#define   ADPA_PIPE_SEL_MASK_CPT	(3 << 29)
#define   ADPA_PIPE_SEL_CPT(pipe)	((pipe) << 29)
#define   ADPA_CRT_HOTPLUG_MASK  0x03ff0000 /* bit 25-16 */
#define   ADPA_CRT_HOTPLUG_MONITOR_NONE  (0 << 24)
#define   ADPA_CRT_HOTPLUG_MONITOR_MASK  (3 << 24)
#define   ADPA_CRT_HOTPLUG_MONITOR_COLOR (3 << 24)
#define   ADPA_CRT_HOTPLUG_MONITOR_MONO  (2 << 24)
#define   ADPA_CRT_HOTPLUG_ENABLE        (1 << 23)
#define   ADPA_CRT_HOTPLUG_PERIOD_64     (0 << 22)
#define   ADPA_CRT_HOTPLUG_PERIOD_128    (1 << 22)
#define   ADPA_CRT_HOTPLUG_WARMUP_5MS    (0 << 21)
#define   ADPA_CRT_HOTPLUG_WARMUP_10MS   (1 << 21)
#define   ADPA_CRT_HOTPLUG_SAMPLE_2S     (0 << 20)
#define   ADPA_CRT_HOTPLUG_SAMPLE_4S     (1 << 20)
#define   ADPA_CRT_HOTPLUG_VOLTAGE_40    (0 << 18)
#define   ADPA_CRT_HOTPLUG_VOLTAGE_50    (1 << 18)
#define   ADPA_CRT_HOTPLUG_VOLTAGE_60    (2 << 18)
#define   ADPA_CRT_HOTPLUG_VOLTAGE_70    (3 << 18)
#define   ADPA_CRT_HOTPLUG_VOLREF_325MV  (0 << 17)
#define   ADPA_CRT_HOTPLUG_VOLREF_475MV  (1 << 17)
#define   ADPA_CRT_HOTPLUG_FORCE_TRIGGER (1 << 16)
#define   ADPA_USE_VGA_HVPOLARITY (1 << 15)
#define   ADPA_SETS_HVPOLARITY	0
#define   ADPA_VSYNC_CNTL_DISABLE (1 << 10)
#define   ADPA_VSYNC_CNTL_ENABLE 0
#define   ADPA_HSYNC_CNTL_DISABLE (1 << 11)
#define   ADPA_HSYNC_CNTL_ENABLE 0
#define   ADPA_VSYNC_ACTIVE_HIGH (1 << 4)
#define   ADPA_VSYNC_ACTIVE_LOW	0
#define   ADPA_HSYNC_ACTIVE_HIGH (1 << 3)
#define   ADPA_HSYNC_ACTIVE_LOW	0
#define   ADPA_DPMS_MASK	(~(3 << 10))
#define   ADPA_DPMS_ON		(0 << 10)
#define   ADPA_DPMS_SUSPEND	(1 << 10)
#define   ADPA_DPMS_STANDBY	(2 << 10)
#define   ADPA_DPMS_OFF		(3 << 10)


/* Hotplug control (945+ only) */
#define PORT_HOTPLUG_EN		_MMIO(DISPLAY_MMIO_BASE(dev_priv) + 0x61110)
#define   PORTB_HOTPLUG_INT_EN			(1 << 29)
#define   PORTC_HOTPLUG_INT_EN			(1 << 28)
#define   PORTD_HOTPLUG_INT_EN			(1 << 27)
#define   SDVOB_HOTPLUG_INT_EN			(1 << 26)
#define   SDVOC_HOTPLUG_INT_EN			(1 << 25)
#define   TV_HOTPLUG_INT_EN			(1 << 18)
#define   CRT_HOTPLUG_INT_EN			(1 << 9)
#define HOTPLUG_INT_EN_MASK			(PORTB_HOTPLUG_INT_EN | \
						 PORTC_HOTPLUG_INT_EN | \
						 PORTD_HOTPLUG_INT_EN | \
						 SDVOC_HOTPLUG_INT_EN | \
						 SDVOB_HOTPLUG_INT_EN | \
						 CRT_HOTPLUG_INT_EN)
#define   CRT_HOTPLUG_FORCE_DETECT		(1 << 3)
#define CRT_HOTPLUG_ACTIVATION_PERIOD_32	(0 << 8)
/* must use period 64 on GM45 according to docs */
#define CRT_HOTPLUG_ACTIVATION_PERIOD_64	(1 << 8)
#define CRT_HOTPLUG_DAC_ON_TIME_2M		(0 << 7)
#define CRT_HOTPLUG_DAC_ON_TIME_4M		(1 << 7)
#define CRT_HOTPLUG_VOLTAGE_COMPARE_40		(0 << 5)
#define CRT_HOTPLUG_VOLTAGE_COMPARE_50		(1 << 5)
#define CRT_HOTPLUG_VOLTAGE_COMPARE_60		(2 << 5)
#define CRT_HOTPLUG_VOLTAGE_COMPARE_70		(3 << 5)
#define CRT_HOTPLUG_VOLTAGE_COMPARE_MASK	(3 << 5)
#define CRT_HOTPLUG_DETECT_DELAY_1G		(0 << 4)
#define CRT_HOTPLUG_DETECT_DELAY_2G		(1 << 4)
#define CRT_HOTPLUG_DETECT_VOLTAGE_325MV	(0 << 2)
#define CRT_HOTPLUG_DETECT_VOLTAGE_475MV	(1 << 2)

#define PORT_HOTPLUG_STAT	_MMIO(DISPLAY_MMIO_BASE(dev_priv) + 0x61114)
/* HDMI/DP bits are g4x+ */
#define   PORTD_HOTPLUG_LIVE_STATUS_G4X		(1 << 27)
#define   PORTC_HOTPLUG_LIVE_STATUS_G4X		(1 << 28)
#define   PORTB_HOTPLUG_LIVE_STATUS_G4X		(1 << 29)
#define   PORTD_HOTPLUG_INT_STATUS		(3 << 21)
#define   PORTD_HOTPLUG_INT_LONG_PULSE		(2 << 21)
#define   PORTD_HOTPLUG_INT_SHORT_PULSE		(1 << 21)
#define   PORTC_HOTPLUG_INT_STATUS		(3 << 19)
#define   PORTC_HOTPLUG_INT_LONG_PULSE		(2 << 19)
#define   PORTC_HOTPLUG_INT_SHORT_PULSE		(1 << 19)
#define   PORTB_HOTPLUG_INT_STATUS		(3 << 17)
#define   PORTB_HOTPLUG_INT_LONG_PULSE		(2 << 17)
#define   PORTB_HOTPLUG_INT_SHORT_PLUSE		(1 << 17)
/* CRT/TV common between gen3+ */
#define   CRT_HOTPLUG_INT_STATUS		(1 << 11)
#define   TV_HOTPLUG_INT_STATUS			(1 << 10)
#define   CRT_HOTPLUG_MONITOR_MASK		(3 << 8)
#define   CRT_HOTPLUG_MONITOR_COLOR		(3 << 8)
#define   CRT_HOTPLUG_MONITOR_MONO		(2 << 8)
#define   CRT_HOTPLUG_MONITOR_NONE		(0 << 8)
#define   DP_AUX_CHANNEL_D_INT_STATUS_G4X	(1 << 6)
#define   DP_AUX_CHANNEL_C_INT_STATUS_G4X	(1 << 5)
#define   DP_AUX_CHANNEL_B_INT_STATUS_G4X	(1 << 4)
#define   DP_AUX_CHANNEL_MASK_INT_STATUS_G4X	(7 << 4)

/* SDVO is different across gen3/4 */
#define   SDVOC_HOTPLUG_INT_STATUS_G4X		(1 << 3)
#define   SDVOB_HOTPLUG_INT_STATUS_G4X		(1 << 2)
/*
 * Bspec seems to be seriously misleaded about the SDVO hpd bits on i965g/gm,
 * since reality corrobates that they're the same as on gen3. But keep these
 * bits here (and the comment!) to help any other lost wanderers back onto the
 * right tracks.
 */
#define   SDVOC_HOTPLUG_INT_STATUS_I965		(3 << 4)
#define   SDVOB_HOTPLUG_INT_STATUS_I965		(3 << 2)
#define   SDVOC_HOTPLUG_INT_STATUS_I915		(1 << 7)
#define   SDVOB_HOTPLUG_INT_STATUS_I915		(1 << 6)
#define   HOTPLUG_INT_STATUS_G4X		(CRT_HOTPLUG_INT_STATUS | \
						 SDVOB_HOTPLUG_INT_STATUS_G4X | \
						 SDVOC_HOTPLUG_INT_STATUS_G4X | \
						 PORTB_HOTPLUG_INT_STATUS | \
						 PORTC_HOTPLUG_INT_STATUS | \
						 PORTD_HOTPLUG_INT_STATUS)

#define HOTPLUG_INT_STATUS_I915			(CRT_HOTPLUG_INT_STATUS | \
						 SDVOB_HOTPLUG_INT_STATUS_I915 | \
						 SDVOC_HOTPLUG_INT_STATUS_I915 | \
						 PORTB_HOTPLUG_INT_STATUS | \
						 PORTC_HOTPLUG_INT_STATUS | \
						 PORTD_HOTPLUG_INT_STATUS)

/* SDVO and HDMI port control.
 * The same register may be used for SDVO or HDMI */
#define _GEN3_SDVOB	0x61140
#define _GEN3_SDVOC	0x61160
#define GEN3_SDVOB	_MMIO(_GEN3_SDVOB)
#define GEN3_SDVOC	_MMIO(_GEN3_SDVOC)
#define GEN4_HDMIB	GEN3_SDVOB
#define GEN4_HDMIC	GEN3_SDVOC
#define VLV_HDMIB	_MMIO(VLV_DISPLAY_BASE + 0x61140)
#define VLV_HDMIC	_MMIO(VLV_DISPLAY_BASE + 0x61160)
#define CHV_HDMID	_MMIO(VLV_DISPLAY_BASE + 0x6116C)
#define PCH_SDVOB	_MMIO(0xe1140)
#define PCH_HDMIB	PCH_SDVOB
#define PCH_HDMIC	_MMIO(0xe1150)
#define PCH_HDMID	_MMIO(0xe1160)

#define PORT_DFT_I9XX				_MMIO(0x61150)
#define   DC_BALANCE_RESET			(1 << 25)
#define PORT_DFT2_G4X		_MMIO(DISPLAY_MMIO_BASE(dev_priv) + 0x61154)
#define   DC_BALANCE_RESET_VLV			(1 << 31)
#define   PIPE_SCRAMBLE_RESET_MASK		((1 << 14) | (0x3 << 0))
#define   PIPE_C_SCRAMBLE_RESET			REG_BIT(14) /* chv */
#define   PIPE_B_SCRAMBLE_RESET			REG_BIT(1)
#define   PIPE_A_SCRAMBLE_RESET			REG_BIT(0)

/* Gen 3 SDVO bits: */
#define   SDVO_ENABLE				(1 << 31)
#define   SDVO_PIPE_SEL_SHIFT			30
#define   SDVO_PIPE_SEL_MASK			(1 << 30)
#define   SDVO_PIPE_SEL(pipe)			((pipe) << 30)
#define   SDVO_STALL_SELECT			(1 << 29)
#define   SDVO_INTERRUPT_ENABLE			(1 << 26)
/*
 * 915G/GM SDVO pixel multiplier.
 * Programmed value is multiplier - 1, up to 5x.
 * \sa DPLL_MD_UDI_MULTIPLIER_MASK
 */
#define   SDVO_PORT_MULTIPLY_MASK		(7 << 23)
#define   SDVO_PORT_MULTIPLY_SHIFT		23
#define   SDVO_PHASE_SELECT_MASK		(15 << 19)
#define   SDVO_PHASE_SELECT_DEFAULT		(6 << 19)
#define   SDVO_CLOCK_OUTPUT_INVERT		(1 << 18)
#define   SDVOC_GANG_MODE			(1 << 16) /* Port C only */
#define   SDVO_BORDER_ENABLE			(1 << 7) /* SDVO only */
#define   SDVOB_PCIE_CONCURRENCY		(1 << 3) /* Port B only */
#define   SDVO_DETECTED				(1 << 2)
/* Bits to be preserved when writing */
#define   SDVOB_PRESERVE_MASK ((1 << 17) | (1 << 16) | (1 << 14) | \
			       SDVO_INTERRUPT_ENABLE)
#define   SDVOC_PRESERVE_MASK ((1 << 17) | SDVO_INTERRUPT_ENABLE)

/* Gen 4 SDVO/HDMI bits: */
#define   SDVO_COLOR_FORMAT_8bpc		(0 << 26)
#define   SDVO_COLOR_FORMAT_MASK		(7 << 26)
#define   SDVO_ENCODING_SDVO			(0 << 10)
#define   SDVO_ENCODING_HDMI			(2 << 10)
#define   HDMI_MODE_SELECT_HDMI			(1 << 9) /* HDMI only */
#define   HDMI_MODE_SELECT_DVI			(0 << 9) /* HDMI only */
#define   HDMI_COLOR_RANGE_16_235		(1 << 8) /* HDMI only */
#define   HDMI_AUDIO_ENABLE			(1 << 6) /* HDMI only */
/* VSYNC/HSYNC bits new with 965, default is to be set */
#define   SDVO_VSYNC_ACTIVE_HIGH		(1 << 4)
#define   SDVO_HSYNC_ACTIVE_HIGH		(1 << 3)

/* Gen 5 (IBX) SDVO/HDMI bits: */
#define   HDMI_COLOR_FORMAT_12bpc		(3 << 26) /* HDMI only */
#define   SDVOB_HOTPLUG_ENABLE			(1 << 23) /* SDVO only */

/* Gen 6 (CPT) SDVO/HDMI bits: */
#define   SDVO_PIPE_SEL_SHIFT_CPT		29
#define   SDVO_PIPE_SEL_MASK_CPT		(3 << 29)
#define   SDVO_PIPE_SEL_CPT(pipe)		((pipe) << 29)

/* CHV SDVO/HDMI bits: */
#define   SDVO_PIPE_SEL_SHIFT_CHV		24
#define   SDVO_PIPE_SEL_MASK_CHV		(3 << 24)
#define   SDVO_PIPE_SEL_CHV(pipe)		((pipe) << 24)

/* Video Data Island Packet control */
#define VIDEO_DIP_DATA		_MMIO(0x61178)
/* Read the description of VIDEO_DIP_DATA (before Haswell) or VIDEO_DIP_ECC
 * (Haswell and newer) to see which VIDEO_DIP_DATA byte corresponds to each byte
 * of the infoframe structure specified by CEA-861. */
#define   VIDEO_DIP_DATA_SIZE	32
#define   VIDEO_DIP_GMP_DATA_SIZE	36
#define   VIDEO_DIP_VSC_DATA_SIZE	36
#define   VIDEO_DIP_PPS_DATA_SIZE	132
#define VIDEO_DIP_CTL		_MMIO(0x61170)
/* Pre HSW: */
#define   VIDEO_DIP_ENABLE		(1 << 31)
#define   VIDEO_DIP_PORT(port)		((port) << 29)
#define   VIDEO_DIP_PORT_MASK		(3 << 29)
#define   VIDEO_DIP_ENABLE_GCP		(1 << 25) /* ilk+ */
#define   VIDEO_DIP_ENABLE_AVI		(1 << 21)
#define   VIDEO_DIP_ENABLE_VENDOR	(2 << 21)
#define   VIDEO_DIP_ENABLE_GAMUT	(4 << 21) /* ilk+ */
#define   VIDEO_DIP_ENABLE_SPD		(8 << 21)
#define   VIDEO_DIP_SELECT_AVI		(0 << 19)
#define   VIDEO_DIP_SELECT_VENDOR	(1 << 19)
#define   VIDEO_DIP_SELECT_GAMUT	(2 << 19)
#define   VIDEO_DIP_SELECT_SPD		(3 << 19)
#define   VIDEO_DIP_SELECT_MASK		(3 << 19)
#define   VIDEO_DIP_FREQ_ONCE		(0 << 16)
#define   VIDEO_DIP_FREQ_VSYNC		(1 << 16)
#define   VIDEO_DIP_FREQ_2VSYNC		(2 << 16)
#define   VIDEO_DIP_FREQ_MASK		(3 << 16)
/* HSW and later: */
#define   VIDEO_DIP_ENABLE_DRM_GLK	(1 << 28)
#define   PSR_VSC_BIT_7_SET		(1 << 27)
#define   VSC_SELECT_MASK		(0x3 << 25)
#define   VSC_SELECT_SHIFT		25
#define   VSC_DIP_HW_HEA_DATA		(0 << 25)
#define   VSC_DIP_HW_HEA_SW_DATA	(1 << 25)
#define   VSC_DIP_HW_DATA_SW_HEA	(2 << 25)
#define   VSC_DIP_SW_HEA_DATA		(3 << 25)
#define   VDIP_ENABLE_PPS		(1 << 24)
#define   VIDEO_DIP_ENABLE_VSC_HSW	(1 << 20)
#define   VIDEO_DIP_ENABLE_GCP_HSW	(1 << 16)
#define   VIDEO_DIP_ENABLE_AVI_HSW	(1 << 12)
#define   VIDEO_DIP_ENABLE_VS_HSW	(1 << 8)
#define   VIDEO_DIP_ENABLE_GMP_HSW	(1 << 4)
#define   VIDEO_DIP_ENABLE_SPD_HSW	(1 << 0)

/* Panel fitting */
#define PFIT_CONTROL	_MMIO(DISPLAY_MMIO_BASE(dev_priv) + 0x61230)
#define   PFIT_ENABLE		(1 << 31)
#define   PFIT_PIPE_MASK	(3 << 29)
#define   PFIT_PIPE_SHIFT	29
#define   PFIT_PIPE(pipe)	((pipe) << 29)
#define   VERT_INTERP_DISABLE	(0 << 10)
#define   VERT_INTERP_BILINEAR	(1 << 10)
#define   VERT_INTERP_MASK	(3 << 10)
#define   VERT_AUTO_SCALE	(1 << 9)
#define   HORIZ_INTERP_DISABLE	(0 << 6)
#define   HORIZ_INTERP_BILINEAR	(1 << 6)
#define   HORIZ_INTERP_MASK	(3 << 6)
#define   HORIZ_AUTO_SCALE	(1 << 5)
#define   PANEL_8TO6_DITHER_ENABLE (1 << 3)
#define   PFIT_FILTER_FUZZY	(0 << 24)
#define   PFIT_SCALING_AUTO	(0 << 26)
#define   PFIT_SCALING_PROGRAMMED (1 << 26)
#define   PFIT_SCALING_PILLAR	(2 << 26)
#define   PFIT_SCALING_LETTER	(3 << 26)
#define PFIT_PGM_RATIOS _MMIO(DISPLAY_MMIO_BASE(dev_priv) + 0x61234)
/* Pre-965 */
#define		PFIT_VERT_SCALE_SHIFT		20
#define		PFIT_VERT_SCALE_MASK		0xfff00000
#define		PFIT_HORIZ_SCALE_SHIFT		4
#define		PFIT_HORIZ_SCALE_MASK		0x0000fff0
/* 965+ */
#define		PFIT_VERT_SCALE_SHIFT_965	16
#define		PFIT_VERT_SCALE_MASK_965	0x1fff0000
#define		PFIT_HORIZ_SCALE_SHIFT_965	0
#define		PFIT_HORIZ_SCALE_MASK_965	0x00001fff

#define PFIT_AUTO_RATIOS _MMIO(DISPLAY_MMIO_BASE(dev_priv) + 0x61238)

#define PCH_GTC_CTL		_MMIO(0xe7000)
#define   PCH_GTC_ENABLE	(1 << 31)

/* Display Port */
#define DP_A			_MMIO(0x64000) /* eDP */
#define DP_B			_MMIO(0x64100)
#define DP_C			_MMIO(0x64200)
#define DP_D			_MMIO(0x64300)

#define VLV_DP_B		_MMIO(VLV_DISPLAY_BASE + 0x64100)
#define VLV_DP_C		_MMIO(VLV_DISPLAY_BASE + 0x64200)
#define CHV_DP_D		_MMIO(VLV_DISPLAY_BASE + 0x64300)

#define   DP_PORT_EN			(1 << 31)
#define   DP_PIPE_SEL_SHIFT		30
#define   DP_PIPE_SEL_MASK		(1 << 30)
#define   DP_PIPE_SEL(pipe)		((pipe) << 30)
#define   DP_PIPE_SEL_SHIFT_IVB		29
#define   DP_PIPE_SEL_MASK_IVB		(3 << 29)
#define   DP_PIPE_SEL_IVB(pipe)		((pipe) << 29)
#define   DP_PIPE_SEL_SHIFT_CHV		16
#define   DP_PIPE_SEL_MASK_CHV		(3 << 16)
#define   DP_PIPE_SEL_CHV(pipe)		((pipe) << 16)

/* Link training mode - select a suitable mode for each stage */
#define   DP_LINK_TRAIN_PAT_1		(0 << 28)
#define   DP_LINK_TRAIN_PAT_2		(1 << 28)
#define   DP_LINK_TRAIN_PAT_IDLE	(2 << 28)
#define   DP_LINK_TRAIN_OFF		(3 << 28)
#define   DP_LINK_TRAIN_MASK		(3 << 28)
#define   DP_LINK_TRAIN_SHIFT		28

/* CPT Link training mode */
#define   DP_LINK_TRAIN_PAT_1_CPT	(0 << 8)
#define   DP_LINK_TRAIN_PAT_2_CPT	(1 << 8)
#define   DP_LINK_TRAIN_PAT_IDLE_CPT	(2 << 8)
#define   DP_LINK_TRAIN_OFF_CPT		(3 << 8)
#define   DP_LINK_TRAIN_MASK_CPT	(7 << 8)
#define   DP_LINK_TRAIN_SHIFT_CPT	8

/* Signal voltages. These are mostly controlled by the other end */
#define   DP_VOLTAGE_0_4		(0 << 25)
#define   DP_VOLTAGE_0_6		(1 << 25)
#define   DP_VOLTAGE_0_8		(2 << 25)
#define   DP_VOLTAGE_1_2		(3 << 25)
#define   DP_VOLTAGE_MASK		(7 << 25)
#define   DP_VOLTAGE_SHIFT		25

/* Signal pre-emphasis levels, like voltages, the other end tells us what
 * they want
 */
#define   DP_PRE_EMPHASIS_0		(0 << 22)
#define   DP_PRE_EMPHASIS_3_5		(1 << 22)
#define   DP_PRE_EMPHASIS_6		(2 << 22)
#define   DP_PRE_EMPHASIS_9_5		(3 << 22)
#define   DP_PRE_EMPHASIS_MASK		(7 << 22)
#define   DP_PRE_EMPHASIS_SHIFT		22

/* How many wires to use. I guess 3 was too hard */
#define   DP_PORT_WIDTH(width)		(((width) - 1) << 19)
#define   DP_PORT_WIDTH_MASK		(7 << 19)
#define   DP_PORT_WIDTH_SHIFT		19

/* Mystic DPCD version 1.1 special mode */
#define   DP_ENHANCED_FRAMING		(1 << 18)

/* eDP */
#define   DP_PLL_FREQ_270MHZ		(0 << 16)
#define   DP_PLL_FREQ_162MHZ		(1 << 16)
#define   DP_PLL_FREQ_MASK		(3 << 16)

/* locked once port is enabled */
#define   DP_PORT_REVERSAL		(1 << 15)

/* eDP */
#define   DP_PLL_ENABLE			(1 << 14)

/* sends the clock on lane 15 of the PEG for debug */
#define   DP_CLOCK_OUTPUT_ENABLE	(1 << 13)

#define   DP_SCRAMBLING_DISABLE		(1 << 12)
#define   DP_SCRAMBLING_DISABLE_IRONLAKE	(1 << 7)

/* limit RGB values to avoid confusing TVs */
#define   DP_COLOR_RANGE_16_235		(1 << 8)

/* Turn on the audio link */
#define   DP_AUDIO_OUTPUT_ENABLE	(1 << 6)

/* vs and hs sync polarity */
#define   DP_SYNC_VS_HIGH		(1 << 4)
#define   DP_SYNC_HS_HIGH		(1 << 3)

/* A fantasy */
#define   DP_DETECTED			(1 << 2)

/*
 * Computing GMCH M and N values for the Display Port link
 *
 * GMCH M/N = dot clock * bytes per pixel / ls_clk * # of lanes
 *
 * ls_clk (we assume) is the DP link clock (1.62 or 2.7 GHz)
 *
 * The GMCH value is used internally
 *
 * bytes_per_pixel is the number of bytes coming out of the plane,
 * which is after the LUTs, so we want the bytes for our color format.
 * For our current usage, this is always 3, one byte for R, G and B.
 */
#define _PIPEA_DATA_M_G4X	0x70050
#define _PIPEB_DATA_M_G4X	0x71050

/* Transfer unit size for display port - 1, default is 0x3f (for TU size 64) */
#define  TU_SIZE_MASK		REG_GENMASK(30, 25)
#define  TU_SIZE(x)		REG_FIELD_PREP(TU_SIZE_MASK, (x) - 1) /* default size 64 */

#define  DATA_LINK_M_N_MASK	REG_GENMASK(23, 0)
#define  DATA_LINK_N_MAX	(0x800000)

#define _PIPEA_DATA_N_G4X	0x70054
#define _PIPEB_DATA_N_G4X	0x71054

/*
 * Computing Link M and N values for the Display Port link
 *
 * Link M / N = pixel_clock / ls_clk
 *
 * (the DP spec calls pixel_clock the 'strm_clk')
 *
 * The Link value is transmitted in the Main Stream
 * Attributes and VB-ID.
 */

#define _PIPEA_LINK_M_G4X	0x70060
#define _PIPEB_LINK_M_G4X	0x71060
#define _PIPEA_LINK_N_G4X	0x70064
#define _PIPEB_LINK_N_G4X	0x71064

#define PIPE_DATA_M_G4X(pipe) _MMIO_PIPE(pipe, _PIPEA_DATA_M_G4X, _PIPEB_DATA_M_G4X)
#define PIPE_DATA_N_G4X(pipe) _MMIO_PIPE(pipe, _PIPEA_DATA_N_G4X, _PIPEB_DATA_N_G4X)
#define PIPE_LINK_M_G4X(pipe) _MMIO_PIPE(pipe, _PIPEA_LINK_M_G4X, _PIPEB_LINK_M_G4X)
#define PIPE_LINK_N_G4X(pipe) _MMIO_PIPE(pipe, _PIPEA_LINK_N_G4X, _PIPEB_LINK_N_G4X)

/* Display & cursor control */

/* Pipe A */
#define _PIPEADSL		0x70000
#define   PIPEDSL_CURR_FIELD	REG_BIT(31) /* ctg+ */
#define   PIPEDSL_LINE_MASK	REG_GENMASK(19, 0)
#define _TRANSACONF		0x70008
#define   TRANSCONF_ENABLE			REG_BIT(31)
#define   TRANSCONF_DOUBLE_WIDE			REG_BIT(30) /* pre-i965 */
#define   TRANSCONF_STATE_ENABLE			REG_BIT(30) /* i965+ */
#define   TRANSCONF_DSI_PLL_LOCKED		REG_BIT(29) /* vlv & pipe A only */
#define   TRANSCONF_FRAME_START_DELAY_MASK	REG_GENMASK(28, 27) /* pre-hsw */
#define   TRANSCONF_FRAME_START_DELAY(x)		REG_FIELD_PREP(TRANSCONF_FRAME_START_DELAY_MASK, (x)) /* pre-hsw: 0-3 */
#define   TRANSCONF_PIPE_LOCKED			REG_BIT(25)
#define   TRANSCONF_FORCE_BORDER			REG_BIT(25)
#define   TRANSCONF_GAMMA_MODE_MASK_I9XX		REG_BIT(24) /* gmch */
#define   TRANSCONF_GAMMA_MODE_MASK_ILK		REG_GENMASK(25, 24) /* ilk-ivb */
#define   TRANSCONF_GAMMA_MODE_8BIT		REG_FIELD_PREP(TRANSCONF_GAMMA_MODE_MASK, 0)
#define   TRANSCONF_GAMMA_MODE_10BIT		REG_FIELD_PREP(TRANSCONF_GAMMA_MODE_MASK, 1)
#define   TRANSCONF_GAMMA_MODE_12BIT		REG_FIELD_PREP(TRANSCONF_GAMMA_MODE_MASK_ILK, 2) /* ilk-ivb */
#define   TRANSCONF_GAMMA_MODE_SPLIT		REG_FIELD_PREP(TRANSCONF_GAMMA_MODE_MASK_ILK, 3) /* ivb */
#define   TRANSCONF_GAMMA_MODE(x)		REG_FIELD_PREP(TRANSCONF_GAMMA_MODE_MASK_ILK, (x)) /* pass in GAMMA_MODE_MODE_* */
#define   TRANSCONF_INTERLACE_MASK		REG_GENMASK(23, 21) /* gen3+ */
#define   TRANSCONF_INTERLACE_PROGRESSIVE	REG_FIELD_PREP(TRANSCONF_INTERLACE_MASK, 0)
#define   TRANSCONF_INTERLACE_W_SYNC_SHIFT_PANEL	REG_FIELD_PREP(TRANSCONF_INTERLACE_MASK, 4) /* gen4 only */
#define   TRANSCONF_INTERLACE_W_SYNC_SHIFT	REG_FIELD_PREP(TRANSCONF_INTERLACE_MASK, 5) /* gen4 only */
#define   TRANSCONF_INTERLACE_W_FIELD_INDICATION	REG_FIELD_PREP(TRANSCONF_INTERLACE_MASK, 6)
#define   TRANSCONF_INTERLACE_FIELD_0_ONLY	REG_FIELD_PREP(TRANSCONF_INTERLACE_MASK, 7) /* gen3 only */
/*
 * ilk+: PF/D=progressive fetch/display, IF/D=interlaced fetch/display,
 * DBL=power saving pixel doubling, PF-ID* requires panel fitter
 */
#define   TRANSCONF_INTERLACE_MASK_ILK		REG_GENMASK(23, 21) /* ilk+ */
#define   TRANSCONF_INTERLACE_MASK_HSW		REG_GENMASK(22, 21) /* hsw+ */
#define   TRANSCONF_INTERLACE_PF_PD_ILK		REG_FIELD_PREP(TRANSCONF_INTERLACE_MASK_ILK, 0)
#define   TRANSCONF_INTERLACE_PF_ID_ILK		REG_FIELD_PREP(TRANSCONF_INTERLACE_MASK_ILK, 1)
#define   TRANSCONF_INTERLACE_IF_ID_ILK		REG_FIELD_PREP(TRANSCONF_INTERLACE_MASK_ILK, 3)
#define   TRANSCONF_INTERLACE_IF_ID_DBL_ILK	REG_FIELD_PREP(TRANSCONF_INTERLACE_MASK_ILK, 4) /* ilk/snb only */
#define   TRANSCONF_INTERLACE_PF_ID_DBL_ILK	REG_FIELD_PREP(TRANSCONF_INTERLACE_MASK_ILK, 5) /* ilk/snb only */
#define   TRANSCONF_REFRESH_RATE_ALT_ILK		REG_BIT(20)
#define   TRANSCONF_MSA_TIMING_DELAY_MASK	REG_GENMASK(19, 18) /* ilk/snb/ivb */
#define   TRANSCONF_MSA_TIMING_DELAY(x)		REG_FIELD_PREP(TRANSCONF_MSA_TIMING_DELAY_MASK, (x))
#define   TRANSCONF_CXSR_DOWNCLOCK		REG_BIT(16)
#define   TRANSCONF_REFRESH_RATE_ALT_VLV		REG_BIT(14)
#define   TRANSCONF_COLOR_RANGE_SELECT		REG_BIT(13)
#define   TRANSCONF_OUTPUT_COLORSPACE_MASK	REG_GENMASK(12, 11) /* ilk-ivb */
#define   TRANSCONF_OUTPUT_COLORSPACE_RGB	REG_FIELD_PREP(TRANSCONF_OUTPUT_COLORSPACE_MASK, 0) /* ilk-ivb */
#define   TRANSCONF_OUTPUT_COLORSPACE_YUV601	REG_FIELD_PREP(TRANSCONF_OUTPUT_COLORSPACE_MASK, 1) /* ilk-ivb */
#define   TRANSCONF_OUTPUT_COLORSPACE_YUV709	REG_FIELD_PREP(TRANSCONF_OUTPUT_COLORSPACE_MASK, 2) /* ilk-ivb */
#define   TRANSCONF_OUTPUT_COLORSPACE_YUV_HSW	REG_BIT(11) /* hsw only */
#define   TRANSCONF_BPC_MASK			REG_GENMASK(7, 5) /* ctg-ivb */
#define   TRANSCONF_BPC_8			REG_FIELD_PREP(TRANSCONF_BPC_MASK, 0)
#define   TRANSCONF_BPC_10			REG_FIELD_PREP(TRANSCONF_BPC_MASK, 1)
#define   TRANSCONF_BPC_6			REG_FIELD_PREP(TRANSCONF_BPC_MASK, 2)
#define   TRANSCONF_BPC_12			REG_FIELD_PREP(TRANSCONF_BPC_MASK, 3)
#define   TRANSCONF_DITHER_EN			REG_BIT(4)
#define   TRANSCONF_DITHER_TYPE_MASK		REG_GENMASK(3, 2)
#define   TRANSCONF_DITHER_TYPE_SP		REG_FIELD_PREP(TRANSCONF_DITHER_TYPE_MASK, 0)
#define   TRANSCONF_DITHER_TYPE_ST1		REG_FIELD_PREP(TRANSCONF_DITHER_TYPE_MASK, 1)
#define   TRANSCONF_DITHER_TYPE_ST2		REG_FIELD_PREP(TRANSCONF_DITHER_TYPE_MASK, 2)
#define   TRANSCONF_DITHER_TYPE_TEMP		REG_FIELD_PREP(TRANSCONF_DITHER_TYPE_MASK, 3)
#define _PIPEASTAT		0x70024
#define   PIPE_FIFO_UNDERRUN_STATUS		(1UL << 31)
#define   SPRITE1_FLIP_DONE_INT_EN_VLV		(1UL << 30)
#define   PIPE_CRC_ERROR_ENABLE			(1UL << 29)
#define   PIPE_CRC_DONE_ENABLE			(1UL << 28)
#define   PERF_COUNTER2_INTERRUPT_EN		(1UL << 27)
#define   PIPE_GMBUS_EVENT_ENABLE		(1UL << 27)
#define   PLANE_FLIP_DONE_INT_EN_VLV		(1UL << 26)
#define   PIPE_HOTPLUG_INTERRUPT_ENABLE		(1UL << 26)
#define   PIPE_VSYNC_INTERRUPT_ENABLE		(1UL << 25)
#define   PIPE_DISPLAY_LINE_COMPARE_ENABLE	(1UL << 24)
#define   PIPE_DPST_EVENT_ENABLE		(1UL << 23)
#define   SPRITE0_FLIP_DONE_INT_EN_VLV		(1UL << 22)
#define   PIPE_LEGACY_BLC_EVENT_ENABLE		(1UL << 22)
#define   PIPE_ODD_FIELD_INTERRUPT_ENABLE	(1UL << 21)
#define   PIPE_EVEN_FIELD_INTERRUPT_ENABLE	(1UL << 20)
#define   PIPE_B_PSR_INTERRUPT_ENABLE_VLV	(1UL << 19)
#define   PERF_COUNTER_INTERRUPT_EN		(1UL << 19)
#define   PIPE_HOTPLUG_TV_INTERRUPT_ENABLE	(1UL << 18) /* pre-965 */
#define   PIPE_START_VBLANK_INTERRUPT_ENABLE	(1UL << 18) /* 965 or later */
#define   PIPE_FRAMESTART_INTERRUPT_ENABLE	(1UL << 17)
#define   PIPE_VBLANK_INTERRUPT_ENABLE		(1UL << 17)
#define   PIPEA_HBLANK_INT_EN_VLV		(1UL << 16)
#define   PIPE_OVERLAY_UPDATED_ENABLE		(1UL << 16)
#define   SPRITE1_FLIP_DONE_INT_STATUS_VLV	(1UL << 15)
#define   SPRITE0_FLIP_DONE_INT_STATUS_VLV	(1UL << 14)
#define   PIPE_CRC_ERROR_INTERRUPT_STATUS	(1UL << 13)
#define   PIPE_CRC_DONE_INTERRUPT_STATUS	(1UL << 12)
#define   PERF_COUNTER2_INTERRUPT_STATUS	(1UL << 11)
#define   PIPE_GMBUS_INTERRUPT_STATUS		(1UL << 11)
#define   PLANE_FLIP_DONE_INT_STATUS_VLV	(1UL << 10)
#define   PIPE_HOTPLUG_INTERRUPT_STATUS		(1UL << 10)
#define   PIPE_VSYNC_INTERRUPT_STATUS		(1UL << 9)
#define   PIPE_DISPLAY_LINE_COMPARE_STATUS	(1UL << 8)
#define   PIPE_DPST_EVENT_STATUS		(1UL << 7)
#define   PIPE_A_PSR_STATUS_VLV			(1UL << 6)
#define   PIPE_LEGACY_BLC_EVENT_STATUS		(1UL << 6)
#define   PIPE_ODD_FIELD_INTERRUPT_STATUS	(1UL << 5)
#define   PIPE_EVEN_FIELD_INTERRUPT_STATUS	(1UL << 4)
#define   PIPE_B_PSR_STATUS_VLV			(1UL << 3)
#define   PERF_COUNTER_INTERRUPT_STATUS		(1UL << 3)
#define   PIPE_HOTPLUG_TV_INTERRUPT_STATUS	(1UL << 2) /* pre-965 */
#define   PIPE_START_VBLANK_INTERRUPT_STATUS	(1UL << 2) /* 965 or later */
#define   PIPE_FRAMESTART_INTERRUPT_STATUS	(1UL << 1)
#define   PIPE_VBLANK_INTERRUPT_STATUS		(1UL << 1)
#define   PIPE_HBLANK_INT_STATUS		(1UL << 0)
#define   PIPE_OVERLAY_UPDATED_STATUS		(1UL << 0)

#define PIPESTAT_INT_ENABLE_MASK		0x7fff0000
#define PIPESTAT_INT_STATUS_MASK		0x0000ffff

#define PIPE_A_OFFSET		0x70000
#define PIPE_B_OFFSET		0x71000
#define PIPE_C_OFFSET		0x72000
#define PIPE_D_OFFSET		0x73000
#define CHV_PIPE_C_OFFSET	0x74000
/*
 * There's actually no pipe EDP. Some pipe registers have
 * simply shifted from the pipe to the transcoder, while
 * keeping their original offset. Thus we need PIPE_EDP_OFFSET
 * to access such registers in transcoder EDP.
 */
#define PIPE_EDP_OFFSET	0x7f000

/* ICL DSI 0 and 1 */
#define PIPE_DSI0_OFFSET	0x7b000
#define PIPE_DSI1_OFFSET	0x7b800

#define TRANSCONF(trans)	_MMIO_PIPE2((trans), _TRANSACONF)
#define PIPEDSL(pipe)		_MMIO_PIPE2(pipe, _PIPEADSL)
#define PIPEFRAME(pipe)		_MMIO_PIPE2(pipe, _PIPEAFRAMEHIGH)
#define PIPEFRAMEPIXEL(pipe)	_MMIO_PIPE2(pipe, _PIPEAFRAMEPIXEL)
#define PIPESTAT(pipe)		_MMIO_PIPE2(pipe, _PIPEASTAT)

#define  _PIPEAGCMAX           0x70010
#define  _PIPEBGCMAX           0x71010
#define PIPEGCMAX(pipe, i)     _MMIO_PIPE2(pipe, _PIPEAGCMAX + (i) * 4) /* u1.16 */

#define _PIPE_ARB_CTL_A			0x70028 /* icl+ */
#define PIPE_ARB_CTL(pipe)		_MMIO_PIPE2(pipe, _PIPE_ARB_CTL_A)
#define   PIPE_ARB_USE_PROG_SLOTS	REG_BIT(13)

#define _PIPE_MISC_A			0x70030
#define _PIPE_MISC_B			0x71030
#define   PIPE_MISC_YUV420_ENABLE		REG_BIT(27) /* glk+ */
#define   PIPE_MISC_YUV420_MODE_FULL_BLEND	REG_BIT(26) /* glk+ */
#define   PIPE_MISC_HDR_MODE_PRECISION		REG_BIT(23) /* icl+ */
#define   PIPE_MISC_OUTPUT_COLORSPACE_YUV	REG_BIT(11)
#define   PIPE_MISC_PIXEL_ROUNDING_TRUNC		REG_BIT(8) /* tgl+ */
/*
 * For Display < 13, Bits 5-7 of PIPE MISC represent DITHER BPC with
 * valid values of: 6, 8, 10 BPC.
 * ADLP+, the bits 5-7 represent PORT OUTPUT BPC with valid values of:
 * 6, 8, 10, 12 BPC.
 */
#define   PIPE_MISC_BPC_MASK			REG_GENMASK(7, 5)
#define   PIPE_MISC_BPC_8			REG_FIELD_PREP(PIPE_MISC_BPC_MASK, 0)
#define   PIPE_MISC_BPC_10			REG_FIELD_PREP(PIPE_MISC_BPC_MASK, 1)
#define   PIPE_MISC_BPC_6			REG_FIELD_PREP(PIPE_MISC_BPC_MASK, 2)
#define   PIPE_MISC_BPC_12_ADLP			REG_FIELD_PREP(PIPE_MISC_BPC_MASK, 4) /* adlp+ */
#define   PIPE_MISC_DITHER_ENABLE		REG_BIT(4)
#define   PIPE_MISC_DITHER_TYPE_MASK		REG_GENMASK(3, 2)
#define   PIPE_MISC_DITHER_TYPE_SP		REG_FIELD_PREP(PIPE_MISC_DITHER_TYPE_MASK, 0)
#define   PIPE_MISC_DITHER_TYPE_ST1		REG_FIELD_PREP(PIPE_MISC_DITHER_TYPE_MASK, 1)
#define   PIPE_MISC_DITHER_TYPE_ST2		REG_FIELD_PREP(PIPE_MISC_DITHER_TYPE_MASK, 2)
#define   PIPE_MISC_DITHER_TYPE_TEMP		REG_FIELD_PREP(PIPE_MISC_DITHER_TYPE_MASK, 3)
#define PIPE_MISC(pipe)			_MMIO_PIPE(pipe, _PIPE_MISC_A, _PIPE_MISC_B)

#define _PIPE_MISC2_A					0x7002C
#define _PIPE_MISC2_B					0x7102C
#define   PIPE_MISC2_BUBBLE_COUNTER_MASK	REG_GENMASK(31, 24)
#define   PIPE_MISC2_BUBBLE_COUNTER_SCALER_EN	REG_FIELD_PREP(PIPE_MISC2_BUBBLE_COUNTER_MASK, 80)
#define   PIPE_MISC2_BUBBLE_COUNTER_SCALER_DIS	REG_FIELD_PREP(PIPE_MISC2_BUBBLE_COUNTER_MASK, 20)
#define   PIPE_MISC2_FLIP_INFO_PLANE_SEL_MASK		REG_GENMASK(2, 0) /* tgl+ */
#define   PIPE_MISC2_FLIP_INFO_PLANE_SEL(plane_id)	REG_FIELD_PREP(PIPE_MISC2_FLIP_INFO_PLANE_SEL_MASK, (plane_id))
#define PIPE_MISC2(pipe)		_MMIO_PIPE(pipe, _PIPE_MISC2_A, _PIPE_MISC2_B)

/* Skylake+ pipe bottom (background) color */
#define _SKL_BOTTOM_COLOR_A		0x70034
#define _SKL_BOTTOM_COLOR_B		0x71034
#define   SKL_BOTTOM_COLOR_GAMMA_ENABLE		REG_BIT(31)
#define   SKL_BOTTOM_COLOR_CSC_ENABLE		REG_BIT(30)
#define SKL_BOTTOM_COLOR(pipe)		_MMIO_PIPE(pipe, _SKL_BOTTOM_COLOR_A, _SKL_BOTTOM_COLOR_B)

#define _ICL_PIPE_A_STATUS			0x70058
#define ICL_PIPESTATUS(pipe)			_MMIO_PIPE2(pipe, _ICL_PIPE_A_STATUS)
#define   PIPE_STATUS_UNDERRUN				REG_BIT(31)
#define   PIPE_STATUS_SOFT_UNDERRUN_XELPD		REG_BIT(28)
#define   PIPE_STATUS_HARD_UNDERRUN_XELPD		REG_BIT(27)
#define   PIPE_STATUS_PORT_UNDERRUN_XELPD		REG_BIT(26)

#define VLV_DPFLIPSTAT				_MMIO(VLV_DISPLAY_BASE + 0x70028)
#define   PIPEB_LINE_COMPARE_INT_EN			REG_BIT(29)
#define   PIPEB_HLINE_INT_EN			REG_BIT(28)
#define   PIPEB_VBLANK_INT_EN			REG_BIT(27)
#define   SPRITED_FLIP_DONE_INT_EN			REG_BIT(26)
#define   SPRITEC_FLIP_DONE_INT_EN			REG_BIT(25)
#define   PLANEB_FLIP_DONE_INT_EN			REG_BIT(24)
#define   PIPE_PSR_INT_EN			REG_BIT(22)
#define   PIPEA_LINE_COMPARE_INT_EN			REG_BIT(21)
#define   PIPEA_HLINE_INT_EN			REG_BIT(20)
#define   PIPEA_VBLANK_INT_EN			REG_BIT(19)
#define   SPRITEB_FLIP_DONE_INT_EN			REG_BIT(18)
#define   SPRITEA_FLIP_DONE_INT_EN			REG_BIT(17)
#define   PLANEA_FLIPDONE_INT_EN			REG_BIT(16)
#define   PIPEC_LINE_COMPARE_INT_EN			REG_BIT(13)
#define   PIPEC_HLINE_INT_EN			REG_BIT(12)
#define   PIPEC_VBLANK_INT_EN			REG_BIT(11)
#define   SPRITEF_FLIPDONE_INT_EN			REG_BIT(10)
#define   SPRITEE_FLIPDONE_INT_EN			REG_BIT(9)
#define   PLANEC_FLIPDONE_INT_EN			REG_BIT(8)

#define DPINVGTT				_MMIO(VLV_DISPLAY_BASE + 0x7002c) /* VLV/CHV only */
#define   DPINVGTT_EN_MASK_CHV				REG_GENMASK(27, 16)
#define   DPINVGTT_EN_MASK_VLV				REG_GENMASK(23, 16)
#define   SPRITEF_INVALID_GTT_INT_EN			REG_BIT(27)
#define   SPRITEE_INVALID_GTT_INT_EN			REG_BIT(26)
#define   PLANEC_INVALID_GTT_INT_EN			REG_BIT(25)
#define   CURSORC_INVALID_GTT_INT_EN			REG_BIT(24)
#define   CURSORB_INVALID_GTT_INT_EN			REG_BIT(23)
#define   CURSORA_INVALID_GTT_INT_EN			REG_BIT(22)
#define   SPRITED_INVALID_GTT_INT_EN			REG_BIT(21)
#define   SPRITEC_INVALID_GTT_INT_EN			REG_BIT(20)
#define   PLANEB_INVALID_GTT_INT_EN			REG_BIT(19)
#define   SPRITEB_INVALID_GTT_INT_EN			REG_BIT(18)
#define   SPRITEA_INVALID_GTT_INT_EN			REG_BIT(17)
#define   PLANEA_INVALID_GTT_INT_EN			REG_BIT(16)
#define   DPINVGTT_STATUS_MASK_CHV			REG_GENMASK(11, 0)
#define   DPINVGTT_STATUS_MASK_VLV			REG_GENMASK(7, 0)
#define   SPRITEF_INVALID_GTT_STATUS			REG_BIT(11)
#define   SPRITEE_INVALID_GTT_STATUS			REG_BIT(10)
#define   PLANEC_INVALID_GTT_STATUS			REG_BIT(9)
#define   CURSORC_INVALID_GTT_STATUS			REG_BIT(8)
#define   CURSORB_INVALID_GTT_STATUS			REG_BIT(7)
#define   CURSORA_INVALID_GTT_STATUS			REG_BIT(6)
#define   SPRITED_INVALID_GTT_STATUS			REG_BIT(5)
#define   SPRITEC_INVALID_GTT_STATUS			REG_BIT(4)
#define   PLANEB_INVALID_GTT_STATUS			REG_BIT(3)
#define   SPRITEB_INVALID_GTT_STATUS			REG_BIT(2)
#define   SPRITEA_INVALID_GTT_STATUS			REG_BIT(1)
#define   PLANEA_INVALID_GTT_STATUS			REG_BIT(0)

#define DSPARB			_MMIO(DISPLAY_MMIO_BASE(dev_priv) + 0x70030)
#define   DSPARB_CSTART_MASK	(0x7f << 7)
#define   DSPARB_CSTART_SHIFT	7
#define   DSPARB_BSTART_MASK	(0x7f)
#define   DSPARB_BSTART_SHIFT	0
#define   DSPARB_BEND_SHIFT	9 /* on 855 */
#define   DSPARB_AEND_SHIFT	0
#define   DSPARB_SPRITEA_SHIFT_VLV	0
#define   DSPARB_SPRITEA_MASK_VLV	(0xff << 0)
#define   DSPARB_SPRITEB_SHIFT_VLV	8
#define   DSPARB_SPRITEB_MASK_VLV	(0xff << 8)
#define   DSPARB_SPRITEC_SHIFT_VLV	16
#define   DSPARB_SPRITEC_MASK_VLV	(0xff << 16)
#define   DSPARB_SPRITED_SHIFT_VLV	24
#define   DSPARB_SPRITED_MASK_VLV	(0xff << 24)
#define DSPARB2				_MMIO(VLV_DISPLAY_BASE + 0x70060) /* vlv/chv */
#define   DSPARB_SPRITEA_HI_SHIFT_VLV	0
#define   DSPARB_SPRITEA_HI_MASK_VLV	(0x1 << 0)
#define   DSPARB_SPRITEB_HI_SHIFT_VLV	4
#define   DSPARB_SPRITEB_HI_MASK_VLV	(0x1 << 4)
#define   DSPARB_SPRITEC_HI_SHIFT_VLV	8
#define   DSPARB_SPRITEC_HI_MASK_VLV	(0x1 << 8)
#define   DSPARB_SPRITED_HI_SHIFT_VLV	12
#define   DSPARB_SPRITED_HI_MASK_VLV	(0x1 << 12)
#define   DSPARB_SPRITEE_HI_SHIFT_VLV	16
#define   DSPARB_SPRITEE_HI_MASK_VLV	(0x1 << 16)
#define   DSPARB_SPRITEF_HI_SHIFT_VLV	20
#define   DSPARB_SPRITEF_HI_MASK_VLV	(0x1 << 20)
#define DSPARB3				_MMIO(VLV_DISPLAY_BASE + 0x7006c) /* chv */
#define   DSPARB_SPRITEE_SHIFT_VLV	0
#define   DSPARB_SPRITEE_MASK_VLV	(0xff << 0)
#define   DSPARB_SPRITEF_SHIFT_VLV	8
#define   DSPARB_SPRITEF_MASK_VLV	(0xff << 8)

/* pnv/gen4/g4x/vlv/chv */
#define DSPFW1		_MMIO(DISPLAY_MMIO_BASE(dev_priv) + 0x70034)
#define   DSPFW_SR_SHIFT		23
#define   DSPFW_SR_MASK			(0x1ff << 23)
#define   DSPFW_CURSORB_SHIFT		16
#define   DSPFW_CURSORB_MASK		(0x3f << 16)
#define   DSPFW_PLANEB_SHIFT		8
#define   DSPFW_PLANEB_MASK		(0x7f << 8)
#define   DSPFW_PLANEB_MASK_VLV		(0xff << 8) /* vlv/chv */
#define   DSPFW_PLANEA_SHIFT		0
#define   DSPFW_PLANEA_MASK		(0x7f << 0)
#define   DSPFW_PLANEA_MASK_VLV		(0xff << 0) /* vlv/chv */
#define DSPFW2		_MMIO(DISPLAY_MMIO_BASE(dev_priv) + 0x70038)
#define   DSPFW_FBC_SR_EN		(1 << 31)	  /* g4x */
#define   DSPFW_FBC_SR_SHIFT		28
#define   DSPFW_FBC_SR_MASK		(0x7 << 28) /* g4x */
#define   DSPFW_FBC_HPLL_SR_SHIFT	24
#define   DSPFW_FBC_HPLL_SR_MASK	(0xf << 24) /* g4x */
#define   DSPFW_SPRITEB_SHIFT		(16)
#define   DSPFW_SPRITEB_MASK		(0x7f << 16) /* g4x */
#define   DSPFW_SPRITEB_MASK_VLV	(0xff << 16) /* vlv/chv */
#define   DSPFW_CURSORA_SHIFT		8
#define   DSPFW_CURSORA_MASK		(0x3f << 8)
#define   DSPFW_PLANEC_OLD_SHIFT	0
#define   DSPFW_PLANEC_OLD_MASK		(0x7f << 0) /* pre-gen4 sprite C */
#define   DSPFW_SPRITEA_SHIFT		0
#define   DSPFW_SPRITEA_MASK		(0x7f << 0) /* g4x */
#define   DSPFW_SPRITEA_MASK_VLV	(0xff << 0) /* vlv/chv */
#define DSPFW3		_MMIO(DISPLAY_MMIO_BASE(dev_priv) + 0x7003c)
#define   DSPFW_HPLL_SR_EN		(1 << 31)
#define   PINEVIEW_SELF_REFRESH_EN	(1 << 30)
#define   DSPFW_CURSOR_SR_SHIFT		24
#define   DSPFW_CURSOR_SR_MASK		(0x3f << 24)
#define   DSPFW_HPLL_CURSOR_SHIFT	16
#define   DSPFW_HPLL_CURSOR_MASK	(0x3f << 16)
#define   DSPFW_HPLL_SR_SHIFT		0
#define   DSPFW_HPLL_SR_MASK		(0x1ff << 0)

/* vlv/chv */
#define DSPFW4		_MMIO(VLV_DISPLAY_BASE + 0x70070)
#define   DSPFW_SPRITEB_WM1_SHIFT	16
#define   DSPFW_SPRITEB_WM1_MASK	(0xff << 16)
#define   DSPFW_CURSORA_WM1_SHIFT	8
#define   DSPFW_CURSORA_WM1_MASK	(0x3f << 8)
#define   DSPFW_SPRITEA_WM1_SHIFT	0
#define   DSPFW_SPRITEA_WM1_MASK	(0xff << 0)
#define DSPFW5		_MMIO(VLV_DISPLAY_BASE + 0x70074)
#define   DSPFW_PLANEB_WM1_SHIFT	24
#define   DSPFW_PLANEB_WM1_MASK		(0xff << 24)
#define   DSPFW_PLANEA_WM1_SHIFT	16
#define   DSPFW_PLANEA_WM1_MASK		(0xff << 16)
#define   DSPFW_CURSORB_WM1_SHIFT	8
#define   DSPFW_CURSORB_WM1_MASK	(0x3f << 8)
#define   DSPFW_CURSOR_SR_WM1_SHIFT	0
#define   DSPFW_CURSOR_SR_WM1_MASK	(0x3f << 0)
#define DSPFW6		_MMIO(VLV_DISPLAY_BASE + 0x70078)
#define   DSPFW_SR_WM1_SHIFT		0
#define   DSPFW_SR_WM1_MASK		(0x1ff << 0)
#define DSPFW7		_MMIO(VLV_DISPLAY_BASE + 0x7007c)
#define DSPFW7_CHV	_MMIO(VLV_DISPLAY_BASE + 0x700b4) /* wtf #1? */
#define   DSPFW_SPRITED_WM1_SHIFT	24
#define   DSPFW_SPRITED_WM1_MASK	(0xff << 24)
#define   DSPFW_SPRITED_SHIFT		16
#define   DSPFW_SPRITED_MASK_VLV	(0xff << 16)
#define   DSPFW_SPRITEC_WM1_SHIFT	8
#define   DSPFW_SPRITEC_WM1_MASK	(0xff << 8)
#define   DSPFW_SPRITEC_SHIFT		0
#define   DSPFW_SPRITEC_MASK_VLV	(0xff << 0)
#define DSPFW8_CHV	_MMIO(VLV_DISPLAY_BASE + 0x700b8)
#define   DSPFW_SPRITEF_WM1_SHIFT	24
#define   DSPFW_SPRITEF_WM1_MASK	(0xff << 24)
#define   DSPFW_SPRITEF_SHIFT		16
#define   DSPFW_SPRITEF_MASK_VLV	(0xff << 16)
#define   DSPFW_SPRITEE_WM1_SHIFT	8
#define   DSPFW_SPRITEE_WM1_MASK	(0xff << 8)
#define   DSPFW_SPRITEE_SHIFT		0
#define   DSPFW_SPRITEE_MASK_VLV	(0xff << 0)
#define DSPFW9_CHV	_MMIO(VLV_DISPLAY_BASE + 0x7007c) /* wtf #2? */
#define   DSPFW_PLANEC_WM1_SHIFT	24
#define   DSPFW_PLANEC_WM1_MASK		(0xff << 24)
#define   DSPFW_PLANEC_SHIFT		16
#define   DSPFW_PLANEC_MASK_VLV		(0xff << 16)
#define   DSPFW_CURSORC_WM1_SHIFT	8
#define   DSPFW_CURSORC_WM1_MASK	(0x3f << 16)
#define   DSPFW_CURSORC_SHIFT		0
#define   DSPFW_CURSORC_MASK		(0x3f << 0)

/* vlv/chv high order bits */
#define DSPHOWM		_MMIO(VLV_DISPLAY_BASE + 0x70064)
#define   DSPFW_SR_HI_SHIFT		24
#define   DSPFW_SR_HI_MASK		(3 << 24) /* 2 bits for chv, 1 for vlv */
#define   DSPFW_SPRITEF_HI_SHIFT	23
#define   DSPFW_SPRITEF_HI_MASK		(1 << 23)
#define   DSPFW_SPRITEE_HI_SHIFT	22
#define   DSPFW_SPRITEE_HI_MASK		(1 << 22)
#define   DSPFW_PLANEC_HI_SHIFT		21
#define   DSPFW_PLANEC_HI_MASK		(1 << 21)
#define   DSPFW_SPRITED_HI_SHIFT	20
#define   DSPFW_SPRITED_HI_MASK		(1 << 20)
#define   DSPFW_SPRITEC_HI_SHIFT	16
#define   DSPFW_SPRITEC_HI_MASK		(1 << 16)
#define   DSPFW_PLANEB_HI_SHIFT		12
#define   DSPFW_PLANEB_HI_MASK		(1 << 12)
#define   DSPFW_SPRITEB_HI_SHIFT	8
#define   DSPFW_SPRITEB_HI_MASK		(1 << 8)
#define   DSPFW_SPRITEA_HI_SHIFT	4
#define   DSPFW_SPRITEA_HI_MASK		(1 << 4)
#define   DSPFW_PLANEA_HI_SHIFT		0
#define   DSPFW_PLANEA_HI_MASK		(1 << 0)
#define DSPHOWM1	_MMIO(VLV_DISPLAY_BASE + 0x70068)
#define   DSPFW_SR_WM1_HI_SHIFT		24
#define   DSPFW_SR_WM1_HI_MASK		(3 << 24) /* 2 bits for chv, 1 for vlv */
#define   DSPFW_SPRITEF_WM1_HI_SHIFT	23
#define   DSPFW_SPRITEF_WM1_HI_MASK	(1 << 23)
#define   DSPFW_SPRITEE_WM1_HI_SHIFT	22
#define   DSPFW_SPRITEE_WM1_HI_MASK	(1 << 22)
#define   DSPFW_PLANEC_WM1_HI_SHIFT	21
#define   DSPFW_PLANEC_WM1_HI_MASK	(1 << 21)
#define   DSPFW_SPRITED_WM1_HI_SHIFT	20
#define   DSPFW_SPRITED_WM1_HI_MASK	(1 << 20)
#define   DSPFW_SPRITEC_WM1_HI_SHIFT	16
#define   DSPFW_SPRITEC_WM1_HI_MASK	(1 << 16)
#define   DSPFW_PLANEB_WM1_HI_SHIFT	12
#define   DSPFW_PLANEB_WM1_HI_MASK	(1 << 12)
#define   DSPFW_SPRITEB_WM1_HI_SHIFT	8
#define   DSPFW_SPRITEB_WM1_HI_MASK	(1 << 8)
#define   DSPFW_SPRITEA_WM1_HI_SHIFT	4
#define   DSPFW_SPRITEA_WM1_HI_MASK	(1 << 4)
#define   DSPFW_PLANEA_WM1_HI_SHIFT	0
#define   DSPFW_PLANEA_WM1_HI_MASK	(1 << 0)

/* drain latency register values*/
#define VLV_DDL(pipe)			_MMIO(VLV_DISPLAY_BASE + 0x70050 + 4 * (pipe))
#define DDL_CURSOR_SHIFT		24
#define DDL_SPRITE_SHIFT(sprite)	(8 + 8 * (sprite))
#define DDL_PLANE_SHIFT			0
#define DDL_PRECISION_HIGH		(1 << 7)
#define DDL_PRECISION_LOW		(0 << 7)
#define DRAIN_LATENCY_MASK		0x7f

#define CBR1_VLV			_MMIO(VLV_DISPLAY_BASE + 0x70400)
#define  CBR_PND_DEADLINE_DISABLE	(1 << 31)
#define  CBR_PWM_CLOCK_MUX_SELECT	(1 << 30)

#define CBR4_VLV			_MMIO(VLV_DISPLAY_BASE + 0x70450)
#define  CBR_DPLLBMD_PIPE(pipe)		(1 << (7 + (pipe) * 11)) /* pipes B and C */

/* FIFO watermark sizes etc */
#define G4X_FIFO_LINE_SIZE	64
#define I915_FIFO_LINE_SIZE	64
#define I830_FIFO_LINE_SIZE	32

#define VALLEYVIEW_FIFO_SIZE	255
#define G4X_FIFO_SIZE		127
#define I965_FIFO_SIZE		512
#define I945_FIFO_SIZE		127
#define I915_FIFO_SIZE		95
#define I855GM_FIFO_SIZE	127 /* In cachelines */
#define I830_FIFO_SIZE		95

#define VALLEYVIEW_MAX_WM	0xff
#define G4X_MAX_WM		0x3f
#define I915_MAX_WM		0x3f

#define PINEVIEW_DISPLAY_FIFO	512 /* in 64byte unit */
#define PINEVIEW_FIFO_LINE_SIZE	64
#define PINEVIEW_MAX_WM		0x1ff
#define PINEVIEW_DFT_WM		0x3f
#define PINEVIEW_DFT_HPLLOFF_WM	0
#define PINEVIEW_GUARD_WM		10
#define PINEVIEW_CURSOR_FIFO		64
#define PINEVIEW_CURSOR_MAX_WM	0x3f
#define PINEVIEW_CURSOR_DFT_WM	0
#define PINEVIEW_CURSOR_GUARD_WM	5

#define VALLEYVIEW_CURSOR_MAX_WM 64
#define I965_CURSOR_FIFO	64
#define I965_CURSOR_MAX_WM	32
#define I965_CURSOR_DFT_WM	8

/* define the Watermark register on Ironlake */
#define _WM0_PIPEA_ILK		0x45100
#define _WM0_PIPEB_ILK		0x45104
#define _WM0_PIPEC_IVB		0x45200
#define WM0_PIPE_ILK(pipe)	_MMIO_PIPE3((pipe), _WM0_PIPEA_ILK, \
					    _WM0_PIPEB_ILK, _WM0_PIPEC_IVB)
#define  WM0_PIPE_PRIMARY_MASK	REG_GENMASK(31, 16)
#define  WM0_PIPE_SPRITE_MASK	REG_GENMASK(15, 8)
#define  WM0_PIPE_CURSOR_MASK	REG_GENMASK(7, 0)
#define  WM0_PIPE_PRIMARY(x)	REG_FIELD_PREP(WM0_PIPE_PRIMARY_MASK, (x))
#define  WM0_PIPE_SPRITE(x)	REG_FIELD_PREP(WM0_PIPE_SPRITE_MASK, (x))
#define  WM0_PIPE_CURSOR(x)	REG_FIELD_PREP(WM0_PIPE_CURSOR_MASK, (x))
#define WM1_LP_ILK		_MMIO(0x45108)
#define WM2_LP_ILK		_MMIO(0x4510c)
#define WM3_LP_ILK		_MMIO(0x45110)
#define  WM_LP_ENABLE		REG_BIT(31)
#define  WM_LP_LATENCY_MASK	REG_GENMASK(30, 24)
#define  WM_LP_FBC_MASK_BDW	REG_GENMASK(23, 19)
#define  WM_LP_FBC_MASK_ILK	REG_GENMASK(23, 20)
#define  WM_LP_PRIMARY_MASK	REG_GENMASK(18, 8)
#define  WM_LP_CURSOR_MASK	REG_GENMASK(7, 0)
#define  WM_LP_LATENCY(x)	REG_FIELD_PREP(WM_LP_LATENCY_MASK, (x))
#define  WM_LP_FBC_BDW(x)	REG_FIELD_PREP(WM_LP_FBC_MASK_BDW, (x))
#define  WM_LP_FBC_ILK(x)	REG_FIELD_PREP(WM_LP_FBC_MASK_ILK, (x))
#define  WM_LP_PRIMARY(x)	REG_FIELD_PREP(WM_LP_PRIMARY_MASK, (x))
#define  WM_LP_CURSOR(x)	REG_FIELD_PREP(WM_LP_CURSOR_MASK, (x))
#define WM1S_LP_ILK		_MMIO(0x45120)
#define WM2S_LP_IVB		_MMIO(0x45124)
#define WM3S_LP_IVB		_MMIO(0x45128)
#define  WM_LP_SPRITE_ENABLE	REG_BIT(31) /* ilk/snb WM1S only */
#define  WM_LP_SPRITE_MASK	REG_GENMASK(10, 0)
#define  WM_LP_SPRITE(x)	REG_FIELD_PREP(WM_LP_SPRITE_MASK, (x))

/*
 * The two pipe frame counter registers are not synchronized, so
 * reading a stable value is somewhat tricky. The following code
 * should work:
 *
 *  do {
 *    high1 = ((INREG(PIPEAFRAMEHIGH) & PIPE_FRAME_HIGH_MASK) >>
 *             PIPE_FRAME_HIGH_SHIFT;
 *    low1 =  ((INREG(PIPEAFRAMEPIXEL) & PIPE_FRAME_LOW_MASK) >>
 *             PIPE_FRAME_LOW_SHIFT);
 *    high2 = ((INREG(PIPEAFRAMEHIGH) & PIPE_FRAME_HIGH_MASK) >>
 *             PIPE_FRAME_HIGH_SHIFT);
 *  } while (high1 != high2);
 *  frame = (high1 << 8) | low1;
 */
#define _PIPEAFRAMEHIGH          0x70040
#define   PIPE_FRAME_HIGH_MASK    0x0000ffff
#define   PIPE_FRAME_HIGH_SHIFT   0
#define _PIPEAFRAMEPIXEL         0x70044
#define   PIPE_FRAME_LOW_MASK     0xff000000
#define   PIPE_FRAME_LOW_SHIFT    24
#define   PIPE_PIXEL_MASK         0x00ffffff
#define   PIPE_PIXEL_SHIFT        0
/* GM45+ just has to be different */
#define _PIPEA_FRMCOUNT_G4X	0x70040
#define _PIPEA_FLIPCOUNT_G4X	0x70044
#define PIPE_FRMCOUNT_G4X(pipe) _MMIO_PIPE2(pipe, _PIPEA_FRMCOUNT_G4X)
#define PIPE_FLIPCOUNT_G4X(pipe) _MMIO_PIPE2(pipe, _PIPEA_FLIPCOUNT_G4X)

/* Cursor A & B regs */
#define _CURACNTR		0x70080
/* Old style CUR*CNTR flags (desktop 8xx) */
#define   CURSOR_ENABLE			REG_BIT(31)
#define   CURSOR_PIPE_GAMMA_ENABLE	REG_BIT(30)
#define   CURSOR_STRIDE_MASK	REG_GENMASK(29, 28)
#define   CURSOR_STRIDE(stride)	REG_FIELD_PREP(CURSOR_STRIDE_MASK, ffs(stride) - 9) /* 256,512,1k,2k */
#define   CURSOR_FORMAT_MASK	REG_GENMASK(26, 24)
#define   CURSOR_FORMAT_2C	REG_FIELD_PREP(CURSOR_FORMAT_MASK, 0)
#define   CURSOR_FORMAT_3C	REG_FIELD_PREP(CURSOR_FORMAT_MASK, 1)
#define   CURSOR_FORMAT_4C	REG_FIELD_PREP(CURSOR_FORMAT_MASK, 2)
#define   CURSOR_FORMAT_ARGB	REG_FIELD_PREP(CURSOR_FORMAT_MASK, 4)
#define   CURSOR_FORMAT_XRGB	REG_FIELD_PREP(CURSOR_FORMAT_MASK, 5)
/* New style CUR*CNTR flags */
#define   MCURSOR_ARB_SLOTS_MASK	REG_GENMASK(30, 28) /* icl+ */
#define   MCURSOR_ARB_SLOTS(x)		REG_FIELD_PREP(MCURSOR_ARB_SLOTS_MASK, (x)) /* icl+ */
#define   MCURSOR_PIPE_SEL_MASK		REG_GENMASK(29, 28)
#define   MCURSOR_PIPE_SEL(pipe)	REG_FIELD_PREP(MCURSOR_PIPE_SEL_MASK, (pipe))
#define   MCURSOR_PIPE_GAMMA_ENABLE	REG_BIT(26)
#define   MCURSOR_PIPE_CSC_ENABLE	REG_BIT(24) /* ilk+ */
#define   MCURSOR_ROTATE_180		REG_BIT(15)
#define   MCURSOR_TRICKLE_FEED_DISABLE	REG_BIT(14)
#define   MCURSOR_MODE_MASK		0x27
#define   MCURSOR_MODE_DISABLE		0x00
#define   MCURSOR_MODE_128_32B_AX	0x02
#define   MCURSOR_MODE_256_32B_AX	0x03
#define   MCURSOR_MODE_64_32B_AX	0x07
#define   MCURSOR_MODE_128_ARGB_AX	(0x20 | MCURSOR_MODE_128_32B_AX)
#define   MCURSOR_MODE_256_ARGB_AX	(0x20 | MCURSOR_MODE_256_32B_AX)
#define   MCURSOR_MODE_64_ARGB_AX	(0x20 | MCURSOR_MODE_64_32B_AX)
#define _CURABASE		0x70084
#define _CURAPOS		0x70088
#define   CURSOR_POS_Y_SIGN		REG_BIT(31)
#define   CURSOR_POS_Y_MASK		REG_GENMASK(30, 16)
#define   CURSOR_POS_Y(y)		REG_FIELD_PREP(CURSOR_POS_Y_MASK, (y))
#define   CURSOR_POS_X_SIGN		REG_BIT(15)
#define   CURSOR_POS_X_MASK		REG_GENMASK(14, 0)
#define   CURSOR_POS_X(x)		REG_FIELD_PREP(CURSOR_POS_X_MASK, (x))
#define _CURASIZE		0x700a0 /* 845/865 */
#define   CURSOR_HEIGHT_MASK		REG_GENMASK(21, 12)
#define   CURSOR_HEIGHT(h)		REG_FIELD_PREP(CURSOR_HEIGHT_MASK, (h))
#define   CURSOR_WIDTH_MASK		REG_GENMASK(9, 0)
#define   CURSOR_WIDTH(w)		REG_FIELD_PREP(CURSOR_WIDTH_MASK, (w))
#define _CUR_FBC_CTL_A		0x700a0 /* ivb+ */
#define   CUR_FBC_EN			REG_BIT(31)
#define   CUR_FBC_HEIGHT_MASK		REG_GENMASK(7, 0)
#define   CUR_FBC_HEIGHT(h)		REG_FIELD_PREP(CUR_FBC_HEIGHT_MASK, (h))
#define _CUR_CHICKEN_A		0x700a4 /* mtl+ */
#define _CURASURFLIVE		0x700ac /* g4x+ */
#define _CURBCNTR		0x700c0
#define _CURBBASE		0x700c4
#define _CURBPOS		0x700c8

#define _CURBCNTR_IVB		0x71080
#define _CURBBASE_IVB		0x71084
#define _CURBPOS_IVB		0x71088

#define CURCNTR(pipe) _MMIO_CURSOR2(pipe, _CURACNTR)
#define CURBASE(pipe) _MMIO_CURSOR2(pipe, _CURABASE)
#define CURPOS(pipe) _MMIO_CURSOR2(pipe, _CURAPOS)
#define CURSIZE(pipe) _MMIO_CURSOR2(pipe, _CURASIZE)
#define CUR_FBC_CTL(pipe) _MMIO_CURSOR2(pipe, _CUR_FBC_CTL_A)
#define CUR_CHICKEN(pipe) _MMIO_CURSOR2(pipe, _CUR_CHICKEN_A)
#define CURSURFLIVE(pipe) _MMIO_CURSOR2(pipe, _CURASURFLIVE)

#define CURSOR_A_OFFSET 0x70080
#define CURSOR_B_OFFSET 0x700c0
#define CHV_CURSOR_C_OFFSET 0x700e0
#define IVB_CURSOR_B_OFFSET 0x71080
#define IVB_CURSOR_C_OFFSET 0x72080
#define TGL_CURSOR_D_OFFSET 0x73080

/* Display A control */
#define _DSPAADDR_VLV				0x7017C /* vlv/chv */
#define _DSPACNTR				0x70180
#define   DISP_ENABLE			REG_BIT(31)
#define   DISP_PIPE_GAMMA_ENABLE	REG_BIT(30)
#define   DISP_FORMAT_MASK		REG_GENMASK(29, 26)
#define   DISP_FORMAT_8BPP		REG_FIELD_PREP(DISP_FORMAT_MASK, 2)
#define   DISP_FORMAT_BGRA555		REG_FIELD_PREP(DISP_FORMAT_MASK, 3)
#define   DISP_FORMAT_BGRX555		REG_FIELD_PREP(DISP_FORMAT_MASK, 4)
#define   DISP_FORMAT_BGRX565		REG_FIELD_PREP(DISP_FORMAT_MASK, 5)
#define   DISP_FORMAT_BGRX888		REG_FIELD_PREP(DISP_FORMAT_MASK, 6)
#define   DISP_FORMAT_BGRA888		REG_FIELD_PREP(DISP_FORMAT_MASK, 7)
#define   DISP_FORMAT_RGBX101010	REG_FIELD_PREP(DISP_FORMAT_MASK, 8)
#define   DISP_FORMAT_RGBA101010	REG_FIELD_PREP(DISP_FORMAT_MASK, 9)
#define   DISP_FORMAT_BGRX101010	REG_FIELD_PREP(DISP_FORMAT_MASK, 10)
#define   DISP_FORMAT_BGRA101010	REG_FIELD_PREP(DISP_FORMAT_MASK, 11)
#define   DISP_FORMAT_RGBX161616	REG_FIELD_PREP(DISP_FORMAT_MASK, 12)
#define   DISP_FORMAT_RGBX888		REG_FIELD_PREP(DISP_FORMAT_MASK, 14)
#define   DISP_FORMAT_RGBA888		REG_FIELD_PREP(DISP_FORMAT_MASK, 15)
#define   DISP_STEREO_ENABLE		REG_BIT(25)
#define   DISP_PIPE_CSC_ENABLE		REG_BIT(24) /* ilk+ */
#define   DISP_PIPE_SEL_MASK		REG_GENMASK(25, 24)
#define   DISP_PIPE_SEL(pipe)		REG_FIELD_PREP(DISP_PIPE_SEL_MASK, (pipe))
#define   DISP_SRC_KEY_ENABLE		REG_BIT(22)
#define   DISP_LINE_DOUBLE		REG_BIT(20)
#define   DISP_STEREO_POLARITY_SECOND	REG_BIT(18)
#define   DISP_ALPHA_PREMULTIPLY	REG_BIT(16) /* CHV pipe B */
#define   DISP_ROTATE_180		REG_BIT(15)
#define   DISP_TRICKLE_FEED_DISABLE	REG_BIT(14) /* g4x+ */
#define   DISP_TILED			REG_BIT(10)
#define   DISP_ASYNC_FLIP		REG_BIT(9) /* g4x+ */
#define   DISP_MIRROR			REG_BIT(8) /* CHV pipe B */
#define _DSPAADDR				0x70184
#define _DSPASTRIDE				0x70188
#define _DSPAPOS				0x7018C /* reserved */
#define   DISP_POS_Y_MASK		REG_GENMASK(31, 16)
#define   DISP_POS_Y(y)			REG_FIELD_PREP(DISP_POS_Y_MASK, (y))
#define   DISP_POS_X_MASK		REG_GENMASK(15, 0)
#define   DISP_POS_X(x)			REG_FIELD_PREP(DISP_POS_X_MASK, (x))
#define _DSPASIZE				0x70190
#define   DISP_HEIGHT_MASK		REG_GENMASK(31, 16)
#define   DISP_HEIGHT(h)		REG_FIELD_PREP(DISP_HEIGHT_MASK, (h))
#define   DISP_WIDTH_MASK		REG_GENMASK(15, 0)
#define   DISP_WIDTH(w)			REG_FIELD_PREP(DISP_WIDTH_MASK, (w))
#define _DSPASURF				0x7019C /* 965+ only */
#define   DISP_ADDR_MASK		REG_GENMASK(31, 12)
#define _DSPATILEOFF				0x701A4 /* 965+ only */
#define   DISP_OFFSET_Y_MASK		REG_GENMASK(31, 16)
#define   DISP_OFFSET_Y(y)		REG_FIELD_PREP(DISP_OFFSET_Y_MASK, (y))
#define   DISP_OFFSET_X_MASK		REG_GENMASK(15, 0)
#define   DISP_OFFSET_X(x)		REG_FIELD_PREP(DISP_OFFSET_X_MASK, (x))
#define _DSPAOFFSET				0x701A4 /* HSW */
#define _DSPASURFLIVE				0x701AC
#define _DSPAGAMC				0x701E0

#define DSPADDR_VLV(plane)	_MMIO_PIPE2(plane, _DSPAADDR_VLV)
#define DSPCNTR(plane)		_MMIO_PIPE2(plane, _DSPACNTR)
#define DSPADDR(plane)		_MMIO_PIPE2(plane, _DSPAADDR)
#define DSPSTRIDE(plane)	_MMIO_PIPE2(plane, _DSPASTRIDE)
#define DSPPOS(plane)		_MMIO_PIPE2(plane, _DSPAPOS)
#define DSPSIZE(plane)		_MMIO_PIPE2(plane, _DSPASIZE)
#define DSPSURF(plane)		_MMIO_PIPE2(plane, _DSPASURF)
#define DSPTILEOFF(plane)	_MMIO_PIPE2(plane, _DSPATILEOFF)
#define DSPLINOFF(plane)	DSPADDR(plane)
#define DSPOFFSET(plane)	_MMIO_PIPE2(plane, _DSPAOFFSET)
#define DSPSURFLIVE(plane)	_MMIO_PIPE2(plane, _DSPASURFLIVE)
#define DSPGAMC(plane, i)	_MMIO_PIPE2(plane, _DSPAGAMC + (5 - (i)) * 4) /* plane C only, 6 x u0.8 */

/* CHV pipe B blender and primary plane */
#define _CHV_BLEND_A		0x60a00
#define   CHV_BLEND_MASK	REG_GENMASK(31, 30)
#define   CHV_BLEND_LEGACY	REG_FIELD_PREP(CHV_BLEND_MASK, 0)
#define   CHV_BLEND_ANDROID	REG_FIELD_PREP(CHV_BLEND_MASK, 1)
#define   CHV_BLEND_MPO		REG_FIELD_PREP(CHV_BLEND_MASK, 2)
#define _CHV_CANVAS_A		0x60a04
#define   CHV_CANVAS_RED_MASK	REG_GENMASK(29, 20)
#define   CHV_CANVAS_GREEN_MASK	REG_GENMASK(19, 10)
#define   CHV_CANVAS_BLUE_MASK	REG_GENMASK(9, 0)
#define _PRIMPOS_A		0x60a08
#define   PRIM_POS_Y_MASK	REG_GENMASK(31, 16)
#define   PRIM_POS_Y(y)		REG_FIELD_PREP(PRIM_POS_Y_MASK, (y))
#define   PRIM_POS_X_MASK	REG_GENMASK(15, 0)
#define   PRIM_POS_X(x)		REG_FIELD_PREP(PRIM_POS_X_MASK, (x))
#define _PRIMSIZE_A		0x60a0c
#define   PRIM_HEIGHT_MASK	REG_GENMASK(31, 16)
#define   PRIM_HEIGHT(h)	REG_FIELD_PREP(PRIM_HEIGHT_MASK, (h))
#define   PRIM_WIDTH_MASK	REG_GENMASK(15, 0)
#define   PRIM_WIDTH(w)		REG_FIELD_PREP(PRIM_WIDTH_MASK, (w))
#define _PRIMCNSTALPHA_A	0x60a10
#define   PRIM_CONST_ALPHA_ENABLE	REG_BIT(31)
#define   PRIM_CONST_ALPHA_MASK		REG_GENMASK(7, 0)
#define   PRIM_CONST_ALPHA(alpha)	REG_FIELD_PREP(PRIM_CONST_ALPHA_MASK, (alpha))

#define CHV_BLEND(pipe)		_MMIO_TRANS2(pipe, _CHV_BLEND_A)
#define CHV_CANVAS(pipe)	_MMIO_TRANS2(pipe, _CHV_CANVAS_A)
#define PRIMPOS(plane)		_MMIO_TRANS2(plane, _PRIMPOS_A)
#define PRIMSIZE(plane)		_MMIO_TRANS2(plane, _PRIMSIZE_A)
#define PRIMCNSTALPHA(plane)	_MMIO_TRANS2(plane, _PRIMCNSTALPHA_A)

/* Display/Sprite base address macros */
#define DISP_BASEADDR_MASK	(0xfffff000)
#define I915_LO_DISPBASE(val)	((val) & ~DISP_BASEADDR_MASK)
#define I915_HI_DISPBASE(val)	((val) & DISP_BASEADDR_MASK)

/*
 * VBIOS flags
 * gen2:
 * [00:06] alm,mgm
 * [10:16] all
 * [30:32] alm,mgm
 * gen3+:
 * [00:0f] all
 * [10:1f] all
 * [30:32] all
 */
#define SWF0(i)	_MMIO(DISPLAY_MMIO_BASE(dev_priv) + 0x70410 + (i) * 4)
#define SWF1(i)	_MMIO(DISPLAY_MMIO_BASE(dev_priv) + 0x71410 + (i) * 4)
#define SWF3(i)	_MMIO(DISPLAY_MMIO_BASE(dev_priv) + 0x72414 + (i) * 4)
#define SWF_ILK(i)	_MMIO(0x4F000 + (i) * 4)

/* Pipe B */
#define _PIPEBDSL		(DISPLAY_MMIO_BASE(dev_priv) + 0x71000)
#define _TRANSBCONF		(DISPLAY_MMIO_BASE(dev_priv) + 0x71008)
#define _PIPEBSTAT		(DISPLAY_MMIO_BASE(dev_priv) + 0x71024)
#define _PIPEBFRAMEHIGH		0x71040
#define _PIPEBFRAMEPIXEL	0x71044
#define _PIPEB_FRMCOUNT_G4X	(DISPLAY_MMIO_BASE(dev_priv) + 0x71040)
#define _PIPEB_FLIPCOUNT_G4X	(DISPLAY_MMIO_BASE(dev_priv) + 0x71044)


/* Display B control */
#define _DSPBCNTR		(DISPLAY_MMIO_BASE(dev_priv) + 0x71180)
#define   DISP_ALPHA_TRANS_ENABLE	REG_BIT(15)
#define   DISP_SPRITE_ABOVE_OVERLAY	REG_BIT(0)
#define _DSPBADDR		(DISPLAY_MMIO_BASE(dev_priv) + 0x71184)
#define _DSPBSTRIDE		(DISPLAY_MMIO_BASE(dev_priv) + 0x71188)
#define _DSPBPOS		(DISPLAY_MMIO_BASE(dev_priv) + 0x7118C)
#define _DSPBSIZE		(DISPLAY_MMIO_BASE(dev_priv) + 0x71190)
#define _DSPBSURF		(DISPLAY_MMIO_BASE(dev_priv) + 0x7119C)
#define _DSPBTILEOFF		(DISPLAY_MMIO_BASE(dev_priv) + 0x711A4)
#define _DSPBOFFSET		(DISPLAY_MMIO_BASE(dev_priv) + 0x711A4)
#define _DSPBSURFLIVE		(DISPLAY_MMIO_BASE(dev_priv) + 0x711AC)

/* ICL DSI 0 and 1 */
#define _PIPEDSI0CONF		0x7b008
#define _PIPEDSI1CONF		0x7b808

/* Sprite A control */
#define _DVSACNTR		0x72180
#define   DVS_ENABLE			REG_BIT(31)
#define   DVS_PIPE_GAMMA_ENABLE		REG_BIT(30)
#define   DVS_YUV_RANGE_CORRECTION_DISABLE	REG_BIT(27)
#define   DVS_FORMAT_MASK		REG_GENMASK(26, 25)
#define   DVS_FORMAT_YUV422		REG_FIELD_PREP(DVS_FORMAT_MASK, 0)
#define   DVS_FORMAT_RGBX101010		REG_FIELD_PREP(DVS_FORMAT_MASK, 1)
#define   DVS_FORMAT_RGBX888		REG_FIELD_PREP(DVS_FORMAT_MASK, 2)
#define   DVS_FORMAT_RGBX161616		REG_FIELD_PREP(DVS_FORMAT_MASK, 3)
#define   DVS_PIPE_CSC_ENABLE		REG_BIT(24)
#define   DVS_SOURCE_KEY		REG_BIT(22)
#define   DVS_RGB_ORDER_XBGR		REG_BIT(20)
#define   DVS_YUV_FORMAT_BT709		REG_BIT(18)
#define   DVS_YUV_ORDER_MASK		REG_GENMASK(17, 16)
#define   DVS_YUV_ORDER_YUYV		REG_FIELD_PREP(DVS_YUV_ORDER_MASK, 0)
#define   DVS_YUV_ORDER_UYVY		REG_FIELD_PREP(DVS_YUV_ORDER_MASK, 1)
#define   DVS_YUV_ORDER_YVYU		REG_FIELD_PREP(DVS_YUV_ORDER_MASK, 2)
#define   DVS_YUV_ORDER_VYUY		REG_FIELD_PREP(DVS_YUV_ORDER_MASK, 3)
#define   DVS_ROTATE_180		REG_BIT(15)
#define   DVS_TRICKLE_FEED_DISABLE	REG_BIT(14)
#define   DVS_TILED			REG_BIT(10)
#define   DVS_DEST_KEY			REG_BIT(2)
#define _DVSALINOFF		0x72184
#define _DVSASTRIDE		0x72188
#define _DVSAPOS		0x7218c
#define   DVS_POS_Y_MASK		REG_GENMASK(31, 16)
#define   DVS_POS_Y(y)			REG_FIELD_PREP(DVS_POS_Y_MASK, (y))
#define   DVS_POS_X_MASK		REG_GENMASK(15, 0)
#define   DVS_POS_X(x)			REG_FIELD_PREP(DVS_POS_X_MASK, (x))
#define _DVSASIZE		0x72190
#define   DVS_HEIGHT_MASK		REG_GENMASK(31, 16)
#define   DVS_HEIGHT(h)			REG_FIELD_PREP(DVS_HEIGHT_MASK, (h))
#define   DVS_WIDTH_MASK		REG_GENMASK(15, 0)
#define   DVS_WIDTH(w)			REG_FIELD_PREP(DVS_WIDTH_MASK, (w))
#define _DVSAKEYVAL		0x72194
#define _DVSAKEYMSK		0x72198
#define _DVSASURF		0x7219c
#define   DVS_ADDR_MASK			REG_GENMASK(31, 12)
#define _DVSAKEYMAXVAL		0x721a0
#define _DVSATILEOFF		0x721a4
#define   DVS_OFFSET_Y_MASK		REG_GENMASK(31, 16)
#define   DVS_OFFSET_Y(y)		REG_FIELD_PREP(DVS_OFFSET_Y_MASK, (y))
#define   DVS_OFFSET_X_MASK		REG_GENMASK(15, 0)
#define   DVS_OFFSET_X(x)		REG_FIELD_PREP(DVS_OFFSET_X_MASK, (x))
#define _DVSASURFLIVE		0x721ac
#define _DVSAGAMC_G4X		0x721e0 /* g4x */
#define _DVSASCALE		0x72204
#define   DVS_SCALE_ENABLE		REG_BIT(31)
#define   DVS_FILTER_MASK		REG_GENMASK(30, 29)
#define   DVS_FILTER_MEDIUM		REG_FIELD_PREP(DVS_FILTER_MASK, 0)
#define   DVS_FILTER_ENHANCING		REG_FIELD_PREP(DVS_FILTER_MASK, 1)
#define   DVS_FILTER_SOFTENING		REG_FIELD_PREP(DVS_FILTER_MASK, 2)
#define   DVS_VERTICAL_OFFSET_HALF	REG_BIT(28) /* must be enabled below */
#define   DVS_VERTICAL_OFFSET_ENABLE	REG_BIT(27)
#define   DVS_SRC_WIDTH_MASK		REG_GENMASK(26, 16)
#define   DVS_SRC_WIDTH(w)		REG_FIELD_PREP(DVS_SRC_WIDTH_MASK, (w))
#define   DVS_SRC_HEIGHT_MASK		REG_GENMASK(10, 0)
#define   DVS_SRC_HEIGHT(h)		REG_FIELD_PREP(DVS_SRC_HEIGHT_MASK, (h))
#define _DVSAGAMC_ILK		0x72300 /* ilk/snb */
#define _DVSAGAMCMAX_ILK	0x72340 /* ilk/snb */

#define _DVSBCNTR		0x73180
#define _DVSBLINOFF		0x73184
#define _DVSBSTRIDE		0x73188
#define _DVSBPOS		0x7318c
#define _DVSBSIZE		0x73190
#define _DVSBKEYVAL		0x73194
#define _DVSBKEYMSK		0x73198
#define _DVSBSURF		0x7319c
#define _DVSBKEYMAXVAL		0x731a0
#define _DVSBTILEOFF		0x731a4
#define _DVSBSURFLIVE		0x731ac
#define _DVSBGAMC_G4X		0x731e0 /* g4x */
#define _DVSBSCALE		0x73204
#define _DVSBGAMC_ILK		0x73300 /* ilk/snb */
#define _DVSBGAMCMAX_ILK	0x73340 /* ilk/snb */

#define DVSCNTR(pipe) _MMIO_PIPE(pipe, _DVSACNTR, _DVSBCNTR)
#define DVSLINOFF(pipe) _MMIO_PIPE(pipe, _DVSALINOFF, _DVSBLINOFF)
#define DVSSTRIDE(pipe) _MMIO_PIPE(pipe, _DVSASTRIDE, _DVSBSTRIDE)
#define DVSPOS(pipe) _MMIO_PIPE(pipe, _DVSAPOS, _DVSBPOS)
#define DVSSURF(pipe) _MMIO_PIPE(pipe, _DVSASURF, _DVSBSURF)
#define DVSKEYMAX(pipe) _MMIO_PIPE(pipe, _DVSAKEYMAXVAL, _DVSBKEYMAXVAL)
#define DVSSIZE(pipe) _MMIO_PIPE(pipe, _DVSASIZE, _DVSBSIZE)
#define DVSSCALE(pipe) _MMIO_PIPE(pipe, _DVSASCALE, _DVSBSCALE)
#define DVSTILEOFF(pipe) _MMIO_PIPE(pipe, _DVSATILEOFF, _DVSBTILEOFF)
#define DVSKEYVAL(pipe) _MMIO_PIPE(pipe, _DVSAKEYVAL, _DVSBKEYVAL)
#define DVSKEYMSK(pipe) _MMIO_PIPE(pipe, _DVSAKEYMSK, _DVSBKEYMSK)
#define DVSSURFLIVE(pipe) _MMIO_PIPE(pipe, _DVSASURFLIVE, _DVSBSURFLIVE)
#define DVSGAMC_G4X(pipe, i) _MMIO(_PIPE(pipe, _DVSAGAMC_G4X, _DVSBGAMC_G4X) + (5 - (i)) * 4) /* 6 x u0.8 */
#define DVSGAMC_ILK(pipe, i) _MMIO(_PIPE(pipe, _DVSAGAMC_ILK, _DVSBGAMC_ILK) + (i) * 4) /* 16 x u0.10 */
#define DVSGAMCMAX_ILK(pipe, i) _MMIO(_PIPE(pipe, _DVSAGAMCMAX_ILK, _DVSBGAMCMAX_ILK) + (i) * 4) /* 3 x u1.10 */

#define _SPRA_CTL		0x70280
#define   SPRITE_ENABLE				REG_BIT(31)
#define   SPRITE_PIPE_GAMMA_ENABLE		REG_BIT(30)
#define   SPRITE_YUV_RANGE_CORRECTION_DISABLE	REG_BIT(28)
#define   SPRITE_FORMAT_MASK			REG_GENMASK(27, 25)
#define   SPRITE_FORMAT_YUV422			REG_FIELD_PREP(SPRITE_FORMAT_MASK, 0)
#define   SPRITE_FORMAT_RGBX101010		REG_FIELD_PREP(SPRITE_FORMAT_MASK, 1)
#define   SPRITE_FORMAT_RGBX888			REG_FIELD_PREP(SPRITE_FORMAT_MASK, 2)
#define   SPRITE_FORMAT_RGBX161616		REG_FIELD_PREP(SPRITE_FORMAT_MASK, 3)
#define   SPRITE_FORMAT_YUV444			REG_FIELD_PREP(SPRITE_FORMAT_MASK, 4)
#define   SPRITE_FORMAT_XR_BGR101010		REG_FIELD_PREP(SPRITE_FORMAT_MASK, 5) /* Extended range */
#define   SPRITE_PIPE_CSC_ENABLE		REG_BIT(24)
#define   SPRITE_SOURCE_KEY			REG_BIT(22)
#define   SPRITE_RGB_ORDER_RGBX			REG_BIT(20) /* only for 888 and 161616 */
#define   SPRITE_YUV_TO_RGB_CSC_DISABLE		REG_BIT(19)
#define   SPRITE_YUV_TO_RGB_CSC_FORMAT_BT709	REG_BIT(18) /* 0 is BT601 */
#define   SPRITE_YUV_ORDER_MASK			REG_GENMASK(17, 16)
#define   SPRITE_YUV_ORDER_YUYV			REG_FIELD_PREP(SPRITE_YUV_ORDER_MASK, 0)
#define   SPRITE_YUV_ORDER_UYVY			REG_FIELD_PREP(SPRITE_YUV_ORDER_MASK, 1)
#define   SPRITE_YUV_ORDER_YVYU			REG_FIELD_PREP(SPRITE_YUV_ORDER_MASK, 2)
#define   SPRITE_YUV_ORDER_VYUY			REG_FIELD_PREP(SPRITE_YUV_ORDER_MASK, 3)
#define   SPRITE_ROTATE_180			REG_BIT(15)
#define   SPRITE_TRICKLE_FEED_DISABLE		REG_BIT(14)
#define   SPRITE_PLANE_GAMMA_DISABLE		REG_BIT(13)
#define   SPRITE_TILED				REG_BIT(10)
#define   SPRITE_DEST_KEY			REG_BIT(2)
#define _SPRA_LINOFF		0x70284
#define _SPRA_STRIDE		0x70288
#define _SPRA_POS		0x7028c
#define   SPRITE_POS_Y_MASK	REG_GENMASK(31, 16)
#define   SPRITE_POS_Y(y)	REG_FIELD_PREP(SPRITE_POS_Y_MASK, (y))
#define   SPRITE_POS_X_MASK	REG_GENMASK(15, 0)
#define   SPRITE_POS_X(x)	REG_FIELD_PREP(SPRITE_POS_X_MASK, (x))
#define _SPRA_SIZE		0x70290
#define   SPRITE_HEIGHT_MASK	REG_GENMASK(31, 16)
#define   SPRITE_HEIGHT(h)	REG_FIELD_PREP(SPRITE_HEIGHT_MASK, (h))
#define   SPRITE_WIDTH_MASK	REG_GENMASK(15, 0)
#define   SPRITE_WIDTH(w)	REG_FIELD_PREP(SPRITE_WIDTH_MASK, (w))
#define _SPRA_KEYVAL		0x70294
#define _SPRA_KEYMSK		0x70298
#define _SPRA_SURF		0x7029c
#define   SPRITE_ADDR_MASK	REG_GENMASK(31, 12)
#define _SPRA_KEYMAX		0x702a0
#define _SPRA_TILEOFF		0x702a4
#define   SPRITE_OFFSET_Y_MASK	REG_GENMASK(31, 16)
#define   SPRITE_OFFSET_Y(y)	REG_FIELD_PREP(SPRITE_OFFSET_Y_MASK, (y))
#define   SPRITE_OFFSET_X_MASK	REG_GENMASK(15, 0)
#define   SPRITE_OFFSET_X(x)	REG_FIELD_PREP(SPRITE_OFFSET_X_MASK, (x))
#define _SPRA_OFFSET		0x702a4
#define _SPRA_SURFLIVE		0x702ac
#define _SPRA_SCALE		0x70304
#define   SPRITE_SCALE_ENABLE			REG_BIT(31)
#define   SPRITE_FILTER_MASK			REG_GENMASK(30, 29)
#define   SPRITE_FILTER_MEDIUM			REG_FIELD_PREP(SPRITE_FILTER_MASK, 0)
#define   SPRITE_FILTER_ENHANCING		REG_FIELD_PREP(SPRITE_FILTER_MASK, 1)
#define   SPRITE_FILTER_SOFTENING		REG_FIELD_PREP(SPRITE_FILTER_MASK, 2)
#define   SPRITE_VERTICAL_OFFSET_HALF		REG_BIT(28) /* must be enabled below */
#define   SPRITE_VERTICAL_OFFSET_ENABLE		REG_BIT(27)
#define   SPRITE_SRC_WIDTH_MASK			REG_GENMASK(26, 16)
#define   SPRITE_SRC_WIDTH(w)			REG_FIELD_PREP(SPRITE_SRC_WIDTH_MASK, (w))
#define   SPRITE_SRC_HEIGHT_MASK		REG_GENMASK(10, 0)
#define   SPRITE_SRC_HEIGHT(h)			REG_FIELD_PREP(SPRITE_SRC_HEIGHT_MASK, (h))
#define _SPRA_GAMC		0x70400
#define _SPRA_GAMC16		0x70440
#define _SPRA_GAMC17		0x7044c

#define _SPRB_CTL		0x71280
#define _SPRB_LINOFF		0x71284
#define _SPRB_STRIDE		0x71288
#define _SPRB_POS		0x7128c
#define _SPRB_SIZE		0x71290
#define _SPRB_KEYVAL		0x71294
#define _SPRB_KEYMSK		0x71298
#define _SPRB_SURF		0x7129c
#define _SPRB_KEYMAX		0x712a0
#define _SPRB_TILEOFF		0x712a4
#define _SPRB_OFFSET		0x712a4
#define _SPRB_SURFLIVE		0x712ac
#define _SPRB_SCALE		0x71304
#define _SPRB_GAMC		0x71400
#define _SPRB_GAMC16		0x71440
#define _SPRB_GAMC17		0x7144c

#define SPRCTL(pipe) _MMIO_PIPE(pipe, _SPRA_CTL, _SPRB_CTL)
#define SPRLINOFF(pipe) _MMIO_PIPE(pipe, _SPRA_LINOFF, _SPRB_LINOFF)
#define SPRSTRIDE(pipe) _MMIO_PIPE(pipe, _SPRA_STRIDE, _SPRB_STRIDE)
#define SPRPOS(pipe) _MMIO_PIPE(pipe, _SPRA_POS, _SPRB_POS)
#define SPRSIZE(pipe) _MMIO_PIPE(pipe, _SPRA_SIZE, _SPRB_SIZE)
#define SPRKEYVAL(pipe) _MMIO_PIPE(pipe, _SPRA_KEYVAL, _SPRB_KEYVAL)
#define SPRKEYMSK(pipe) _MMIO_PIPE(pipe, _SPRA_KEYMSK, _SPRB_KEYMSK)
#define SPRSURF(pipe) _MMIO_PIPE(pipe, _SPRA_SURF, _SPRB_SURF)
#define SPRKEYMAX(pipe) _MMIO_PIPE(pipe, _SPRA_KEYMAX, _SPRB_KEYMAX)
#define SPRTILEOFF(pipe) _MMIO_PIPE(pipe, _SPRA_TILEOFF, _SPRB_TILEOFF)
#define SPROFFSET(pipe) _MMIO_PIPE(pipe, _SPRA_OFFSET, _SPRB_OFFSET)
#define SPRSCALE(pipe) _MMIO_PIPE(pipe, _SPRA_SCALE, _SPRB_SCALE)
#define SPRGAMC(pipe, i) _MMIO(_PIPE(pipe, _SPRA_GAMC, _SPRB_GAMC) + (i) * 4) /* 16 x u0.10 */
#define SPRGAMC16(pipe, i) _MMIO(_PIPE(pipe, _SPRA_GAMC16, _SPRB_GAMC16) + (i) * 4) /* 3 x u1.10 */
#define SPRGAMC17(pipe, i) _MMIO(_PIPE(pipe, _SPRA_GAMC17, _SPRB_GAMC17) + (i) * 4) /* 3 x u2.10 */
#define SPRSURFLIVE(pipe) _MMIO_PIPE(pipe, _SPRA_SURFLIVE, _SPRB_SURFLIVE)

#define _SPACNTR		(VLV_DISPLAY_BASE + 0x72180)
#define   SP_ENABLE			REG_BIT(31)
#define   SP_PIPE_GAMMA_ENABLE		REG_BIT(30)
#define   SP_FORMAT_MASK		REG_GENMASK(29, 26)
#define   SP_FORMAT_YUV422		REG_FIELD_PREP(SP_FORMAT_MASK, 0)
#define   SP_FORMAT_8BPP		REG_FIELD_PREP(SP_FORMAT_MASK, 2)
#define   SP_FORMAT_BGR565		REG_FIELD_PREP(SP_FORMAT_MASK, 5)
#define   SP_FORMAT_BGRX8888		REG_FIELD_PREP(SP_FORMAT_MASK, 6)
#define   SP_FORMAT_BGRA8888		REG_FIELD_PREP(SP_FORMAT_MASK, 7)
#define   SP_FORMAT_RGBX1010102		REG_FIELD_PREP(SP_FORMAT_MASK, 8)
#define   SP_FORMAT_RGBA1010102		REG_FIELD_PREP(SP_FORMAT_MASK, 9)
#define   SP_FORMAT_BGRX1010102		REG_FIELD_PREP(SP_FORMAT_MASK, 10) /* CHV pipe B */
#define   SP_FORMAT_BGRA1010102		REG_FIELD_PREP(SP_FORMAT_MASK, 11) /* CHV pipe B */
#define   SP_FORMAT_RGBX8888		REG_FIELD_PREP(SP_FORMAT_MASK, 14)
#define   SP_FORMAT_RGBA8888		REG_FIELD_PREP(SP_FORMAT_MASK, 15)
#define   SP_ALPHA_PREMULTIPLY		REG_BIT(23) /* CHV pipe B */
#define   SP_SOURCE_KEY			REG_BIT(22)
#define   SP_YUV_FORMAT_BT709		REG_BIT(18)
#define   SP_YUV_ORDER_MASK		REG_GENMASK(17, 16)
#define   SP_YUV_ORDER_YUYV		REG_FIELD_PREP(SP_YUV_ORDER_MASK, 0)
#define   SP_YUV_ORDER_UYVY		REG_FIELD_PREP(SP_YUV_ORDER_MASK, 1)
#define   SP_YUV_ORDER_YVYU		REG_FIELD_PREP(SP_YUV_ORDER_MASK, 2)
#define   SP_YUV_ORDER_VYUY		REG_FIELD_PREP(SP_YUV_ORDER_MASK, 3)
#define   SP_ROTATE_180			REG_BIT(15)
#define   SP_TILED			REG_BIT(10)
#define   SP_MIRROR			REG_BIT(8) /* CHV pipe B */
#define _SPALINOFF		(VLV_DISPLAY_BASE + 0x72184)
#define _SPASTRIDE		(VLV_DISPLAY_BASE + 0x72188)
#define _SPAPOS			(VLV_DISPLAY_BASE + 0x7218c)
#define   SP_POS_Y_MASK			REG_GENMASK(31, 16)
#define   SP_POS_Y(y)			REG_FIELD_PREP(SP_POS_Y_MASK, (y))
#define   SP_POS_X_MASK			REG_GENMASK(15, 0)
#define   SP_POS_X(x)			REG_FIELD_PREP(SP_POS_X_MASK, (x))
#define _SPASIZE		(VLV_DISPLAY_BASE + 0x72190)
#define   SP_HEIGHT_MASK		REG_GENMASK(31, 16)
#define   SP_HEIGHT(h)			REG_FIELD_PREP(SP_HEIGHT_MASK, (h))
#define   SP_WIDTH_MASK			REG_GENMASK(15, 0)
#define   SP_WIDTH(w)			REG_FIELD_PREP(SP_WIDTH_MASK, (w))
#define _SPAKEYMINVAL		(VLV_DISPLAY_BASE + 0x72194)
#define _SPAKEYMSK		(VLV_DISPLAY_BASE + 0x72198)
#define _SPASURF		(VLV_DISPLAY_BASE + 0x7219c)
#define   SP_ADDR_MASK			REG_GENMASK(31, 12)
#define _SPAKEYMAXVAL		(VLV_DISPLAY_BASE + 0x721a0)
#define _SPATILEOFF		(VLV_DISPLAY_BASE + 0x721a4)
#define   SP_OFFSET_Y_MASK		REG_GENMASK(31, 16)
#define   SP_OFFSET_Y(y)		REG_FIELD_PREP(SP_OFFSET_Y_MASK, (y))
#define   SP_OFFSET_X_MASK		REG_GENMASK(15, 0)
#define   SP_OFFSET_X(x)		REG_FIELD_PREP(SP_OFFSET_X_MASK, (x))
#define _SPACONSTALPHA		(VLV_DISPLAY_BASE + 0x721a8)
#define   SP_CONST_ALPHA_ENABLE		REG_BIT(31)
#define   SP_CONST_ALPHA_MASK		REG_GENMASK(7, 0)
#define   SP_CONST_ALPHA(alpha)		REG_FIELD_PREP(SP_CONST_ALPHA_MASK, (alpha))
#define _SPASURFLIVE		(VLV_DISPLAY_BASE + 0x721ac)
#define _SPACLRC0		(VLV_DISPLAY_BASE + 0x721d0)
#define   SP_CONTRAST_MASK		REG_GENMASK(26, 18)
#define   SP_CONTRAST(x)		REG_FIELD_PREP(SP_CONTRAST_MASK, (x)) /* u3.6 */
#define   SP_BRIGHTNESS_MASK		REG_GENMASK(7, 0)
#define   SP_BRIGHTNESS(x)		REG_FIELD_PREP(SP_BRIGHTNESS_MASK, (x)) /* s8 */
#define _SPACLRC1		(VLV_DISPLAY_BASE + 0x721d4)
#define   SP_SH_SIN_MASK		REG_GENMASK(26, 16)
#define   SP_SH_SIN(x)			REG_FIELD_PREP(SP_SH_SIN_MASK, (x)) /* s4.7 */
#define   SP_SH_COS_MASK		REG_GENMASK(9, 0)
#define   SP_SH_COS(x)			REG_FIELD_PREP(SP_SH_COS_MASK, (x)) /* u3.7 */
#define _SPAGAMC		(VLV_DISPLAY_BASE + 0x721e0)

#define _SPBCNTR		(VLV_DISPLAY_BASE + 0x72280)
#define _SPBLINOFF		(VLV_DISPLAY_BASE + 0x72284)
#define _SPBSTRIDE		(VLV_DISPLAY_BASE + 0x72288)
#define _SPBPOS			(VLV_DISPLAY_BASE + 0x7228c)
#define _SPBSIZE		(VLV_DISPLAY_BASE + 0x72290)
#define _SPBKEYMINVAL		(VLV_DISPLAY_BASE + 0x72294)
#define _SPBKEYMSK		(VLV_DISPLAY_BASE + 0x72298)
#define _SPBSURF		(VLV_DISPLAY_BASE + 0x7229c)
#define _SPBKEYMAXVAL		(VLV_DISPLAY_BASE + 0x722a0)
#define _SPBTILEOFF		(VLV_DISPLAY_BASE + 0x722a4)
#define _SPBCONSTALPHA		(VLV_DISPLAY_BASE + 0x722a8)
#define _SPBSURFLIVE		(VLV_DISPLAY_BASE + 0x722ac)
#define _SPBCLRC0		(VLV_DISPLAY_BASE + 0x722d0)
#define _SPBCLRC1		(VLV_DISPLAY_BASE + 0x722d4)
#define _SPBGAMC		(VLV_DISPLAY_BASE + 0x722e0)

#define _VLV_SPR(pipe, plane_id, reg_a, reg_b) \
	_PIPE((pipe) * 2 + (plane_id) - PLANE_SPRITE0, (reg_a), (reg_b))
#define _MMIO_VLV_SPR(pipe, plane_id, reg_a, reg_b) \
	_MMIO(_VLV_SPR((pipe), (plane_id), (reg_a), (reg_b)))

#define SPCNTR(pipe, plane_id)		_MMIO_VLV_SPR((pipe), (plane_id), _SPACNTR, _SPBCNTR)
#define SPLINOFF(pipe, plane_id)	_MMIO_VLV_SPR((pipe), (plane_id), _SPALINOFF, _SPBLINOFF)
#define SPSTRIDE(pipe, plane_id)	_MMIO_VLV_SPR((pipe), (plane_id), _SPASTRIDE, _SPBSTRIDE)
#define SPPOS(pipe, plane_id)		_MMIO_VLV_SPR((pipe), (plane_id), _SPAPOS, _SPBPOS)
#define SPSIZE(pipe, plane_id)		_MMIO_VLV_SPR((pipe), (plane_id), _SPASIZE, _SPBSIZE)
#define SPKEYMINVAL(pipe, plane_id)	_MMIO_VLV_SPR((pipe), (plane_id), _SPAKEYMINVAL, _SPBKEYMINVAL)
#define SPKEYMSK(pipe, plane_id)	_MMIO_VLV_SPR((pipe), (plane_id), _SPAKEYMSK, _SPBKEYMSK)
#define SPSURF(pipe, plane_id)		_MMIO_VLV_SPR((pipe), (plane_id), _SPASURF, _SPBSURF)
#define SPKEYMAXVAL(pipe, plane_id)	_MMIO_VLV_SPR((pipe), (plane_id), _SPAKEYMAXVAL, _SPBKEYMAXVAL)
#define SPTILEOFF(pipe, plane_id)	_MMIO_VLV_SPR((pipe), (plane_id), _SPATILEOFF, _SPBTILEOFF)
#define SPCONSTALPHA(pipe, plane_id)	_MMIO_VLV_SPR((pipe), (plane_id), _SPACONSTALPHA, _SPBCONSTALPHA)
#define SPSURFLIVE(pipe, plane_id)	_MMIO_VLV_SPR((pipe), (plane_id), _SPASURFLIVE, _SPBSURFLIVE)
#define SPCLRC0(pipe, plane_id)		_MMIO_VLV_SPR((pipe), (plane_id), _SPACLRC0, _SPBCLRC0)
#define SPCLRC1(pipe, plane_id)		_MMIO_VLV_SPR((pipe), (plane_id), _SPACLRC1, _SPBCLRC1)
#define SPGAMC(pipe, plane_id, i)	_MMIO(_VLV_SPR((pipe), (plane_id), _SPAGAMC, _SPBGAMC) + (5 - (i)) * 4) /* 6 x u0.10 */

/*
 * CHV pipe B sprite CSC
 *
 * |cr|   |c0 c1 c2|   |cr + cr_ioff|   |cr_ooff|
 * |yg| = |c3 c4 c5| x |yg + yg_ioff| + |yg_ooff|
 * |cb|   |c6 c7 c8|   |cb + cr_ioff|   |cb_ooff|
 */
#define _MMIO_CHV_SPCSC(plane_id, reg) \
	_MMIO(VLV_DISPLAY_BASE + ((plane_id) - PLANE_SPRITE0) * 0x1000 + (reg))

#define SPCSCYGOFF(plane_id)	_MMIO_CHV_SPCSC(plane_id, 0x6d900)
#define SPCSCCBOFF(plane_id)	_MMIO_CHV_SPCSC(plane_id, 0x6d904)
#define SPCSCCROFF(plane_id)	_MMIO_CHV_SPCSC(plane_id, 0x6d908)
#define  SPCSC_OOFF_MASK	REG_GENMASK(26, 16)
#define  SPCSC_OOFF(x)		REG_FIELD_PREP(SPCSC_OOFF_MASK, (x) & 0x7ff) /* s11 */
#define  SPCSC_IOFF_MASK	REG_GENMASK(10, 0)
#define  SPCSC_IOFF(x)		REG_FIELD_PREP(SPCSC_IOFF_MASK, (x) & 0x7ff) /* s11 */

#define SPCSCC01(plane_id)	_MMIO_CHV_SPCSC(plane_id, 0x6d90c)
#define SPCSCC23(plane_id)	_MMIO_CHV_SPCSC(plane_id, 0x6d910)
#define SPCSCC45(plane_id)	_MMIO_CHV_SPCSC(plane_id, 0x6d914)
#define SPCSCC67(plane_id)	_MMIO_CHV_SPCSC(plane_id, 0x6d918)
#define SPCSCC8(plane_id)	_MMIO_CHV_SPCSC(plane_id, 0x6d91c)
#define  SPCSC_C1_MASK		REG_GENMASK(30, 16)
#define  SPCSC_C1(x)		REG_FIELD_PREP(SPCSC_C1_MASK, (x) & 0x7fff) /* s3.12 */
#define  SPCSC_C0_MASK		REG_GENMASK(14, 0)
#define  SPCSC_C0(x)		REG_FIELD_PREP(SPCSC_C0_MASK, (x) & 0x7fff) /* s3.12 */

#define SPCSCYGICLAMP(plane_id)	_MMIO_CHV_SPCSC(plane_id, 0x6d920)
#define SPCSCCBICLAMP(plane_id)	_MMIO_CHV_SPCSC(plane_id, 0x6d924)
#define SPCSCCRICLAMP(plane_id)	_MMIO_CHV_SPCSC(plane_id, 0x6d928)
#define  SPCSC_IMAX_MASK	REG_GENMASK(26, 16)
#define  SPCSC_IMAX(x)		REG_FIELD_PREP(SPCSC_IMAX_MASK, (x) & 0x7ff) /* s11 */
#define  SPCSC_IMIN_MASK	REG_GENMASK(10, 0)
#define  SPCSC_IMIN(x)		REG_FIELD_PREP(SPCSC_IMIN_MASK, (x) & 0x7ff) /* s11 */

#define SPCSCYGOCLAMP(plane_id)	_MMIO_CHV_SPCSC(plane_id, 0x6d92c)
#define SPCSCCBOCLAMP(plane_id)	_MMIO_CHV_SPCSC(plane_id, 0x6d930)
#define SPCSCCROCLAMP(plane_id)	_MMIO_CHV_SPCSC(plane_id, 0x6d934)
#define  SPCSC_OMAX_MASK	REG_GENMASK(25, 16)
#define  SPCSC_OMAX(x)		REG_FIELD_PREP(SPCSC_OMAX_MASK, (x)) /* u10 */
#define  SPCSC_OMIN_MASK	REG_GENMASK(9, 0)
#define  SPCSC_OMIN(x)		REG_FIELD_PREP(SPCSC_OMIN_MASK, (x)) /* u10 */

/* Skylake plane registers */

#define _PLANE_CTL_1_A				0x70180
#define _PLANE_CTL_2_A				0x70280
#define _PLANE_CTL_3_A				0x70380
#define   PLANE_CTL_ENABLE			REG_BIT(31)
#define   PLANE_CTL_ARB_SLOTS_MASK		REG_GENMASK(30, 28) /* icl+ */
#define   PLANE_CTL_ARB_SLOTS(x)		REG_FIELD_PREP(PLANE_CTL_ARB_SLOTS_MASK, (x)) /* icl+ */
#define   PLANE_CTL_PIPE_GAMMA_ENABLE		REG_BIT(30) /* Pre-GLK */
#define   PLANE_CTL_YUV_RANGE_CORRECTION_DISABLE	REG_BIT(28)
/*
 * ICL+ uses the same PLANE_CTL_FORMAT bits, but the field definition
 * expanded to include bit 23 as well. However, the shift-24 based values
 * correctly map to the same formats in ICL, as long as bit 23 is set to 0
 */
#define   PLANE_CTL_FORMAT_MASK_SKL		REG_GENMASK(27, 24) /* pre-icl */
#define   PLANE_CTL_FORMAT_MASK_ICL		REG_GENMASK(27, 23) /* icl+ */
#define   PLANE_CTL_FORMAT_YUV422		REG_FIELD_PREP(PLANE_CTL_FORMAT_MASK_SKL, 0)
#define   PLANE_CTL_FORMAT_NV12			REG_FIELD_PREP(PLANE_CTL_FORMAT_MASK_SKL, 1)
#define   PLANE_CTL_FORMAT_XRGB_2101010		REG_FIELD_PREP(PLANE_CTL_FORMAT_MASK_SKL, 2)
#define   PLANE_CTL_FORMAT_P010			REG_FIELD_PREP(PLANE_CTL_FORMAT_MASK_SKL, 3)
#define   PLANE_CTL_FORMAT_XRGB_8888		REG_FIELD_PREP(PLANE_CTL_FORMAT_MASK_SKL, 4)
#define   PLANE_CTL_FORMAT_P012			REG_FIELD_PREP(PLANE_CTL_FORMAT_MASK_SKL, 5)
#define   PLANE_CTL_FORMAT_XRGB_16161616F	REG_FIELD_PREP(PLANE_CTL_FORMAT_MASK_SKL, 6)
#define   PLANE_CTL_FORMAT_P016			REG_FIELD_PREP(PLANE_CTL_FORMAT_MASK_SKL, 7)
#define   PLANE_CTL_FORMAT_XYUV			REG_FIELD_PREP(PLANE_CTL_FORMAT_MASK_SKL, 8)
#define   PLANE_CTL_FORMAT_INDEXED		REG_FIELD_PREP(PLANE_CTL_FORMAT_MASK_SKL, 12)
#define   PLANE_CTL_FORMAT_RGB_565		REG_FIELD_PREP(PLANE_CTL_FORMAT_MASK_SKL, 14)
#define   PLANE_CTL_FORMAT_Y210			REG_FIELD_PREP(PLANE_CTL_FORMAT_MASK_ICL, 1)
#define   PLANE_CTL_FORMAT_Y212			REG_FIELD_PREP(PLANE_CTL_FORMAT_MASK_ICL, 3)
#define   PLANE_CTL_FORMAT_Y216			REG_FIELD_PREP(PLANE_CTL_FORMAT_MASK_ICL, 5)
#define   PLANE_CTL_FORMAT_Y410			REG_FIELD_PREP(PLANE_CTL_FORMAT_MASK_ICL, 7)
#define   PLANE_CTL_FORMAT_Y412			REG_FIELD_PREP(PLANE_CTL_FORMAT_MASK_ICL, 9)
#define   PLANE_CTL_FORMAT_Y416			REG_FIELD_PREP(PLANE_CTL_FORMAT_MASK_ICL, 11)
#define   PLANE_CTL_PIPE_CSC_ENABLE		REG_BIT(23) /* Pre-GLK */
#define   PLANE_CTL_KEY_ENABLE_MASK		REG_GENMASK(22, 21)
#define   PLANE_CTL_KEY_ENABLE_SOURCE		REG_FIELD_PREP(PLANE_CTL_KEY_ENABLE_MASK, 1)
#define   PLANE_CTL_KEY_ENABLE_DESTINATION	REG_FIELD_PREP(PLANE_CTL_KEY_ENABLE_MASK, 2)
#define   PLANE_CTL_ORDER_RGBX			REG_BIT(20)
#define   PLANE_CTL_YUV420_Y_PLANE		REG_BIT(19)
#define   PLANE_CTL_YUV_TO_RGB_CSC_FORMAT_BT709	REG_BIT(18)
#define   PLANE_CTL_YUV422_ORDER_MASK		REG_GENMASK(17, 16)
#define   PLANE_CTL_YUV422_ORDER_YUYV		REG_FIELD_PREP(PLANE_CTL_YUV422_ORDER_MASK, 0)
#define   PLANE_CTL_YUV422_ORDER_UYVY		REG_FIELD_PREP(PLANE_CTL_YUV422_ORDER_MASK, 1)
#define   PLANE_CTL_YUV422_ORDER_YVYU		REG_FIELD_PREP(PLANE_CTL_YUV422_ORDER_MASK, 2)
#define   PLANE_CTL_YUV422_ORDER_VYUY		REG_FIELD_PREP(PLANE_CTL_YUV422_ORDER_MASK, 3)
#define   PLANE_CTL_RENDER_DECOMPRESSION_ENABLE	REG_BIT(15)
#define   PLANE_CTL_TRICKLE_FEED_DISABLE	REG_BIT(14)
#define   PLANE_CTL_CLEAR_COLOR_DISABLE		REG_BIT(13) /* TGL+ */
#define   PLANE_CTL_PLANE_GAMMA_DISABLE		REG_BIT(13) /* Pre-GLK */
#define   PLANE_CTL_TILED_MASK			REG_GENMASK(12, 10)
#define   PLANE_CTL_TILED_LINEAR		REG_FIELD_PREP(PLANE_CTL_TILED_MASK, 0)
#define   PLANE_CTL_TILED_X			REG_FIELD_PREP(PLANE_CTL_TILED_MASK, 1)
#define   PLANE_CTL_TILED_Y			REG_FIELD_PREP(PLANE_CTL_TILED_MASK, 4)
#define   PLANE_CTL_TILED_YF			REG_FIELD_PREP(PLANE_CTL_TILED_MASK, 5)
#define   PLANE_CTL_TILED_4                     REG_FIELD_PREP(PLANE_CTL_TILED_MASK, 5)
#define   PLANE_CTL_ASYNC_FLIP			REG_BIT(9)
#define   PLANE_CTL_FLIP_HORIZONTAL		REG_BIT(8)
#define   PLANE_CTL_MEDIA_DECOMPRESSION_ENABLE	REG_BIT(4) /* TGL+ */
#define   PLANE_CTL_ALPHA_MASK			REG_GENMASK(5, 4) /* Pre-GLK */
#define   PLANE_CTL_ALPHA_DISABLE		REG_FIELD_PREP(PLANE_CTL_ALPHA_MASK, 0)
#define   PLANE_CTL_ALPHA_SW_PREMULTIPLY	REG_FIELD_PREP(PLANE_CTL_ALPHA_MASK, 2)
#define   PLANE_CTL_ALPHA_HW_PREMULTIPLY	REG_FIELD_PREP(PLANE_CTL_ALPHA_MASK, 3)
#define   PLANE_CTL_ROTATE_MASK			REG_GENMASK(1, 0)
#define   PLANE_CTL_ROTATE_0			REG_FIELD_PREP(PLANE_CTL_ROTATE_MASK, 0)
#define   PLANE_CTL_ROTATE_90			REG_FIELD_PREP(PLANE_CTL_ROTATE_MASK, 1)
#define   PLANE_CTL_ROTATE_180			REG_FIELD_PREP(PLANE_CTL_ROTATE_MASK, 2)
#define   PLANE_CTL_ROTATE_270			REG_FIELD_PREP(PLANE_CTL_ROTATE_MASK, 3)
#define _PLANE_STRIDE_1_A			0x70188
#define _PLANE_STRIDE_2_A			0x70288
#define _PLANE_STRIDE_3_A			0x70388
#define   PLANE_STRIDE__MASK			REG_GENMASK(11, 0)
#define   PLANE_STRIDE_(stride)			REG_FIELD_PREP(PLANE_STRIDE__MASK, (stride))
#define _PLANE_POS_1_A				0x7018c
#define _PLANE_POS_2_A				0x7028c
#define _PLANE_POS_3_A				0x7038c
#define   PLANE_POS_Y_MASK			REG_GENMASK(31, 16)
#define   PLANE_POS_Y(y)			REG_FIELD_PREP(PLANE_POS_Y_MASK, (y))
#define   PLANE_POS_X_MASK			REG_GENMASK(15, 0)
#define   PLANE_POS_X(x)			REG_FIELD_PREP(PLANE_POS_X_MASK, (x))
#define _PLANE_SIZE_1_A				0x70190
#define _PLANE_SIZE_2_A				0x70290
#define _PLANE_SIZE_3_A				0x70390
#define   PLANE_HEIGHT_MASK			REG_GENMASK(31, 16)
#define   PLANE_HEIGHT(h)			REG_FIELD_PREP(PLANE_HEIGHT_MASK, (h))
#define   PLANE_WIDTH_MASK			REG_GENMASK(15, 0)
#define   PLANE_WIDTH(w)			REG_FIELD_PREP(PLANE_WIDTH_MASK, (w))
#define _PLANE_SURF_1_A				0x7019c
#define _PLANE_SURF_2_A				0x7029c
#define _PLANE_SURF_3_A				0x7039c
#define   PLANE_SURF_ADDR_MASK			REG_GENMASK(31, 12)
#define   PLANE_SURF_DECRYPT			REG_BIT(2)
#define _PLANE_OFFSET_1_A			0x701a4
#define _PLANE_OFFSET_2_A			0x702a4
#define _PLANE_OFFSET_3_A			0x703a4
#define   PLANE_OFFSET_Y_MASK			REG_GENMASK(31, 16)
#define   PLANE_OFFSET_Y(y)			REG_FIELD_PREP(PLANE_OFFSET_Y_MASK, (y))
#define   PLANE_OFFSET_X_MASK			REG_GENMASK(15, 0)
#define   PLANE_OFFSET_X(x)			REG_FIELD_PREP(PLANE_OFFSET_X_MASK, (x))
#define _PLANE_KEYVAL_1_A			0x70194
#define _PLANE_KEYVAL_2_A			0x70294
#define _PLANE_KEYMSK_1_A			0x70198
#define _PLANE_KEYMSK_2_A			0x70298
#define   PLANE_KEYMSK_ALPHA_ENABLE		REG_BIT(31)
#define _PLANE_KEYMAX_1_A			0x701a0
#define _PLANE_KEYMAX_2_A			0x702a0
#define   PLANE_KEYMAX_ALPHA_MASK		REG_GENMASK(31, 24)
#define   PLANE_KEYMAX_ALPHA(a)			REG_FIELD_PREP(PLANE_KEYMAX_ALPHA_MASK, (a))
#define _PLANE_SURFLIVE_1_A			0x701ac
#define _PLANE_SURFLIVE_2_A			0x702ac
#define _PLANE_CC_VAL_1_A			0x701b4
#define _PLANE_CC_VAL_2_A			0x702b4
#define _PLANE_AUX_DIST_1_A			0x701c0
#define   PLANE_AUX_DISTANCE_MASK		REG_GENMASK(31, 12)
#define   PLANE_AUX_STRIDE_MASK			REG_GENMASK(11, 0)
#define   PLANE_AUX_STRIDE(stride)		REG_FIELD_PREP(PLANE_AUX_STRIDE_MASK, (stride))
#define _PLANE_AUX_DIST_2_A			0x702c0
#define _PLANE_AUX_OFFSET_1_A			0x701c4
#define _PLANE_AUX_OFFSET_2_A			0x702c4
#define _PLANE_CUS_CTL_1_A			0x701c8
#define _PLANE_CUS_CTL_2_A			0x702c8
#define   PLANE_CUS_ENABLE			REG_BIT(31)
#define   PLANE_CUS_Y_PLANE_MASK			REG_BIT(30)
#define   PLANE_CUS_Y_PLANE_4_RKL		REG_FIELD_PREP(PLANE_CUS_Y_PLANE_MASK, 0)
#define   PLANE_CUS_Y_PLANE_5_RKL		REG_FIELD_PREP(PLANE_CUS_Y_PLANE_MASK, 1)
#define   PLANE_CUS_Y_PLANE_6_ICL		REG_FIELD_PREP(PLANE_CUS_Y_PLANE_MASK, 0)
#define   PLANE_CUS_Y_PLANE_7_ICL		REG_FIELD_PREP(PLANE_CUS_Y_PLANE_MASK, 1)
#define   PLANE_CUS_HPHASE_SIGN_NEGATIVE		REG_BIT(19)
#define   PLANE_CUS_HPHASE_MASK			REG_GENMASK(17, 16)
#define   PLANE_CUS_HPHASE_0			REG_FIELD_PREP(PLANE_CUS_HPHASE_MASK, 0)
#define   PLANE_CUS_HPHASE_0_25			REG_FIELD_PREP(PLANE_CUS_HPHASE_MASK, 1)
#define   PLANE_CUS_HPHASE_0_5			REG_FIELD_PREP(PLANE_CUS_HPHASE_MASK, 2)
#define   PLANE_CUS_VPHASE_SIGN_NEGATIVE		REG_BIT(15)
#define   PLANE_CUS_VPHASE_MASK			REG_GENMASK(13, 12)
#define   PLANE_CUS_VPHASE_0			REG_FIELD_PREP(PLANE_CUS_VPHASE_MASK, 0)
#define   PLANE_CUS_VPHASE_0_25			REG_FIELD_PREP(PLANE_CUS_VPHASE_MASK, 1)
#define   PLANE_CUS_VPHASE_0_5			REG_FIELD_PREP(PLANE_CUS_VPHASE_MASK, 2)
#define _PLANE_COLOR_CTL_1_A			0x701CC /* GLK+ */
#define _PLANE_COLOR_CTL_2_A			0x702CC /* GLK+ */
#define _PLANE_COLOR_CTL_3_A			0x703CC /* GLK+ */
#define   PLANE_COLOR_PIPE_GAMMA_ENABLE			REG_BIT(30) /* Pre-ICL */
#define   PLANE_COLOR_YUV_RANGE_CORRECTION_DISABLE	REG_BIT(28)
#define   PLANE_COLOR_PIPE_CSC_ENABLE			REG_BIT(23) /* Pre-ICL */
#define   PLANE_COLOR_PLANE_CSC_ENABLE			REG_BIT(21) /* ICL+ */
#define   PLANE_COLOR_INPUT_CSC_ENABLE			REG_BIT(20) /* ICL+ */
#define   PLANE_COLOR_CSC_MODE_MASK			REG_GENMASK(19, 17)
#define   PLANE_COLOR_CSC_MODE_BYPASS			REG_FIELD_PREP(PLANE_COLOR_CSC_MODE_MASK, 0)
#define   PLANE_COLOR_CSC_MODE_YUV601_TO_RGB601		REG_FIELD_PREP(PLANE_COLOR_CSC_MODE_MASK, 1)
#define   PLANE_COLOR_CSC_MODE_YUV709_TO_RGB709		REG_FIELD_PREP(PLANE_COLOR_CSC_MODE_MASK, 2)
#define   PLANE_COLOR_CSC_MODE_YUV2020_TO_RGB2020	REG_FIELD_PREP(PLANE_COLOR_CSC_MODE_MASK, 3)
#define   PLANE_COLOR_CSC_MODE_RGB709_TO_RGB2020	REG_FIELD_PREP(PLANE_COLOR_CSC_MODE_MASK, 4)
#define   PLANE_COLOR_PLANE_GAMMA_DISABLE		REG_BIT(13)
#define   PLANE_COLOR_ALPHA_MASK			REG_GENMASK(5, 4)
#define   PLANE_COLOR_ALPHA_DISABLE			REG_FIELD_PREP(PLANE_COLOR_ALPHA_MASK, 0)
#define   PLANE_COLOR_ALPHA_SW_PREMULTIPLY		REG_FIELD_PREP(PLANE_COLOR_ALPHA_MASK, 2)
#define   PLANE_COLOR_ALPHA_HW_PREMULTIPLY		REG_FIELD_PREP(PLANE_COLOR_ALPHA_MASK, 3)
#define _PLANE_CHICKEN_1_A			0x7026C /* tgl+ */
#define _PLANE_CHICKEN_2_A			0x7036C /* tgl+ */
#define   PLANE_CHICKEN_DISABLE_DPT		REG_BIT(19) /* mtl+ */
#define _PLANE_BUF_CFG_1_A			0x7027c
#define _PLANE_BUF_CFG_2_A			0x7037c
/* skl+: 10 bits, icl+ 11 bits, adlp+ 12 bits */
#define   PLANE_BUF_END_MASK		REG_GENMASK(27, 16)
#define   PLANE_BUF_END(end)		REG_FIELD_PREP(PLANE_BUF_END_MASK, (end))
#define   PLANE_BUF_START_MASK		REG_GENMASK(11, 0)
#define   PLANE_BUF_START(start)	REG_FIELD_PREP(PLANE_BUF_START_MASK, (start))
#define _PLANE_NV12_BUF_CFG_1_A		0x70278
#define _PLANE_NV12_BUF_CFG_2_A		0x70378

#define _PLANE_CC_VAL_1_B		0x711b4
#define _PLANE_CC_VAL_2_B		0x712b4
#define _PLANE_CC_VAL_1(pipe, dw)	(_PIPE(pipe, _PLANE_CC_VAL_1_A, _PLANE_CC_VAL_1_B) + (dw) * 4)
#define _PLANE_CC_VAL_2(pipe, dw)	(_PIPE(pipe, _PLANE_CC_VAL_2_A, _PLANE_CC_VAL_2_B) + (dw) * 4)
#define PLANE_CC_VAL(pipe, plane, dw) \
	_MMIO_PLANE((plane), _PLANE_CC_VAL_1((pipe), (dw)), _PLANE_CC_VAL_2((pipe), (dw)))

/* Input CSC Register Definitions */
#define _PLANE_INPUT_CSC_RY_GY_1_A	0x701E0
#define _PLANE_INPUT_CSC_RY_GY_2_A	0x702E0

#define _PLANE_INPUT_CSC_RY_GY_1_B	0x711E0
#define _PLANE_INPUT_CSC_RY_GY_2_B	0x712E0

#define _PLANE_INPUT_CSC_RY_GY_1(pipe)	\
	_PIPE(pipe, _PLANE_INPUT_CSC_RY_GY_1_A, \
	     _PLANE_INPUT_CSC_RY_GY_1_B)
#define _PLANE_INPUT_CSC_RY_GY_2(pipe)	\
	_PIPE(pipe, _PLANE_INPUT_CSC_RY_GY_2_A, \
	     _PLANE_INPUT_CSC_RY_GY_2_B)

#define PLANE_INPUT_CSC_COEFF(pipe, plane, index)	\
	_MMIO_PLANE(plane, _PLANE_INPUT_CSC_RY_GY_1(pipe) +  (index) * 4, \
		    _PLANE_INPUT_CSC_RY_GY_2(pipe) + (index) * 4)

#define _PLANE_INPUT_CSC_PREOFF_HI_1_A		0x701F8
#define _PLANE_INPUT_CSC_PREOFF_HI_2_A		0x702F8

#define _PLANE_INPUT_CSC_PREOFF_HI_1_B		0x711F8
#define _PLANE_INPUT_CSC_PREOFF_HI_2_B		0x712F8

#define _PLANE_INPUT_CSC_PREOFF_HI_1(pipe)	\
	_PIPE(pipe, _PLANE_INPUT_CSC_PREOFF_HI_1_A, \
	     _PLANE_INPUT_CSC_PREOFF_HI_1_B)
#define _PLANE_INPUT_CSC_PREOFF_HI_2(pipe)	\
	_PIPE(pipe, _PLANE_INPUT_CSC_PREOFF_HI_2_A, \
	     _PLANE_INPUT_CSC_PREOFF_HI_2_B)
#define PLANE_INPUT_CSC_PREOFF(pipe, plane, index)	\
	_MMIO_PLANE(plane, _PLANE_INPUT_CSC_PREOFF_HI_1(pipe) + (index) * 4, \
		    _PLANE_INPUT_CSC_PREOFF_HI_2(pipe) + (index) * 4)

#define _PLANE_INPUT_CSC_POSTOFF_HI_1_A		0x70204
#define _PLANE_INPUT_CSC_POSTOFF_HI_2_A		0x70304

#define _PLANE_INPUT_CSC_POSTOFF_HI_1_B		0x71204
#define _PLANE_INPUT_CSC_POSTOFF_HI_2_B		0x71304

#define _PLANE_INPUT_CSC_POSTOFF_HI_1(pipe)	\
	_PIPE(pipe, _PLANE_INPUT_CSC_POSTOFF_HI_1_A, \
	     _PLANE_INPUT_CSC_POSTOFF_HI_1_B)
#define _PLANE_INPUT_CSC_POSTOFF_HI_2(pipe)	\
	_PIPE(pipe, _PLANE_INPUT_CSC_POSTOFF_HI_2_A, \
	     _PLANE_INPUT_CSC_POSTOFF_HI_2_B)
#define PLANE_INPUT_CSC_POSTOFF(pipe, plane, index)	\
	_MMIO_PLANE(plane, _PLANE_INPUT_CSC_POSTOFF_HI_1(pipe) + (index) * 4, \
		    _PLANE_INPUT_CSC_POSTOFF_HI_2(pipe) + (index) * 4)

#define _PLANE_CTL_1_B				0x71180
#define _PLANE_CTL_2_B				0x71280
#define _PLANE_CTL_3_B				0x71380
#define _PLANE_CTL_1(pipe)	_PIPE(pipe, _PLANE_CTL_1_A, _PLANE_CTL_1_B)
#define _PLANE_CTL_2(pipe)	_PIPE(pipe, _PLANE_CTL_2_A, _PLANE_CTL_2_B)
#define _PLANE_CTL_3(pipe)	_PIPE(pipe, _PLANE_CTL_3_A, _PLANE_CTL_3_B)
#define PLANE_CTL(pipe, plane)	\
	_MMIO_PLANE(plane, _PLANE_CTL_1(pipe), _PLANE_CTL_2(pipe))

#define _PLANE_STRIDE_1_B			0x71188
#define _PLANE_STRIDE_2_B			0x71288
#define _PLANE_STRIDE_3_B			0x71388
#define _PLANE_STRIDE_1(pipe)	\
	_PIPE(pipe, _PLANE_STRIDE_1_A, _PLANE_STRIDE_1_B)
#define _PLANE_STRIDE_2(pipe)	\
	_PIPE(pipe, _PLANE_STRIDE_2_A, _PLANE_STRIDE_2_B)
#define _PLANE_STRIDE_3(pipe)	\
	_PIPE(pipe, _PLANE_STRIDE_3_A, _PLANE_STRIDE_3_B)
#define PLANE_STRIDE(pipe, plane)	\
	_MMIO_PLANE(plane, _PLANE_STRIDE_1(pipe), _PLANE_STRIDE_2(pipe))

#define _PLANE_POS_1_B				0x7118c
#define _PLANE_POS_2_B				0x7128c
#define _PLANE_POS_3_B				0x7138c
#define _PLANE_POS_1(pipe)	_PIPE(pipe, _PLANE_POS_1_A, _PLANE_POS_1_B)
#define _PLANE_POS_2(pipe)	_PIPE(pipe, _PLANE_POS_2_A, _PLANE_POS_2_B)
#define _PLANE_POS_3(pipe)	_PIPE(pipe, _PLANE_POS_3_A, _PLANE_POS_3_B)
#define PLANE_POS(pipe, plane)	\
	_MMIO_PLANE(plane, _PLANE_POS_1(pipe), _PLANE_POS_2(pipe))

#define _PLANE_SIZE_1_B				0x71190
#define _PLANE_SIZE_2_B				0x71290
#define _PLANE_SIZE_3_B				0x71390
#define _PLANE_SIZE_1(pipe)	_PIPE(pipe, _PLANE_SIZE_1_A, _PLANE_SIZE_1_B)
#define _PLANE_SIZE_2(pipe)	_PIPE(pipe, _PLANE_SIZE_2_A, _PLANE_SIZE_2_B)
#define _PLANE_SIZE_3(pipe)	_PIPE(pipe, _PLANE_SIZE_3_A, _PLANE_SIZE_3_B)
#define PLANE_SIZE(pipe, plane)	\
	_MMIO_PLANE(plane, _PLANE_SIZE_1(pipe), _PLANE_SIZE_2(pipe))

#define _PLANE_SURF_1_B				0x7119c
#define _PLANE_SURF_2_B				0x7129c
#define _PLANE_SURF_3_B				0x7139c
#define _PLANE_SURF_1(pipe)	_PIPE(pipe, _PLANE_SURF_1_A, _PLANE_SURF_1_B)
#define _PLANE_SURF_2(pipe)	_PIPE(pipe, _PLANE_SURF_2_A, _PLANE_SURF_2_B)
#define _PLANE_SURF_3(pipe)	_PIPE(pipe, _PLANE_SURF_3_A, _PLANE_SURF_3_B)
#define PLANE_SURF(pipe, plane)	\
	_MMIO_PLANE(plane, _PLANE_SURF_1(pipe), _PLANE_SURF_2(pipe))

#define _PLANE_OFFSET_1_B			0x711a4
#define _PLANE_OFFSET_2_B			0x712a4
#define _PLANE_OFFSET_1(pipe) _PIPE(pipe, _PLANE_OFFSET_1_A, _PLANE_OFFSET_1_B)
#define _PLANE_OFFSET_2(pipe) _PIPE(pipe, _PLANE_OFFSET_2_A, _PLANE_OFFSET_2_B)
#define PLANE_OFFSET(pipe, plane)	\
	_MMIO_PLANE(plane, _PLANE_OFFSET_1(pipe), _PLANE_OFFSET_2(pipe))

#define _PLANE_KEYVAL_1_B			0x71194
#define _PLANE_KEYVAL_2_B			0x71294
#define _PLANE_KEYVAL_1(pipe) _PIPE(pipe, _PLANE_KEYVAL_1_A, _PLANE_KEYVAL_1_B)
#define _PLANE_KEYVAL_2(pipe) _PIPE(pipe, _PLANE_KEYVAL_2_A, _PLANE_KEYVAL_2_B)
#define PLANE_KEYVAL(pipe, plane)	\
	_MMIO_PLANE(plane, _PLANE_KEYVAL_1(pipe), _PLANE_KEYVAL_2(pipe))

#define _PLANE_KEYMSK_1_B			0x71198
#define _PLANE_KEYMSK_2_B			0x71298
#define _PLANE_KEYMSK_1(pipe) _PIPE(pipe, _PLANE_KEYMSK_1_A, _PLANE_KEYMSK_1_B)
#define _PLANE_KEYMSK_2(pipe) _PIPE(pipe, _PLANE_KEYMSK_2_A, _PLANE_KEYMSK_2_B)
#define PLANE_KEYMSK(pipe, plane)	\
	_MMIO_PLANE(plane, _PLANE_KEYMSK_1(pipe), _PLANE_KEYMSK_2(pipe))

#define _PLANE_KEYMAX_1_B			0x711a0
#define _PLANE_KEYMAX_2_B			0x712a0
#define _PLANE_KEYMAX_1(pipe) _PIPE(pipe, _PLANE_KEYMAX_1_A, _PLANE_KEYMAX_1_B)
#define _PLANE_KEYMAX_2(pipe) _PIPE(pipe, _PLANE_KEYMAX_2_A, _PLANE_KEYMAX_2_B)
#define PLANE_KEYMAX(pipe, plane)	\
	_MMIO_PLANE(plane, _PLANE_KEYMAX_1(pipe), _PLANE_KEYMAX_2(pipe))

#define _PLANE_SURFLIVE_1_B			0x711ac
#define _PLANE_SURFLIVE_2_B			0x712ac
#define _PLANE_SURFLIVE_1(pipe)	_PIPE(pipe, _PLANE_SURFLIVE_1_A, _PLANE_SURFLIVE_1_B)
#define _PLANE_SURFLIVE_2(pipe)	_PIPE(pipe, _PLANE_SURFLIVE_2_A, _PLANE_SURFLIVE_2_B)
#define PLANE_SURFLIVE(pipe, plane)	\
	_MMIO_PLANE(plane, _PLANE_SURFLIVE_1(pipe), _PLANE_SURFLIVE_2(pipe))

<<<<<<< HEAD
#define _PLANE_BUF_CFG_1_B			0x7127c
#define _PLANE_BUF_CFG_2_B			0x7137c
/* skl+: 10 bits, icl+ 11 bits, adlp+ 12 bits */
#define   PLANE_BUF_END_MASK		REG_GENMASK(27, 16)
#define   PLANE_BUF_END(end)		REG_FIELD_PREP(PLANE_BUF_END_MASK, (end))
#define   PLANE_BUF_START_MASK		REG_GENMASK(11, 0)
#define   PLANE_BUF_START(start)	REG_FIELD_PREP(PLANE_BUF_START_MASK, (start))
#define _PLANE_BUF_CFG_1(pipe)	\
	_PIPE(pipe, _PLANE_BUF_CFG_1_A, _PLANE_BUF_CFG_1_B)
#define _PLANE_BUF_CFG_2(pipe)	\
	_PIPE(pipe, _PLANE_BUF_CFG_2_A, _PLANE_BUF_CFG_2_B)
#define PLANE_BUF_CFG(pipe, plane)	\
	_MMIO_PLANE(plane, _PLANE_BUF_CFG_1(pipe), _PLANE_BUF_CFG_2(pipe))

#define _PLANE_NV12_BUF_CFG_1_B		0x71278
#define _PLANE_NV12_BUF_CFG_2_B		0x71378
#define _PLANE_NV12_BUF_CFG_1(pipe)	\
	_PIPE(pipe, _PLANE_NV12_BUF_CFG_1_A, _PLANE_NV12_BUF_CFG_1_B)
#define _PLANE_NV12_BUF_CFG_2(pipe)	\
	_PIPE(pipe, _PLANE_NV12_BUF_CFG_2_A, _PLANE_NV12_BUF_CFG_2_B)
#define PLANE_NV12_BUF_CFG(pipe, plane)	\
	_MMIO_PLANE(plane, _PLANE_NV12_BUF_CFG_1(pipe), _PLANE_NV12_BUF_CFG_2(pipe))
=======
#define _PLANE_CHICKEN_1_B			0x7126c
#define _PLANE_CHICKEN_2_B			0x7136c
#define _PLANE_CHICKEN_1(pipe)	_PIPE(pipe, _PLANE_CHICKEN_1_A, _PLANE_CHICKEN_1_B)
#define _PLANE_CHICKEN_2(pipe)	_PIPE(pipe, _PLANE_CHICKEN_2_A, _PLANE_CHICKEN_2_B)
#define PLANE_CHICKEN(pipe, plane) \
	_MMIO_PLANE(plane, _PLANE_CHICKEN_1(pipe), _PLANE_CHICKEN_2(pipe))
>>>>>>> 33a86170

#define _PLANE_AUX_DIST_1_B		0x711c0
#define _PLANE_AUX_DIST_2_B		0x712c0
#define _PLANE_AUX_DIST_1(pipe) \
			_PIPE(pipe, _PLANE_AUX_DIST_1_A, _PLANE_AUX_DIST_1_B)
#define _PLANE_AUX_DIST_2(pipe) \
			_PIPE(pipe, _PLANE_AUX_DIST_2_A, _PLANE_AUX_DIST_2_B)
#define PLANE_AUX_DIST(pipe, plane)     \
	_MMIO_PLANE(plane, _PLANE_AUX_DIST_1(pipe), _PLANE_AUX_DIST_2(pipe))

#define _PLANE_AUX_OFFSET_1_B		0x711c4
#define _PLANE_AUX_OFFSET_2_B		0x712c4
#define _PLANE_AUX_OFFSET_1(pipe)       \
		_PIPE(pipe, _PLANE_AUX_OFFSET_1_A, _PLANE_AUX_OFFSET_1_B)
#define _PLANE_AUX_OFFSET_2(pipe)       \
		_PIPE(pipe, _PLANE_AUX_OFFSET_2_A, _PLANE_AUX_OFFSET_2_B)
#define PLANE_AUX_OFFSET(pipe, plane)   \
	_MMIO_PLANE(plane, _PLANE_AUX_OFFSET_1(pipe), _PLANE_AUX_OFFSET_2(pipe))

#define _PLANE_CUS_CTL_1_B		0x711c8
#define _PLANE_CUS_CTL_2_B		0x712c8
#define _PLANE_CUS_CTL_1(pipe)       \
		_PIPE(pipe, _PLANE_CUS_CTL_1_A, _PLANE_CUS_CTL_1_B)
#define _PLANE_CUS_CTL_2(pipe)       \
		_PIPE(pipe, _PLANE_CUS_CTL_2_A, _PLANE_CUS_CTL_2_B)
#define PLANE_CUS_CTL(pipe, plane)   \
	_MMIO_PLANE(plane, _PLANE_CUS_CTL_1(pipe), _PLANE_CUS_CTL_2(pipe))

#define _PLANE_COLOR_CTL_1_B			0x711CC
#define _PLANE_COLOR_CTL_2_B			0x712CC
#define _PLANE_COLOR_CTL_3_B			0x713CC
#define _PLANE_COLOR_CTL_1(pipe)	\
	_PIPE(pipe, _PLANE_COLOR_CTL_1_A, _PLANE_COLOR_CTL_1_B)
#define _PLANE_COLOR_CTL_2(pipe)	\
	_PIPE(pipe, _PLANE_COLOR_CTL_2_A, _PLANE_COLOR_CTL_2_B)
#define PLANE_COLOR_CTL(pipe, plane)	\
	_MMIO_PLANE(plane, _PLANE_COLOR_CTL_1(pipe), _PLANE_COLOR_CTL_2(pipe))

/* VBIOS regs */
#define VGACNTRL		_MMIO(0x71400)
# define VGA_DISP_DISABLE			(1 << 31)
# define VGA_2X_MODE				(1 << 30)
# define VGA_PIPE_B_SELECT			(1 << 29)

#define VLV_VGACNTRL		_MMIO(VLV_DISPLAY_BASE + 0x71400)

/* Ironlake */

#define CPU_VGACNTRL	_MMIO(0x41000)

#define DIGITAL_PORT_HOTPLUG_CNTRL	_MMIO(0x44030)
#define  DIGITAL_PORTA_HOTPLUG_ENABLE		(1 << 4)
#define  DIGITAL_PORTA_PULSE_DURATION_2ms	(0 << 2) /* pre-HSW */
#define  DIGITAL_PORTA_PULSE_DURATION_4_5ms	(1 << 2) /* pre-HSW */
#define  DIGITAL_PORTA_PULSE_DURATION_6ms	(2 << 2) /* pre-HSW */
#define  DIGITAL_PORTA_PULSE_DURATION_100ms	(3 << 2) /* pre-HSW */
#define  DIGITAL_PORTA_PULSE_DURATION_MASK	(3 << 2) /* pre-HSW */
#define  DIGITAL_PORTA_HOTPLUG_STATUS_MASK	(3 << 0)
#define  DIGITAL_PORTA_HOTPLUG_NO_DETECT	(0 << 0)
#define  DIGITAL_PORTA_HOTPLUG_SHORT_DETECT	(1 << 0)
#define  DIGITAL_PORTA_HOTPLUG_LONG_DETECT	(2 << 0)

/* refresh rate hardware control */
#define RR_HW_CTL       _MMIO(0x45300)
#define  RR_HW_LOW_POWER_FRAMES_MASK    0xff
#define  RR_HW_HIGH_POWER_FRAMES_MASK   0xff00

#define PCH_3DCGDIS0		_MMIO(0x46020)
# define MARIUNIT_CLOCK_GATE_DISABLE		(1 << 18)
# define SVSMUNIT_CLOCK_GATE_DISABLE		(1 << 1)

#define PCH_3DCGDIS1		_MMIO(0x46024)
# define VFMUNIT_CLOCK_GATE_DISABLE		(1 << 11)

#define _PIPEA_DATA_M1		0x60030
#define _PIPEA_DATA_N1		0x60034
#define _PIPEA_DATA_M2		0x60038
#define _PIPEA_DATA_N2		0x6003c
#define _PIPEA_LINK_M1		0x60040
#define _PIPEA_LINK_N1		0x60044
#define _PIPEA_LINK_M2		0x60048
#define _PIPEA_LINK_N2		0x6004c

/* PIPEB timing regs are same start from 0x61000 */

#define _PIPEB_DATA_M1		0x61030
#define _PIPEB_DATA_N1		0x61034
#define _PIPEB_DATA_M2		0x61038
#define _PIPEB_DATA_N2		0x6103c
#define _PIPEB_LINK_M1		0x61040
#define _PIPEB_LINK_N1		0x61044
#define _PIPEB_LINK_M2		0x61048
#define _PIPEB_LINK_N2		0x6104c

#define PIPE_DATA_M1(tran) _MMIO_TRANS2(tran, _PIPEA_DATA_M1)
#define PIPE_DATA_N1(tran) _MMIO_TRANS2(tran, _PIPEA_DATA_N1)
#define PIPE_DATA_M2(tran) _MMIO_TRANS2(tran, _PIPEA_DATA_M2)
#define PIPE_DATA_N2(tran) _MMIO_TRANS2(tran, _PIPEA_DATA_N2)
#define PIPE_LINK_M1(tran) _MMIO_TRANS2(tran, _PIPEA_LINK_M1)
#define PIPE_LINK_N1(tran) _MMIO_TRANS2(tran, _PIPEA_LINK_N1)
#define PIPE_LINK_M2(tran) _MMIO_TRANS2(tran, _PIPEA_LINK_M2)
#define PIPE_LINK_N2(tran) _MMIO_TRANS2(tran, _PIPEA_LINK_N2)

/* CPU panel fitter */
/* IVB+ has 3 fitters, 0 is 7x5 capable, the other two only 3x3 */
#define _PFA_CTL_1               0x68080
#define _PFB_CTL_1               0x68880
#define  PF_ENABLE              (1 << 31)
#define  PF_PIPE_SEL_MASK_IVB	(3 << 29)
#define  PF_PIPE_SEL_IVB(pipe)	((pipe) << 29)
#define  PF_FILTER_MASK		(3 << 23)
#define  PF_FILTER_PROGRAMMED	(0 << 23)
#define  PF_FILTER_MED_3x3	(1 << 23)
#define  PF_FILTER_EDGE_ENHANCE	(2 << 23)
#define  PF_FILTER_EDGE_SOFTEN	(3 << 23)
#define _PFA_WIN_SZ		0x68074
#define _PFB_WIN_SZ		0x68874
#define _PFA_WIN_POS		0x68070
#define _PFB_WIN_POS		0x68870
#define _PFA_VSCALE		0x68084
#define _PFB_VSCALE		0x68884
#define _PFA_HSCALE		0x68090
#define _PFB_HSCALE		0x68890

#define PF_CTL(pipe)		_MMIO_PIPE(pipe, _PFA_CTL_1, _PFB_CTL_1)
#define PF_WIN_SZ(pipe)		_MMIO_PIPE(pipe, _PFA_WIN_SZ, _PFB_WIN_SZ)
#define PF_WIN_POS(pipe)	_MMIO_PIPE(pipe, _PFA_WIN_POS, _PFB_WIN_POS)
#define PF_VSCALE(pipe)		_MMIO_PIPE(pipe, _PFA_VSCALE, _PFB_VSCALE)
#define PF_HSCALE(pipe)		_MMIO_PIPE(pipe, _PFA_HSCALE, _PFB_HSCALE)

#define _PSA_CTL		0x68180
#define _PSB_CTL		0x68980
#define PS_ENABLE		(1 << 31)
#define _PSA_WIN_SZ		0x68174
#define _PSB_WIN_SZ		0x68974
#define _PSA_WIN_POS		0x68170
#define _PSB_WIN_POS		0x68970

#define PS_CTL(pipe)		_MMIO_PIPE(pipe, _PSA_CTL, _PSB_CTL)
#define PS_WIN_SZ(pipe)		_MMIO_PIPE(pipe, _PSA_WIN_SZ, _PSB_WIN_SZ)
#define PS_WIN_POS(pipe)	_MMIO_PIPE(pipe, _PSA_WIN_POS, _PSB_WIN_POS)

/*
 * Skylake scalers
 */
#define _PS_1A_CTRL      0x68180
#define _PS_2A_CTRL      0x68280
#define _PS_1B_CTRL      0x68980
#define _PS_2B_CTRL      0x68A80
#define _PS_1C_CTRL      0x69180
#define PS_SCALER_EN        (1 << 31)
#define SKL_PS_SCALER_MODE_MASK (3 << 28)
#define SKL_PS_SCALER_MODE_DYN  (0 << 28)
#define SKL_PS_SCALER_MODE_HQ  (1 << 28)
#define SKL_PS_SCALER_MODE_NV12 (2 << 28)
#define PS_SCALER_MODE_PLANAR (1 << 29)
#define PS_SCALER_MODE_NORMAL (0 << 29)
#define PS_PLANE_SEL_MASK  (7 << 25)
#define PS_PLANE_SEL(plane) (((plane) + 1) << 25)
#define PS_FILTER_MASK         (3 << 23)
#define PS_FILTER_MEDIUM       (0 << 23)
#define PS_FILTER_PROGRAMMED   (1 << 23)
#define PS_FILTER_EDGE_ENHANCE (2 << 23)
#define PS_FILTER_BILINEAR     (3 << 23)
#define PS_VERT3TAP            (1 << 21)
#define PS_VERT_INT_INVERT_FIELD1 (0 << 20)
#define PS_VERT_INT_INVERT_FIELD0 (1 << 20)
#define PS_PWRUP_PROGRESS         (1 << 17)
#define PS_V_FILTER_BYPASS        (1 << 8)
#define PS_VADAPT_EN              (1 << 7)
#define PS_VADAPT_MODE_MASK        (3 << 5)
#define PS_VADAPT_MODE_LEAST_ADAPT (0 << 5)
#define PS_VADAPT_MODE_MOD_ADAPT   (1 << 5)
#define PS_VADAPT_MODE_MOST_ADAPT  (3 << 5)
#define PS_PLANE_Y_SEL_MASK  (7 << 5)
#define PS_PLANE_Y_SEL(plane) (((plane) + 1) << 5)
#define PS_Y_VERT_FILTER_SELECT(set)   ((set) << 4)
#define PS_Y_HORZ_FILTER_SELECT(set)   ((set) << 3)
#define PS_UV_VERT_FILTER_SELECT(set)  ((set) << 2)
#define PS_UV_HORZ_FILTER_SELECT(set)  ((set) << 1)

#define _PS_PWR_GATE_1A     0x68160
#define _PS_PWR_GATE_2A     0x68260
#define _PS_PWR_GATE_1B     0x68960
#define _PS_PWR_GATE_2B     0x68A60
#define _PS_PWR_GATE_1C     0x69160
#define PS_PWR_GATE_DIS_OVERRIDE       (1 << 31)
#define PS_PWR_GATE_SETTLING_TIME_32   (0 << 3)
#define PS_PWR_GATE_SETTLING_TIME_64   (1 << 3)
#define PS_PWR_GATE_SETTLING_TIME_96   (2 << 3)
#define PS_PWR_GATE_SETTLING_TIME_128  (3 << 3)
#define PS_PWR_GATE_SLPEN_8             0
#define PS_PWR_GATE_SLPEN_16            1
#define PS_PWR_GATE_SLPEN_24            2
#define PS_PWR_GATE_SLPEN_32            3

#define _PS_WIN_POS_1A      0x68170
#define _PS_WIN_POS_2A      0x68270
#define _PS_WIN_POS_1B      0x68970
#define _PS_WIN_POS_2B      0x68A70
#define _PS_WIN_POS_1C      0x69170

#define _PS_WIN_SZ_1A       0x68174
#define _PS_WIN_SZ_2A       0x68274
#define _PS_WIN_SZ_1B       0x68974
#define _PS_WIN_SZ_2B       0x68A74
#define _PS_WIN_SZ_1C       0x69174

#define _PS_VSCALE_1A       0x68184
#define _PS_VSCALE_2A       0x68284
#define _PS_VSCALE_1B       0x68984
#define _PS_VSCALE_2B       0x68A84
#define _PS_VSCALE_1C       0x69184

#define _PS_HSCALE_1A       0x68190
#define _PS_HSCALE_2A       0x68290
#define _PS_HSCALE_1B       0x68990
#define _PS_HSCALE_2B       0x68A90
#define _PS_HSCALE_1C       0x69190

#define _PS_VPHASE_1A       0x68188
#define _PS_VPHASE_2A       0x68288
#define _PS_VPHASE_1B       0x68988
#define _PS_VPHASE_2B       0x68A88
#define _PS_VPHASE_1C       0x69188
#define  PS_Y_PHASE(x)		((x) << 16)
#define  PS_UV_RGB_PHASE(x)	((x) << 0)
#define   PS_PHASE_MASK	(0x7fff << 1) /* u2.13 */
#define   PS_PHASE_TRIP	(1 << 0)

#define _PS_HPHASE_1A       0x68194
#define _PS_HPHASE_2A       0x68294
#define _PS_HPHASE_1B       0x68994
#define _PS_HPHASE_2B       0x68A94
#define _PS_HPHASE_1C       0x69194

#define _PS_ECC_STAT_1A     0x681D0
#define _PS_ECC_STAT_2A     0x682D0
#define _PS_ECC_STAT_1B     0x689D0
#define _PS_ECC_STAT_2B     0x68AD0
#define _PS_ECC_STAT_1C     0x691D0

#define _PS_COEF_SET0_INDEX_1A	   0x68198
#define _PS_COEF_SET0_INDEX_2A	   0x68298
#define _PS_COEF_SET0_INDEX_1B	   0x68998
#define _PS_COEF_SET0_INDEX_2B	   0x68A98
#define PS_COEE_INDEX_AUTO_INC	   (1 << 10)

#define _PS_COEF_SET0_DATA_1A	   0x6819C
#define _PS_COEF_SET0_DATA_2A	   0x6829C
#define _PS_COEF_SET0_DATA_1B	   0x6899C
#define _PS_COEF_SET0_DATA_2B	   0x68A9C

#define _ID(id, a, b) _PICK_EVEN(id, a, b)
#define SKL_PS_CTRL(pipe, id) _MMIO_PIPE(pipe,        \
			_ID(id, _PS_1A_CTRL, _PS_2A_CTRL),       \
			_ID(id, _PS_1B_CTRL, _PS_2B_CTRL))
#define SKL_PS_PWR_GATE(pipe, id) _MMIO_PIPE(pipe,    \
			_ID(id, _PS_PWR_GATE_1A, _PS_PWR_GATE_2A), \
			_ID(id, _PS_PWR_GATE_1B, _PS_PWR_GATE_2B))
#define SKL_PS_WIN_POS(pipe, id) _MMIO_PIPE(pipe,     \
			_ID(id, _PS_WIN_POS_1A, _PS_WIN_POS_2A), \
			_ID(id, _PS_WIN_POS_1B, _PS_WIN_POS_2B))
#define SKL_PS_WIN_SZ(pipe, id)  _MMIO_PIPE(pipe,     \
			_ID(id, _PS_WIN_SZ_1A, _PS_WIN_SZ_2A),   \
			_ID(id, _PS_WIN_SZ_1B, _PS_WIN_SZ_2B))
#define SKL_PS_VSCALE(pipe, id)  _MMIO_PIPE(pipe,     \
			_ID(id, _PS_VSCALE_1A, _PS_VSCALE_2A),   \
			_ID(id, _PS_VSCALE_1B, _PS_VSCALE_2B))
#define SKL_PS_HSCALE(pipe, id)  _MMIO_PIPE(pipe,     \
			_ID(id, _PS_HSCALE_1A, _PS_HSCALE_2A),   \
			_ID(id, _PS_HSCALE_1B, _PS_HSCALE_2B))
#define SKL_PS_VPHASE(pipe, id)  _MMIO_PIPE(pipe,     \
			_ID(id, _PS_VPHASE_1A, _PS_VPHASE_2A),   \
			_ID(id, _PS_VPHASE_1B, _PS_VPHASE_2B))
#define SKL_PS_HPHASE(pipe, id)  _MMIO_PIPE(pipe,     \
			_ID(id, _PS_HPHASE_1A, _PS_HPHASE_2A),   \
			_ID(id, _PS_HPHASE_1B, _PS_HPHASE_2B))
#define SKL_PS_ECC_STAT(pipe, id)  _MMIO_PIPE(pipe,     \
			_ID(id, _PS_ECC_STAT_1A, _PS_ECC_STAT_2A),   \
			_ID(id, _PS_ECC_STAT_1B, _PS_ECC_STAT_2B))
#define GLK_PS_COEF_INDEX_SET(pipe, id, set)  _MMIO_PIPE(pipe,    \
			_ID(id, _PS_COEF_SET0_INDEX_1A, _PS_COEF_SET0_INDEX_2A) + (set) * 8, \
			_ID(id, _PS_COEF_SET0_INDEX_1B, _PS_COEF_SET0_INDEX_2B) + (set) * 8)

#define GLK_PS_COEF_DATA_SET(pipe, id, set)  _MMIO_PIPE(pipe,     \
			_ID(id, _PS_COEF_SET0_DATA_1A, _PS_COEF_SET0_DATA_2A) + (set) * 8, \
			_ID(id, _PS_COEF_SET0_DATA_1B, _PS_COEF_SET0_DATA_2B) + (set) * 8)
/* legacy palette */
#define _LGC_PALETTE_A           0x4a000
#define _LGC_PALETTE_B           0x4a800
/* see PALETTE_* for the bits */
#define LGC_PALETTE(pipe, i) _MMIO(_PIPE(pipe, _LGC_PALETTE_A, _LGC_PALETTE_B) + (i) * 4)

/* ilk/snb precision palette */
#define _PREC_PALETTE_A           0x4b000
#define _PREC_PALETTE_B           0x4c000
/* 10bit mode */
#define   PREC_PALETTE_10_RED_MASK		REG_GENMASK(29, 20)
#define   PREC_PALETTE_10_GREEN_MASK		REG_GENMASK(19, 10)
#define   PREC_PALETTE_10_BLUE_MASK		REG_GENMASK(9, 0)
/* 12.4 interpolated mode ldw */
#define   PREC_PALETTE_12P4_RED_LDW_MASK	REG_GENMASK(29, 24)
#define   PREC_PALETTE_12P4_GREEN_LDW_MASK	REG_GENMASK(19, 14)
#define   PREC_PALETTE_12P4_BLUE_LDW_MASK	REG_GENMASK(9, 4)
/* 12.4 interpolated mode udw */
#define   PREC_PALETTE_12P4_RED_UDW_MASK	REG_GENMASK(29, 20)
#define   PREC_PALETTE_12P4_GREEN_UDW_MASK	REG_GENMASK(19, 10)
#define   PREC_PALETTE_12P4_BLUE_UDW_MASK	REG_GENMASK(9, 0)
#define PREC_PALETTE(pipe, i) _MMIO(_PIPE(pipe, _PREC_PALETTE_A, _PREC_PALETTE_B) + (i) * 4)

#define  _PREC_PIPEAGCMAX              0x4d000
#define  _PREC_PIPEBGCMAX              0x4d010
#define PREC_PIPEGCMAX(pipe, i)        _MMIO(_PIPE(pipe, _PIPEAGCMAX, _PIPEBGCMAX) + (i) * 4) /* u1.16 */

#define _GAMMA_MODE_A		0x4a480
#define _GAMMA_MODE_B		0x4ac80
#define GAMMA_MODE(pipe) _MMIO_PIPE(pipe, _GAMMA_MODE_A, _GAMMA_MODE_B)
#define  PRE_CSC_GAMMA_ENABLE			REG_BIT(31) /* icl+ */
#define  POST_CSC_GAMMA_ENABLE			REG_BIT(30) /* icl+ */
#define  PALETTE_ANTICOL_DISABLE		REG_BIT(15) /* skl+ */
#define  GAMMA_MODE_MODE_MASK			REG_GENMASK(1, 0)
#define  GAMMA_MODE_MODE_8BIT			REG_FIELD_PREP(GAMMA_MODE_MODE_MASK, 0)
#define  GAMMA_MODE_MODE_10BIT			REG_FIELD_PREP(GAMMA_MODE_MODE_MASK, 1)
#define  GAMMA_MODE_MODE_12BIT			REG_FIELD_PREP(GAMMA_MODE_MODE_MASK, 2)
#define  GAMMA_MODE_MODE_SPLIT			REG_FIELD_PREP(GAMMA_MODE_MODE_MASK, 3) /* ivb-bdw */
#define  GAMMA_MODE_MODE_12BIT_MULTI_SEG	REG_FIELD_PREP(GAMMA_MODE_MODE_MASK, 3) /* icl-tgl */

/* Display Internal Timeout Register */
#define RM_TIMEOUT		_MMIO(0x42060)
#define  MMIO_TIMEOUT_US(us)	((us) << 0)

/* interrupts */
#define DE_MASTER_IRQ_CONTROL   (1 << 31)
#define DE_SPRITEB_FLIP_DONE    (1 << 29)
#define DE_SPRITEA_FLIP_DONE    (1 << 28)
#define DE_PLANEB_FLIP_DONE     (1 << 27)
#define DE_PLANEA_FLIP_DONE     (1 << 26)
#define DE_PLANE_FLIP_DONE(plane) (1 << (26 + (plane)))
#define DE_PCU_EVENT            (1 << 25)
#define DE_GTT_FAULT            (1 << 24)
#define DE_POISON               (1 << 23)
#define DE_PERFORM_COUNTER      (1 << 22)
#define DE_PCH_EVENT            (1 << 21)
#define DE_AUX_CHANNEL_A        (1 << 20)
#define DE_DP_A_HOTPLUG         (1 << 19)
#define DE_GSE                  (1 << 18)
#define DE_PIPEB_VBLANK         (1 << 15)
#define DE_PIPEB_EVEN_FIELD     (1 << 14)
#define DE_PIPEB_ODD_FIELD      (1 << 13)
#define DE_PIPEB_LINE_COMPARE   (1 << 12)
#define DE_PIPEB_VSYNC          (1 << 11)
#define DE_PIPEB_CRC_DONE	(1 << 10)
#define DE_PIPEB_FIFO_UNDERRUN  (1 << 8)
#define DE_PIPEA_VBLANK         (1 << 7)
#define DE_PIPE_VBLANK(pipe)    (1 << (7 + 8 * (pipe)))
#define DE_PIPEA_EVEN_FIELD     (1 << 6)
#define DE_PIPEA_ODD_FIELD      (1 << 5)
#define DE_PIPEA_LINE_COMPARE   (1 << 4)
#define DE_PIPEA_VSYNC          (1 << 3)
#define DE_PIPEA_CRC_DONE	(1 << 2)
#define DE_PIPE_CRC_DONE(pipe)	(1 << (2 + 8 * (pipe)))
#define DE_PIPEA_FIFO_UNDERRUN  (1 << 0)
#define DE_PIPE_FIFO_UNDERRUN(pipe)  (1 << (8 * (pipe)))

/* More Ivybridge lolz */
#define DE_ERR_INT_IVB			(1 << 30)
#define DE_GSE_IVB			(1 << 29)
#define DE_PCH_EVENT_IVB		(1 << 28)
#define DE_DP_A_HOTPLUG_IVB		(1 << 27)
#define DE_AUX_CHANNEL_A_IVB		(1 << 26)
#define DE_EDP_PSR_INT_HSW		(1 << 19)
#define DE_SPRITEC_FLIP_DONE_IVB	(1 << 14)
#define DE_PLANEC_FLIP_DONE_IVB		(1 << 13)
#define DE_PIPEC_VBLANK_IVB		(1 << 10)
#define DE_SPRITEB_FLIP_DONE_IVB	(1 << 9)
#define DE_PLANEB_FLIP_DONE_IVB		(1 << 8)
#define DE_PIPEB_VBLANK_IVB		(1 << 5)
#define DE_SPRITEA_FLIP_DONE_IVB	(1 << 4)
#define DE_PLANEA_FLIP_DONE_IVB		(1 << 3)
#define DE_PLANE_FLIP_DONE_IVB(plane)	(1 << (3 + 5 * (plane)))
#define DE_PIPEA_VBLANK_IVB		(1 << 0)
#define DE_PIPE_VBLANK_IVB(pipe)	(1 << ((pipe) * 5))

#define VLV_MASTER_IER			_MMIO(0x4400c) /* Gunit master IER */
#define   MASTER_INTERRUPT_ENABLE	(1 << 31)

#define DEISR   _MMIO(0x44000)
#define DEIMR   _MMIO(0x44004)
#define DEIIR   _MMIO(0x44008)
#define DEIER   _MMIO(0x4400c)

#define GTISR   _MMIO(0x44010)
#define GTIMR   _MMIO(0x44014)
#define GTIIR   _MMIO(0x44018)
#define GTIER   _MMIO(0x4401c)

#define GEN8_MASTER_IRQ			_MMIO(0x44200)
#define  GEN8_MASTER_IRQ_CONTROL	(1 << 31)
#define  GEN8_PCU_IRQ			(1 << 30)
#define  GEN8_DE_PCH_IRQ		(1 << 23)
#define  GEN8_DE_MISC_IRQ		(1 << 22)
#define  GEN8_DE_PORT_IRQ		(1 << 20)
#define  GEN8_DE_PIPE_C_IRQ		(1 << 18)
#define  GEN8_DE_PIPE_B_IRQ		(1 << 17)
#define  GEN8_DE_PIPE_A_IRQ		(1 << 16)
#define  GEN8_DE_PIPE_IRQ(pipe)		(1 << (16 + (pipe)))
#define  GEN8_GT_VECS_IRQ		(1 << 6)
#define  GEN8_GT_GUC_IRQ		(1 << 5)
#define  GEN8_GT_PM_IRQ			(1 << 4)
#define  GEN8_GT_VCS1_IRQ		(1 << 3) /* NB: VCS2 in bspec! */
#define  GEN8_GT_VCS0_IRQ		(1 << 2) /* NB: VCS1 in bpsec! */
#define  GEN8_GT_BCS_IRQ		(1 << 1)
#define  GEN8_GT_RCS_IRQ		(1 << 0)

#define XELPD_DISPLAY_ERR_FATAL_MASK	_MMIO(0x4421c)

#define GEN8_GT_ISR(which) _MMIO(0x44300 + (0x10 * (which)))
#define GEN8_GT_IMR(which) _MMIO(0x44304 + (0x10 * (which)))
#define GEN8_GT_IIR(which) _MMIO(0x44308 + (0x10 * (which)))
#define GEN8_GT_IER(which) _MMIO(0x4430c + (0x10 * (which)))

#define GEN8_RCS_IRQ_SHIFT 0
#define GEN8_BCS_IRQ_SHIFT 16
#define GEN8_VCS0_IRQ_SHIFT 0  /* NB: VCS1 in bspec! */
#define GEN8_VCS1_IRQ_SHIFT 16 /* NB: VCS2 in bpsec! */
#define GEN8_VECS_IRQ_SHIFT 0
#define GEN8_WD_IRQ_SHIFT 16

#define GEN8_DE_PIPE_ISR(pipe) _MMIO(0x44400 + (0x10 * (pipe)))
#define GEN8_DE_PIPE_IMR(pipe) _MMIO(0x44404 + (0x10 * (pipe)))
#define GEN8_DE_PIPE_IIR(pipe) _MMIO(0x44408 + (0x10 * (pipe)))
#define GEN8_DE_PIPE_IER(pipe) _MMIO(0x4440c + (0x10 * (pipe)))
#define  GEN8_PIPE_FIFO_UNDERRUN	(1 << 31)
#define  GEN8_PIPE_CDCLK_CRC_ERROR	(1 << 29)
#define  GEN8_PIPE_CDCLK_CRC_DONE	(1 << 28)
#define  XELPD_PIPE_SOFT_UNDERRUN	(1 << 22)
#define  XELPD_PIPE_HARD_UNDERRUN	(1 << 21)
#define  GEN12_PIPE_VBLANK_UNMOD	(1 << 19)
#define  GEN8_PIPE_CURSOR_FAULT		(1 << 10)
#define  GEN8_PIPE_SPRITE_FAULT		(1 << 9)
#define  GEN8_PIPE_PRIMARY_FAULT	(1 << 8)
#define  GEN8_PIPE_SPRITE_FLIP_DONE	(1 << 5)
#define  GEN8_PIPE_PRIMARY_FLIP_DONE	(1 << 4)
#define  GEN8_PIPE_SCAN_LINE_EVENT	(1 << 2)
#define  GEN8_PIPE_VSYNC		(1 << 1)
#define  GEN8_PIPE_VBLANK		(1 << 0)
#define  GEN9_PIPE_CURSOR_FAULT		(1 << 11)
#define  GEN11_PIPE_PLANE7_FAULT	(1 << 22)
#define  GEN11_PIPE_PLANE6_FAULT	(1 << 21)
#define  GEN11_PIPE_PLANE5_FAULT	(1 << 20)
#define  GEN9_PIPE_PLANE4_FAULT		(1 << 10)
#define  GEN9_PIPE_PLANE3_FAULT		(1 << 9)
#define  GEN9_PIPE_PLANE2_FAULT		(1 << 8)
#define  GEN9_PIPE_PLANE1_FAULT		(1 << 7)
#define  GEN9_PIPE_PLANE4_FLIP_DONE	(1 << 6)
#define  GEN9_PIPE_PLANE3_FLIP_DONE	(1 << 5)
#define  GEN9_PIPE_PLANE2_FLIP_DONE	(1 << 4)
#define  GEN9_PIPE_PLANE1_FLIP_DONE	(1 << 3)
#define  GEN9_PIPE_PLANE_FLIP_DONE(p)	(1 << (3 + (p)))
#define GEN8_DE_PIPE_IRQ_FAULT_ERRORS \
	(GEN8_PIPE_CURSOR_FAULT | \
	 GEN8_PIPE_SPRITE_FAULT | \
	 GEN8_PIPE_PRIMARY_FAULT)
#define GEN9_DE_PIPE_IRQ_FAULT_ERRORS \
	(GEN9_PIPE_CURSOR_FAULT | \
	 GEN9_PIPE_PLANE4_FAULT | \
	 GEN9_PIPE_PLANE3_FAULT | \
	 GEN9_PIPE_PLANE2_FAULT | \
	 GEN9_PIPE_PLANE1_FAULT)
#define GEN11_DE_PIPE_IRQ_FAULT_ERRORS \
	(GEN9_DE_PIPE_IRQ_FAULT_ERRORS | \
	 GEN11_PIPE_PLANE7_FAULT | \
	 GEN11_PIPE_PLANE6_FAULT | \
	 GEN11_PIPE_PLANE5_FAULT)
#define RKL_DE_PIPE_IRQ_FAULT_ERRORS \
	(GEN9_DE_PIPE_IRQ_FAULT_ERRORS | \
	 GEN11_PIPE_PLANE5_FAULT)

#define _HPD_PIN_DDI(hpd_pin)	((hpd_pin) - HPD_PORT_A)
#define _HPD_PIN_TC(hpd_pin)	((hpd_pin) - HPD_PORT_TC1)

#define GEN8_DE_PORT_ISR _MMIO(0x44440)
#define GEN8_DE_PORT_IMR _MMIO(0x44444)
#define GEN8_DE_PORT_IIR _MMIO(0x44448)
#define GEN8_DE_PORT_IER _MMIO(0x4444c)
#define  DSI1_NON_TE			(1 << 31)
#define  DSI0_NON_TE			(1 << 30)
#define  ICL_AUX_CHANNEL_E		(1 << 29)
#define  ICL_AUX_CHANNEL_F		(1 << 28)
#define  GEN9_AUX_CHANNEL_D		(1 << 27)
#define  GEN9_AUX_CHANNEL_C		(1 << 26)
#define  GEN9_AUX_CHANNEL_B		(1 << 25)
#define  DSI1_TE			(1 << 24)
#define  DSI0_TE			(1 << 23)
#define  GEN8_DE_PORT_HOTPLUG(hpd_pin)	REG_BIT(3 + _HPD_PIN_DDI(hpd_pin))
#define  BXT_DE_PORT_HOTPLUG_MASK	(GEN8_DE_PORT_HOTPLUG(HPD_PORT_A) | \
					 GEN8_DE_PORT_HOTPLUG(HPD_PORT_B) | \
					 GEN8_DE_PORT_HOTPLUG(HPD_PORT_C))
#define  BDW_DE_PORT_HOTPLUG_MASK	GEN8_DE_PORT_HOTPLUG(HPD_PORT_A)
#define  BXT_DE_PORT_GMBUS		(1 << 1)
#define  GEN8_AUX_CHANNEL_A		(1 << 0)
#define  TGL_DE_PORT_AUX_USBC6		REG_BIT(13)
#define  XELPD_DE_PORT_AUX_DDIE		REG_BIT(13)
#define  TGL_DE_PORT_AUX_USBC5		REG_BIT(12)
#define  XELPD_DE_PORT_AUX_DDID		REG_BIT(12)
#define  TGL_DE_PORT_AUX_USBC4		REG_BIT(11)
#define  TGL_DE_PORT_AUX_USBC3		REG_BIT(10)
#define  TGL_DE_PORT_AUX_USBC2		REG_BIT(9)
#define  TGL_DE_PORT_AUX_USBC1		REG_BIT(8)
#define  TGL_DE_PORT_AUX_DDIC		REG_BIT(2)
#define  TGL_DE_PORT_AUX_DDIB		REG_BIT(1)
#define  TGL_DE_PORT_AUX_DDIA		REG_BIT(0)

#define GEN8_DE_MISC_ISR _MMIO(0x44460)
#define GEN8_DE_MISC_IMR _MMIO(0x44464)
#define GEN8_DE_MISC_IIR _MMIO(0x44468)
#define GEN8_DE_MISC_IER _MMIO(0x4446c)
#define  GEN8_DE_MISC_GSE		(1 << 27)
#define  GEN8_DE_EDP_PSR		(1 << 19)

#define GEN8_PCU_ISR _MMIO(0x444e0)
#define GEN8_PCU_IMR _MMIO(0x444e4)
#define GEN8_PCU_IIR _MMIO(0x444e8)
#define GEN8_PCU_IER _MMIO(0x444ec)

#define GEN11_GU_MISC_ISR	_MMIO(0x444f0)
#define GEN11_GU_MISC_IMR	_MMIO(0x444f4)
#define GEN11_GU_MISC_IIR	_MMIO(0x444f8)
#define GEN11_GU_MISC_IER	_MMIO(0x444fc)
#define  GEN11_GU_MISC_GSE	(1 << 27)

#define GEN11_GFX_MSTR_IRQ		_MMIO(0x190010)
#define  GEN11_MASTER_IRQ		(1 << 31)
#define  GEN11_PCU_IRQ			(1 << 30)
#define  GEN11_GU_MISC_IRQ		(1 << 29)
#define  GEN11_DISPLAY_IRQ		(1 << 16)
#define  GEN11_GT_DW_IRQ(x)		(1 << (x))
#define  GEN11_GT_DW1_IRQ		(1 << 1)
#define  GEN11_GT_DW0_IRQ		(1 << 0)

#define DG1_MSTR_TILE_INTR		_MMIO(0x190008)
#define   DG1_MSTR_IRQ			REG_BIT(31)
#define   DG1_MSTR_TILE(t)		REG_BIT(t)

#define GEN11_DISPLAY_INT_CTL		_MMIO(0x44200)
#define  GEN11_DISPLAY_IRQ_ENABLE	(1 << 31)
#define  GEN11_AUDIO_CODEC_IRQ		(1 << 24)
#define  GEN11_DE_PCH_IRQ		(1 << 23)
#define  GEN11_DE_MISC_IRQ		(1 << 22)
#define  GEN11_DE_HPD_IRQ		(1 << 21)
#define  GEN11_DE_PORT_IRQ		(1 << 20)
#define  GEN11_DE_PIPE_C		(1 << 18)
#define  GEN11_DE_PIPE_B		(1 << 17)
#define  GEN11_DE_PIPE_A		(1 << 16)

#define GEN11_DE_HPD_ISR		_MMIO(0x44470)
#define GEN11_DE_HPD_IMR		_MMIO(0x44474)
#define GEN11_DE_HPD_IIR		_MMIO(0x44478)
#define GEN11_DE_HPD_IER		_MMIO(0x4447c)
#define  GEN11_TC_HOTPLUG(hpd_pin)		REG_BIT(16 + _HPD_PIN_TC(hpd_pin))
#define  GEN11_DE_TC_HOTPLUG_MASK		(GEN11_TC_HOTPLUG(HPD_PORT_TC6) | \
						 GEN11_TC_HOTPLUG(HPD_PORT_TC5) | \
						 GEN11_TC_HOTPLUG(HPD_PORT_TC4) | \
						 GEN11_TC_HOTPLUG(HPD_PORT_TC3) | \
						 GEN11_TC_HOTPLUG(HPD_PORT_TC2) | \
						 GEN11_TC_HOTPLUG(HPD_PORT_TC1))
#define  GEN11_TBT_HOTPLUG(hpd_pin)		REG_BIT(_HPD_PIN_TC(hpd_pin))
#define  GEN11_DE_TBT_HOTPLUG_MASK		(GEN11_TBT_HOTPLUG(HPD_PORT_TC6) | \
						 GEN11_TBT_HOTPLUG(HPD_PORT_TC5) | \
						 GEN11_TBT_HOTPLUG(HPD_PORT_TC4) | \
						 GEN11_TBT_HOTPLUG(HPD_PORT_TC3) | \
						 GEN11_TBT_HOTPLUG(HPD_PORT_TC2) | \
						 GEN11_TBT_HOTPLUG(HPD_PORT_TC1))

#define GEN11_TBT_HOTPLUG_CTL				_MMIO(0x44030)
#define GEN11_TC_HOTPLUG_CTL				_MMIO(0x44038)
#define  GEN11_HOTPLUG_CTL_ENABLE(hpd_pin)		(8 << (_HPD_PIN_TC(hpd_pin) * 4))
#define  GEN11_HOTPLUG_CTL_LONG_DETECT(hpd_pin)		(2 << (_HPD_PIN_TC(hpd_pin) * 4))
#define  GEN11_HOTPLUG_CTL_SHORT_DETECT(hpd_pin)	(1 << (_HPD_PIN_TC(hpd_pin) * 4))
#define  GEN11_HOTPLUG_CTL_NO_DETECT(hpd_pin)		(0 << (_HPD_PIN_TC(hpd_pin) * 4))

#define ILK_DISPLAY_CHICKEN2	_MMIO(0x42004)
/* Required on all Ironlake and Sandybridge according to the B-Spec. */
#define  ILK_ELPIN_409_SELECT	(1 << 25)
#define  ILK_DPARB_GATE	(1 << 22)
#define  ILK_VSDPFD_FULL	(1 << 21)
#define FUSE_STRAP			_MMIO(0x42014)
#define  ILK_INTERNAL_GRAPHICS_DISABLE	(1 << 31)
#define  ILK_INTERNAL_DISPLAY_DISABLE	(1 << 30)
#define  ILK_DISPLAY_DEBUG_DISABLE	(1 << 29)
#define  IVB_PIPE_C_DISABLE		(1 << 28)
#define  ILK_HDCP_DISABLE		(1 << 25)
#define  ILK_eDP_A_DISABLE		(1 << 24)
#define  HSW_CDCLK_LIMIT		(1 << 24)
#define  ILK_DESKTOP			(1 << 23)
#define  HSW_CPU_SSC_ENABLE		(1 << 21)

#define FUSE_STRAP3			_MMIO(0x42020)
#define  HSW_REF_CLK_SELECT		(1 << 1)

#define ILK_DSPCLK_GATE_D			_MMIO(0x42020)
#define   ILK_VRHUNIT_CLOCK_GATE_DISABLE	(1 << 28)
#define   ILK_DPFCUNIT_CLOCK_GATE_DISABLE	(1 << 9)
#define   ILK_DPFCRUNIT_CLOCK_GATE_DISABLE	(1 << 8)
#define   ILK_DPFDUNIT_CLOCK_GATE_ENABLE	(1 << 7)
#define   ILK_DPARBUNIT_CLOCK_GATE_ENABLE	(1 << 5)

#define IVB_CHICKEN3	_MMIO(0x4200c)
# define CHICKEN3_DGMG_REQ_OUT_FIX_DISABLE	(1 << 5)
# define CHICKEN3_DGMG_DONE_FIX_DISABLE		(1 << 2)

#define CHICKEN_PAR1_1			_MMIO(0x42080)
#define  IGNORE_KVMR_PIPE_A		REG_BIT(23)
#define  KBL_ARB_FILL_SPARE_22		REG_BIT(22)
#define  DIS_RAM_BYPASS_PSR2_MAN_TRACK	(1 << 16)
#define  SKL_DE_COMPRESSED_HASH_MODE	(1 << 15)
#define  DPA_MASK_VBLANK_SRD		(1 << 15)
#define  FORCE_ARB_IDLE_PLANES		(1 << 14)
#define  SKL_EDP_PSR_FIX_RDWRAP		(1 << 3)
#define  IGNORE_PSR2_HW_TRACKING	(1 << 1)

#define CHICKEN_PAR2_1		_MMIO(0x42090)
#define  KVM_CONFIG_CHANGE_NOTIFICATION_SELECT	(1 << 14)

#define CHICKEN_MISC_2		_MMIO(0x42084)
#define  CHICKEN_MISC_DISABLE_DPT	REG_BIT(30) /* adl,dg2 */
#define  KBL_ARB_FILL_SPARE_14	REG_BIT(14)
#define  KBL_ARB_FILL_SPARE_13	REG_BIT(13)
#define  GLK_CL2_PWR_DOWN	(1 << 12)
#define  GLK_CL1_PWR_DOWN	(1 << 11)
#define  GLK_CL0_PWR_DOWN	(1 << 10)

#define CHICKEN_MISC_4		_MMIO(0x4208c)
#define   CHICKEN_FBC_STRIDE_OVERRIDE	REG_BIT(13)
#define   CHICKEN_FBC_STRIDE_MASK	REG_GENMASK(12, 0)
#define   CHICKEN_FBC_STRIDE(x)		REG_FIELD_PREP(CHICKEN_FBC_STRIDE_MASK, (x))

#define _CHICKEN_PIPESL_1_A	0x420b0
#define _CHICKEN_PIPESL_1_B	0x420b4
#define  HSW_PRI_STRETCH_MAX_MASK	REG_GENMASK(28, 27)
#define  HSW_PRI_STRETCH_MAX_X8		REG_FIELD_PREP(HSW_PRI_STRETCH_MAX_MASK, 0)
#define  HSW_PRI_STRETCH_MAX_X4		REG_FIELD_PREP(HSW_PRI_STRETCH_MAX_MASK, 1)
#define  HSW_PRI_STRETCH_MAX_X2		REG_FIELD_PREP(HSW_PRI_STRETCH_MAX_MASK, 2)
#define  HSW_PRI_STRETCH_MAX_X1		REG_FIELD_PREP(HSW_PRI_STRETCH_MAX_MASK, 3)
#define  HSW_SPR_STRETCH_MAX_MASK	REG_GENMASK(26, 25)
#define  HSW_SPR_STRETCH_MAX_X8		REG_FIELD_PREP(HSW_SPR_STRETCH_MAX_MASK, 0)
#define  HSW_SPR_STRETCH_MAX_X4		REG_FIELD_PREP(HSW_SPR_STRETCH_MAX_MASK, 1)
#define  HSW_SPR_STRETCH_MAX_X2		REG_FIELD_PREP(HSW_SPR_STRETCH_MAX_MASK, 2)
#define  HSW_SPR_STRETCH_MAX_X1		REG_FIELD_PREP(HSW_SPR_STRETCH_MAX_MASK, 3)
#define  HSW_FBCQ_DIS			(1 << 22)
#define  BDW_DPRS_MASK_VBLANK_SRD	(1 << 0)
#define  SKL_PLANE1_STRETCH_MAX_MASK	REG_GENMASK(1, 0)
#define  SKL_PLANE1_STRETCH_MAX_X8	REG_FIELD_PREP(SKL_PLANE1_STRETCH_MAX_MASK, 0)
#define  SKL_PLANE1_STRETCH_MAX_X4	REG_FIELD_PREP(SKL_PLANE1_STRETCH_MAX_MASK, 1)
#define  SKL_PLANE1_STRETCH_MAX_X2	REG_FIELD_PREP(SKL_PLANE1_STRETCH_MAX_MASK, 2)
#define  SKL_PLANE1_STRETCH_MAX_X1	REG_FIELD_PREP(SKL_PLANE1_STRETCH_MAX_MASK, 3)
#define CHICKEN_PIPESL_1(pipe) _MMIO_PIPE(pipe, _CHICKEN_PIPESL_1_A, _CHICKEN_PIPESL_1_B)

#define _CHICKEN_TRANS_A	0x420c0
#define _CHICKEN_TRANS_B	0x420c4
#define _CHICKEN_TRANS_C	0x420c8
#define _CHICKEN_TRANS_EDP	0x420cc
#define _CHICKEN_TRANS_D	0x420d8
#define CHICKEN_TRANS(trans)	_MMIO(_PICK((trans), \
					    [TRANSCODER_EDP] = _CHICKEN_TRANS_EDP, \
					    [TRANSCODER_A] = _CHICKEN_TRANS_A, \
					    [TRANSCODER_B] = _CHICKEN_TRANS_B, \
					    [TRANSCODER_C] = _CHICKEN_TRANS_C, \
					    [TRANSCODER_D] = _CHICKEN_TRANS_D))

#define _MTL_CHICKEN_TRANS_A	0x604e0
#define _MTL_CHICKEN_TRANS_B	0x614e0
#define MTL_CHICKEN_TRANS(trans)	_MMIO_TRANS((trans), \
						    _MTL_CHICKEN_TRANS_A, \
						    _MTL_CHICKEN_TRANS_B)

#define  HSW_FRAME_START_DELAY_MASK	REG_GENMASK(28, 27)
#define  HSW_FRAME_START_DELAY(x)	REG_FIELD_PREP(HSW_FRAME_START_DELAY_MASK, x)
#define  VSC_DATA_SEL_SOFTWARE_CONTROL	REG_BIT(25) /* GLK */
#define  FECSTALL_DIS_DPTSTREAM_DPTTG	REG_BIT(23)
#define  DDI_TRAINING_OVERRIDE_ENABLE	REG_BIT(19)
#define  ADLP_1_BASED_X_GRANULARITY	REG_BIT(18)
#define  DDI_TRAINING_OVERRIDE_VALUE	REG_BIT(18)
#define  DDIE_TRAINING_OVERRIDE_ENABLE	REG_BIT(17) /* CHICKEN_TRANS_A only */
#define  DDIE_TRAINING_OVERRIDE_VALUE	REG_BIT(16) /* CHICKEN_TRANS_A only */
#define  PSR2_ADD_VERTICAL_LINE_COUNT	REG_BIT(15)
#define  PSR2_VSC_ENABLE_PROG_HEADER	REG_BIT(12)

#define DISP_ARB_CTL	_MMIO(0x45000)
#define  DISP_FBC_MEMORY_WAKE		(1 << 31)
#define  DISP_TILE_SURFACE_SWIZZLING	(1 << 13)
#define  DISP_FBC_WM_DIS		(1 << 15)
#define DISP_ARB_CTL2	_MMIO(0x45004)
#define  DISP_DATA_PARTITION_5_6	(1 << 6)
#define  DISP_IPC_ENABLE		(1 << 3)

#define GEN7_MSG_CTL	_MMIO(0x45010)
#define  WAIT_FOR_PCH_RESET_ACK		(1 << 1)
#define  WAIT_FOR_PCH_FLR_ACK		(1 << 0)

#define _BW_BUDDY0_CTL			0x45130
#define _BW_BUDDY1_CTL			0x45140
#define BW_BUDDY_CTL(x)			_MMIO(_PICK_EVEN(x, \
							 _BW_BUDDY0_CTL, \
							 _BW_BUDDY1_CTL))
#define   BW_BUDDY_DISABLE		REG_BIT(31)
#define   BW_BUDDY_TLB_REQ_TIMER_MASK	REG_GENMASK(21, 16)
#define   BW_BUDDY_TLB_REQ_TIMER(x)	REG_FIELD_PREP(BW_BUDDY_TLB_REQ_TIMER_MASK, x)

#define _BW_BUDDY0_PAGE_MASK		0x45134
#define _BW_BUDDY1_PAGE_MASK		0x45144
#define BW_BUDDY_PAGE_MASK(x)		_MMIO(_PICK_EVEN(x, \
							 _BW_BUDDY0_PAGE_MASK, \
							 _BW_BUDDY1_PAGE_MASK))

#define HSW_NDE_RSTWRN_OPT	_MMIO(0x46408)
#define  MTL_RESET_PICA_HANDSHAKE_EN	REG_BIT(6)
#define  RESET_PCH_HANDSHAKE_ENABLE	REG_BIT(4)

#define GEN8_CHICKEN_DCPR_1			_MMIO(0x46430)
#define   LATENCY_REPORTING_REMOVED_PIPE_D	REG_BIT(31)
#define   SKL_SELECT_ALTERNATE_DC_EXIT		REG_BIT(30)
#define   LATENCY_REPORTING_REMOVED_PIPE_C	REG_BIT(25)
#define   LATENCY_REPORTING_REMOVED_PIPE_B	REG_BIT(24)
#define   LATENCY_REPORTING_REMOVED_PIPE_A	REG_BIT(23)
#define   ICL_DELAY_PMRSP			REG_BIT(22)
#define   DISABLE_FLR_SRC			REG_BIT(15)
#define   MASK_WAKEMEM				REG_BIT(13)
#define   DDI_CLOCK_REG_ACCESS			REG_BIT(7)

#define GEN11_CHICKEN_DCPR_2			_MMIO(0x46434)
#define   DCPR_MASK_MAXLATENCY_MEMUP_CLR	REG_BIT(27)
#define   DCPR_MASK_LPMODE			REG_BIT(26)
#define   DCPR_SEND_RESP_IMM			REG_BIT(25)
#define   DCPR_CLEAR_MEMSTAT_DIS		REG_BIT(24)

#define SKL_DFSM			_MMIO(0x51000)
#define   SKL_DFSM_DISPLAY_PM_DISABLE	(1 << 27)
#define   SKL_DFSM_DISPLAY_HDCP_DISABLE	(1 << 25)
#define   SKL_DFSM_CDCLK_LIMIT_MASK	(3 << 23)
#define   SKL_DFSM_CDCLK_LIMIT_675	(0 << 23)
#define   SKL_DFSM_CDCLK_LIMIT_540	(1 << 23)
#define   SKL_DFSM_CDCLK_LIMIT_450	(2 << 23)
#define   SKL_DFSM_CDCLK_LIMIT_337_5	(3 << 23)
#define   ICL_DFSM_DMC_DISABLE		(1 << 23)
#define   SKL_DFSM_PIPE_A_DISABLE	(1 << 30)
#define   SKL_DFSM_PIPE_B_DISABLE	(1 << 21)
#define   SKL_DFSM_PIPE_C_DISABLE	(1 << 28)
#define   TGL_DFSM_PIPE_D_DISABLE	(1 << 22)
#define   GLK_DFSM_DISPLAY_DSC_DISABLE	(1 << 7)

#define SKL_DSSM				_MMIO(0x51004)
#define ICL_DSSM_CDCLK_PLL_REFCLK_MASK		(7 << 29)
#define ICL_DSSM_CDCLK_PLL_REFCLK_24MHz		(0 << 29)
#define ICL_DSSM_CDCLK_PLL_REFCLK_19_2MHz	(1 << 29)
#define ICL_DSSM_CDCLK_PLL_REFCLK_38_4MHz	(2 << 29)

#define GMD_ID_DISPLAY				_MMIO(0x510a0)
#define   GMD_ID_ARCH_MASK			REG_GENMASK(31, 22)
#define   GMD_ID_RELEASE_MASK			REG_GENMASK(21, 14)
#define   GMD_ID_STEP				REG_GENMASK(5, 0)

/*GEN11 chicken */
#define _PIPEA_CHICKEN				0x70038
#define _PIPEB_CHICKEN				0x71038
#define _PIPEC_CHICKEN				0x72038
#define PIPE_CHICKEN(pipe)			_MMIO_PIPE(pipe, _PIPEA_CHICKEN,\
							   _PIPEB_CHICKEN)
#define   UNDERRUN_RECOVERY_DISABLE_ADLP	REG_BIT(30)
#define   UNDERRUN_RECOVERY_ENABLE_DG2		REG_BIT(30)
#define   PIXEL_ROUNDING_TRUNC_FB_PASSTHRU	REG_BIT(15)
#define   DG2_RENDER_CCSTAG_4_3_EN		REG_BIT(12)
#define   PER_PIXEL_ALPHA_BYPASS_EN		REG_BIT(7)

/* PCH */

#define PCH_DISPLAY_BASE	0xc0000u

/* south display engine interrupt: IBX */
#define SDE_AUDIO_POWER_D	(1 << 27)
#define SDE_AUDIO_POWER_C	(1 << 26)
#define SDE_AUDIO_POWER_B	(1 << 25)
#define SDE_AUDIO_POWER_SHIFT	(25)
#define SDE_AUDIO_POWER_MASK	(7 << SDE_AUDIO_POWER_SHIFT)
#define SDE_GMBUS		(1 << 24)
#define SDE_AUDIO_HDCP_TRANSB	(1 << 23)
#define SDE_AUDIO_HDCP_TRANSA	(1 << 22)
#define SDE_AUDIO_HDCP_MASK	(3 << 22)
#define SDE_AUDIO_TRANSB	(1 << 21)
#define SDE_AUDIO_TRANSA	(1 << 20)
#define SDE_AUDIO_TRANS_MASK	(3 << 20)
#define SDE_POISON		(1 << 19)
/* 18 reserved */
#define SDE_FDI_RXB		(1 << 17)
#define SDE_FDI_RXA		(1 << 16)
#define SDE_FDI_MASK		(3 << 16)
#define SDE_AUXD		(1 << 15)
#define SDE_AUXC		(1 << 14)
#define SDE_AUXB		(1 << 13)
#define SDE_AUX_MASK		(7 << 13)
/* 12 reserved */
#define SDE_CRT_HOTPLUG         (1 << 11)
#define SDE_PORTD_HOTPLUG       (1 << 10)
#define SDE_PORTC_HOTPLUG       (1 << 9)
#define SDE_PORTB_HOTPLUG       (1 << 8)
#define SDE_SDVOB_HOTPLUG       (1 << 6)
#define SDE_HOTPLUG_MASK        (SDE_CRT_HOTPLUG | \
				 SDE_SDVOB_HOTPLUG |	\
				 SDE_PORTB_HOTPLUG |	\
				 SDE_PORTC_HOTPLUG |	\
				 SDE_PORTD_HOTPLUG)
#define SDE_TRANSB_CRC_DONE	(1 << 5)
#define SDE_TRANSB_CRC_ERR	(1 << 4)
#define SDE_TRANSB_FIFO_UNDER	(1 << 3)
#define SDE_TRANSA_CRC_DONE	(1 << 2)
#define SDE_TRANSA_CRC_ERR	(1 << 1)
#define SDE_TRANSA_FIFO_UNDER	(1 << 0)
#define SDE_TRANS_MASK		(0x3f)

/* south display engine interrupt: CPT - CNP */
#define SDE_AUDIO_POWER_D_CPT	(1 << 31)
#define SDE_AUDIO_POWER_C_CPT	(1 << 30)
#define SDE_AUDIO_POWER_B_CPT	(1 << 29)
#define SDE_AUDIO_POWER_SHIFT_CPT   29
#define SDE_AUDIO_POWER_MASK_CPT    (7 << 29)
#define SDE_AUXD_CPT		(1 << 27)
#define SDE_AUXC_CPT		(1 << 26)
#define SDE_AUXB_CPT		(1 << 25)
#define SDE_AUX_MASK_CPT	(7 << 25)
#define SDE_PORTE_HOTPLUG_SPT	(1 << 25)
#define SDE_PORTA_HOTPLUG_SPT	(1 << 24)
#define SDE_PORTD_HOTPLUG_CPT	(1 << 23)
#define SDE_PORTC_HOTPLUG_CPT	(1 << 22)
#define SDE_PORTB_HOTPLUG_CPT	(1 << 21)
#define SDE_CRT_HOTPLUG_CPT	(1 << 19)
#define SDE_SDVOB_HOTPLUG_CPT	(1 << 18)
#define SDE_HOTPLUG_MASK_CPT	(SDE_CRT_HOTPLUG_CPT |		\
				 SDE_SDVOB_HOTPLUG_CPT |	\
				 SDE_PORTD_HOTPLUG_CPT |	\
				 SDE_PORTC_HOTPLUG_CPT |	\
				 SDE_PORTB_HOTPLUG_CPT)
#define SDE_HOTPLUG_MASK_SPT	(SDE_PORTE_HOTPLUG_SPT |	\
				 SDE_PORTD_HOTPLUG_CPT |	\
				 SDE_PORTC_HOTPLUG_CPT |	\
				 SDE_PORTB_HOTPLUG_CPT |	\
				 SDE_PORTA_HOTPLUG_SPT)
#define SDE_GMBUS_CPT		(1 << 17)
#define SDE_ERROR_CPT		(1 << 16)
#define SDE_AUDIO_CP_REQ_C_CPT	(1 << 10)
#define SDE_AUDIO_CP_CHG_C_CPT	(1 << 9)
#define SDE_FDI_RXC_CPT		(1 << 8)
#define SDE_AUDIO_CP_REQ_B_CPT	(1 << 6)
#define SDE_AUDIO_CP_CHG_B_CPT	(1 << 5)
#define SDE_FDI_RXB_CPT		(1 << 4)
#define SDE_AUDIO_CP_REQ_A_CPT	(1 << 2)
#define SDE_AUDIO_CP_CHG_A_CPT	(1 << 1)
#define SDE_FDI_RXA_CPT		(1 << 0)
#define SDE_AUDIO_CP_REQ_CPT	(SDE_AUDIO_CP_REQ_C_CPT | \
				 SDE_AUDIO_CP_REQ_B_CPT | \
				 SDE_AUDIO_CP_REQ_A_CPT)
#define SDE_AUDIO_CP_CHG_CPT	(SDE_AUDIO_CP_CHG_C_CPT | \
				 SDE_AUDIO_CP_CHG_B_CPT | \
				 SDE_AUDIO_CP_CHG_A_CPT)
#define SDE_FDI_MASK_CPT	(SDE_FDI_RXC_CPT | \
				 SDE_FDI_RXB_CPT | \
				 SDE_FDI_RXA_CPT)

/* south display engine interrupt: ICP/TGP */
#define SDE_GMBUS_ICP			(1 << 23)
#define SDE_TC_HOTPLUG_ICP(hpd_pin)	REG_BIT(24 + _HPD_PIN_TC(hpd_pin))
#define SDE_TC_HOTPLUG_DG2(hpd_pin)	REG_BIT(25 + _HPD_PIN_TC(hpd_pin)) /* sigh */
#define SDE_DDI_HOTPLUG_ICP(hpd_pin)	REG_BIT(16 + _HPD_PIN_DDI(hpd_pin))
#define SDE_DDI_HOTPLUG_MASK_ICP	(SDE_DDI_HOTPLUG_ICP(HPD_PORT_D) | \
					 SDE_DDI_HOTPLUG_ICP(HPD_PORT_C) | \
					 SDE_DDI_HOTPLUG_ICP(HPD_PORT_B) | \
					 SDE_DDI_HOTPLUG_ICP(HPD_PORT_A))
#define SDE_TC_HOTPLUG_MASK_ICP		(SDE_TC_HOTPLUG_ICP(HPD_PORT_TC6) | \
					 SDE_TC_HOTPLUG_ICP(HPD_PORT_TC5) | \
					 SDE_TC_HOTPLUG_ICP(HPD_PORT_TC4) | \
					 SDE_TC_HOTPLUG_ICP(HPD_PORT_TC3) | \
					 SDE_TC_HOTPLUG_ICP(HPD_PORT_TC2) | \
					 SDE_TC_HOTPLUG_ICP(HPD_PORT_TC1))

#define SDEISR  _MMIO(0xc4000)
#define SDEIMR  _MMIO(0xc4004)
#define SDEIIR  _MMIO(0xc4008)
#define SDEIER  _MMIO(0xc400c)

#define SERR_INT			_MMIO(0xc4040)
#define  SERR_INT_POISON		(1 << 31)
#define  SERR_INT_TRANS_FIFO_UNDERRUN(pipe)	(1 << ((pipe) * 3))

/* digital port hotplug */
#define PCH_PORT_HOTPLUG		_MMIO(0xc4030)	/* SHOTPLUG_CTL */
#define  PORTA_HOTPLUG_ENABLE		(1 << 28) /* LPT:LP+ & BXT */
#define  BXT_DDIA_HPD_INVERT            (1 << 27)
#define  PORTA_HOTPLUG_STATUS_MASK	(3 << 24) /* SPT+ & BXT */
#define  PORTA_HOTPLUG_NO_DETECT	(0 << 24) /* SPT+ & BXT */
#define  PORTA_HOTPLUG_SHORT_DETECT	(1 << 24) /* SPT+ & BXT */
#define  PORTA_HOTPLUG_LONG_DETECT	(2 << 24) /* SPT+ & BXT */
#define  PORTD_HOTPLUG_ENABLE		(1 << 20)
#define  PORTD_PULSE_DURATION_2ms	(0 << 18) /* pre-LPT */
#define  PORTD_PULSE_DURATION_4_5ms	(1 << 18) /* pre-LPT */
#define  PORTD_PULSE_DURATION_6ms	(2 << 18) /* pre-LPT */
#define  PORTD_PULSE_DURATION_100ms	(3 << 18) /* pre-LPT */
#define  PORTD_PULSE_DURATION_MASK	(3 << 18) /* pre-LPT */
#define  PORTD_HOTPLUG_STATUS_MASK	(3 << 16)
#define  PORTD_HOTPLUG_NO_DETECT	(0 << 16)
#define  PORTD_HOTPLUG_SHORT_DETECT	(1 << 16)
#define  PORTD_HOTPLUG_LONG_DETECT	(2 << 16)
#define  PORTC_HOTPLUG_ENABLE		(1 << 12)
#define  BXT_DDIC_HPD_INVERT            (1 << 11)
#define  PORTC_PULSE_DURATION_2ms	(0 << 10) /* pre-LPT */
#define  PORTC_PULSE_DURATION_4_5ms	(1 << 10) /* pre-LPT */
#define  PORTC_PULSE_DURATION_6ms	(2 << 10) /* pre-LPT */
#define  PORTC_PULSE_DURATION_100ms	(3 << 10) /* pre-LPT */
#define  PORTC_PULSE_DURATION_MASK	(3 << 10) /* pre-LPT */
#define  PORTC_HOTPLUG_STATUS_MASK	(3 << 8)
#define  PORTC_HOTPLUG_NO_DETECT	(0 << 8)
#define  PORTC_HOTPLUG_SHORT_DETECT	(1 << 8)
#define  PORTC_HOTPLUG_LONG_DETECT	(2 << 8)
#define  PORTB_HOTPLUG_ENABLE		(1 << 4)
#define  BXT_DDIB_HPD_INVERT            (1 << 3)
#define  PORTB_PULSE_DURATION_2ms	(0 << 2) /* pre-LPT */
#define  PORTB_PULSE_DURATION_4_5ms	(1 << 2) /* pre-LPT */
#define  PORTB_PULSE_DURATION_6ms	(2 << 2) /* pre-LPT */
#define  PORTB_PULSE_DURATION_100ms	(3 << 2) /* pre-LPT */
#define  PORTB_PULSE_DURATION_MASK	(3 << 2) /* pre-LPT */
#define  PORTB_HOTPLUG_STATUS_MASK	(3 << 0)
#define  PORTB_HOTPLUG_NO_DETECT	(0 << 0)
#define  PORTB_HOTPLUG_SHORT_DETECT	(1 << 0)
#define  PORTB_HOTPLUG_LONG_DETECT	(2 << 0)
#define  BXT_DDI_HPD_INVERT_MASK	(BXT_DDIA_HPD_INVERT | \
					BXT_DDIB_HPD_INVERT | \
					BXT_DDIC_HPD_INVERT)

#define PCH_PORT_HOTPLUG2		_MMIO(0xc403C)	/* SHOTPLUG_CTL2 SPT+ */
#define  PORTE_HOTPLUG_ENABLE		(1 << 4)
#define  PORTE_HOTPLUG_STATUS_MASK	(3 << 0)
#define  PORTE_HOTPLUG_NO_DETECT	(0 << 0)
#define  PORTE_HOTPLUG_SHORT_DETECT	(1 << 0)
#define  PORTE_HOTPLUG_LONG_DETECT	(2 << 0)

/* This register is a reuse of PCH_PORT_HOTPLUG register. The
 * functionality covered in PCH_PORT_HOTPLUG is split into
 * SHOTPLUG_CTL_DDI and SHOTPLUG_CTL_TC.
 */

#define SHOTPLUG_CTL_DDI				_MMIO(0xc4030)
#define   SHOTPLUG_CTL_DDI_HPD_ENABLE(hpd_pin)			(0x8 << (_HPD_PIN_DDI(hpd_pin) * 4))
#define   SHOTPLUG_CTL_DDI_HPD_OUTPUT_DATA(hpd_pin)		(0x4 << (_HPD_PIN_DDI(hpd_pin) * 4))
#define   SHOTPLUG_CTL_DDI_HPD_STATUS_MASK(hpd_pin)		(0x3 << (_HPD_PIN_DDI(hpd_pin) * 4))
#define   SHOTPLUG_CTL_DDI_HPD_NO_DETECT(hpd_pin)		(0x0 << (_HPD_PIN_DDI(hpd_pin) * 4))
#define   SHOTPLUG_CTL_DDI_HPD_SHORT_DETECT(hpd_pin)		(0x1 << (_HPD_PIN_DDI(hpd_pin) * 4))
#define   SHOTPLUG_CTL_DDI_HPD_LONG_DETECT(hpd_pin)		(0x2 << (_HPD_PIN_DDI(hpd_pin) * 4))
#define   SHOTPLUG_CTL_DDI_HPD_SHORT_LONG_DETECT(hpd_pin)	(0x3 << (_HPD_PIN_DDI(hpd_pin) * 4))

#define SHOTPLUG_CTL_TC				_MMIO(0xc4034)
#define   ICP_TC_HPD_ENABLE(hpd_pin)		(8 << (_HPD_PIN_TC(hpd_pin) * 4))
#define   ICP_TC_HPD_LONG_DETECT(hpd_pin)	(2 << (_HPD_PIN_TC(hpd_pin) * 4))
#define   ICP_TC_HPD_SHORT_DETECT(hpd_pin)	(1 << (_HPD_PIN_TC(hpd_pin) * 4))

#define SHPD_FILTER_CNT				_MMIO(0xc4038)
#define   SHPD_FILTER_CNT_500_ADJ		0x001D9

#define _PCH_DPLL_A              0xc6014
#define _PCH_DPLL_B              0xc6018
#define PCH_DPLL(pll) _MMIO((pll) == 0 ? _PCH_DPLL_A : _PCH_DPLL_B)

#define _PCH_FPA0                0xc6040
#define  FP_CB_TUNE		(0x3 << 22)
#define _PCH_FPA1                0xc6044
#define _PCH_FPB0                0xc6048
#define _PCH_FPB1                0xc604c
#define PCH_FP0(pll) _MMIO((pll) == 0 ? _PCH_FPA0 : _PCH_FPB0)
#define PCH_FP1(pll) _MMIO((pll) == 0 ? _PCH_FPA1 : _PCH_FPB1)

#define PCH_DPLL_TEST           _MMIO(0xc606c)

#define PCH_DREF_CONTROL        _MMIO(0xC6200)
#define  DREF_CONTROL_MASK      0x7fc3
#define  DREF_CPU_SOURCE_OUTPUT_DISABLE         (0 << 13)
#define  DREF_CPU_SOURCE_OUTPUT_DOWNSPREAD      (2 << 13)
#define  DREF_CPU_SOURCE_OUTPUT_NONSPREAD       (3 << 13)
#define  DREF_CPU_SOURCE_OUTPUT_MASK		(3 << 13)
#define  DREF_SSC_SOURCE_DISABLE                (0 << 11)
#define  DREF_SSC_SOURCE_ENABLE                 (2 << 11)
#define  DREF_SSC_SOURCE_MASK			(3 << 11)
#define  DREF_NONSPREAD_SOURCE_DISABLE          (0 << 9)
#define  DREF_NONSPREAD_CK505_ENABLE		(1 << 9)
#define  DREF_NONSPREAD_SOURCE_ENABLE           (2 << 9)
#define  DREF_NONSPREAD_SOURCE_MASK		(3 << 9)
#define  DREF_SUPERSPREAD_SOURCE_DISABLE        (0 << 7)
#define  DREF_SUPERSPREAD_SOURCE_ENABLE         (2 << 7)
#define  DREF_SUPERSPREAD_SOURCE_MASK		(3 << 7)
#define  DREF_SSC4_DOWNSPREAD                   (0 << 6)
#define  DREF_SSC4_CENTERSPREAD                 (1 << 6)
#define  DREF_SSC1_DISABLE                      (0 << 1)
#define  DREF_SSC1_ENABLE                       (1 << 1)
#define  DREF_SSC4_DISABLE                      (0)
#define  DREF_SSC4_ENABLE                       (1)

#define PCH_RAWCLK_FREQ         _MMIO(0xc6204)
#define  FDL_TP1_TIMER_SHIFT    12
#define  FDL_TP1_TIMER_MASK     (3 << 12)
#define  FDL_TP2_TIMER_SHIFT    10
#define  FDL_TP2_TIMER_MASK     (3 << 10)
#define  RAWCLK_FREQ_MASK       0x3ff
#define  CNP_RAWCLK_DIV_MASK	(0x3ff << 16)
#define  CNP_RAWCLK_DIV(div)	((div) << 16)
#define  CNP_RAWCLK_FRAC_MASK	(0xf << 26)
#define  CNP_RAWCLK_DEN(den)	((den) << 26)
#define  ICP_RAWCLK_NUM(num)	((num) << 11)

#define PCH_DPLL_TMR_CFG        _MMIO(0xc6208)

#define PCH_SSC4_PARMS          _MMIO(0xc6210)
#define PCH_SSC4_AUX_PARMS      _MMIO(0xc6214)

#define PCH_DPLL_SEL		_MMIO(0xc7000)
#define	 TRANS_DPLLB_SEL(pipe)		(1 << ((pipe) * 4))
#define	 TRANS_DPLLA_SEL(pipe)		0
#define  TRANS_DPLL_ENABLE(pipe)	(1 << ((pipe) * 4 + 3))

/* transcoder */

#define _PCH_TRANS_HTOTAL_A		0xe0000
#define  TRANS_HTOTAL_SHIFT		16
#define  TRANS_HACTIVE_SHIFT		0
#define _PCH_TRANS_HBLANK_A		0xe0004
#define  TRANS_HBLANK_END_SHIFT		16
#define  TRANS_HBLANK_START_SHIFT	0
#define _PCH_TRANS_HSYNC_A		0xe0008
#define  TRANS_HSYNC_END_SHIFT		16
#define  TRANS_HSYNC_START_SHIFT	0
#define _PCH_TRANS_VTOTAL_A		0xe000c
#define  TRANS_VTOTAL_SHIFT		16
#define  TRANS_VACTIVE_SHIFT		0
#define _PCH_TRANS_VBLANK_A		0xe0010
#define  TRANS_VBLANK_END_SHIFT		16
#define  TRANS_VBLANK_START_SHIFT	0
#define _PCH_TRANS_VSYNC_A		0xe0014
#define  TRANS_VSYNC_END_SHIFT		16
#define  TRANS_VSYNC_START_SHIFT	0
#define _PCH_TRANS_VSYNCSHIFT_A		0xe0028

#define _PCH_TRANSA_DATA_M1	0xe0030
#define _PCH_TRANSA_DATA_N1	0xe0034
#define _PCH_TRANSA_DATA_M2	0xe0038
#define _PCH_TRANSA_DATA_N2	0xe003c
#define _PCH_TRANSA_LINK_M1	0xe0040
#define _PCH_TRANSA_LINK_N1	0xe0044
#define _PCH_TRANSA_LINK_M2	0xe0048
#define _PCH_TRANSA_LINK_N2	0xe004c

/* Per-transcoder DIP controls (PCH) */
#define _VIDEO_DIP_CTL_A         0xe0200
#define _VIDEO_DIP_DATA_A        0xe0208
#define _VIDEO_DIP_GCP_A         0xe0210
#define  GCP_COLOR_INDICATION		(1 << 2)
#define  GCP_DEFAULT_PHASE_ENABLE	(1 << 1)
#define  GCP_AV_MUTE			(1 << 0)

#define _VIDEO_DIP_CTL_B         0xe1200
#define _VIDEO_DIP_DATA_B        0xe1208
#define _VIDEO_DIP_GCP_B         0xe1210

#define TVIDEO_DIP_CTL(pipe) _MMIO_PIPE(pipe, _VIDEO_DIP_CTL_A, _VIDEO_DIP_CTL_B)
#define TVIDEO_DIP_DATA(pipe) _MMIO_PIPE(pipe, _VIDEO_DIP_DATA_A, _VIDEO_DIP_DATA_B)
#define TVIDEO_DIP_GCP(pipe) _MMIO_PIPE(pipe, _VIDEO_DIP_GCP_A, _VIDEO_DIP_GCP_B)

/* Per-transcoder DIP controls (VLV) */
#define _VLV_VIDEO_DIP_CTL_A		(VLV_DISPLAY_BASE + 0x60200)
#define _VLV_VIDEO_DIP_DATA_A		(VLV_DISPLAY_BASE + 0x60208)
#define _VLV_VIDEO_DIP_GDCP_PAYLOAD_A	(VLV_DISPLAY_BASE + 0x60210)

#define _VLV_VIDEO_DIP_CTL_B		(VLV_DISPLAY_BASE + 0x61170)
#define _VLV_VIDEO_DIP_DATA_B		(VLV_DISPLAY_BASE + 0x61174)
#define _VLV_VIDEO_DIP_GDCP_PAYLOAD_B	(VLV_DISPLAY_BASE + 0x61178)

#define _CHV_VIDEO_DIP_CTL_C		(VLV_DISPLAY_BASE + 0x611f0)
#define _CHV_VIDEO_DIP_DATA_C		(VLV_DISPLAY_BASE + 0x611f4)
#define _CHV_VIDEO_DIP_GDCP_PAYLOAD_C	(VLV_DISPLAY_BASE + 0x611f8)

#define VLV_TVIDEO_DIP_CTL(pipe) \
	_MMIO_PIPE3((pipe), _VLV_VIDEO_DIP_CTL_A, \
	       _VLV_VIDEO_DIP_CTL_B, _CHV_VIDEO_DIP_CTL_C)
#define VLV_TVIDEO_DIP_DATA(pipe) \
	_MMIO_PIPE3((pipe), _VLV_VIDEO_DIP_DATA_A, \
	       _VLV_VIDEO_DIP_DATA_B, _CHV_VIDEO_DIP_DATA_C)
#define VLV_TVIDEO_DIP_GCP(pipe) \
	_MMIO_PIPE3((pipe), _VLV_VIDEO_DIP_GDCP_PAYLOAD_A, \
		_VLV_VIDEO_DIP_GDCP_PAYLOAD_B, _CHV_VIDEO_DIP_GDCP_PAYLOAD_C)

/* Haswell DIP controls */

#define _HSW_VIDEO_DIP_CTL_A		0x60200
#define _HSW_VIDEO_DIP_AVI_DATA_A	0x60220
#define _HSW_VIDEO_DIP_VS_DATA_A	0x60260
#define _HSW_VIDEO_DIP_SPD_DATA_A	0x602A0
#define _HSW_VIDEO_DIP_GMP_DATA_A	0x602E0
#define _HSW_VIDEO_DIP_VSC_DATA_A	0x60320
#define _GLK_VIDEO_DIP_DRM_DATA_A	0x60440
#define _HSW_VIDEO_DIP_AVI_ECC_A	0x60240
#define _HSW_VIDEO_DIP_VS_ECC_A		0x60280
#define _HSW_VIDEO_DIP_SPD_ECC_A	0x602C0
#define _HSW_VIDEO_DIP_GMP_ECC_A	0x60300
#define _HSW_VIDEO_DIP_VSC_ECC_A	0x60344
#define _HSW_VIDEO_DIP_GCP_A		0x60210

#define _HSW_VIDEO_DIP_CTL_B		0x61200
#define _HSW_VIDEO_DIP_AVI_DATA_B	0x61220
#define _HSW_VIDEO_DIP_VS_DATA_B	0x61260
#define _HSW_VIDEO_DIP_SPD_DATA_B	0x612A0
#define _HSW_VIDEO_DIP_GMP_DATA_B	0x612E0
#define _HSW_VIDEO_DIP_VSC_DATA_B	0x61320
#define _GLK_VIDEO_DIP_DRM_DATA_B	0x61440
#define _HSW_VIDEO_DIP_BVI_ECC_B	0x61240
#define _HSW_VIDEO_DIP_VS_ECC_B		0x61280
#define _HSW_VIDEO_DIP_SPD_ECC_B	0x612C0
#define _HSW_VIDEO_DIP_GMP_ECC_B	0x61300
#define _HSW_VIDEO_DIP_VSC_ECC_B	0x61344
#define _HSW_VIDEO_DIP_GCP_B		0x61210

/* Icelake PPS_DATA and _ECC DIP Registers.
 * These are available for transcoders B,C and eDP.
 * Adding the _A so as to reuse the _MMIO_TRANS2
 * definition, with which it offsets to the right location.
 */

#define _ICL_VIDEO_DIP_PPS_DATA_A	0x60350
#define _ICL_VIDEO_DIP_PPS_DATA_B	0x61350
#define _ICL_VIDEO_DIP_PPS_ECC_A	0x603D4
#define _ICL_VIDEO_DIP_PPS_ECC_B	0x613D4

#define HSW_TVIDEO_DIP_CTL(trans)		_MMIO_TRANS2(trans, _HSW_VIDEO_DIP_CTL_A)
#define HSW_TVIDEO_DIP_GCP(trans)		_MMIO_TRANS2(trans, _HSW_VIDEO_DIP_GCP_A)
#define HSW_TVIDEO_DIP_AVI_DATA(trans, i)	_MMIO_TRANS2(trans, _HSW_VIDEO_DIP_AVI_DATA_A + (i) * 4)
#define HSW_TVIDEO_DIP_VS_DATA(trans, i)	_MMIO_TRANS2(trans, _HSW_VIDEO_DIP_VS_DATA_A + (i) * 4)
#define HSW_TVIDEO_DIP_SPD_DATA(trans, i)	_MMIO_TRANS2(trans, _HSW_VIDEO_DIP_SPD_DATA_A + (i) * 4)
#define HSW_TVIDEO_DIP_GMP_DATA(trans, i)	_MMIO_TRANS2(trans, _HSW_VIDEO_DIP_GMP_DATA_A + (i) * 4)
#define HSW_TVIDEO_DIP_VSC_DATA(trans, i)	_MMIO_TRANS2(trans, _HSW_VIDEO_DIP_VSC_DATA_A + (i) * 4)
#define GLK_TVIDEO_DIP_DRM_DATA(trans, i)	_MMIO_TRANS2(trans, _GLK_VIDEO_DIP_DRM_DATA_A + (i) * 4)
#define ICL_VIDEO_DIP_PPS_DATA(trans, i)	_MMIO_TRANS2(trans, _ICL_VIDEO_DIP_PPS_DATA_A + (i) * 4)
#define ICL_VIDEO_DIP_PPS_ECC(trans, i)		_MMIO_TRANS2(trans, _ICL_VIDEO_DIP_PPS_ECC_A + (i) * 4)

#define _HSW_STEREO_3D_CTL_A		0x70020
#define   S3D_ENABLE			(1 << 31)
#define _HSW_STEREO_3D_CTL_B		0x71020

#define HSW_STEREO_3D_CTL(trans)	_MMIO_PIPE2(trans, _HSW_STEREO_3D_CTL_A)

#define _PCH_TRANS_HTOTAL_B          0xe1000
#define _PCH_TRANS_HBLANK_B          0xe1004
#define _PCH_TRANS_HSYNC_B           0xe1008
#define _PCH_TRANS_VTOTAL_B          0xe100c
#define _PCH_TRANS_VBLANK_B          0xe1010
#define _PCH_TRANS_VSYNC_B           0xe1014
#define _PCH_TRANS_VSYNCSHIFT_B 0xe1028

#define PCH_TRANS_HTOTAL(pipe)		_MMIO_PIPE(pipe, _PCH_TRANS_HTOTAL_A, _PCH_TRANS_HTOTAL_B)
#define PCH_TRANS_HBLANK(pipe)		_MMIO_PIPE(pipe, _PCH_TRANS_HBLANK_A, _PCH_TRANS_HBLANK_B)
#define PCH_TRANS_HSYNC(pipe)		_MMIO_PIPE(pipe, _PCH_TRANS_HSYNC_A, _PCH_TRANS_HSYNC_B)
#define PCH_TRANS_VTOTAL(pipe)		_MMIO_PIPE(pipe, _PCH_TRANS_VTOTAL_A, _PCH_TRANS_VTOTAL_B)
#define PCH_TRANS_VBLANK(pipe)		_MMIO_PIPE(pipe, _PCH_TRANS_VBLANK_A, _PCH_TRANS_VBLANK_B)
#define PCH_TRANS_VSYNC(pipe)		_MMIO_PIPE(pipe, _PCH_TRANS_VSYNC_A, _PCH_TRANS_VSYNC_B)
#define PCH_TRANS_VSYNCSHIFT(pipe)	_MMIO_PIPE(pipe, _PCH_TRANS_VSYNCSHIFT_A, _PCH_TRANS_VSYNCSHIFT_B)

#define _PCH_TRANSB_DATA_M1	0xe1030
#define _PCH_TRANSB_DATA_N1	0xe1034
#define _PCH_TRANSB_DATA_M2	0xe1038
#define _PCH_TRANSB_DATA_N2	0xe103c
#define _PCH_TRANSB_LINK_M1	0xe1040
#define _PCH_TRANSB_LINK_N1	0xe1044
#define _PCH_TRANSB_LINK_M2	0xe1048
#define _PCH_TRANSB_LINK_N2	0xe104c

#define PCH_TRANS_DATA_M1(pipe)	_MMIO_PIPE(pipe, _PCH_TRANSA_DATA_M1, _PCH_TRANSB_DATA_M1)
#define PCH_TRANS_DATA_N1(pipe)	_MMIO_PIPE(pipe, _PCH_TRANSA_DATA_N1, _PCH_TRANSB_DATA_N1)
#define PCH_TRANS_DATA_M2(pipe)	_MMIO_PIPE(pipe, _PCH_TRANSA_DATA_M2, _PCH_TRANSB_DATA_M2)
#define PCH_TRANS_DATA_N2(pipe)	_MMIO_PIPE(pipe, _PCH_TRANSA_DATA_N2, _PCH_TRANSB_DATA_N2)
#define PCH_TRANS_LINK_M1(pipe)	_MMIO_PIPE(pipe, _PCH_TRANSA_LINK_M1, _PCH_TRANSB_LINK_M1)
#define PCH_TRANS_LINK_N1(pipe)	_MMIO_PIPE(pipe, _PCH_TRANSA_LINK_N1, _PCH_TRANSB_LINK_N1)
#define PCH_TRANS_LINK_M2(pipe)	_MMIO_PIPE(pipe, _PCH_TRANSA_LINK_M2, _PCH_TRANSB_LINK_M2)
#define PCH_TRANS_LINK_N2(pipe)	_MMIO_PIPE(pipe, _PCH_TRANSA_LINK_N2, _PCH_TRANSB_LINK_N2)

#define _PCH_TRANSACONF              0xf0008
#define _PCH_TRANSBCONF              0xf1008
#define PCH_TRANSCONF(pipe)	_MMIO_PIPE(pipe, _PCH_TRANSACONF, _PCH_TRANSBCONF)
#define LPT_TRANSCONF		PCH_TRANSCONF(PIPE_A) /* lpt has only one transcoder */
#define  TRANS_ENABLE			REG_BIT(31)
#define  TRANS_STATE_ENABLE		REG_BIT(30)
#define  TRANS_FRAME_START_DELAY_MASK	REG_GENMASK(28, 27) /* ibx */
#define  TRANS_FRAME_START_DELAY(x)	REG_FIELD_PREP(TRANS_FRAME_START_DELAY_MASK, (x)) /* ibx: 0-3 */
#define  TRANS_INTERLACE_MASK		REG_GENMASK(23, 21)
#define  TRANS_INTERLACE_PROGRESSIVE	REG_FIELD_PREP(TRANS_INTERLACE_MASK, 0)
#define  TRANS_INTERLACE_LEGACY_VSYNC_IBX	REG_FIELD_PREP(TRANS_INTERLACE_MASK, 2) /* ibx */
#define  TRANS_INTERLACE_INTERLACED	REG_FIELD_PREP(TRANS_INTERLACE_MASK, 3)
#define  TRANS_BPC_MASK			REG_GENMASK(7, 5) /* ibx */
#define  TRANS_BPC_8			REG_FIELD_PREP(TRANS_BPC_MASK, 0)
#define  TRANS_BPC_10			REG_FIELD_PREP(TRANS_BPC_MASK, 1)
#define  TRANS_BPC_6			REG_FIELD_PREP(TRANS_BPC_MASK, 2)
#define  TRANS_BPC_12			REG_FIELD_PREP(TRANS_BPC_MASK, 3)
#define _TRANSA_CHICKEN1	 0xf0060
#define _TRANSB_CHICKEN1	 0xf1060
#define TRANS_CHICKEN1(pipe)	_MMIO_PIPE(pipe, _TRANSA_CHICKEN1, _TRANSB_CHICKEN1)
#define  TRANS_CHICKEN1_HDMIUNIT_GC_DISABLE	(1 << 10)
#define  TRANS_CHICKEN1_DP0UNIT_GC_DISABLE	(1 << 4)
#define _TRANSA_CHICKEN2	 0xf0064
#define _TRANSB_CHICKEN2	 0xf1064
#define TRANS_CHICKEN2(pipe)	_MMIO_PIPE(pipe, _TRANSA_CHICKEN2, _TRANSB_CHICKEN2)
#define  TRANS_CHICKEN2_TIMING_OVERRIDE			(1 << 31)
#define  TRANS_CHICKEN2_FDI_POLARITY_REVERSED		(1 << 29)
#define  TRANS_CHICKEN2_FRAME_START_DELAY_MASK		(3 << 27)
#define  TRANS_CHICKEN2_FRAME_START_DELAY(x)		((x) << 27) /* 0-3 */
#define  TRANS_CHICKEN2_DISABLE_DEEP_COLOR_COUNTER	(1 << 26)
#define  TRANS_CHICKEN2_DISABLE_DEEP_COLOR_MODESWITCH	(1 << 25)

#define SOUTH_CHICKEN1		_MMIO(0xc2000)
#define  FDIA_PHASE_SYNC_SHIFT_OVR	19
#define  FDIA_PHASE_SYNC_SHIFT_EN	18
#define  INVERT_DDID_HPD			(1 << 18)
#define  INVERT_DDIC_HPD			(1 << 17)
#define  INVERT_DDIB_HPD			(1 << 16)
#define  INVERT_DDIA_HPD			(1 << 15)
#define  FDI_PHASE_SYNC_OVR(pipe) (1 << (FDIA_PHASE_SYNC_SHIFT_OVR - ((pipe) * 2)))
#define  FDI_PHASE_SYNC_EN(pipe) (1 << (FDIA_PHASE_SYNC_SHIFT_EN - ((pipe) * 2)))
#define  FDI_BC_BIFURCATION_SELECT	(1 << 12)
#define  CHASSIS_CLK_REQ_DURATION_MASK	(0xf << 8)
#define  CHASSIS_CLK_REQ_DURATION(x)	((x) << 8)
#define  SBCLK_RUN_REFCLK_DIS		(1 << 7)
#define  ICP_SECOND_PPS_IO_SELECT	REG_BIT(2)
#define  SPT_PWM_GRANULARITY		(1 << 0)
#define SOUTH_CHICKEN2		_MMIO(0xc2004)
#define  FDI_MPHY_IOSFSB_RESET_STATUS	(1 << 13)
#define  FDI_MPHY_IOSFSB_RESET_CTL	(1 << 12)
#define  LPT_PWM_GRANULARITY		(1 << 5)
#define  DPLS_EDP_PPS_FIX_DIS		(1 << 0)

#define SOUTH_DSPCLK_GATE_D	_MMIO(0xc2020)
#define  PCH_GMBUSUNIT_CLOCK_GATE_DISABLE (1 << 31)
#define  PCH_DPLUNIT_CLOCK_GATE_DISABLE (1 << 30)
#define  PCH_DPLSUNIT_CLOCK_GATE_DISABLE (1 << 29)
#define  PCH_DPMGUNIT_CLOCK_GATE_DISABLE (1 << 15)
#define  PCH_CPUNIT_CLOCK_GATE_DISABLE (1 << 14)
#define  CNP_PWM_CGE_GATING_DISABLE (1 << 13)
#define  PCH_LP_PARTITION_LEVEL_DISABLE  (1 << 12)

<<<<<<< HEAD
/* CPU: FDI_TX */
#define _FDI_TXA_CTL            0x60100
#define _FDI_TXB_CTL            0x61100
#define FDI_TX_CTL(pipe)	_MMIO_PIPE(pipe, _FDI_TXA_CTL, _FDI_TXB_CTL)
#define  FDI_TX_DISABLE         (0 << 31)
#define  FDI_TX_ENABLE          (1 << 31)
#define  FDI_LINK_TRAIN_PATTERN_1       (0 << 28)
#define  FDI_LINK_TRAIN_PATTERN_2       (1 << 28)
#define  FDI_LINK_TRAIN_PATTERN_IDLE    (2 << 28)
#define  FDI_LINK_TRAIN_NONE            (3 << 28)
#define  FDI_LINK_TRAIN_VOLTAGE_0_4V    (0 << 25)
#define  FDI_LINK_TRAIN_VOLTAGE_0_6V    (1 << 25)
#define  FDI_LINK_TRAIN_VOLTAGE_0_8V    (2 << 25)
#define  FDI_LINK_TRAIN_VOLTAGE_1_2V    (3 << 25)
#define  FDI_LINK_TRAIN_PRE_EMPHASIS_NONE (0 << 22)
#define  FDI_LINK_TRAIN_PRE_EMPHASIS_1_5X (1 << 22)
#define  FDI_LINK_TRAIN_PRE_EMPHASIS_2X   (2 << 22)
#define  FDI_LINK_TRAIN_PRE_EMPHASIS_3X   (3 << 22)
/* ILK always use 400mV 0dB for voltage swing and pre-emphasis level.
   SNB has different settings. */
/* SNB A-stepping */
#define  FDI_LINK_TRAIN_400MV_0DB_SNB_A		(0x38 << 22)
#define  FDI_LINK_TRAIN_400MV_6DB_SNB_A		(0x02 << 22)
#define  FDI_LINK_TRAIN_600MV_3_5DB_SNB_A	(0x01 << 22)
#define  FDI_LINK_TRAIN_800MV_0DB_SNB_A		(0x0 << 22)
/* SNB B-stepping */
#define  FDI_LINK_TRAIN_400MV_0DB_SNB_B		(0x0 << 22)
#define  FDI_LINK_TRAIN_400MV_6DB_SNB_B		(0x3a << 22)
#define  FDI_LINK_TRAIN_600MV_3_5DB_SNB_B	(0x39 << 22)
#define  FDI_LINK_TRAIN_800MV_0DB_SNB_B		(0x38 << 22)
#define  FDI_LINK_TRAIN_VOL_EMP_MASK		(0x3f << 22)
#define  FDI_DP_PORT_WIDTH_SHIFT		19
#define  FDI_DP_PORT_WIDTH_MASK			(7 << FDI_DP_PORT_WIDTH_SHIFT)
#define  FDI_DP_PORT_WIDTH(width)           (((width) - 1) << FDI_DP_PORT_WIDTH_SHIFT)
#define  FDI_TX_ENHANCE_FRAME_ENABLE    (1 << 18)
/* Ironlake: hardwired to 1 */
#define  FDI_TX_PLL_ENABLE              (1 << 14)

/* Ivybridge has different bits for lolz */
#define  FDI_LINK_TRAIN_PATTERN_1_IVB       (0 << 8)
#define  FDI_LINK_TRAIN_PATTERN_2_IVB       (1 << 8)
#define  FDI_LINK_TRAIN_PATTERN_IDLE_IVB    (2 << 8)
#define  FDI_LINK_TRAIN_NONE_IVB            (3 << 8)

/* both Tx and Rx */
#define  FDI_COMPOSITE_SYNC		(1 << 11)
#define  FDI_LINK_TRAIN_AUTO		(1 << 10)
#define  FDI_SCRAMBLING_ENABLE          (0 << 7)
#define  FDI_SCRAMBLING_DISABLE         (1 << 7)

/* FDI_RX, FDI_X is hard-wired to Transcoder_X */
#define _FDI_RXA_CTL             0xf000c
#define _FDI_RXB_CTL             0xf100c
#define FDI_RX_CTL(pipe)	_MMIO_PIPE(pipe, _FDI_RXA_CTL, _FDI_RXB_CTL)
#define  FDI_RX_ENABLE          (1 << 31)
/* train, dp width same as FDI_TX */
#define  FDI_FS_ERRC_ENABLE		(1 << 27)
#define  FDI_FE_ERRC_ENABLE		(1 << 26)
#define  FDI_RX_POLARITY_REVERSED_LPT	(1 << 16)
#define  FDI_8BPC                       (0 << 16)
#define  FDI_10BPC                      (1 << 16)
#define  FDI_6BPC                       (2 << 16)
#define  FDI_12BPC                      (3 << 16)
#define  FDI_RX_LINK_REVERSAL_OVERRIDE  (1 << 15)
#define  FDI_DMI_LINK_REVERSE_MASK      (1 << 14)
#define  FDI_RX_PLL_ENABLE              (1 << 13)
#define  FDI_FS_ERR_CORRECT_ENABLE      (1 << 11)
#define  FDI_FE_ERR_CORRECT_ENABLE      (1 << 10)
#define  FDI_FS_ERR_REPORT_ENABLE       (1 << 9)
#define  FDI_FE_ERR_REPORT_ENABLE       (1 << 8)
#define  FDI_RX_ENHANCE_FRAME_ENABLE    (1 << 6)
#define  FDI_PCDCLK	                (1 << 4)
/* CPT */
#define  FDI_AUTO_TRAINING			(1 << 10)
#define  FDI_LINK_TRAIN_PATTERN_1_CPT		(0 << 8)
#define  FDI_LINK_TRAIN_PATTERN_2_CPT		(1 << 8)
#define  FDI_LINK_TRAIN_PATTERN_IDLE_CPT	(2 << 8)
#define  FDI_LINK_TRAIN_NORMAL_CPT		(3 << 8)
#define  FDI_LINK_TRAIN_PATTERN_MASK_CPT	(3 << 8)

#define _FDI_RXA_MISC			0xf0010
#define _FDI_RXB_MISC			0xf1010
#define  FDI_RX_PWRDN_LANE1_MASK	(3 << 26)
#define  FDI_RX_PWRDN_LANE1_VAL(x)	((x) << 26)
#define  FDI_RX_PWRDN_LANE0_MASK	(3 << 24)
#define  FDI_RX_PWRDN_LANE0_VAL(x)	((x) << 24)
#define  FDI_RX_TP1_TO_TP2_48		(2 << 20)
#define  FDI_RX_TP1_TO_TP2_64		(3 << 20)
#define  FDI_RX_FDI_DELAY_90		(0x90 << 0)
#define FDI_RX_MISC(pipe)	_MMIO_PIPE(pipe, _FDI_RXA_MISC, _FDI_RXB_MISC)

#define _FDI_RXA_TUSIZE1        0xf0030
#define _FDI_RXA_TUSIZE2        0xf0038
#define _FDI_RXB_TUSIZE1        0xf1030
#define _FDI_RXB_TUSIZE2        0xf1038
#define FDI_RX_TUSIZE1(pipe)	_MMIO_PIPE(pipe, _FDI_RXA_TUSIZE1, _FDI_RXB_TUSIZE1)
#define FDI_RX_TUSIZE2(pipe)	_MMIO_PIPE(pipe, _FDI_RXA_TUSIZE2, _FDI_RXB_TUSIZE2)

/* FDI_RX interrupt register format */
#define FDI_RX_INTER_LANE_ALIGN         (1 << 10)
#define FDI_RX_SYMBOL_LOCK              (1 << 9) /* train 2 */
#define FDI_RX_BIT_LOCK                 (1 << 8) /* train 1 */
#define FDI_RX_TRAIN_PATTERN_2_FAIL     (1 << 7)
#define FDI_RX_FS_CODE_ERR              (1 << 6)
#define FDI_RX_FE_CODE_ERR              (1 << 5)
#define FDI_RX_SYMBOL_ERR_RATE_ABOVE    (1 << 4)
#define FDI_RX_HDCP_LINK_FAIL           (1 << 3)
#define FDI_RX_PIXEL_FIFO_OVERFLOW      (1 << 2)
#define FDI_RX_CROSS_CLOCK_OVERFLOW     (1 << 1)
#define FDI_RX_SYMBOL_QUEUE_OVERFLOW    (1 << 0)

#define _FDI_RXA_IIR            0xf0014
#define _FDI_RXA_IMR            0xf0018
#define _FDI_RXB_IIR            0xf1014
#define _FDI_RXB_IMR            0xf1018
#define FDI_RX_IIR(pipe)	_MMIO_PIPE(pipe, _FDI_RXA_IIR, _FDI_RXB_IIR)
#define FDI_RX_IMR(pipe)	_MMIO_PIPE(pipe, _FDI_RXA_IMR, _FDI_RXB_IMR)

#define FDI_PLL_CTL_1           _MMIO(0xfe000)
#define FDI_PLL_CTL_2           _MMIO(0xfe004)

=======
>>>>>>> 33a86170
#define _PCH_DP_B		0xe4100
#define PCH_DP_B		_MMIO(_PCH_DP_B)
#define _PCH_DPB_AUX_CH_CTL	0xe4110
#define _PCH_DPB_AUX_CH_DATA1	0xe4114
#define _PCH_DPB_AUX_CH_DATA2	0xe4118
#define _PCH_DPB_AUX_CH_DATA3	0xe411c
#define _PCH_DPB_AUX_CH_DATA4	0xe4120
#define _PCH_DPB_AUX_CH_DATA5	0xe4124

#define _PCH_DP_C		0xe4200
#define PCH_DP_C		_MMIO(_PCH_DP_C)
#define _PCH_DPC_AUX_CH_CTL	0xe4210
#define _PCH_DPC_AUX_CH_DATA1	0xe4214
#define _PCH_DPC_AUX_CH_DATA2	0xe4218
#define _PCH_DPC_AUX_CH_DATA3	0xe421c
#define _PCH_DPC_AUX_CH_DATA4	0xe4220
#define _PCH_DPC_AUX_CH_DATA5	0xe4224

#define _PCH_DP_D		0xe4300
#define PCH_DP_D		_MMIO(_PCH_DP_D)
#define _PCH_DPD_AUX_CH_CTL	0xe4310
#define _PCH_DPD_AUX_CH_DATA1	0xe4314
#define _PCH_DPD_AUX_CH_DATA2	0xe4318
#define _PCH_DPD_AUX_CH_DATA3	0xe431c
#define _PCH_DPD_AUX_CH_DATA4	0xe4320
#define _PCH_DPD_AUX_CH_DATA5	0xe4324

#define PCH_DP_AUX_CH_CTL(aux_ch)		_MMIO_PORT((aux_ch) - AUX_CH_B, _PCH_DPB_AUX_CH_CTL, _PCH_DPC_AUX_CH_CTL)
#define PCH_DP_AUX_CH_DATA(aux_ch, i)	_MMIO(_PORT((aux_ch) - AUX_CH_B, _PCH_DPB_AUX_CH_DATA1, _PCH_DPC_AUX_CH_DATA1) + (i) * 4) /* 5 registers */

/* CPT */
#define _TRANS_DP_CTL_A		0xe0300
#define _TRANS_DP_CTL_B		0xe1300
#define _TRANS_DP_CTL_C		0xe2300
#define TRANS_DP_CTL(pipe)	_MMIO_PIPE(pipe, _TRANS_DP_CTL_A, _TRANS_DP_CTL_B)
#define  TRANS_DP_OUTPUT_ENABLE		REG_BIT(31)
#define  TRANS_DP_PORT_SEL_MASK		REG_GENMASK(30, 29)
#define  TRANS_DP_PORT_SEL_NONE		REG_FIELD_PREP(TRANS_DP_PORT_SEL_MASK, 3)
#define  TRANS_DP_PORT_SEL(port)	REG_FIELD_PREP(TRANS_DP_PORT_SEL_MASK, (port) - PORT_B)
#define  TRANS_DP_AUDIO_ONLY		REG_BIT(26)
#define  TRANS_DP_ENH_FRAMING		REG_BIT(18)
#define  TRANS_DP_BPC_MASK		REG_GENMASK(10, 9)
#define  TRANS_DP_BPC_8			REG_FIELD_PREP(TRANS_DP_BPC_MASK, 0)
#define  TRANS_DP_BPC_10		REG_FIELD_PREP(TRANS_DP_BPC_MASK, 1)
#define  TRANS_DP_BPC_6			REG_FIELD_PREP(TRANS_DP_BPC_MASK, 2)
#define  TRANS_DP_BPC_12		REG_FIELD_PREP(TRANS_DP_BPC_MASK, 3)
#define  TRANS_DP_VSYNC_ACTIVE_HIGH	REG_BIT(4)
#define  TRANS_DP_HSYNC_ACTIVE_HIGH	REG_BIT(3)

#define _TRANS_DP2_CTL_A			0x600a0
#define _TRANS_DP2_CTL_B			0x610a0
#define _TRANS_DP2_CTL_C			0x620a0
#define _TRANS_DP2_CTL_D			0x630a0
#define TRANS_DP2_CTL(trans)			_MMIO_TRANS(trans, _TRANS_DP2_CTL_A, _TRANS_DP2_CTL_B)
#define  TRANS_DP2_128B132B_CHANNEL_CODING	REG_BIT(31)
#define  TRANS_DP2_PANEL_REPLAY_ENABLE		REG_BIT(30)
#define  TRANS_DP2_DEBUG_ENABLE			REG_BIT(23)

#define _TRANS_DP2_VFREQHIGH_A			0x600a4
#define _TRANS_DP2_VFREQHIGH_B			0x610a4
#define _TRANS_DP2_VFREQHIGH_C			0x620a4
#define _TRANS_DP2_VFREQHIGH_D			0x630a4
#define TRANS_DP2_VFREQHIGH(trans)		_MMIO_TRANS(trans, _TRANS_DP2_VFREQHIGH_A, _TRANS_DP2_VFREQHIGH_B)
#define  TRANS_DP2_VFREQ_PIXEL_CLOCK_MASK	REG_GENMASK(31, 8)
#define  TRANS_DP2_VFREQ_PIXEL_CLOCK(clk_hz)	REG_FIELD_PREP(TRANS_DP2_VFREQ_PIXEL_CLOCK_MASK, (clk_hz))

#define _TRANS_DP2_VFREQLOW_A			0x600a8
#define _TRANS_DP2_VFREQLOW_B			0x610a8
#define _TRANS_DP2_VFREQLOW_C			0x620a8
#define _TRANS_DP2_VFREQLOW_D			0x630a8
#define TRANS_DP2_VFREQLOW(trans)		_MMIO_TRANS(trans, _TRANS_DP2_VFREQLOW_A, _TRANS_DP2_VFREQLOW_B)

/* SNB eDP training params */
/* SNB A-stepping */
#define  EDP_LINK_TRAIN_400MV_0DB_SNB_A		(0x38 << 22)
#define  EDP_LINK_TRAIN_400MV_6DB_SNB_A		(0x02 << 22)
#define  EDP_LINK_TRAIN_600MV_3_5DB_SNB_A	(0x01 << 22)
#define  EDP_LINK_TRAIN_800MV_0DB_SNB_A		(0x0 << 22)
/* SNB B-stepping */
#define  EDP_LINK_TRAIN_400_600MV_0DB_SNB_B	(0x0 << 22)
#define  EDP_LINK_TRAIN_400MV_3_5DB_SNB_B	(0x1 << 22)
#define  EDP_LINK_TRAIN_400_600MV_6DB_SNB_B	(0x3a << 22)
#define  EDP_LINK_TRAIN_600_800MV_3_5DB_SNB_B	(0x39 << 22)
#define  EDP_LINK_TRAIN_800_1200MV_0DB_SNB_B	(0x38 << 22)
#define  EDP_LINK_TRAIN_VOL_EMP_MASK_SNB	(0x3f << 22)

/* IVB */
#define EDP_LINK_TRAIN_400MV_0DB_IVB		(0x24 << 22)
#define EDP_LINK_TRAIN_400MV_3_5DB_IVB		(0x2a << 22)
#define EDP_LINK_TRAIN_400MV_6DB_IVB		(0x2f << 22)
#define EDP_LINK_TRAIN_600MV_0DB_IVB		(0x30 << 22)
#define EDP_LINK_TRAIN_600MV_3_5DB_IVB		(0x36 << 22)
#define EDP_LINK_TRAIN_800MV_0DB_IVB		(0x38 << 22)
#define EDP_LINK_TRAIN_800MV_3_5DB_IVB		(0x3e << 22)

/* legacy values */
#define EDP_LINK_TRAIN_500MV_0DB_IVB		(0x00 << 22)
#define EDP_LINK_TRAIN_1000MV_0DB_IVB		(0x20 << 22)
#define EDP_LINK_TRAIN_500MV_3_5DB_IVB		(0x02 << 22)
#define EDP_LINK_TRAIN_1000MV_3_5DB_IVB		(0x22 << 22)
#define EDP_LINK_TRAIN_1000MV_6DB_IVB		(0x23 << 22)

#define  EDP_LINK_TRAIN_VOL_EMP_MASK_IVB	(0x3f << 22)

#define  VLV_PMWGICZ				_MMIO(0x1300a4)

#define  HSW_EDRAM_CAP				_MMIO(0x120010)
#define    EDRAM_ENABLED			0x1
#define    EDRAM_NUM_BANKS(cap)			(((cap) >> 1) & 0xf)
#define    EDRAM_WAYS_IDX(cap)			(((cap) >> 5) & 0x7)
#define    EDRAM_SETS_IDX(cap)			(((cap) >> 8) & 0x3)

#define VLV_CHICKEN_3				_MMIO(VLV_DISPLAY_BASE + 0x7040C)
#define  PIXEL_OVERLAP_CNT_MASK			(3 << 30)
#define  PIXEL_OVERLAP_CNT_SHIFT		30

#define GEN6_PCODE_MAILBOX			_MMIO(0x138124)
#define   GEN6_PCODE_READY			(1 << 31)
#define   GEN6_PCODE_MB_PARAM2			REG_GENMASK(23, 16)
#define   GEN6_PCODE_MB_PARAM1			REG_GENMASK(15, 8)
#define   GEN6_PCODE_MB_COMMAND			REG_GENMASK(7, 0)
#define   GEN6_PCODE_ERROR_MASK			0xFF
#define     GEN6_PCODE_SUCCESS			0x0
#define     GEN6_PCODE_ILLEGAL_CMD		0x1
#define     GEN6_PCODE_MIN_FREQ_TABLE_GT_RATIO_OUT_OF_RANGE 0x2
#define     GEN6_PCODE_TIMEOUT			0x3
#define     GEN6_PCODE_UNIMPLEMENTED_CMD	0xFF
#define     GEN7_PCODE_TIMEOUT			0x2
#define     GEN7_PCODE_ILLEGAL_DATA		0x3
#define     GEN11_PCODE_ILLEGAL_SUBCOMMAND	0x4
#define     GEN11_PCODE_LOCKED			0x6
#define     GEN11_PCODE_REJECTED		0x11
#define     GEN7_PCODE_MIN_FREQ_TABLE_GT_RATIO_OUT_OF_RANGE 0x10
#define   GEN6_PCODE_WRITE_RC6VIDS		0x4
#define   GEN6_PCODE_READ_RC6VIDS		0x5
#define     GEN6_ENCODE_RC6_VID(mv)		(((mv) - 245) / 5)
#define     GEN6_DECODE_RC6_VID(vids)		(((vids) * 5) + 245)
#define   BDW_PCODE_DISPLAY_FREQ_CHANGE_REQ	0x18
#define   GEN9_PCODE_READ_MEM_LATENCY		0x6
#define     GEN9_MEM_LATENCY_LEVEL_3_7_MASK	REG_GENMASK(31, 24)
#define     GEN9_MEM_LATENCY_LEVEL_2_6_MASK	REG_GENMASK(23, 16)
#define     GEN9_MEM_LATENCY_LEVEL_1_5_MASK	REG_GENMASK(15, 8)
#define     GEN9_MEM_LATENCY_LEVEL_0_4_MASK	REG_GENMASK(7, 0)
#define   SKL_PCODE_LOAD_HDCP_KEYS		0x5
#define   SKL_PCODE_CDCLK_CONTROL		0x7
#define     SKL_CDCLK_PREPARE_FOR_CHANGE	0x3
#define     SKL_CDCLK_READY_FOR_CHANGE		0x1
#define   GEN6_PCODE_WRITE_MIN_FREQ_TABLE	0x8
#define   GEN6_PCODE_READ_MIN_FREQ_TABLE	0x9
#define   GEN6_READ_OC_PARAMS			0xc
#define   ICL_PCODE_MEM_SUBSYSYSTEM_INFO	0xd
#define     ICL_PCODE_MEM_SS_READ_GLOBAL_INFO	(0x0 << 8)
#define     ICL_PCODE_MEM_SS_READ_QGV_POINT_INFO(point)	(((point) << 16) | (0x1 << 8))
#define     ADL_PCODE_MEM_SS_READ_PSF_GV_INFO	((0) | (0x2 << 8))
#define   ICL_PCODE_SAGV_DE_MEM_SS_CONFIG	0xe
#define     ICL_PCODE_REP_QGV_MASK		REG_GENMASK(1, 0)
#define     ICL_PCODE_REP_QGV_SAFE		REG_FIELD_PREP(ICL_PCODE_REP_QGV_MASK, 0)
#define     ICL_PCODE_REP_QGV_POLL		REG_FIELD_PREP(ICL_PCODE_REP_QGV_MASK, 1)
#define     ICL_PCODE_REP_QGV_REJECTED		REG_FIELD_PREP(ICL_PCODE_REP_QGV_MASK, 2)
#define     ADLS_PCODE_REP_PSF_MASK		REG_GENMASK(3, 2)
#define     ADLS_PCODE_REP_PSF_SAFE		REG_FIELD_PREP(ADLS_PCODE_REP_PSF_MASK, 0)
#define     ADLS_PCODE_REP_PSF_POLL		REG_FIELD_PREP(ADLS_PCODE_REP_PSF_MASK, 1)
#define     ADLS_PCODE_REP_PSF_REJECTED		REG_FIELD_PREP(ADLS_PCODE_REP_PSF_MASK, 2)
#define     ICL_PCODE_REQ_QGV_PT_MASK		REG_GENMASK(7, 0)
#define     ICL_PCODE_REQ_QGV_PT(x)		REG_FIELD_PREP(ICL_PCODE_REQ_QGV_PT_MASK, (x))
#define     ADLS_PCODE_REQ_PSF_PT_MASK		REG_GENMASK(10, 8)
#define     ADLS_PCODE_REQ_PSF_PT(x)		REG_FIELD_PREP(ADLS_PCODE_REQ_PSF_PT_MASK, (x))
#define   GEN6_PCODE_READ_D_COMP		0x10
#define   GEN6_PCODE_WRITE_D_COMP		0x11
#define   ICL_PCODE_EXIT_TCCOLD			0x12
#define   HSW_PCODE_DE_WRITE_FREQ_REQ		0x17
#define   DISPLAY_IPS_CONTROL			0x19
#define   TGL_PCODE_TCCOLD			0x26
#define     TGL_PCODE_EXIT_TCCOLD_DATA_L_EXIT_FAILED	REG_BIT(0)
#define     TGL_PCODE_EXIT_TCCOLD_DATA_L_BLOCK_REQ	0
#define     TGL_PCODE_EXIT_TCCOLD_DATA_L_UNBLOCK_REQ	REG_BIT(0)
            /* See also IPS_CTL */
#define     IPS_PCODE_CONTROL			(1 << 30)
#define   HSW_PCODE_DYNAMIC_DUTY_CYCLE_CONTROL	0x1A
#define   GEN9_PCODE_SAGV_CONTROL		0x21
#define     GEN9_SAGV_DISABLE			0x0
#define     GEN9_SAGV_IS_DISABLED		0x1
#define     GEN9_SAGV_ENABLE			0x3
#define   DG1_PCODE_STATUS			0x7E
#define     DG1_UNCORE_GET_INIT_STATUS		0x0
#define     DG1_UNCORE_INIT_STATUS_COMPLETE	0x1
#define   PCODE_POWER_SETUP			0x7C
#define     POWER_SETUP_SUBCOMMAND_READ_I1	0x4
#define     POWER_SETUP_SUBCOMMAND_WRITE_I1	0x5
#define	    POWER_SETUP_I1_WATTS		REG_BIT(31)
#define	    POWER_SETUP_I1_SHIFT		6	/* 10.6 fixed point format */
#define	    POWER_SETUP_I1_DATA_MASK		REG_GENMASK(15, 0)
#define GEN12_PCODE_READ_SAGV_BLOCK_TIME_US	0x23
#define   XEHP_PCODE_FREQUENCY_CONFIG		0x6e	/* xehpsdv, pvc */
/* XEHP_PCODE_FREQUENCY_CONFIG sub-commands (param1) */
#define     PCODE_MBOX_FC_SC_READ_FUSED_P0	0x0
#define     PCODE_MBOX_FC_SC_READ_FUSED_PN	0x1
/* PCODE_MBOX_DOMAIN_* - mailbox domain IDs */
/*   XEHP_PCODE_FREQUENCY_CONFIG param2 */
#define     PCODE_MBOX_DOMAIN_NONE		0x0
#define     PCODE_MBOX_DOMAIN_MEDIAFF		0x3
#define GEN6_PCODE_DATA				_MMIO(0x138128)
#define   GEN6_PCODE_FREQ_IA_RATIO_SHIFT	8
#define   GEN6_PCODE_FREQ_RING_RATIO_SHIFT	16
#define GEN6_PCODE_DATA1			_MMIO(0x13812C)

/* IVYBRIDGE DPF */
#define GEN7_L3CDERRST1(slice)		_MMIO(0xB008 + (slice) * 0x200) /* L3CD Error Status 1 */
#define   GEN7_L3CDERRST1_ROW_MASK	(0x7ff << 14)
#define   GEN7_PARITY_ERROR_VALID	(1 << 13)
#define   GEN7_L3CDERRST1_BANK_MASK	(3 << 11)
#define   GEN7_L3CDERRST1_SUBBANK_MASK	(7 << 8)
#define GEN7_PARITY_ERROR_ROW(reg) \
		(((reg) & GEN7_L3CDERRST1_ROW_MASK) >> 14)
#define GEN7_PARITY_ERROR_BANK(reg) \
		(((reg) & GEN7_L3CDERRST1_BANK_MASK) >> 11)
#define GEN7_PARITY_ERROR_SUBBANK(reg) \
		(((reg) & GEN7_L3CDERRST1_SUBBANK_MASK) >> 8)
#define   GEN7_L3CDERRST1_ENABLE	(1 << 7)

/* These are the 4 32-bit write offset registers for each stream
 * output buffer.  It determines the offset from the
 * 3DSTATE_SO_BUFFERs that the next streamed vertex output goes to.
 */
#define GEN7_SO_WRITE_OFFSET(n)		_MMIO(0x5280 + (n) * 4)

/*
 * HSW - ICL power wells
 *
 * Platforms have up to 3 power well control register sets, each set
 * controlling up to 16 power wells via a request/status HW flag tuple:
 * - main (HSW_PWR_WELL_CTL[1-4])
 * - AUX  (ICL_PWR_WELL_CTL_AUX[1-4])
 * - DDI  (ICL_PWR_WELL_CTL_DDI[1-4])
 * Each control register set consists of up to 4 registers used by different
 * sources that can request a power well to be enabled:
 * - BIOS   (HSW_PWR_WELL_CTL1/ICL_PWR_WELL_CTL_AUX1/ICL_PWR_WELL_CTL_DDI1)
 * - DRIVER (HSW_PWR_WELL_CTL2/ICL_PWR_WELL_CTL_AUX2/ICL_PWR_WELL_CTL_DDI2)
 * - KVMR   (HSW_PWR_WELL_CTL3)   (only in the main register set)
 * - DEBUG  (HSW_PWR_WELL_CTL4/ICL_PWR_WELL_CTL_AUX4/ICL_PWR_WELL_CTL_DDI4)
 */
#define HSW_PWR_WELL_CTL1			_MMIO(0x45400)
#define HSW_PWR_WELL_CTL2			_MMIO(0x45404)
#define HSW_PWR_WELL_CTL3			_MMIO(0x45408)
#define HSW_PWR_WELL_CTL4			_MMIO(0x4540C)
#define   HSW_PWR_WELL_CTL_REQ(pw_idx)		(0x2 << ((pw_idx) * 2))
#define   HSW_PWR_WELL_CTL_STATE(pw_idx)	(0x1 << ((pw_idx) * 2))

/* HSW/BDW power well */
#define   HSW_PW_CTL_IDX_GLOBAL			15

/* SKL/BXT/GLK power wells */
#define   SKL_PW_CTL_IDX_PW_2			15
#define   SKL_PW_CTL_IDX_PW_1			14
#define   GLK_PW_CTL_IDX_AUX_C			10
#define   GLK_PW_CTL_IDX_AUX_B			9
#define   GLK_PW_CTL_IDX_AUX_A			8
#define   SKL_PW_CTL_IDX_DDI_D			4
#define   SKL_PW_CTL_IDX_DDI_C			3
#define   SKL_PW_CTL_IDX_DDI_B			2
#define   SKL_PW_CTL_IDX_DDI_A_E		1
#define   GLK_PW_CTL_IDX_DDI_A			1
#define   SKL_PW_CTL_IDX_MISC_IO		0

/* ICL/TGL - power wells */
#define   TGL_PW_CTL_IDX_PW_5			4
#define   ICL_PW_CTL_IDX_PW_4			3
#define   ICL_PW_CTL_IDX_PW_3			2
#define   ICL_PW_CTL_IDX_PW_2			1
#define   ICL_PW_CTL_IDX_PW_1			0

/* XE_LPD - power wells */
#define   XELPD_PW_CTL_IDX_PW_D			8
#define   XELPD_PW_CTL_IDX_PW_C			7
#define   XELPD_PW_CTL_IDX_PW_B			6
#define   XELPD_PW_CTL_IDX_PW_A			5

#define ICL_PWR_WELL_CTL_AUX1			_MMIO(0x45440)
#define ICL_PWR_WELL_CTL_AUX2			_MMIO(0x45444)
#define ICL_PWR_WELL_CTL_AUX4			_MMIO(0x4544C)
#define   TGL_PW_CTL_IDX_AUX_TBT6		14
#define   TGL_PW_CTL_IDX_AUX_TBT5		13
#define   TGL_PW_CTL_IDX_AUX_TBT4		12
#define   ICL_PW_CTL_IDX_AUX_TBT4		11
#define   TGL_PW_CTL_IDX_AUX_TBT3		11
#define   ICL_PW_CTL_IDX_AUX_TBT3		10
#define   TGL_PW_CTL_IDX_AUX_TBT2		10
#define   ICL_PW_CTL_IDX_AUX_TBT2		9
#define   TGL_PW_CTL_IDX_AUX_TBT1		9
#define   ICL_PW_CTL_IDX_AUX_TBT1		8
#define   TGL_PW_CTL_IDX_AUX_TC6		8
#define   XELPD_PW_CTL_IDX_AUX_E			8
#define   TGL_PW_CTL_IDX_AUX_TC5		7
#define   XELPD_PW_CTL_IDX_AUX_D			7
#define   TGL_PW_CTL_IDX_AUX_TC4		6
#define   ICL_PW_CTL_IDX_AUX_F			5
#define   TGL_PW_CTL_IDX_AUX_TC3		5
#define   ICL_PW_CTL_IDX_AUX_E			4
#define   TGL_PW_CTL_IDX_AUX_TC2		4
#define   ICL_PW_CTL_IDX_AUX_D			3
#define   TGL_PW_CTL_IDX_AUX_TC1		3
#define   ICL_PW_CTL_IDX_AUX_C			2
#define   ICL_PW_CTL_IDX_AUX_B			1
#define   ICL_PW_CTL_IDX_AUX_A			0

#define ICL_PWR_WELL_CTL_DDI1			_MMIO(0x45450)
#define ICL_PWR_WELL_CTL_DDI2			_MMIO(0x45454)
#define ICL_PWR_WELL_CTL_DDI4			_MMIO(0x4545C)
#define   XELPD_PW_CTL_IDX_DDI_E			8
#define   TGL_PW_CTL_IDX_DDI_TC6		8
#define   XELPD_PW_CTL_IDX_DDI_D			7
#define   TGL_PW_CTL_IDX_DDI_TC5		7
#define   TGL_PW_CTL_IDX_DDI_TC4		6
#define   ICL_PW_CTL_IDX_DDI_F			5
#define   TGL_PW_CTL_IDX_DDI_TC3		5
#define   ICL_PW_CTL_IDX_DDI_E			4
#define   TGL_PW_CTL_IDX_DDI_TC2		4
#define   ICL_PW_CTL_IDX_DDI_D			3
#define   TGL_PW_CTL_IDX_DDI_TC1		3
#define   ICL_PW_CTL_IDX_DDI_C			2
#define   ICL_PW_CTL_IDX_DDI_B			1
#define   ICL_PW_CTL_IDX_DDI_A			0

/* HSW - power well misc debug registers */
#define HSW_PWR_WELL_CTL5			_MMIO(0x45410)
#define   HSW_PWR_WELL_ENABLE_SINGLE_STEP	(1 << 31)
#define   HSW_PWR_WELL_PWR_GATE_OVERRIDE	(1 << 20)
#define   HSW_PWR_WELL_FORCE_ON			(1 << 19)
#define HSW_PWR_WELL_CTL6			_MMIO(0x45414)

/* SKL Fuse Status */
enum skl_power_gate {
	SKL_PG0,
	SKL_PG1,
	SKL_PG2,
	ICL_PG3,
	ICL_PG4,
};

#define SKL_FUSE_STATUS				_MMIO(0x42000)
#define  SKL_FUSE_DOWNLOAD_STATUS		(1 << 31)
/*
 * PG0 is HW controlled, so doesn't have a corresponding power well control knob
 * SKL_DISP_PW1_IDX..SKL_DISP_PW2_IDX -> PG1..PG2
 */
#define  SKL_PW_CTL_IDX_TO_PG(pw_idx)		\
	((pw_idx) - SKL_PW_CTL_IDX_PW_1 + SKL_PG1)
/*
 * PG0 is HW controlled, so doesn't have a corresponding power well control knob
 * ICL_DISP_PW1_IDX..ICL_DISP_PW4_IDX -> PG1..PG4
 */
#define  ICL_PW_CTL_IDX_TO_PG(pw_idx)		\
	((pw_idx) - ICL_PW_CTL_IDX_PW_1 + SKL_PG1)
#define  SKL_FUSE_PG_DIST_STATUS(pg)		(1 << (27 - (pg)))

#define _ICL_AUX_REG_IDX(pw_idx)	((pw_idx) - ICL_PW_CTL_IDX_AUX_A)
#define _ICL_AUX_ANAOVRD1_A		0x162398
#define _ICL_AUX_ANAOVRD1_B		0x6C398
#define ICL_AUX_ANAOVRD1(pw_idx)	_MMIO(_PICK(_ICL_AUX_REG_IDX(pw_idx), \
						    _ICL_AUX_ANAOVRD1_A, \
						    _ICL_AUX_ANAOVRD1_B))
#define   ICL_AUX_ANAOVRD1_LDO_BYPASS	(1 << 7)
#define   ICL_AUX_ANAOVRD1_ENABLE	(1 << 0)

/* Per-pipe DDI Function Control */
#define _TRANS_DDI_FUNC_CTL_A		0x60400
#define _TRANS_DDI_FUNC_CTL_B		0x61400
#define _TRANS_DDI_FUNC_CTL_C		0x62400
#define _TRANS_DDI_FUNC_CTL_D		0x63400
#define _TRANS_DDI_FUNC_CTL_EDP		0x6F400
#define _TRANS_DDI_FUNC_CTL_DSI0	0x6b400
#define _TRANS_DDI_FUNC_CTL_DSI1	0x6bc00
#define TRANS_DDI_FUNC_CTL(tran) _MMIO_TRANS2(tran, _TRANS_DDI_FUNC_CTL_A)

#define  TRANS_DDI_FUNC_ENABLE		(1 << 31)
/* Those bits are ignored by pipe EDP since it can only connect to DDI A */
#define  TRANS_DDI_PORT_SHIFT		28
#define  TGL_TRANS_DDI_PORT_SHIFT	27
#define  TRANS_DDI_PORT_MASK		(7 << TRANS_DDI_PORT_SHIFT)
#define  TGL_TRANS_DDI_PORT_MASK	(0xf << TGL_TRANS_DDI_PORT_SHIFT)
#define  TRANS_DDI_SELECT_PORT(x)	((x) << TRANS_DDI_PORT_SHIFT)
#define  TGL_TRANS_DDI_SELECT_PORT(x)	(((x) + 1) << TGL_TRANS_DDI_PORT_SHIFT)
#define  TRANS_DDI_MODE_SELECT_MASK	(7 << 24)
#define  TRANS_DDI_MODE_SELECT_HDMI	(0 << 24)
#define  TRANS_DDI_MODE_SELECT_DVI	(1 << 24)
#define  TRANS_DDI_MODE_SELECT_DP_SST	(2 << 24)
#define  TRANS_DDI_MODE_SELECT_DP_MST	(3 << 24)
#define  TRANS_DDI_MODE_SELECT_FDI_OR_128B132B	(4 << 24)
#define  TRANS_DDI_BPC_MASK		(7 << 20)
#define  TRANS_DDI_BPC_8		(0 << 20)
#define  TRANS_DDI_BPC_10		(1 << 20)
#define  TRANS_DDI_BPC_6		(2 << 20)
#define  TRANS_DDI_BPC_12		(3 << 20)
#define  TRANS_DDI_PORT_SYNC_MASTER_SELECT_MASK	REG_GENMASK(19, 18)
#define  TRANS_DDI_PORT_SYNC_MASTER_SELECT(x)	REG_FIELD_PREP(TRANS_DDI_PORT_SYNC_MASTER_SELECT_MASK, (x))
#define  TRANS_DDI_PVSYNC		(1 << 17)
#define  TRANS_DDI_PHSYNC		(1 << 16)
#define  TRANS_DDI_PORT_SYNC_ENABLE	REG_BIT(15)
#define  TRANS_DDI_EDP_INPUT_MASK	(7 << 12)
#define  TRANS_DDI_EDP_INPUT_A_ON	(0 << 12)
#define  TRANS_DDI_EDP_INPUT_A_ONOFF	(4 << 12)
#define  TRANS_DDI_EDP_INPUT_B_ONOFF	(5 << 12)
#define  TRANS_DDI_EDP_INPUT_C_ONOFF	(6 << 12)
#define  TRANS_DDI_EDP_INPUT_D_ONOFF	(7 << 12)
#define  TRANS_DDI_MST_TRANSPORT_SELECT_MASK	REG_GENMASK(11, 10)
#define  TRANS_DDI_MST_TRANSPORT_SELECT(trans)	\
	REG_FIELD_PREP(TRANS_DDI_MST_TRANSPORT_SELECT_MASK, trans)
#define  TRANS_DDI_HDCP_SIGNALLING	(1 << 9)
#define  TRANS_DDI_DP_VC_PAYLOAD_ALLOC	(1 << 8)
#define  TRANS_DDI_HDMI_SCRAMBLER_CTS_ENABLE (1 << 7)
#define  TRANS_DDI_HDMI_SCRAMBLER_RESET_FREQ (1 << 6)
#define  TRANS_DDI_HDCP_SELECT		REG_BIT(5)
#define  TRANS_DDI_BFI_ENABLE		(1 << 4)
#define  TRANS_DDI_HIGH_TMDS_CHAR_RATE	(1 << 4)
#define  TRANS_DDI_HDMI_SCRAMBLING	(1 << 0)
#define  TRANS_DDI_HDMI_SCRAMBLING_MASK (TRANS_DDI_HDMI_SCRAMBLER_CTS_ENABLE \
					| TRANS_DDI_HDMI_SCRAMBLER_RESET_FREQ \
					| TRANS_DDI_HDMI_SCRAMBLING)

#define _TRANS_DDI_FUNC_CTL2_A		0x60404
#define _TRANS_DDI_FUNC_CTL2_B		0x61404
#define _TRANS_DDI_FUNC_CTL2_C		0x62404
#define _TRANS_DDI_FUNC_CTL2_EDP	0x6f404
#define _TRANS_DDI_FUNC_CTL2_DSI0	0x6b404
#define _TRANS_DDI_FUNC_CTL2_DSI1	0x6bc04
#define TRANS_DDI_FUNC_CTL2(tran)	_MMIO_TRANS2(tran, _TRANS_DDI_FUNC_CTL2_A)
#define  PORT_SYNC_MODE_ENABLE			REG_BIT(4)
#define  PORT_SYNC_MODE_MASTER_SELECT_MASK	REG_GENMASK(2, 0)
#define  PORT_SYNC_MODE_MASTER_SELECT(x)	REG_FIELD_PREP(PORT_SYNC_MODE_MASTER_SELECT_MASK, (x))

#define TRANS_CMTG_CHICKEN		_MMIO(0x6fa90)
#define  DISABLE_DPT_CLK_GATING		REG_BIT(1)

/* DisplayPort Transport Control */
#define _DP_TP_CTL_A			0x64040
#define _DP_TP_CTL_B			0x64140
#define _TGL_DP_TP_CTL_A		0x60540
#define DP_TP_CTL(port) _MMIO_PORT(port, _DP_TP_CTL_A, _DP_TP_CTL_B)
#define TGL_DP_TP_CTL(tran) _MMIO_TRANS2((tran), _TGL_DP_TP_CTL_A)
#define  DP_TP_CTL_ENABLE			(1 << 31)
#define  DP_TP_CTL_FEC_ENABLE			(1 << 30)
#define  DP_TP_CTL_MODE_SST			(0 << 27)
#define  DP_TP_CTL_MODE_MST			(1 << 27)
#define  DP_TP_CTL_FORCE_ACT			(1 << 25)
#define  DP_TP_CTL_ENHANCED_FRAME_ENABLE	(1 << 18)
#define  DP_TP_CTL_FDI_AUTOTRAIN		(1 << 15)
#define  DP_TP_CTL_LINK_TRAIN_MASK		(7 << 8)
#define  DP_TP_CTL_LINK_TRAIN_PAT1		(0 << 8)
#define  DP_TP_CTL_LINK_TRAIN_PAT2		(1 << 8)
#define  DP_TP_CTL_LINK_TRAIN_PAT3		(4 << 8)
#define  DP_TP_CTL_LINK_TRAIN_PAT4		(5 << 8)
#define  DP_TP_CTL_LINK_TRAIN_IDLE		(2 << 8)
#define  DP_TP_CTL_LINK_TRAIN_NORMAL		(3 << 8)
#define  DP_TP_CTL_SCRAMBLE_DISABLE		(1 << 7)

/* DisplayPort Transport Status */
#define _DP_TP_STATUS_A			0x64044
#define _DP_TP_STATUS_B			0x64144
#define _TGL_DP_TP_STATUS_A		0x60544
#define DP_TP_STATUS(port) _MMIO_PORT(port, _DP_TP_STATUS_A, _DP_TP_STATUS_B)
#define TGL_DP_TP_STATUS(tran) _MMIO_TRANS2((tran), _TGL_DP_TP_STATUS_A)
#define  DP_TP_STATUS_FEC_ENABLE_LIVE		(1 << 28)
#define  DP_TP_STATUS_IDLE_DONE			(1 << 25)
#define  DP_TP_STATUS_ACT_SENT			(1 << 24)
#define  DP_TP_STATUS_MODE_STATUS_MST		(1 << 23)
#define  DP_TP_STATUS_AUTOTRAIN_DONE		(1 << 12)
#define  DP_TP_STATUS_PAYLOAD_MAPPING_VC2	(3 << 8)
#define  DP_TP_STATUS_PAYLOAD_MAPPING_VC1	(3 << 4)
#define  DP_TP_STATUS_PAYLOAD_MAPPING_VC0	(3 << 0)

/* DDI Buffer Control */
#define _DDI_BUF_CTL_A				0x64000
#define _DDI_BUF_CTL_B				0x64100
#define DDI_BUF_CTL(port) _MMIO_PORT(port, _DDI_BUF_CTL_A, _DDI_BUF_CTL_B)
#define  DDI_BUF_CTL_ENABLE			(1 << 31)
#define  DDI_BUF_TRANS_SELECT(n)	((n) << 24)
#define  DDI_BUF_EMP_MASK			(0xf << 24)
#define  DDI_BUF_PHY_LINK_RATE(r)		((r) << 20)
#define  DDI_BUF_PORT_REVERSAL			(1 << 16)
#define  DDI_BUF_IS_IDLE			(1 << 7)
#define  DDI_BUF_CTL_TC_PHY_OWNERSHIP		REG_BIT(6)
#define  DDI_A_4_LANES				(1 << 4)
#define  DDI_PORT_WIDTH(width)			(((width) - 1) << 1)
#define  DDI_PORT_WIDTH_MASK			(7 << 1)
#define  DDI_PORT_WIDTH_SHIFT			1
#define  DDI_INIT_DISPLAY_DETECTED		(1 << 0)

/* DDI Buffer Translations */
#define _DDI_BUF_TRANS_A		0x64E00
#define _DDI_BUF_TRANS_B		0x64E60
#define DDI_BUF_TRANS_LO(port, i)	_MMIO(_PORT(port, _DDI_BUF_TRANS_A, _DDI_BUF_TRANS_B) + (i) * 8)
#define  DDI_BUF_BALANCE_LEG_ENABLE	(1 << 31)
#define DDI_BUF_TRANS_HI(port, i)	_MMIO(_PORT(port, _DDI_BUF_TRANS_A, _DDI_BUF_TRANS_B) + (i) * 8 + 4)

/* DDI DP Compliance Control */
#define _DDI_DP_COMP_CTL_A			0x605F0
#define _DDI_DP_COMP_CTL_B			0x615F0
#define DDI_DP_COMP_CTL(pipe)			_MMIO_PIPE(pipe, _DDI_DP_COMP_CTL_A, _DDI_DP_COMP_CTL_B)
#define   DDI_DP_COMP_CTL_ENABLE		(1 << 31)
#define   DDI_DP_COMP_CTL_D10_2			(0 << 28)
#define   DDI_DP_COMP_CTL_SCRAMBLED_0		(1 << 28)
#define   DDI_DP_COMP_CTL_PRBS7			(2 << 28)
#define   DDI_DP_COMP_CTL_CUSTOM80		(3 << 28)
#define   DDI_DP_COMP_CTL_HBR2			(4 << 28)
#define   DDI_DP_COMP_CTL_SCRAMBLED_1		(5 << 28)
#define   DDI_DP_COMP_CTL_HBR2_RESET		(0xFC << 0)

/* DDI DP Compliance Pattern */
#define _DDI_DP_COMP_PAT_A			0x605F4
#define _DDI_DP_COMP_PAT_B			0x615F4
#define DDI_DP_COMP_PAT(pipe, i)		_MMIO(_PIPE(pipe, _DDI_DP_COMP_PAT_A, _DDI_DP_COMP_PAT_B) + (i) * 4)

/* Sideband Interface (SBI) is programmed indirectly, via
 * SBI_ADDR, which contains the register offset; and SBI_DATA,
 * which contains the payload */
#define SBI_ADDR			_MMIO(0xC6000)
#define SBI_DATA			_MMIO(0xC6004)
#define SBI_CTL_STAT			_MMIO(0xC6008)
#define  SBI_CTL_DEST_ICLK		(0x0 << 16)
#define  SBI_CTL_DEST_MPHY		(0x1 << 16)
#define  SBI_CTL_OP_IORD		(0x2 << 8)
#define  SBI_CTL_OP_IOWR		(0x3 << 8)
#define  SBI_CTL_OP_CRRD		(0x6 << 8)
#define  SBI_CTL_OP_CRWR		(0x7 << 8)
#define  SBI_RESPONSE_FAIL		(0x1 << 1)
#define  SBI_RESPONSE_SUCCESS		(0x0 << 1)
#define  SBI_BUSY			(0x1 << 0)
#define  SBI_READY			(0x0 << 0)

/* SBI offsets */
#define  SBI_SSCDIVINTPHASE			0x0200
#define  SBI_SSCDIVINTPHASE6			0x0600
#define   SBI_SSCDIVINTPHASE_DIVSEL_SHIFT	1
#define   SBI_SSCDIVINTPHASE_DIVSEL_MASK	(0x7f << 1)
#define   SBI_SSCDIVINTPHASE_DIVSEL(x)		((x) << 1)
#define   SBI_SSCDIVINTPHASE_INCVAL_SHIFT	8
#define   SBI_SSCDIVINTPHASE_INCVAL_MASK	(0x7f << 8)
#define   SBI_SSCDIVINTPHASE_INCVAL(x)		((x) << 8)
#define   SBI_SSCDIVINTPHASE_DIR(x)		((x) << 15)
#define   SBI_SSCDIVINTPHASE_PROPAGATE		(1 << 0)
#define  SBI_SSCDITHPHASE			0x0204
#define  SBI_SSCCTL				0x020c
#define  SBI_SSCCTL6				0x060C
#define   SBI_SSCCTL_PATHALT			(1 << 3)
#define   SBI_SSCCTL_DISABLE			(1 << 0)
#define  SBI_SSCAUXDIV6				0x0610
#define   SBI_SSCAUXDIV_FINALDIV2SEL_SHIFT	4
#define   SBI_SSCAUXDIV_FINALDIV2SEL_MASK	(1 << 4)
#define   SBI_SSCAUXDIV_FINALDIV2SEL(x)		((x) << 4)
#define  SBI_DBUFF0				0x2a00
#define  SBI_GEN0				0x1f00
#define   SBI_GEN0_CFG_BUFFENABLE_DISABLE	(1 << 0)

/* LPT PIXCLK_GATE */
#define PIXCLK_GATE			_MMIO(0xC6020)
#define  PIXCLK_GATE_UNGATE		(1 << 0)
#define  PIXCLK_GATE_GATE		(0 << 0)

/* SPLL */
#define SPLL_CTL			_MMIO(0x46020)
#define  SPLL_PLL_ENABLE		(1 << 31)
#define  SPLL_REF_BCLK			(0 << 28)
#define  SPLL_REF_MUXED_SSC		(1 << 28) /* CPU SSC if fused enabled, PCH SSC otherwise */
#define  SPLL_REF_NON_SSC_HSW		(2 << 28)
#define  SPLL_REF_PCH_SSC_BDW		(2 << 28)
#define  SPLL_REF_LCPLL			(3 << 28)
#define  SPLL_REF_MASK			(3 << 28)
#define  SPLL_FREQ_810MHz		(0 << 26)
#define  SPLL_FREQ_1350MHz		(1 << 26)
#define  SPLL_FREQ_2700MHz		(2 << 26)
#define  SPLL_FREQ_MASK			(3 << 26)

/* WRPLL */
#define _WRPLL_CTL1			0x46040
#define _WRPLL_CTL2			0x46060
#define WRPLL_CTL(pll)			_MMIO_PIPE(pll, _WRPLL_CTL1, _WRPLL_CTL2)
#define  WRPLL_PLL_ENABLE		(1 << 31)
#define  WRPLL_REF_BCLK			(0 << 28)
#define  WRPLL_REF_PCH_SSC		(1 << 28)
#define  WRPLL_REF_MUXED_SSC_BDW	(2 << 28) /* CPU SSC if fused enabled, PCH SSC otherwise */
#define  WRPLL_REF_SPECIAL_HSW		(2 << 28) /* muxed SSC (ULT), non-SSC (non-ULT) */
#define  WRPLL_REF_LCPLL		(3 << 28)
#define  WRPLL_REF_MASK			(3 << 28)
/* WRPLL divider programming */
#define  WRPLL_DIVIDER_REFERENCE(x)	((x) << 0)
#define  WRPLL_DIVIDER_REF_MASK		(0xff)
#define  WRPLL_DIVIDER_POST(x)		((x) << 8)
#define  WRPLL_DIVIDER_POST_MASK	(0x3f << 8)
#define  WRPLL_DIVIDER_POST_SHIFT	8
#define  WRPLL_DIVIDER_FEEDBACK(x)	((x) << 16)
#define  WRPLL_DIVIDER_FB_SHIFT		16
#define  WRPLL_DIVIDER_FB_MASK		(0xff << 16)

/* Port clock selection */
#define _PORT_CLK_SEL_A			0x46100
#define _PORT_CLK_SEL_B			0x46104
#define PORT_CLK_SEL(port) _MMIO_PORT(port, _PORT_CLK_SEL_A, _PORT_CLK_SEL_B)
#define  PORT_CLK_SEL_MASK		REG_GENMASK(31, 29)
#define  PORT_CLK_SEL_LCPLL_2700	REG_FIELD_PREP(PORT_CLK_SEL_MASK, 0)
#define  PORT_CLK_SEL_LCPLL_1350	REG_FIELD_PREP(PORT_CLK_SEL_MASK, 1)
#define  PORT_CLK_SEL_LCPLL_810		REG_FIELD_PREP(PORT_CLK_SEL_MASK, 2)
#define  PORT_CLK_SEL_SPLL		REG_FIELD_PREP(PORT_CLK_SEL_MASK, 3)
#define  PORT_CLK_SEL_WRPLL(pll)	REG_FIELD_PREP(PORT_CLK_SEL_MASK, 4 + (pll))
#define  PORT_CLK_SEL_WRPLL1		REG_FIELD_PREP(PORT_CLK_SEL_MASK, 4)
#define  PORT_CLK_SEL_WRPLL2		REG_FIELD_PREP(PORT_CLK_SEL_MASK, 5)
#define  PORT_CLK_SEL_NONE		REG_FIELD_PREP(PORT_CLK_SEL_MASK, 7)

/* On ICL+ this is the same as PORT_CLK_SEL, but all bits change. */
#define DDI_CLK_SEL(port)		PORT_CLK_SEL(port)
#define  DDI_CLK_SEL_MASK		REG_GENMASK(31, 28)
#define  DDI_CLK_SEL_NONE		REG_FIELD_PREP(DDI_CLK_SEL_MASK, 0x0)
#define  DDI_CLK_SEL_MG			REG_FIELD_PREP(DDI_CLK_SEL_MASK, 0x8)
#define  DDI_CLK_SEL_TBT_162		REG_FIELD_PREP(DDI_CLK_SEL_MASK, 0xC)
#define  DDI_CLK_SEL_TBT_270		REG_FIELD_PREP(DDI_CLK_SEL_MASK, 0xD)
#define  DDI_CLK_SEL_TBT_540		REG_FIELD_PREP(DDI_CLK_SEL_MASK, 0xE)
#define  DDI_CLK_SEL_TBT_810		REG_FIELD_PREP(DDI_CLK_SEL_MASK, 0xF)

/* Transcoder clock selection */
#define _TRANS_CLK_SEL_A		0x46140
#define _TRANS_CLK_SEL_B		0x46144
#define TRANS_CLK_SEL(tran) _MMIO_TRANS(tran, _TRANS_CLK_SEL_A, _TRANS_CLK_SEL_B)
/* For each transcoder, we need to select the corresponding port clock */
#define  TRANS_CLK_SEL_DISABLED		(0x0 << 29)
#define  TRANS_CLK_SEL_PORT(x)		(((x) + 1) << 29)
#define  TGL_TRANS_CLK_SEL_DISABLED	(0x0 << 28)
#define  TGL_TRANS_CLK_SEL_PORT(x)	(((x) + 1) << 28)


#define CDCLK_FREQ			_MMIO(0x46200)

#define _TRANSA_MSA_MISC		0x60410
#define _TRANSB_MSA_MISC		0x61410
#define _TRANSC_MSA_MISC		0x62410
#define _TRANS_EDP_MSA_MISC		0x6f410
#define TRANS_MSA_MISC(tran) _MMIO_TRANS2(tran, _TRANSA_MSA_MISC)
/* See DP_MSA_MISC_* for the bit definitions */

#define _TRANS_A_SET_CONTEXT_LATENCY		0x6007C
#define _TRANS_B_SET_CONTEXT_LATENCY		0x6107C
#define _TRANS_C_SET_CONTEXT_LATENCY		0x6207C
#define _TRANS_D_SET_CONTEXT_LATENCY		0x6307C
#define TRANS_SET_CONTEXT_LATENCY(tran)		_MMIO_TRANS2(tran, _TRANS_A_SET_CONTEXT_LATENCY)
#define  TRANS_SET_CONTEXT_LATENCY_MASK		REG_GENMASK(15, 0)
#define  TRANS_SET_CONTEXT_LATENCY_VALUE(x)	REG_FIELD_PREP(TRANS_SET_CONTEXT_LATENCY_MASK, (x))

/* LCPLL Control */
#define LCPLL_CTL			_MMIO(0x130040)
#define  LCPLL_PLL_DISABLE		(1 << 31)
#define  LCPLL_PLL_LOCK			(1 << 30)
#define  LCPLL_REF_NON_SSC		(0 << 28)
#define  LCPLL_REF_BCLK			(2 << 28)
#define  LCPLL_REF_PCH_SSC		(3 << 28)
#define  LCPLL_REF_MASK			(3 << 28)
#define  LCPLL_CLK_FREQ_MASK		(3 << 26)
#define  LCPLL_CLK_FREQ_450		(0 << 26)
#define  LCPLL_CLK_FREQ_54O_BDW		(1 << 26)
#define  LCPLL_CLK_FREQ_337_5_BDW	(2 << 26)
#define  LCPLL_CLK_FREQ_675_BDW		(3 << 26)
#define  LCPLL_CD_CLOCK_DISABLE		(1 << 25)
#define  LCPLL_ROOT_CD_CLOCK_DISABLE	(1 << 24)
#define  LCPLL_CD2X_CLOCK_DISABLE	(1 << 23)
#define  LCPLL_POWER_DOWN_ALLOW		(1 << 22)
#define  LCPLL_CD_SOURCE_FCLK		(1 << 21)
#define  LCPLL_CD_SOURCE_FCLK_DONE	(1 << 19)

/*
 * SKL Clocks
 */

/* CDCLK_CTL */
#define CDCLK_CTL			_MMIO(0x46000)
#define  CDCLK_FREQ_SEL_MASK		REG_GENMASK(27, 26)
#define  CDCLK_FREQ_450_432		REG_FIELD_PREP(CDCLK_FREQ_SEL_MASK, 0)
#define  CDCLK_FREQ_540		REG_FIELD_PREP(CDCLK_FREQ_SEL_MASK, 1)
#define  CDCLK_FREQ_337_308		REG_FIELD_PREP(CDCLK_FREQ_SEL_MASK, 2)
#define  CDCLK_FREQ_675_617		REG_FIELD_PREP(CDCLK_FREQ_SEL_MASK, 3)
#define  BXT_CDCLK_CD2X_DIV_SEL_MASK	REG_GENMASK(23, 22)
#define  BXT_CDCLK_CD2X_DIV_SEL_1	REG_FIELD_PREP(BXT_CDCLK_CD2X_DIV_SEL_MASK, 0)
#define  BXT_CDCLK_CD2X_DIV_SEL_1_5	REG_FIELD_PREP(BXT_CDCLK_CD2X_DIV_SEL_MASK, 1)
#define  BXT_CDCLK_CD2X_DIV_SEL_2	REG_FIELD_PREP(BXT_CDCLK_CD2X_DIV_SEL_MASK, 2)
#define  BXT_CDCLK_CD2X_DIV_SEL_4	REG_FIELD_PREP(BXT_CDCLK_CD2X_DIV_SEL_MASK, 3)
#define  BXT_CDCLK_CD2X_PIPE(pipe)	((pipe) << 20)
#define  CDCLK_DIVMUX_CD_OVERRIDE	(1 << 19)
#define  BXT_CDCLK_CD2X_PIPE_NONE	BXT_CDCLK_CD2X_PIPE(3)
#define  ICL_CDCLK_CD2X_PIPE(pipe)	(_PICK(pipe, 0, 2, 6) << 19)
#define  ICL_CDCLK_CD2X_PIPE_NONE	(7 << 19)
#define  TGL_CDCLK_CD2X_PIPE(pipe)	BXT_CDCLK_CD2X_PIPE(pipe)
#define  TGL_CDCLK_CD2X_PIPE_NONE	ICL_CDCLK_CD2X_PIPE_NONE
#define  BXT_CDCLK_SSA_PRECHARGE_ENABLE	(1 << 16)
#define  CDCLK_FREQ_DECIMAL_MASK	(0x7ff)

/* CDCLK_SQUASH_CTL */
#define CDCLK_SQUASH_CTL		_MMIO(0x46008)
#define  CDCLK_SQUASH_ENABLE		REG_BIT(31)
#define  CDCLK_SQUASH_WINDOW_SIZE_MASK	REG_GENMASK(27, 24)
#define  CDCLK_SQUASH_WINDOW_SIZE(x)	REG_FIELD_PREP(CDCLK_SQUASH_WINDOW_SIZE_MASK, (x))
#define  CDCLK_SQUASH_WAVEFORM_MASK	REG_GENMASK(15, 0)
#define  CDCLK_SQUASH_WAVEFORM(x)	REG_FIELD_PREP(CDCLK_SQUASH_WAVEFORM_MASK, (x))

/* LCPLL_CTL */
#define LCPLL1_CTL		_MMIO(0x46010)
#define LCPLL2_CTL		_MMIO(0x46014)
#define  LCPLL_PLL_ENABLE	(1 << 31)

/* DPLL control1 */
#define DPLL_CTRL1		_MMIO(0x6C058)
#define  DPLL_CTRL1_HDMI_MODE(id)		(1 << ((id) * 6 + 5))
#define  DPLL_CTRL1_SSC(id)			(1 << ((id) * 6 + 4))
#define  DPLL_CTRL1_LINK_RATE_MASK(id)		(7 << ((id) * 6 + 1))
#define  DPLL_CTRL1_LINK_RATE_SHIFT(id)		((id) * 6 + 1)
#define  DPLL_CTRL1_LINK_RATE(linkrate, id)	((linkrate) << ((id) * 6 + 1))
#define  DPLL_CTRL1_OVERRIDE(id)		(1 << ((id) * 6))
#define  DPLL_CTRL1_LINK_RATE_2700		0
#define  DPLL_CTRL1_LINK_RATE_1350		1
#define  DPLL_CTRL1_LINK_RATE_810		2
#define  DPLL_CTRL1_LINK_RATE_1620		3
#define  DPLL_CTRL1_LINK_RATE_1080		4
#define  DPLL_CTRL1_LINK_RATE_2160		5

/* DPLL control2 */
#define DPLL_CTRL2				_MMIO(0x6C05C)
#define  DPLL_CTRL2_DDI_CLK_OFF(port)		(1 << ((port) + 15))
#define  DPLL_CTRL2_DDI_CLK_SEL_MASK(port)	(3 << ((port) * 3 + 1))
#define  DPLL_CTRL2_DDI_CLK_SEL_SHIFT(port)    ((port) * 3 + 1)
#define  DPLL_CTRL2_DDI_CLK_SEL(clk, port)	((clk) << ((port) * 3 + 1))
#define  DPLL_CTRL2_DDI_SEL_OVERRIDE(port)     (1 << ((port) * 3))

/* DPLL Status */
#define DPLL_STATUS	_MMIO(0x6C060)
#define  DPLL_LOCK(id) (1 << ((id) * 8))

/* DPLL cfg */
#define _DPLL1_CFGCR1	0x6C040
#define _DPLL2_CFGCR1	0x6C048
#define _DPLL3_CFGCR1	0x6C050
#define  DPLL_CFGCR1_FREQ_ENABLE	(1 << 31)
#define  DPLL_CFGCR1_DCO_FRACTION_MASK	(0x7fff << 9)
#define  DPLL_CFGCR1_DCO_FRACTION(x)	((x) << 9)
#define  DPLL_CFGCR1_DCO_INTEGER_MASK	(0x1ff)

#define _DPLL1_CFGCR2	0x6C044
#define _DPLL2_CFGCR2	0x6C04C
#define _DPLL3_CFGCR2	0x6C054
#define  DPLL_CFGCR2_QDIV_RATIO_MASK	(0xff << 8)
#define  DPLL_CFGCR2_QDIV_RATIO(x)	((x) << 8)
#define  DPLL_CFGCR2_QDIV_MODE(x)	((x) << 7)
#define  DPLL_CFGCR2_KDIV_MASK		(3 << 5)
#define  DPLL_CFGCR2_KDIV(x)		((x) << 5)
#define  DPLL_CFGCR2_KDIV_5 (0 << 5)
#define  DPLL_CFGCR2_KDIV_2 (1 << 5)
#define  DPLL_CFGCR2_KDIV_3 (2 << 5)
#define  DPLL_CFGCR2_KDIV_1 (3 << 5)
#define  DPLL_CFGCR2_PDIV_MASK		(7 << 2)
#define  DPLL_CFGCR2_PDIV(x)		((x) << 2)
#define  DPLL_CFGCR2_PDIV_1 (0 << 2)
#define  DPLL_CFGCR2_PDIV_2 (1 << 2)
#define  DPLL_CFGCR2_PDIV_3 (2 << 2)
#define  DPLL_CFGCR2_PDIV_7 (4 << 2)
#define  DPLL_CFGCR2_PDIV_7_INVALID	(5 << 2)
#define  DPLL_CFGCR2_CENTRAL_FREQ_MASK	(3)

#define DPLL_CFGCR1(id)	_MMIO_PIPE((id) - SKL_DPLL1, _DPLL1_CFGCR1, _DPLL2_CFGCR1)
#define DPLL_CFGCR2(id)	_MMIO_PIPE((id) - SKL_DPLL1, _DPLL1_CFGCR2, _DPLL2_CFGCR2)

/* ICL Clocks */
#define ICL_DPCLKA_CFGCR0			_MMIO(0x164280)
#define  ICL_DPCLKA_CFGCR0_DDI_CLK_OFF(phy)	(1 << _PICK(phy, 10, 11, 24, 4, 5))
#define  RKL_DPCLKA_CFGCR0_DDI_CLK_OFF(phy)	REG_BIT((phy) + 10)
#define  ICL_DPCLKA_CFGCR0_TC_CLK_OFF(tc_port)	(1 << ((tc_port) < TC_PORT_4 ? \
						       (tc_port) + 12 : \
						       (tc_port) - TC_PORT_4 + 21))
#define  ICL_DPCLKA_CFGCR0_DDI_CLK_SEL_SHIFT(phy)	((phy) * 2)
#define  ICL_DPCLKA_CFGCR0_DDI_CLK_SEL_MASK(phy)	(3 << ICL_DPCLKA_CFGCR0_DDI_CLK_SEL_SHIFT(phy))
#define  ICL_DPCLKA_CFGCR0_DDI_CLK_SEL(pll, phy)	((pll) << ICL_DPCLKA_CFGCR0_DDI_CLK_SEL_SHIFT(phy))
#define  RKL_DPCLKA_CFGCR0_DDI_CLK_SEL_SHIFT(phy)	_PICK(phy, 0, 2, 4, 27)
#define  RKL_DPCLKA_CFGCR0_DDI_CLK_SEL_MASK(phy) \
	(3 << RKL_DPCLKA_CFGCR0_DDI_CLK_SEL_SHIFT(phy))
#define  RKL_DPCLKA_CFGCR0_DDI_CLK_SEL(pll, phy) \
	((pll) << RKL_DPCLKA_CFGCR0_DDI_CLK_SEL_SHIFT(phy))

/*
 * DG1 Clocks
 * First registers controls the first A and B, while the second register
 * controls the phy C and D. The bits on these registers are the
 * same, but refer to different phys
 */
#define _DG1_DPCLKA_CFGCR0				0x164280
#define _DG1_DPCLKA1_CFGCR0				0x16C280
#define _DG1_DPCLKA_PHY_IDX(phy)			((phy) % 2)
#define _DG1_DPCLKA_PLL_IDX(pll)			((pll) % 2)
#define DG1_DPCLKA_CFGCR0(phy)				_MMIO_PHY((phy) / 2, \
								  _DG1_DPCLKA_CFGCR0, \
								  _DG1_DPCLKA1_CFGCR0)
#define   DG1_DPCLKA_CFGCR0_DDI_CLK_OFF(phy)		REG_BIT(_DG1_DPCLKA_PHY_IDX(phy) + 10)
#define   DG1_DPCLKA_CFGCR0_DDI_CLK_SEL_SHIFT(phy)	(_DG1_DPCLKA_PHY_IDX(phy) * 2)
#define   DG1_DPCLKA_CFGCR0_DDI_CLK_SEL(pll, phy)	(_DG1_DPCLKA_PLL_IDX(pll) << DG1_DPCLKA_CFGCR0_DDI_CLK_SEL_SHIFT(phy))
#define   DG1_DPCLKA_CFGCR0_DDI_CLK_SEL_MASK(phy)	(0x3 << DG1_DPCLKA_CFGCR0_DDI_CLK_SEL_SHIFT(phy))

/* ADLS Clocks */
#define _ADLS_DPCLKA_CFGCR0			0x164280
#define _ADLS_DPCLKA_CFGCR1			0x1642BC
#define ADLS_DPCLKA_CFGCR(phy)			_MMIO_PHY((phy) / 3, \
							  _ADLS_DPCLKA_CFGCR0, \
							  _ADLS_DPCLKA_CFGCR1)
#define  ADLS_DPCLKA_CFGCR_DDI_SHIFT(phy)		(((phy) % 3) * 2)
/* ADLS DPCLKA_CFGCR0 DDI mask */
#define  ADLS_DPCLKA_DDII_SEL_MASK			REG_GENMASK(5, 4)
#define  ADLS_DPCLKA_DDIB_SEL_MASK			REG_GENMASK(3, 2)
#define  ADLS_DPCLKA_DDIA_SEL_MASK			REG_GENMASK(1, 0)
/* ADLS DPCLKA_CFGCR1 DDI mask */
#define  ADLS_DPCLKA_DDIK_SEL_MASK			REG_GENMASK(3, 2)
#define  ADLS_DPCLKA_DDIJ_SEL_MASK			REG_GENMASK(1, 0)
#define  ADLS_DPCLKA_CFGCR_DDI_CLK_SEL_MASK(phy)	_PICK((phy), \
							ADLS_DPCLKA_DDIA_SEL_MASK, \
							ADLS_DPCLKA_DDIB_SEL_MASK, \
							ADLS_DPCLKA_DDII_SEL_MASK, \
							ADLS_DPCLKA_DDIJ_SEL_MASK, \
							ADLS_DPCLKA_DDIK_SEL_MASK)

/* ICL PLL */
#define _DPLL0_ENABLE		0x46010
#define _DPLL1_ENABLE		0x46014
#define _ADLS_DPLL2_ENABLE	0x46018
#define _ADLS_DPLL3_ENABLE	0x46030
#define   PLL_ENABLE		REG_BIT(31)
#define   PLL_LOCK		REG_BIT(30)
#define   PLL_POWER_ENABLE	REG_BIT(27)
#define   PLL_POWER_STATE	REG_BIT(26)
#define ICL_DPLL_ENABLE(pll)	_MMIO(_PICK_EVEN_2RANGES(pll, 3,			\
							_DPLL0_ENABLE, _DPLL1_ENABLE,	\
							_ADLS_DPLL3_ENABLE, _ADLS_DPLL3_ENABLE))

#define _DG2_PLL3_ENABLE	0x4601C

#define DG2_PLL_ENABLE(pll)	_MMIO(_PICK_EVEN_2RANGES(pll, 3,			\
							_DPLL0_ENABLE, _DPLL1_ENABLE,	\
							_DG2_PLL3_ENABLE, _DG2_PLL3_ENABLE))

#define TBT_PLL_ENABLE		_MMIO(0x46020)

#define _MG_PLL1_ENABLE		0x46030
#define _MG_PLL2_ENABLE		0x46034
#define _MG_PLL3_ENABLE		0x46038
#define _MG_PLL4_ENABLE		0x4603C
/* Bits are the same as _DPLL0_ENABLE */
#define MG_PLL_ENABLE(tc_port)	_MMIO_PORT((tc_port), _MG_PLL1_ENABLE, \
					   _MG_PLL2_ENABLE)

/* DG1 PLL */
#define DG1_DPLL_ENABLE(pll)    _MMIO(_PICK_EVEN_2RANGES(pll, 2,			\
							_DPLL0_ENABLE, _DPLL1_ENABLE,	\
							_MG_PLL1_ENABLE, _MG_PLL2_ENABLE))

/* ADL-P Type C PLL */
#define PORTTC1_PLL_ENABLE	0x46038
#define PORTTC2_PLL_ENABLE	0x46040

#define ADLP_PORTTC_PLL_ENABLE(tc_port)		_MMIO_PORT((tc_port), \
							    PORTTC1_PLL_ENABLE, \
							    PORTTC2_PLL_ENABLE)

#define _ICL_DPLL0_CFGCR0		0x164000
#define _ICL_DPLL1_CFGCR0		0x164080
#define ICL_DPLL_CFGCR0(pll)		_MMIO_PLL(pll, _ICL_DPLL0_CFGCR0, \
						  _ICL_DPLL1_CFGCR0)
#define   DPLL_CFGCR0_HDMI_MODE		(1 << 30)
#define   DPLL_CFGCR0_SSC_ENABLE	(1 << 29)
#define   DPLL_CFGCR0_SSC_ENABLE_ICL	(1 << 25)
#define   DPLL_CFGCR0_LINK_RATE_MASK	(0xf << 25)
#define   DPLL_CFGCR0_LINK_RATE_2700	(0 << 25)
#define   DPLL_CFGCR0_LINK_RATE_1350	(1 << 25)
#define   DPLL_CFGCR0_LINK_RATE_810	(2 << 25)
#define   DPLL_CFGCR0_LINK_RATE_1620	(3 << 25)
#define   DPLL_CFGCR0_LINK_RATE_1080	(4 << 25)
#define   DPLL_CFGCR0_LINK_RATE_2160	(5 << 25)
#define   DPLL_CFGCR0_LINK_RATE_3240	(6 << 25)
#define   DPLL_CFGCR0_LINK_RATE_4050	(7 << 25)
#define   DPLL_CFGCR0_DCO_FRACTION_MASK	(0x7fff << 10)
#define   DPLL_CFGCR0_DCO_FRACTION_SHIFT	(10)
#define   DPLL_CFGCR0_DCO_FRACTION(x)	((x) << 10)
#define   DPLL_CFGCR0_DCO_INTEGER_MASK	(0x3ff)

#define _ICL_DPLL0_CFGCR1		0x164004
#define _ICL_DPLL1_CFGCR1		0x164084
#define ICL_DPLL_CFGCR1(pll)		_MMIO_PLL(pll, _ICL_DPLL0_CFGCR1, \
						  _ICL_DPLL1_CFGCR1)
#define   DPLL_CFGCR1_QDIV_RATIO_MASK	(0xff << 10)
#define   DPLL_CFGCR1_QDIV_RATIO_SHIFT	(10)
#define   DPLL_CFGCR1_QDIV_RATIO(x)	((x) << 10)
#define   DPLL_CFGCR1_QDIV_MODE_SHIFT	(9)
#define   DPLL_CFGCR1_QDIV_MODE(x)	((x) << 9)
#define   DPLL_CFGCR1_KDIV_MASK		(7 << 6)
#define   DPLL_CFGCR1_KDIV_SHIFT		(6)
#define   DPLL_CFGCR1_KDIV(x)		((x) << 6)
#define   DPLL_CFGCR1_KDIV_1		(1 << 6)
#define   DPLL_CFGCR1_KDIV_2		(2 << 6)
#define   DPLL_CFGCR1_KDIV_3		(4 << 6)
#define   DPLL_CFGCR1_PDIV_MASK		(0xf << 2)
#define   DPLL_CFGCR1_PDIV_SHIFT		(2)
#define   DPLL_CFGCR1_PDIV(x)		((x) << 2)
#define   DPLL_CFGCR1_PDIV_2		(1 << 2)
#define   DPLL_CFGCR1_PDIV_3		(2 << 2)
#define   DPLL_CFGCR1_PDIV_5		(4 << 2)
#define   DPLL_CFGCR1_PDIV_7		(8 << 2)
#define   DPLL_CFGCR1_CENTRAL_FREQ	(3 << 0)
#define   DPLL_CFGCR1_CENTRAL_FREQ_8400	(3 << 0)
#define   TGL_DPLL_CFGCR1_CFSELOVRD_NORMAL_XTAL	(0 << 0)

#define _TGL_DPLL0_CFGCR0		0x164284
#define _TGL_DPLL1_CFGCR0		0x16428C
#define _TGL_TBTPLL_CFGCR0		0x16429C
#define TGL_DPLL_CFGCR0(pll)		_MMIO(_PICK_EVEN_2RANGES(pll, 2,		\
					      _TGL_DPLL0_CFGCR0, _TGL_DPLL1_CFGCR0,	\
					      _TGL_TBTPLL_CFGCR0, _TGL_TBTPLL_CFGCR0))
#define RKL_DPLL_CFGCR0(pll)		_MMIO_PLL(pll, _TGL_DPLL0_CFGCR0, \
						  _TGL_DPLL1_CFGCR0)

#define _TGL_DPLL0_DIV0					0x164B00
#define _TGL_DPLL1_DIV0					0x164C00
#define TGL_DPLL0_DIV0(pll)				_MMIO_PLL(pll, _TGL_DPLL0_DIV0, _TGL_DPLL1_DIV0)
#define   TGL_DPLL0_DIV0_AFC_STARTUP_MASK		REG_GENMASK(27, 25)
#define   TGL_DPLL0_DIV0_AFC_STARTUP(val)		REG_FIELD_PREP(TGL_DPLL0_DIV0_AFC_STARTUP_MASK, (val))

#define _TGL_DPLL0_CFGCR1		0x164288
#define _TGL_DPLL1_CFGCR1		0x164290
#define _TGL_TBTPLL_CFGCR1		0x1642A0
#define TGL_DPLL_CFGCR1(pll)		_MMIO(_PICK_EVEN_2RANGES(pll, 2,		\
					      _TGL_DPLL0_CFGCR1, _TGL_DPLL1_CFGCR1,	\
					      _TGL_TBTPLL_CFGCR1, _TGL_TBTPLL_CFGCR1))
#define RKL_DPLL_CFGCR1(pll)		_MMIO_PLL(pll, _TGL_DPLL0_CFGCR1, \
						  _TGL_DPLL1_CFGCR1)

#define _DG1_DPLL2_CFGCR0		0x16C284
#define _DG1_DPLL3_CFGCR0		0x16C28C
#define DG1_DPLL_CFGCR0(pll)		_MMIO(_PICK_EVEN_2RANGES(pll, 2,		\
					      _TGL_DPLL0_CFGCR0, _TGL_DPLL1_CFGCR0,	\
					      _DG1_DPLL2_CFGCR0, _DG1_DPLL3_CFGCR0))

#define _DG1_DPLL2_CFGCR1               0x16C288
#define _DG1_DPLL3_CFGCR1               0x16C290
#define DG1_DPLL_CFGCR1(pll)            _MMIO(_PICK_EVEN_2RANGES(pll, 2,		\
					      _TGL_DPLL0_CFGCR1, _TGL_DPLL1_CFGCR1,	\
					      _DG1_DPLL2_CFGCR1, _DG1_DPLL3_CFGCR1))

/* For ADL-S DPLL4_CFGCR0/1 are used to control DPLL2 */
#define _ADLS_DPLL4_CFGCR0		0x164294
#define _ADLS_DPLL3_CFGCR0		0x1642C0
#define ADLS_DPLL_CFGCR0(pll)		_MMIO(_PICK_EVEN_2RANGES(pll, 2,		\
					      _TGL_DPLL0_CFGCR0, _TGL_DPLL1_CFGCR0,	\
					      _ADLS_DPLL4_CFGCR0, _ADLS_DPLL3_CFGCR0))

#define _ADLS_DPLL4_CFGCR1		0x164298
#define _ADLS_DPLL3_CFGCR1		0x1642C4
#define ADLS_DPLL_CFGCR1(pll)		_MMIO(_PICK_EVEN_2RANGES(pll, 2,		\
					      _TGL_DPLL0_CFGCR1, _TGL_DPLL1_CFGCR1,	\
					      _ADLS_DPLL4_CFGCR1, _ADLS_DPLL3_CFGCR1))

/* BXT display engine PLL */
#define BXT_DE_PLL_CTL			_MMIO(0x6d000)
#define   BXT_DE_PLL_RATIO(x)		(x)	/* {60,65,100} * 19.2MHz */
#define   BXT_DE_PLL_RATIO_MASK		0xff

#define BXT_DE_PLL_ENABLE		_MMIO(0x46070)
#define   BXT_DE_PLL_PLL_ENABLE		(1 << 31)
#define   BXT_DE_PLL_LOCK		(1 << 30)
#define   BXT_DE_PLL_FREQ_REQ		(1 << 23)
#define   BXT_DE_PLL_FREQ_REQ_ACK	(1 << 22)
#define   ICL_CDCLK_PLL_RATIO(x)	(x)
#define   ICL_CDCLK_PLL_RATIO_MASK	0xff

/* GEN9 DC */
#define DC_STATE_EN			_MMIO(0x45504)
#define  DC_STATE_DISABLE		0
#define  DC_STATE_EN_DC3CO		REG_BIT(30)
#define  DC_STATE_DC3CO_STATUS		REG_BIT(29)
#define  HOLD_PHY_CLKREQ_PG1_LATCH	REG_BIT(21)
#define  HOLD_PHY_PG1_LATCH		REG_BIT(20)
#define  DC_STATE_EN_UPTO_DC5		(1 << 0)
#define  DC_STATE_EN_DC9		(1 << 3)
#define  DC_STATE_EN_UPTO_DC6		(2 << 0)
#define  DC_STATE_EN_UPTO_DC5_DC6_MASK   0x3

#define  DC_STATE_DEBUG                  _MMIO(0x45520)
#define  DC_STATE_DEBUG_MASK_CORES	(1 << 0)
#define  DC_STATE_DEBUG_MASK_MEMORY_UP	(1 << 1)

#define D_COMP_BDW			_MMIO(0x138144)

/* Pipe WM_LINETIME - watermark line time */
#define _WM_LINETIME_A		0x45270
#define _WM_LINETIME_B		0x45274
#define WM_LINETIME(pipe) _MMIO_PIPE(pipe, _WM_LINETIME_A, _WM_LINETIME_B)
#define  HSW_LINETIME_MASK	REG_GENMASK(8, 0)
#define  HSW_LINETIME(x)	REG_FIELD_PREP(HSW_LINETIME_MASK, (x))
#define  HSW_IPS_LINETIME_MASK	REG_GENMASK(24, 16)
#define  HSW_IPS_LINETIME(x)	REG_FIELD_PREP(HSW_IPS_LINETIME_MASK, (x))

/* SFUSE_STRAP */
#define SFUSE_STRAP			_MMIO(0xc2014)
#define  SFUSE_STRAP_FUSE_LOCK		(1 << 13)
#define  SFUSE_STRAP_RAW_FREQUENCY	(1 << 8)
#define  SFUSE_STRAP_DISPLAY_DISABLED	(1 << 7)
#define  SFUSE_STRAP_CRT_DISABLED	(1 << 6)
#define  SFUSE_STRAP_DDIF_DETECTED	(1 << 3)
#define  SFUSE_STRAP_DDIB_DETECTED	(1 << 2)
#define  SFUSE_STRAP_DDIC_DETECTED	(1 << 1)
#define  SFUSE_STRAP_DDID_DETECTED	(1 << 0)

#define WM_MISC				_MMIO(0x45260)
#define  WM_MISC_DATA_PARTITION_5_6	(1 << 0)

#define WM_DBG				_MMIO(0x45280)
#define  WM_DBG_DISALLOW_MULTIPLE_LP	(1 << 0)
#define  WM_DBG_DISALLOW_MAXFIFO	(1 << 1)
#define  WM_DBG_DISALLOW_SPRITE		(1 << 2)

/* pipe CSC */
#define _PIPE_A_CSC_COEFF_RY_GY	0x49010
#define _PIPE_A_CSC_COEFF_BY	0x49014
#define _PIPE_A_CSC_COEFF_RU_GU	0x49018
#define _PIPE_A_CSC_COEFF_BU	0x4901c
#define _PIPE_A_CSC_COEFF_RV_GV	0x49020
#define _PIPE_A_CSC_COEFF_BV	0x49024

#define _PIPE_A_CSC_MODE	0x49028
#define  ICL_CSC_ENABLE			(1 << 31) /* icl+ */
#define  ICL_OUTPUT_CSC_ENABLE		(1 << 30) /* icl+ */
#define  CSC_BLACK_SCREEN_OFFSET	(1 << 2) /* ilk/snb */
#define  CSC_POSITION_BEFORE_GAMMA	(1 << 1) /* pre-glk */
#define  CSC_MODE_YUV_TO_RGB		(1 << 0) /* ilk/snb */

#define _PIPE_A_CSC_PREOFF_HI	0x49030
#define _PIPE_A_CSC_PREOFF_ME	0x49034
#define _PIPE_A_CSC_PREOFF_LO	0x49038
#define _PIPE_A_CSC_POSTOFF_HI	0x49040
#define _PIPE_A_CSC_POSTOFF_ME	0x49044
#define _PIPE_A_CSC_POSTOFF_LO	0x49048

#define _PIPE_B_CSC_COEFF_RY_GY	0x49110
#define _PIPE_B_CSC_COEFF_BY	0x49114
#define _PIPE_B_CSC_COEFF_RU_GU	0x49118
#define _PIPE_B_CSC_COEFF_BU	0x4911c
#define _PIPE_B_CSC_COEFF_RV_GV	0x49120
#define _PIPE_B_CSC_COEFF_BV	0x49124
#define _PIPE_B_CSC_MODE	0x49128
#define _PIPE_B_CSC_PREOFF_HI	0x49130
#define _PIPE_B_CSC_PREOFF_ME	0x49134
#define _PIPE_B_CSC_PREOFF_LO	0x49138
#define _PIPE_B_CSC_POSTOFF_HI	0x49140
#define _PIPE_B_CSC_POSTOFF_ME	0x49144
#define _PIPE_B_CSC_POSTOFF_LO	0x49148

#define PIPE_CSC_COEFF_RY_GY(pipe)	_MMIO_PIPE(pipe, _PIPE_A_CSC_COEFF_RY_GY, _PIPE_B_CSC_COEFF_RY_GY)
#define PIPE_CSC_COEFF_BY(pipe)		_MMIO_PIPE(pipe, _PIPE_A_CSC_COEFF_BY, _PIPE_B_CSC_COEFF_BY)
#define PIPE_CSC_COEFF_RU_GU(pipe)	_MMIO_PIPE(pipe, _PIPE_A_CSC_COEFF_RU_GU, _PIPE_B_CSC_COEFF_RU_GU)
#define PIPE_CSC_COEFF_BU(pipe)		_MMIO_PIPE(pipe, _PIPE_A_CSC_COEFF_BU, _PIPE_B_CSC_COEFF_BU)
#define PIPE_CSC_COEFF_RV_GV(pipe)	_MMIO_PIPE(pipe, _PIPE_A_CSC_COEFF_RV_GV, _PIPE_B_CSC_COEFF_RV_GV)
#define PIPE_CSC_COEFF_BV(pipe)		_MMIO_PIPE(pipe, _PIPE_A_CSC_COEFF_BV, _PIPE_B_CSC_COEFF_BV)
#define PIPE_CSC_MODE(pipe)		_MMIO_PIPE(pipe, _PIPE_A_CSC_MODE, _PIPE_B_CSC_MODE)
#define PIPE_CSC_PREOFF_HI(pipe)	_MMIO_PIPE(pipe, _PIPE_A_CSC_PREOFF_HI, _PIPE_B_CSC_PREOFF_HI)
#define PIPE_CSC_PREOFF_ME(pipe)	_MMIO_PIPE(pipe, _PIPE_A_CSC_PREOFF_ME, _PIPE_B_CSC_PREOFF_ME)
#define PIPE_CSC_PREOFF_LO(pipe)	_MMIO_PIPE(pipe, _PIPE_A_CSC_PREOFF_LO, _PIPE_B_CSC_PREOFF_LO)
#define PIPE_CSC_POSTOFF_HI(pipe)	_MMIO_PIPE(pipe, _PIPE_A_CSC_POSTOFF_HI, _PIPE_B_CSC_POSTOFF_HI)
#define PIPE_CSC_POSTOFF_ME(pipe)	_MMIO_PIPE(pipe, _PIPE_A_CSC_POSTOFF_ME, _PIPE_B_CSC_POSTOFF_ME)
#define PIPE_CSC_POSTOFF_LO(pipe)	_MMIO_PIPE(pipe, _PIPE_A_CSC_POSTOFF_LO, _PIPE_B_CSC_POSTOFF_LO)

/* Pipe Output CSC */
#define _PIPE_A_OUTPUT_CSC_COEFF_RY_GY	0x49050
#define _PIPE_A_OUTPUT_CSC_COEFF_BY	0x49054
#define _PIPE_A_OUTPUT_CSC_COEFF_RU_GU	0x49058
#define _PIPE_A_OUTPUT_CSC_COEFF_BU	0x4905c
#define _PIPE_A_OUTPUT_CSC_COEFF_RV_GV	0x49060
#define _PIPE_A_OUTPUT_CSC_COEFF_BV	0x49064
#define _PIPE_A_OUTPUT_CSC_PREOFF_HI	0x49068
#define _PIPE_A_OUTPUT_CSC_PREOFF_ME	0x4906c
#define _PIPE_A_OUTPUT_CSC_PREOFF_LO	0x49070
#define _PIPE_A_OUTPUT_CSC_POSTOFF_HI	0x49074
#define _PIPE_A_OUTPUT_CSC_POSTOFF_ME	0x49078
#define _PIPE_A_OUTPUT_CSC_POSTOFF_LO	0x4907c

#define _PIPE_B_OUTPUT_CSC_COEFF_RY_GY	0x49150
#define _PIPE_B_OUTPUT_CSC_COEFF_BY	0x49154
#define _PIPE_B_OUTPUT_CSC_COEFF_RU_GU	0x49158
#define _PIPE_B_OUTPUT_CSC_COEFF_BU	0x4915c
#define _PIPE_B_OUTPUT_CSC_COEFF_RV_GV	0x49160
#define _PIPE_B_OUTPUT_CSC_COEFF_BV	0x49164
#define _PIPE_B_OUTPUT_CSC_PREOFF_HI	0x49168
#define _PIPE_B_OUTPUT_CSC_PREOFF_ME	0x4916c
#define _PIPE_B_OUTPUT_CSC_PREOFF_LO	0x49170
#define _PIPE_B_OUTPUT_CSC_POSTOFF_HI	0x49174
#define _PIPE_B_OUTPUT_CSC_POSTOFF_ME	0x49178
#define _PIPE_B_OUTPUT_CSC_POSTOFF_LO	0x4917c

#define PIPE_CSC_OUTPUT_COEFF_RY_GY(pipe)	_MMIO_PIPE(pipe,\
							   _PIPE_A_OUTPUT_CSC_COEFF_RY_GY,\
							   _PIPE_B_OUTPUT_CSC_COEFF_RY_GY)
#define PIPE_CSC_OUTPUT_COEFF_BY(pipe)		_MMIO_PIPE(pipe, \
							   _PIPE_A_OUTPUT_CSC_COEFF_BY, \
							   _PIPE_B_OUTPUT_CSC_COEFF_BY)
#define PIPE_CSC_OUTPUT_COEFF_RU_GU(pipe)	_MMIO_PIPE(pipe, \
							   _PIPE_A_OUTPUT_CSC_COEFF_RU_GU, \
							   _PIPE_B_OUTPUT_CSC_COEFF_RU_GU)
#define PIPE_CSC_OUTPUT_COEFF_BU(pipe)		_MMIO_PIPE(pipe, \
							   _PIPE_A_OUTPUT_CSC_COEFF_BU, \
							   _PIPE_B_OUTPUT_CSC_COEFF_BU)
#define PIPE_CSC_OUTPUT_COEFF_RV_GV(pipe)	_MMIO_PIPE(pipe, \
							   _PIPE_A_OUTPUT_CSC_COEFF_RV_GV, \
							   _PIPE_B_OUTPUT_CSC_COEFF_RV_GV)
#define PIPE_CSC_OUTPUT_COEFF_BV(pipe)		_MMIO_PIPE(pipe, \
							   _PIPE_A_OUTPUT_CSC_COEFF_BV, \
							   _PIPE_B_OUTPUT_CSC_COEFF_BV)
#define PIPE_CSC_OUTPUT_PREOFF_HI(pipe)		_MMIO_PIPE(pipe, \
							   _PIPE_A_OUTPUT_CSC_PREOFF_HI, \
							   _PIPE_B_OUTPUT_CSC_PREOFF_HI)
#define PIPE_CSC_OUTPUT_PREOFF_ME(pipe)		_MMIO_PIPE(pipe, \
							   _PIPE_A_OUTPUT_CSC_PREOFF_ME, \
							   _PIPE_B_OUTPUT_CSC_PREOFF_ME)
#define PIPE_CSC_OUTPUT_PREOFF_LO(pipe)		_MMIO_PIPE(pipe, \
							   _PIPE_A_OUTPUT_CSC_PREOFF_LO, \
							   _PIPE_B_OUTPUT_CSC_PREOFF_LO)
#define PIPE_CSC_OUTPUT_POSTOFF_HI(pipe)	_MMIO_PIPE(pipe, \
							   _PIPE_A_OUTPUT_CSC_POSTOFF_HI, \
							   _PIPE_B_OUTPUT_CSC_POSTOFF_HI)
#define PIPE_CSC_OUTPUT_POSTOFF_ME(pipe)	_MMIO_PIPE(pipe, \
							   _PIPE_A_OUTPUT_CSC_POSTOFF_ME, \
							   _PIPE_B_OUTPUT_CSC_POSTOFF_ME)
#define PIPE_CSC_OUTPUT_POSTOFF_LO(pipe)	_MMIO_PIPE(pipe, \
							   _PIPE_A_OUTPUT_CSC_POSTOFF_LO, \
							   _PIPE_B_OUTPUT_CSC_POSTOFF_LO)

/* pipe degamma/gamma LUTs on IVB+ */
#define _PAL_PREC_INDEX_A	0x4A400
#define _PAL_PREC_INDEX_B	0x4AC00
#define _PAL_PREC_INDEX_C	0x4B400
#define   PAL_PREC_SPLIT_MODE		REG_BIT(31)
#define   PAL_PREC_AUTO_INCREMENT	REG_BIT(15)
#define   PAL_PREC_INDEX_VALUE_MASK	REG_GENMASK(9, 0)
#define   PAL_PREC_INDEX_VALUE(x)	REG_FIELD_PREP(PAL_PREC_INDEX_VALUE_MASK, (x))
#define _PAL_PREC_DATA_A	0x4A404
#define _PAL_PREC_DATA_B	0x4AC04
#define _PAL_PREC_DATA_C	0x4B404
/* see PREC_PALETTE_* for the bits */
#define _PAL_PREC_GC_MAX_A	0x4A410
#define _PAL_PREC_GC_MAX_B	0x4AC10
#define _PAL_PREC_GC_MAX_C	0x4B410
#define _PAL_PREC_EXT_GC_MAX_A	0x4A420
#define _PAL_PREC_EXT_GC_MAX_B	0x4AC20
#define _PAL_PREC_EXT_GC_MAX_C	0x4B420
#define _PAL_PREC_EXT2_GC_MAX_A	0x4A430
#define _PAL_PREC_EXT2_GC_MAX_B	0x4AC30
#define _PAL_PREC_EXT2_GC_MAX_C	0x4B430

#define PREC_PAL_INDEX(pipe)		_MMIO_PIPE(pipe, _PAL_PREC_INDEX_A, _PAL_PREC_INDEX_B)
#define PREC_PAL_DATA(pipe)		_MMIO_PIPE(pipe, _PAL_PREC_DATA_A, _PAL_PREC_DATA_B)
#define PREC_PAL_GC_MAX(pipe, i)	_MMIO(_PIPE(pipe, _PAL_PREC_GC_MAX_A, _PAL_PREC_GC_MAX_B) + (i) * 4) /* u1.16 */
#define PREC_PAL_EXT_GC_MAX(pipe, i)	_MMIO(_PIPE(pipe, _PAL_PREC_EXT_GC_MAX_A, _PAL_PREC_EXT_GC_MAX_B) + (i) * 4) /* u3.16 */
#define PREC_PAL_EXT2_GC_MAX(pipe, i)	_MMIO(_PIPE(pipe, _PAL_PREC_EXT2_GC_MAX_A, _PAL_PREC_EXT2_GC_MAX_B) + (i) * 4) /* glk+, u3.16 */

#define _PRE_CSC_GAMC_INDEX_A	0x4A484
#define _PRE_CSC_GAMC_INDEX_B	0x4AC84
#define _PRE_CSC_GAMC_INDEX_C	0x4B484
#define   PRE_CSC_GAMC_AUTO_INCREMENT	REG_BIT(10)
#define   PRE_CSC_GAMC_INDEX_VALUE_MASK	REG_GENMASK(7, 0)
#define   PRE_CSC_GAMC_INDEX_VALUE(x)	REG_FIELD_PREP(PRE_CSC_GAMC_INDEX_VALUE_MASK, (x))
#define _PRE_CSC_GAMC_DATA_A	0x4A488
#define _PRE_CSC_GAMC_DATA_B	0x4AC88
#define _PRE_CSC_GAMC_DATA_C	0x4B488

#define PRE_CSC_GAMC_INDEX(pipe)	_MMIO_PIPE(pipe, _PRE_CSC_GAMC_INDEX_A, _PRE_CSC_GAMC_INDEX_B)
#define PRE_CSC_GAMC_DATA(pipe)		_MMIO_PIPE(pipe, _PRE_CSC_GAMC_DATA_A, _PRE_CSC_GAMC_DATA_B)

/* ICL Multi segmented gamma */
#define _PAL_PREC_MULTI_SEG_INDEX_A	0x4A408
#define _PAL_PREC_MULTI_SEG_INDEX_B	0x4AC08
#define   PAL_PREC_MULTI_SEG_AUTO_INCREMENT	REG_BIT(15)
#define   PAL_PREC_MULTI_SEG_INDEX_VALUE_MASK	REG_GENMASK(4, 0)
#define   PAL_PREC_MULTI_SEG_INDEX_VALUE(x)	REG_FIELD_PREP(PAL_PREC_MULTI_SEG_INDEX_VALUE_MASK, (x))

#define _PAL_PREC_MULTI_SEG_DATA_A	0x4A40C
#define _PAL_PREC_MULTI_SEG_DATA_B	0x4AC0C
/* see PREC_PALETTE_12P4_* for the bits */

#define PREC_PAL_MULTI_SEG_INDEX(pipe)	_MMIO_PIPE(pipe, \
					_PAL_PREC_MULTI_SEG_INDEX_A, \
					_PAL_PREC_MULTI_SEG_INDEX_B)
#define PREC_PAL_MULTI_SEG_DATA(pipe)	_MMIO_PIPE(pipe, \
					_PAL_PREC_MULTI_SEG_DATA_A, \
					_PAL_PREC_MULTI_SEG_DATA_B)

#define _MMIO_PLANE_GAMC(plane, i, a, b)  _MMIO(_PIPE(plane, a, b) + (i) * 4)

/* Plane CSC Registers */
#define _PLANE_CSC_RY_GY_1_A	0x70210
#define _PLANE_CSC_RY_GY_2_A	0x70310

#define _PLANE_CSC_RY_GY_1_B	0x71210
#define _PLANE_CSC_RY_GY_2_B	0x71310

#define _PLANE_CSC_RY_GY_1(pipe)	_PIPE(pipe, _PLANE_CSC_RY_GY_1_A, \
					      _PLANE_CSC_RY_GY_1_B)
#define _PLANE_CSC_RY_GY_2(pipe)	_PIPE(pipe, _PLANE_CSC_RY_GY_2_A, \
					      _PLANE_CSC_RY_GY_2_B)
#define PLANE_CSC_COEFF(pipe, plane, index)	_MMIO_PLANE(plane, \
							    _PLANE_CSC_RY_GY_1(pipe) +  (index) * 4, \
							    _PLANE_CSC_RY_GY_2(pipe) + (index) * 4)

#define _PLANE_CSC_PREOFF_HI_1_A		0x70228
#define _PLANE_CSC_PREOFF_HI_2_A		0x70328

#define _PLANE_CSC_PREOFF_HI_1_B		0x71228
#define _PLANE_CSC_PREOFF_HI_2_B		0x71328

#define _PLANE_CSC_PREOFF_HI_1(pipe)	_PIPE(pipe, _PLANE_CSC_PREOFF_HI_1_A, \
					      _PLANE_CSC_PREOFF_HI_1_B)
#define _PLANE_CSC_PREOFF_HI_2(pipe)	_PIPE(pipe, _PLANE_CSC_PREOFF_HI_2_A, \
					      _PLANE_CSC_PREOFF_HI_2_B)
#define PLANE_CSC_PREOFF(pipe, plane, index)	_MMIO_PLANE(plane, _PLANE_CSC_PREOFF_HI_1(pipe) + \
							    (index) * 4, _PLANE_CSC_PREOFF_HI_2(pipe) + \
							    (index) * 4)

#define _PLANE_CSC_POSTOFF_HI_1_A		0x70234
#define _PLANE_CSC_POSTOFF_HI_2_A		0x70334

#define _PLANE_CSC_POSTOFF_HI_1_B		0x71234
#define _PLANE_CSC_POSTOFF_HI_2_B		0x71334

#define _PLANE_CSC_POSTOFF_HI_1(pipe)	_PIPE(pipe, _PLANE_CSC_POSTOFF_HI_1_A, \
					      _PLANE_CSC_POSTOFF_HI_1_B)
#define _PLANE_CSC_POSTOFF_HI_2(pipe)	_PIPE(pipe, _PLANE_CSC_POSTOFF_HI_2_A, \
					      _PLANE_CSC_POSTOFF_HI_2_B)
#define PLANE_CSC_POSTOFF(pipe, plane, index)	_MMIO_PLANE(plane, _PLANE_CSC_POSTOFF_HI_1(pipe) + \
							    (index) * 4, _PLANE_CSC_POSTOFF_HI_2(pipe) + \
							    (index) * 4)

/* pipe CSC & degamma/gamma LUTs on CHV */
#define _CGM_PIPE_A_CSC_COEFF01	(VLV_DISPLAY_BASE + 0x67900)
#define _CGM_PIPE_A_CSC_COEFF23	(VLV_DISPLAY_BASE + 0x67904)
#define _CGM_PIPE_A_CSC_COEFF45	(VLV_DISPLAY_BASE + 0x67908)
#define _CGM_PIPE_A_CSC_COEFF67	(VLV_DISPLAY_BASE + 0x6790C)
#define _CGM_PIPE_A_CSC_COEFF8	(VLV_DISPLAY_BASE + 0x67910)
#define _CGM_PIPE_A_DEGAMMA	(VLV_DISPLAY_BASE + 0x66000)
/* cgm degamma ldw */
#define   CGM_PIPE_DEGAMMA_GREEN_LDW_MASK	REG_GENMASK(29, 16)
#define   CGM_PIPE_DEGAMMA_BLUE_LDW_MASK	REG_GENMASK(13, 0)
/* cgm degamma udw */
#define   CGM_PIPE_DEGAMMA_RED_UDW_MASK		REG_GENMASK(13, 0)
#define _CGM_PIPE_A_GAMMA	(VLV_DISPLAY_BASE + 0x67000)
/* cgm gamma ldw */
#define   CGM_PIPE_GAMMA_GREEN_LDW_MASK		REG_GENMASK(25, 16)
#define   CGM_PIPE_GAMMA_BLUE_LDW_MASK		REG_GENMASK(9, 0)
/* cgm gamma udw */
#define   CGM_PIPE_GAMMA_RED_UDW_MASK		REG_GENMASK(9, 0)
#define _CGM_PIPE_A_MODE	(VLV_DISPLAY_BASE + 0x67A00)
#define   CGM_PIPE_MODE_GAMMA	(1 << 2)
#define   CGM_PIPE_MODE_CSC	(1 << 1)
#define   CGM_PIPE_MODE_DEGAMMA	(1 << 0)

#define _CGM_PIPE_B_CSC_COEFF01	(VLV_DISPLAY_BASE + 0x69900)
#define _CGM_PIPE_B_CSC_COEFF23	(VLV_DISPLAY_BASE + 0x69904)
#define _CGM_PIPE_B_CSC_COEFF45	(VLV_DISPLAY_BASE + 0x69908)
#define _CGM_PIPE_B_CSC_COEFF67	(VLV_DISPLAY_BASE + 0x6990C)
#define _CGM_PIPE_B_CSC_COEFF8	(VLV_DISPLAY_BASE + 0x69910)
#define _CGM_PIPE_B_DEGAMMA	(VLV_DISPLAY_BASE + 0x68000)
#define _CGM_PIPE_B_GAMMA	(VLV_DISPLAY_BASE + 0x69000)
#define _CGM_PIPE_B_MODE	(VLV_DISPLAY_BASE + 0x69A00)

#define CGM_PIPE_CSC_COEFF01(pipe)	_MMIO_PIPE(pipe, _CGM_PIPE_A_CSC_COEFF01, _CGM_PIPE_B_CSC_COEFF01)
#define CGM_PIPE_CSC_COEFF23(pipe)	_MMIO_PIPE(pipe, _CGM_PIPE_A_CSC_COEFF23, _CGM_PIPE_B_CSC_COEFF23)
#define CGM_PIPE_CSC_COEFF45(pipe)	_MMIO_PIPE(pipe, _CGM_PIPE_A_CSC_COEFF45, _CGM_PIPE_B_CSC_COEFF45)
#define CGM_PIPE_CSC_COEFF67(pipe)	_MMIO_PIPE(pipe, _CGM_PIPE_A_CSC_COEFF67, _CGM_PIPE_B_CSC_COEFF67)
#define CGM_PIPE_CSC_COEFF8(pipe)	_MMIO_PIPE(pipe, _CGM_PIPE_A_CSC_COEFF8, _CGM_PIPE_B_CSC_COEFF8)
#define CGM_PIPE_DEGAMMA(pipe, i, w)	_MMIO(_PIPE(pipe, _CGM_PIPE_A_DEGAMMA, _CGM_PIPE_B_DEGAMMA) + (i) * 8 + (w) * 4)
#define CGM_PIPE_GAMMA(pipe, i, w)	_MMIO(_PIPE(pipe, _CGM_PIPE_A_GAMMA, _CGM_PIPE_B_GAMMA) + (i) * 8 + (w) * 4)
#define CGM_PIPE_MODE(pipe)		_MMIO_PIPE(pipe, _CGM_PIPE_A_MODE, _CGM_PIPE_B_MODE)

/* Gen4+ Timestamp and Pipe Frame time stamp registers */
#define GEN4_TIMESTAMP		_MMIO(0x2358)
#define ILK_TIMESTAMP_HI	_MMIO(0x70070)
#define IVB_TIMESTAMP_CTR	_MMIO(0x44070)

#define GEN9_TIMESTAMP_OVERRIDE				_MMIO(0x44074)
#define  GEN9_TIMESTAMP_OVERRIDE_US_COUNTER_DIVIDER_SHIFT	0
#define  GEN9_TIMESTAMP_OVERRIDE_US_COUNTER_DIVIDER_MASK	0x3ff
#define  GEN9_TIMESTAMP_OVERRIDE_US_COUNTER_DENOMINATOR_SHIFT	12
#define  GEN9_TIMESTAMP_OVERRIDE_US_COUNTER_DENOMINATOR_MASK	(0xf << 12)

/* g4x+, except vlv/chv! */
#define _PIPE_FRMTMSTMP_A		0x70048
#define _PIPE_FRMTMSTMP_B		0x71048
#define PIPE_FRMTMSTMP(pipe)		\
	_MMIO_PIPE(pipe, _PIPE_FRMTMSTMP_A, _PIPE_FRMTMSTMP_B)

/* g4x+, except vlv/chv! */
#define _PIPE_FLIPTMSTMP_A		0x7004C
#define _PIPE_FLIPTMSTMP_B		0x7104C
#define PIPE_FLIPTMSTMP(pipe)		\
	_MMIO_PIPE(pipe, _PIPE_FLIPTMSTMP_A, _PIPE_FLIPTMSTMP_B)

/* tgl+ */
#define _PIPE_FLIPDONETMSTMP_A		0x70054
#define _PIPE_FLIPDONETMSTMP_B		0x71054
#define PIPE_FLIPDONETIMSTMP(pipe)	\
	_MMIO_PIPE(pipe, _PIPE_FLIPDONETMSTMP_A, _PIPE_FLIPDONETMSTMP_B)

#define _VLV_PIPE_MSA_MISC_A			0x70048
#define VLV_PIPE_MSA_MISC(pipe)		\
			_MMIO_PIPE2(pipe, _VLV_PIPE_MSA_MISC_A)
#define   VLV_MSA_MISC1_HW_ENABLE			REG_BIT(31)
#define   VLV_MSA_MISC1_SW_S3D_MASK			REG_GENMASK(2, 0) /* MSA MISC1 3:1 */

#define GGC				_MMIO(0x108040)
#define   GMS_MASK			REG_GENMASK(15, 8)
#define   GGMS_MASK			REG_GENMASK(7, 6)

#define GEN12_GSMBASE			_MMIO(0x108100)
#define GEN12_DSMBASE			_MMIO(0x1080C0)
#define   GEN12_BDSM_MASK		REG_GENMASK64(63, 20)

#define XEHP_CLOCK_GATE_DIS		_MMIO(0x101014)
#define   SGSI_SIDECLK_DIS		REG_BIT(17)
#define   SGGI_DIS			REG_BIT(15)
#define   SGR_DIS			REG_BIT(13)

#define _ICL_PHY_MISC_A		0x64C00
#define _ICL_PHY_MISC_B		0x64C04
#define _DG2_PHY_MISC_TC1	0x64C14 /* TC1="PHY E" but offset as if "PHY F" */
#define ICL_PHY_MISC(port)	_MMIO_PORT(port, _ICL_PHY_MISC_A, _ICL_PHY_MISC_B)
#define DG2_PHY_MISC(port)	((port) == PHY_E ? _MMIO(_DG2_PHY_MISC_TC1) : \
				 ICL_PHY_MISC(port))
#define  ICL_PHY_MISC_MUX_DDID			(1 << 28)
#define  ICL_PHY_MISC_DE_IO_COMP_PWR_DOWN	(1 << 23)
#define  DG2_PHY_DP_TX_ACK_MASK			REG_GENMASK(23, 20)

#define PORT_TX_DFLEXDPSP(fia)			_MMIO_FIA((fia), 0x008A0)
#define   MODULAR_FIA_MASK			(1 << 4)
#define   TC_LIVE_STATE_TBT(idx)		(1 << ((idx) * 8 + 6))
#define   TC_LIVE_STATE_TC(idx)			(1 << ((idx) * 8 + 5))
#define   DP_LANE_ASSIGNMENT_SHIFT(idx)		((idx) * 8)
#define   DP_LANE_ASSIGNMENT_MASK(idx)		(0xf << ((idx) * 8))
#define   DP_LANE_ASSIGNMENT(idx, x)		((x) << ((idx) * 8))

#define PORT_TX_DFLEXDPPMS(fia)			_MMIO_FIA((fia), 0x00890)
#define   DP_PHY_MODE_STATUS_COMPLETED(idx)	(1 << (idx))

#define PORT_TX_DFLEXDPCSSS(fia)		_MMIO_FIA((fia), 0x00894)
#define   DP_PHY_MODE_STATUS_NOT_SAFE(idx)	(1 << (idx))

#define PORT_TX_DFLEXPA1(fia)			_MMIO_FIA((fia), 0x00880)
#define   DP_PIN_ASSIGNMENT_SHIFT(idx)		((idx) * 4)
#define   DP_PIN_ASSIGNMENT_MASK(idx)		(0xf << ((idx) * 4))
#define   DP_PIN_ASSIGNMENT(idx, x)		((x) << ((idx) * 4))

#define _TCSS_DDI_STATUS_1			0x161500
#define _TCSS_DDI_STATUS_2			0x161504
#define TCSS_DDI_STATUS(tc)			_MMIO(_PICK_EVEN(tc, \
								 _TCSS_DDI_STATUS_1, \
								 _TCSS_DDI_STATUS_2))
#define  TCSS_DDI_STATUS_READY			REG_BIT(2)
#define  TCSS_DDI_STATUS_HPD_LIVE_STATUS_TBT	REG_BIT(1)
#define  TCSS_DDI_STATUS_HPD_LIVE_STATUS_ALT	REG_BIT(0)

#define PRIMARY_SPI_TRIGGER			_MMIO(0x102040)
#define PRIMARY_SPI_ADDRESS			_MMIO(0x102080)
#define PRIMARY_SPI_REGIONID			_MMIO(0x102084)
#define SPI_STATIC_REGIONS			_MMIO(0x102090)
#define   OPTIONROM_SPI_REGIONID_MASK		REG_GENMASK(7, 0)
#define OROM_OFFSET				_MMIO(0x1020c0)
#define   OROM_OFFSET_MASK			REG_GENMASK(20, 16)

<<<<<<< HEAD
/* This register controls the Display State Buffer (DSB) engines. */
#define _DSBSL_INSTANCE_BASE		0x70B00
#define DSBSL_INSTANCE(pipe, id)	(_DSBSL_INSTANCE_BASE + \
					 (pipe) * 0x1000 + (id) * 0x100)
#define DSB_HEAD(pipe, id)		_MMIO(DSBSL_INSTANCE(pipe, id) + 0x0)
#define DSB_TAIL(pipe, id)		_MMIO(DSBSL_INSTANCE(pipe, id) + 0x4)
#define DSB_CTRL(pipe, id)		_MMIO(DSBSL_INSTANCE(pipe, id) + 0x8)
#define   DSB_ENABLE			REG_BIT(31)
#define   DSB_BUF_REITERATE		REG_BIT(29)
#define   DSB_WAIT_FOR_VBLANK		REG_BIT(28)
#define   DSB_WAIT_FOR_LINE_IN		REG_BIT(27)
#define   DSB_HALT			REG_BIT(16)
#define   DSB_NON_POSTED		REG_BIT(8)
#define   DSB_STATUS_BUSY		REG_BIT(0)
#define DSB_MMIOCTRL(pipe, id)		_MMIO(DSBSL_INSTANCE(pipe, id) + 0xc)
#define   DSB_MMIO_DEAD_CLOCKS_ENABLE	REG_BIT(31)
#define   DSB_MMIO_DEAD_CLOCKS_COUNT_MASK	REG_GENMASK(15, 8)
#define   DSB_MMIO_DEAD_CLOCKS_COUNT(x)	REG_FIELD_PREP(DSB_MMIO_DEAD_CLOCK_COUNT_MASK, (x))
#define   DSB_MMIO_CYCLES_MASK		REG_GENMASK(7, 0)
#define   DSB_MMIO_CYCLES(x)		REG_FIELD_PREP(DSB_MMIO_CYCLES_MASK, (x))
#define DSB_POLLFUNC(pipe, id)		_MMIO(DSBSL_INSTANCE(pipe, id) + 0x10)
#define   DSB_POLL_ENABLE		REG_BIT(31)
#define   DSB_POLL_WAIT_MASK		REG_GENMASK(30, 23)
#define   DSB_POLL_WAIT(x)		REG_FIELD_PREP(DSB_POLL_WAIT_MASK, (x)) /* usec */
#define   DSB_POLL_COUNT_MASK		REG_GENMASK(22, 15)
#define   DSB_POLL_COUNT(x)		REG_FIELD_PREP(DSB_POLL_COUNT_MASK, (x))
#define DSB_DEBUG(pipe, id)		_MMIO(DSBSL_INSTANCE(pipe, id) + 0x14)
#define DSB_POLLMASK(pipe, id)		_MMIO(DSBSL_INSTANCE(pipe, id) + 0x1c)
#define DSB_STATUS(pipe, id)		_MMIO(DSBSL_INSTANCE(pipe, id) + 0x24)
#define DSB_INTERRUPT(pipe, id)		_MMIO(DSBSL_INSTANCE(pipe, id) + 0x28)
#define   DSB_ATS_FAULT_INT_EN		REG_BIT(20)
#define   DSB_GTT_FAULT_INT_EN		REG_BIT(19)
#define   DSB_RSPTIMEOUT_INT_EN		REG_BIT(18)
#define   DSB_POLL_ERR_INT_EN		REG_BIT(17)
#define   DSB_PROG_INT_EN		REG_BIT(16)
#define   DSB_ATS_FAULT_INT_STATUS	REG_BIT(4)
#define   DSB_GTT_FAULT_INT_STATUS	REG_BIT(3)
#define   DSB_RSPTIMEOUT_INT_STATUS	REG_BIT(2)
#define   DSB_POLL_ERR_INT_STATUS	REG_BIT(1)
#define   DSB_PROG_INT_STATUS		REG_BIT(0)
#define DSB_CURRENT_HEAD(pipe, id)	_MMIO(DSBSL_INSTANCE(pipe, id) + 0x2c)
#define DSB_RM_TIMEOUT(pipe, id)	_MMIO(DSBSL_INSTANCE(pipe, id) + 0x30)
#define   DSB_RM_CLAIM_TIMEOUT		REG_BIT(31)
#define   DSB_RM_READY_TIMEOUT		REG_BIT(30)
#define   DSB_RM_CLAIM_TIMEOUT_COUNT_MASK	REG_GENMASK(23, 16)
#define   DSB_RM_CLAIM_TIMEOUT_COUNT(x)	REG_FIELD_PREP(DSB_RM_CLAIM_TIMEOUT_COUNT_MASK, (x)) /* clocks */
#define   DSB_RM_READY_TIMEOUT_VALUE_MASK	REG_GENMASK(15, 0)
#define   DSB_RM_READY_TIMEOUT_VALUE(x)	REG_FIELD_PREP(DSB_RM_READY_TIMEOUT_VALUE, (x)) /* usec */
#define DSB_RMTIMEOUTREG_CAPTURE(pipe, id)	_MMIO(DSBSL_INSTANCE(pipe, id) + 0x34)
#define DSB_PMCTRL(pipe, id)		_MMIO(DSBSL_INSTANCE(pipe, id) + 0x38)
#define DSB_PMCTRL_2(pipe, id)		_MMIO(DSBSL_INSTANCE(pipe, id) + 0x3c)
#define DSB_PF_LN_LOWER(pipe, id)	_MMIO(DSBSL_INSTANCE(pipe, id) + 0x40)
#define DSB_PF_LN_UPPER(pipe, id)	_MMIO(DSBSL_INSTANCE(pipe, id) + 0x44)
#define DSB_BUFRPT_CNT(pipe, id)	_MMIO(DSBSL_INSTANCE(pipe, id) + 0x48)
#define DSB_CHICKEN(pipe, id)		_MMIO(DSBSL_INSTANCE(pipe, id) + 0xf0)

=======
>>>>>>> 33a86170
#define CLKREQ_POLICY			_MMIO(0x101038)
#define  CLKREQ_POLICY_MEM_UP_OVRD	REG_BIT(1)

#define CLKGATE_DIS_MISC			_MMIO(0x46534)
#define  CLKGATE_DIS_MISC_DMASC_GATING_DIS	REG_BIT(21)

#define _MTL_CLKGATE_DIS_TRANS_A			0x604E8
#define _MTL_CLKGATE_DIS_TRANS_B			0x614E8
#define MTL_CLKGATE_DIS_TRANS(trans)			_MMIO_TRANS2(trans, _MTL_CLKGATE_DIS_TRANS_A)
#define  MTL_CLKGATE_DIS_TRANS_DMASC_GATING_DIS		REG_BIT(7)

#define MTL_MEM_SS_INFO_GLOBAL			_MMIO(0x45700)
#define   MTL_N_OF_ENABLED_QGV_POINTS_MASK	REG_GENMASK(11, 8)
#define   MTL_N_OF_POPULATED_CH_MASK		REG_GENMASK(7, 4)
#define   MTL_DDR_TYPE_MASK			REG_GENMASK(3, 0)

#define MTL_MEM_SS_INFO_QGV_POINT_OFFSET	0x45710
#define MTL_MEM_SS_INFO_QGV_POINT_LOW(point)	_MMIO(MTL_MEM_SS_INFO_QGV_POINT_OFFSET + (point) * 8)
#define   MTL_TRCD_MASK			REG_GENMASK(31, 24)
#define   MTL_TRP_MASK			REG_GENMASK(23, 16)
#define   MTL_DCLK_MASK			REG_GENMASK(15, 0)

#define MTL_MEM_SS_INFO_QGV_POINT_HIGH(point)	_MMIO(MTL_MEM_SS_INFO_QGV_POINT_OFFSET + (point) * 8 + 4)
#define   MTL_TRAS_MASK			REG_GENMASK(16, 8)
#define   MTL_TRDPRE_MASK		REG_GENMASK(7, 0)

#define MTL_MEDIA_GSI_BASE		0x380000

#endif /* _I915_REG_H_ */<|MERGE_RESOLUTION|>--- conflicted
+++ resolved
@@ -1980,14 +1980,6 @@
 #define TRANS_VSYNCSHIFT(trans)	_MMIO_TRANS2((trans), _TRANS_VSYNCSHIFT_A)
 #define PIPESRC(pipe)		_MMIO_TRANS2((pipe), _PIPEASRC)
 #define TRANS_MULT(trans)	_MMIO_TRANS2((trans), _TRANS_MULT_A)
-<<<<<<< HEAD
-
-#define TRANS_EXITLINE(trans)	_MMIO_TRANS2((trans), _TRANS_EXITLINE_A)
-#define   EXITLINE_ENABLE	REG_BIT(31)
-#define   EXITLINE_MASK		REG_GENMASK(12, 0)
-#define   EXITLINE_SHIFT	0
-=======
->>>>>>> 33a86170
 
 /* VRR registers */
 #define _TRANS_VRR_CTL_A		0x60420
@@ -2082,208 +2074,6 @@
 #define   TRANS_PUSH_EN			REG_BIT(31)
 #define   TRANS_PUSH_SEND		REG_BIT(30)
 
-<<<<<<< HEAD
-/*
- * HSW+ eDP PSR registers
- *
- * HSW PSR registers are relative to DDIA(_DDI_BUF_CTL_A + 0x800) with just one
- * instance of it
- */
-#define _SRD_CTL_A				0x60800
-#define _SRD_CTL_EDP				0x6f800
-#define EDP_PSR_CTL(tran)			_MMIO_TRANS2(tran, _SRD_CTL_A)
-#define   EDP_PSR_ENABLE			(1 << 31)
-#define   BDW_PSR_SINGLE_FRAME			(1 << 30)
-#define   EDP_PSR_RESTORE_PSR_ACTIVE_CTX_MASK	(1 << 29) /* SW can't modify */
-#define   EDP_PSR_LINK_STANDBY			(1 << 27)
-#define   EDP_PSR_MIN_LINK_ENTRY_TIME_MASK	(3 << 25)
-#define   EDP_PSR_MIN_LINK_ENTRY_TIME_8_LINES	(0 << 25)
-#define   EDP_PSR_MIN_LINK_ENTRY_TIME_4_LINES	(1 << 25)
-#define   EDP_PSR_MIN_LINK_ENTRY_TIME_2_LINES	(2 << 25)
-#define   EDP_PSR_MIN_LINK_ENTRY_TIME_0_LINES	(3 << 25)
-#define   EDP_PSR_MAX_SLEEP_TIME_SHIFT		20
-#define   EDP_PSR_SKIP_AUX_EXIT			(1 << 12)
-#define   EDP_PSR_TP1_TP2_SEL			(0 << 11)
-#define   EDP_PSR_TP1_TP3_SEL			(1 << 11)
-#define   EDP_PSR_CRC_ENABLE			(1 << 10) /* BDW+ */
-#define   EDP_PSR_TP2_TP3_TIME_500us		(0 << 8)
-#define   EDP_PSR_TP2_TP3_TIME_100us		(1 << 8)
-#define   EDP_PSR_TP2_TP3_TIME_2500us		(2 << 8)
-#define   EDP_PSR_TP2_TP3_TIME_0us		(3 << 8)
-#define   EDP_PSR_TP4_TIME_0US			(3 << 6) /* ICL+ */
-#define   EDP_PSR_TP1_TIME_500us		(0 << 4)
-#define   EDP_PSR_TP1_TIME_100us		(1 << 4)
-#define   EDP_PSR_TP1_TIME_2500us		(2 << 4)
-#define   EDP_PSR_TP1_TIME_0us			(3 << 4)
-#define   EDP_PSR_IDLE_FRAME_SHIFT		0
-
-/*
- * Until TGL, IMR/IIR are fixed at 0x648xx. On TGL+ those registers are relative
- * to transcoder and bits defined for each one as if using no shift (i.e. as if
- * it was for TRANSCODER_EDP)
- */
-#define EDP_PSR_IMR				_MMIO(0x64834)
-#define EDP_PSR_IIR				_MMIO(0x64838)
-#define _PSR_IMR_A				0x60814
-#define _PSR_IIR_A				0x60818
-#define TRANS_PSR_IMR(tran)			_MMIO_TRANS2(tran, _PSR_IMR_A)
-#define TRANS_PSR_IIR(tran)			_MMIO_TRANS2(tran, _PSR_IIR_A)
-#define   _EDP_PSR_TRANS_SHIFT(trans)		((trans) == TRANSCODER_EDP ? \
-						 0 : ((trans) - TRANSCODER_A + 1) * 8)
-#define   TGL_PSR_MASK			REG_GENMASK(2, 0)
-#define   TGL_PSR_ERROR			REG_BIT(2)
-#define   TGL_PSR_POST_EXIT		REG_BIT(1)
-#define   TGL_PSR_PRE_ENTRY		REG_BIT(0)
-#define   EDP_PSR_MASK(trans)		(TGL_PSR_MASK <<		\
-					 _EDP_PSR_TRANS_SHIFT(trans))
-#define   EDP_PSR_ERROR(trans)		(TGL_PSR_ERROR <<		\
-					 _EDP_PSR_TRANS_SHIFT(trans))
-#define   EDP_PSR_POST_EXIT(trans)	(TGL_PSR_POST_EXIT <<		\
-					 _EDP_PSR_TRANS_SHIFT(trans))
-#define   EDP_PSR_PRE_ENTRY(trans)	(TGL_PSR_PRE_ENTRY <<		\
-					 _EDP_PSR_TRANS_SHIFT(trans))
-
-#define _SRD_AUX_DATA_A				0x60814
-#define _SRD_AUX_DATA_EDP			0x6f814
-#define EDP_PSR_AUX_DATA(tran, i)		_MMIO_TRANS2(tran, _SRD_AUX_DATA_A + (i) + 4) /* 5 registers */
-
-#define _SRD_STATUS_A				0x60840
-#define _SRD_STATUS_EDP				0x6f840
-#define EDP_PSR_STATUS(tran)			_MMIO_TRANS2(tran, _SRD_STATUS_A)
-#define   EDP_PSR_STATUS_STATE_MASK		(7 << 29)
-#define   EDP_PSR_STATUS_STATE_SHIFT		29
-#define   EDP_PSR_STATUS_STATE_IDLE		(0 << 29)
-#define   EDP_PSR_STATUS_STATE_SRDONACK		(1 << 29)
-#define   EDP_PSR_STATUS_STATE_SRDENT		(2 << 29)
-#define   EDP_PSR_STATUS_STATE_BUFOFF		(3 << 29)
-#define   EDP_PSR_STATUS_STATE_BUFON		(4 << 29)
-#define   EDP_PSR_STATUS_STATE_AUXACK		(5 << 29)
-#define   EDP_PSR_STATUS_STATE_SRDOFFACK	(6 << 29)
-#define   EDP_PSR_STATUS_LINK_MASK		(3 << 26)
-#define   EDP_PSR_STATUS_LINK_FULL_OFF		(0 << 26)
-#define   EDP_PSR_STATUS_LINK_FULL_ON		(1 << 26)
-#define   EDP_PSR_STATUS_LINK_STANDBY		(2 << 26)
-#define   EDP_PSR_STATUS_MAX_SLEEP_TIMER_SHIFT	20
-#define   EDP_PSR_STATUS_MAX_SLEEP_TIMER_MASK	0x1f
-#define   EDP_PSR_STATUS_COUNT_SHIFT		16
-#define   EDP_PSR_STATUS_COUNT_MASK		0xf
-#define   EDP_PSR_STATUS_AUX_ERROR		(1 << 15)
-#define   EDP_PSR_STATUS_AUX_SENDING		(1 << 12)
-#define   EDP_PSR_STATUS_SENDING_IDLE		(1 << 9)
-#define   EDP_PSR_STATUS_SENDING_TP2_TP3	(1 << 8)
-#define   EDP_PSR_STATUS_SENDING_TP1		(1 << 4)
-#define   EDP_PSR_STATUS_IDLE_MASK		0xf
-
-#define _SRD_PERF_CNT_A			0x60844
-#define _SRD_PERF_CNT_EDP		0x6f844
-#define EDP_PSR_PERF_CNT(tran)		_MMIO_TRANS2(tran, _SRD_PERF_CNT_A)
-#define   EDP_PSR_PERF_CNT_MASK		0xffffff
-
-/* PSR_MASK on SKL+ */
-#define _SRD_DEBUG_A				0x60860
-#define _SRD_DEBUG_EDP				0x6f860
-#define EDP_PSR_DEBUG(tran)			_MMIO_TRANS2(tran, _SRD_DEBUG_A)
-#define   EDP_PSR_DEBUG_MASK_MAX_SLEEP         (1 << 28)
-#define   EDP_PSR_DEBUG_MASK_LPSP              (1 << 27)
-#define   EDP_PSR_DEBUG_MASK_MEMUP             (1 << 26)
-#define   EDP_PSR_DEBUG_MASK_HPD               (1 << 25)
-#define   EDP_PSR_DEBUG_MASK_DISP_REG_WRITE    (1 << 16) /* Reserved in ICL+ */
-#define   EDP_PSR_DEBUG_EXIT_ON_PIXEL_UNDERRUN (1 << 15) /* SKL+ */
-
-#define _PSR2_CTL_A				0x60900
-#define _PSR2_CTL_EDP				0x6f900
-#define EDP_PSR2_CTL(tran)			_MMIO_TRANS2(tran, _PSR2_CTL_A)
-#define   EDP_PSR2_ENABLE			(1 << 31)
-#define   EDP_SU_TRACK_ENABLE			(1 << 30) /* up to adl-p */
-#define   TGL_EDP_PSR2_BLOCK_COUNT_NUM_2	(0 << 28)
-#define   TGL_EDP_PSR2_BLOCK_COUNT_NUM_3	(1 << 28)
-#define   EDP_Y_COORDINATE_ENABLE		REG_BIT(25) /* display 10, 11 and 12 */
-#define   EDP_PSR2_SU_SDP_SCANLINE		REG_BIT(25) /* display 13+ */
-#define   EDP_MAX_SU_DISABLE_TIME(t)		((t) << 20)
-#define   EDP_MAX_SU_DISABLE_TIME_MASK		(0x1f << 20)
-#define   EDP_PSR2_IO_BUFFER_WAKE_MAX_LINES	8
-#define   EDP_PSR2_IO_BUFFER_WAKE(lines)	((EDP_PSR2_IO_BUFFER_WAKE_MAX_LINES - (lines)) << 13)
-#define   EDP_PSR2_IO_BUFFER_WAKE_MASK		(3 << 13)
-#define   TGL_EDP_PSR2_IO_BUFFER_WAKE_MIN_LINES	5
-#define   TGL_EDP_PSR2_IO_BUFFER_WAKE_SHIFT	13
-#define   TGL_EDP_PSR2_IO_BUFFER_WAKE(lines)	(((lines) - TGL_EDP_PSR2_IO_BUFFER_WAKE_MIN_LINES) << TGL_EDP_PSR2_IO_BUFFER_WAKE_SHIFT)
-#define   TGL_EDP_PSR2_IO_BUFFER_WAKE_MASK	(7 << 13)
-#define   EDP_PSR2_FAST_WAKE_MAX_LINES		8
-#define   EDP_PSR2_FAST_WAKE(lines)		((EDP_PSR2_FAST_WAKE_MAX_LINES - (lines)) << 11)
-#define   EDP_PSR2_FAST_WAKE_MASK		(3 << 11)
-#define   TGL_EDP_PSR2_FAST_WAKE_MIN_LINES	5
-#define   TGL_EDP_PSR2_FAST_WAKE_MIN_SHIFT	10
-#define   TGL_EDP_PSR2_FAST_WAKE(lines)		(((lines) - TGL_EDP_PSR2_FAST_WAKE_MIN_LINES) << TGL_EDP_PSR2_FAST_WAKE_MIN_SHIFT)
-#define   TGL_EDP_PSR2_FAST_WAKE_MASK		(7 << 10)
-#define   EDP_PSR2_TP2_TIME_500us		(0 << 8)
-#define   EDP_PSR2_TP2_TIME_100us		(1 << 8)
-#define   EDP_PSR2_TP2_TIME_2500us		(2 << 8)
-#define   EDP_PSR2_TP2_TIME_50us		(3 << 8)
-#define   EDP_PSR2_TP2_TIME_MASK		(3 << 8)
-#define   EDP_PSR2_FRAME_BEFORE_SU_SHIFT	4
-#define   EDP_PSR2_FRAME_BEFORE_SU_MASK		(0xf << 4)
-#define   EDP_PSR2_FRAME_BEFORE_SU(a)		((a) << 4)
-#define   EDP_PSR2_IDLE_FRAME_MASK		0xf
-#define   EDP_PSR2_IDLE_FRAME_SHIFT		0
-
-#define _PSR_EVENT_TRANS_A			0x60848
-#define _PSR_EVENT_TRANS_B			0x61848
-#define _PSR_EVENT_TRANS_C			0x62848
-#define _PSR_EVENT_TRANS_D			0x63848
-#define _PSR_EVENT_TRANS_EDP			0x6f848
-#define PSR_EVENT(tran)				_MMIO_TRANS2(tran, _PSR_EVENT_TRANS_A)
-#define  PSR_EVENT_PSR2_WD_TIMER_EXPIRE		(1 << 17)
-#define  PSR_EVENT_PSR2_DISABLED		(1 << 16)
-#define  PSR_EVENT_SU_DIRTY_FIFO_UNDERRUN	(1 << 15)
-#define  PSR_EVENT_SU_CRC_FIFO_UNDERRUN		(1 << 14)
-#define  PSR_EVENT_GRAPHICS_RESET		(1 << 12)
-#define  PSR_EVENT_PCH_INTERRUPT		(1 << 11)
-#define  PSR_EVENT_MEMORY_UP			(1 << 10)
-#define  PSR_EVENT_FRONT_BUFFER_MODIFY		(1 << 9)
-#define  PSR_EVENT_WD_TIMER_EXPIRE		(1 << 8)
-#define  PSR_EVENT_PIPE_REGISTERS_UPDATE	(1 << 6)
-#define  PSR_EVENT_REGISTER_UPDATE		(1 << 5) /* Reserved in ICL+ */
-#define  PSR_EVENT_HDCP_ENABLE			(1 << 4)
-#define  PSR_EVENT_KVMR_SESSION_ENABLE		(1 << 3)
-#define  PSR_EVENT_VBI_ENABLE			(1 << 2)
-#define  PSR_EVENT_LPSP_MODE_EXIT		(1 << 1)
-#define  PSR_EVENT_PSR_DISABLE			(1 << 0)
-
-#define _PSR2_STATUS_A				0x60940
-#define _PSR2_STATUS_EDP			0x6f940
-#define EDP_PSR2_STATUS(tran)			_MMIO_TRANS2(tran, _PSR2_STATUS_A)
-#define EDP_PSR2_STATUS_STATE_MASK		REG_GENMASK(31, 28)
-#define EDP_PSR2_STATUS_STATE_DEEP_SLEEP	REG_FIELD_PREP(EDP_PSR2_STATUS_STATE_MASK, 0x8)
-
-#define _PSR2_SU_STATUS_A		0x60914
-#define _PSR2_SU_STATUS_EDP		0x6f914
-#define _PSR2_SU_STATUS(tran, index)	_MMIO_TRANS2(tran, _PSR2_SU_STATUS_A + (index) * 4)
-#define PSR2_SU_STATUS(tran, frame)	(_PSR2_SU_STATUS(tran, (frame) / 3))
-#define PSR2_SU_STATUS_SHIFT(frame)	(((frame) % 3) * 10)
-#define PSR2_SU_STATUS_MASK(frame)	(0x3ff << PSR2_SU_STATUS_SHIFT(frame))
-#define PSR2_SU_STATUS_FRAMES		8
-
-#define _PSR2_MAN_TRK_CTL_A					0x60910
-#define _PSR2_MAN_TRK_CTL_EDP					0x6f910
-#define PSR2_MAN_TRK_CTL(tran)					_MMIO_TRANS2(tran, _PSR2_MAN_TRK_CTL_A)
-#define  PSR2_MAN_TRK_CTL_ENABLE				REG_BIT(31)
-#define  PSR2_MAN_TRK_CTL_SU_REGION_START_ADDR_MASK		REG_GENMASK(30, 21)
-#define  PSR2_MAN_TRK_CTL_SU_REGION_START_ADDR(val)		REG_FIELD_PREP(PSR2_MAN_TRK_CTL_SU_REGION_START_ADDR_MASK, val)
-#define  PSR2_MAN_TRK_CTL_SU_REGION_END_ADDR_MASK		REG_GENMASK(20, 11)
-#define  PSR2_MAN_TRK_CTL_SU_REGION_END_ADDR(val)		REG_FIELD_PREP(PSR2_MAN_TRK_CTL_SU_REGION_END_ADDR_MASK, val)
-#define  PSR2_MAN_TRK_CTL_SF_SINGLE_FULL_FRAME			REG_BIT(3)
-#define  PSR2_MAN_TRK_CTL_SF_CONTINUOS_FULL_FRAME		REG_BIT(2)
-#define  PSR2_MAN_TRK_CTL_SF_PARTIAL_FRAME_UPDATE		REG_BIT(1)
-#define  ADLP_PSR2_MAN_TRK_CTL_SU_REGION_START_ADDR_MASK	REG_GENMASK(28, 16)
-#define  ADLP_PSR2_MAN_TRK_CTL_SU_REGION_START_ADDR(val)	REG_FIELD_PREP(ADLP_PSR2_MAN_TRK_CTL_SU_REGION_START_ADDR_MASK, val)
-#define  ADLP_PSR2_MAN_TRK_CTL_SU_REGION_END_ADDR_MASK		REG_GENMASK(12, 0)
-#define  ADLP_PSR2_MAN_TRK_CTL_SU_REGION_END_ADDR(val)		REG_FIELD_PREP(ADLP_PSR2_MAN_TRK_CTL_SU_REGION_END_ADDR_MASK, val)
-#define  ADLP_PSR2_MAN_TRK_CTL_SF_PARTIAL_FRAME_UPDATE		REG_BIT(31)
-#define  ADLP_PSR2_MAN_TRK_CTL_SF_SINGLE_FULL_FRAME		REG_BIT(14)
-#define  ADLP_PSR2_MAN_TRK_CTL_SF_CONTINUOS_FULL_FRAME		REG_BIT(13)
-
-=======
->>>>>>> 33a86170
 /* VGA port control */
 #define ADPA			_MMIO(0x61100)
 #define PCH_ADPA                _MMIO(0xe1100)
@@ -4104,37 +3894,12 @@
 #define PLANE_SURFLIVE(pipe, plane)	\
 	_MMIO_PLANE(plane, _PLANE_SURFLIVE_1(pipe), _PLANE_SURFLIVE_2(pipe))
 
-<<<<<<< HEAD
-#define _PLANE_BUF_CFG_1_B			0x7127c
-#define _PLANE_BUF_CFG_2_B			0x7137c
-/* skl+: 10 bits, icl+ 11 bits, adlp+ 12 bits */
-#define   PLANE_BUF_END_MASK		REG_GENMASK(27, 16)
-#define   PLANE_BUF_END(end)		REG_FIELD_PREP(PLANE_BUF_END_MASK, (end))
-#define   PLANE_BUF_START_MASK		REG_GENMASK(11, 0)
-#define   PLANE_BUF_START(start)	REG_FIELD_PREP(PLANE_BUF_START_MASK, (start))
-#define _PLANE_BUF_CFG_1(pipe)	\
-	_PIPE(pipe, _PLANE_BUF_CFG_1_A, _PLANE_BUF_CFG_1_B)
-#define _PLANE_BUF_CFG_2(pipe)	\
-	_PIPE(pipe, _PLANE_BUF_CFG_2_A, _PLANE_BUF_CFG_2_B)
-#define PLANE_BUF_CFG(pipe, plane)	\
-	_MMIO_PLANE(plane, _PLANE_BUF_CFG_1(pipe), _PLANE_BUF_CFG_2(pipe))
-
-#define _PLANE_NV12_BUF_CFG_1_B		0x71278
-#define _PLANE_NV12_BUF_CFG_2_B		0x71378
-#define _PLANE_NV12_BUF_CFG_1(pipe)	\
-	_PIPE(pipe, _PLANE_NV12_BUF_CFG_1_A, _PLANE_NV12_BUF_CFG_1_B)
-#define _PLANE_NV12_BUF_CFG_2(pipe)	\
-	_PIPE(pipe, _PLANE_NV12_BUF_CFG_2_A, _PLANE_NV12_BUF_CFG_2_B)
-#define PLANE_NV12_BUF_CFG(pipe, plane)	\
-	_MMIO_PLANE(plane, _PLANE_NV12_BUF_CFG_1(pipe), _PLANE_NV12_BUF_CFG_2(pipe))
-=======
 #define _PLANE_CHICKEN_1_B			0x7126c
 #define _PLANE_CHICKEN_2_B			0x7136c
 #define _PLANE_CHICKEN_1(pipe)	_PIPE(pipe, _PLANE_CHICKEN_1_A, _PLANE_CHICKEN_1_B)
 #define _PLANE_CHICKEN_2(pipe)	_PIPE(pipe, _PLANE_CHICKEN_2_A, _PLANE_CHICKEN_2_B)
 #define PLANE_CHICKEN(pipe, plane) \
 	_MMIO_PLANE(plane, _PLANE_CHICKEN_1(pipe), _PLANE_CHICKEN_2(pipe))
->>>>>>> 33a86170
 
 #define _PLANE_AUX_DIST_1_B		0x711c0
 #define _PLANE_AUX_DIST_2_B		0x712c0
@@ -5384,130 +5149,6 @@
 #define  CNP_PWM_CGE_GATING_DISABLE (1 << 13)
 #define  PCH_LP_PARTITION_LEVEL_DISABLE  (1 << 12)
 
-<<<<<<< HEAD
-/* CPU: FDI_TX */
-#define _FDI_TXA_CTL            0x60100
-#define _FDI_TXB_CTL            0x61100
-#define FDI_TX_CTL(pipe)	_MMIO_PIPE(pipe, _FDI_TXA_CTL, _FDI_TXB_CTL)
-#define  FDI_TX_DISABLE         (0 << 31)
-#define  FDI_TX_ENABLE          (1 << 31)
-#define  FDI_LINK_TRAIN_PATTERN_1       (0 << 28)
-#define  FDI_LINK_TRAIN_PATTERN_2       (1 << 28)
-#define  FDI_LINK_TRAIN_PATTERN_IDLE    (2 << 28)
-#define  FDI_LINK_TRAIN_NONE            (3 << 28)
-#define  FDI_LINK_TRAIN_VOLTAGE_0_4V    (0 << 25)
-#define  FDI_LINK_TRAIN_VOLTAGE_0_6V    (1 << 25)
-#define  FDI_LINK_TRAIN_VOLTAGE_0_8V    (2 << 25)
-#define  FDI_LINK_TRAIN_VOLTAGE_1_2V    (3 << 25)
-#define  FDI_LINK_TRAIN_PRE_EMPHASIS_NONE (0 << 22)
-#define  FDI_LINK_TRAIN_PRE_EMPHASIS_1_5X (1 << 22)
-#define  FDI_LINK_TRAIN_PRE_EMPHASIS_2X   (2 << 22)
-#define  FDI_LINK_TRAIN_PRE_EMPHASIS_3X   (3 << 22)
-/* ILK always use 400mV 0dB for voltage swing and pre-emphasis level.
-   SNB has different settings. */
-/* SNB A-stepping */
-#define  FDI_LINK_TRAIN_400MV_0DB_SNB_A		(0x38 << 22)
-#define  FDI_LINK_TRAIN_400MV_6DB_SNB_A		(0x02 << 22)
-#define  FDI_LINK_TRAIN_600MV_3_5DB_SNB_A	(0x01 << 22)
-#define  FDI_LINK_TRAIN_800MV_0DB_SNB_A		(0x0 << 22)
-/* SNB B-stepping */
-#define  FDI_LINK_TRAIN_400MV_0DB_SNB_B		(0x0 << 22)
-#define  FDI_LINK_TRAIN_400MV_6DB_SNB_B		(0x3a << 22)
-#define  FDI_LINK_TRAIN_600MV_3_5DB_SNB_B	(0x39 << 22)
-#define  FDI_LINK_TRAIN_800MV_0DB_SNB_B		(0x38 << 22)
-#define  FDI_LINK_TRAIN_VOL_EMP_MASK		(0x3f << 22)
-#define  FDI_DP_PORT_WIDTH_SHIFT		19
-#define  FDI_DP_PORT_WIDTH_MASK			(7 << FDI_DP_PORT_WIDTH_SHIFT)
-#define  FDI_DP_PORT_WIDTH(width)           (((width) - 1) << FDI_DP_PORT_WIDTH_SHIFT)
-#define  FDI_TX_ENHANCE_FRAME_ENABLE    (1 << 18)
-/* Ironlake: hardwired to 1 */
-#define  FDI_TX_PLL_ENABLE              (1 << 14)
-
-/* Ivybridge has different bits for lolz */
-#define  FDI_LINK_TRAIN_PATTERN_1_IVB       (0 << 8)
-#define  FDI_LINK_TRAIN_PATTERN_2_IVB       (1 << 8)
-#define  FDI_LINK_TRAIN_PATTERN_IDLE_IVB    (2 << 8)
-#define  FDI_LINK_TRAIN_NONE_IVB            (3 << 8)
-
-/* both Tx and Rx */
-#define  FDI_COMPOSITE_SYNC		(1 << 11)
-#define  FDI_LINK_TRAIN_AUTO		(1 << 10)
-#define  FDI_SCRAMBLING_ENABLE          (0 << 7)
-#define  FDI_SCRAMBLING_DISABLE         (1 << 7)
-
-/* FDI_RX, FDI_X is hard-wired to Transcoder_X */
-#define _FDI_RXA_CTL             0xf000c
-#define _FDI_RXB_CTL             0xf100c
-#define FDI_RX_CTL(pipe)	_MMIO_PIPE(pipe, _FDI_RXA_CTL, _FDI_RXB_CTL)
-#define  FDI_RX_ENABLE          (1 << 31)
-/* train, dp width same as FDI_TX */
-#define  FDI_FS_ERRC_ENABLE		(1 << 27)
-#define  FDI_FE_ERRC_ENABLE		(1 << 26)
-#define  FDI_RX_POLARITY_REVERSED_LPT	(1 << 16)
-#define  FDI_8BPC                       (0 << 16)
-#define  FDI_10BPC                      (1 << 16)
-#define  FDI_6BPC                       (2 << 16)
-#define  FDI_12BPC                      (3 << 16)
-#define  FDI_RX_LINK_REVERSAL_OVERRIDE  (1 << 15)
-#define  FDI_DMI_LINK_REVERSE_MASK      (1 << 14)
-#define  FDI_RX_PLL_ENABLE              (1 << 13)
-#define  FDI_FS_ERR_CORRECT_ENABLE      (1 << 11)
-#define  FDI_FE_ERR_CORRECT_ENABLE      (1 << 10)
-#define  FDI_FS_ERR_REPORT_ENABLE       (1 << 9)
-#define  FDI_FE_ERR_REPORT_ENABLE       (1 << 8)
-#define  FDI_RX_ENHANCE_FRAME_ENABLE    (1 << 6)
-#define  FDI_PCDCLK	                (1 << 4)
-/* CPT */
-#define  FDI_AUTO_TRAINING			(1 << 10)
-#define  FDI_LINK_TRAIN_PATTERN_1_CPT		(0 << 8)
-#define  FDI_LINK_TRAIN_PATTERN_2_CPT		(1 << 8)
-#define  FDI_LINK_TRAIN_PATTERN_IDLE_CPT	(2 << 8)
-#define  FDI_LINK_TRAIN_NORMAL_CPT		(3 << 8)
-#define  FDI_LINK_TRAIN_PATTERN_MASK_CPT	(3 << 8)
-
-#define _FDI_RXA_MISC			0xf0010
-#define _FDI_RXB_MISC			0xf1010
-#define  FDI_RX_PWRDN_LANE1_MASK	(3 << 26)
-#define  FDI_RX_PWRDN_LANE1_VAL(x)	((x) << 26)
-#define  FDI_RX_PWRDN_LANE0_MASK	(3 << 24)
-#define  FDI_RX_PWRDN_LANE0_VAL(x)	((x) << 24)
-#define  FDI_RX_TP1_TO_TP2_48		(2 << 20)
-#define  FDI_RX_TP1_TO_TP2_64		(3 << 20)
-#define  FDI_RX_FDI_DELAY_90		(0x90 << 0)
-#define FDI_RX_MISC(pipe)	_MMIO_PIPE(pipe, _FDI_RXA_MISC, _FDI_RXB_MISC)
-
-#define _FDI_RXA_TUSIZE1        0xf0030
-#define _FDI_RXA_TUSIZE2        0xf0038
-#define _FDI_RXB_TUSIZE1        0xf1030
-#define _FDI_RXB_TUSIZE2        0xf1038
-#define FDI_RX_TUSIZE1(pipe)	_MMIO_PIPE(pipe, _FDI_RXA_TUSIZE1, _FDI_RXB_TUSIZE1)
-#define FDI_RX_TUSIZE2(pipe)	_MMIO_PIPE(pipe, _FDI_RXA_TUSIZE2, _FDI_RXB_TUSIZE2)
-
-/* FDI_RX interrupt register format */
-#define FDI_RX_INTER_LANE_ALIGN         (1 << 10)
-#define FDI_RX_SYMBOL_LOCK              (1 << 9) /* train 2 */
-#define FDI_RX_BIT_LOCK                 (1 << 8) /* train 1 */
-#define FDI_RX_TRAIN_PATTERN_2_FAIL     (1 << 7)
-#define FDI_RX_FS_CODE_ERR              (1 << 6)
-#define FDI_RX_FE_CODE_ERR              (1 << 5)
-#define FDI_RX_SYMBOL_ERR_RATE_ABOVE    (1 << 4)
-#define FDI_RX_HDCP_LINK_FAIL           (1 << 3)
-#define FDI_RX_PIXEL_FIFO_OVERFLOW      (1 << 2)
-#define FDI_RX_CROSS_CLOCK_OVERFLOW     (1 << 1)
-#define FDI_RX_SYMBOL_QUEUE_OVERFLOW    (1 << 0)
-
-#define _FDI_RXA_IIR            0xf0014
-#define _FDI_RXA_IMR            0xf0018
-#define _FDI_RXB_IIR            0xf1014
-#define _FDI_RXB_IMR            0xf1018
-#define FDI_RX_IIR(pipe)	_MMIO_PIPE(pipe, _FDI_RXA_IIR, _FDI_RXB_IIR)
-#define FDI_RX_IMR(pipe)	_MMIO_PIPE(pipe, _FDI_RXA_IMR, _FDI_RXB_IMR)
-
-#define FDI_PLL_CTL_1           _MMIO(0xfe000)
-#define FDI_PLL_CTL_2           _MMIO(0xfe004)
-
-=======
->>>>>>> 33a86170
 #define _PCH_DP_B		0xe4100
 #define PCH_DP_B		_MMIO(_PCH_DP_B)
 #define _PCH_DPB_AUX_CH_CTL	0xe4110
@@ -6877,65 +6518,6 @@
 #define OROM_OFFSET				_MMIO(0x1020c0)
 #define   OROM_OFFSET_MASK			REG_GENMASK(20, 16)
 
-<<<<<<< HEAD
-/* This register controls the Display State Buffer (DSB) engines. */
-#define _DSBSL_INSTANCE_BASE		0x70B00
-#define DSBSL_INSTANCE(pipe, id)	(_DSBSL_INSTANCE_BASE + \
-					 (pipe) * 0x1000 + (id) * 0x100)
-#define DSB_HEAD(pipe, id)		_MMIO(DSBSL_INSTANCE(pipe, id) + 0x0)
-#define DSB_TAIL(pipe, id)		_MMIO(DSBSL_INSTANCE(pipe, id) + 0x4)
-#define DSB_CTRL(pipe, id)		_MMIO(DSBSL_INSTANCE(pipe, id) + 0x8)
-#define   DSB_ENABLE			REG_BIT(31)
-#define   DSB_BUF_REITERATE		REG_BIT(29)
-#define   DSB_WAIT_FOR_VBLANK		REG_BIT(28)
-#define   DSB_WAIT_FOR_LINE_IN		REG_BIT(27)
-#define   DSB_HALT			REG_BIT(16)
-#define   DSB_NON_POSTED		REG_BIT(8)
-#define   DSB_STATUS_BUSY		REG_BIT(0)
-#define DSB_MMIOCTRL(pipe, id)		_MMIO(DSBSL_INSTANCE(pipe, id) + 0xc)
-#define   DSB_MMIO_DEAD_CLOCKS_ENABLE	REG_BIT(31)
-#define   DSB_MMIO_DEAD_CLOCKS_COUNT_MASK	REG_GENMASK(15, 8)
-#define   DSB_MMIO_DEAD_CLOCKS_COUNT(x)	REG_FIELD_PREP(DSB_MMIO_DEAD_CLOCK_COUNT_MASK, (x))
-#define   DSB_MMIO_CYCLES_MASK		REG_GENMASK(7, 0)
-#define   DSB_MMIO_CYCLES(x)		REG_FIELD_PREP(DSB_MMIO_CYCLES_MASK, (x))
-#define DSB_POLLFUNC(pipe, id)		_MMIO(DSBSL_INSTANCE(pipe, id) + 0x10)
-#define   DSB_POLL_ENABLE		REG_BIT(31)
-#define   DSB_POLL_WAIT_MASK		REG_GENMASK(30, 23)
-#define   DSB_POLL_WAIT(x)		REG_FIELD_PREP(DSB_POLL_WAIT_MASK, (x)) /* usec */
-#define   DSB_POLL_COUNT_MASK		REG_GENMASK(22, 15)
-#define   DSB_POLL_COUNT(x)		REG_FIELD_PREP(DSB_POLL_COUNT_MASK, (x))
-#define DSB_DEBUG(pipe, id)		_MMIO(DSBSL_INSTANCE(pipe, id) + 0x14)
-#define DSB_POLLMASK(pipe, id)		_MMIO(DSBSL_INSTANCE(pipe, id) + 0x1c)
-#define DSB_STATUS(pipe, id)		_MMIO(DSBSL_INSTANCE(pipe, id) + 0x24)
-#define DSB_INTERRUPT(pipe, id)		_MMIO(DSBSL_INSTANCE(pipe, id) + 0x28)
-#define   DSB_ATS_FAULT_INT_EN		REG_BIT(20)
-#define   DSB_GTT_FAULT_INT_EN		REG_BIT(19)
-#define   DSB_RSPTIMEOUT_INT_EN		REG_BIT(18)
-#define   DSB_POLL_ERR_INT_EN		REG_BIT(17)
-#define   DSB_PROG_INT_EN		REG_BIT(16)
-#define   DSB_ATS_FAULT_INT_STATUS	REG_BIT(4)
-#define   DSB_GTT_FAULT_INT_STATUS	REG_BIT(3)
-#define   DSB_RSPTIMEOUT_INT_STATUS	REG_BIT(2)
-#define   DSB_POLL_ERR_INT_STATUS	REG_BIT(1)
-#define   DSB_PROG_INT_STATUS		REG_BIT(0)
-#define DSB_CURRENT_HEAD(pipe, id)	_MMIO(DSBSL_INSTANCE(pipe, id) + 0x2c)
-#define DSB_RM_TIMEOUT(pipe, id)	_MMIO(DSBSL_INSTANCE(pipe, id) + 0x30)
-#define   DSB_RM_CLAIM_TIMEOUT		REG_BIT(31)
-#define   DSB_RM_READY_TIMEOUT		REG_BIT(30)
-#define   DSB_RM_CLAIM_TIMEOUT_COUNT_MASK	REG_GENMASK(23, 16)
-#define   DSB_RM_CLAIM_TIMEOUT_COUNT(x)	REG_FIELD_PREP(DSB_RM_CLAIM_TIMEOUT_COUNT_MASK, (x)) /* clocks */
-#define   DSB_RM_READY_TIMEOUT_VALUE_MASK	REG_GENMASK(15, 0)
-#define   DSB_RM_READY_TIMEOUT_VALUE(x)	REG_FIELD_PREP(DSB_RM_READY_TIMEOUT_VALUE, (x)) /* usec */
-#define DSB_RMTIMEOUTREG_CAPTURE(pipe, id)	_MMIO(DSBSL_INSTANCE(pipe, id) + 0x34)
-#define DSB_PMCTRL(pipe, id)		_MMIO(DSBSL_INSTANCE(pipe, id) + 0x38)
-#define DSB_PMCTRL_2(pipe, id)		_MMIO(DSBSL_INSTANCE(pipe, id) + 0x3c)
-#define DSB_PF_LN_LOWER(pipe, id)	_MMIO(DSBSL_INSTANCE(pipe, id) + 0x40)
-#define DSB_PF_LN_UPPER(pipe, id)	_MMIO(DSBSL_INSTANCE(pipe, id) + 0x44)
-#define DSB_BUFRPT_CNT(pipe, id)	_MMIO(DSBSL_INSTANCE(pipe, id) + 0x48)
-#define DSB_CHICKEN(pipe, id)		_MMIO(DSBSL_INSTANCE(pipe, id) + 0xf0)
-
-=======
->>>>>>> 33a86170
 #define CLKREQ_POLICY			_MMIO(0x101038)
 #define  CLKREQ_POLICY_MEM_UP_OVRD	REG_BIT(1)
 
