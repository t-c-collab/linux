--- conflicted
+++ resolved
@@ -1737,18 +1737,11 @@
 #define   PALETTE_10BIT_BLUE_EXP_MASK	REG_GENMASK(7, 6)
 #define   PALETTE_10BIT_BLUE_MANT_MASK	REG_GENMASK(5, 2)
 #define   PALETTE_10BIT_BLUE_UDW_MASK	REG_GENMASK(1, 0)
-<<<<<<< HEAD
-#define PALETTE(pipe, i)	_MMIO(DISPLAY_MMIO_BASE(dev_priv) + \
-				      _PICK((pipe), _PALETTE_A,		\
-					    _PALETTE_B, _CHV_PALETTE_C) + \
-				      (i) * 4)
-=======
 #define PALETTE(pipe, i) _MMIO(DISPLAY_MMIO_BASE(dev_priv) +			\
 			       _PICK_EVEN_2RANGES(pipe, 2,			\
 						  _PALETTE_A, _PALETTE_B,	\
 						  _CHV_PALETTE_C, _CHV_PALETTE_C) + \
 						  (i) * 4)
->>>>>>> 82bbec18
 
 #define PEG_BAND_GAP_DATA	_MMIO(0x14d68)
 
@@ -2518,62 +2511,6 @@
 #define   SDVO_PIPE_SEL_MASK_CHV		(3 << 24)
 #define   SDVO_PIPE_SEL_CHV(pipe)		((pipe) << 24)
 
-<<<<<<< HEAD
-/* LVDS port control */
-#define LVDS			_MMIO(0x61180)
-/*
- * Enables the LVDS port.  This bit must be set before DPLLs are enabled, as
- * the DPLL semantics change when the LVDS is assigned to that pipe.
- */
-#define   LVDS_PORT_EN			(1 << 31)
-/* Selects pipe B for LVDS data.  Must be set on pre-965. */
-#define   LVDS_PIPE_SEL_SHIFT		30
-#define   LVDS_PIPE_SEL_MASK		(1 << 30)
-#define   LVDS_PIPE_SEL(pipe)		((pipe) << 30)
-#define   LVDS_PIPE_SEL_SHIFT_CPT	29
-#define   LVDS_PIPE_SEL_MASK_CPT	(3 << 29)
-#define   LVDS_PIPE_SEL_CPT(pipe)	((pipe) << 29)
-/* LVDS dithering flag on 965/g4x platform */
-#define   LVDS_ENABLE_DITHER		(1 << 25)
-/* LVDS sync polarity flags. Set to invert (i.e. negative) */
-#define   LVDS_VSYNC_POLARITY		(1 << 21)
-#define   LVDS_HSYNC_POLARITY		(1 << 20)
-
-/* Enable border for unscaled (or aspect-scaled) display */
-#define   LVDS_BORDER_ENABLE		(1 << 15)
-/*
- * Enables the A0-A2 data pairs and CLKA, containing 18 bits of color data per
- * pixel.
- */
-#define   LVDS_A0A2_CLKA_POWER_MASK	(3 << 8)
-#define   LVDS_A0A2_CLKA_POWER_DOWN	(0 << 8)
-#define   LVDS_A0A2_CLKA_POWER_UP	(3 << 8)
-/*
- * Controls the A3 data pair, which contains the additional LSBs for 24 bit
- * mode.  Only enabled if LVDS_A0A2_CLKA_POWER_UP also indicates it should be
- * on.
- */
-#define   LVDS_A3_POWER_MASK		(3 << 6)
-#define   LVDS_A3_POWER_DOWN		(0 << 6)
-#define   LVDS_A3_POWER_UP		(3 << 6)
-/*
- * Controls the CLKB pair.  This should only be set when LVDS_B0B3_POWER_UP
- * is set.
- */
-#define   LVDS_CLKB_POWER_MASK		(3 << 4)
-#define   LVDS_CLKB_POWER_DOWN		(0 << 4)
-#define   LVDS_CLKB_POWER_UP		(3 << 4)
-/*
- * Controls the B0-B3 data pairs.  This must be set to match the DPLL p2
- * setting for whether we are in dual-channel mode.  The B3 pair will
- * additionally only be powered up when LVDS_A3_POWER_UP is set.
- */
-#define   LVDS_B0B3_POWER_MASK		(3 << 2)
-#define   LVDS_B0B3_POWER_DOWN		(0 << 2)
-#define   LVDS_B0B3_POWER_UP		(3 << 2)
-
-=======
->>>>>>> 82bbec18
 /* Video Data Island Packet control */
 #define VIDEO_DIP_DATA		_MMIO(0x61178)
 /* Read the description of VIDEO_DIP_DATA (before Haswell) or VIDEO_DIP_ECC
@@ -7713,10 +7650,6 @@
 #define DSB_HEAD(pipe, id)		_MMIO(DSBSL_INSTANCE(pipe, id) + 0x0)
 #define DSB_TAIL(pipe, id)		_MMIO(DSBSL_INSTANCE(pipe, id) + 0x4)
 #define DSB_CTRL(pipe, id)		_MMIO(DSBSL_INSTANCE(pipe, id) + 0x8)
-<<<<<<< HEAD
-#define   DSB_ENABLE			(1 << 31)
-#define   DSB_STATUS_BUSY		(1 << 0)
-=======
 #define   DSB_ENABLE			REG_BIT(31)
 #define   DSB_BUF_REITERATE		REG_BIT(29)
 #define   DSB_WAIT_FOR_VBLANK		REG_BIT(28)
@@ -7765,7 +7698,6 @@
 #define DSB_PF_LN_UPPER(pipe, id)	_MMIO(DSBSL_INSTANCE(pipe, id) + 0x44)
 #define DSB_BUFRPT_CNT(pipe, id)	_MMIO(DSBSL_INSTANCE(pipe, id) + 0x48)
 #define DSB_CHICKEN(pipe, id)		_MMIO(DSBSL_INSTANCE(pipe, id) + 0xf0)
->>>>>>> 82bbec18
 
 #define CLKREQ_POLICY			_MMIO(0x101038)
 #define  CLKREQ_POLICY_MEM_UP_OVRD	REG_BIT(1)
