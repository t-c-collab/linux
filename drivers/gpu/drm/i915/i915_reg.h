--- conflicted
+++ resolved
@@ -7289,13 +7289,7 @@
 #define TGL_DMC_DEBUG_DC5_COUNT	_MMIO(0x101084)
 #define TGL_DMC_DEBUG_DC6_COUNT	_MMIO(0x101088)
 
-<<<<<<< HEAD
-/* Display Internal Timeout Register */
-#define RM_TIMEOUT		_MMIO(0x42060)
-#define  MMIO_TIMEOUT_US(us)	((us) << 0)
-=======
 #define DMC_DEBUG3		_MMIO(0x101090)
->>>>>>> 1ce0d516
 
 /* interrupts */
 #define DE_MASTER_IRQ_CONTROL   (1 << 31)
