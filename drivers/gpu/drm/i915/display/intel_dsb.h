--- conflicted
+++ resolved
@@ -15,12 +15,6 @@
 
 struct intel_dsb *intel_dsb_prepare(struct intel_crtc *crtc,
 				    unsigned int max_cmds);
-<<<<<<< HEAD
-void intel_dsb_cleanup(struct intel_dsb *dsb);
-void intel_dsb_reg_write(struct intel_dsb *dsb,
-			 i915_reg_t reg, u32 val);
-void intel_dsb_commit(struct intel_dsb *dsb);
-=======
 void intel_dsb_finish(struct intel_dsb *dsb);
 void intel_dsb_cleanup(struct intel_dsb *dsb);
 void intel_dsb_reg_write(struct intel_dsb *dsb,
@@ -28,6 +22,5 @@
 void intel_dsb_commit(struct intel_dsb *dsb,
 		      bool wait_for_vblank);
 void intel_dsb_wait(struct intel_dsb *dsb);
->>>>>>> 82bbec18
 
 #endif