/*
 * Copyright 2006 Dave Airlie <airlied@linux.ie>
 * Copyright © 2006-2007 Intel Corporation
 *
 * Permission is hereby granted, free of charge, to any person obtaining a
 * copy of this software and associated documentation files (the "Software"),
 * to deal in the Software without restriction, including without limitation
 * the rights to use, copy, modify, merge, publish, distribute, sublicense,
 * and/or sell copies of the Software, and to permit persons to whom the
 * Software is furnished to do so, subject to the following conditions:
 *
 * The above copyright notice and this permission notice (including the next
 * paragraph) shall be included in all copies or substantial portions of the
 * Software.
 *
 * THE SOFTWARE IS PROVIDED "AS IS", WITHOUT WARRANTY OF ANY KIND, EXPRESS OR
 * IMPLIED, INCLUDING BUT NOT LIMITED TO THE WARRANTIES OF MERCHANTABILITY,
 * FITNESS FOR A PARTICULAR PURPOSE AND NONINFRINGEMENT.  IN NO EVENT SHALL
 * THE AUTHORS OR COPYRIGHT HOLDERS BE LIABLE FOR ANY CLAIM, DAMAGES OR OTHER
 * LIABILITY, WHETHER IN AN ACTION OF CONTRACT, TORT OR OTHERWISE, ARISING
 * FROM, OUT OF OR IN CONNECTION WITH THE SOFTWARE OR THE USE OR OTHER
 * DEALINGS IN THE SOFTWARE.
 *
 * Authors:
 *	Eric Anholt <eric@anholt.net>
 */

#include <linux/i2c.h>
#include <linux/slab.h>

#include <drm/drm_atomic_helper.h>
#include <drm/drm_crtc.h>

#include "i915_drv.h"
#include "i915_reg.h"
#include "intel_connector.h"
#include "intel_de.h"
#include "intel_display_types.h"
#include "intel_dvo.h"
#include "intel_dvo_dev.h"
#include "intel_dvo_regs.h"
#include "intel_gmbus.h"
#include "intel_panel.h"

#define INTEL_DVO_CHIP_NONE	0
#define INTEL_DVO_CHIP_LVDS	1
#define INTEL_DVO_CHIP_TMDS	2
#define INTEL_DVO_CHIP_TVOUT	4
#define INTEL_DVO_CHIP_LVDS_NO_FIXED	5

#define SIL164_ADDR	0x38
#define CH7xxx_ADDR	0x76
#define TFP410_ADDR	0x38
#define NS2501_ADDR     0x38

static const struct intel_dvo_device intel_dvo_devices[] = {
	{
		.type = INTEL_DVO_CHIP_TMDS,
		.name = "sil164",
		.port = PORT_C,
		.slave_addr = SIL164_ADDR,
		.dev_ops = &sil164_ops,
	},
	{
		.type = INTEL_DVO_CHIP_TMDS,
		.name = "ch7xxx",
		.port = PORT_C,
		.slave_addr = CH7xxx_ADDR,
		.dev_ops = &ch7xxx_ops,
	},
	{
		.type = INTEL_DVO_CHIP_TMDS,
		.name = "ch7xxx",
		.port = PORT_C,
		.slave_addr = 0x75, /* For some ch7010 */
		.dev_ops = &ch7xxx_ops,
	},
	{
		.type = INTEL_DVO_CHIP_LVDS,
		.name = "ivch",
		.port = PORT_A,
		.slave_addr = 0x02, /* Might also be 0x44, 0x84, 0xc4 */
		.dev_ops = &ivch_ops,
	},
	{
		.type = INTEL_DVO_CHIP_TMDS,
		.name = "tfp410",
		.port = PORT_C,
		.slave_addr = TFP410_ADDR,
		.dev_ops = &tfp410_ops,
	},
	{
		.type = INTEL_DVO_CHIP_LVDS,
		.name = "ch7017",
		.port = PORT_C,
		.slave_addr = 0x75,
		.gpio = GMBUS_PIN_DPB,
		.dev_ops = &ch7017_ops,
	},
	{
		.type = INTEL_DVO_CHIP_LVDS_NO_FIXED,
		.name = "ns2501",
		.port = PORT_B,
		.slave_addr = NS2501_ADDR,
		.dev_ops = &ns2501_ops,
	},
};

struct intel_dvo {
	struct intel_encoder base;

	struct intel_dvo_device dev;

	struct intel_connector *attached_connector;
};

static struct intel_dvo *enc_to_dvo(struct intel_encoder *encoder)
{
	return container_of(encoder, struct intel_dvo, base);
}

static struct intel_dvo *intel_attached_dvo(struct intel_connector *connector)
{
	return enc_to_dvo(intel_attached_encoder(connector));
}

static bool intel_dvo_connector_get_hw_state(struct intel_connector *connector)
{
	struct drm_i915_private *i915 = to_i915(connector->base.dev);
	struct intel_encoder *encoder = intel_attached_encoder(connector);
	struct intel_dvo *intel_dvo = enc_to_dvo(encoder);
	enum port port = encoder->port;
	u32 tmp;

	tmp = intel_de_read(i915, DVO(port));

	if (!(tmp & DVO_ENABLE))
		return false;

	return intel_dvo->dev.dev_ops->get_hw_state(&intel_dvo->dev);
}

static bool intel_dvo_get_hw_state(struct intel_encoder *encoder,
				   enum pipe *pipe)
{
	struct drm_i915_private *i915 = to_i915(encoder->base.dev);
	enum port port = encoder->port;
	u32 tmp;

	tmp = intel_de_read(i915, DVO(port));

	*pipe = REG_FIELD_GET(DVO_PIPE_SEL_MASK, tmp);

	return tmp & DVO_ENABLE;
}

static void intel_dvo_get_config(struct intel_encoder *encoder,
				 struct intel_crtc_state *pipe_config)
{
	struct drm_i915_private *i915 = to_i915(encoder->base.dev);
	enum port port = encoder->port;
	u32 tmp, flags = 0;

	pipe_config->output_types |= BIT(INTEL_OUTPUT_DVO);

	tmp = intel_de_read(i915, DVO(port));
	if (tmp & DVO_HSYNC_ACTIVE_HIGH)
		flags |= DRM_MODE_FLAG_PHSYNC;
	else
		flags |= DRM_MODE_FLAG_NHSYNC;
	if (tmp & DVO_VSYNC_ACTIVE_HIGH)
		flags |= DRM_MODE_FLAG_PVSYNC;
	else
		flags |= DRM_MODE_FLAG_NVSYNC;

	pipe_config->hw.adjusted_mode.flags |= flags;

	pipe_config->hw.adjusted_mode.crtc_clock = pipe_config->port_clock;
}

static void intel_disable_dvo(struct intel_atomic_state *state,
			      struct intel_encoder *encoder,
			      const struct intel_crtc_state *old_crtc_state,
			      const struct drm_connector_state *old_conn_state)
{
	struct drm_i915_private *i915 = to_i915(encoder->base.dev);
	struct intel_dvo *intel_dvo = enc_to_dvo(encoder);
	enum port port = encoder->port;

	intel_dvo->dev.dev_ops->dpms(&intel_dvo->dev, false);

	intel_de_rmw(i915, DVO(port), DVO_ENABLE, 0);
	intel_de_posting_read(i915, DVO(port));
}

static void intel_enable_dvo(struct intel_atomic_state *state,
			     struct intel_encoder *encoder,
			     const struct intel_crtc_state *pipe_config,
			     const struct drm_connector_state *conn_state)
{
	struct drm_i915_private *i915 = to_i915(encoder->base.dev);
	struct intel_dvo *intel_dvo = enc_to_dvo(encoder);
	enum port port = encoder->port;

	intel_dvo->dev.dev_ops->mode_set(&intel_dvo->dev,
					 &pipe_config->hw.mode,
					 &pipe_config->hw.adjusted_mode);

	intel_de_rmw(i915, DVO(port), 0, DVO_ENABLE);
	intel_de_posting_read(i915, DVO(port));

	intel_dvo->dev.dev_ops->dpms(&intel_dvo->dev, true);
}

static enum drm_mode_status
intel_dvo_mode_valid(struct drm_connector *_connector,
		     struct drm_display_mode *mode)
{
	struct intel_connector *connector = to_intel_connector(_connector);
	struct intel_dvo *intel_dvo = intel_attached_dvo(connector);
	const struct drm_display_mode *fixed_mode =
		intel_panel_fixed_mode(connector, mode);
	int max_dotclk = to_i915(connector->base.dev)->max_dotclk_freq;
	int target_clock = mode->clock;

	if (mode->flags & DRM_MODE_FLAG_DBLSCAN)
		return MODE_NO_DBLESCAN;

	/* XXX: Validate clock range */

	if (fixed_mode) {
		enum drm_mode_status status;

		status = intel_panel_mode_valid(connector, mode);
		if (status != MODE_OK)
			return status;

		target_clock = fixed_mode->clock;
	}

	if (target_clock > max_dotclk)
		return MODE_CLOCK_HIGH;

	return intel_dvo->dev.dev_ops->mode_valid(&intel_dvo->dev, mode);
}

static int intel_dvo_compute_config(struct intel_encoder *encoder,
				    struct intel_crtc_state *pipe_config,
				    struct drm_connector_state *conn_state)
{
	struct intel_dvo *intel_dvo = enc_to_dvo(encoder);
	struct intel_connector *connector = to_intel_connector(conn_state->connector);
	struct drm_display_mode *adjusted_mode = &pipe_config->hw.adjusted_mode;
	const struct drm_display_mode *fixed_mode =
		intel_panel_fixed_mode(intel_dvo->attached_connector, adjusted_mode);

	/*
	 * If we have timings from the BIOS for the panel, put them in
	 * to the adjusted mode.  The CRTC will be set up for this mode,
	 * with the panel scaling set up to source from the H/VDisplay
	 * of the original mode.
	 */
	if (fixed_mode) {
		int ret;

		ret = intel_panel_compute_config(connector, adjusted_mode);
		if (ret)
			return ret;
	}

	if (adjusted_mode->flags & DRM_MODE_FLAG_DBLSCAN)
		return -EINVAL;

	pipe_config->output_format = INTEL_OUTPUT_FORMAT_RGB;

	return 0;
}

static void intel_dvo_pre_enable(struct intel_atomic_state *state,
				 struct intel_encoder *encoder,
				 const struct intel_crtc_state *pipe_config,
				 const struct drm_connector_state *conn_state)
{
	struct drm_i915_private *i915 = to_i915(encoder->base.dev);
	struct intel_crtc *crtc = to_intel_crtc(pipe_config->uapi.crtc);
	const struct drm_display_mode *adjusted_mode = &pipe_config->hw.adjusted_mode;
	enum port port = encoder->port;
	enum pipe pipe = crtc->pipe;
	u32 dvo_val;

	/* Save the active data order, since I don't know what it should be set to. */
	dvo_val = intel_de_read(i915, DVO(port)) &
		  (DVO_DEDICATED_INT_ENABLE |
		   DVO_PRESERVE_MASK | DVO_ACT_DATA_ORDER_MASK);
	dvo_val |= DVO_DATA_ORDER_FP | DVO_BORDER_ENABLE |
		   DVO_BLANK_ACTIVE_HIGH;

	dvo_val |= DVO_PIPE_SEL(pipe);
	dvo_val |= DVO_PIPE_STALL;
	if (adjusted_mode->flags & DRM_MODE_FLAG_PHSYNC)
		dvo_val |= DVO_HSYNC_ACTIVE_HIGH;
	if (adjusted_mode->flags & DRM_MODE_FLAG_PVSYNC)
		dvo_val |= DVO_VSYNC_ACTIVE_HIGH;

	intel_de_write(i915, DVO_SRCDIM(port),
		       DVO_SRCDIM_HORIZONTAL(adjusted_mode->crtc_hdisplay) |
		       DVO_SRCDIM_VERTICAL(adjusted_mode->crtc_vdisplay));
	intel_de_write(i915, DVO(port), dvo_val);
}

static enum drm_connector_status
intel_dvo_detect(struct drm_connector *_connector, bool force)
{
	struct intel_connector *connector = to_intel_connector(_connector);
	struct drm_i915_private *i915 = to_i915(connector->base.dev);
	struct intel_dvo *intel_dvo = intel_attached_dvo(connector);

	drm_dbg_kms(&i915->drm, "[CONNECTOR:%d:%s]\n",
		    connector->base.base.id, connector->base.name);

	if (!INTEL_DISPLAY_ENABLED(i915))
		return connector_status_disconnected;

	return intel_dvo->dev.dev_ops->detect(&intel_dvo->dev);
}

static int intel_dvo_get_modes(struct drm_connector *_connector)
{
	struct intel_connector *connector = to_intel_connector(_connector);
	struct drm_i915_private *i915 = to_i915(connector->base.dev);
	int num_modes;

	/*
	 * We should probably have an i2c driver get_modes function for those
	 * devices which will have a fixed set of modes determined by the chip
	 * (TV-out, for example), but for now with just TMDS and LVDS,
	 * that's not the case.
	 */
	num_modes = intel_ddc_get_modes(&connector->base,
					intel_gmbus_get_adapter(i915, GMBUS_PIN_DPC));
	if (num_modes)
		return num_modes;

	return intel_panel_get_modes(connector);
}

static const struct drm_connector_funcs intel_dvo_connector_funcs = {
	.detect = intel_dvo_detect,
	.late_register = intel_connector_register,
	.early_unregister = intel_connector_unregister,
	.destroy = intel_connector_destroy,
	.fill_modes = drm_helper_probe_single_connector_modes,
	.atomic_destroy_state = drm_atomic_helper_connector_destroy_state,
	.atomic_duplicate_state = drm_atomic_helper_connector_duplicate_state,
};

static const struct drm_connector_helper_funcs intel_dvo_connector_helper_funcs = {
	.mode_valid = intel_dvo_mode_valid,
	.get_modes = intel_dvo_get_modes,
};

static void intel_dvo_enc_destroy(struct drm_encoder *encoder)
{
	struct intel_dvo *intel_dvo = enc_to_dvo(to_intel_encoder(encoder));

	if (intel_dvo->dev.dev_ops->destroy)
		intel_dvo->dev.dev_ops->destroy(&intel_dvo->dev);

	intel_encoder_destroy(encoder);
}

static const struct drm_encoder_funcs intel_dvo_enc_funcs = {
	.destroy = intel_dvo_enc_destroy,
};

static int intel_dvo_encoder_type(const struct intel_dvo_device *dvo)
{
	switch (dvo->type) {
	case INTEL_DVO_CHIP_TMDS:
		return DRM_MODE_ENCODER_TMDS;
	case INTEL_DVO_CHIP_LVDS_NO_FIXED:
	case INTEL_DVO_CHIP_LVDS:
		return DRM_MODE_ENCODER_LVDS;
	default:
		MISSING_CASE(dvo->type);
		return DRM_MODE_ENCODER_NONE;
	}
}

static int intel_dvo_connector_type(const struct intel_dvo_device *dvo)
<<<<<<< HEAD
{
	switch (dvo->type) {
	case INTEL_DVO_CHIP_TMDS:
		return DRM_MODE_CONNECTOR_DVII;
	case INTEL_DVO_CHIP_LVDS_NO_FIXED:
	case INTEL_DVO_CHIP_LVDS:
		return DRM_MODE_CONNECTOR_LVDS;
	default:
		MISSING_CASE(dvo->type);
		return DRM_MODE_CONNECTOR_Unknown;
	}
}

static bool intel_dvo_init_dev(struct drm_i915_private *dev_priv,
			       struct intel_dvo *intel_dvo,
			       const struct intel_dvo_device *dvo)
{
=======
{
	switch (dvo->type) {
	case INTEL_DVO_CHIP_TMDS:
		return DRM_MODE_CONNECTOR_DVII;
	case INTEL_DVO_CHIP_LVDS_NO_FIXED:
	case INTEL_DVO_CHIP_LVDS:
		return DRM_MODE_CONNECTOR_LVDS;
	default:
		MISSING_CASE(dvo->type);
		return DRM_MODE_CONNECTOR_Unknown;
	}
}

static bool intel_dvo_init_dev(struct drm_i915_private *dev_priv,
			       struct intel_dvo *intel_dvo,
			       const struct intel_dvo_device *dvo)
{
>>>>>>> 82bbec18
	struct i2c_adapter *i2c;
	u32 dpll[I915_MAX_PIPES];
	enum pipe pipe;
	int gpio;
	bool ret;

	/*
	 * Allow the I2C driver info to specify the GPIO to be used in
	 * special cases, but otherwise default to what's defined
	 * in the spec.
	 */
	if (intel_gmbus_is_valid_pin(dev_priv, dvo->gpio))
		gpio = dvo->gpio;
	else if (dvo->type == INTEL_DVO_CHIP_LVDS)
		gpio = GMBUS_PIN_SSC;
	else
		gpio = GMBUS_PIN_DPB;

	/*
	 * Set up the I2C bus necessary for the chip we're probing.
	 * It appears that everything is on GPIOE except for panels
	 * on i830 laptops, which are on GPIOB (DVOA).
	 */
	i2c = intel_gmbus_get_adapter(dev_priv, gpio);

	intel_dvo->dev = *dvo;

	/*
	 * GMBUS NAK handling seems to be unstable, hence let the
	 * transmitter detection run in bit banging mode for now.
	 */
	intel_gmbus_force_bit(i2c, true);

	/*
	 * ns2501 requires the DVO 2x clock before it will
	 * respond to i2c accesses, so make sure we have
	 * the clock enabled before we attempt to initialize
	 * the device.
	 */
<<<<<<< HEAD
	for_each_pipe(dev_priv, pipe) {
		dpll[pipe] = intel_de_read(dev_priv, DPLL(pipe));
		intel_de_write(dev_priv, DPLL(pipe),
			       dpll[pipe] | DPLL_DVO_2X_MODE);
	}
=======
	for_each_pipe(dev_priv, pipe)
		dpll[pipe] = intel_de_rmw(dev_priv, DPLL(pipe), 0, DPLL_DVO_2X_MODE);
>>>>>>> 82bbec18

	ret = dvo->dev_ops->init(&intel_dvo->dev, i2c);

	/* restore the DVO 2x clock state to original */
	for_each_pipe(dev_priv, pipe) {
		intel_de_write(dev_priv, DPLL(pipe), dpll[pipe]);
	}

	intel_gmbus_force_bit(i2c, false);

	return ret;
}

static bool intel_dvo_probe(struct drm_i915_private *i915,
			    struct intel_dvo *intel_dvo)
{
	int i;

	/* Now, try to find a controller */
	for (i = 0; i < ARRAY_SIZE(intel_dvo_devices); i++) {
		if (intel_dvo_init_dev(i915, intel_dvo,
				       &intel_dvo_devices[i]))
			return true;
	}

	return false;
}

void intel_dvo_init(struct drm_i915_private *i915)
{
	struct intel_connector *connector;
	struct intel_encoder *encoder;
	struct intel_dvo *intel_dvo;

	intel_dvo = kzalloc(sizeof(*intel_dvo), GFP_KERNEL);
	if (!intel_dvo)
		return;

	connector = intel_connector_alloc();
	if (!connector) {
		kfree(intel_dvo);
		return;
	}

	intel_dvo->attached_connector = connector;

	encoder = &intel_dvo->base;

	encoder->disable = intel_disable_dvo;
	encoder->enable = intel_enable_dvo;
	encoder->get_hw_state = intel_dvo_get_hw_state;
	encoder->get_config = intel_dvo_get_config;
	encoder->compute_config = intel_dvo_compute_config;
	encoder->pre_enable = intel_dvo_pre_enable;
	connector->get_hw_state = intel_dvo_connector_get_hw_state;

	if (!intel_dvo_probe(i915, intel_dvo)) {
		kfree(intel_dvo);
		intel_connector_free(connector);
		return;
	}

	encoder->type = INTEL_OUTPUT_DVO;
	encoder->power_domain = POWER_DOMAIN_PORT_OTHER;
	encoder->port = intel_dvo->dev.port;
	encoder->pipe_mask = ~0;

	if (intel_dvo->dev.type != INTEL_DVO_CHIP_LVDS)
		encoder->cloneable = BIT(INTEL_OUTPUT_ANALOG) |
			BIT(INTEL_OUTPUT_DVO);

	drm_encoder_init(&i915->drm, &encoder->base,
			 &intel_dvo_enc_funcs,
			 intel_dvo_encoder_type(&intel_dvo->dev),
			 "DVO %c", port_name(encoder->port));

	drm_dbg_kms(&i915->drm, "[ENCODER:%d:%s] detected %s\n",
		    encoder->base.base.id, encoder->base.name,
		    intel_dvo->dev.name);

	if (intel_dvo->dev.type == INTEL_DVO_CHIP_TMDS)
		connector->polled = DRM_CONNECTOR_POLL_CONNECT |
			DRM_CONNECTOR_POLL_DISCONNECT;

	drm_connector_init(&i915->drm, &connector->base,
			   &intel_dvo_connector_funcs,
			   intel_dvo_connector_type(&intel_dvo->dev));

	drm_connector_helper_add(&connector->base,
				 &intel_dvo_connector_helper_funcs);
	connector->base.display_info.subpixel_order = SubPixelHorizontalRGB;

	intel_connector_attach_encoder(connector, encoder);

	if (intel_dvo->dev.type == INTEL_DVO_CHIP_LVDS) {
		/*
		 * For our LVDS chipsets, we should hopefully be able
		 * to dig the fixed panel mode out of the BIOS data.
		 * However, it's in a different format from the BIOS
		 * data on chipsets with integrated LVDS (stored in AIM
		 * headers, likely), so for now, just get the current
		 * mode being output through DVO.
		 */
		intel_panel_add_encoder_fixed_mode(connector, encoder);

		intel_panel_init(connector, NULL);
	}
}<|MERGE_RESOLUTION|>--- conflicted
+++ resolved
@@ -388,7 +388,6 @@
 }
 
 static int intel_dvo_connector_type(const struct intel_dvo_device *dvo)
-<<<<<<< HEAD
 {
 	switch (dvo->type) {
 	case INTEL_DVO_CHIP_TMDS:
@@ -406,25 +405,6 @@
 			       struct intel_dvo *intel_dvo,
 			       const struct intel_dvo_device *dvo)
 {
-=======
-{
-	switch (dvo->type) {
-	case INTEL_DVO_CHIP_TMDS:
-		return DRM_MODE_CONNECTOR_DVII;
-	case INTEL_DVO_CHIP_LVDS_NO_FIXED:
-	case INTEL_DVO_CHIP_LVDS:
-		return DRM_MODE_CONNECTOR_LVDS;
-	default:
-		MISSING_CASE(dvo->type);
-		return DRM_MODE_CONNECTOR_Unknown;
-	}
-}
-
-static bool intel_dvo_init_dev(struct drm_i915_private *dev_priv,
-			       struct intel_dvo *intel_dvo,
-			       const struct intel_dvo_device *dvo)
-{
->>>>>>> 82bbec18
 	struct i2c_adapter *i2c;
 	u32 dpll[I915_MAX_PIPES];
 	enum pipe pipe;
@@ -464,16 +444,8 @@
 	 * the clock enabled before we attempt to initialize
 	 * the device.
 	 */
-<<<<<<< HEAD
-	for_each_pipe(dev_priv, pipe) {
-		dpll[pipe] = intel_de_read(dev_priv, DPLL(pipe));
-		intel_de_write(dev_priv, DPLL(pipe),
-			       dpll[pipe] | DPLL_DVO_2X_MODE);
-	}
-=======
 	for_each_pipe(dev_priv, pipe)
 		dpll[pipe] = intel_de_rmw(dev_priv, DPLL(pipe), 0, DPLL_DVO_2X_MODE);
->>>>>>> 82bbec18
 
 	ret = dvo->dev_ops->init(&intel_dvo->dev, i2c);
 
