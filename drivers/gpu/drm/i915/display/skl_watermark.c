--- conflicted
+++ resolved
@@ -21,10 +21,7 @@
 #include "intel_pcode.h"
 #include "intel_wm.h"
 #include "skl_watermark.h"
-<<<<<<< HEAD
-=======
 #include "skl_watermark_regs.h"
->>>>>>> 33a86170
 
 static void skl_sagv_disable(struct drm_i915_private *i915);
 
@@ -2280,19 +2277,10 @@
 		return level;
 
 	/*
-<<<<<<< HEAD
-	 * FIXME PSR needs to toggle LATENCY_REPORTING_REMOVED_PIPE_*
-	 * based on whether we're limited by the vblank duration.
-	 *
-	 * FIXME also related to skl+ w/a 1136 (also unimplemented as of
-	 * now) perhaps?
-	 */
-=======
 	 * PSR needs to toggle LATENCY_REPORTING_REMOVED_PIPE_*
 	 * based on whether we're limited by the vblank duration.
 	 */
 	crtc_state->wm_level_disabled = level < i915->display.wm.num_levels - 1;
->>>>>>> 33a86170
 
 	for (level++; level < i915->display.wm.num_levels; level++) {
 		enum plane_id plane_id;
@@ -3710,10 +3698,7 @@
 	};
 
 	seq_printf(m, "SAGV available: %s\n", str_yes_no(intel_has_sagv(i915)));
-<<<<<<< HEAD
-=======
 	seq_printf(m, "SAGV modparam: %s\n", str_enabled_disabled(i915->params.enable_sagv));
->>>>>>> 33a86170
 	seq_printf(m, "SAGV status: %s\n", sagv_status[i915->display.sagv.status]);
 	seq_printf(m, "SAGV block time: %d usec\n", i915->display.sagv.block_time_us);
 
