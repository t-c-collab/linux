// SPDX-License-Identifier: MIT
/*
 * Copyright © 2022 Intel Corporation
 */

#include <drm/drm_blend.h>

#include "i915_drv.h"
#include "i915_fixed.h"
#include "i915_reg.h"
#include "i9xx_wm.h"
#include "intel_atomic.h"
#include "intel_atomic_plane.h"
#include "intel_bw.h"
#include "intel_crtc.h"
#include "intel_de.h"
#include "intel_display.h"
#include "intel_display_power.h"
#include "intel_display_types.h"
#include "intel_fb.h"
#include "intel_pcode.h"
#include "intel_wm.h"
#include "skl_watermark.h"

static void skl_sagv_disable(struct drm_i915_private *i915);

/* Stores plane specific WM parameters */
struct skl_wm_params {
	bool x_tiled, y_tiled;
	bool rc_surface;
	bool is_planar;
	u32 width;
	u8 cpp;
	u32 plane_pixel_rate;
	u32 y_min_scanlines;
	u32 plane_bytes_per_line;
	uint_fixed_16_16_t plane_blocks_per_line;
	uint_fixed_16_16_t y_tile_minimum;
	u32 linetime_us;
	u32 dbuf_block_size;
};

u8 intel_enabled_dbuf_slices_mask(struct drm_i915_private *i915)
{
	u8 enabled_slices = 0;
	enum dbuf_slice slice;

	for_each_dbuf_slice(i915, slice) {
		if (intel_de_read(i915, DBUF_CTL_S(slice)) & DBUF_POWER_STATE)
			enabled_slices |= BIT(slice);
	}

	return enabled_slices;
}

/*
 * FIXME: We still don't have the proper code detect if we need to apply the WA,
 * so assume we'll always need it in order to avoid underruns.
 */
static bool skl_needs_memory_bw_wa(struct drm_i915_private *i915)
{
	return DISPLAY_VER(i915) == 9;
}

static bool
intel_has_sagv(struct drm_i915_private *i915)
{
	return HAS_SAGV(i915) &&
		i915->display.sagv.status != I915_SAGV_NOT_CONTROLLED;
}

static u32
intel_sagv_block_time(struct drm_i915_private *i915)
{
	if (DISPLAY_VER(i915) >= 14) {
		u32 val;

		val = intel_de_read(i915, MTL_LATENCY_SAGV);

		return REG_FIELD_GET(MTL_LATENCY_QCLK_SAGV, val);
	} else if (DISPLAY_VER(i915) >= 12) {
		u32 val = 0;
		int ret;

		ret = snb_pcode_read(&i915->uncore,
				     GEN12_PCODE_READ_SAGV_BLOCK_TIME_US,
				     &val, NULL);
		if (ret) {
			drm_dbg_kms(&i915->drm, "Couldn't read SAGV block time!\n");
			return 0;
		}

		return val;
	} else if (DISPLAY_VER(i915) == 11) {
		return 10;
	} else if (HAS_SAGV(i915)) {
		return 30;
	} else {
		return 0;
	}
}

static void intel_sagv_init(struct drm_i915_private *i915)
{
	if (!HAS_SAGV(i915))
		i915->display.sagv.status = I915_SAGV_NOT_CONTROLLED;

	/*
	 * Probe to see if we have working SAGV control.
	 * For icl+ this was already determined by intel_bw_init_hw().
	 */
	if (DISPLAY_VER(i915) < 11)
		skl_sagv_disable(i915);

	drm_WARN_ON(&i915->drm, i915->display.sagv.status == I915_SAGV_UNKNOWN);

	i915->display.sagv.block_time_us = intel_sagv_block_time(i915);

	drm_dbg_kms(&i915->drm, "SAGV supported: %s, original SAGV block time: %u us\n",
		    str_yes_no(intel_has_sagv(i915)), i915->display.sagv.block_time_us);

	/* avoid overflow when adding with wm0 latency/etc. */
	if (drm_WARN(&i915->drm, i915->display.sagv.block_time_us > U16_MAX,
		     "Excessive SAGV block time %u, ignoring\n",
		     i915->display.sagv.block_time_us))
		i915->display.sagv.block_time_us = 0;

	if (!intel_has_sagv(i915))
		i915->display.sagv.block_time_us = 0;
}

/*
 * SAGV dynamically adjusts the system agent voltage and clock frequencies
 * depending on power and performance requirements. The display engine access
 * to system memory is blocked during the adjustment time. Because of the
 * blocking time, having this enabled can cause full system hangs and/or pipe
 * underruns if we don't meet all of the following requirements:
 *
 *  - <= 1 pipe enabled
 *  - All planes can enable watermarks for latencies >= SAGV engine block time
 *  - We're not using an interlaced display configuration
 */
static void skl_sagv_enable(struct drm_i915_private *i915)
{
	int ret;

	if (!intel_has_sagv(i915))
		return;

	if (i915->display.sagv.status == I915_SAGV_ENABLED)
		return;

	drm_dbg_kms(&i915->drm, "Enabling SAGV\n");
	ret = snb_pcode_write(&i915->uncore, GEN9_PCODE_SAGV_CONTROL,
			      GEN9_SAGV_ENABLE);

	/* We don't need to wait for SAGV when enabling */

	/*
	 * Some skl systems, pre-release machines in particular,
	 * don't actually have SAGV.
	 */
	if (IS_SKYLAKE(i915) && ret == -ENXIO) {
		drm_dbg(&i915->drm, "No SAGV found on system, ignoring\n");
		i915->display.sagv.status = I915_SAGV_NOT_CONTROLLED;
		return;
	} else if (ret < 0) {
		drm_err(&i915->drm, "Failed to enable SAGV\n");
		return;
	}

	i915->display.sagv.status = I915_SAGV_ENABLED;
}

static void skl_sagv_disable(struct drm_i915_private *i915)
{
	int ret;

	if (!intel_has_sagv(i915))
		return;

	if (i915->display.sagv.status == I915_SAGV_DISABLED)
		return;

	drm_dbg_kms(&i915->drm, "Disabling SAGV\n");
	/* bspec says to keep retrying for at least 1 ms */
	ret = skl_pcode_request(&i915->uncore, GEN9_PCODE_SAGV_CONTROL,
				GEN9_SAGV_DISABLE,
				GEN9_SAGV_IS_DISABLED, GEN9_SAGV_IS_DISABLED,
				1);
	/*
	 * Some skl systems, pre-release machines in particular,
	 * don't actually have SAGV.
	 */
	if (IS_SKYLAKE(i915) && ret == -ENXIO) {
		drm_dbg(&i915->drm, "No SAGV found on system, ignoring\n");
		i915->display.sagv.status = I915_SAGV_NOT_CONTROLLED;
		return;
	} else if (ret < 0) {
		drm_err(&i915->drm, "Failed to disable SAGV (%d)\n", ret);
		return;
	}

	i915->display.sagv.status = I915_SAGV_DISABLED;
}

static void skl_sagv_pre_plane_update(struct intel_atomic_state *state)
{
	struct drm_i915_private *i915 = to_i915(state->base.dev);
	const struct intel_bw_state *new_bw_state =
		intel_atomic_get_new_bw_state(state);

	if (!new_bw_state)
		return;

	if (!intel_can_enable_sagv(i915, new_bw_state))
		skl_sagv_disable(i915);
}

static void skl_sagv_post_plane_update(struct intel_atomic_state *state)
{
	struct drm_i915_private *i915 = to_i915(state->base.dev);
	const struct intel_bw_state *new_bw_state =
		intel_atomic_get_new_bw_state(state);

	if (!new_bw_state)
		return;

	if (intel_can_enable_sagv(i915, new_bw_state))
		skl_sagv_enable(i915);
}

static void icl_sagv_pre_plane_update(struct intel_atomic_state *state)
{
	struct drm_i915_private *i915 = to_i915(state->base.dev);
	const struct intel_bw_state *old_bw_state =
		intel_atomic_get_old_bw_state(state);
	const struct intel_bw_state *new_bw_state =
		intel_atomic_get_new_bw_state(state);
	u16 old_mask, new_mask;

	if (!new_bw_state)
		return;

	old_mask = old_bw_state->qgv_points_mask;
	new_mask = old_bw_state->qgv_points_mask | new_bw_state->qgv_points_mask;

	if (old_mask == new_mask)
		return;

	WARN_ON(!new_bw_state->base.changed);

	drm_dbg_kms(&i915->drm, "Restricting QGV points: 0x%x -> 0x%x\n",
		    old_mask, new_mask);

	/*
	 * Restrict required qgv points before updating the configuration.
	 * According to BSpec we can't mask and unmask qgv points at the same
	 * time. Also masking should be done before updating the configuration
	 * and unmasking afterwards.
	 */
	icl_pcode_restrict_qgv_points(i915, new_mask);
}

static void icl_sagv_post_plane_update(struct intel_atomic_state *state)
{
	struct drm_i915_private *i915 = to_i915(state->base.dev);
	const struct intel_bw_state *old_bw_state =
		intel_atomic_get_old_bw_state(state);
	const struct intel_bw_state *new_bw_state =
		intel_atomic_get_new_bw_state(state);
	u16 old_mask, new_mask;

	if (!new_bw_state)
		return;

	old_mask = old_bw_state->qgv_points_mask | new_bw_state->qgv_points_mask;
	new_mask = new_bw_state->qgv_points_mask;

	if (old_mask == new_mask)
		return;

	WARN_ON(!new_bw_state->base.changed);

	drm_dbg_kms(&i915->drm, "Relaxing QGV points: 0x%x -> 0x%x\n",
		    old_mask, new_mask);

	/*
	 * Allow required qgv points after updating the configuration.
	 * According to BSpec we can't mask and unmask qgv points at the same
	 * time. Also masking should be done before updating the configuration
	 * and unmasking afterwards.
	 */
	icl_pcode_restrict_qgv_points(i915, new_mask);
}

void intel_sagv_pre_plane_update(struct intel_atomic_state *state)
{
	struct drm_i915_private *i915 = to_i915(state->base.dev);

	/*
	 * Just return if we can't control SAGV or don't have it.
	 * This is different from situation when we have SAGV but just can't
	 * afford it due to DBuf limitation - in case if SAGV is completely
	 * disabled in a BIOS, we are not even allowed to send a PCode request,
	 * as it will throw an error. So have to check it here.
	 */
	if (!intel_has_sagv(i915))
		return;

	if (DISPLAY_VER(i915) >= 11)
		icl_sagv_pre_plane_update(state);
	else
		skl_sagv_pre_plane_update(state);
}

void intel_sagv_post_plane_update(struct intel_atomic_state *state)
{
	struct drm_i915_private *i915 = to_i915(state->base.dev);

	/*
	 * Just return if we can't control SAGV or don't have it.
	 * This is different from situation when we have SAGV but just can't
	 * afford it due to DBuf limitation - in case if SAGV is completely
	 * disabled in a BIOS, we are not even allowed to send a PCode request,
	 * as it will throw an error. So have to check it here.
	 */
	if (!intel_has_sagv(i915))
		return;

	if (DISPLAY_VER(i915) >= 11)
		icl_sagv_post_plane_update(state);
	else
		skl_sagv_post_plane_update(state);
}

static bool skl_crtc_can_enable_sagv(const struct intel_crtc_state *crtc_state)
{
	struct intel_crtc *crtc = to_intel_crtc(crtc_state->uapi.crtc);
	struct drm_i915_private *i915 = to_i915(crtc->base.dev);
	enum plane_id plane_id;
	int max_level = INT_MAX;

	if (!intel_has_sagv(i915))
		return false;

	if (!crtc_state->hw.active)
		return true;

	if (crtc_state->hw.pipe_mode.flags & DRM_MODE_FLAG_INTERLACE)
		return false;

	for_each_plane_id_on_crtc(crtc, plane_id) {
		const struct skl_plane_wm *wm =
			&crtc_state->wm.skl.optimal.planes[plane_id];
		int level;

		/* Skip this plane if it's not enabled */
		if (!wm->wm[0].enable)
			continue;

		/* Find the highest enabled wm level for this plane */
		for (level = i915->display.wm.num_levels - 1;
		     !wm->wm[level].enable; --level)
		     { }

		/* Highest common enabled wm level for all planes */
		max_level = min(level, max_level);
	}

	/* No enabled planes? */
	if (max_level == INT_MAX)
		return true;

	for_each_plane_id_on_crtc(crtc, plane_id) {
		const struct skl_plane_wm *wm =
			&crtc_state->wm.skl.optimal.planes[plane_id];

		/*
		 * All enabled planes must have enabled a common wm level that
		 * can tolerate memory latencies higher than sagv_block_time_us
		 */
		if (wm->wm[0].enable && !wm->wm[max_level].can_sagv)
			return false;
	}

	return true;
}

static bool tgl_crtc_can_enable_sagv(const struct intel_crtc_state *crtc_state)
{
	struct intel_crtc *crtc = to_intel_crtc(crtc_state->uapi.crtc);
	enum plane_id plane_id;

	if (!crtc_state->hw.active)
		return true;

	for_each_plane_id_on_crtc(crtc, plane_id) {
		const struct skl_plane_wm *wm =
			&crtc_state->wm.skl.optimal.planes[plane_id];

		if (wm->wm[0].enable && !wm->sagv.wm0.enable)
			return false;
	}

	return true;
}

static bool intel_crtc_can_enable_sagv(const struct intel_crtc_state *crtc_state)
{
	struct intel_crtc *crtc = to_intel_crtc(crtc_state->uapi.crtc);
	struct drm_i915_private *i915 = to_i915(crtc->base.dev);

	if (DISPLAY_VER(i915) >= 12)
		return tgl_crtc_can_enable_sagv(crtc_state);
	else
		return skl_crtc_can_enable_sagv(crtc_state);
}

bool intel_can_enable_sagv(struct drm_i915_private *i915,
			   const struct intel_bw_state *bw_state)
{
	if (DISPLAY_VER(i915) < 11 &&
	    bw_state->active_pipes && !is_power_of_2(bw_state->active_pipes))
		return false;

	return bw_state->pipe_sagv_reject == 0;
}

static int intel_compute_sagv_mask(struct intel_atomic_state *state)
{
	struct drm_i915_private *i915 = to_i915(state->base.dev);
	int ret;
	struct intel_crtc *crtc;
	struct intel_crtc_state *new_crtc_state;
	struct intel_bw_state *new_bw_state = NULL;
	const struct intel_bw_state *old_bw_state = NULL;
	int i;

	for_each_new_intel_crtc_in_state(state, crtc,
					 new_crtc_state, i) {
		new_bw_state = intel_atomic_get_bw_state(state);
		if (IS_ERR(new_bw_state))
			return PTR_ERR(new_bw_state);

		old_bw_state = intel_atomic_get_old_bw_state(state);

		if (intel_crtc_can_enable_sagv(new_crtc_state))
			new_bw_state->pipe_sagv_reject &= ~BIT(crtc->pipe);
		else
			new_bw_state->pipe_sagv_reject |= BIT(crtc->pipe);
	}

	if (!new_bw_state)
		return 0;

	new_bw_state->active_pipes =
		intel_calc_active_pipes(state, old_bw_state->active_pipes);

	if (new_bw_state->active_pipes != old_bw_state->active_pipes) {
		ret = intel_atomic_lock_global_state(&new_bw_state->base);
		if (ret)
			return ret;
	}

	if (intel_can_enable_sagv(i915, new_bw_state) !=
	    intel_can_enable_sagv(i915, old_bw_state)) {
		ret = intel_atomic_serialize_global_state(&new_bw_state->base);
		if (ret)
			return ret;
	} else if (new_bw_state->pipe_sagv_reject != old_bw_state->pipe_sagv_reject) {
		ret = intel_atomic_lock_global_state(&new_bw_state->base);
		if (ret)
			return ret;
	}

	for_each_new_intel_crtc_in_state(state, crtc,
					 new_crtc_state, i) {
		struct skl_pipe_wm *pipe_wm = &new_crtc_state->wm.skl.optimal;

		/*
		 * We store use_sagv_wm in the crtc state rather than relying on
		 * that bw state since we have no convenient way to get at the
		 * latter from the plane commit hooks (especially in the legacy
		 * cursor case)
		 */
		pipe_wm->use_sagv_wm = !HAS_HW_SAGV_WM(i915) &&
			DISPLAY_VER(i915) >= 12 &&
			intel_can_enable_sagv(i915, new_bw_state);
	}

	return 0;
}

static u16 skl_ddb_entry_init(struct skl_ddb_entry *entry,
			      u16 start, u16 end)
{
	entry->start = start;
	entry->end = end;

	return end;
}

static int intel_dbuf_slice_size(struct drm_i915_private *i915)
{
	return INTEL_INFO(i915)->display.dbuf.size /
		hweight8(INTEL_INFO(i915)->display.dbuf.slice_mask);
}

static void
skl_ddb_entry_for_slices(struct drm_i915_private *i915, u8 slice_mask,
			 struct skl_ddb_entry *ddb)
{
	int slice_size = intel_dbuf_slice_size(i915);

	if (!slice_mask) {
		ddb->start = 0;
		ddb->end = 0;
		return;
	}

	ddb->start = (ffs(slice_mask) - 1) * slice_size;
	ddb->end = fls(slice_mask) * slice_size;

	WARN_ON(ddb->start >= ddb->end);
	WARN_ON(ddb->end > INTEL_INFO(i915)->display.dbuf.size);
}

static unsigned int mbus_ddb_offset(struct drm_i915_private *i915, u8 slice_mask)
{
	struct skl_ddb_entry ddb;

	if (slice_mask & (BIT(DBUF_S1) | BIT(DBUF_S2)))
		slice_mask = BIT(DBUF_S1);
	else if (slice_mask & (BIT(DBUF_S3) | BIT(DBUF_S4)))
		slice_mask = BIT(DBUF_S3);

	skl_ddb_entry_for_slices(i915, slice_mask, &ddb);

	return ddb.start;
}

u32 skl_ddb_dbuf_slice_mask(struct drm_i915_private *i915,
			    const struct skl_ddb_entry *entry)
{
	int slice_size = intel_dbuf_slice_size(i915);
	enum dbuf_slice start_slice, end_slice;
	u8 slice_mask = 0;

	if (!skl_ddb_entry_size(entry))
		return 0;

	start_slice = entry->start / slice_size;
	end_slice = (entry->end - 1) / slice_size;

	/*
	 * Per plane DDB entry can in a really worst case be on multiple slices
	 * but single entry is anyway contigious.
	 */
	while (start_slice <= end_slice) {
		slice_mask |= BIT(start_slice);
		start_slice++;
	}

	return slice_mask;
}

static unsigned int intel_crtc_ddb_weight(const struct intel_crtc_state *crtc_state)
{
	const struct drm_display_mode *pipe_mode = &crtc_state->hw.pipe_mode;
	int hdisplay, vdisplay;

	if (!crtc_state->hw.active)
		return 0;

	/*
	 * Watermark/ddb requirement highly depends upon width of the
	 * framebuffer, So instead of allocating DDB equally among pipes
	 * distribute DDB based on resolution/width of the display.
	 */
	drm_mode_get_hv_timing(pipe_mode, &hdisplay, &vdisplay);

	return hdisplay;
}

static void intel_crtc_dbuf_weights(const struct intel_dbuf_state *dbuf_state,
				    enum pipe for_pipe,
				    unsigned int *weight_start,
				    unsigned int *weight_end,
				    unsigned int *weight_total)
{
	struct drm_i915_private *i915 =
		to_i915(dbuf_state->base.state->base.dev);
	enum pipe pipe;

	*weight_start = 0;
	*weight_end = 0;
	*weight_total = 0;

	for_each_pipe(i915, pipe) {
		int weight = dbuf_state->weight[pipe];

		/*
		 * Do not account pipes using other slice sets
		 * luckily as of current BSpec slice sets do not partially
		 * intersect(pipes share either same one slice or same slice set
		 * i.e no partial intersection), so it is enough to check for
		 * equality for now.
		 */
		if (dbuf_state->slices[pipe] != dbuf_state->slices[for_pipe])
			continue;

		*weight_total += weight;
		if (pipe < for_pipe) {
			*weight_start += weight;
			*weight_end += weight;
		} else if (pipe == for_pipe) {
			*weight_end += weight;
		}
	}
}

static int
skl_crtc_allocate_ddb(struct intel_atomic_state *state, struct intel_crtc *crtc)
{
	struct drm_i915_private *i915 = to_i915(crtc->base.dev);
	unsigned int weight_total, weight_start, weight_end;
	const struct intel_dbuf_state *old_dbuf_state =
		intel_atomic_get_old_dbuf_state(state);
	struct intel_dbuf_state *new_dbuf_state =
		intel_atomic_get_new_dbuf_state(state);
	struct intel_crtc_state *crtc_state;
	struct skl_ddb_entry ddb_slices;
	enum pipe pipe = crtc->pipe;
	unsigned int mbus_offset = 0;
	u32 ddb_range_size;
	u32 dbuf_slice_mask;
	u32 start, end;
	int ret;

	if (new_dbuf_state->weight[pipe] == 0) {
		skl_ddb_entry_init(&new_dbuf_state->ddb[pipe], 0, 0);
		goto out;
	}

	dbuf_slice_mask = new_dbuf_state->slices[pipe];

	skl_ddb_entry_for_slices(i915, dbuf_slice_mask, &ddb_slices);
	mbus_offset = mbus_ddb_offset(i915, dbuf_slice_mask);
	ddb_range_size = skl_ddb_entry_size(&ddb_slices);

	intel_crtc_dbuf_weights(new_dbuf_state, pipe,
				&weight_start, &weight_end, &weight_total);

	start = ddb_range_size * weight_start / weight_total;
	end = ddb_range_size * weight_end / weight_total;

	skl_ddb_entry_init(&new_dbuf_state->ddb[pipe],
			   ddb_slices.start - mbus_offset + start,
			   ddb_slices.start - mbus_offset + end);

out:
	if (old_dbuf_state->slices[pipe] == new_dbuf_state->slices[pipe] &&
	    skl_ddb_entry_equal(&old_dbuf_state->ddb[pipe],
				&new_dbuf_state->ddb[pipe]))
		return 0;

	ret = intel_atomic_lock_global_state(&new_dbuf_state->base);
	if (ret)
		return ret;

	crtc_state = intel_atomic_get_crtc_state(&state->base, crtc);
	if (IS_ERR(crtc_state))
		return PTR_ERR(crtc_state);

	/*
	 * Used for checking overlaps, so we need absolute
	 * offsets instead of MBUS relative offsets.
	 */
	crtc_state->wm.skl.ddb.start = mbus_offset + new_dbuf_state->ddb[pipe].start;
	crtc_state->wm.skl.ddb.end = mbus_offset + new_dbuf_state->ddb[pipe].end;

	drm_dbg_kms(&i915->drm,
		    "[CRTC:%d:%s] dbuf slices 0x%x -> 0x%x, ddb (%d - %d) -> (%d - %d), active pipes 0x%x -> 0x%x\n",
		    crtc->base.base.id, crtc->base.name,
		    old_dbuf_state->slices[pipe], new_dbuf_state->slices[pipe],
		    old_dbuf_state->ddb[pipe].start, old_dbuf_state->ddb[pipe].end,
		    new_dbuf_state->ddb[pipe].start, new_dbuf_state->ddb[pipe].end,
		    old_dbuf_state->active_pipes, new_dbuf_state->active_pipes);

	return 0;
}

static int skl_compute_wm_params(const struct intel_crtc_state *crtc_state,
				 int width, const struct drm_format_info *format,
				 u64 modifier, unsigned int rotation,
				 u32 plane_pixel_rate, struct skl_wm_params *wp,
				 int color_plane);

static void skl_compute_plane_wm(const struct intel_crtc_state *crtc_state,
				 struct intel_plane *plane,
				 int level,
				 unsigned int latency,
				 const struct skl_wm_params *wp,
				 const struct skl_wm_level *result_prev,
				 struct skl_wm_level *result /* out */);

static unsigned int skl_wm_latency(struct drm_i915_private *i915, int level,
				   const struct skl_wm_params *wp)
{
	unsigned int latency = i915->display.wm.skl_latency[level];

	if (latency == 0)
		return 0;

	/*
	 * WaIncreaseLatencyIPCEnabled: kbl,cfl
	 * Display WA #1141: kbl,cfl
	 */
	if ((IS_KABYLAKE(i915) || IS_COFFEELAKE(i915) || IS_COMETLAKE(i915)) &&
	    skl_watermark_ipc_enabled(i915))
		latency += 4;

	if (skl_needs_memory_bw_wa(i915) && wp && wp->x_tiled)
		latency += 15;

	return latency;
}

static unsigned int
skl_cursor_allocation(const struct intel_crtc_state *crtc_state,
		      int num_active)
{
	struct intel_plane *plane = to_intel_plane(crtc_state->uapi.crtc->cursor);
	struct drm_i915_private *i915 = to_i915(crtc_state->uapi.crtc->dev);
	struct skl_wm_level wm = {};
	int ret, min_ddb_alloc = 0;
	struct skl_wm_params wp;
	int level;

	ret = skl_compute_wm_params(crtc_state, 256,
				    drm_format_info(DRM_FORMAT_ARGB8888),
				    DRM_FORMAT_MOD_LINEAR,
				    DRM_MODE_ROTATE_0,
				    crtc_state->pixel_rate, &wp, 0);
	drm_WARN_ON(&i915->drm, ret);

	for (level = 0; level < i915->display.wm.num_levels; level++) {
		unsigned int latency = skl_wm_latency(i915, level, &wp);

		skl_compute_plane_wm(crtc_state, plane, level, latency, &wp, &wm, &wm);
		if (wm.min_ddb_alloc == U16_MAX)
			break;

		min_ddb_alloc = wm.min_ddb_alloc;
	}

	return max(num_active == 1 ? 32 : 8, min_ddb_alloc);
}

static void skl_ddb_entry_init_from_hw(struct skl_ddb_entry *entry, u32 reg)
{
	skl_ddb_entry_init(entry,
			   REG_FIELD_GET(PLANE_BUF_START_MASK, reg),
			   REG_FIELD_GET(PLANE_BUF_END_MASK, reg));
	if (entry->end)
		entry->end++;
}

static void
skl_ddb_get_hw_plane_state(struct drm_i915_private *i915,
			   const enum pipe pipe,
			   const enum plane_id plane_id,
			   struct skl_ddb_entry *ddb,
			   struct skl_ddb_entry *ddb_y)
{
	u32 val;

	/* Cursor doesn't support NV12/planar, so no extra calculation needed */
	if (plane_id == PLANE_CURSOR) {
		val = intel_de_read(i915, CUR_BUF_CFG(pipe));
		skl_ddb_entry_init_from_hw(ddb, val);
		return;
	}

	val = intel_de_read(i915, PLANE_BUF_CFG(pipe, plane_id));
	skl_ddb_entry_init_from_hw(ddb, val);

	if (DISPLAY_VER(i915) >= 11)
		return;

	val = intel_de_read(i915, PLANE_NV12_BUF_CFG(pipe, plane_id));
	skl_ddb_entry_init_from_hw(ddb_y, val);
}

static void skl_pipe_ddb_get_hw_state(struct intel_crtc *crtc,
				      struct skl_ddb_entry *ddb,
				      struct skl_ddb_entry *ddb_y)
{
	struct drm_i915_private *i915 = to_i915(crtc->base.dev);
	enum intel_display_power_domain power_domain;
	enum pipe pipe = crtc->pipe;
	intel_wakeref_t wakeref;
	enum plane_id plane_id;

	power_domain = POWER_DOMAIN_PIPE(pipe);
	wakeref = intel_display_power_get_if_enabled(i915, power_domain);
	if (!wakeref)
		return;

	for_each_plane_id_on_crtc(crtc, plane_id)
		skl_ddb_get_hw_plane_state(i915, pipe,
					   plane_id,
					   &ddb[plane_id],
					   &ddb_y[plane_id]);

	intel_display_power_put(i915, power_domain, wakeref);
}

struct dbuf_slice_conf_entry {
	u8 active_pipes;
	u8 dbuf_mask[I915_MAX_PIPES];
	bool join_mbus;
};

/*
 * Table taken from Bspec 12716
 * Pipes do have some preferred DBuf slice affinity,
 * plus there are some hardcoded requirements on how
 * those should be distributed for multipipe scenarios.
 * For more DBuf slices algorithm can get even more messy
 * and less readable, so decided to use a table almost
 * as is from BSpec itself - that way it is at least easier
 * to compare, change and check.
 */
static const struct dbuf_slice_conf_entry icl_allowed_dbufs[] =
/* Autogenerated with igt/tools/intel_dbuf_map tool: */
{
	{
		.active_pipes = BIT(PIPE_A),
		.dbuf_mask = {
			[PIPE_A] = BIT(DBUF_S1),
		},
	},
	{
		.active_pipes = BIT(PIPE_B),
		.dbuf_mask = {
			[PIPE_B] = BIT(DBUF_S1),
		},
	},
	{
		.active_pipes = BIT(PIPE_A) | BIT(PIPE_B),
		.dbuf_mask = {
			[PIPE_A] = BIT(DBUF_S1),
			[PIPE_B] = BIT(DBUF_S2),
		},
	},
	{
		.active_pipes = BIT(PIPE_C),
		.dbuf_mask = {
			[PIPE_C] = BIT(DBUF_S2),
		},
	},
	{
		.active_pipes = BIT(PIPE_A) | BIT(PIPE_C),
		.dbuf_mask = {
			[PIPE_A] = BIT(DBUF_S1),
			[PIPE_C] = BIT(DBUF_S2),
		},
	},
	{
		.active_pipes = BIT(PIPE_B) | BIT(PIPE_C),
		.dbuf_mask = {
			[PIPE_B] = BIT(DBUF_S1),
			[PIPE_C] = BIT(DBUF_S2),
		},
	},
	{
		.active_pipes = BIT(PIPE_A) | BIT(PIPE_B) | BIT(PIPE_C),
		.dbuf_mask = {
			[PIPE_A] = BIT(DBUF_S1),
			[PIPE_B] = BIT(DBUF_S1),
			[PIPE_C] = BIT(DBUF_S2),
		},
	},
	{}
};

/*
 * Table taken from Bspec 49255
 * Pipes do have some preferred DBuf slice affinity,
 * plus there are some hardcoded requirements on how
 * those should be distributed for multipipe scenarios.
 * For more DBuf slices algorithm can get even more messy
 * and less readable, so decided to use a table almost
 * as is from BSpec itself - that way it is at least easier
 * to compare, change and check.
 */
static const struct dbuf_slice_conf_entry tgl_allowed_dbufs[] =
/* Autogenerated with igt/tools/intel_dbuf_map tool: */
{
	{
		.active_pipes = BIT(PIPE_A),
		.dbuf_mask = {
			[PIPE_A] = BIT(DBUF_S1) | BIT(DBUF_S2),
		},
	},
	{
		.active_pipes = BIT(PIPE_B),
		.dbuf_mask = {
			[PIPE_B] = BIT(DBUF_S1) | BIT(DBUF_S2),
		},
	},
	{
		.active_pipes = BIT(PIPE_A) | BIT(PIPE_B),
		.dbuf_mask = {
			[PIPE_A] = BIT(DBUF_S2),
			[PIPE_B] = BIT(DBUF_S1),
		},
	},
	{
		.active_pipes = BIT(PIPE_C),
		.dbuf_mask = {
			[PIPE_C] = BIT(DBUF_S2) | BIT(DBUF_S1),
		},
	},
	{
		.active_pipes = BIT(PIPE_A) | BIT(PIPE_C),
		.dbuf_mask = {
			[PIPE_A] = BIT(DBUF_S1),
			[PIPE_C] = BIT(DBUF_S2),
		},
	},
	{
		.active_pipes = BIT(PIPE_B) | BIT(PIPE_C),
		.dbuf_mask = {
			[PIPE_B] = BIT(DBUF_S1),
			[PIPE_C] = BIT(DBUF_S2),
		},
	},
	{
		.active_pipes = BIT(PIPE_A) | BIT(PIPE_B) | BIT(PIPE_C),
		.dbuf_mask = {
			[PIPE_A] = BIT(DBUF_S1),
			[PIPE_B] = BIT(DBUF_S1),
			[PIPE_C] = BIT(DBUF_S2),
		},
	},
	{
		.active_pipes = BIT(PIPE_D),
		.dbuf_mask = {
			[PIPE_D] = BIT(DBUF_S2) | BIT(DBUF_S1),
		},
	},
	{
		.active_pipes = BIT(PIPE_A) | BIT(PIPE_D),
		.dbuf_mask = {
			[PIPE_A] = BIT(DBUF_S1),
			[PIPE_D] = BIT(DBUF_S2),
		},
	},
	{
		.active_pipes = BIT(PIPE_B) | BIT(PIPE_D),
		.dbuf_mask = {
			[PIPE_B] = BIT(DBUF_S1),
			[PIPE_D] = BIT(DBUF_S2),
		},
	},
	{
		.active_pipes = BIT(PIPE_A) | BIT(PIPE_B) | BIT(PIPE_D),
		.dbuf_mask = {
			[PIPE_A] = BIT(DBUF_S1),
			[PIPE_B] = BIT(DBUF_S1),
			[PIPE_D] = BIT(DBUF_S2),
		},
	},
	{
		.active_pipes = BIT(PIPE_C) | BIT(PIPE_D),
		.dbuf_mask = {
			[PIPE_C] = BIT(DBUF_S1),
			[PIPE_D] = BIT(DBUF_S2),
		},
	},
	{
		.active_pipes = BIT(PIPE_A) | BIT(PIPE_C) | BIT(PIPE_D),
		.dbuf_mask = {
			[PIPE_A] = BIT(DBUF_S1),
			[PIPE_C] = BIT(DBUF_S2),
			[PIPE_D] = BIT(DBUF_S2),
		},
	},
	{
		.active_pipes = BIT(PIPE_B) | BIT(PIPE_C) | BIT(PIPE_D),
		.dbuf_mask = {
			[PIPE_B] = BIT(DBUF_S1),
			[PIPE_C] = BIT(DBUF_S2),
			[PIPE_D] = BIT(DBUF_S2),
		},
	},
	{
		.active_pipes = BIT(PIPE_A) | BIT(PIPE_B) | BIT(PIPE_C) | BIT(PIPE_D),
		.dbuf_mask = {
			[PIPE_A] = BIT(DBUF_S1),
			[PIPE_B] = BIT(DBUF_S1),
			[PIPE_C] = BIT(DBUF_S2),
			[PIPE_D] = BIT(DBUF_S2),
		},
	},
	{}
};

static const struct dbuf_slice_conf_entry dg2_allowed_dbufs[] = {
	{
		.active_pipes = BIT(PIPE_A),
		.dbuf_mask = {
			[PIPE_A] = BIT(DBUF_S1) | BIT(DBUF_S2),
		},
	},
	{
		.active_pipes = BIT(PIPE_B),
		.dbuf_mask = {
			[PIPE_B] = BIT(DBUF_S1) | BIT(DBUF_S2),
		},
	},
	{
		.active_pipes = BIT(PIPE_A) | BIT(PIPE_B),
		.dbuf_mask = {
			[PIPE_A] = BIT(DBUF_S1),
			[PIPE_B] = BIT(DBUF_S2),
		},
	},
	{
		.active_pipes = BIT(PIPE_C),
		.dbuf_mask = {
			[PIPE_C] = BIT(DBUF_S3) | BIT(DBUF_S4),
		},
	},
	{
		.active_pipes = BIT(PIPE_A) | BIT(PIPE_C),
		.dbuf_mask = {
			[PIPE_A] = BIT(DBUF_S1) | BIT(DBUF_S2),
			[PIPE_C] = BIT(DBUF_S3) | BIT(DBUF_S4),
		},
	},
	{
		.active_pipes = BIT(PIPE_B) | BIT(PIPE_C),
		.dbuf_mask = {
			[PIPE_B] = BIT(DBUF_S1) | BIT(DBUF_S2),
			[PIPE_C] = BIT(DBUF_S3) | BIT(DBUF_S4),
		},
	},
	{
		.active_pipes = BIT(PIPE_A) | BIT(PIPE_B) | BIT(PIPE_C),
		.dbuf_mask = {
			[PIPE_A] = BIT(DBUF_S1),
			[PIPE_B] = BIT(DBUF_S2),
			[PIPE_C] = BIT(DBUF_S3) | BIT(DBUF_S4),
		},
	},
	{
		.active_pipes = BIT(PIPE_D),
		.dbuf_mask = {
			[PIPE_D] = BIT(DBUF_S3) | BIT(DBUF_S4),
		},
	},
	{
		.active_pipes = BIT(PIPE_A) | BIT(PIPE_D),
		.dbuf_mask = {
			[PIPE_A] = BIT(DBUF_S1) | BIT(DBUF_S2),
			[PIPE_D] = BIT(DBUF_S3) | BIT(DBUF_S4),
		},
	},
	{
		.active_pipes = BIT(PIPE_B) | BIT(PIPE_D),
		.dbuf_mask = {
			[PIPE_B] = BIT(DBUF_S1) | BIT(DBUF_S2),
			[PIPE_D] = BIT(DBUF_S3) | BIT(DBUF_S4),
		},
	},
	{
		.active_pipes = BIT(PIPE_A) | BIT(PIPE_B) | BIT(PIPE_D),
		.dbuf_mask = {
			[PIPE_A] = BIT(DBUF_S1),
			[PIPE_B] = BIT(DBUF_S2),
			[PIPE_D] = BIT(DBUF_S3) | BIT(DBUF_S4),
		},
	},
	{
		.active_pipes = BIT(PIPE_C) | BIT(PIPE_D),
		.dbuf_mask = {
			[PIPE_C] = BIT(DBUF_S3),
			[PIPE_D] = BIT(DBUF_S4),
		},
	},
	{
		.active_pipes = BIT(PIPE_A) | BIT(PIPE_C) | BIT(PIPE_D),
		.dbuf_mask = {
			[PIPE_A] = BIT(DBUF_S1) | BIT(DBUF_S2),
			[PIPE_C] = BIT(DBUF_S3),
			[PIPE_D] = BIT(DBUF_S4),
		},
	},
	{
		.active_pipes = BIT(PIPE_B) | BIT(PIPE_C) | BIT(PIPE_D),
		.dbuf_mask = {
			[PIPE_B] = BIT(DBUF_S1) | BIT(DBUF_S2),
			[PIPE_C] = BIT(DBUF_S3),
			[PIPE_D] = BIT(DBUF_S4),
		},
	},
	{
		.active_pipes = BIT(PIPE_A) | BIT(PIPE_B) | BIT(PIPE_C) | BIT(PIPE_D),
		.dbuf_mask = {
			[PIPE_A] = BIT(DBUF_S1),
			[PIPE_B] = BIT(DBUF_S2),
			[PIPE_C] = BIT(DBUF_S3),
			[PIPE_D] = BIT(DBUF_S4),
		},
	},
	{}
};

static const struct dbuf_slice_conf_entry adlp_allowed_dbufs[] = {
	/*
	 * Keep the join_mbus cases first so check_mbus_joined()
	 * will prefer them over the !join_mbus cases.
	 */
	{
		.active_pipes = BIT(PIPE_A),
		.dbuf_mask = {
			[PIPE_A] = BIT(DBUF_S1) | BIT(DBUF_S2) | BIT(DBUF_S3) | BIT(DBUF_S4),
		},
		.join_mbus = true,
	},
	{
		.active_pipes = BIT(PIPE_B),
		.dbuf_mask = {
			[PIPE_B] = BIT(DBUF_S1) | BIT(DBUF_S2) | BIT(DBUF_S3) | BIT(DBUF_S4),
		},
		.join_mbus = true,
	},
	{
		.active_pipes = BIT(PIPE_A),
		.dbuf_mask = {
			[PIPE_A] = BIT(DBUF_S1) | BIT(DBUF_S2),
		},
		.join_mbus = false,
	},
	{
		.active_pipes = BIT(PIPE_B),
		.dbuf_mask = {
			[PIPE_B] = BIT(DBUF_S3) | BIT(DBUF_S4),
		},
		.join_mbus = false,
	},
	{
		.active_pipes = BIT(PIPE_A) | BIT(PIPE_B),
		.dbuf_mask = {
			[PIPE_A] = BIT(DBUF_S1) | BIT(DBUF_S2),
			[PIPE_B] = BIT(DBUF_S3) | BIT(DBUF_S4),
		},
	},
	{
		.active_pipes = BIT(PIPE_C),
		.dbuf_mask = {
			[PIPE_C] = BIT(DBUF_S3) | BIT(DBUF_S4),
		},
	},
	{
		.active_pipes = BIT(PIPE_A) | BIT(PIPE_C),
		.dbuf_mask = {
			[PIPE_A] = BIT(DBUF_S1) | BIT(DBUF_S2),
			[PIPE_C] = BIT(DBUF_S3) | BIT(DBUF_S4),
		},
	},
	{
		.active_pipes = BIT(PIPE_B) | BIT(PIPE_C),
		.dbuf_mask = {
			[PIPE_B] = BIT(DBUF_S3) | BIT(DBUF_S4),
			[PIPE_C] = BIT(DBUF_S3) | BIT(DBUF_S4),
		},
	},
	{
		.active_pipes = BIT(PIPE_A) | BIT(PIPE_B) | BIT(PIPE_C),
		.dbuf_mask = {
			[PIPE_A] = BIT(DBUF_S1) | BIT(DBUF_S2),
			[PIPE_B] = BIT(DBUF_S3) | BIT(DBUF_S4),
			[PIPE_C] = BIT(DBUF_S3) | BIT(DBUF_S4),
		},
	},
	{
		.active_pipes = BIT(PIPE_D),
		.dbuf_mask = {
			[PIPE_D] = BIT(DBUF_S1) | BIT(DBUF_S2),
		},
	},
	{
		.active_pipes = BIT(PIPE_A) | BIT(PIPE_D),
		.dbuf_mask = {
			[PIPE_A] = BIT(DBUF_S1) | BIT(DBUF_S2),
			[PIPE_D] = BIT(DBUF_S1) | BIT(DBUF_S2),
		},
	},
	{
		.active_pipes = BIT(PIPE_B) | BIT(PIPE_D),
		.dbuf_mask = {
			[PIPE_B] = BIT(DBUF_S3) | BIT(DBUF_S4),
			[PIPE_D] = BIT(DBUF_S1) | BIT(DBUF_S2),
		},
	},
	{
		.active_pipes = BIT(PIPE_A) | BIT(PIPE_B) | BIT(PIPE_D),
		.dbuf_mask = {
			[PIPE_A] = BIT(DBUF_S1) | BIT(DBUF_S2),
			[PIPE_B] = BIT(DBUF_S3) | BIT(DBUF_S4),
			[PIPE_D] = BIT(DBUF_S1) | BIT(DBUF_S2),
		},
	},
	{
		.active_pipes = BIT(PIPE_C) | BIT(PIPE_D),
		.dbuf_mask = {
			[PIPE_C] = BIT(DBUF_S3) | BIT(DBUF_S4),
			[PIPE_D] = BIT(DBUF_S1) | BIT(DBUF_S2),
		},
	},
	{
		.active_pipes = BIT(PIPE_A) | BIT(PIPE_C) | BIT(PIPE_D),
		.dbuf_mask = {
			[PIPE_A] = BIT(DBUF_S1) | BIT(DBUF_S2),
			[PIPE_C] = BIT(DBUF_S3) | BIT(DBUF_S4),
			[PIPE_D] = BIT(DBUF_S1) | BIT(DBUF_S2),
		},
	},
	{
		.active_pipes = BIT(PIPE_B) | BIT(PIPE_C) | BIT(PIPE_D),
		.dbuf_mask = {
			[PIPE_B] = BIT(DBUF_S3) | BIT(DBUF_S4),
			[PIPE_C] = BIT(DBUF_S3) | BIT(DBUF_S4),
			[PIPE_D] = BIT(DBUF_S1) | BIT(DBUF_S2),
		},
	},
	{
		.active_pipes = BIT(PIPE_A) | BIT(PIPE_B) | BIT(PIPE_C) | BIT(PIPE_D),
		.dbuf_mask = {
			[PIPE_A] = BIT(DBUF_S1) | BIT(DBUF_S2),
			[PIPE_B] = BIT(DBUF_S3) | BIT(DBUF_S4),
			[PIPE_C] = BIT(DBUF_S3) | BIT(DBUF_S4),
			[PIPE_D] = BIT(DBUF_S1) | BIT(DBUF_S2),
		},
	},
	{}

};

static bool check_mbus_joined(u8 active_pipes,
			      const struct dbuf_slice_conf_entry *dbuf_slices)
{
	int i;

	for (i = 0; dbuf_slices[i].active_pipes != 0; i++) {
		if (dbuf_slices[i].active_pipes == active_pipes)
			return dbuf_slices[i].join_mbus;
	}
	return false;
}

static bool adlp_check_mbus_joined(u8 active_pipes)
{
	return check_mbus_joined(active_pipes, adlp_allowed_dbufs);
}

static u8 compute_dbuf_slices(enum pipe pipe, u8 active_pipes, bool join_mbus,
			      const struct dbuf_slice_conf_entry *dbuf_slices)
{
	int i;

	for (i = 0; dbuf_slices[i].active_pipes != 0; i++) {
		if (dbuf_slices[i].active_pipes == active_pipes &&
		    dbuf_slices[i].join_mbus == join_mbus)
			return dbuf_slices[i].dbuf_mask[pipe];
	}
	return 0;
}

/*
 * This function finds an entry with same enabled pipe configuration and
 * returns correspondent DBuf slice mask as stated in BSpec for particular
 * platform.
 */
static u8 icl_compute_dbuf_slices(enum pipe pipe, u8 active_pipes, bool join_mbus)
{
	/*
	 * FIXME: For ICL this is still a bit unclear as prev BSpec revision
	 * required calculating "pipe ratio" in order to determine
	 * if one or two slices can be used for single pipe configurations
	 * as additional constraint to the existing table.
	 * However based on recent info, it should be not "pipe ratio"
	 * but rather ratio between pixel_rate and cdclk with additional
	 * constants, so for now we are using only table until this is
	 * clarified. Also this is the reason why crtc_state param is
	 * still here - we will need it once those additional constraints
	 * pop up.
	 */
	return compute_dbuf_slices(pipe, active_pipes, join_mbus,
				   icl_allowed_dbufs);
}

static u8 tgl_compute_dbuf_slices(enum pipe pipe, u8 active_pipes, bool join_mbus)
{
	return compute_dbuf_slices(pipe, active_pipes, join_mbus,
				   tgl_allowed_dbufs);
}

static u8 adlp_compute_dbuf_slices(enum pipe pipe, u8 active_pipes, bool join_mbus)
{
	return compute_dbuf_slices(pipe, active_pipes, join_mbus,
				   adlp_allowed_dbufs);
}

static u8 dg2_compute_dbuf_slices(enum pipe pipe, u8 active_pipes, bool join_mbus)
{
	return compute_dbuf_slices(pipe, active_pipes, join_mbus,
				   dg2_allowed_dbufs);
}

static u8 skl_compute_dbuf_slices(struct intel_crtc *crtc, u8 active_pipes, bool join_mbus)
{
	struct drm_i915_private *i915 = to_i915(crtc->base.dev);
	enum pipe pipe = crtc->pipe;

	if (IS_DG2(i915))
		return dg2_compute_dbuf_slices(pipe, active_pipes, join_mbus);
	else if (DISPLAY_VER(i915) >= 13)
		return adlp_compute_dbuf_slices(pipe, active_pipes, join_mbus);
	else if (DISPLAY_VER(i915) == 12)
		return tgl_compute_dbuf_slices(pipe, active_pipes, join_mbus);
	else if (DISPLAY_VER(i915) == 11)
		return icl_compute_dbuf_slices(pipe, active_pipes, join_mbus);
	/*
	 * For anything else just return one slice yet.
	 * Should be extended for other platforms.
	 */
	return active_pipes & BIT(pipe) ? BIT(DBUF_S1) : 0;
}

static bool
use_minimal_wm0_only(const struct intel_crtc_state *crtc_state,
		     struct intel_plane *plane)
{
	struct drm_i915_private *i915 = to_i915(plane->base.dev);

	return DISPLAY_VER(i915) >= 13 &&
	       crtc_state->uapi.async_flip &&
	       plane->async_flip;
}

static u64
skl_total_relative_data_rate(const struct intel_crtc_state *crtc_state)
{
	struct intel_crtc *crtc = to_intel_crtc(crtc_state->uapi.crtc);
	struct drm_i915_private *i915 = to_i915(crtc->base.dev);
	enum plane_id plane_id;
	u64 data_rate = 0;

	for_each_plane_id_on_crtc(crtc, plane_id) {
		if (plane_id == PLANE_CURSOR)
			continue;

		data_rate += crtc_state->rel_data_rate[plane_id];

		if (DISPLAY_VER(i915) < 11)
			data_rate += crtc_state->rel_data_rate_y[plane_id];
	}

	return data_rate;
}

static const struct skl_wm_level *
skl_plane_wm_level(const struct skl_pipe_wm *pipe_wm,
		   enum plane_id plane_id,
		   int level)
{
	const struct skl_plane_wm *wm = &pipe_wm->planes[plane_id];

	if (level == 0 && pipe_wm->use_sagv_wm)
		return &wm->sagv.wm0;

	return &wm->wm[level];
}

static const struct skl_wm_level *
skl_plane_trans_wm(const struct skl_pipe_wm *pipe_wm,
		   enum plane_id plane_id)
{
	const struct skl_plane_wm *wm = &pipe_wm->planes[plane_id];

	if (pipe_wm->use_sagv_wm)
		return &wm->sagv.trans_wm;

	return &wm->trans_wm;
}

/*
 * We only disable the watermarks for each plane if
 * they exceed the ddb allocation of said plane. This
 * is done so that we don't end up touching cursor
 * watermarks needlessly when some other plane reduces
 * our max possible watermark level.
 *
 * Bspec has this to say about the PLANE_WM enable bit:
 * "All the watermarks at this level for all enabled
 *  planes must be enabled before the level will be used."
 * So this is actually safe to do.
 */
static void
skl_check_wm_level(struct skl_wm_level *wm, const struct skl_ddb_entry *ddb)
{
	if (wm->min_ddb_alloc > skl_ddb_entry_size(ddb))
		memset(wm, 0, sizeof(*wm));
}

static void
skl_check_nv12_wm_level(struct skl_wm_level *wm, struct skl_wm_level *uv_wm,
			const struct skl_ddb_entry *ddb_y, const struct skl_ddb_entry *ddb)
{
	if (wm->min_ddb_alloc > skl_ddb_entry_size(ddb_y) ||
	    uv_wm->min_ddb_alloc > skl_ddb_entry_size(ddb)) {
		memset(wm, 0, sizeof(*wm));
		memset(uv_wm, 0, sizeof(*uv_wm));
	}
}

static bool skl_need_wm_copy_wa(struct drm_i915_private *i915, int level,
				const struct skl_plane_wm *wm)
{
	/*
	 * Wa_1408961008:icl, ehl
	 * Wa_14012656716:tgl, adl
	 * Wa_14017887344:icl
	 * Wa_14017868169:adl, tgl
	 * Due to some power saving optimizations, different subsystems
	 * like PSR, might still use even disabled wm level registers,
	 * for "reference", so lets keep at least the values sane.
	 * Considering amount of WA requiring us to do similar things, was
	 * decided to simply do it for all of the platforms, as those wm
	 * levels are disabled, this isn't going to do harm anyway.
	 */
	return level > 0 && !wm->wm[level].enable;
}

struct skl_plane_ddb_iter {
	u64 data_rate;
	u16 start, size;
};

static void
skl_allocate_plane_ddb(struct skl_plane_ddb_iter *iter,
		       struct skl_ddb_entry *ddb,
		       const struct skl_wm_level *wm,
		       u64 data_rate)
{
	u16 size, extra = 0;

	if (data_rate) {
		extra = min_t(u16, iter->size,
			      DIV64_U64_ROUND_UP(iter->size * data_rate,
						 iter->data_rate));
		iter->size -= extra;
		iter->data_rate -= data_rate;
	}

	/*
	 * Keep ddb entry of all disabled planes explicitly zeroed
	 * to avoid skl_ddb_add_affected_planes() adding them to
	 * the state when other planes change their allocations.
	 */
	size = wm->min_ddb_alloc + extra;
	if (size)
		iter->start = skl_ddb_entry_init(ddb, iter->start,
						 iter->start + size);
}

static int
skl_crtc_allocate_plane_ddb(struct intel_atomic_state *state,
			    struct intel_crtc *crtc)
{
	struct drm_i915_private *i915 = to_i915(crtc->base.dev);
	struct intel_crtc_state *crtc_state =
		intel_atomic_get_new_crtc_state(state, crtc);
	const struct intel_dbuf_state *dbuf_state =
		intel_atomic_get_new_dbuf_state(state);
	const struct skl_ddb_entry *alloc = &dbuf_state->ddb[crtc->pipe];
	int num_active = hweight8(dbuf_state->active_pipes);
	struct skl_plane_ddb_iter iter;
	enum plane_id plane_id;
	u16 cursor_size;
	u32 blocks;
	int level;

	/* Clear the partitioning for disabled planes. */
	memset(crtc_state->wm.skl.plane_ddb, 0, sizeof(crtc_state->wm.skl.plane_ddb));
	memset(crtc_state->wm.skl.plane_ddb_y, 0, sizeof(crtc_state->wm.skl.plane_ddb_y));

	if (!crtc_state->hw.active)
		return 0;

	iter.start = alloc->start;
	iter.size = skl_ddb_entry_size(alloc);
	if (iter.size == 0)
		return 0;

	/* Allocate fixed number of blocks for cursor. */
	cursor_size = skl_cursor_allocation(crtc_state, num_active);
	iter.size -= cursor_size;
	skl_ddb_entry_init(&crtc_state->wm.skl.plane_ddb[PLANE_CURSOR],
			   alloc->end - cursor_size, alloc->end);

	iter.data_rate = skl_total_relative_data_rate(crtc_state);

	/*
	 * Find the highest watermark level for which we can satisfy the block
	 * requirement of active planes.
	 */
	for (level = i915->display.wm.num_levels - 1; level >= 0; level--) {
		blocks = 0;
		for_each_plane_id_on_crtc(crtc, plane_id) {
			const struct skl_plane_wm *wm =
				&crtc_state->wm.skl.optimal.planes[plane_id];

			if (plane_id == PLANE_CURSOR) {
				const struct skl_ddb_entry *ddb =
					&crtc_state->wm.skl.plane_ddb[plane_id];

				if (wm->wm[level].min_ddb_alloc > skl_ddb_entry_size(ddb)) {
					drm_WARN_ON(&i915->drm,
						    wm->wm[level].min_ddb_alloc != U16_MAX);
					blocks = U32_MAX;
					break;
				}
				continue;
			}

			blocks += wm->wm[level].min_ddb_alloc;
			blocks += wm->uv_wm[level].min_ddb_alloc;
		}

		if (blocks <= iter.size) {
			iter.size -= blocks;
			break;
		}
	}

	if (level < 0) {
		drm_dbg_kms(&i915->drm,
			    "Requested display configuration exceeds system DDB limitations");
		drm_dbg_kms(&i915->drm, "minimum required %d/%d\n",
			    blocks, iter.size);
		return -EINVAL;
	}

	/* avoid the WARN later when we don't allocate any extra DDB */
	if (iter.data_rate == 0)
		iter.size = 0;

	/*
	 * Grant each plane the blocks it requires at the highest achievable
	 * watermark level, plus an extra share of the leftover blocks
	 * proportional to its relative data rate.
	 */
	for_each_plane_id_on_crtc(crtc, plane_id) {
		struct skl_ddb_entry *ddb =
			&crtc_state->wm.skl.plane_ddb[plane_id];
		struct skl_ddb_entry *ddb_y =
			&crtc_state->wm.skl.plane_ddb_y[plane_id];
		const struct skl_plane_wm *wm =
			&crtc_state->wm.skl.optimal.planes[plane_id];

		if (plane_id == PLANE_CURSOR)
			continue;

		if (DISPLAY_VER(i915) < 11 &&
		    crtc_state->nv12_planes & BIT(plane_id)) {
			skl_allocate_plane_ddb(&iter, ddb_y, &wm->wm[level],
					       crtc_state->rel_data_rate_y[plane_id]);
			skl_allocate_plane_ddb(&iter, ddb, &wm->uv_wm[level],
					       crtc_state->rel_data_rate[plane_id]);
		} else {
			skl_allocate_plane_ddb(&iter, ddb, &wm->wm[level],
					       crtc_state->rel_data_rate[plane_id]);
		}
	}
	drm_WARN_ON(&i915->drm, iter.size != 0 || iter.data_rate != 0);

	/*
	 * When we calculated watermark values we didn't know how high
	 * of a level we'd actually be able to hit, so we just marked
	 * all levels as "enabled."  Go back now and disable the ones
	 * that aren't actually possible.
	 */
	for (level++; level < i915->display.wm.num_levels; level++) {
		for_each_plane_id_on_crtc(crtc, plane_id) {
			const struct skl_ddb_entry *ddb =
				&crtc_state->wm.skl.plane_ddb[plane_id];
			const struct skl_ddb_entry *ddb_y =
				&crtc_state->wm.skl.plane_ddb_y[plane_id];
			struct skl_plane_wm *wm =
				&crtc_state->wm.skl.optimal.planes[plane_id];

			if (DISPLAY_VER(i915) < 11 &&
			    crtc_state->nv12_planes & BIT(plane_id))
				skl_check_nv12_wm_level(&wm->wm[level],
							&wm->uv_wm[level],
							ddb_y, ddb);
			else
				skl_check_wm_level(&wm->wm[level], ddb);

			if (skl_need_wm_copy_wa(i915, level, wm)) {
				wm->wm[level].blocks = wm->wm[level - 1].blocks;
				wm->wm[level].lines = wm->wm[level - 1].lines;
				wm->wm[level].ignore_lines = wm->wm[level - 1].ignore_lines;
			}
		}
	}

	/*
	 * Go back and disable the transition and SAGV watermarks
	 * if it turns out we don't have enough DDB blocks for them.
	 */
	for_each_plane_id_on_crtc(crtc, plane_id) {
		const struct skl_ddb_entry *ddb =
			&crtc_state->wm.skl.plane_ddb[plane_id];
		const struct skl_ddb_entry *ddb_y =
			&crtc_state->wm.skl.plane_ddb_y[plane_id];
		struct skl_plane_wm *wm =
			&crtc_state->wm.skl.optimal.planes[plane_id];

		if (DISPLAY_VER(i915) < 11 &&
		    crtc_state->nv12_planes & BIT(plane_id)) {
			skl_check_wm_level(&wm->trans_wm, ddb_y);
		} else {
			WARN_ON(skl_ddb_entry_size(ddb_y));

			skl_check_wm_level(&wm->trans_wm, ddb);
		}

		skl_check_wm_level(&wm->sagv.wm0, ddb);
		skl_check_wm_level(&wm->sagv.trans_wm, ddb);
	}

	return 0;
}

/*
 * The max latency should be 257 (max the punit can code is 255 and we add 2us
 * for the read latency) and cpp should always be <= 8, so that
 * should allow pixel_rate up to ~2 GHz which seems sufficient since max
 * 2xcdclk is 1350 MHz and the pixel rate should never exceed that.
 */
static uint_fixed_16_16_t
skl_wm_method1(const struct drm_i915_private *i915, u32 pixel_rate,
	       u8 cpp, u32 latency, u32 dbuf_block_size)
{
	u32 wm_intermediate_val;
	uint_fixed_16_16_t ret;

	if (latency == 0)
		return FP_16_16_MAX;

	wm_intermediate_val = latency * pixel_rate * cpp;
	ret = div_fixed16(wm_intermediate_val, 1000 * dbuf_block_size);

	if (DISPLAY_VER(i915) >= 10)
		ret = add_fixed16_u32(ret, 1);

	return ret;
}

static uint_fixed_16_16_t
skl_wm_method2(u32 pixel_rate, u32 pipe_htotal, u32 latency,
	       uint_fixed_16_16_t plane_blocks_per_line)
{
	u32 wm_intermediate_val;
	uint_fixed_16_16_t ret;

	if (latency == 0)
		return FP_16_16_MAX;

	wm_intermediate_val = latency * pixel_rate;
	wm_intermediate_val = DIV_ROUND_UP(wm_intermediate_val,
					   pipe_htotal * 1000);
	ret = mul_u32_fixed16(wm_intermediate_val, plane_blocks_per_line);
	return ret;
}

static uint_fixed_16_16_t
intel_get_linetime_us(const struct intel_crtc_state *crtc_state)
{
	struct drm_i915_private *i915 = to_i915(crtc_state->uapi.crtc->dev);
	u32 pixel_rate;
	u32 crtc_htotal;
	uint_fixed_16_16_t linetime_us;

	if (!crtc_state->hw.active)
		return u32_to_fixed16(0);

	pixel_rate = crtc_state->pixel_rate;

	if (drm_WARN_ON(&i915->drm, pixel_rate == 0))
		return u32_to_fixed16(0);

	crtc_htotal = crtc_state->hw.pipe_mode.crtc_htotal;
	linetime_us = div_fixed16(crtc_htotal * 1000, pixel_rate);

	return linetime_us;
}

static int
skl_compute_wm_params(const struct intel_crtc_state *crtc_state,
		      int width, const struct drm_format_info *format,
		      u64 modifier, unsigned int rotation,
		      u32 plane_pixel_rate, struct skl_wm_params *wp,
		      int color_plane)
{
	struct intel_crtc *crtc = to_intel_crtc(crtc_state->uapi.crtc);
	struct drm_i915_private *i915 = to_i915(crtc->base.dev);
	u32 interm_pbpl;

	/* only planar format has two planes */
	if (color_plane == 1 &&
	    !intel_format_info_is_yuv_semiplanar(format, modifier)) {
		drm_dbg_kms(&i915->drm,
			    "Non planar format have single plane\n");
		return -EINVAL;
	}

	wp->x_tiled = modifier == I915_FORMAT_MOD_X_TILED;
	wp->y_tiled = modifier != I915_FORMAT_MOD_X_TILED &&
		intel_fb_is_tiled_modifier(modifier);
	wp->rc_surface = intel_fb_is_ccs_modifier(modifier);
	wp->is_planar = intel_format_info_is_yuv_semiplanar(format, modifier);

	wp->width = width;
	if (color_plane == 1 && wp->is_planar)
		wp->width /= 2;

	wp->cpp = format->cpp[color_plane];
	wp->plane_pixel_rate = plane_pixel_rate;

	if (DISPLAY_VER(i915) >= 11 &&
	    modifier == I915_FORMAT_MOD_Yf_TILED  && wp->cpp == 1)
		wp->dbuf_block_size = 256;
	else
		wp->dbuf_block_size = 512;

	if (drm_rotation_90_or_270(rotation)) {
		switch (wp->cpp) {
		case 1:
			wp->y_min_scanlines = 16;
			break;
		case 2:
			wp->y_min_scanlines = 8;
			break;
		case 4:
			wp->y_min_scanlines = 4;
			break;
		default:
			MISSING_CASE(wp->cpp);
			return -EINVAL;
		}
	} else {
		wp->y_min_scanlines = 4;
	}

	if (skl_needs_memory_bw_wa(i915))
		wp->y_min_scanlines *= 2;

	wp->plane_bytes_per_line = wp->width * wp->cpp;
	if (wp->y_tiled) {
		interm_pbpl = DIV_ROUND_UP(wp->plane_bytes_per_line *
					   wp->y_min_scanlines,
					   wp->dbuf_block_size);

		if (DISPLAY_VER(i915) >= 10)
			interm_pbpl++;

		wp->plane_blocks_per_line = div_fixed16(interm_pbpl,
							wp->y_min_scanlines);
	} else {
		interm_pbpl = DIV_ROUND_UP(wp->plane_bytes_per_line,
					   wp->dbuf_block_size);

		if (!wp->x_tiled || DISPLAY_VER(i915) >= 10)
			interm_pbpl++;

		wp->plane_blocks_per_line = u32_to_fixed16(interm_pbpl);
	}

	wp->y_tile_minimum = mul_u32_fixed16(wp->y_min_scanlines,
					     wp->plane_blocks_per_line);

	wp->linetime_us = fixed16_to_u32_round_up(intel_get_linetime_us(crtc_state));

	return 0;
}

static int
skl_compute_plane_wm_params(const struct intel_crtc_state *crtc_state,
			    const struct intel_plane_state *plane_state,
			    struct skl_wm_params *wp, int color_plane)
{
	const struct drm_framebuffer *fb = plane_state->hw.fb;
	int width;

	/*
	 * Src coordinates are already rotated by 270 degrees for
	 * the 90/270 degree plane rotation cases (to match the
	 * GTT mapping), hence no need to account for rotation here.
	 */
	width = drm_rect_width(&plane_state->uapi.src) >> 16;

	return skl_compute_wm_params(crtc_state, width,
				     fb->format, fb->modifier,
				     plane_state->hw.rotation,
				     intel_plane_pixel_rate(crtc_state, plane_state),
				     wp, color_plane);
}

static bool skl_wm_has_lines(struct drm_i915_private *i915, int level)
{
	if (DISPLAY_VER(i915) >= 10)
		return true;

	/* The number of lines are ignored for the level 0 watermark. */
	return level > 0;
}

static int skl_wm_max_lines(struct drm_i915_private *i915)
{
	if (DISPLAY_VER(i915) >= 13)
		return 255;
	else
		return 31;
}

static void skl_compute_plane_wm(const struct intel_crtc_state *crtc_state,
				 struct intel_plane *plane,
				 int level,
				 unsigned int latency,
				 const struct skl_wm_params *wp,
				 const struct skl_wm_level *result_prev,
				 struct skl_wm_level *result /* out */)
{
	struct drm_i915_private *i915 = to_i915(crtc_state->uapi.crtc->dev);
	uint_fixed_16_16_t method1, method2;
	uint_fixed_16_16_t selected_result;
	u32 blocks, lines, min_ddb_alloc = 0;

	if (latency == 0 ||
	    (use_minimal_wm0_only(crtc_state, plane) && level > 0)) {
		/* reject it */
		result->min_ddb_alloc = U16_MAX;
		return;
	}

	method1 = skl_wm_method1(i915, wp->plane_pixel_rate,
				 wp->cpp, latency, wp->dbuf_block_size);
	method2 = skl_wm_method2(wp->plane_pixel_rate,
				 crtc_state->hw.pipe_mode.crtc_htotal,
				 latency,
				 wp->plane_blocks_per_line);

	if (wp->y_tiled) {
		selected_result = max_fixed16(method2, wp->y_tile_minimum);
	} else {
		if ((wp->cpp * crtc_state->hw.pipe_mode.crtc_htotal /
		     wp->dbuf_block_size < 1) &&
		     (wp->plane_bytes_per_line / wp->dbuf_block_size < 1)) {
			selected_result = method2;
		} else if (latency >= wp->linetime_us) {
			if (DISPLAY_VER(i915) == 9)
				selected_result = min_fixed16(method1, method2);
			else
				selected_result = method2;
		} else {
			selected_result = method1;
		}
	}

	blocks = fixed16_to_u32_round_up(selected_result) + 1;
	/*
	 * Lets have blocks at minimum equivalent to plane_blocks_per_line
	 * as there will be at minimum one line for lines configuration. This
	 * is a work around for FIFO underruns observed with resolutions like
	 * 4k 60 Hz in single channel DRAM configurations.
	 *
	 * As per the Bspec 49325, if the ddb allocation can hold at least
	 * one plane_blocks_per_line, we should have selected method2 in
	 * the above logic. Assuming that modern versions have enough dbuf
	 * and method2 guarantees blocks equivalent to at least 1 line,
	 * select the blocks as plane_blocks_per_line.
	 *
	 * TODO: Revisit the logic when we have better understanding on DRAM
	 * channels' impact on the level 0 memory latency and the relevant
	 * wm calculations.
	 */
	if (skl_wm_has_lines(i915, level))
		blocks = max(blocks,
			     fixed16_to_u32_round_up(wp->plane_blocks_per_line));
	lines = div_round_up_fixed16(selected_result,
				     wp->plane_blocks_per_line);

	if (DISPLAY_VER(i915) == 9) {
		/* Display WA #1125: skl,bxt,kbl */
		if (level == 0 && wp->rc_surface)
			blocks += fixed16_to_u32_round_up(wp->y_tile_minimum);

		/* Display WA #1126: skl,bxt,kbl */
		if (level >= 1 && level <= 7) {
			if (wp->y_tiled) {
				blocks += fixed16_to_u32_round_up(wp->y_tile_minimum);
				lines += wp->y_min_scanlines;
			} else {
				blocks++;
			}

			/*
			 * Make sure result blocks for higher latency levels are
			 * at least as high as level below the current level.
			 * Assumption in DDB algorithm optimization for special
			 * cases. Also covers Display WA #1125 for RC.
			 */
			if (result_prev->blocks > blocks)
				blocks = result_prev->blocks;
		}
	}

	if (DISPLAY_VER(i915) >= 11) {
		if (wp->y_tiled) {
			int extra_lines;

			if (lines % wp->y_min_scanlines == 0)
				extra_lines = wp->y_min_scanlines;
			else
				extra_lines = wp->y_min_scanlines * 2 -
					lines % wp->y_min_scanlines;

			min_ddb_alloc = mul_round_up_u32_fixed16(lines + extra_lines,
								 wp->plane_blocks_per_line);
		} else {
			min_ddb_alloc = blocks + DIV_ROUND_UP(blocks, 10);
		}
	}

	if (!skl_wm_has_lines(i915, level))
		lines = 0;

	if (lines > skl_wm_max_lines(i915)) {
		/* reject it */
		result->min_ddb_alloc = U16_MAX;
		return;
	}

	/*
	 * If lines is valid, assume we can use this watermark level
	 * for now.  We'll come back and disable it after we calculate the
	 * DDB allocation if it turns out we don't actually have enough
	 * blocks to satisfy it.
	 */
	result->blocks = blocks;
	result->lines = lines;
	/* Bspec says: value >= plane ddb allocation -> invalid, hence the +1 here */
	result->min_ddb_alloc = max(min_ddb_alloc, blocks) + 1;
	result->enable = true;

	if (DISPLAY_VER(i915) < 12 && i915->display.sagv.block_time_us)
		result->can_sagv = latency >= i915->display.sagv.block_time_us;
}

static void
skl_compute_wm_levels(const struct intel_crtc_state *crtc_state,
		      struct intel_plane *plane,
		      const struct skl_wm_params *wm_params,
		      struct skl_wm_level *levels)
{
	struct drm_i915_private *i915 = to_i915(crtc_state->uapi.crtc->dev);
	struct skl_wm_level *result_prev = &levels[0];
	int level;

	for (level = 0; level < i915->display.wm.num_levels; level++) {
		struct skl_wm_level *result = &levels[level];
		unsigned int latency = skl_wm_latency(i915, level, wm_params);

		skl_compute_plane_wm(crtc_state, plane, level, latency,
				     wm_params, result_prev, result);

		result_prev = result;
	}
}

static void tgl_compute_sagv_wm(const struct intel_crtc_state *crtc_state,
				struct intel_plane *plane,
				const struct skl_wm_params *wm_params,
				struct skl_plane_wm *plane_wm)
{
	struct drm_i915_private *i915 = to_i915(crtc_state->uapi.crtc->dev);
	struct skl_wm_level *sagv_wm = &plane_wm->sagv.wm0;
	struct skl_wm_level *levels = plane_wm->wm;
	unsigned int latency = 0;

	if (i915->display.sagv.block_time_us)
		latency = i915->display.sagv.block_time_us +
			skl_wm_latency(i915, 0, wm_params);

	skl_compute_plane_wm(crtc_state, plane, 0, latency,
			     wm_params, &levels[0],
			     sagv_wm);
}

static void skl_compute_transition_wm(struct drm_i915_private *i915,
				      struct skl_wm_level *trans_wm,
				      const struct skl_wm_level *wm0,
				      const struct skl_wm_params *wp)
{
	u16 trans_min, trans_amount, trans_y_tile_min;
	u16 wm0_blocks, trans_offset, blocks;

	/* Transition WM don't make any sense if ipc is disabled */
	if (!skl_watermark_ipc_enabled(i915))
		return;

	/*
	 * WaDisableTWM:skl,kbl,cfl,bxt
	 * Transition WM are not recommended by HW team for GEN9
	 */
	if (DISPLAY_VER(i915) == 9)
		return;

	if (DISPLAY_VER(i915) >= 11)
		trans_min = 4;
	else
		trans_min = 14;

	/* Display WA #1140: glk,cnl */
	if (DISPLAY_VER(i915) == 10)
		trans_amount = 0;
	else
		trans_amount = 10; /* This is configurable amount */

	trans_offset = trans_min + trans_amount;

	/*
	 * The spec asks for Selected Result Blocks for wm0 (the real value),
	 * not Result Blocks (the integer value). Pay attention to the capital
	 * letters. The value wm_l0->blocks is actually Result Blocks, but
	 * since Result Blocks is the ceiling of Selected Result Blocks plus 1,
	 * and since we later will have to get the ceiling of the sum in the
	 * transition watermarks calculation, we can just pretend Selected
	 * Result Blocks is Result Blocks minus 1 and it should work for the
	 * current platforms.
	 */
	wm0_blocks = wm0->blocks - 1;

	if (wp->y_tiled) {
		trans_y_tile_min =
			(u16)mul_round_up_u32_fixed16(2, wp->y_tile_minimum);
		blocks = max(wm0_blocks, trans_y_tile_min) + trans_offset;
	} else {
		blocks = wm0_blocks + trans_offset;
	}
	blocks++;

	/*
	 * Just assume we can enable the transition watermark.  After
	 * computing the DDB we'll come back and disable it if that
	 * assumption turns out to be false.
	 */
	trans_wm->blocks = blocks;
	trans_wm->min_ddb_alloc = max_t(u16, wm0->min_ddb_alloc, blocks + 1);
	trans_wm->enable = true;
}

static int skl_build_plane_wm_single(struct intel_crtc_state *crtc_state,
				     const struct intel_plane_state *plane_state,
				     struct intel_plane *plane, int color_plane)
{
	struct intel_crtc *crtc = to_intel_crtc(crtc_state->uapi.crtc);
	struct drm_i915_private *i915 = to_i915(crtc->base.dev);
	struct skl_plane_wm *wm = &crtc_state->wm.skl.raw.planes[plane->id];
	struct skl_wm_params wm_params;
	int ret;

	ret = skl_compute_plane_wm_params(crtc_state, plane_state,
					  &wm_params, color_plane);
	if (ret)
		return ret;

	skl_compute_wm_levels(crtc_state, plane, &wm_params, wm->wm);

	skl_compute_transition_wm(i915, &wm->trans_wm,
				  &wm->wm[0], &wm_params);

	if (DISPLAY_VER(i915) >= 12) {
		tgl_compute_sagv_wm(crtc_state, plane, &wm_params, wm);

		skl_compute_transition_wm(i915, &wm->sagv.trans_wm,
					  &wm->sagv.wm0, &wm_params);
	}

	return 0;
}

static int skl_build_plane_wm_uv(struct intel_crtc_state *crtc_state,
				 const struct intel_plane_state *plane_state,
				 struct intel_plane *plane)
{
	struct skl_plane_wm *wm = &crtc_state->wm.skl.raw.planes[plane->id];
	struct skl_wm_params wm_params;
	int ret;

	wm->is_planar = true;

	/* uv plane watermarks must also be validated for NV12/Planar */
	ret = skl_compute_plane_wm_params(crtc_state, plane_state,
					  &wm_params, 1);
	if (ret)
		return ret;

	skl_compute_wm_levels(crtc_state, plane, &wm_params, wm->uv_wm);

	return 0;
}

static int skl_build_plane_wm(struct intel_crtc_state *crtc_state,
			      const struct intel_plane_state *plane_state)
{
	struct intel_plane *plane = to_intel_plane(plane_state->uapi.plane);
	enum plane_id plane_id = plane->id;
	struct skl_plane_wm *wm = &crtc_state->wm.skl.raw.planes[plane_id];
	const struct drm_framebuffer *fb = plane_state->hw.fb;
	int ret;

	memset(wm, 0, sizeof(*wm));

	if (!intel_wm_plane_visible(crtc_state, plane_state))
		return 0;

	ret = skl_build_plane_wm_single(crtc_state, plane_state,
					plane, 0);
	if (ret)
		return ret;

	if (fb->format->is_yuv && fb->format->num_planes > 1) {
		ret = skl_build_plane_wm_uv(crtc_state, plane_state,
					    plane);
		if (ret)
			return ret;
	}

	return 0;
}

static int icl_build_plane_wm(struct intel_crtc_state *crtc_state,
			      const struct intel_plane_state *plane_state)
{
	struct intel_plane *plane = to_intel_plane(plane_state->uapi.plane);
	struct drm_i915_private *i915 = to_i915(plane->base.dev);
	enum plane_id plane_id = plane->id;
	struct skl_plane_wm *wm = &crtc_state->wm.skl.raw.planes[plane_id];
	int ret;

	/* Watermarks calculated in master */
	if (plane_state->planar_slave)
		return 0;

	memset(wm, 0, sizeof(*wm));

	if (plane_state->planar_linked_plane) {
		const struct drm_framebuffer *fb = plane_state->hw.fb;

		drm_WARN_ON(&i915->drm,
			    !intel_wm_plane_visible(crtc_state, plane_state));
		drm_WARN_ON(&i915->drm, !fb->format->is_yuv ||
			    fb->format->num_planes == 1);

		ret = skl_build_plane_wm_single(crtc_state, plane_state,
						plane_state->planar_linked_plane, 0);
		if (ret)
			return ret;

		ret = skl_build_plane_wm_single(crtc_state, plane_state,
						plane, 1);
		if (ret)
			return ret;
	} else if (intel_wm_plane_visible(crtc_state, plane_state)) {
		ret = skl_build_plane_wm_single(crtc_state, plane_state,
						plane, 0);
		if (ret)
			return ret;
	}

	return 0;
}

static bool
skl_is_vblank_too_short(const struct intel_crtc_state *crtc_state,
			int wm0_lines, int latency)
{
	const struct drm_display_mode *adjusted_mode =
		&crtc_state->hw.adjusted_mode;

	/* FIXME missing scaler and DSC pre-fill time */
	return crtc_state->framestart_delay +
		intel_usecs_to_scanlines(adjusted_mode, latency) +
		wm0_lines >
		adjusted_mode->crtc_vtotal - adjusted_mode->crtc_vblank_start;
}

static int skl_max_wm0_lines(const struct intel_crtc_state *crtc_state)
{
	struct intel_crtc *crtc = to_intel_crtc(crtc_state->uapi.crtc);
	enum plane_id plane_id;
	int wm0_lines = 0;

	for_each_plane_id_on_crtc(crtc, plane_id) {
		const struct skl_plane_wm *wm = &crtc_state->wm.skl.optimal.planes[plane_id];

		/* FIXME what about !skl_wm_has_lines() platforms? */
		wm0_lines = max_t(int, wm0_lines, wm->wm[0].lines);
	}

	return wm0_lines;
}

static int skl_max_wm_level_for_vblank(struct intel_crtc_state *crtc_state,
				       int wm0_lines)
{
	struct intel_crtc *crtc = to_intel_crtc(crtc_state->uapi.crtc);
	struct drm_i915_private *i915 = to_i915(crtc->base.dev);
	int level;

	for (level = i915->display.wm.num_levels - 1; level >= 0; level--) {
		int latency;

		/* FIXME should we care about the latency w/a's? */
		latency = skl_wm_latency(i915, level, NULL);
		if (latency == 0)
			continue;

		/* FIXME is it correct to use 0 latency for wm0 here? */
		if (level == 0)
			latency = 0;

		if (!skl_is_vblank_too_short(crtc_state, wm0_lines, latency))
			return level;
	}

	return -EINVAL;
}

static int skl_wm_check_vblank(struct intel_crtc_state *crtc_state)
{
	struct intel_crtc *crtc = to_intel_crtc(crtc_state->uapi.crtc);
	struct drm_i915_private *i915 = to_i915(crtc->base.dev);
	int wm0_lines, level;

	if (!crtc_state->hw.active)
		return 0;

	wm0_lines = skl_max_wm0_lines(crtc_state);

	level = skl_max_wm_level_for_vblank(crtc_state, wm0_lines);
	if (level < 0)
		return level;

	/*
	 * FIXME PSR needs to toggle LATENCY_REPORTING_REMOVED_PIPE_*
	 * based on whether we're limited by the vblank duration.
	 *
	 * FIXME also related to skl+ w/a 1136 (also unimplemented as of
	 * now) perhaps?
	 */

	for (level++; level < i915->display.wm.num_levels; level++) {
		enum plane_id plane_id;

		for_each_plane_id_on_crtc(crtc, plane_id) {
			struct skl_plane_wm *wm =
				&crtc_state->wm.skl.optimal.planes[plane_id];

			/*
			 * FIXME just clear enable or flag the entire
			 * thing as bad via min_ddb_alloc=U16_MAX?
			 */
			wm->wm[level].enable = false;
			wm->uv_wm[level].enable = false;
		}
	}

	if (DISPLAY_VER(i915) >= 12 &&
	    i915->display.sagv.block_time_us &&
	    skl_is_vblank_too_short(crtc_state, wm0_lines,
				    i915->display.sagv.block_time_us)) {
		enum plane_id plane_id;

		for_each_plane_id_on_crtc(crtc, plane_id) {
			struct skl_plane_wm *wm =
				&crtc_state->wm.skl.optimal.planes[plane_id];

			wm->sagv.wm0.enable = false;
			wm->sagv.trans_wm.enable = false;
		}
	}

	return 0;
}

static int skl_build_pipe_wm(struct intel_atomic_state *state,
			     struct intel_crtc *crtc)
{
	struct drm_i915_private *i915 = to_i915(crtc->base.dev);
	struct intel_crtc_state *crtc_state =
		intel_atomic_get_new_crtc_state(state, crtc);
	const struct intel_plane_state *plane_state;
	struct intel_plane *plane;
	int ret, i;

	for_each_new_intel_plane_in_state(state, plane, plane_state, i) {
		/*
		 * FIXME should perhaps check {old,new}_plane_crtc->hw.crtc
		 * instead but we don't populate that correctly for NV12 Y
		 * planes so for now hack this.
		 */
		if (plane->pipe != crtc->pipe)
			continue;

		if (DISPLAY_VER(i915) >= 11)
			ret = icl_build_plane_wm(crtc_state, plane_state);
		else
			ret = skl_build_plane_wm(crtc_state, plane_state);
		if (ret)
			return ret;
	}

	crtc_state->wm.skl.optimal = crtc_state->wm.skl.raw;

	return skl_wm_check_vblank(crtc_state);
}

static void skl_ddb_entry_write(struct drm_i915_private *i915,
				i915_reg_t reg,
				const struct skl_ddb_entry *entry)
{
	if (entry->end)
		intel_de_write_fw(i915, reg,
				  PLANE_BUF_END(entry->end - 1) |
				  PLANE_BUF_START(entry->start));
	else
		intel_de_write_fw(i915, reg, 0);
}

static void skl_write_wm_level(struct drm_i915_private *i915,
			       i915_reg_t reg,
			       const struct skl_wm_level *level)
{
	u32 val = 0;

	if (level->enable)
		val |= PLANE_WM_EN;
	if (level->ignore_lines)
		val |= PLANE_WM_IGNORE_LINES;
	val |= REG_FIELD_PREP(PLANE_WM_BLOCKS_MASK, level->blocks);
	val |= REG_FIELD_PREP(PLANE_WM_LINES_MASK, level->lines);

	intel_de_write_fw(i915, reg, val);
}

void skl_write_plane_wm(struct intel_plane *plane,
			const struct intel_crtc_state *crtc_state)
{
	struct drm_i915_private *i915 = to_i915(plane->base.dev);
	enum plane_id plane_id = plane->id;
	enum pipe pipe = plane->pipe;
	const struct skl_pipe_wm *pipe_wm = &crtc_state->wm.skl.optimal;
	const struct skl_ddb_entry *ddb =
		&crtc_state->wm.skl.plane_ddb[plane_id];
	const struct skl_ddb_entry *ddb_y =
		&crtc_state->wm.skl.plane_ddb_y[plane_id];
	int level;

	for (level = 0; level < i915->display.wm.num_levels; level++)
		skl_write_wm_level(i915, PLANE_WM(pipe, plane_id, level),
				   skl_plane_wm_level(pipe_wm, plane_id, level));

	skl_write_wm_level(i915, PLANE_WM_TRANS(pipe, plane_id),
			   skl_plane_trans_wm(pipe_wm, plane_id));

	if (HAS_HW_SAGV_WM(i915)) {
		const struct skl_plane_wm *wm = &pipe_wm->planes[plane_id];

		skl_write_wm_level(i915, PLANE_WM_SAGV(pipe, plane_id),
				   &wm->sagv.wm0);
		skl_write_wm_level(i915, PLANE_WM_SAGV_TRANS(pipe, plane_id),
				   &wm->sagv.trans_wm);
	}

	skl_ddb_entry_write(i915,
			    PLANE_BUF_CFG(pipe, plane_id), ddb);

	if (DISPLAY_VER(i915) < 11)
		skl_ddb_entry_write(i915,
				    PLANE_NV12_BUF_CFG(pipe, plane_id), ddb_y);
}

void skl_write_cursor_wm(struct intel_plane *plane,
			 const struct intel_crtc_state *crtc_state)
{
	struct drm_i915_private *i915 = to_i915(plane->base.dev);
	enum plane_id plane_id = plane->id;
	enum pipe pipe = plane->pipe;
	const struct skl_pipe_wm *pipe_wm = &crtc_state->wm.skl.optimal;
	const struct skl_ddb_entry *ddb =
		&crtc_state->wm.skl.plane_ddb[plane_id];
	int level;

	for (level = 0; level < i915->display.wm.num_levels; level++)
		skl_write_wm_level(i915, CUR_WM(pipe, level),
				   skl_plane_wm_level(pipe_wm, plane_id, level));

	skl_write_wm_level(i915, CUR_WM_TRANS(pipe),
			   skl_plane_trans_wm(pipe_wm, plane_id));

	if (HAS_HW_SAGV_WM(i915)) {
		const struct skl_plane_wm *wm = &pipe_wm->planes[plane_id];

		skl_write_wm_level(i915, CUR_WM_SAGV(pipe),
				   &wm->sagv.wm0);
		skl_write_wm_level(i915, CUR_WM_SAGV_TRANS(pipe),
				   &wm->sagv.trans_wm);
	}

	skl_ddb_entry_write(i915, CUR_BUF_CFG(pipe), ddb);
}

static bool skl_wm_level_equals(const struct skl_wm_level *l1,
				const struct skl_wm_level *l2)
{
	return l1->enable == l2->enable &&
		l1->ignore_lines == l2->ignore_lines &&
		l1->lines == l2->lines &&
		l1->blocks == l2->blocks;
}

static bool skl_plane_wm_equals(struct drm_i915_private *i915,
				const struct skl_plane_wm *wm1,
				const struct skl_plane_wm *wm2)
{
	int level;

	for (level = 0; level < i915->display.wm.num_levels; level++) {
		/*
		 * We don't check uv_wm as the hardware doesn't actually
		 * use it. It only gets used for calculating the required
		 * ddb allocation.
		 */
		if (!skl_wm_level_equals(&wm1->wm[level], &wm2->wm[level]))
			return false;
	}

	return skl_wm_level_equals(&wm1->trans_wm, &wm2->trans_wm) &&
		skl_wm_level_equals(&wm1->sagv.wm0, &wm2->sagv.wm0) &&
		skl_wm_level_equals(&wm1->sagv.trans_wm, &wm2->sagv.trans_wm);
}

static bool skl_ddb_entries_overlap(const struct skl_ddb_entry *a,
				    const struct skl_ddb_entry *b)
{
	return a->start < b->end && b->start < a->end;
}

static void skl_ddb_entry_union(struct skl_ddb_entry *a,
				const struct skl_ddb_entry *b)
{
	if (a->end && b->end) {
		a->start = min(a->start, b->start);
		a->end = max(a->end, b->end);
	} else if (b->end) {
		a->start = b->start;
		a->end = b->end;
	}
}

bool skl_ddb_allocation_overlaps(const struct skl_ddb_entry *ddb,
				 const struct skl_ddb_entry *entries,
				 int num_entries, int ignore_idx)
{
	int i;

	for (i = 0; i < num_entries; i++) {
		if (i != ignore_idx &&
		    skl_ddb_entries_overlap(ddb, &entries[i]))
			return true;
	}

	return false;
}

static int
skl_ddb_add_affected_planes(const struct intel_crtc_state *old_crtc_state,
			    struct intel_crtc_state *new_crtc_state)
{
	struct intel_atomic_state *state = to_intel_atomic_state(new_crtc_state->uapi.state);
	struct intel_crtc *crtc = to_intel_crtc(new_crtc_state->uapi.crtc);
	struct drm_i915_private *i915 = to_i915(crtc->base.dev);
	struct intel_plane *plane;

	for_each_intel_plane_on_crtc(&i915->drm, crtc, plane) {
		struct intel_plane_state *plane_state;
		enum plane_id plane_id = plane->id;

		if (skl_ddb_entry_equal(&old_crtc_state->wm.skl.plane_ddb[plane_id],
					&new_crtc_state->wm.skl.plane_ddb[plane_id]) &&
		    skl_ddb_entry_equal(&old_crtc_state->wm.skl.plane_ddb_y[plane_id],
					&new_crtc_state->wm.skl.plane_ddb_y[plane_id]))
			continue;

		plane_state = intel_atomic_get_plane_state(state, plane);
		if (IS_ERR(plane_state))
			return PTR_ERR(plane_state);

		new_crtc_state->update_planes |= BIT(plane_id);
		new_crtc_state->async_flip_planes = 0;
		new_crtc_state->do_async_flip = false;
	}

	return 0;
}

static u8 intel_dbuf_enabled_slices(const struct intel_dbuf_state *dbuf_state)
{
	struct drm_i915_private *i915 = to_i915(dbuf_state->base.state->base.dev);
	u8 enabled_slices;
	enum pipe pipe;

	/*
	 * FIXME: For now we always enable slice S1 as per
	 * the Bspec display initialization sequence.
	 */
	enabled_slices = BIT(DBUF_S1);

	for_each_pipe(i915, pipe)
		enabled_slices |= dbuf_state->slices[pipe];

	return enabled_slices;
}

static int
skl_compute_ddb(struct intel_atomic_state *state)
{
	struct drm_i915_private *i915 = to_i915(state->base.dev);
	const struct intel_dbuf_state *old_dbuf_state;
	struct intel_dbuf_state *new_dbuf_state = NULL;
	const struct intel_crtc_state *old_crtc_state;
	struct intel_crtc_state *new_crtc_state;
	struct intel_crtc *crtc;
	int ret, i;

	for_each_new_intel_crtc_in_state(state, crtc, new_crtc_state, i) {
		new_dbuf_state = intel_atomic_get_dbuf_state(state);
		if (IS_ERR(new_dbuf_state))
			return PTR_ERR(new_dbuf_state);

		old_dbuf_state = intel_atomic_get_old_dbuf_state(state);
		break;
	}

	if (!new_dbuf_state)
		return 0;

	new_dbuf_state->active_pipes =
		intel_calc_active_pipes(state, old_dbuf_state->active_pipes);

	if (old_dbuf_state->active_pipes != new_dbuf_state->active_pipes) {
		ret = intel_atomic_lock_global_state(&new_dbuf_state->base);
		if (ret)
			return ret;
	}

	if (HAS_MBUS_JOINING(i915))
		new_dbuf_state->joined_mbus =
			adlp_check_mbus_joined(new_dbuf_state->active_pipes);

	for_each_intel_crtc(&i915->drm, crtc) {
		enum pipe pipe = crtc->pipe;

		new_dbuf_state->slices[pipe] =
			skl_compute_dbuf_slices(crtc, new_dbuf_state->active_pipes,
						new_dbuf_state->joined_mbus);

		if (old_dbuf_state->slices[pipe] == new_dbuf_state->slices[pipe])
			continue;

		ret = intel_atomic_lock_global_state(&new_dbuf_state->base);
		if (ret)
			return ret;
	}

	new_dbuf_state->enabled_slices = intel_dbuf_enabled_slices(new_dbuf_state);

	if (old_dbuf_state->enabled_slices != new_dbuf_state->enabled_slices ||
	    old_dbuf_state->joined_mbus != new_dbuf_state->joined_mbus) {
		ret = intel_atomic_serialize_global_state(&new_dbuf_state->base);
		if (ret)
			return ret;

		if (old_dbuf_state->joined_mbus != new_dbuf_state->joined_mbus) {
			/* TODO: Implement vblank synchronized MBUS joining changes */
			ret = intel_modeset_all_pipes(state, "MBUS joining change");
			if (ret)
				return ret;
		}

		drm_dbg_kms(&i915->drm,
			    "Enabled dbuf slices 0x%x -> 0x%x (total dbuf slices 0x%x), mbus joined? %s->%s\n",
			    old_dbuf_state->enabled_slices,
			    new_dbuf_state->enabled_slices,
			    INTEL_INFO(i915)->display.dbuf.slice_mask,
			    str_yes_no(old_dbuf_state->joined_mbus),
			    str_yes_no(new_dbuf_state->joined_mbus));
	}

	for_each_new_intel_crtc_in_state(state, crtc, new_crtc_state, i) {
		enum pipe pipe = crtc->pipe;

		new_dbuf_state->weight[pipe] = intel_crtc_ddb_weight(new_crtc_state);

		if (old_dbuf_state->weight[pipe] == new_dbuf_state->weight[pipe])
			continue;

		ret = intel_atomic_lock_global_state(&new_dbuf_state->base);
		if (ret)
			return ret;
	}

	for_each_intel_crtc(&i915->drm, crtc) {
		ret = skl_crtc_allocate_ddb(state, crtc);
		if (ret)
			return ret;
	}

	for_each_oldnew_intel_crtc_in_state(state, crtc, old_crtc_state,
					    new_crtc_state, i) {
		ret = skl_crtc_allocate_plane_ddb(state, crtc);
		if (ret)
			return ret;

		ret = skl_ddb_add_affected_planes(old_crtc_state,
						  new_crtc_state);
		if (ret)
			return ret;
	}

	return 0;
}

static char enast(bool enable)
{
	return enable ? '*' : ' ';
}

static void
skl_print_wm_changes(struct intel_atomic_state *state)
{
	struct drm_i915_private *i915 = to_i915(state->base.dev);
	const struct intel_crtc_state *old_crtc_state;
	const struct intel_crtc_state *new_crtc_state;
	struct intel_plane *plane;
	struct intel_crtc *crtc;
	int i;

	if (!drm_debug_enabled(DRM_UT_KMS))
		return;

	for_each_oldnew_intel_crtc_in_state(state, crtc, old_crtc_state,
					    new_crtc_state, i) {
		const struct skl_pipe_wm *old_pipe_wm, *new_pipe_wm;

		old_pipe_wm = &old_crtc_state->wm.skl.optimal;
		new_pipe_wm = &new_crtc_state->wm.skl.optimal;

		for_each_intel_plane_on_crtc(&i915->drm, crtc, plane) {
			enum plane_id plane_id = plane->id;
			const struct skl_ddb_entry *old, *new;

			old = &old_crtc_state->wm.skl.plane_ddb[plane_id];
			new = &new_crtc_state->wm.skl.plane_ddb[plane_id];

			if (skl_ddb_entry_equal(old, new))
				continue;

			drm_dbg_kms(&i915->drm,
				    "[PLANE:%d:%s] ddb (%4d - %4d) -> (%4d - %4d), size %4d -> %4d\n",
				    plane->base.base.id, plane->base.name,
				    old->start, old->end, new->start, new->end,
				    skl_ddb_entry_size(old), skl_ddb_entry_size(new));
		}

		for_each_intel_plane_on_crtc(&i915->drm, crtc, plane) {
			enum plane_id plane_id = plane->id;
			const struct skl_plane_wm *old_wm, *new_wm;

			old_wm = &old_pipe_wm->planes[plane_id];
			new_wm = &new_pipe_wm->planes[plane_id];

			if (skl_plane_wm_equals(i915, old_wm, new_wm))
				continue;

			drm_dbg_kms(&i915->drm,
				    "[PLANE:%d:%s]   level %cwm0,%cwm1,%cwm2,%cwm3,%cwm4,%cwm5,%cwm6,%cwm7,%ctwm,%cswm,%cstwm"
				    " -> %cwm0,%cwm1,%cwm2,%cwm3,%cwm4,%cwm5,%cwm6,%cwm7,%ctwm,%cswm,%cstwm\n",
				    plane->base.base.id, plane->base.name,
				    enast(old_wm->wm[0].enable), enast(old_wm->wm[1].enable),
				    enast(old_wm->wm[2].enable), enast(old_wm->wm[3].enable),
				    enast(old_wm->wm[4].enable), enast(old_wm->wm[5].enable),
				    enast(old_wm->wm[6].enable), enast(old_wm->wm[7].enable),
				    enast(old_wm->trans_wm.enable),
				    enast(old_wm->sagv.wm0.enable),
				    enast(old_wm->sagv.trans_wm.enable),
				    enast(new_wm->wm[0].enable), enast(new_wm->wm[1].enable),
				    enast(new_wm->wm[2].enable), enast(new_wm->wm[3].enable),
				    enast(new_wm->wm[4].enable), enast(new_wm->wm[5].enable),
				    enast(new_wm->wm[6].enable), enast(new_wm->wm[7].enable),
				    enast(new_wm->trans_wm.enable),
				    enast(new_wm->sagv.wm0.enable),
				    enast(new_wm->sagv.trans_wm.enable));

			drm_dbg_kms(&i915->drm,
				    "[PLANE:%d:%s]   lines %c%3d,%c%3d,%c%3d,%c%3d,%c%3d,%c%3d,%c%3d,%c%3d,%c%3d,%c%3d,%c%4d"
				      " -> %c%3d,%c%3d,%c%3d,%c%3d,%c%3d,%c%3d,%c%3d,%c%3d,%c%3d,%c%3d,%c%4d\n",
				    plane->base.base.id, plane->base.name,
				    enast(old_wm->wm[0].ignore_lines), old_wm->wm[0].lines,
				    enast(old_wm->wm[1].ignore_lines), old_wm->wm[1].lines,
				    enast(old_wm->wm[2].ignore_lines), old_wm->wm[2].lines,
				    enast(old_wm->wm[3].ignore_lines), old_wm->wm[3].lines,
				    enast(old_wm->wm[4].ignore_lines), old_wm->wm[4].lines,
				    enast(old_wm->wm[5].ignore_lines), old_wm->wm[5].lines,
				    enast(old_wm->wm[6].ignore_lines), old_wm->wm[6].lines,
				    enast(old_wm->wm[7].ignore_lines), old_wm->wm[7].lines,
				    enast(old_wm->trans_wm.ignore_lines), old_wm->trans_wm.lines,
				    enast(old_wm->sagv.wm0.ignore_lines), old_wm->sagv.wm0.lines,
				    enast(old_wm->sagv.trans_wm.ignore_lines), old_wm->sagv.trans_wm.lines,
				    enast(new_wm->wm[0].ignore_lines), new_wm->wm[0].lines,
				    enast(new_wm->wm[1].ignore_lines), new_wm->wm[1].lines,
				    enast(new_wm->wm[2].ignore_lines), new_wm->wm[2].lines,
				    enast(new_wm->wm[3].ignore_lines), new_wm->wm[3].lines,
				    enast(new_wm->wm[4].ignore_lines), new_wm->wm[4].lines,
				    enast(new_wm->wm[5].ignore_lines), new_wm->wm[5].lines,
				    enast(new_wm->wm[6].ignore_lines), new_wm->wm[6].lines,
				    enast(new_wm->wm[7].ignore_lines), new_wm->wm[7].lines,
				    enast(new_wm->trans_wm.ignore_lines), new_wm->trans_wm.lines,
				    enast(new_wm->sagv.wm0.ignore_lines), new_wm->sagv.wm0.lines,
				    enast(new_wm->sagv.trans_wm.ignore_lines), new_wm->sagv.trans_wm.lines);

			drm_dbg_kms(&i915->drm,
				    "[PLANE:%d:%s]  blocks %4d,%4d,%4d,%4d,%4d,%4d,%4d,%4d,%4d,%4d,%5d"
				    " -> %4d,%4d,%4d,%4d,%4d,%4d,%4d,%4d,%4d,%4d,%5d\n",
				    plane->base.base.id, plane->base.name,
				    old_wm->wm[0].blocks, old_wm->wm[1].blocks,
				    old_wm->wm[2].blocks, old_wm->wm[3].blocks,
				    old_wm->wm[4].blocks, old_wm->wm[5].blocks,
				    old_wm->wm[6].blocks, old_wm->wm[7].blocks,
				    old_wm->trans_wm.blocks,
				    old_wm->sagv.wm0.blocks,
				    old_wm->sagv.trans_wm.blocks,
				    new_wm->wm[0].blocks, new_wm->wm[1].blocks,
				    new_wm->wm[2].blocks, new_wm->wm[3].blocks,
				    new_wm->wm[4].blocks, new_wm->wm[5].blocks,
				    new_wm->wm[6].blocks, new_wm->wm[7].blocks,
				    new_wm->trans_wm.blocks,
				    new_wm->sagv.wm0.blocks,
				    new_wm->sagv.trans_wm.blocks);

			drm_dbg_kms(&i915->drm,
				    "[PLANE:%d:%s] min_ddb %4d,%4d,%4d,%4d,%4d,%4d,%4d,%4d,%4d,%4d,%5d"
				    " -> %4d,%4d,%4d,%4d,%4d,%4d,%4d,%4d,%4d,%4d,%5d\n",
				    plane->base.base.id, plane->base.name,
				    old_wm->wm[0].min_ddb_alloc, old_wm->wm[1].min_ddb_alloc,
				    old_wm->wm[2].min_ddb_alloc, old_wm->wm[3].min_ddb_alloc,
				    old_wm->wm[4].min_ddb_alloc, old_wm->wm[5].min_ddb_alloc,
				    old_wm->wm[6].min_ddb_alloc, old_wm->wm[7].min_ddb_alloc,
				    old_wm->trans_wm.min_ddb_alloc,
				    old_wm->sagv.wm0.min_ddb_alloc,
				    old_wm->sagv.trans_wm.min_ddb_alloc,
				    new_wm->wm[0].min_ddb_alloc, new_wm->wm[1].min_ddb_alloc,
				    new_wm->wm[2].min_ddb_alloc, new_wm->wm[3].min_ddb_alloc,
				    new_wm->wm[4].min_ddb_alloc, new_wm->wm[5].min_ddb_alloc,
				    new_wm->wm[6].min_ddb_alloc, new_wm->wm[7].min_ddb_alloc,
				    new_wm->trans_wm.min_ddb_alloc,
				    new_wm->sagv.wm0.min_ddb_alloc,
				    new_wm->sagv.trans_wm.min_ddb_alloc);
		}
	}
}

static bool skl_plane_selected_wm_equals(struct intel_plane *plane,
					 const struct skl_pipe_wm *old_pipe_wm,
					 const struct skl_pipe_wm *new_pipe_wm)
{
	struct drm_i915_private *i915 = to_i915(plane->base.dev);
	int level;

	for (level = 0; level < i915->display.wm.num_levels; level++) {
		/*
		 * We don't check uv_wm as the hardware doesn't actually
		 * use it. It only gets used for calculating the required
		 * ddb allocation.
		 */
		if (!skl_wm_level_equals(skl_plane_wm_level(old_pipe_wm, plane->id, level),
					 skl_plane_wm_level(new_pipe_wm, plane->id, level)))
			return false;
	}

	if (HAS_HW_SAGV_WM(i915)) {
		const struct skl_plane_wm *old_wm = &old_pipe_wm->planes[plane->id];
		const struct skl_plane_wm *new_wm = &new_pipe_wm->planes[plane->id];

		if (!skl_wm_level_equals(&old_wm->sagv.wm0, &new_wm->sagv.wm0) ||
		    !skl_wm_level_equals(&old_wm->sagv.trans_wm, &new_wm->sagv.trans_wm))
			return false;
	}

	return skl_wm_level_equals(skl_plane_trans_wm(old_pipe_wm, plane->id),
				   skl_plane_trans_wm(new_pipe_wm, plane->id));
}

/*
 * To make sure the cursor watermark registers are always consistent
 * with our computed state the following scenario needs special
 * treatment:
 *
 * 1. enable cursor
 * 2. move cursor entirely offscreen
 * 3. disable cursor
 *
 * Step 2. does call .disable_plane() but does not zero the watermarks
 * (since we consider an offscreen cursor still active for the purposes
 * of watermarks). Step 3. would not normally call .disable_plane()
 * because the actual plane visibility isn't changing, and we don't
 * deallocate the cursor ddb until the pipe gets disabled. So we must
 * force step 3. to call .disable_plane() to update the watermark
 * registers properly.
 *
 * Other planes do not suffer from this issues as their watermarks are
 * calculated based on the actual plane visibility. The only time this
 * can trigger for the other planes is during the initial readout as the
 * default value of the watermarks registers is not zero.
 */
static int skl_wm_add_affected_planes(struct intel_atomic_state *state,
				      struct intel_crtc *crtc)
{
	struct drm_i915_private *i915 = to_i915(crtc->base.dev);
	const struct intel_crtc_state *old_crtc_state =
		intel_atomic_get_old_crtc_state(state, crtc);
	struct intel_crtc_state *new_crtc_state =
		intel_atomic_get_new_crtc_state(state, crtc);
	struct intel_plane *plane;

	for_each_intel_plane_on_crtc(&i915->drm, crtc, plane) {
		struct intel_plane_state *plane_state;
		enum plane_id plane_id = plane->id;

		/*
		 * Force a full wm update for every plane on modeset.
		 * Required because the reset value of the wm registers
		 * is non-zero, whereas we want all disabled planes to
		 * have zero watermarks. So if we turn off the relevant
		 * power well the hardware state will go out of sync
		 * with the software state.
		 */
		if (!intel_crtc_needs_modeset(new_crtc_state) &&
		    skl_plane_selected_wm_equals(plane,
						 &old_crtc_state->wm.skl.optimal,
						 &new_crtc_state->wm.skl.optimal))
			continue;

		plane_state = intel_atomic_get_plane_state(state, plane);
		if (IS_ERR(plane_state))
			return PTR_ERR(plane_state);

		new_crtc_state->update_planes |= BIT(plane_id);
		new_crtc_state->async_flip_planes = 0;
		new_crtc_state->do_async_flip = false;
	}

	return 0;
}

static int
skl_compute_wm(struct intel_atomic_state *state)
{
	struct intel_crtc *crtc;
	struct intel_crtc_state *new_crtc_state;
	int ret, i;

	for_each_new_intel_crtc_in_state(state, crtc, new_crtc_state, i) {
		ret = skl_build_pipe_wm(state, crtc);
		if (ret)
			return ret;
	}

	ret = skl_compute_ddb(state);
	if (ret)
		return ret;

	ret = intel_compute_sagv_mask(state);
	if (ret)
		return ret;

	/*
	 * skl_compute_ddb() will have adjusted the final watermarks
	 * based on how much ddb is available. Now we can actually
	 * check if the final watermarks changed.
	 */
	for_each_new_intel_crtc_in_state(state, crtc, new_crtc_state, i) {
		ret = skl_wm_add_affected_planes(state, crtc);
		if (ret)
			return ret;
	}

	skl_print_wm_changes(state);

	return 0;
}

static void skl_wm_level_from_reg_val(u32 val, struct skl_wm_level *level)
{
	level->enable = val & PLANE_WM_EN;
	level->ignore_lines = val & PLANE_WM_IGNORE_LINES;
	level->blocks = REG_FIELD_GET(PLANE_WM_BLOCKS_MASK, val);
	level->lines = REG_FIELD_GET(PLANE_WM_LINES_MASK, val);
}

static void skl_pipe_wm_get_hw_state(struct intel_crtc *crtc,
				     struct skl_pipe_wm *out)
{
	struct drm_i915_private *i915 = to_i915(crtc->base.dev);
	enum pipe pipe = crtc->pipe;
	enum plane_id plane_id;
	int level;
	u32 val;

	for_each_plane_id_on_crtc(crtc, plane_id) {
		struct skl_plane_wm *wm = &out->planes[plane_id];

		for (level = 0; level < i915->display.wm.num_levels; level++) {
			if (plane_id != PLANE_CURSOR)
				val = intel_de_read(i915, PLANE_WM(pipe, plane_id, level));
			else
				val = intel_de_read(i915, CUR_WM(pipe, level));

			skl_wm_level_from_reg_val(val, &wm->wm[level]);
		}

		if (plane_id != PLANE_CURSOR)
			val = intel_de_read(i915, PLANE_WM_TRANS(pipe, plane_id));
		else
			val = intel_de_read(i915, CUR_WM_TRANS(pipe));

		skl_wm_level_from_reg_val(val, &wm->trans_wm);

		if (HAS_HW_SAGV_WM(i915)) {
			if (plane_id != PLANE_CURSOR)
				val = intel_de_read(i915, PLANE_WM_SAGV(pipe, plane_id));
			else
				val = intel_de_read(i915, CUR_WM_SAGV(pipe));

			skl_wm_level_from_reg_val(val, &wm->sagv.wm0);

			if (plane_id != PLANE_CURSOR)
				val = intel_de_read(i915, PLANE_WM_SAGV_TRANS(pipe, plane_id));
			else
				val = intel_de_read(i915, CUR_WM_SAGV_TRANS(pipe));

			skl_wm_level_from_reg_val(val, &wm->sagv.trans_wm);
		} else if (DISPLAY_VER(i915) >= 12) {
			wm->sagv.wm0 = wm->wm[0];
			wm->sagv.trans_wm = wm->trans_wm;
		}
	}
}

static void skl_wm_get_hw_state(struct drm_i915_private *i915)
{
	struct intel_dbuf_state *dbuf_state =
		to_intel_dbuf_state(i915->display.dbuf.obj.state);
	struct intel_crtc *crtc;

	if (HAS_MBUS_JOINING(i915))
		dbuf_state->joined_mbus = intel_de_read(i915, MBUS_CTL) & MBUS_JOIN;

	for_each_intel_crtc(&i915->drm, crtc) {
		struct intel_crtc_state *crtc_state =
			to_intel_crtc_state(crtc->base.state);
		enum pipe pipe = crtc->pipe;
		unsigned int mbus_offset;
		enum plane_id plane_id;
		u8 slices;

		memset(&crtc_state->wm.skl.optimal, 0,
		       sizeof(crtc_state->wm.skl.optimal));
		if (crtc_state->hw.active)
			skl_pipe_wm_get_hw_state(crtc, &crtc_state->wm.skl.optimal);
		crtc_state->wm.skl.raw = crtc_state->wm.skl.optimal;

		memset(&dbuf_state->ddb[pipe], 0, sizeof(dbuf_state->ddb[pipe]));

		for_each_plane_id_on_crtc(crtc, plane_id) {
			struct skl_ddb_entry *ddb =
				&crtc_state->wm.skl.plane_ddb[plane_id];
			struct skl_ddb_entry *ddb_y =
				&crtc_state->wm.skl.plane_ddb_y[plane_id];

			if (!crtc_state->hw.active)
				continue;

			skl_ddb_get_hw_plane_state(i915, crtc->pipe,
						   plane_id, ddb, ddb_y);

			skl_ddb_entry_union(&dbuf_state->ddb[pipe], ddb);
			skl_ddb_entry_union(&dbuf_state->ddb[pipe], ddb_y);
		}

		dbuf_state->weight[pipe] = intel_crtc_ddb_weight(crtc_state);

		/*
		 * Used for checking overlaps, so we need absolute
		 * offsets instead of MBUS relative offsets.
		 */
		slices = skl_compute_dbuf_slices(crtc, dbuf_state->active_pipes,
						 dbuf_state->joined_mbus);
		mbus_offset = mbus_ddb_offset(i915, slices);
		crtc_state->wm.skl.ddb.start = mbus_offset + dbuf_state->ddb[pipe].start;
		crtc_state->wm.skl.ddb.end = mbus_offset + dbuf_state->ddb[pipe].end;

		/* The slices actually used by the planes on the pipe */
		dbuf_state->slices[pipe] =
			skl_ddb_dbuf_slice_mask(i915, &crtc_state->wm.skl.ddb);

		drm_dbg_kms(&i915->drm,
			    "[CRTC:%d:%s] dbuf slices 0x%x, ddb (%d - %d), active pipes 0x%x, mbus joined: %s\n",
			    crtc->base.base.id, crtc->base.name,
			    dbuf_state->slices[pipe], dbuf_state->ddb[pipe].start,
			    dbuf_state->ddb[pipe].end, dbuf_state->active_pipes,
			    str_yes_no(dbuf_state->joined_mbus));
	}

	dbuf_state->enabled_slices = i915->display.dbuf.enabled_slices;
}

static bool skl_dbuf_is_misconfigured(struct drm_i915_private *i915)
{
	const struct intel_dbuf_state *dbuf_state =
		to_intel_dbuf_state(i915->display.dbuf.obj.state);
	struct skl_ddb_entry entries[I915_MAX_PIPES] = {};
	struct intel_crtc *crtc;

	for_each_intel_crtc(&i915->drm, crtc) {
		const struct intel_crtc_state *crtc_state =
			to_intel_crtc_state(crtc->base.state);

		entries[crtc->pipe] = crtc_state->wm.skl.ddb;
	}

	for_each_intel_crtc(&i915->drm, crtc) {
		const struct intel_crtc_state *crtc_state =
			to_intel_crtc_state(crtc->base.state);
		u8 slices;

		slices = skl_compute_dbuf_slices(crtc, dbuf_state->active_pipes,
						 dbuf_state->joined_mbus);
		if (dbuf_state->slices[crtc->pipe] & ~slices)
			return true;

		if (skl_ddb_allocation_overlaps(&crtc_state->wm.skl.ddb, entries,
						I915_MAX_PIPES, crtc->pipe))
			return true;
	}

	return false;
}

static void skl_wm_sanitize(struct drm_i915_private *i915)
{
	struct intel_crtc *crtc;

	/*
	 * On TGL/RKL (at least) the BIOS likes to assign the planes
	 * to the wrong DBUF slices. This will cause an infinite loop
	 * in skl_commit_modeset_enables() as it can't find a way to
	 * transition between the old bogus DBUF layout to the new
	 * proper DBUF layout without DBUF allocation overlaps between
	 * the planes (which cannot be allowed or else the hardware
	 * may hang). If we detect a bogus DBUF layout just turn off
	 * all the planes so that skl_commit_modeset_enables() can
	 * simply ignore them.
	 */
	if (!skl_dbuf_is_misconfigured(i915))
		return;

	drm_dbg_kms(&i915->drm, "BIOS has misprogrammed the DBUF, disabling all planes\n");

	for_each_intel_crtc(&i915->drm, crtc) {
		struct intel_plane *plane = to_intel_plane(crtc->base.primary);
		const struct intel_plane_state *plane_state =
			to_intel_plane_state(plane->base.state);
		struct intel_crtc_state *crtc_state =
			to_intel_crtc_state(crtc->base.state);

		if (plane_state->uapi.visible)
			intel_plane_disable_noatomic(crtc, plane);

		drm_WARN_ON(&i915->drm, crtc_state->active_planes != 0);

		memset(&crtc_state->wm.skl.ddb, 0, sizeof(crtc_state->wm.skl.ddb));
	}
}

static void skl_wm_get_hw_state_and_sanitize(struct drm_i915_private *i915)
{
	skl_wm_get_hw_state(i915);
	skl_wm_sanitize(i915);
}

void intel_wm_state_verify(struct intel_crtc *crtc,
			   struct intel_crtc_state *new_crtc_state)
{
	struct drm_i915_private *i915 = to_i915(crtc->base.dev);
	struct skl_hw_state {
		struct skl_ddb_entry ddb[I915_MAX_PLANES];
		struct skl_ddb_entry ddb_y[I915_MAX_PLANES];
		struct skl_pipe_wm wm;
	} *hw;
	const struct skl_pipe_wm *sw_wm = &new_crtc_state->wm.skl.optimal;
	struct intel_plane *plane;
	u8 hw_enabled_slices;
	int level;

	if (DISPLAY_VER(i915) < 9 || !new_crtc_state->hw.active)
		return;

	hw = kzalloc(sizeof(*hw), GFP_KERNEL);
	if (!hw)
		return;

	skl_pipe_wm_get_hw_state(crtc, &hw->wm);

	skl_pipe_ddb_get_hw_state(crtc, hw->ddb, hw->ddb_y);

	hw_enabled_slices = intel_enabled_dbuf_slices_mask(i915);

	if (DISPLAY_VER(i915) >= 11 &&
	    hw_enabled_slices != i915->display.dbuf.enabled_slices)
		drm_err(&i915->drm,
			"mismatch in DBUF Slices (expected 0x%x, got 0x%x)\n",
			i915->display.dbuf.enabled_slices,
			hw_enabled_slices);

	for_each_intel_plane_on_crtc(&i915->drm, crtc, plane) {
		const struct skl_ddb_entry *hw_ddb_entry, *sw_ddb_entry;
		const struct skl_wm_level *hw_wm_level, *sw_wm_level;

		/* Watermarks */
		for (level = 0; level < i915->display.wm.num_levels; level++) {
			hw_wm_level = &hw->wm.planes[plane->id].wm[level];
			sw_wm_level = skl_plane_wm_level(sw_wm, plane->id, level);

			if (skl_wm_level_equals(hw_wm_level, sw_wm_level))
				continue;

			drm_err(&i915->drm,
				"[PLANE:%d:%s] mismatch in WM%d (expected e=%d b=%u l=%u, got e=%d b=%u l=%u)\n",
				plane->base.base.id, plane->base.name, level,
				sw_wm_level->enable,
				sw_wm_level->blocks,
				sw_wm_level->lines,
				hw_wm_level->enable,
				hw_wm_level->blocks,
				hw_wm_level->lines);
		}

		hw_wm_level = &hw->wm.planes[plane->id].trans_wm;
		sw_wm_level = skl_plane_trans_wm(sw_wm, plane->id);

		if (!skl_wm_level_equals(hw_wm_level, sw_wm_level)) {
			drm_err(&i915->drm,
				"[PLANE:%d:%s] mismatch in trans WM (expected e=%d b=%u l=%u, got e=%d b=%u l=%u)\n",
				plane->base.base.id, plane->base.name,
				sw_wm_level->enable,
				sw_wm_level->blocks,
				sw_wm_level->lines,
				hw_wm_level->enable,
				hw_wm_level->blocks,
				hw_wm_level->lines);
		}

		hw_wm_level = &hw->wm.planes[plane->id].sagv.wm0;
		sw_wm_level = &sw_wm->planes[plane->id].sagv.wm0;

		if (HAS_HW_SAGV_WM(i915) &&
		    !skl_wm_level_equals(hw_wm_level, sw_wm_level)) {
			drm_err(&i915->drm,
				"[PLANE:%d:%s] mismatch in SAGV WM (expected e=%d b=%u l=%u, got e=%d b=%u l=%u)\n",
				plane->base.base.id, plane->base.name,
				sw_wm_level->enable,
				sw_wm_level->blocks,
				sw_wm_level->lines,
				hw_wm_level->enable,
				hw_wm_level->blocks,
				hw_wm_level->lines);
		}

		hw_wm_level = &hw->wm.planes[plane->id].sagv.trans_wm;
		sw_wm_level = &sw_wm->planes[plane->id].sagv.trans_wm;

		if (HAS_HW_SAGV_WM(i915) &&
		    !skl_wm_level_equals(hw_wm_level, sw_wm_level)) {
			drm_err(&i915->drm,
				"[PLANE:%d:%s] mismatch in SAGV trans WM (expected e=%d b=%u l=%u, got e=%d b=%u l=%u)\n",
				plane->base.base.id, plane->base.name,
				sw_wm_level->enable,
				sw_wm_level->blocks,
				sw_wm_level->lines,
				hw_wm_level->enable,
				hw_wm_level->blocks,
				hw_wm_level->lines);
		}

		/* DDB */
		hw_ddb_entry = &hw->ddb[PLANE_CURSOR];
		sw_ddb_entry = &new_crtc_state->wm.skl.plane_ddb[PLANE_CURSOR];

		if (!skl_ddb_entry_equal(hw_ddb_entry, sw_ddb_entry)) {
			drm_err(&i915->drm,
				"[PLANE:%d:%s] mismatch in DDB (expected (%u,%u), found (%u,%u))\n",
				plane->base.base.id, plane->base.name,
				sw_ddb_entry->start, sw_ddb_entry->end,
				hw_ddb_entry->start, hw_ddb_entry->end);
		}
	}

	kfree(hw);
}

bool skl_watermark_ipc_enabled(struct drm_i915_private *i915)
{
	return i915->display.wm.ipc_enabled;
}

void skl_watermark_ipc_update(struct drm_i915_private *i915)
{
	if (!HAS_IPC(i915))
		return;

	intel_de_rmw(i915, DISP_ARB_CTL2, DISP_IPC_ENABLE,
		     skl_watermark_ipc_enabled(i915) ? DISP_IPC_ENABLE : 0);
}

static bool skl_watermark_ipc_can_enable(struct drm_i915_private *i915)
{
	/* Display WA #0477 WaDisableIPC: skl */
	if (IS_SKYLAKE(i915))
		return false;

	/* Display WA #1141: SKL:all KBL:all CFL */
	if (IS_KABYLAKE(i915) ||
	    IS_COFFEELAKE(i915) ||
	    IS_COMETLAKE(i915))
		return i915->dram_info.symmetric_memory;

	return true;
}

void skl_watermark_ipc_init(struct drm_i915_private *i915)
{
	if (!HAS_IPC(i915))
		return;

	i915->display.wm.ipc_enabled = skl_watermark_ipc_can_enable(i915);

	skl_watermark_ipc_update(i915);
}

static void
adjust_wm_latency(struct drm_i915_private *i915,
		  u16 wm[], int num_levels, int read_latency)
{
	bool wm_lv_0_adjust_needed = i915->dram_info.wm_lv_0_adjust_needed;
	int i, level;

	/*
	 * If a level n (n > 1) has a 0us latency, all levels m (m >= n)
	 * need to be disabled. We make sure to sanitize the values out
	 * of the punit to satisfy this requirement.
	 */
	for (level = 1; level < num_levels; level++) {
		if (wm[level] == 0) {
			for (i = level + 1; i < num_levels; i++)
				wm[i] = 0;

			num_levels = level;
			break;
		}
	}

	/*
	 * WaWmMemoryReadLatency
	 *
	 * punit doesn't take into account the read latency so we need
	 * to add proper adjustement to each valid level we retrieve
	 * from the punit when level 0 response data is 0us.
	 */
	if (wm[0] == 0) {
		for (level = 0; level < num_levels; level++)
			wm[level] += read_latency;
	}

	/*
	 * WA Level-0 adjustment for 16GB DIMMs: SKL+
	 * If we could not get dimm info enable this WA to prevent from
	 * any underrun. If not able to get Dimm info assume 16GB dimm
	 * to avoid any underrun.
	 */
	if (wm_lv_0_adjust_needed)
		wm[0] += 1;
}

static void mtl_read_wm_latency(struct drm_i915_private *i915, u16 wm[])
{
<<<<<<< HEAD
	int max_level = ilk_wm_max_level(i915);
=======
	int num_levels = i915->display.wm.num_levels;
>>>>>>> 82bbec18
	u32 val;

	val = intel_de_read(i915, MTL_LATENCY_LP0_LP1);
	wm[0] = REG_FIELD_GET(MTL_LATENCY_LEVEL_EVEN_MASK, val);
	wm[1] = REG_FIELD_GET(MTL_LATENCY_LEVEL_ODD_MASK, val);

	val = intel_de_read(i915, MTL_LATENCY_LP2_LP3);
	wm[2] = REG_FIELD_GET(MTL_LATENCY_LEVEL_EVEN_MASK, val);
	wm[3] = REG_FIELD_GET(MTL_LATENCY_LEVEL_ODD_MASK, val);

	val = intel_de_read(i915, MTL_LATENCY_LP4_LP5);
	wm[4] = REG_FIELD_GET(MTL_LATENCY_LEVEL_EVEN_MASK, val);
	wm[5] = REG_FIELD_GET(MTL_LATENCY_LEVEL_ODD_MASK, val);

	adjust_wm_latency(i915, wm, num_levels, 6);
}

static void skl_read_wm_latency(struct drm_i915_private *i915, u16 wm[])
{
	int num_levels = i915->display.wm.num_levels;
	int read_latency = DISPLAY_VER(i915) >= 12 ? 3 : 2;
	int mult = IS_DG2(i915) ? 2 : 1;
	u32 val;
	int ret;

	/* read the first set of memory latencies[0:3] */
	val = 0; /* data0 to be programmed to 0 for first set */
	ret = snb_pcode_read(&i915->uncore, GEN9_PCODE_READ_MEM_LATENCY, &val, NULL);
	if (ret) {
		drm_err(&i915->drm, "SKL Mailbox read error = %d\n", ret);
		return;
	}

	wm[0] = REG_FIELD_GET(GEN9_MEM_LATENCY_LEVEL_0_4_MASK, val) * mult;
	wm[1] = REG_FIELD_GET(GEN9_MEM_LATENCY_LEVEL_1_5_MASK, val) * mult;
	wm[2] = REG_FIELD_GET(GEN9_MEM_LATENCY_LEVEL_2_6_MASK, val) * mult;
	wm[3] = REG_FIELD_GET(GEN9_MEM_LATENCY_LEVEL_3_7_MASK, val) * mult;

	/* read the second set of memory latencies[4:7] */
	val = 1; /* data0 to be programmed to 1 for second set */
	ret = snb_pcode_read(&i915->uncore, GEN9_PCODE_READ_MEM_LATENCY, &val, NULL);
	if (ret) {
		drm_err(&i915->drm, "SKL Mailbox read error = %d\n", ret);
		return;
	}

	wm[4] = REG_FIELD_GET(GEN9_MEM_LATENCY_LEVEL_0_4_MASK, val) * mult;
	wm[5] = REG_FIELD_GET(GEN9_MEM_LATENCY_LEVEL_1_5_MASK, val) * mult;
	wm[6] = REG_FIELD_GET(GEN9_MEM_LATENCY_LEVEL_2_6_MASK, val) * mult;
	wm[7] = REG_FIELD_GET(GEN9_MEM_LATENCY_LEVEL_3_7_MASK, val) * mult;

	adjust_wm_latency(i915, wm, num_levels, read_latency);
}

static void skl_setup_wm_latency(struct drm_i915_private *i915)
{
	if (HAS_HW_SAGV_WM(i915))
		i915->display.wm.num_levels = 6;
	else
		i915->display.wm.num_levels = 8;

	if (DISPLAY_VER(i915) >= 14)
		mtl_read_wm_latency(i915, i915->display.wm.skl_latency);
	else
		skl_read_wm_latency(i915, i915->display.wm.skl_latency);

	intel_print_wm_latency(i915, "Gen9 Plane", i915->display.wm.skl_latency);
}

static const struct intel_wm_funcs skl_wm_funcs = {
	.compute_global_watermarks = skl_compute_wm,
	.get_hw_state = skl_wm_get_hw_state_and_sanitize,
};

void skl_wm_init(struct drm_i915_private *i915)
{
	intel_sagv_init(i915);

	skl_setup_wm_latency(i915);

	i915->display.funcs.wm = &skl_wm_funcs;
}

static struct intel_global_state *intel_dbuf_duplicate_state(struct intel_global_obj *obj)
{
	struct intel_dbuf_state *dbuf_state;

	dbuf_state = kmemdup(obj->state, sizeof(*dbuf_state), GFP_KERNEL);
	if (!dbuf_state)
		return NULL;

	return &dbuf_state->base;
}

static void intel_dbuf_destroy_state(struct intel_global_obj *obj,
				     struct intel_global_state *state)
{
	kfree(state);
}

static const struct intel_global_state_funcs intel_dbuf_funcs = {
	.atomic_duplicate_state = intel_dbuf_duplicate_state,
	.atomic_destroy_state = intel_dbuf_destroy_state,
};

struct intel_dbuf_state *
intel_atomic_get_dbuf_state(struct intel_atomic_state *state)
{
	struct drm_i915_private *i915 = to_i915(state->base.dev);
	struct intel_global_state *dbuf_state;

	dbuf_state = intel_atomic_get_global_obj_state(state, &i915->display.dbuf.obj);
	if (IS_ERR(dbuf_state))
		return ERR_CAST(dbuf_state);

	return to_intel_dbuf_state(dbuf_state);
}

int intel_dbuf_init(struct drm_i915_private *i915)
{
	struct intel_dbuf_state *dbuf_state;

	dbuf_state = kzalloc(sizeof(*dbuf_state), GFP_KERNEL);
	if (!dbuf_state)
		return -ENOMEM;

	intel_atomic_global_obj_init(i915, &i915->display.dbuf.obj,
				     &dbuf_state->base, &intel_dbuf_funcs);

	return 0;
}

/*
 * Configure MBUS_CTL and all DBUF_CTL_S of each slice to join_mbus state before
 * update the request state of all DBUS slices.
 */
static void update_mbus_pre_enable(struct intel_atomic_state *state)
{
	struct drm_i915_private *i915 = to_i915(state->base.dev);
	u32 mbus_ctl, dbuf_min_tracker_val;
	enum dbuf_slice slice;
	const struct intel_dbuf_state *dbuf_state =
		intel_atomic_get_new_dbuf_state(state);

	if (!HAS_MBUS_JOINING(i915))
		return;

	/*
	 * TODO: Implement vblank synchronized MBUS joining changes.
	 * Must be properly coordinated with dbuf reprogramming.
	 */
	if (dbuf_state->joined_mbus) {
		mbus_ctl = MBUS_HASHING_MODE_1x4 | MBUS_JOIN |
			MBUS_JOIN_PIPE_SELECT_NONE;
		dbuf_min_tracker_val = DBUF_MIN_TRACKER_STATE_SERVICE(3);
	} else {
		mbus_ctl = MBUS_HASHING_MODE_2x2 |
			MBUS_JOIN_PIPE_SELECT_NONE;
		dbuf_min_tracker_val = DBUF_MIN_TRACKER_STATE_SERVICE(1);
	}

	intel_de_rmw(i915, MBUS_CTL,
		     MBUS_HASHING_MODE_MASK | MBUS_JOIN |
		     MBUS_JOIN_PIPE_SELECT_MASK, mbus_ctl);

	for_each_dbuf_slice(i915, slice)
		intel_de_rmw(i915, DBUF_CTL_S(slice),
			     DBUF_MIN_TRACKER_STATE_SERVICE_MASK,
			     dbuf_min_tracker_val);
}

void intel_dbuf_pre_plane_update(struct intel_atomic_state *state)
{
	struct drm_i915_private *i915 = to_i915(state->base.dev);
	const struct intel_dbuf_state *new_dbuf_state =
		intel_atomic_get_new_dbuf_state(state);
	const struct intel_dbuf_state *old_dbuf_state =
		intel_atomic_get_old_dbuf_state(state);

	if (!new_dbuf_state ||
	    (new_dbuf_state->enabled_slices == old_dbuf_state->enabled_slices &&
	     new_dbuf_state->joined_mbus == old_dbuf_state->joined_mbus))
		return;

	WARN_ON(!new_dbuf_state->base.changed);

	update_mbus_pre_enable(state);
	gen9_dbuf_slices_update(i915,
				old_dbuf_state->enabled_slices |
				new_dbuf_state->enabled_slices);
}

void intel_dbuf_post_plane_update(struct intel_atomic_state *state)
{
	struct drm_i915_private *i915 = to_i915(state->base.dev);
	const struct intel_dbuf_state *new_dbuf_state =
		intel_atomic_get_new_dbuf_state(state);
	const struct intel_dbuf_state *old_dbuf_state =
		intel_atomic_get_old_dbuf_state(state);

	if (!new_dbuf_state ||
	    (new_dbuf_state->enabled_slices == old_dbuf_state->enabled_slices &&
	     new_dbuf_state->joined_mbus == old_dbuf_state->joined_mbus))
		return;

	WARN_ON(!new_dbuf_state->base.changed);

	gen9_dbuf_slices_update(i915,
				new_dbuf_state->enabled_slices);
}

static bool xelpdp_is_only_pipe_per_dbuf_bank(enum pipe pipe, u8 active_pipes)
{
	switch (pipe) {
	case PIPE_A:
		return !(active_pipes & BIT(PIPE_D));
	case PIPE_D:
		return !(active_pipes & BIT(PIPE_A));
	case PIPE_B:
		return !(active_pipes & BIT(PIPE_C));
	case PIPE_C:
		return !(active_pipes & BIT(PIPE_B));
	default: /* to suppress compiler warning */
		MISSING_CASE(pipe);
		break;
	}

	return false;
}

void intel_mbus_dbox_update(struct intel_atomic_state *state)
{
	struct drm_i915_private *i915 = to_i915(state->base.dev);
	const struct intel_dbuf_state *new_dbuf_state, *old_dbuf_state;
	const struct intel_crtc_state *new_crtc_state;
	const struct intel_crtc *crtc;
	u32 val = 0;
	int i;

	if (DISPLAY_VER(i915) < 11)
		return;

	new_dbuf_state = intel_atomic_get_new_dbuf_state(state);
	old_dbuf_state = intel_atomic_get_old_dbuf_state(state);
	if (!new_dbuf_state ||
	    (new_dbuf_state->joined_mbus == old_dbuf_state->joined_mbus &&
	     new_dbuf_state->active_pipes == old_dbuf_state->active_pipes))
		return;

	if (DISPLAY_VER(i915) >= 14)
		val |= MBUS_DBOX_I_CREDIT(2);

	if (DISPLAY_VER(i915) >= 12) {
		val |= MBUS_DBOX_B2B_TRANSACTIONS_MAX(16);
		val |= MBUS_DBOX_B2B_TRANSACTIONS_DELAY(1);
		val |= MBUS_DBOX_REGULATE_B2B_TRANSACTIONS_EN;
	}

	if (DISPLAY_VER(i915) >= 14)
		val |= new_dbuf_state->joined_mbus ? MBUS_DBOX_A_CREDIT(12) :
						     MBUS_DBOX_A_CREDIT(8);
	else if (IS_ALDERLAKE_P(i915))
		/* Wa_22010947358:adl-p */
		val |= new_dbuf_state->joined_mbus ? MBUS_DBOX_A_CREDIT(6) :
						     MBUS_DBOX_A_CREDIT(4);
	else
		val |= MBUS_DBOX_A_CREDIT(2);

	if (DISPLAY_VER(i915) >= 14) {
		val |= MBUS_DBOX_B_CREDIT(0xA);
	} else if (IS_ALDERLAKE_P(i915)) {
		val |= MBUS_DBOX_BW_CREDIT(2);
		val |= MBUS_DBOX_B_CREDIT(8);
	} else if (DISPLAY_VER(i915) >= 12) {
		val |= MBUS_DBOX_BW_CREDIT(2);
		val |= MBUS_DBOX_B_CREDIT(12);
	} else {
		val |= MBUS_DBOX_BW_CREDIT(1);
		val |= MBUS_DBOX_B_CREDIT(8);
	}

	for_each_new_intel_crtc_in_state(state, crtc, new_crtc_state, i) {
		u32 pipe_val = val;

		if (!new_crtc_state->hw.active)
			continue;

		if (DISPLAY_VER(i915) >= 14) {
			if (xelpdp_is_only_pipe_per_dbuf_bank(crtc->pipe,
							      new_dbuf_state->active_pipes))
				pipe_val |= MBUS_DBOX_BW_8CREDITS_MTL;
			else
				pipe_val |= MBUS_DBOX_BW_4CREDITS_MTL;
		}

		intel_de_write(i915, PIPE_MBUS_DBOX_CTL(crtc->pipe), pipe_val);
	}
}

static int skl_watermark_ipc_status_show(struct seq_file *m, void *data)
{
	struct drm_i915_private *i915 = m->private;

	seq_printf(m, "Isochronous Priority Control: %s\n",
		   str_yes_no(skl_watermark_ipc_enabled(i915)));
	return 0;
}

static int skl_watermark_ipc_status_open(struct inode *inode, struct file *file)
{
	struct drm_i915_private *i915 = inode->i_private;

	return single_open(file, skl_watermark_ipc_status_show, i915);
}

static ssize_t skl_watermark_ipc_status_write(struct file *file,
					      const char __user *ubuf,
					      size_t len, loff_t *offp)
{
	struct seq_file *m = file->private_data;
	struct drm_i915_private *i915 = m->private;
	intel_wakeref_t wakeref;
	bool enable;
	int ret;

	ret = kstrtobool_from_user(ubuf, len, &enable);
	if (ret < 0)
		return ret;

	with_intel_runtime_pm(&i915->runtime_pm, wakeref) {
		if (!skl_watermark_ipc_enabled(i915) && enable)
			drm_info(&i915->drm,
				 "Enabling IPC: WM will be proper only after next commit\n");
		i915->display.wm.ipc_enabled = enable;
		skl_watermark_ipc_update(i915);
	}

	return len;
}

static const struct file_operations skl_watermark_ipc_status_fops = {
	.owner = THIS_MODULE,
	.open = skl_watermark_ipc_status_open,
	.read = seq_read,
	.llseek = seq_lseek,
	.release = single_release,
	.write = skl_watermark_ipc_status_write
};

static int intel_sagv_status_show(struct seq_file *m, void *unused)
{
	struct drm_i915_private *i915 = m->private;
	static const char * const sagv_status[] = {
		[I915_SAGV_UNKNOWN] = "unknown",
		[I915_SAGV_DISABLED] = "disabled",
		[I915_SAGV_ENABLED] = "enabled",
		[I915_SAGV_NOT_CONTROLLED] = "not controlled",
	};

	seq_printf(m, "SAGV available: %s\n", str_yes_no(intel_has_sagv(i915)));
	seq_printf(m, "SAGV status: %s\n", sagv_status[i915->display.sagv.status]);
	seq_printf(m, "SAGV block time: %d usec\n", i915->display.sagv.block_time_us);

	return 0;
}

DEFINE_SHOW_ATTRIBUTE(intel_sagv_status);

void skl_watermark_debugfs_register(struct drm_i915_private *i915)
{
	struct drm_minor *minor = i915->drm.primary;

	if (HAS_IPC(i915))
		debugfs_create_file("i915_ipc_status", 0644, minor->debugfs_root, i915,
				    &skl_watermark_ipc_status_fops);

	if (HAS_SAGV(i915))
		debugfs_create_file("i915_sagv_status", 0444, minor->debugfs_root, i915,
				    &intel_sagv_status_fops);
}<|MERGE_RESOLUTION|>--- conflicted
+++ resolved
@@ -3335,11 +3335,7 @@
 
 static void mtl_read_wm_latency(struct drm_i915_private *i915, u16 wm[])
 {
-<<<<<<< HEAD
-	int max_level = ilk_wm_max_level(i915);
-=======
 	int num_levels = i915->display.wm.num_levels;
->>>>>>> 82bbec18
 	u32 val;
 
 	val = intel_de_read(i915, MTL_LATENCY_LP0_LP1);
