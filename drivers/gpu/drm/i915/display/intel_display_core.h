/* SPDX-License-Identifier: MIT */
/*
 * Copyright © 2022 Intel Corporation
 */

#ifndef __INTEL_DISPLAY_CORE_H__
#define __INTEL_DISPLAY_CORE_H__

#include <linux/list.h>
#include <linux/llist.h>
#include <linux/mutex.h>
#include <linux/types.h>
#include <linux/wait.h>
#include <linux/workqueue.h>

#include <drm/drm_connector.h>
#include <drm/drm_modeset_lock.h>

#include "intel_cdclk.h"
#include "intel_display_limits.h"
#include "intel_display_power.h"
#include "intel_dpll_mgr.h"
#include "intel_fbc.h"
#include "intel_global_state.h"
#include "intel_gmbus.h"
#include "intel_opregion.h"
#include "intel_wm_types.h"

struct drm_i915_private;
struct drm_property;
struct drm_property_blob;
struct i915_audio_component;
struct i915_hdcp_comp_master;
struct intel_atomic_state;
struct intel_audio_funcs;
struct intel_bios_encoder_data;
struct intel_cdclk_funcs;
struct intel_cdclk_vals;
struct intel_color_funcs;
struct intel_crtc;
struct intel_crtc_state;
struct intel_dmc;
struct intel_dpll_funcs;
struct intel_dpll_mgr;
struct intel_fbdev;
struct intel_fdi_funcs;
struct intel_hotplug_funcs;
struct intel_initial_plane_config;
struct intel_overlay;

/* Amount of SAGV/QGV points, BSpec precisely defines this */
#define I915_NUM_QGV_POINTS 8

/* Amount of PSF GV points, BSpec precisely defines this */
#define I915_NUM_PSF_GV_POINTS 3

struct intel_display_funcs {
	/*
	 * Returns the active state of the crtc, and if the crtc is active,
	 * fills out the pipe-config with the hw state.
	 */
	bool (*get_pipe_config)(struct intel_crtc *,
				struct intel_crtc_state *);
	void (*get_initial_plane_config)(struct intel_crtc *,
					 struct intel_initial_plane_config *);
	void (*crtc_enable)(struct intel_atomic_state *state,
			    struct intel_crtc *crtc);
	void (*crtc_disable)(struct intel_atomic_state *state,
			     struct intel_crtc *crtc);
	void (*commit_modeset_enables)(struct intel_atomic_state *state);
};

/* functions used for watermark calcs for display. */
struct intel_wm_funcs {
	/* update_wm is for legacy wm management */
	void (*update_wm)(struct drm_i915_private *dev_priv);
	int (*compute_pipe_wm)(struct intel_atomic_state *state,
			       struct intel_crtc *crtc);
	int (*compute_intermediate_wm)(struct intel_atomic_state *state,
				       struct intel_crtc *crtc);
	void (*initial_watermarks)(struct intel_atomic_state *state,
				   struct intel_crtc *crtc);
	void (*atomic_update_watermarks)(struct intel_atomic_state *state,
					 struct intel_crtc *crtc);
	void (*optimize_watermarks)(struct intel_atomic_state *state,
				    struct intel_crtc *crtc);
	int (*compute_global_watermarks)(struct intel_atomic_state *state);
	void (*get_hw_state)(struct drm_i915_private *i915);
};

struct intel_audio_state {
	struct intel_encoder *encoder;
	u8 eld[MAX_ELD_BYTES];
};

struct intel_audio_state {
	struct intel_encoder *encoder;
	u8 eld[MAX_ELD_BYTES];
};

struct intel_audio {
	/* hda/i915 audio component */
	struct i915_audio_component *component;
	bool component_registered;
	/* mutex for audio/video sync */
	struct mutex mutex;
	int power_refcount;
	u32 freq_cntrl;

	/* current audio state for the audio component hooks */
<<<<<<< HEAD
	struct intel_audio_state state[I915_MAX_PIPES];
=======
	struct intel_audio_state state[I915_MAX_TRANSCODERS];
>>>>>>> 82bbec18

	/* necessary resource sharing with HDMI LPE audio driver. */
	struct {
		struct platform_device *platdev;
		int irq;
	} lpe;
};

/*
 * dpll and cdclk state is protected by connection_mutex dpll.lock serializes
 * intel_{prepare,enable,disable}_shared_dpll.  Must be global rather than per
 * dpll, because on some platforms plls share registers.
 */
struct intel_dpll {
	struct mutex lock;

	int num_shared_dpll;
	struct intel_shared_dpll shared_dplls[I915_NUM_PLLS];
	const struct intel_dpll_mgr *mgr;

	struct {
		int nssc;
		int ssc;
	} ref_clks;

	/*
	 * Bitmask of PLLs using the PCH SSC, indexed using enum intel_dpll_id.
	 */
	u8 pch_ssc_use;
};

struct intel_frontbuffer_tracking {
	spinlock_t lock;

	/*
	 * Tracking bits for delayed frontbuffer flushing du to gpu activity or
	 * scheduled flips.
	 */
	unsigned busy_bits;
	unsigned flip_bits;
};

struct intel_hotplug {
	struct delayed_work hotplug_work;

	const u32 *hpd, *pch_hpd;

	struct {
		unsigned long last_jiffies;
		int count;
		enum {
			HPD_ENABLED = 0,
			HPD_DISABLED = 1,
			HPD_MARK_DISABLED = 2
		} state;
	} stats[HPD_NUM_PINS];
	u32 event_bits;
	u32 retry_bits;
	struct delayed_work reenable_work;

	u32 long_port_mask;
	u32 short_port_mask;
	struct work_struct dig_port_work;

	struct work_struct poll_init_work;
	bool poll_enabled;

	unsigned int hpd_storm_threshold;
	/* Whether or not to count short HPD IRQs in HPD storms */
	u8 hpd_short_storm_enabled;

	/*
	 * if we get a HPD irq from DP and a HPD irq from non-DP
	 * the non-DP HPD could block the workqueue on a mode config
	 * mutex getting, that userspace may have taken. However
	 * userspace is waiting on the DP workqueue to run which is
	 * blocked behind the non-DP one.
	 */
	struct workqueue_struct *dp_wq;

	/*
	 * Flag to track if long HPDs need not to be processed
	 *
	 * Some panels generate long HPDs while keep connected to the port.
	 * This can cause issues with CI tests results. In CI systems we
	 * don't expect to disconnect the panels and could ignore the long
	 * HPDs generated from the faulty panels. This flag can be used as
	 * cue to ignore the long HPDs and can be set / unset using debugfs.
	 */
	bool ignore_long_hpd;
};

struct intel_vbt_data {
	/* bdb version */
	u16 version;

	/* Feature bits */
	unsigned int int_tv_support:1;
	unsigned int int_crt_support:1;
	unsigned int lvds_use_ssc:1;
	unsigned int int_lvds_support:1;
	unsigned int display_clock_mode:1;
	unsigned int fdi_rx_polarity_inverted:1;
	int lvds_ssc_freq;
	enum drm_panel_orientation orientation;

	bool override_afc_startup;
	u8 override_afc_startup_val;

	int crt_ddc_pin;

	struct list_head display_devices;
	struct list_head bdb_blocks;

	struct intel_bios_encoder_data *ports[I915_MAX_PORTS]; /* Non-NULL if port present. */
	struct sdvo_device_mapping {
		u8 initialized;
		u8 dvo_port;
		u8 slave_addr;
		u8 dvo_wiring;
		u8 i2c_pin;
		u8 ddc_pin;
	} sdvo_mappings[2];
};

struct intel_wm {
	/*
	 * Raw watermark latency values:
	 * in 0.1us units for WM0,
	 * in 0.5us units for WM1+.
	 */
	/* primary */
	u16 pri_latency[5];
	/* sprite */
	u16 spr_latency[5];
	/* cursor */
	u16 cur_latency[5];
	/*
	 * Raw watermark memory latency values
	 * for SKL for all 8 levels
	 * in 1us units.
	 */
	u16 skl_latency[8];

	/* current hardware state */
	union {
		struct ilk_wm_values hw;
		struct vlv_wm_values vlv;
		struct g4x_wm_values g4x;
	};

	u8 num_levels;

	/*
	 * Should be held around atomic WM register writing; also
	 * protects * intel_crtc->wm.active and
	 * crtc_state->wm.need_postvbl_update.
	 */
	struct mutex wm_mutex;

	bool ipc_enabled;
};

struct intel_display {
	/* Display functions */
	struct {
		/* Top level crtc-ish functions */
		const struct intel_display_funcs *display;

		/* Display CDCLK functions */
		const struct intel_cdclk_funcs *cdclk;

		/* Display pll funcs */
		const struct intel_dpll_funcs *dpll;

		/* irq display functions */
		const struct intel_hotplug_funcs *hotplug;

		/* pm display functions */
		const struct intel_wm_funcs *wm;

		/* fdi display functions */
		const struct intel_fdi_funcs *fdi;

		/* Display internal color functions */
		const struct intel_color_funcs *color;

		/* Display internal audio functions */
		const struct intel_audio_funcs *audio;
	} funcs;

	/* Grouping using anonymous structs. Keep sorted. */
	struct intel_atomic_helper {
		struct llist_head free_list;
		struct work_struct free_work;
	} atomic_helper;

	struct {
		/* backlight registers and fields in struct intel_panel */
		struct mutex lock;
	} backlight;

	struct {
		struct intel_global_obj obj;

		struct intel_bw_info {
			/* for each QGV point */
			unsigned int deratedbw[I915_NUM_QGV_POINTS];
			/* for each PSF GV point */
			unsigned int psf_bw[I915_NUM_PSF_GV_POINTS];
			u8 num_qgv_points;
			u8 num_psf_gv_points;
			u8 num_planes;
		} max[6];
	} bw;

	struct {
		/* The current hardware cdclk configuration */
		struct intel_cdclk_config hw;

		/* cdclk, divider, and ratio table from bspec */
		const struct intel_cdclk_vals *table;

		struct intel_global_obj obj;

		unsigned int max_cdclk_freq;
	} cdclk;

	struct {
		struct drm_property_blob *glk_linear_degamma_lut;
	} color;

	struct {
		/* The current hardware dbuf configuration */
		u8 enabled_slices;

		struct intel_global_obj obj;
	} dbuf;

	struct {
		/*
		 * dkl.phy_lock protects against concurrent access of the
		 * Dekel TypeC PHYs.
		 */
		spinlock_t phy_lock;
	} dkl;

	struct {
		struct intel_dmc *dmc;
		intel_wakeref_t wakeref;
	} dmc;

	struct {
		/* VLV/CHV/BXT/GLK DSI MMIO register base address */
		u32 mmio_base;
	} dsi;

	struct {
		/* list of fbdev register on this device */
		struct intel_fbdev *fbdev;
		struct work_struct suspend_work;
	} fbdev;

	struct {
		unsigned int pll_freq;
		u32 rx_config;
	} fdi;

	struct {
		struct list_head obj_list;
	} global;

	struct {
		/*
		 * Base address of where the gmbus and gpio blocks are located
		 * (either on PCH or on SoC for platforms without PCH).
		 */
		u32 mmio_base;

		/*
		 * gmbus.mutex protects against concurrent usage of the single
		 * hw gmbus controller on different i2c buses.
		 */
		struct mutex mutex;

		struct intel_gmbus *bus[GMBUS_NUM_PINS];

		wait_queue_head_t wait_queue;
	} gmbus;

	struct {
		struct i915_hdcp_master *master;
		bool comp_added;

		/*
		 * HDCP message struct for allocation of memory which can be
		 * reused when sending message to gsc cs.
		 * this is only populated post Meteorlake
		 */
		struct intel_hdcp_gsc_message *hdcp_message;
		/* Mutex to protect the above hdcp component related values. */
		struct mutex comp_mutex;
	} hdcp;

	struct {
		/*
		 * HTI (aka HDPORT) state read during initial hw readout. Most
		 * platforms don't have HTI, so this will just stay 0. Those
		 * that do will use this later to figure out which PLLs and PHYs
		 * are unavailable for driver usage.
		 */
		u32 state;
	} hti;

	struct {
		struct i915_power_domains domains;

		/* Shadow for DISPLAY_PHY_CONTROL which can't be safely read */
		u32 chv_phy_control;

		/* perform PHY state sanity checks? */
		bool chv_phy_assert[2];
	} power;

	struct {
		u32 mmio_base;

		/* protects panel power sequencer state */
		struct mutex mutex;
	} pps;

	struct {
		struct drm_property *broadcast_rgb;
		struct drm_property *force_audio;
	} properties;

	struct {
		unsigned long mask;
	} quirks;

	struct {
		/* restore state for suspend/resume and display reset */
		struct drm_atomic_state *modeset_state;
		struct drm_modeset_acquire_ctx reset_ctx;
	} restore;

	struct {
		enum {
			I915_SAGV_UNKNOWN = 0,
			I915_SAGV_DISABLED,
			I915_SAGV_ENABLED,
			I915_SAGV_NOT_CONTROLLED
		} status;

		u32 block_time_us;
	} sagv;

	struct {
		/*
		 * DG2: Mask of PHYs that were not calibrated by the firmware
		 * and should not be used.
		 */
		u8 phy_failed_calibration;
	} snps;

	struct {
		/*
		 * Shadows for CHV DPLL_MD regs to keep the state
		 * checker somewhat working in the presence hardware
		 * crappiness (can't read out DPLL_MD for pipes B & C).
		 */
		u32 chv_dpll_md[I915_MAX_PIPES];
		u32 bxt_phy_grc;
	} state;

	struct {
		/* ordered wq for modesets */
		struct workqueue_struct *modeset;

		/* unbound hipri wq for page flips/plane updates */
		struct workqueue_struct *flip;
	} wq;

	/* Grouping using named structs. Keep sorted. */
	struct intel_audio audio;
	struct intel_dpll dpll;
	struct intel_fbc *fbc[I915_MAX_FBCS];
	struct intel_frontbuffer_tracking fb_tracking;
	struct intel_hotplug hotplug;
	struct intel_opregion opregion;
	struct intel_overlay *overlay;
	struct intel_vbt_data vbt;
	struct intel_wm wm;
};

#endif /* __INTEL_DISPLAY_CORE_H__ */<|MERGE_RESOLUTION|>--- conflicted
+++ resolved
@@ -93,11 +93,6 @@
 	u8 eld[MAX_ELD_BYTES];
 };
 
-struct intel_audio_state {
-	struct intel_encoder *encoder;
-	u8 eld[MAX_ELD_BYTES];
-};
-
 struct intel_audio {
 	/* hda/i915 audio component */
 	struct i915_audio_component *component;
@@ -108,11 +103,7 @@
 	u32 freq_cntrl;
 
 	/* current audio state for the audio component hooks */
-<<<<<<< HEAD
-	struct intel_audio_state state[I915_MAX_PIPES];
-=======
 	struct intel_audio_state state[I915_MAX_TRANSCODERS];
->>>>>>> 82bbec18
 
 	/* necessary resource sharing with HDMI LPE audio driver. */
 	struct {
