--- conflicted
+++ resolved
@@ -224,37 +224,21 @@
 }
 
 static enum intel_display_power_domain
-<<<<<<< HEAD
-tc_port_power_domain(struct intel_digital_port *dig_port)
-{
-	struct drm_i915_private *i915 = to_i915(dig_port->base.base.dev);
-	enum tc_port tc_port = intel_port_to_tc(i915, dig_port->base.port);
-=======
 tc_port_power_domain(struct intel_tc_port *tc)
 {
 	struct drm_i915_private *i915 = tc_to_i915(tc);
 	enum tc_port tc_port = intel_port_to_tc(i915, tc->dig_port->base.port);
->>>>>>> 33a86170
 
 	return POWER_DOMAIN_PORT_DDI_LANES_TC1 + tc_port - TC_PORT_1;
 }
 
 static void
-<<<<<<< HEAD
-assert_tc_port_power_enabled(struct intel_digital_port *dig_port)
-{
-	struct drm_i915_private *i915 = to_i915(dig_port->base.base.dev);
-
-	drm_WARN_ON(&i915->drm,
-		    !intel_display_power_is_enabled(i915, tc_port_power_domain(dig_port)));
-=======
 assert_tc_port_power_enabled(struct intel_tc_port *tc)
 {
 	struct drm_i915_private *i915 = tc_to_i915(tc);
 
 	drm_WARN_ON(&i915->drm,
 		    !intel_display_power_is_enabled(i915, tc_port_power_domain(tc)));
->>>>>>> 33a86170
 }
 
 u32 intel_tc_port_get_lane_mask(struct intel_digital_port *dig_port)
@@ -517,11 +501,7 @@
 	if (val == 0xffffffff) {
 		drm_dbg_kms(&i915->drm,
 			    "Port %s: PHY in TCCOLD, assume not owned\n",
-<<<<<<< HEAD
-			    dig_port->tc_port_name);
-=======
 			    tc->port_name);
->>>>>>> 33a86170
 		return false;
 	}
 
@@ -560,28 +540,6 @@
 	struct intel_digital_port *dig_port = tc->dig_port;
 	int max_lanes;
 
-<<<<<<< HEAD
-	if (!tc_phy_status_complete(dig_port) &&
-	    !drm_WARN_ON(&i915->drm, dig_port->tc_legacy_port)) {
-		drm_dbg_kms(&i915->drm, "Port %s: PHY not ready\n",
-			    dig_port->tc_port_name);
-		goto out_set_tbt_alt_mode;
-	}
-
-	live_status_mask = tc_port_live_status_mask(dig_port);
-	if (!(live_status_mask & (BIT(TC_PORT_DP_ALT) | BIT(TC_PORT_LEGACY))) &&
-	    !dig_port->tc_legacy_port) {
-		drm_dbg_kms(&i915->drm, "Port %s: PHY ownership not required (live status %02x)\n",
-			    dig_port->tc_port_name, live_status_mask);
-		goto out_set_tbt_alt_mode;
-	}
-
-	if (!tc_phy_take_ownership(dig_port, true) &&
-	    !drm_WARN_ON(&i915->drm, dig_port->tc_legacy_port))
-		goto out_set_tbt_alt_mode;
-
-=======
->>>>>>> 33a86170
 	max_lanes = intel_tc_port_fia_max_lane_count(dig_port);
 	if (tc->mode == TC_PORT_LEGACY) {
 		drm_WARN_ON(&i915->drm, max_lanes != 4);
@@ -663,108 +621,6 @@
 	}
 }
 
-<<<<<<< HEAD
-static bool tc_phy_is_ready_and_owned(struct intel_digital_port *dig_port,
-				      bool phy_is_ready, bool phy_is_owned)
-{
-	struct drm_i915_private *i915 = to_i915(dig_port->base.base.dev);
-
-	drm_WARN_ON(&i915->drm, phy_is_owned && !phy_is_ready);
-
-	return phy_is_ready && phy_is_owned;
-}
-
-static bool tc_phy_is_connected(struct intel_digital_port *dig_port,
-				enum icl_port_dpll_id port_pll_type)
-{
-	struct intel_encoder *encoder = &dig_port->base;
-	struct drm_i915_private *i915 = to_i915(encoder->base.dev);
-	bool phy_is_ready = tc_phy_status_complete(dig_port);
-	bool phy_is_owned = tc_phy_is_owned(dig_port);
-	bool is_connected;
-
-	if (tc_phy_is_ready_and_owned(dig_port, phy_is_ready, phy_is_owned))
-		is_connected = port_pll_type == ICL_PORT_DPLL_MG_PHY;
-	else
-		is_connected = port_pll_type == ICL_PORT_DPLL_DEFAULT;
-
-	drm_dbg_kms(&i915->drm,
-		    "Port %s: PHY connected: %s (ready: %s, owned: %s, pll_type: %s)\n",
-		    dig_port->tc_port_name,
-		    str_yes_no(is_connected),
-		    str_yes_no(phy_is_ready),
-		    str_yes_no(phy_is_owned),
-		    port_pll_type == ICL_PORT_DPLL_DEFAULT ? "tbt" : "non-tbt");
-
-	return is_connected;
-}
-
-static void tc_phy_wait_for_ready(struct intel_digital_port *dig_port)
-{
-	struct drm_i915_private *i915 = to_i915(dig_port->base.base.dev);
-
-	if (wait_for(tc_phy_status_complete(dig_port), 100))
-		drm_err(&i915->drm, "Port %s: timeout waiting for PHY ready\n",
-			dig_port->tc_port_name);
-}
-
-static enum tc_port_mode
-hpd_mask_to_tc_mode(u32 live_status_mask)
-{
-	if (live_status_mask)
-		return fls(live_status_mask) - 1;
-
-	return TC_PORT_DISCONNECTED;
-}
-
-static enum tc_port_mode
-tc_phy_hpd_live_mode(struct intel_digital_port *dig_port)
-{
-	u32 live_status_mask = tc_port_live_status_mask(dig_port);
-
-	return hpd_mask_to_tc_mode(live_status_mask);
-}
-
-static enum tc_port_mode
-get_tc_mode_in_phy_owned_state(struct intel_digital_port *dig_port,
-			       enum tc_port_mode live_mode)
-{
-	switch (live_mode) {
-	case TC_PORT_LEGACY:
-	case TC_PORT_DP_ALT:
-		return live_mode;
-	default:
-		MISSING_CASE(live_mode);
-		fallthrough;
-	case TC_PORT_TBT_ALT:
-	case TC_PORT_DISCONNECTED:
-		if (dig_port->tc_legacy_port)
-			return TC_PORT_LEGACY;
-		else
-			return TC_PORT_DP_ALT;
-	}
-}
-
-static enum tc_port_mode
-get_tc_mode_in_phy_not_owned_state(struct intel_digital_port *dig_port,
-				   enum tc_port_mode live_mode)
-{
-	switch (live_mode) {
-	case TC_PORT_LEGACY:
-		return TC_PORT_DISCONNECTED;
-	case TC_PORT_DP_ALT:
-	case TC_PORT_TBT_ALT:
-		return TC_PORT_TBT_ALT;
-	default:
-		MISSING_CASE(live_mode);
-		fallthrough;
-	case TC_PORT_DISCONNECTED:
-		if (dig_port->tc_legacy_port)
-			return TC_PORT_DISCONNECTED;
-		else
-			return TC_PORT_TBT_ALT;
-	}
-=======
 static void icl_tc_phy_init(struct intel_tc_port *tc)
 {
 	tc_phy_load_fia_params(tc, false);
@@ -789,69 +645,10 @@
 tgl_tc_phy_cold_off_domain(struct intel_tc_port *tc)
 {
 	return POWER_DOMAIN_TC_COLD_OFF;
->>>>>>> 33a86170
 }
 
 static void tgl_tc_phy_init(struct intel_tc_port *tc)
 {
-<<<<<<< HEAD
-	struct drm_i915_private *i915 = to_i915(dig_port->base.base.dev);
-	enum tc_port_mode live_mode = tc_phy_hpd_live_mode(dig_port);
-	bool phy_is_ready;
-	bool phy_is_owned;
-	enum tc_port_mode mode;
-
-	/*
-	 * For legacy ports the IOM firmware initializes the PHY during boot-up
-	 * and system resume whether or not a sink is connected. Wait here for
-	 * the initialization to get ready.
-	 */
-	if (dig_port->tc_legacy_port)
-		tc_phy_wait_for_ready(dig_port);
-
-	phy_is_ready = tc_phy_status_complete(dig_port);
-	phy_is_owned = tc_phy_is_owned(dig_port);
-
-	if (!tc_phy_is_ready_and_owned(dig_port, phy_is_ready, phy_is_owned)) {
-		mode = get_tc_mode_in_phy_not_owned_state(dig_port, live_mode);
-	} else {
-		drm_WARN_ON(&i915->drm, live_mode == TC_PORT_TBT_ALT);
-		mode = get_tc_mode_in_phy_owned_state(dig_port, live_mode);
-	}
-
-	drm_dbg_kms(&i915->drm,
-		    "Port %s: PHY mode: %s (ready: %s, owned: %s, HPD: %s)\n",
-		    dig_port->tc_port_name,
-		    tc_port_mode_name(mode),
-		    str_yes_no(phy_is_ready),
-		    str_yes_no(phy_is_owned),
-		    tc_port_mode_name(live_mode));
-
-	return mode;
-}
-
-static enum tc_port_mode default_tc_mode(struct intel_digital_port *dig_port)
-{
-	if (dig_port->tc_legacy_port)
-		return TC_PORT_LEGACY;
-
-	return TC_PORT_TBT_ALT;
-}
-
-static enum tc_port_mode
-hpd_mask_to_target_mode(struct intel_digital_port *dig_port, u32 live_status_mask)
-{
-	enum tc_port_mode mode = hpd_mask_to_tc_mode(live_status_mask);
-
-	if (mode != TC_PORT_DISCONNECTED)
-		return mode;
-
-	return default_tc_mode(dig_port);
-}
-
-static enum tc_port_mode
-intel_tc_port_get_target_mode(struct intel_digital_port *dig_port)
-=======
 	struct drm_i915_private *i915 = tc_to_i915(tc);
 	intel_wakeref_t wakeref;
 	u32 val;
@@ -881,19 +678,14 @@
  */
 static enum intel_display_power_domain
 adlp_tc_phy_cold_off_domain(struct intel_tc_port *tc)
->>>>>>> 33a86170
 {
 	struct drm_i915_private *i915 = tc_to_i915(tc);
 	struct intel_digital_port *dig_port = tc->dig_port;
 
-<<<<<<< HEAD
-	return hpd_mask_to_target_mode(dig_port, live_status_mask);
-=======
 	if (tc->mode != TC_PORT_TBT_ALT)
 		return intel_display_power_legacy_aux_domain(i915, dig_port->aux_ch);
 
 	return POWER_DOMAIN_TC_COLD_OFF;
->>>>>>> 33a86170
 }
 
 static u32 adlp_tc_phy_hpd_live_status(struct intel_tc_port *tc)
@@ -964,23 +756,6 @@
 	return true;
 }
 
-<<<<<<< HEAD
-static void __intel_tc_port_get_link(struct intel_digital_port *dig_port)
-{
-	dig_port->tc_link_refcount++;
-}
-
-static void __intel_tc_port_put_link(struct intel_digital_port *dig_port)
-{
-	dig_port->tc_link_refcount--;
-}
-
-static bool tc_port_is_enabled(struct intel_digital_port *dig_port)
-{
-	struct drm_i915_private *i915 = to_i915(dig_port->base.base.dev);
-
-	assert_tc_port_power_enabled(dig_port);
-=======
 static bool adlp_tc_phy_is_owned(struct intel_tc_port *tc)
 {
 	struct drm_i915_private *i915 = tc_to_i915(tc);
@@ -1392,7 +1167,6 @@
 	struct intel_digital_port *dig_port = tc->dig_port;
 
 	assert_tc_port_power_enabled(tc);
->>>>>>> 33a86170
 
 	return intel_de_read(i915, DDI_BUF_CTL(dig_port->base.port)) &
 	       DDI_BUF_CTL_ENABLE;
@@ -1408,12 +1182,7 @@
 void intel_tc_port_init_mode(struct intel_digital_port *dig_port)
 {
 	struct drm_i915_private *i915 = to_i915(dig_port->base.base.dev);
-<<<<<<< HEAD
-	intel_wakeref_t tc_cold_wref;
-	enum intel_display_power_domain domain;
-=======
 	struct intel_tc_port *tc = to_tc_port(dig_port);
->>>>>>> 33a86170
 	bool update_mode = false;
 
 	mutex_lock(&tc->lock);
@@ -1429,19 +1198,6 @@
 	 */
 	tc->init_mode = tc->mode;
 
-<<<<<<< HEAD
-	dig_port->tc_mode = intel_tc_port_get_current_mode(dig_port);
-	/*
-	 * Save the initial mode for the state check in
-	 * intel_tc_port_sanitize_mode().
-	 */
-	dig_port->tc_init_mode = dig_port->tc_mode;
-	if (dig_port->tc_mode != TC_PORT_DISCONNECTED)
-		dig_port->tc_lock_wakeref =
-			tc_cold_block(dig_port, &dig_port->tc_lock_power_domain);
-
-=======
->>>>>>> 33a86170
 	/*
 	 * The PHY needs to be connected for AUX to work during HW readout and
 	 * MST topology resume, but the PHY mode can only be changed if the
@@ -1453,15 +1209,6 @@
 	 * cause a problem as the PHY ownership state is ignored by the
 	 * IOM/TCSS firmware (only display can own the PHY in that case).
 	 */
-<<<<<<< HEAD
-	if (!tc_port_is_enabled(dig_port)) {
-		update_mode = true;
-	} else if (dig_port->tc_mode == TC_PORT_DISCONNECTED) {
-		drm_WARN_ON(&i915->drm, !dig_port->tc_legacy_port);
-		drm_err(&i915->drm,
-			"Port %s: PHY disconnected on enabled port, connecting it\n",
-			dig_port->tc_port_name);
-=======
 	if (!tc_port_is_enabled(tc)) {
 		update_mode = true;
 	} else if (tc->mode == TC_PORT_DISCONNECTED) {
@@ -1469,17 +1216,10 @@
 		drm_err(&i915->drm,
 			"Port %s: PHY disconnected on enabled port, connecting it\n",
 			tc->port_name);
->>>>>>> 33a86170
 		update_mode = true;
 	}
 
 	if (update_mode)
-<<<<<<< HEAD
-		intel_tc_port_update_mode(dig_port, 1, false);
-
-	/* Prevent changing dig_port->tc_mode until intel_tc_port_sanitize_mode() is called. */
-	__intel_tc_port_get_link(dig_port);
-=======
 		intel_tc_port_update_mode(tc, 1, false);
 
 	/* Prevent changing tc->mode until intel_tc_port_sanitize_mode() is called. */
@@ -1495,7 +1235,6 @@
 	struct intel_digital_port *dig_port = tc->dig_port;
 	enum icl_port_dpll_id pll_type = ICL_PORT_DPLL_DEFAULT;
 	int active_links = 0;
->>>>>>> 33a86170
 
 	if (dig_port->dp.is_mst) {
 		/* TODO: get the PLL type for MST, once HW readout is done for it. */
@@ -1505,37 +1244,10 @@
 		active_links = 1;
 	}
 
-<<<<<<< HEAD
-	mutex_unlock(&dig_port->tc_lock);
-=======
 	if (active_links && !tc_phy_is_connected(tc, pll_type))
 		drm_err(&i915->drm,
 			"Port %s: PHY disconnected with %d active link(s)\n",
 			tc->port_name, active_links);
-
-	return active_links;
->>>>>>> 33a86170
-}
-
-static bool tc_port_has_active_links(struct intel_digital_port *dig_port,
-				     const struct intel_crtc_state *crtc_state)
-{
-	struct drm_i915_private *i915 = to_i915(dig_port->base.base.dev);
-	enum icl_port_dpll_id pll_type = ICL_PORT_DPLL_DEFAULT;
-	int active_links = 0;
-
-	if (dig_port->dp.is_mst) {
-		/* TODO: get the PLL type for MST, once HW readout is done for it. */
-		active_links = intel_dp_mst_encoder_active_links(dig_port);
-	} else if (crtc_state && crtc_state->hw.active) {
-		pll_type = intel_ddi_port_pll_type(&dig_port->base, crtc_state);
-		active_links = 1;
-	}
-
-	if (active_links && !tc_phy_is_connected(dig_port, pll_type))
-		drm_err(&i915->drm,
-			"Port %s: PHY disconnected with %d active link(s)\n",
-			dig_port->tc_port_name, active_links);
 
 	return active_links;
 }
@@ -1556,39 +1268,18 @@
 				 const struct intel_crtc_state *crtc_state)
 {
 	struct drm_i915_private *i915 = to_i915(dig_port->base.base.dev);
-<<<<<<< HEAD
-
-	mutex_lock(&dig_port->tc_lock);
-
-	drm_WARN_ON(&i915->drm, dig_port->tc_link_refcount != 1);
-	if (!tc_port_has_active_links(dig_port, crtc_state)) {
-=======
 	struct intel_tc_port *tc = to_tc_port(dig_port);
 
 	mutex_lock(&tc->lock);
 
 	drm_WARN_ON(&i915->drm, tc->link_refcount != 1);
 	if (!tc_port_has_active_links(tc, crtc_state)) {
->>>>>>> 33a86170
 		/*
 		 * TBT-alt is the default mode in any case the PHY ownership is not
 		 * held (regardless of the sink's connected live state), so
 		 * we'll just switch to disconnected mode from it here without
 		 * a note.
 		 */
-<<<<<<< HEAD
-		if (dig_port->tc_init_mode != TC_PORT_TBT_ALT &&
-		    dig_port->tc_init_mode != TC_PORT_DISCONNECTED)
-			drm_dbg_kms(&i915->drm,
-				    "Port %s: PHY left in %s mode on disabled port, disconnecting it\n",
-				    dig_port->tc_port_name,
-				    tc_port_mode_name(dig_port->tc_init_mode));
-		icl_tc_phy_disconnect(dig_port);
-		__intel_tc_port_put_link(dig_port);
-
-		tc_cold_unblock(dig_port, dig_port->tc_lock_power_domain,
-				fetch_and_zero(&dig_port->tc_lock_wakeref));
-=======
 		if (tc->init_mode != TC_PORT_TBT_ALT &&
 		    tc->init_mode != TC_PORT_DISCONNECTED)
 			drm_dbg_kms(&i915->drm,
@@ -1597,7 +1288,6 @@
 				    tc_port_mode_name(tc->init_mode));
 		tc_phy_disconnect(tc);
 		__intel_tc_port_put_link(tc);
->>>>>>> 33a86170
 	}
 
 	drm_dbg_kms(&i915->drm, "Port %s: sanitize mode (%s)\n",
@@ -1618,30 +1308,12 @@
  * can't really use.
  */
 bool intel_tc_port_connected_locked(struct intel_encoder *encoder)
-<<<<<<< HEAD
-{
-	struct intel_digital_port *dig_port = enc_to_dig_port(encoder);
-	struct drm_i915_private *i915 = to_i915(dig_port->base.base.dev);
-
-	drm_WARN_ON(&i915->drm, !intel_tc_port_ref_held(dig_port));
-
-	return tc_port_live_status_mask(dig_port) & BIT(dig_port->tc_mode);
-}
-
-bool intel_tc_port_connected(struct intel_encoder *encoder)
-=======
->>>>>>> 33a86170
 {
 	struct intel_digital_port *dig_port = enc_to_dig_port(encoder);
 	struct drm_i915_private *i915 = to_i915(dig_port->base.base.dev);
 	struct intel_tc_port *tc = to_tc_port(dig_port);
 	u32 mask = ~0;
 
-<<<<<<< HEAD
-	intel_tc_port_lock(dig_port);
-	is_connected = intel_tc_port_connected_locked(encoder);
-	intel_tc_port_unlock(dig_port);
-=======
 	drm_WARN_ON(&i915->drm, !intel_tc_port_ref_held(dig_port));
 
 	if (tc->mode != TC_PORT_DISCONNECTED)
@@ -1659,7 +1331,6 @@
 	mutex_lock(&tc->lock);
 	is_connected = intel_tc_port_connected_locked(encoder);
 	mutex_unlock(&tc->lock);
->>>>>>> 33a86170
 
 	return is_connected;
 }
@@ -1738,15 +1409,10 @@
 void intel_tc_port_get_link(struct intel_digital_port *dig_port,
 			    int required_lanes)
 {
-<<<<<<< HEAD
-	__intel_tc_port_lock(dig_port, required_lanes);
-	__intel_tc_port_get_link(dig_port);
-=======
 	struct intel_tc_port *tc = to_tc_port(dig_port);
 
 	__intel_tc_port_lock(tc, required_lanes);
 	__intel_tc_port_get_link(tc);
->>>>>>> 33a86170
 	intel_tc_port_unlock(dig_port);
 }
 
@@ -1755,11 +1421,7 @@
 	struct intel_tc_port *tc = to_tc_port(dig_port);
 
 	intel_tc_port_lock(dig_port);
-<<<<<<< HEAD
-	__intel_tc_port_put_link(dig_port);
-=======
 	__intel_tc_port_put_link(tc);
->>>>>>> 33a86170
 	intel_tc_port_unlock(dig_port);
 }
 
