/*
 * Copyright © 2014 Intel Corporation
 *
 * Permission is hereby granted, free of charge, to any person obtaining a
 * copy of this software and associated documentation files (the "Software"),
 * to deal in the Software without restriction, including without limitation
 * the rights to use, copy, modify, merge, publish, distribute, sublicense,
 * and/or sell copies of the Software, and to permit persons to whom the
 * Software is furnished to do so, subject to the following conditions:
 *
 * The above copyright notice and this permission notice (including the next
 * paragraph) shall be included in all copies or substantial portions of the
 * Software.
 *
 * THE SOFTWARE IS PROVIDED "AS IS", WITHOUT WARRANTY OF ANY KIND, EXPRESS OR
 * IMPLIED, INCLUDING BUT NOT LIMITED TO THE WARRANTIES OF MERCHANTABILITY,
 * FITNESS FOR A PARTICULAR PURPOSE AND NONINFRINGEMENT.  IN NO EVENT SHALL
 * THE AUTHORS OR COPYRIGHT HOLDERS BE LIABLE FOR ANY CLAIM, DAMAGES OR OTHER
 * LIABILITY, WHETHER IN AN ACTION OF CONTRACT, TORT OR OTHERWISE, ARISING
 * FROM, OUT OF OR IN CONNECTION WITH THE SOFTWARE OR THE USE OR OTHER
 * DEALINGS IN THE SOFTWARE.
 */

#include <drm/drm_atomic_helper.h>
#include <drm/drm_damage_helper.h>

#include "i915_drv.h"
#include "i915_reg.h"
#include "intel_atomic.h"
#include "intel_crtc.h"
#include "intel_de.h"
#include "intel_display_types.h"
#include "intel_dp.h"
#include "intel_dp_aux.h"
#include "intel_hdmi.h"
#include "intel_psr.h"
#include "intel_snps_phy.h"
#include "skl_universal_plane.h"

/**
 * DOC: Panel Self Refresh (PSR/SRD)
 *
 * Since Haswell Display controller supports Panel Self-Refresh on display
 * panels witch have a remote frame buffer (RFB) implemented according to PSR
 * spec in eDP1.3. PSR feature allows the display to go to lower standby states
 * when system is idle but display is on as it eliminates display refresh
 * request to DDR memory completely as long as the frame buffer for that
 * display is unchanged.
 *
 * Panel Self Refresh must be supported by both Hardware (source) and
 * Panel (sink).
 *
 * PSR saves power by caching the framebuffer in the panel RFB, which allows us
 * to power down the link and memory controller. For DSI panels the same idea
 * is called "manual mode".
 *
 * The implementation uses the hardware-based PSR support which automatically
 * enters/exits self-refresh mode. The hardware takes care of sending the
 * required DP aux message and could even retrain the link (that part isn't
 * enabled yet though). The hardware also keeps track of any frontbuffer
 * changes to know when to exit self-refresh mode again. Unfortunately that
 * part doesn't work too well, hence why the i915 PSR support uses the
 * software frontbuffer tracking to make sure it doesn't miss a screen
 * update. For this integration intel_psr_invalidate() and intel_psr_flush()
 * get called by the frontbuffer tracking code. Note that because of locking
 * issues the self-refresh re-enable code is done from a work queue, which
 * must be correctly synchronized/cancelled when shutting down the pipe."
 *
 * DC3CO (DC3 clock off)
 *
 * On top of PSR2, GEN12 adds a intermediate power savings state that turns
 * clock off automatically during PSR2 idle state.
 * The smaller overhead of DC3co entry/exit vs. the overhead of PSR2 deep sleep
 * entry/exit allows the HW to enter a low-power state even when page flipping
 * periodically (for instance a 30fps video playback scenario).
 *
 * Every time a flips occurs PSR2 will get out of deep sleep state(if it was),
 * so DC3CO is enabled and tgl_dc3co_disable_work is schedule to run after 6
 * frames, if no other flip occurs and the function above is executed, DC3CO is
 * disabled and PSR2 is configured to enter deep sleep, resetting again in case
 * of another flip.
 * Front buffer modifications do not trigger DC3CO activation on purpose as it
 * would bring a lot of complexity and most of the moderns systems will only
 * use page flips.
 */

static bool psr_global_enabled(struct intel_dp *intel_dp)
{
	struct intel_connector *connector = intel_dp->attached_connector;
	struct drm_i915_private *i915 = dp_to_i915(intel_dp);

	switch (intel_dp->psr.debug & I915_PSR_DEBUG_MODE_MASK) {
	case I915_PSR_DEBUG_DEFAULT:
		if (i915->params.enable_psr == -1)
			return connector->panel.vbt.psr.enable;
		return i915->params.enable_psr;
	case I915_PSR_DEBUG_DISABLE:
		return false;
	default:
		return true;
	}
}

static bool psr2_global_enabled(struct intel_dp *intel_dp)
{
	struct drm_i915_private *i915 = dp_to_i915(intel_dp);

	switch (intel_dp->psr.debug & I915_PSR_DEBUG_MODE_MASK) {
	case I915_PSR_DEBUG_DISABLE:
	case I915_PSR_DEBUG_FORCE_PSR1:
		return false;
	default:
		if (i915->params.enable_psr == 1)
			return false;
		return true;
	}
}

static u32 psr_irq_psr_error_bit_get(struct intel_dp *intel_dp)
{
	struct drm_i915_private *dev_priv = dp_to_i915(intel_dp);

	return DISPLAY_VER(dev_priv) >= 12 ? TGL_PSR_ERROR :
		EDP_PSR_ERROR(intel_dp->psr.transcoder);
}

static u32 psr_irq_post_exit_bit_get(struct intel_dp *intel_dp)
{
	struct drm_i915_private *dev_priv = dp_to_i915(intel_dp);

	return DISPLAY_VER(dev_priv) >= 12 ? TGL_PSR_POST_EXIT :
		EDP_PSR_POST_EXIT(intel_dp->psr.transcoder);
}

static u32 psr_irq_pre_entry_bit_get(struct intel_dp *intel_dp)
{
	struct drm_i915_private *dev_priv = dp_to_i915(intel_dp);

	return DISPLAY_VER(dev_priv) >= 12 ? TGL_PSR_PRE_ENTRY :
		EDP_PSR_PRE_ENTRY(intel_dp->psr.transcoder);
}

static u32 psr_irq_mask_get(struct intel_dp *intel_dp)
{
	struct drm_i915_private *dev_priv = dp_to_i915(intel_dp);

	return DISPLAY_VER(dev_priv) >= 12 ? TGL_PSR_MASK :
		EDP_PSR_MASK(intel_dp->psr.transcoder);
}

static void psr_irq_control(struct intel_dp *intel_dp)
{
	struct drm_i915_private *dev_priv = dp_to_i915(intel_dp);
	i915_reg_t imr_reg;
	u32 mask;

	if (DISPLAY_VER(dev_priv) >= 12)
		imr_reg = TRANS_PSR_IMR(intel_dp->psr.transcoder);
	else
		imr_reg = EDP_PSR_IMR;

	mask = psr_irq_psr_error_bit_get(intel_dp);
	if (intel_dp->psr.debug & I915_PSR_DEBUG_IRQ)
		mask |= psr_irq_post_exit_bit_get(intel_dp) |
			psr_irq_pre_entry_bit_get(intel_dp);

	intel_de_rmw(dev_priv, imr_reg, psr_irq_mask_get(intel_dp), ~mask);
}

static void psr_event_print(struct drm_i915_private *i915,
			    u32 val, bool psr2_enabled)
{
	drm_dbg_kms(&i915->drm, "PSR exit events: 0x%x\n", val);
	if (val & PSR_EVENT_PSR2_WD_TIMER_EXPIRE)
		drm_dbg_kms(&i915->drm, "\tPSR2 watchdog timer expired\n");
	if ((val & PSR_EVENT_PSR2_DISABLED) && psr2_enabled)
		drm_dbg_kms(&i915->drm, "\tPSR2 disabled\n");
	if (val & PSR_EVENT_SU_DIRTY_FIFO_UNDERRUN)
		drm_dbg_kms(&i915->drm, "\tSU dirty FIFO underrun\n");
	if (val & PSR_EVENT_SU_CRC_FIFO_UNDERRUN)
		drm_dbg_kms(&i915->drm, "\tSU CRC FIFO underrun\n");
	if (val & PSR_EVENT_GRAPHICS_RESET)
		drm_dbg_kms(&i915->drm, "\tGraphics reset\n");
	if (val & PSR_EVENT_PCH_INTERRUPT)
		drm_dbg_kms(&i915->drm, "\tPCH interrupt\n");
	if (val & PSR_EVENT_MEMORY_UP)
		drm_dbg_kms(&i915->drm, "\tMemory up\n");
	if (val & PSR_EVENT_FRONT_BUFFER_MODIFY)
		drm_dbg_kms(&i915->drm, "\tFront buffer modification\n");
	if (val & PSR_EVENT_WD_TIMER_EXPIRE)
		drm_dbg_kms(&i915->drm, "\tPSR watchdog timer expired\n");
	if (val & PSR_EVENT_PIPE_REGISTERS_UPDATE)
		drm_dbg_kms(&i915->drm, "\tPIPE registers updated\n");
	if (val & PSR_EVENT_REGISTER_UPDATE)
		drm_dbg_kms(&i915->drm, "\tRegister updated\n");
	if (val & PSR_EVENT_HDCP_ENABLE)
		drm_dbg_kms(&i915->drm, "\tHDCP enabled\n");
	if (val & PSR_EVENT_KVMR_SESSION_ENABLE)
		drm_dbg_kms(&i915->drm, "\tKVMR session enabled\n");
	if (val & PSR_EVENT_VBI_ENABLE)
		drm_dbg_kms(&i915->drm, "\tVBI enabled\n");
	if (val & PSR_EVENT_LPSP_MODE_EXIT)
		drm_dbg_kms(&i915->drm, "\tLPSP mode exited\n");
	if ((val & PSR_EVENT_PSR_DISABLE) && !psr2_enabled)
		drm_dbg_kms(&i915->drm, "\tPSR disabled\n");
}

void intel_psr_irq_handler(struct intel_dp *intel_dp, u32 psr_iir)
{
	enum transcoder cpu_transcoder = intel_dp->psr.transcoder;
	struct drm_i915_private *dev_priv = dp_to_i915(intel_dp);
	ktime_t time_ns =  ktime_get();
	i915_reg_t imr_reg;

	if (DISPLAY_VER(dev_priv) >= 12)
		imr_reg = TRANS_PSR_IMR(intel_dp->psr.transcoder);
	else
		imr_reg = EDP_PSR_IMR;

	if (psr_iir & psr_irq_pre_entry_bit_get(intel_dp)) {
		intel_dp->psr.last_entry_attempt = time_ns;
		drm_dbg_kms(&dev_priv->drm,
			    "[transcoder %s] PSR entry attempt in 2 vblanks\n",
			    transcoder_name(cpu_transcoder));
	}

	if (psr_iir & psr_irq_post_exit_bit_get(intel_dp)) {
		intel_dp->psr.last_exit = time_ns;
		drm_dbg_kms(&dev_priv->drm,
			    "[transcoder %s] PSR exit completed\n",
			    transcoder_name(cpu_transcoder));

		if (DISPLAY_VER(dev_priv) >= 9) {
			u32 val = intel_de_read(dev_priv,
						PSR_EVENT(cpu_transcoder));
			bool psr2_enabled = intel_dp->psr.psr2_enabled;

			intel_de_write(dev_priv, PSR_EVENT(cpu_transcoder),
				       val);
			psr_event_print(dev_priv, val, psr2_enabled);
		}
	}

	if (psr_iir & psr_irq_psr_error_bit_get(intel_dp)) {
		drm_warn(&dev_priv->drm, "[transcoder %s] PSR aux error\n",
			 transcoder_name(cpu_transcoder));

		intel_dp->psr.irq_aux_error = true;

		/*
		 * If this interruption is not masked it will keep
		 * interrupting so fast that it prevents the scheduled
		 * work to run.
		 * Also after a PSR error, we don't want to arm PSR
		 * again so we don't care about unmask the interruption
		 * or unset irq_aux_error.
		 */
		intel_de_rmw(dev_priv, imr_reg, 0, psr_irq_psr_error_bit_get(intel_dp));

		schedule_work(&intel_dp->psr.work);
	}
}

static bool intel_dp_get_alpm_status(struct intel_dp *intel_dp)
{
	u8 alpm_caps = 0;

	if (drm_dp_dpcd_readb(&intel_dp->aux, DP_RECEIVER_ALPM_CAP,
			      &alpm_caps) != 1)
		return false;
	return alpm_caps & DP_ALPM_CAP;
}

static u8 intel_dp_get_sink_sync_latency(struct intel_dp *intel_dp)
{
	struct drm_i915_private *i915 = dp_to_i915(intel_dp);
	u8 val = 8; /* assume the worst if we can't read the value */

	if (drm_dp_dpcd_readb(&intel_dp->aux,
			      DP_SYNCHRONIZATION_LATENCY_IN_SINK, &val) == 1)
		val &= DP_MAX_RESYNC_FRAME_COUNT_MASK;
	else
		drm_dbg_kms(&i915->drm,
			    "Unable to get sink synchronization latency, assuming 8 frames\n");
	return val;
}

static void intel_dp_get_su_granularity(struct intel_dp *intel_dp)
{
	struct drm_i915_private *i915 = dp_to_i915(intel_dp);
	ssize_t r;
	u16 w;
	u8 y;

	/* If sink don't have specific granularity requirements set legacy ones */
	if (!(intel_dp->psr_dpcd[1] & DP_PSR2_SU_GRANULARITY_REQUIRED)) {
		/* As PSR2 HW sends full lines, we do not care about x granularity */
		w = 4;
		y = 4;
		goto exit;
	}

	r = drm_dp_dpcd_read(&intel_dp->aux, DP_PSR2_SU_X_GRANULARITY, &w, 2);
	if (r != 2)
		drm_dbg_kms(&i915->drm,
			    "Unable to read DP_PSR2_SU_X_GRANULARITY\n");
	/*
	 * Spec says that if the value read is 0 the default granularity should
	 * be used instead.
	 */
	if (r != 2 || w == 0)
		w = 4;

	r = drm_dp_dpcd_read(&intel_dp->aux, DP_PSR2_SU_Y_GRANULARITY, &y, 1);
	if (r != 1) {
		drm_dbg_kms(&i915->drm,
			    "Unable to read DP_PSR2_SU_Y_GRANULARITY\n");
		y = 4;
	}
	if (y == 0)
		y = 1;

exit:
	intel_dp->psr.su_w_granularity = w;
	intel_dp->psr.su_y_granularity = y;
}

void intel_psr_init_dpcd(struct intel_dp *intel_dp)
{
	struct drm_i915_private *dev_priv =
		to_i915(dp_to_dig_port(intel_dp)->base.base.dev);

	drm_dp_dpcd_read(&intel_dp->aux, DP_PSR_SUPPORT, intel_dp->psr_dpcd,
			 sizeof(intel_dp->psr_dpcd));

	if (!intel_dp->psr_dpcd[0])
		return;
	drm_dbg_kms(&dev_priv->drm, "eDP panel supports PSR version %x\n",
		    intel_dp->psr_dpcd[0]);

	if (drm_dp_has_quirk(&intel_dp->desc, DP_DPCD_QUIRK_NO_PSR)) {
		drm_dbg_kms(&dev_priv->drm,
			    "PSR support not currently available for this panel\n");
		return;
	}

	if (!(intel_dp->edp_dpcd[1] & DP_EDP_SET_POWER_CAP)) {
		drm_dbg_kms(&dev_priv->drm,
			    "Panel lacks power state control, PSR cannot be enabled\n");
		return;
	}

	intel_dp->psr.sink_support = true;
	intel_dp->psr.sink_sync_latency =
		intel_dp_get_sink_sync_latency(intel_dp);

	if (DISPLAY_VER(dev_priv) >= 9 &&
	    (intel_dp->psr_dpcd[0] == DP_PSR2_WITH_Y_COORD_IS_SUPPORTED)) {
		bool y_req = intel_dp->psr_dpcd[1] &
			     DP_PSR2_SU_Y_COORDINATE_REQUIRED;
		bool alpm = intel_dp_get_alpm_status(intel_dp);

		/*
		 * All panels that supports PSR version 03h (PSR2 +
		 * Y-coordinate) can handle Y-coordinates in VSC but we are
		 * only sure that it is going to be used when required by the
		 * panel. This way panel is capable to do selective update
		 * without a aux frame sync.
		 *
		 * To support PSR version 02h and PSR version 03h without
		 * Y-coordinate requirement panels we would need to enable
		 * GTC first.
		 */
		intel_dp->psr.sink_psr2_support = y_req && alpm;
		drm_dbg_kms(&dev_priv->drm, "PSR2 %ssupported\n",
			    intel_dp->psr.sink_psr2_support ? "" : "not ");

		if (intel_dp->psr.sink_psr2_support) {
			intel_dp->psr.colorimetry_support =
				intel_dp_get_colorimetry_status(intel_dp);
			intel_dp_get_su_granularity(intel_dp);
		}
	}
}

static void intel_psr_enable_sink(struct intel_dp *intel_dp)
{
	struct drm_i915_private *dev_priv = dp_to_i915(intel_dp);
	u8 dpcd_val = DP_PSR_ENABLE;

	/* Enable ALPM at sink for psr2 */
	if (intel_dp->psr.psr2_enabled) {
		drm_dp_dpcd_writeb(&intel_dp->aux, DP_RECEIVER_ALPM_CONFIG,
				   DP_ALPM_ENABLE |
				   DP_ALPM_LOCK_ERROR_IRQ_HPD_ENABLE);

		dpcd_val |= DP_PSR_ENABLE_PSR2 | DP_PSR_IRQ_HPD_WITH_CRC_ERRORS;
	} else {
		if (intel_dp->psr.link_standby)
			dpcd_val |= DP_PSR_MAIN_LINK_ACTIVE;

		if (DISPLAY_VER(dev_priv) >= 8)
			dpcd_val |= DP_PSR_CRC_VERIFICATION;
	}

	if (intel_dp->psr.req_psr2_sdp_prior_scanline)
		dpcd_val |= DP_PSR_SU_REGION_SCANLINE_CAPTURE;

	drm_dp_dpcd_writeb(&intel_dp->aux, DP_PSR_EN_CFG, dpcd_val);

	drm_dp_dpcd_writeb(&intel_dp->aux, DP_SET_POWER, DP_SET_POWER_D0);
}

static u32 intel_psr1_get_tp_time(struct intel_dp *intel_dp)
{
	struct intel_connector *connector = intel_dp->attached_connector;
	struct drm_i915_private *dev_priv = dp_to_i915(intel_dp);
	u32 val = 0;

	if (DISPLAY_VER(dev_priv) >= 11)
		val |= EDP_PSR_TP4_TIME_0US;

	if (dev_priv->params.psr_safest_params) {
		val |= EDP_PSR_TP1_TIME_2500us;
		val |= EDP_PSR_TP2_TP3_TIME_2500us;
		goto check_tp3_sel;
	}

	if (connector->panel.vbt.psr.tp1_wakeup_time_us == 0)
		val |= EDP_PSR_TP1_TIME_0us;
	else if (connector->panel.vbt.psr.tp1_wakeup_time_us <= 100)
		val |= EDP_PSR_TP1_TIME_100us;
	else if (connector->panel.vbt.psr.tp1_wakeup_time_us <= 500)
		val |= EDP_PSR_TP1_TIME_500us;
	else
		val |= EDP_PSR_TP1_TIME_2500us;

	if (connector->panel.vbt.psr.tp2_tp3_wakeup_time_us == 0)
		val |= EDP_PSR_TP2_TP3_TIME_0us;
	else if (connector->panel.vbt.psr.tp2_tp3_wakeup_time_us <= 100)
		val |= EDP_PSR_TP2_TP3_TIME_100us;
	else if (connector->panel.vbt.psr.tp2_tp3_wakeup_time_us <= 500)
		val |= EDP_PSR_TP2_TP3_TIME_500us;
	else
		val |= EDP_PSR_TP2_TP3_TIME_2500us;

check_tp3_sel:
	if (intel_dp_source_supports_tps3(dev_priv) &&
	    drm_dp_tps3_supported(intel_dp->dpcd))
		val |= EDP_PSR_TP1_TP3_SEL;
	else
		val |= EDP_PSR_TP1_TP2_SEL;

	return val;
}

static u8 psr_compute_idle_frames(struct intel_dp *intel_dp)
{
	struct intel_connector *connector = intel_dp->attached_connector;
	struct drm_i915_private *dev_priv = dp_to_i915(intel_dp);
	int idle_frames;

	/* Let's use 6 as the minimum to cover all known cases including the
	 * off-by-one issue that HW has in some cases.
	 */
	idle_frames = max(6, connector->panel.vbt.psr.idle_frames);
	idle_frames = max(idle_frames, intel_dp->psr.sink_sync_latency + 1);

	if (drm_WARN_ON(&dev_priv->drm, idle_frames > 0xf))
		idle_frames = 0xf;

	return idle_frames;
}

static void hsw_activate_psr1(struct intel_dp *intel_dp)
{
	struct drm_i915_private *dev_priv = dp_to_i915(intel_dp);
	u32 max_sleep_time = 0x1f;
	u32 val = EDP_PSR_ENABLE;

	val |= psr_compute_idle_frames(intel_dp) << EDP_PSR_IDLE_FRAME_SHIFT;

	val |= max_sleep_time << EDP_PSR_MAX_SLEEP_TIME_SHIFT;
	if (IS_HASWELL(dev_priv))
		val |= EDP_PSR_MIN_LINK_ENTRY_TIME_8_LINES;

	if (intel_dp->psr.link_standby)
		val |= EDP_PSR_LINK_STANDBY;

	val |= intel_psr1_get_tp_time(intel_dp);

	if (DISPLAY_VER(dev_priv) >= 8)
		val |= EDP_PSR_CRC_ENABLE;

	val |= (intel_de_read(dev_priv, EDP_PSR_CTL(intel_dp->psr.transcoder)) &
		EDP_PSR_RESTORE_PSR_ACTIVE_CTX_MASK);
	intel_de_write(dev_priv, EDP_PSR_CTL(intel_dp->psr.transcoder), val);
}

static u32 intel_psr2_get_tp_time(struct intel_dp *intel_dp)
{
	struct intel_connector *connector = intel_dp->attached_connector;
	struct drm_i915_private *dev_priv = dp_to_i915(intel_dp);
	u32 val = 0;

	if (dev_priv->params.psr_safest_params)
		return EDP_PSR2_TP2_TIME_2500us;

	if (connector->panel.vbt.psr.psr2_tp2_tp3_wakeup_time_us >= 0 &&
	    connector->panel.vbt.psr.psr2_tp2_tp3_wakeup_time_us <= 50)
		val |= EDP_PSR2_TP2_TIME_50us;
	else if (connector->panel.vbt.psr.psr2_tp2_tp3_wakeup_time_us <= 100)
		val |= EDP_PSR2_TP2_TIME_100us;
	else if (connector->panel.vbt.psr.psr2_tp2_tp3_wakeup_time_us <= 500)
		val |= EDP_PSR2_TP2_TIME_500us;
	else
		val |= EDP_PSR2_TP2_TIME_2500us;

	return val;
}

static void hsw_activate_psr2(struct intel_dp *intel_dp)
{
	struct drm_i915_private *dev_priv = dp_to_i915(intel_dp);
	u32 val = EDP_PSR2_ENABLE;

	val |= psr_compute_idle_frames(intel_dp) << EDP_PSR2_IDLE_FRAME_SHIFT;

	if (DISPLAY_VER(dev_priv) <= 13 && !IS_ALDERLAKE_P(dev_priv))
		val |= EDP_SU_TRACK_ENABLE;

	if (DISPLAY_VER(dev_priv) >= 10 && DISPLAY_VER(dev_priv) <= 12)
		val |= EDP_Y_COORDINATE_ENABLE;

	val |= EDP_PSR2_FRAME_BEFORE_SU(max_t(u8, intel_dp->psr.sink_sync_latency + 1, 2));
	val |= intel_psr2_get_tp_time(intel_dp);

	if (DISPLAY_VER(dev_priv) >= 12) {
		if (intel_dp->psr.io_wake_lines < 9 &&
		    intel_dp->psr.fast_wake_lines < 9)
			val |= TGL_EDP_PSR2_BLOCK_COUNT_NUM_2;
		else
			val |= TGL_EDP_PSR2_BLOCK_COUNT_NUM_3;
	}

	/* Wa_22012278275:adl-p */
	if (IS_ADLP_DISPLAY_STEP(dev_priv, STEP_A0, STEP_E0)) {
		static const u8 map[] = {
			2, /* 5 lines */
			1, /* 6 lines */
			0, /* 7 lines */
			3, /* 8 lines */
			6, /* 9 lines */
			5, /* 10 lines */
			4, /* 11 lines */
			7, /* 12 lines */
		};
		/*
		 * Still using the default IO_BUFFER_WAKE and FAST_WAKE, see
		 * comments bellow for more information
		 */
		u32 tmp;

		tmp = map[intel_dp->psr.io_wake_lines - TGL_EDP_PSR2_IO_BUFFER_WAKE_MIN_LINES];
		tmp = tmp << TGL_EDP_PSR2_IO_BUFFER_WAKE_SHIFT;
		val |= tmp;

		tmp = map[intel_dp->psr.fast_wake_lines - TGL_EDP_PSR2_FAST_WAKE_MIN_LINES];
		tmp = tmp << TGL_EDP_PSR2_FAST_WAKE_MIN_SHIFT;
		val |= tmp;
	} else if (DISPLAY_VER(dev_priv) >= 12) {
		val |= TGL_EDP_PSR2_IO_BUFFER_WAKE(intel_dp->psr.io_wake_lines);
		val |= TGL_EDP_PSR2_FAST_WAKE(intel_dp->psr.fast_wake_lines);
	} else if (DISPLAY_VER(dev_priv) >= 9) {
		val |= EDP_PSR2_IO_BUFFER_WAKE(intel_dp->psr.io_wake_lines);
		val |= EDP_PSR2_FAST_WAKE(intel_dp->psr.fast_wake_lines);
	}

	if (intel_dp->psr.req_psr2_sdp_prior_scanline)
		val |= EDP_PSR2_SU_SDP_SCANLINE;

	if (intel_dp->psr.psr2_sel_fetch_enabled) {
		u32 tmp;

		tmp = intel_de_read(dev_priv, PSR2_MAN_TRK_CTL(intel_dp->psr.transcoder));
		drm_WARN_ON(&dev_priv->drm, !(tmp & PSR2_MAN_TRK_CTL_ENABLE));
	} else if (HAS_PSR2_SEL_FETCH(dev_priv)) {
		intel_de_write(dev_priv,
			       PSR2_MAN_TRK_CTL(intel_dp->psr.transcoder), 0);
	}

	/*
	 * PSR2 HW is incorrectly using EDP_PSR_TP1_TP3_SEL and BSpec is
	 * recommending keep this bit unset while PSR2 is enabled.
	 */
	intel_de_write(dev_priv, EDP_PSR_CTL(intel_dp->psr.transcoder), 0);

	intel_de_write(dev_priv, EDP_PSR2_CTL(intel_dp->psr.transcoder), val);
}

static bool
transcoder_has_psr2(struct drm_i915_private *dev_priv, enum transcoder trans)
{
	if (IS_ALDERLAKE_P(dev_priv) || DISPLAY_VER(dev_priv) >= 14)
		return trans == TRANSCODER_A || trans == TRANSCODER_B;
	else if (DISPLAY_VER(dev_priv) >= 12)
		return trans == TRANSCODER_A;
	else
		return trans == TRANSCODER_EDP;
}

static u32 intel_get_frame_time_us(const struct intel_crtc_state *cstate)
{
	if (!cstate || !cstate->hw.active)
		return 0;

	return DIV_ROUND_UP(1000 * 1000,
			    drm_mode_vrefresh(&cstate->hw.adjusted_mode));
}

static void psr2_program_idle_frames(struct intel_dp *intel_dp,
				     u32 idle_frames)
{
	struct drm_i915_private *dev_priv = dp_to_i915(intel_dp);

	idle_frames <<=  EDP_PSR2_IDLE_FRAME_SHIFT;
	intel_de_rmw(dev_priv, EDP_PSR2_CTL(intel_dp->psr.transcoder),
		     EDP_PSR2_IDLE_FRAME_MASK, idle_frames);
}

static void tgl_psr2_enable_dc3co(struct intel_dp *intel_dp)
{
	struct drm_i915_private *dev_priv = dp_to_i915(intel_dp);

	psr2_program_idle_frames(intel_dp, 0);
	intel_display_power_set_target_dc_state(dev_priv, DC_STATE_EN_DC3CO);
}

static void tgl_psr2_disable_dc3co(struct intel_dp *intel_dp)
{
	struct drm_i915_private *dev_priv = dp_to_i915(intel_dp);

	intel_display_power_set_target_dc_state(dev_priv, DC_STATE_EN_UPTO_DC6);
	psr2_program_idle_frames(intel_dp, psr_compute_idle_frames(intel_dp));
}

static void tgl_dc3co_disable_work(struct work_struct *work)
{
	struct intel_dp *intel_dp =
		container_of(work, typeof(*intel_dp), psr.dc3co_work.work);

	mutex_lock(&intel_dp->psr.lock);
	/* If delayed work is pending, it is not idle */
	if (delayed_work_pending(&intel_dp->psr.dc3co_work))
		goto unlock;

	tgl_psr2_disable_dc3co(intel_dp);
unlock:
	mutex_unlock(&intel_dp->psr.lock);
}

static void tgl_disallow_dc3co_on_psr2_exit(struct intel_dp *intel_dp)
{
	if (!intel_dp->psr.dc3co_exitline)
		return;

	cancel_delayed_work(&intel_dp->psr.dc3co_work);
	/* Before PSR2 exit disallow dc3co*/
	tgl_psr2_disable_dc3co(intel_dp);
}

static bool
dc3co_is_pipe_port_compatible(struct intel_dp *intel_dp,
			      struct intel_crtc_state *crtc_state)
{
	struct intel_digital_port *dig_port = dp_to_dig_port(intel_dp);
	enum pipe pipe = to_intel_crtc(crtc_state->uapi.crtc)->pipe;
	struct drm_i915_private *dev_priv = dp_to_i915(intel_dp);
	enum port port = dig_port->base.port;

	if (IS_ALDERLAKE_P(dev_priv) || DISPLAY_VER(dev_priv) >= 14)
		return pipe <= PIPE_B && port <= PORT_B;
	else
		return pipe == PIPE_A && port == PORT_A;
}

static void
tgl_dc3co_exitline_compute_config(struct intel_dp *intel_dp,
				  struct intel_crtc_state *crtc_state)
{
	const u32 crtc_vdisplay = crtc_state->uapi.adjusted_mode.crtc_vdisplay;
	struct drm_i915_private *dev_priv = dp_to_i915(intel_dp);
	struct i915_power_domains *power_domains = &dev_priv->display.power.domains;
	u32 exit_scanlines;

	/*
	 * FIXME: Due to the changed sequence of activating/deactivating DC3CO,
	 * disable DC3CO until the changed dc3co activating/deactivating sequence
	 * is applied. B.Specs:49196
	 */
	return;

	/*
	 * DMC's DC3CO exit mechanism has an issue with Selective Fecth
	 * TODO: when the issue is addressed, this restriction should be removed.
	 */
	if (crtc_state->enable_psr2_sel_fetch)
		return;

	if (!(power_domains->allowed_dc_mask & DC_STATE_EN_DC3CO))
		return;

	if (!dc3co_is_pipe_port_compatible(intel_dp, crtc_state))
		return;

	/* Wa_16011303918:adl-p */
	if (IS_ADLP_DISPLAY_STEP(dev_priv, STEP_A0, STEP_B0))
		return;

	/*
	 * DC3CO Exit time 200us B.Spec 49196
	 * PSR2 transcoder Early Exit scanlines = ROUNDUP(200 / line time) + 1
	 */
	exit_scanlines =
		intel_usecs_to_scanlines(&crtc_state->uapi.adjusted_mode, 200) + 1;

	if (drm_WARN_ON(&dev_priv->drm, exit_scanlines > crtc_vdisplay))
		return;

	crtc_state->dc3co_exitline = crtc_vdisplay - exit_scanlines;
}

static bool intel_psr2_sel_fetch_config_valid(struct intel_dp *intel_dp,
					      struct intel_crtc_state *crtc_state)
{
	struct drm_i915_private *dev_priv = dp_to_i915(intel_dp);

	if (!dev_priv->params.enable_psr2_sel_fetch &&
	    intel_dp->psr.debug != I915_PSR_DEBUG_ENABLE_SEL_FETCH) {
		drm_dbg_kms(&dev_priv->drm,
			    "PSR2 sel fetch not enabled, disabled by parameter\n");
		return false;
	}

	if (crtc_state->uapi.async_flip) {
		drm_dbg_kms(&dev_priv->drm,
			    "PSR2 sel fetch not enabled, async flip enabled\n");
		return false;
	}

	return crtc_state->enable_psr2_sel_fetch = true;
}

static bool psr2_granularity_check(struct intel_dp *intel_dp,
				   struct intel_crtc_state *crtc_state)
{
	struct drm_i915_private *dev_priv = dp_to_i915(intel_dp);
	const struct drm_dsc_config *vdsc_cfg = &crtc_state->dsc.config;
	const int crtc_hdisplay = crtc_state->hw.adjusted_mode.crtc_hdisplay;
	const int crtc_vdisplay = crtc_state->hw.adjusted_mode.crtc_vdisplay;
	u16 y_granularity = 0;

	/* PSR2 HW only send full lines so we only need to validate the width */
	if (crtc_hdisplay % intel_dp->psr.su_w_granularity)
		return false;

	if (crtc_vdisplay % intel_dp->psr.su_y_granularity)
		return false;

	/* HW tracking is only aligned to 4 lines */
	if (!crtc_state->enable_psr2_sel_fetch)
		return intel_dp->psr.su_y_granularity == 4;

	/*
	 * adl_p and mtl platforms have 1 line granularity.
	 * For other platforms with SW tracking we can adjust the y coordinates
	 * to match sink requirement if multiple of 4.
	 */
	if (IS_ALDERLAKE_P(dev_priv) || DISPLAY_VER(dev_priv) >= 14)
		y_granularity = intel_dp->psr.su_y_granularity;
	else if (intel_dp->psr.su_y_granularity <= 2)
		y_granularity = 4;
	else if ((intel_dp->psr.su_y_granularity % 4) == 0)
		y_granularity = intel_dp->psr.su_y_granularity;

	if (y_granularity == 0 || crtc_vdisplay % y_granularity)
		return false;

	if (crtc_state->dsc.compression_enable &&
	    vdsc_cfg->slice_height % y_granularity)
		return false;

	crtc_state->su_y_granularity = y_granularity;
	return true;
}

static bool _compute_psr2_sdp_prior_scanline_indication(struct intel_dp *intel_dp,
							struct intel_crtc_state *crtc_state)
{
	const struct drm_display_mode *adjusted_mode = &crtc_state->uapi.adjusted_mode;
	struct drm_i915_private *dev_priv = dp_to_i915(intel_dp);
	u32 hblank_total, hblank_ns, req_ns;

	hblank_total = adjusted_mode->crtc_hblank_end - adjusted_mode->crtc_hblank_start;
	hblank_ns = div_u64(1000000ULL * hblank_total, adjusted_mode->crtc_clock);

	/* From spec: ((60 / number of lanes) + 11) * 1000 / symbol clock frequency MHz */
	req_ns = ((60 / crtc_state->lane_count) + 11) * 1000 / (crtc_state->port_clock / 1000);

	if ((hblank_ns - req_ns) > 100)
		return true;

	/* Not supported <13 / Wa_22012279113:adl-p */
	if (DISPLAY_VER(dev_priv) <= 13 || intel_dp->edp_dpcd[0] < DP_EDP_14b)
		return false;

	crtc_state->req_psr2_sdp_prior_scanline = true;
	return true;
}

static bool _compute_psr2_wake_times(struct intel_dp *intel_dp,
				     struct intel_crtc_state *crtc_state)
{
	struct drm_i915_private *i915 = dp_to_i915(intel_dp);
	int io_wake_lines, io_wake_time, fast_wake_lines, fast_wake_time;
	u8 max_wake_lines;

	if (DISPLAY_VER(i915) >= 12) {
		io_wake_time = 42;
		/*
		 * According to Bspec it's 42us, but based on testing
		 * it is not enough -> use 45 us.
		 */
		fast_wake_time = 45;
		max_wake_lines = 12;
	} else {
		io_wake_time = 50;
		fast_wake_time = 32;
		max_wake_lines = 8;
	}

	io_wake_lines = intel_usecs_to_scanlines(
		&crtc_state->uapi.adjusted_mode, io_wake_time);
	fast_wake_lines = intel_usecs_to_scanlines(
		&crtc_state->uapi.adjusted_mode, fast_wake_time);

	if (io_wake_lines > max_wake_lines ||
	    fast_wake_lines > max_wake_lines)
		return false;

	if (i915->params.psr_safest_params)
		io_wake_lines = fast_wake_lines = max_wake_lines;

	/* According to Bspec lower limit should be set as 7 lines. */
	intel_dp->psr.io_wake_lines = max(io_wake_lines, 7);
	intel_dp->psr.fast_wake_lines = max(fast_wake_lines, 7);

	return true;
}

static bool intel_psr2_config_valid(struct intel_dp *intel_dp,
				    struct intel_crtc_state *crtc_state)
{
	struct drm_i915_private *dev_priv = dp_to_i915(intel_dp);
	int crtc_hdisplay = crtc_state->hw.adjusted_mode.crtc_hdisplay;
	int crtc_vdisplay = crtc_state->hw.adjusted_mode.crtc_vdisplay;
	int psr_max_h = 0, psr_max_v = 0, max_bpp = 0;

	if (!intel_dp->psr.sink_psr2_support)
		return false;

	/* JSL and EHL only supports eDP 1.3 */
	if (IS_JSL_EHL(dev_priv)) {
		drm_dbg_kms(&dev_priv->drm, "PSR2 not supported by phy\n");
		return false;
	}

	/* Wa_16011181250 */
	if (IS_ROCKETLAKE(dev_priv) || IS_ALDERLAKE_S(dev_priv) ||
	    IS_DG2(dev_priv)) {
		drm_dbg_kms(&dev_priv->drm, "PSR2 is defeatured for this platform\n");
		return false;
	}

	if (IS_ADLP_DISPLAY_STEP(dev_priv, STEP_A0, STEP_B0)) {
		drm_dbg_kms(&dev_priv->drm, "PSR2 not completely functional in this stepping\n");
		return false;
	}

	if (!transcoder_has_psr2(dev_priv, crtc_state->cpu_transcoder)) {
		drm_dbg_kms(&dev_priv->drm,
			    "PSR2 not supported in transcoder %s\n",
			    transcoder_name(crtc_state->cpu_transcoder));
		return false;
	}

	if (!psr2_global_enabled(intel_dp)) {
		drm_dbg_kms(&dev_priv->drm, "PSR2 disabled by flag\n");
		return false;
	}

	/*
	 * DSC and PSR2 cannot be enabled simultaneously. If a requested
	 * resolution requires DSC to be enabled, priority is given to DSC
	 * over PSR2.
	 */
	if (crtc_state->dsc.compression_enable &&
	    (DISPLAY_VER(dev_priv) <= 13 && !IS_ALDERLAKE_P(dev_priv))) {
		drm_dbg_kms(&dev_priv->drm,
			    "PSR2 cannot be enabled since DSC is enabled\n");
		return false;
	}

	if (crtc_state->crc_enabled) {
		drm_dbg_kms(&dev_priv->drm,
			    "PSR2 not enabled because it would inhibit pipe CRC calculation\n");
		return false;
	}

	if (DISPLAY_VER(dev_priv) >= 12) {
		psr_max_h = 5120;
		psr_max_v = 3200;
		max_bpp = 30;
	} else if (DISPLAY_VER(dev_priv) >= 10) {
		psr_max_h = 4096;
		psr_max_v = 2304;
		max_bpp = 24;
	} else if (DISPLAY_VER(dev_priv) == 9) {
		psr_max_h = 3640;
		psr_max_v = 2304;
		max_bpp = 24;
	}

	if (crtc_state->pipe_bpp > max_bpp) {
		drm_dbg_kms(&dev_priv->drm,
			    "PSR2 not enabled, pipe bpp %d > max supported %d\n",
			    crtc_state->pipe_bpp, max_bpp);
		return false;
	}

	/* Wa_16011303918:adl-p */
	if (crtc_state->vrr.enable &&
	    IS_ADLP_DISPLAY_STEP(dev_priv, STEP_A0, STEP_B0)) {
		drm_dbg_kms(&dev_priv->drm,
			    "PSR2 not enabled, not compatible with HW stepping + VRR\n");
		return false;
	}

	if (!_compute_psr2_sdp_prior_scanline_indication(intel_dp, crtc_state)) {
		drm_dbg_kms(&dev_priv->drm,
			    "PSR2 not enabled, PSR2 SDP indication do not fit in hblank\n");
		return false;
	}

	if (!_compute_psr2_wake_times(intel_dp, crtc_state)) {
		drm_dbg_kms(&dev_priv->drm,
			    "PSR2 not enabled, Unable to use long enough wake times\n");
		return false;
	}

	if (HAS_PSR2_SEL_FETCH(dev_priv)) {
		if (!intel_psr2_sel_fetch_config_valid(intel_dp, crtc_state) &&
		    !HAS_PSR_HW_TRACKING(dev_priv)) {
			drm_dbg_kms(&dev_priv->drm,
				    "PSR2 not enabled, selective fetch not valid and no HW tracking available\n");
			return false;
		}
	}

	if (!psr2_granularity_check(intel_dp, crtc_state)) {
		drm_dbg_kms(&dev_priv->drm, "PSR2 not enabled, SU granularity not compatible\n");
		goto unsupported;
	}

	if (!crtc_state->enable_psr2_sel_fetch &&
	    (crtc_hdisplay > psr_max_h || crtc_vdisplay > psr_max_v)) {
		drm_dbg_kms(&dev_priv->drm,
			    "PSR2 not enabled, resolution %dx%d > max supported %dx%d\n",
			    crtc_hdisplay, crtc_vdisplay,
			    psr_max_h, psr_max_v);
		goto unsupported;
	}

	tgl_dc3co_exitline_compute_config(intel_dp, crtc_state);
	return true;

unsupported:
	crtc_state->enable_psr2_sel_fetch = false;
	return false;
}

void intel_psr_compute_config(struct intel_dp *intel_dp,
			      struct intel_crtc_state *crtc_state,
			      struct drm_connector_state *conn_state)
{
	struct drm_i915_private *dev_priv = dp_to_i915(intel_dp);
	const struct drm_display_mode *adjusted_mode =
		&crtc_state->hw.adjusted_mode;
	int psr_setup_time;

	/*
	 * Current PSR panels don't work reliably with VRR enabled
	 * So if VRR is enabled, do not enable PSR.
	 */
	if (crtc_state->vrr.enable)
		return;

	if (!CAN_PSR(intel_dp))
		return;

	if (!psr_global_enabled(intel_dp)) {
		drm_dbg_kms(&dev_priv->drm, "PSR disabled by flag\n");
		return;
	}

	if (intel_dp->psr.sink_not_reliable) {
		drm_dbg_kms(&dev_priv->drm,
			    "PSR sink implementation is not reliable\n");
		return;
	}

	if (adjusted_mode->flags & DRM_MODE_FLAG_INTERLACE) {
		drm_dbg_kms(&dev_priv->drm,
			    "PSR condition failed: Interlaced mode enabled\n");
		return;
	}

	psr_setup_time = drm_dp_psr_setup_time(intel_dp->psr_dpcd);
	if (psr_setup_time < 0) {
		drm_dbg_kms(&dev_priv->drm,
			    "PSR condition failed: Invalid PSR setup time (0x%02x)\n",
			    intel_dp->psr_dpcd[1]);
		return;
	}

	if (intel_usecs_to_scanlines(adjusted_mode, psr_setup_time) >
	    adjusted_mode->crtc_vtotal - adjusted_mode->crtc_vdisplay - 1) {
		drm_dbg_kms(&dev_priv->drm,
			    "PSR condition failed: PSR setup time (%d us) too long\n",
			    psr_setup_time);
		return;
	}

	crtc_state->has_psr = true;
	crtc_state->has_psr2 = intel_psr2_config_valid(intel_dp, crtc_state);

	crtc_state->infoframes.enable |= intel_hdmi_infoframe_enable(DP_SDP_VSC);
	intel_dp_compute_psr_vsc_sdp(intel_dp, crtc_state, conn_state,
				     &crtc_state->psr_vsc);
}

void intel_psr_get_config(struct intel_encoder *encoder,
			  struct intel_crtc_state *pipe_config)
{
	struct drm_i915_private *dev_priv = to_i915(encoder->base.dev);
	struct intel_digital_port *dig_port = enc_to_dig_port(encoder);
	struct intel_dp *intel_dp;
	u32 val;

	if (!dig_port)
		return;

	intel_dp = &dig_port->dp;
	if (!CAN_PSR(intel_dp))
		return;

	mutex_lock(&intel_dp->psr.lock);
	if (!intel_dp->psr.enabled)
		goto unlock;

	/*
	 * Not possible to read EDP_PSR/PSR2_CTL registers as it is
	 * enabled/disabled because of frontbuffer tracking and others.
	 */
	pipe_config->has_psr = true;
	pipe_config->has_psr2 = intel_dp->psr.psr2_enabled;
	pipe_config->infoframes.enable |= intel_hdmi_infoframe_enable(DP_SDP_VSC);

	if (!intel_dp->psr.psr2_enabled)
		goto unlock;

	if (HAS_PSR2_SEL_FETCH(dev_priv)) {
		val = intel_de_read(dev_priv, PSR2_MAN_TRK_CTL(intel_dp->psr.transcoder));
		if (val & PSR2_MAN_TRK_CTL_ENABLE)
			pipe_config->enable_psr2_sel_fetch = true;
	}

	if (DISPLAY_VER(dev_priv) >= 12) {
		val = intel_de_read(dev_priv, TRANS_EXITLINE(intel_dp->psr.transcoder));
		val &= EXITLINE_MASK;
		pipe_config->dc3co_exitline = val;
	}
unlock:
	mutex_unlock(&intel_dp->psr.lock);
}

static void intel_psr_activate(struct intel_dp *intel_dp)
{
	struct drm_i915_private *dev_priv = dp_to_i915(intel_dp);
	enum transcoder transcoder = intel_dp->psr.transcoder;

	if (transcoder_has_psr2(dev_priv, transcoder))
		drm_WARN_ON(&dev_priv->drm,
			    intel_de_read(dev_priv, EDP_PSR2_CTL(transcoder)) & EDP_PSR2_ENABLE);

	drm_WARN_ON(&dev_priv->drm,
		    intel_de_read(dev_priv, EDP_PSR_CTL(transcoder)) & EDP_PSR_ENABLE);
	drm_WARN_ON(&dev_priv->drm, intel_dp->psr.active);
	lockdep_assert_held(&intel_dp->psr.lock);

	/* psr1 and psr2 are mutually exclusive.*/
	if (intel_dp->psr.psr2_enabled)
		hsw_activate_psr2(intel_dp);
	else
		hsw_activate_psr1(intel_dp);

	intel_dp->psr.active = true;
}

static u32 wa_16013835468_bit_get(struct intel_dp *intel_dp)
{
	switch (intel_dp->psr.pipe) {
	case PIPE_A:
		return LATENCY_REPORTING_REMOVED_PIPE_A;
	case PIPE_B:
		return LATENCY_REPORTING_REMOVED_PIPE_B;
	case PIPE_C:
		return LATENCY_REPORTING_REMOVED_PIPE_C;
	case PIPE_D:
		return LATENCY_REPORTING_REMOVED_PIPE_D;
	default:
		MISSING_CASE(intel_dp->psr.pipe);
		return 0;
	}
}

static void intel_psr_enable_source(struct intel_dp *intel_dp,
				    const struct intel_crtc_state *crtc_state)
{
	struct drm_i915_private *dev_priv = dp_to_i915(intel_dp);
	enum transcoder cpu_transcoder = intel_dp->psr.transcoder;
	u32 mask;

	/*
	 * Per Spec: Avoid continuous PSR exit by masking MEMUP and HPD also
	 * mask LPSP to avoid dependency on other drivers that might block
	 * runtime_pm besides preventing  other hw tracking issues now we
	 * can rely on frontbuffer tracking.
	 */
	mask = EDP_PSR_DEBUG_MASK_MEMUP |
	       EDP_PSR_DEBUG_MASK_HPD |
	       EDP_PSR_DEBUG_MASK_LPSP |
	       EDP_PSR_DEBUG_MASK_MAX_SLEEP;

	if (DISPLAY_VER(dev_priv) < 11)
		mask |= EDP_PSR_DEBUG_MASK_DISP_REG_WRITE;

	intel_de_write(dev_priv, EDP_PSR_DEBUG(intel_dp->psr.transcoder),
		       mask);

	psr_irq_control(intel_dp);

	/*
	 * TODO: if future platforms supports DC3CO in more than one
	 * transcoder, EXITLINE will need to be unset when disabling PSR
	 */
	if (intel_dp->psr.dc3co_exitline)
		intel_de_rmw(dev_priv, TRANS_EXITLINE(cpu_transcoder), EXITLINE_MASK,
			     intel_dp->psr.dc3co_exitline << EXITLINE_SHIFT | EXITLINE_ENABLE);

	if (HAS_PSR_HW_TRACKING(dev_priv) && HAS_PSR2_SEL_FETCH(dev_priv))
		intel_de_rmw(dev_priv, CHICKEN_PAR1_1, IGNORE_PSR2_HW_TRACKING,
			     intel_dp->psr.psr2_sel_fetch_enabled ?
			     IGNORE_PSR2_HW_TRACKING : 0);

	/*
	 * Wa_16013835468
	 * Wa_14015648006
	 */
	if (IS_MTL_DISPLAY_STEP(dev_priv, STEP_A0, STEP_B0) ||
	    IS_DISPLAY_VER(dev_priv, 12, 13)) {
<<<<<<< HEAD
		u16 vtotal, vblank;

		vtotal = crtc_state->uapi.adjusted_mode.crtc_vtotal -
			crtc_state->uapi.adjusted_mode.crtc_vdisplay;
		vblank = crtc_state->uapi.adjusted_mode.crtc_vblank_end -
			crtc_state->uapi.adjusted_mode.crtc_vblank_start;
		if (vblank > vtotal)
=======
		if (crtc_state->hw.adjusted_mode.crtc_vblank_start !=
		    crtc_state->hw.adjusted_mode.crtc_vdisplay)
>>>>>>> 82bbec18
			intel_de_rmw(dev_priv, GEN8_CHICKEN_DCPR_1, 0,
				     wa_16013835468_bit_get(intel_dp));
	}

	if (intel_dp->psr.psr2_enabled) {
		if (DISPLAY_VER(dev_priv) == 9)
			intel_de_rmw(dev_priv, CHICKEN_TRANS(cpu_transcoder), 0,
				     PSR2_VSC_ENABLE_PROG_HEADER |
				     PSR2_ADD_VERTICAL_LINE_COUNT);

		/*
		 * Wa_16014451276:adlp,mtl[a0,b0]
		 * All supported adlp panels have 1-based X granularity, this may
		 * cause issues if non-supported panels are used.
		 */
		if (IS_MTL_DISPLAY_STEP(dev_priv, STEP_A0, STEP_B0))
			intel_de_rmw(dev_priv, MTL_CHICKEN_TRANS(cpu_transcoder), 0,
				     ADLP_1_BASED_X_GRANULARITY);
		else if (IS_ALDERLAKE_P(dev_priv))
			intel_de_rmw(dev_priv, CHICKEN_TRANS(cpu_transcoder), 0,
				     ADLP_1_BASED_X_GRANULARITY);

		/* Wa_16012604467:adlp,mtl[a0,b0] */
		if (IS_MTL_DISPLAY_STEP(dev_priv, STEP_A0, STEP_B0))
			intel_de_rmw(dev_priv,
<<<<<<< HEAD
				     TRANS_SET_CONTEXT_LATENCY(intel_dp->psr.transcoder),
				     TRANS_SET_CONTEXT_LATENCY_MASK,
				     TRANS_SET_CONTEXT_LATENCY_VALUE(1));

		/* Wa_16012604467:adlp,mtl[a0,b0] */
		if (IS_MTL_DISPLAY_STEP(dev_priv, STEP_A0, STEP_B0))
			intel_de_rmw(dev_priv,
=======
>>>>>>> 82bbec18
				     MTL_CLKGATE_DIS_TRANS(cpu_transcoder), 0,
				     MTL_CLKGATE_DIS_TRANS_DMASC_GATING_DIS);
		else if (IS_ALDERLAKE_P(dev_priv))
			intel_de_rmw(dev_priv, CLKGATE_DIS_MISC, 0,
				     CLKGATE_DIS_MISC_DMASC_GATING_DIS);
	}
}

static bool psr_interrupt_error_check(struct intel_dp *intel_dp)
{
	struct drm_i915_private *dev_priv = dp_to_i915(intel_dp);
	u32 val;

	/*
	 * If a PSR error happened and the driver is reloaded, the EDP_PSR_IIR
	 * will still keep the error set even after the reset done in the
	 * irq_preinstall and irq_uninstall hooks.
	 * And enabling in this situation cause the screen to freeze in the
	 * first time that PSR HW tries to activate so lets keep PSR disabled
	 * to avoid any rendering problems.
	 */
	if (DISPLAY_VER(dev_priv) >= 12)
		val = intel_de_read(dev_priv,
				    TRANS_PSR_IIR(intel_dp->psr.transcoder));
	else
		val = intel_de_read(dev_priv, EDP_PSR_IIR);
	val &= psr_irq_psr_error_bit_get(intel_dp);
	if (val) {
		intel_dp->psr.sink_not_reliable = true;
		drm_dbg_kms(&dev_priv->drm,
			    "PSR interruption error set, not enabling PSR\n");
		return false;
	}

	return true;
}

static void intel_psr_enable_locked(struct intel_dp *intel_dp,
				    const struct intel_crtc_state *crtc_state)
{
	struct intel_digital_port *dig_port = dp_to_dig_port(intel_dp);
	struct drm_i915_private *dev_priv = dp_to_i915(intel_dp);
	enum phy phy = intel_port_to_phy(dev_priv, dig_port->base.port);
	struct intel_encoder *encoder = &dig_port->base;
	u32 val;

	drm_WARN_ON(&dev_priv->drm, intel_dp->psr.enabled);

	intel_dp->psr.psr2_enabled = crtc_state->has_psr2;
	intel_dp->psr.busy_frontbuffer_bits = 0;
	intel_dp->psr.pipe = to_intel_crtc(crtc_state->uapi.crtc)->pipe;
	intel_dp->psr.transcoder = crtc_state->cpu_transcoder;
	/* DC5/DC6 requires at least 6 idle frames */
	val = usecs_to_jiffies(intel_get_frame_time_us(crtc_state) * 6);
	intel_dp->psr.dc3co_exit_delay = val;
	intel_dp->psr.dc3co_exitline = crtc_state->dc3co_exitline;
	intel_dp->psr.psr2_sel_fetch_enabled = crtc_state->enable_psr2_sel_fetch;
	intel_dp->psr.psr2_sel_fetch_cff_enabled = false;
	intel_dp->psr.req_psr2_sdp_prior_scanline =
		crtc_state->req_psr2_sdp_prior_scanline;

	if (!psr_interrupt_error_check(intel_dp))
		return;

	drm_dbg_kms(&dev_priv->drm, "Enabling PSR%s\n",
		    intel_dp->psr.psr2_enabled ? "2" : "1");
	intel_write_dp_vsc_sdp(encoder, crtc_state, &crtc_state->psr_vsc);
	intel_snps_phy_update_psr_power_state(dev_priv, phy, true);
	intel_psr_enable_sink(intel_dp);
	intel_psr_enable_source(intel_dp, crtc_state);
	intel_dp->psr.enabled = true;
	intel_dp->psr.paused = false;

	intel_psr_activate(intel_dp);
}

static void intel_psr_exit(struct intel_dp *intel_dp)
{
	struct drm_i915_private *dev_priv = dp_to_i915(intel_dp);
	u32 val;

	if (!intel_dp->psr.active) {
		if (transcoder_has_psr2(dev_priv, intel_dp->psr.transcoder)) {
			val = intel_de_read(dev_priv,
					    EDP_PSR2_CTL(intel_dp->psr.transcoder));
			drm_WARN_ON(&dev_priv->drm, val & EDP_PSR2_ENABLE);
		}

		val = intel_de_read(dev_priv,
				    EDP_PSR_CTL(intel_dp->psr.transcoder));
		drm_WARN_ON(&dev_priv->drm, val & EDP_PSR_ENABLE);

		return;
	}

	if (intel_dp->psr.psr2_enabled) {
		tgl_disallow_dc3co_on_psr2_exit(intel_dp);
		val = intel_de_read(dev_priv,
				    EDP_PSR2_CTL(intel_dp->psr.transcoder));
		drm_WARN_ON(&dev_priv->drm, !(val & EDP_PSR2_ENABLE));
		val &= ~EDP_PSR2_ENABLE;
		intel_de_write(dev_priv,
			       EDP_PSR2_CTL(intel_dp->psr.transcoder), val);
	} else {
		val = intel_de_read(dev_priv,
				    EDP_PSR_CTL(intel_dp->psr.transcoder));
		drm_WARN_ON(&dev_priv->drm, !(val & EDP_PSR_ENABLE));
		val &= ~EDP_PSR_ENABLE;
		intel_de_write(dev_priv,
			       EDP_PSR_CTL(intel_dp->psr.transcoder), val);
	}
	intel_dp->psr.active = false;
}

static void intel_psr_wait_exit_locked(struct intel_dp *intel_dp)
{
	struct drm_i915_private *dev_priv = dp_to_i915(intel_dp);
	i915_reg_t psr_status;
	u32 psr_status_mask;

	if (intel_dp->psr.psr2_enabled) {
		psr_status = EDP_PSR2_STATUS(intel_dp->psr.transcoder);
		psr_status_mask = EDP_PSR2_STATUS_STATE_MASK;
	} else {
		psr_status = EDP_PSR_STATUS(intel_dp->psr.transcoder);
		psr_status_mask = EDP_PSR_STATUS_STATE_MASK;
	}

	/* Wait till PSR is idle */
	if (intel_de_wait_for_clear(dev_priv, psr_status,
				    psr_status_mask, 2000))
		drm_err(&dev_priv->drm, "Timed out waiting PSR idle state\n");
}

static void intel_psr_disable_locked(struct intel_dp *intel_dp)
{
	struct drm_i915_private *dev_priv = dp_to_i915(intel_dp);
	enum phy phy = intel_port_to_phy(dev_priv,
					 dp_to_dig_port(intel_dp)->base.port);

	lockdep_assert_held(&intel_dp->psr.lock);

	if (!intel_dp->psr.enabled)
		return;

	drm_dbg_kms(&dev_priv->drm, "Disabling PSR%s\n",
		    intel_dp->psr.psr2_enabled ? "2" : "1");

	intel_psr_exit(intel_dp);
	intel_psr_wait_exit_locked(intel_dp);

	/*
	 * Wa_16013835468
	 * Wa_14015648006
	 */
	if (IS_MTL_DISPLAY_STEP(dev_priv, STEP_A0, STEP_B0) ||
	    IS_DISPLAY_VER(dev_priv, 12, 13))
		intel_de_rmw(dev_priv, GEN8_CHICKEN_DCPR_1,
			     wa_16013835468_bit_get(intel_dp), 0);

	/*
	 * Wa_16013835468
	 * Wa_14015648006
	 */
	if (IS_MTL_DISPLAY_STEP(dev_priv, STEP_A0, STEP_B0) ||
	    IS_DISPLAY_VER(dev_priv, 12, 13))
		intel_de_rmw(dev_priv, GEN8_CHICKEN_DCPR_1,
			     wa_16013835468_bit_get(intel_dp), 0);

	if (intel_dp->psr.psr2_enabled) {
		/* Wa_16012604467:adlp,mtl[a0,b0] */
		if (IS_MTL_DISPLAY_STEP(dev_priv, STEP_A0, STEP_B0))
			intel_de_rmw(dev_priv,
<<<<<<< HEAD
				     TRANS_SET_CONTEXT_LATENCY(intel_dp->psr.transcoder),
				     TRANS_SET_CONTEXT_LATENCY_MASK, 0);

		/* Wa_16012604467:adlp,mtl[a0,b0] */
		if (IS_MTL_DISPLAY_STEP(dev_priv, STEP_A0, STEP_B0))
			intel_de_rmw(dev_priv,
=======
>>>>>>> 82bbec18
				     MTL_CLKGATE_DIS_TRANS(intel_dp->psr.transcoder),
				     MTL_CLKGATE_DIS_TRANS_DMASC_GATING_DIS, 0);
		else if (IS_ALDERLAKE_P(dev_priv))
			intel_de_rmw(dev_priv, CLKGATE_DIS_MISC,
				     CLKGATE_DIS_MISC_DMASC_GATING_DIS, 0);
	}

	intel_snps_phy_update_psr_power_state(dev_priv, phy, false);

	/* Disable PSR on Sink */
	drm_dp_dpcd_writeb(&intel_dp->aux, DP_PSR_EN_CFG, 0);

	if (intel_dp->psr.psr2_enabled)
		drm_dp_dpcd_writeb(&intel_dp->aux, DP_RECEIVER_ALPM_CONFIG, 0);

	intel_dp->psr.enabled = false;
	intel_dp->psr.psr2_enabled = false;
	intel_dp->psr.psr2_sel_fetch_enabled = false;
	intel_dp->psr.psr2_sel_fetch_cff_enabled = false;
}

/**
 * intel_psr_disable - Disable PSR
 * @intel_dp: Intel DP
 * @old_crtc_state: old CRTC state
 *
 * This function needs to be called before disabling pipe.
 */
void intel_psr_disable(struct intel_dp *intel_dp,
		       const struct intel_crtc_state *old_crtc_state)
{
	struct drm_i915_private *dev_priv = dp_to_i915(intel_dp);

	if (!old_crtc_state->has_psr)
		return;

	if (drm_WARN_ON(&dev_priv->drm, !CAN_PSR(intel_dp)))
		return;

	mutex_lock(&intel_dp->psr.lock);

	intel_psr_disable_locked(intel_dp);

	mutex_unlock(&intel_dp->psr.lock);
	cancel_work_sync(&intel_dp->psr.work);
	cancel_delayed_work_sync(&intel_dp->psr.dc3co_work);
}

/**
 * intel_psr_pause - Pause PSR
 * @intel_dp: Intel DP
 *
 * This function need to be called after enabling psr.
 */
void intel_psr_pause(struct intel_dp *intel_dp)
{
	struct drm_i915_private *dev_priv = dp_to_i915(intel_dp);
	struct intel_psr *psr = &intel_dp->psr;

	if (!CAN_PSR(intel_dp))
		return;

	mutex_lock(&psr->lock);

	if (!psr->enabled) {
		mutex_unlock(&psr->lock);
		return;
	}

	/* If we ever hit this, we will need to add refcount to pause/resume */
	drm_WARN_ON(&dev_priv->drm, psr->paused);

	intel_psr_exit(intel_dp);
	intel_psr_wait_exit_locked(intel_dp);
	psr->paused = true;

	mutex_unlock(&psr->lock);

	cancel_work_sync(&psr->work);
	cancel_delayed_work_sync(&psr->dc3co_work);
}

/**
 * intel_psr_resume - Resume PSR
 * @intel_dp: Intel DP
 *
 * This function need to be called after pausing psr.
 */
void intel_psr_resume(struct intel_dp *intel_dp)
{
	struct intel_psr *psr = &intel_dp->psr;

	if (!CAN_PSR(intel_dp))
		return;

	mutex_lock(&psr->lock);

	if (!psr->paused)
		goto unlock;

	psr->paused = false;
	intel_psr_activate(intel_dp);

unlock:
	mutex_unlock(&psr->lock);
}

static u32 man_trk_ctl_enable_bit_get(struct drm_i915_private *dev_priv)
{
	return IS_ALDERLAKE_P(dev_priv) || DISPLAY_VER(dev_priv) >= 14 ? 0 :
		PSR2_MAN_TRK_CTL_ENABLE;
}

static u32 man_trk_ctl_single_full_frame_bit_get(struct drm_i915_private *dev_priv)
{
	return IS_ALDERLAKE_P(dev_priv) || DISPLAY_VER(dev_priv) >= 14 ?
	       ADLP_PSR2_MAN_TRK_CTL_SF_SINGLE_FULL_FRAME :
	       PSR2_MAN_TRK_CTL_SF_SINGLE_FULL_FRAME;
}

static u32 man_trk_ctl_partial_frame_bit_get(struct drm_i915_private *dev_priv)
{
	return IS_ALDERLAKE_P(dev_priv) || DISPLAY_VER(dev_priv) >= 14 ?
	       ADLP_PSR2_MAN_TRK_CTL_SF_PARTIAL_FRAME_UPDATE :
	       PSR2_MAN_TRK_CTL_SF_PARTIAL_FRAME_UPDATE;
}

static u32 man_trk_ctl_continuos_full_frame(struct drm_i915_private *dev_priv)
{
	return IS_ALDERLAKE_P(dev_priv) || DISPLAY_VER(dev_priv) >= 14 ?
	       ADLP_PSR2_MAN_TRK_CTL_SF_CONTINUOS_FULL_FRAME :
	       PSR2_MAN_TRK_CTL_SF_CONTINUOS_FULL_FRAME;
}

static void psr_force_hw_tracking_exit(struct intel_dp *intel_dp)
{
	struct drm_i915_private *dev_priv = dp_to_i915(intel_dp);

	if (intel_dp->psr.psr2_sel_fetch_enabled)
		intel_de_write(dev_priv,
			       PSR2_MAN_TRK_CTL(intel_dp->psr.transcoder),
			       man_trk_ctl_enable_bit_get(dev_priv) |
			       man_trk_ctl_partial_frame_bit_get(dev_priv) |
			       man_trk_ctl_single_full_frame_bit_get(dev_priv) |
			       man_trk_ctl_continuos_full_frame(dev_priv));

	/*
	 * Display WA #0884: skl+
	 * This documented WA for bxt can be safely applied
	 * broadly so we can force HW tracking to exit PSR
	 * instead of disabling and re-enabling.
	 * Workaround tells us to write 0 to CUR_SURFLIVE_A,
	 * but it makes more sense write to the current active
	 * pipe.
	 *
	 * This workaround do not exist for platforms with display 10 or newer
	 * but testing proved that it works for up display 13, for newer
	 * than that testing will be needed.
	 */
	intel_de_write(dev_priv, CURSURFLIVE(intel_dp->psr.pipe), 0);
}

void intel_psr2_disable_plane_sel_fetch_arm(struct intel_plane *plane,
					    const struct intel_crtc_state *crtc_state)
{
	struct drm_i915_private *dev_priv = to_i915(plane->base.dev);
	enum pipe pipe = plane->pipe;

	if (!crtc_state->enable_psr2_sel_fetch)
		return;

	intel_de_write_fw(dev_priv, PLANE_SEL_FETCH_CTL(pipe, plane->id), 0);
}

void intel_psr2_program_plane_sel_fetch_arm(struct intel_plane *plane,
					    const struct intel_crtc_state *crtc_state,
					    const struct intel_plane_state *plane_state)
{
	struct drm_i915_private *i915 = to_i915(plane->base.dev);
	enum pipe pipe = plane->pipe;

	if (!crtc_state->enable_psr2_sel_fetch)
		return;

	if (plane->id == PLANE_CURSOR)
		intel_de_write_fw(i915, PLANE_SEL_FETCH_CTL(pipe, plane->id),
				  plane_state->ctl);
	else
		intel_de_write_fw(i915, PLANE_SEL_FETCH_CTL(pipe, plane->id),
				  PLANE_SEL_FETCH_CTL_ENABLE);
}

void intel_psr2_program_plane_sel_fetch_noarm(struct intel_plane *plane,
					      const struct intel_crtc_state *crtc_state,
					      const struct intel_plane_state *plane_state,
					      int color_plane)
{
	struct drm_i915_private *dev_priv = to_i915(plane->base.dev);
	enum pipe pipe = plane->pipe;
	const struct drm_rect *clip;
	u32 val;
	int x, y;

	if (!crtc_state->enable_psr2_sel_fetch)
		return;

	if (plane->id == PLANE_CURSOR)
		return;

	clip = &plane_state->psr2_sel_fetch_area;

	val = (clip->y1 + plane_state->uapi.dst.y1) << 16;
	val |= plane_state->uapi.dst.x1;
	intel_de_write_fw(dev_priv, PLANE_SEL_FETCH_POS(pipe, plane->id), val);

	x = plane_state->view.color_plane[color_plane].x;

	/*
	 * From Bspec: UV surface Start Y Position = half of Y plane Y
	 * start position.
	 */
	if (!color_plane)
		y = plane_state->view.color_plane[color_plane].y + clip->y1;
	else
		y = plane_state->view.color_plane[color_plane].y + clip->y1 / 2;

	val = y << 16 | x;

	intel_de_write_fw(dev_priv, PLANE_SEL_FETCH_OFFSET(pipe, plane->id),
			  val);

	/* Sizes are 0 based */
	val = (drm_rect_height(clip) - 1) << 16;
	val |= (drm_rect_width(&plane_state->uapi.src) >> 16) - 1;
	intel_de_write_fw(dev_priv, PLANE_SEL_FETCH_SIZE(pipe, plane->id), val);
}

void intel_psr2_program_trans_man_trk_ctl(const struct intel_crtc_state *crtc_state)
{
	struct drm_i915_private *dev_priv = to_i915(crtc_state->uapi.crtc->dev);
	struct intel_encoder *encoder;

	if (!crtc_state->enable_psr2_sel_fetch)
		return;

	for_each_intel_encoder_mask_with_psr(&dev_priv->drm, encoder,
					     crtc_state->uapi.encoder_mask) {
		struct intel_dp *intel_dp = enc_to_intel_dp(encoder);

		lockdep_assert_held(&intel_dp->psr.lock);
		if (intel_dp->psr.psr2_sel_fetch_cff_enabled)
			return;
		break;
	}

	intel_de_write(dev_priv, PSR2_MAN_TRK_CTL(crtc_state->cpu_transcoder),
		       crtc_state->psr2_man_track_ctl);
}

static void psr2_man_trk_ctl_calc(struct intel_crtc_state *crtc_state,
				  struct drm_rect *clip, bool full_update)
{
	struct intel_crtc *crtc = to_intel_crtc(crtc_state->uapi.crtc);
	struct drm_i915_private *dev_priv = to_i915(crtc->base.dev);
	u32 val = man_trk_ctl_enable_bit_get(dev_priv);

	/* SF partial frame enable has to be set even on full update */
	val |= man_trk_ctl_partial_frame_bit_get(dev_priv);

	if (full_update) {
		val |= man_trk_ctl_single_full_frame_bit_get(dev_priv);
		val |= man_trk_ctl_continuos_full_frame(dev_priv);
		goto exit;
	}

	if (clip->y1 == -1)
		goto exit;

	if (IS_ALDERLAKE_P(dev_priv) || DISPLAY_VER(dev_priv) >= 14) {
		val |= ADLP_PSR2_MAN_TRK_CTL_SU_REGION_START_ADDR(clip->y1);
		val |= ADLP_PSR2_MAN_TRK_CTL_SU_REGION_END_ADDR(clip->y2 - 1);
	} else {
		drm_WARN_ON(crtc_state->uapi.crtc->dev, clip->y1 % 4 || clip->y2 % 4);

		val |= PSR2_MAN_TRK_CTL_SU_REGION_START_ADDR(clip->y1 / 4 + 1);
		val |= PSR2_MAN_TRK_CTL_SU_REGION_END_ADDR(clip->y2 / 4 + 1);
	}
exit:
	crtc_state->psr2_man_track_ctl = val;
}

static void clip_area_update(struct drm_rect *overlap_damage_area,
			     struct drm_rect *damage_area,
			     struct drm_rect *pipe_src)
{
	if (!drm_rect_intersect(damage_area, pipe_src))
		return;

	if (overlap_damage_area->y1 == -1) {
		overlap_damage_area->y1 = damage_area->y1;
		overlap_damage_area->y2 = damage_area->y2;
		return;
	}

	if (damage_area->y1 < overlap_damage_area->y1)
		overlap_damage_area->y1 = damage_area->y1;

	if (damage_area->y2 > overlap_damage_area->y2)
		overlap_damage_area->y2 = damage_area->y2;
}

static void intel_psr2_sel_fetch_pipe_alignment(const struct intel_crtc_state *crtc_state,
						struct drm_rect *pipe_clip)
{
	struct drm_i915_private *dev_priv = to_i915(crtc_state->uapi.crtc->dev);
	const struct drm_dsc_config *vdsc_cfg = &crtc_state->dsc.config;
	u16 y_alignment;

	/* ADLP aligns the SU region to vdsc slice height in case dsc is enabled */
	if (crtc_state->dsc.compression_enable &&
	    (IS_ALDERLAKE_P(dev_priv) || DISPLAY_VER(dev_priv) >= 14))
		y_alignment = vdsc_cfg->slice_height;
	else
		y_alignment = crtc_state->su_y_granularity;

	pipe_clip->y1 -= pipe_clip->y1 % y_alignment;
	if (pipe_clip->y2 % y_alignment)
		pipe_clip->y2 = ((pipe_clip->y2 / y_alignment) + 1) * y_alignment;
}

/*
 * TODO: Not clear how to handle planes with negative position,
 * also planes are not updated if they have a negative X
 * position so for now doing a full update in this cases
 *
 * Plane scaling and rotation is not supported by selective fetch and both
 * properties can change without a modeset, so need to be check at every
 * atomic commit.
 */
static bool psr2_sel_fetch_plane_state_supported(const struct intel_plane_state *plane_state)
{
	if (plane_state->uapi.dst.y1 < 0 ||
	    plane_state->uapi.dst.x1 < 0 ||
	    plane_state->scaler_id >= 0 ||
	    plane_state->uapi.rotation != DRM_MODE_ROTATE_0)
		return false;

	return true;
}

/*
 * Check for pipe properties that is not supported by selective fetch.
 *
 * TODO: pipe scaling causes a modeset but skl_update_scaler_crtc() is executed
 * after intel_psr_compute_config(), so for now keeping PSR2 selective fetch
 * enabled and going to the full update path.
 */
static bool psr2_sel_fetch_pipe_state_supported(const struct intel_crtc_state *crtc_state)
{
	if (crtc_state->scaler_state.scaler_id >= 0)
		return false;

	return true;
}

int intel_psr2_sel_fetch_update(struct intel_atomic_state *state,
				struct intel_crtc *crtc)
{
	struct drm_i915_private *dev_priv = to_i915(state->base.dev);
	struct intel_crtc_state *crtc_state = intel_atomic_get_new_crtc_state(state, crtc);
	struct drm_rect pipe_clip = { .x1 = 0, .y1 = -1, .x2 = INT_MAX, .y2 = -1 };
	struct intel_plane_state *new_plane_state, *old_plane_state;
	struct intel_plane *plane;
	bool full_update = false;
	int i, ret;

	if (!crtc_state->enable_psr2_sel_fetch)
		return 0;

	if (!psr2_sel_fetch_pipe_state_supported(crtc_state)) {
		full_update = true;
		goto skip_sel_fetch_set_loop;
	}

	/*
	 * Calculate minimal selective fetch area of each plane and calculate
	 * the pipe damaged area.
	 * In the next loop the plane selective fetch area will actually be set
	 * using whole pipe damaged area.
	 */
	for_each_oldnew_intel_plane_in_state(state, plane, old_plane_state,
					     new_plane_state, i) {
		struct drm_rect src, damaged_area = { .x1 = 0, .y1 = -1,
						      .x2 = INT_MAX };

		if (new_plane_state->uapi.crtc != crtc_state->uapi.crtc)
			continue;

		if (!new_plane_state->uapi.visible &&
		    !old_plane_state->uapi.visible)
			continue;

		if (!psr2_sel_fetch_plane_state_supported(new_plane_state)) {
			full_update = true;
			break;
		}

		/*
		 * If visibility or plane moved, mark the whole plane area as
		 * damaged as it needs to be complete redraw in the new and old
		 * position.
		 */
		if (new_plane_state->uapi.visible != old_plane_state->uapi.visible ||
		    !drm_rect_equals(&new_plane_state->uapi.dst,
				     &old_plane_state->uapi.dst)) {
			if (old_plane_state->uapi.visible) {
				damaged_area.y1 = old_plane_state->uapi.dst.y1;
				damaged_area.y2 = old_plane_state->uapi.dst.y2;
				clip_area_update(&pipe_clip, &damaged_area,
						 &crtc_state->pipe_src);
			}

			if (new_plane_state->uapi.visible) {
				damaged_area.y1 = new_plane_state->uapi.dst.y1;
				damaged_area.y2 = new_plane_state->uapi.dst.y2;
				clip_area_update(&pipe_clip, &damaged_area,
						 &crtc_state->pipe_src);
			}
			continue;
		} else if (new_plane_state->uapi.alpha != old_plane_state->uapi.alpha) {
			/* If alpha changed mark the whole plane area as damaged */
			damaged_area.y1 = new_plane_state->uapi.dst.y1;
			damaged_area.y2 = new_plane_state->uapi.dst.y2;
			clip_area_update(&pipe_clip, &damaged_area,
					 &crtc_state->pipe_src);
			continue;
		}

		src = drm_plane_state_src(&new_plane_state->uapi);
		drm_rect_fp_to_int(&src, &src);

		if (!drm_atomic_helper_damage_merged(&old_plane_state->uapi,
						     &new_plane_state->uapi, &damaged_area))
			continue;

		damaged_area.y1 += new_plane_state->uapi.dst.y1 - src.y1;
		damaged_area.y2 += new_plane_state->uapi.dst.y1 - src.y1;
		damaged_area.x1 += new_plane_state->uapi.dst.x1 - src.x1;
		damaged_area.x2 += new_plane_state->uapi.dst.x1 - src.x1;

		clip_area_update(&pipe_clip, &damaged_area, &crtc_state->pipe_src);
	}

	/*
	 * TODO: For now we are just using full update in case
	 * selective fetch area calculation fails. To optimize this we
	 * should identify cases where this happens and fix the area
	 * calculation for those.
	 */
	if (pipe_clip.y1 == -1) {
		drm_info_once(&dev_priv->drm,
			      "Selective fetch area calculation failed in pipe %c\n",
			      pipe_name(crtc->pipe));
		full_update = true;
	}

	if (full_update)
		goto skip_sel_fetch_set_loop;

	/* Wa_14014971492 */
	if ((IS_MTL_DISPLAY_STEP(dev_priv, STEP_A0, STEP_B0) ||
	     IS_ALDERLAKE_P(dev_priv) || IS_TIGERLAKE(dev_priv)) &&
	    crtc_state->splitter.enable)
		pipe_clip.y1 = 0;

	ret = drm_atomic_add_affected_planes(&state->base, &crtc->base);
	if (ret)
		return ret;

	intel_psr2_sel_fetch_pipe_alignment(crtc_state, &pipe_clip);

	/*
	 * Now that we have the pipe damaged area check if it intersect with
	 * every plane, if it does set the plane selective fetch area.
	 */
	for_each_oldnew_intel_plane_in_state(state, plane, old_plane_state,
					     new_plane_state, i) {
		struct drm_rect *sel_fetch_area, inter;
		struct intel_plane *linked = new_plane_state->planar_linked_plane;

		if (new_plane_state->uapi.crtc != crtc_state->uapi.crtc ||
		    !new_plane_state->uapi.visible)
			continue;

		inter = pipe_clip;
		if (!drm_rect_intersect(&inter, &new_plane_state->uapi.dst))
			continue;

		if (!psr2_sel_fetch_plane_state_supported(new_plane_state)) {
			full_update = true;
			break;
		}

		sel_fetch_area = &new_plane_state->psr2_sel_fetch_area;
		sel_fetch_area->y1 = inter.y1 - new_plane_state->uapi.dst.y1;
		sel_fetch_area->y2 = inter.y2 - new_plane_state->uapi.dst.y1;
		crtc_state->update_planes |= BIT(plane->id);

		/*
		 * Sel_fetch_area is calculated for UV plane. Use
		 * same area for Y plane as well.
		 */
		if (linked) {
			struct intel_plane_state *linked_new_plane_state;
			struct drm_rect *linked_sel_fetch_area;

			linked_new_plane_state = intel_atomic_get_plane_state(state, linked);
			if (IS_ERR(linked_new_plane_state))
				return PTR_ERR(linked_new_plane_state);

			linked_sel_fetch_area = &linked_new_plane_state->psr2_sel_fetch_area;
			linked_sel_fetch_area->y1 = sel_fetch_area->y1;
			linked_sel_fetch_area->y2 = sel_fetch_area->y2;
			crtc_state->update_planes |= BIT(linked->id);
		}
	}

skip_sel_fetch_set_loop:
	psr2_man_trk_ctl_calc(crtc_state, &pipe_clip, full_update);
	return 0;
}

void intel_psr_pre_plane_update(struct intel_atomic_state *state,
				struct intel_crtc *crtc)
{
	struct drm_i915_private *i915 = to_i915(state->base.dev);
	const struct intel_crtc_state *old_crtc_state =
		intel_atomic_get_old_crtc_state(state, crtc);
	const struct intel_crtc_state *new_crtc_state =
		intel_atomic_get_new_crtc_state(state, crtc);
	struct intel_encoder *encoder;

	if (!HAS_PSR(i915))
		return;

	for_each_intel_encoder_mask_with_psr(state->base.dev, encoder,
					     old_crtc_state->uapi.encoder_mask) {
		struct intel_dp *intel_dp = enc_to_intel_dp(encoder);
		struct intel_psr *psr = &intel_dp->psr;
		bool needs_to_disable = false;

		mutex_lock(&psr->lock);

		/*
		 * Reasons to disable:
		 * - PSR disabled in new state
		 * - All planes will go inactive
		 * - Changing between PSR versions
		 */
		needs_to_disable |= intel_crtc_needs_modeset(new_crtc_state);
		needs_to_disable |= !new_crtc_state->has_psr;
		needs_to_disable |= !new_crtc_state->active_planes;
		needs_to_disable |= new_crtc_state->has_psr2 != psr->psr2_enabled;

		if (psr->enabled && needs_to_disable)
			intel_psr_disable_locked(intel_dp);

		mutex_unlock(&psr->lock);
	}
}

static void _intel_psr_post_plane_update(const struct intel_atomic_state *state,
					 const struct intel_crtc_state *crtc_state)
{
	struct drm_i915_private *dev_priv = to_i915(state->base.dev);
	struct intel_encoder *encoder;

	if (!crtc_state->has_psr)
		return;

	for_each_intel_encoder_mask_with_psr(state->base.dev, encoder,
					     crtc_state->uapi.encoder_mask) {
		struct intel_dp *intel_dp = enc_to_intel_dp(encoder);
		struct intel_psr *psr = &intel_dp->psr;

		mutex_lock(&psr->lock);

		if (psr->sink_not_reliable)
			goto exit;

		drm_WARN_ON(&dev_priv->drm, psr->enabled && !crtc_state->active_planes);

		/* Only enable if there is active planes */
		if (!psr->enabled && crtc_state->active_planes)
			intel_psr_enable_locked(intel_dp, crtc_state);

		/* Force a PSR exit when enabling CRC to avoid CRC timeouts */
		if (crtc_state->crc_enabled && psr->enabled)
			psr_force_hw_tracking_exit(intel_dp);

exit:
		mutex_unlock(&psr->lock);
	}
}

void intel_psr_post_plane_update(const struct intel_atomic_state *state)
{
	struct drm_i915_private *dev_priv = to_i915(state->base.dev);
	struct intel_crtc_state *crtc_state;
	struct intel_crtc *crtc;
	int i;

	if (!HAS_PSR(dev_priv))
		return;

	for_each_new_intel_crtc_in_state(state, crtc, crtc_state, i)
		_intel_psr_post_plane_update(state, crtc_state);
}

static int _psr2_ready_for_pipe_update_locked(struct intel_dp *intel_dp)
{
	struct drm_i915_private *dev_priv = dp_to_i915(intel_dp);

	/*
	 * Any state lower than EDP_PSR2_STATUS_STATE_DEEP_SLEEP is enough.
	 * As all higher states has bit 4 of PSR2 state set we can just wait for
	 * EDP_PSR2_STATUS_STATE_DEEP_SLEEP to be cleared.
	 */
	return intel_de_wait_for_clear(dev_priv,
				       EDP_PSR2_STATUS(intel_dp->psr.transcoder),
				       EDP_PSR2_STATUS_STATE_DEEP_SLEEP, 50);
}

static int _psr1_ready_for_pipe_update_locked(struct intel_dp *intel_dp)
{
	struct drm_i915_private *dev_priv = dp_to_i915(intel_dp);

	/*
	 * From bspec: Panel Self Refresh (BDW+)
	 * Max. time for PSR to idle = Inverse of the refresh rate + 6 ms of
	 * exit training time + 1.5 ms of aux channel handshake. 50 ms is
	 * defensive enough to cover everything.
	 */
	return intel_de_wait_for_clear(dev_priv,
				       EDP_PSR_STATUS(intel_dp->psr.transcoder),
				       EDP_PSR_STATUS_STATE_MASK, 50);
}

/**
 * intel_psr_wait_for_idle_locked - wait for PSR be ready for a pipe update
 * @new_crtc_state: new CRTC state
 *
 * This function is expected to be called from pipe_update_start() where it is
 * not expected to race with PSR enable or disable.
 */
void intel_psr_wait_for_idle_locked(const struct intel_crtc_state *new_crtc_state)
{
	struct drm_i915_private *dev_priv = to_i915(new_crtc_state->uapi.crtc->dev);
	struct intel_encoder *encoder;

	if (!new_crtc_state->has_psr)
		return;

	for_each_intel_encoder_mask_with_psr(&dev_priv->drm, encoder,
					     new_crtc_state->uapi.encoder_mask) {
		struct intel_dp *intel_dp = enc_to_intel_dp(encoder);
		int ret;

		lockdep_assert_held(&intel_dp->psr.lock);

		if (!intel_dp->psr.enabled)
			continue;

		if (intel_dp->psr.psr2_enabled)
			ret = _psr2_ready_for_pipe_update_locked(intel_dp);
		else
			ret = _psr1_ready_for_pipe_update_locked(intel_dp);

		if (ret)
			drm_err(&dev_priv->drm, "PSR wait timed out, atomic update may fail\n");
	}
}

static bool __psr_wait_for_idle_locked(struct intel_dp *intel_dp)
{
	struct drm_i915_private *dev_priv = dp_to_i915(intel_dp);
	i915_reg_t reg;
	u32 mask;
	int err;

	if (!intel_dp->psr.enabled)
		return false;

	if (intel_dp->psr.psr2_enabled) {
		reg = EDP_PSR2_STATUS(intel_dp->psr.transcoder);
		mask = EDP_PSR2_STATUS_STATE_MASK;
	} else {
		reg = EDP_PSR_STATUS(intel_dp->psr.transcoder);
		mask = EDP_PSR_STATUS_STATE_MASK;
	}

	mutex_unlock(&intel_dp->psr.lock);

	err = intel_de_wait_for_clear(dev_priv, reg, mask, 50);
	if (err)
		drm_err(&dev_priv->drm,
			"Timed out waiting for PSR Idle for re-enable\n");

	/* After the unlocked wait, verify that PSR is still wanted! */
	mutex_lock(&intel_dp->psr.lock);
	return err == 0 && intel_dp->psr.enabled;
}

static int intel_psr_fastset_force(struct drm_i915_private *dev_priv)
{
	struct drm_connector_list_iter conn_iter;
	struct drm_modeset_acquire_ctx ctx;
	struct drm_atomic_state *state;
	struct drm_connector *conn;
	int err = 0;

	state = drm_atomic_state_alloc(&dev_priv->drm);
	if (!state)
		return -ENOMEM;

	drm_modeset_acquire_init(&ctx, DRM_MODESET_ACQUIRE_INTERRUPTIBLE);
	state->acquire_ctx = &ctx;

retry:

	drm_connector_list_iter_begin(&dev_priv->drm, &conn_iter);
	drm_for_each_connector_iter(conn, &conn_iter) {
		struct drm_connector_state *conn_state;
		struct drm_crtc_state *crtc_state;

		if (conn->connector_type != DRM_MODE_CONNECTOR_eDP)
			continue;

		conn_state = drm_atomic_get_connector_state(state, conn);
		if (IS_ERR(conn_state)) {
			err = PTR_ERR(conn_state);
			break;
		}

		if (!conn_state->crtc)
			continue;

		crtc_state = drm_atomic_get_crtc_state(state, conn_state->crtc);
		if (IS_ERR(crtc_state)) {
			err = PTR_ERR(crtc_state);
			break;
		}

		/* Mark mode as changed to trigger a pipe->update() */
		crtc_state->mode_changed = true;
	}
	drm_connector_list_iter_end(&conn_iter);

	if (err == 0)
		err = drm_atomic_commit(state);

	if (err == -EDEADLK) {
		drm_atomic_state_clear(state);
		err = drm_modeset_backoff(&ctx);
		if (!err)
			goto retry;
	}

	drm_modeset_drop_locks(&ctx);
	drm_modeset_acquire_fini(&ctx);
	drm_atomic_state_put(state);

	return err;
}

int intel_psr_debug_set(struct intel_dp *intel_dp, u64 val)
{
	struct drm_i915_private *dev_priv = dp_to_i915(intel_dp);
	const u32 mode = val & I915_PSR_DEBUG_MODE_MASK;
	u32 old_mode;
	int ret;

	if (val & ~(I915_PSR_DEBUG_IRQ | I915_PSR_DEBUG_MODE_MASK) ||
	    mode > I915_PSR_DEBUG_ENABLE_SEL_FETCH) {
		drm_dbg_kms(&dev_priv->drm, "Invalid debug mask %llx\n", val);
		return -EINVAL;
	}

	ret = mutex_lock_interruptible(&intel_dp->psr.lock);
	if (ret)
		return ret;

	old_mode = intel_dp->psr.debug & I915_PSR_DEBUG_MODE_MASK;
	intel_dp->psr.debug = val;

	/*
	 * Do it right away if it's already enabled, otherwise it will be done
	 * when enabling the source.
	 */
	if (intel_dp->psr.enabled)
		psr_irq_control(intel_dp);

	mutex_unlock(&intel_dp->psr.lock);

	if (old_mode != mode)
		ret = intel_psr_fastset_force(dev_priv);

	return ret;
}

static void intel_psr_handle_irq(struct intel_dp *intel_dp)
{
	struct intel_psr *psr = &intel_dp->psr;

	intel_psr_disable_locked(intel_dp);
	psr->sink_not_reliable = true;
	/* let's make sure that sink is awaken */
	drm_dp_dpcd_writeb(&intel_dp->aux, DP_SET_POWER, DP_SET_POWER_D0);
}

static void intel_psr_work(struct work_struct *work)
{
	struct intel_dp *intel_dp =
		container_of(work, typeof(*intel_dp), psr.work);

	mutex_lock(&intel_dp->psr.lock);

	if (!intel_dp->psr.enabled)
		goto unlock;

	if (READ_ONCE(intel_dp->psr.irq_aux_error))
		intel_psr_handle_irq(intel_dp);

	/*
	 * We have to make sure PSR is ready for re-enable
	 * otherwise it keeps disabled until next full enable/disable cycle.
	 * PSR might take some time to get fully disabled
	 * and be ready for re-enable.
	 */
	if (!__psr_wait_for_idle_locked(intel_dp))
		goto unlock;

	/*
	 * The delayed work can race with an invalidate hence we need to
	 * recheck. Since psr_flush first clears this and then reschedules we
	 * won't ever miss a flush when bailing out here.
	 */
	if (intel_dp->psr.busy_frontbuffer_bits || intel_dp->psr.active)
		goto unlock;

	intel_psr_activate(intel_dp);
unlock:
	mutex_unlock(&intel_dp->psr.lock);
}

static void _psr_invalidate_handle(struct intel_dp *intel_dp)
{
	struct drm_i915_private *dev_priv = dp_to_i915(intel_dp);

	if (intel_dp->psr.psr2_sel_fetch_enabled) {
		u32 val;

		if (intel_dp->psr.psr2_sel_fetch_cff_enabled) {
			/* Send one update otherwise lag is observed in screen */
			intel_de_write(dev_priv, CURSURFLIVE(intel_dp->psr.pipe), 0);
			return;
		}

		val = man_trk_ctl_enable_bit_get(dev_priv) |
		      man_trk_ctl_partial_frame_bit_get(dev_priv) |
		      man_trk_ctl_continuos_full_frame(dev_priv);
		intel_de_write(dev_priv, PSR2_MAN_TRK_CTL(intel_dp->psr.transcoder), val);
		intel_de_write(dev_priv, CURSURFLIVE(intel_dp->psr.pipe), 0);
		intel_dp->psr.psr2_sel_fetch_cff_enabled = true;
	} else {
		intel_psr_exit(intel_dp);
	}
}

/**
 * intel_psr_invalidate - Invalidate PSR
 * @dev_priv: i915 device
 * @frontbuffer_bits: frontbuffer plane tracking bits
 * @origin: which operation caused the invalidate
 *
 * Since the hardware frontbuffer tracking has gaps we need to integrate
 * with the software frontbuffer tracking. This function gets called every
 * time frontbuffer rendering starts and a buffer gets dirtied. PSR must be
 * disabled if the frontbuffer mask contains a buffer relevant to PSR.
 *
 * Dirty frontbuffers relevant to PSR are tracked in busy_frontbuffer_bits."
 */
void intel_psr_invalidate(struct drm_i915_private *dev_priv,
			  unsigned frontbuffer_bits, enum fb_op_origin origin)
{
	struct intel_encoder *encoder;

	if (origin == ORIGIN_FLIP)
		return;

	for_each_intel_encoder_with_psr(&dev_priv->drm, encoder) {
		unsigned int pipe_frontbuffer_bits = frontbuffer_bits;
		struct intel_dp *intel_dp = enc_to_intel_dp(encoder);

		mutex_lock(&intel_dp->psr.lock);
		if (!intel_dp->psr.enabled) {
			mutex_unlock(&intel_dp->psr.lock);
			continue;
		}

		pipe_frontbuffer_bits &=
			INTEL_FRONTBUFFER_ALL_MASK(intel_dp->psr.pipe);
		intel_dp->psr.busy_frontbuffer_bits |= pipe_frontbuffer_bits;

		if (pipe_frontbuffer_bits)
			_psr_invalidate_handle(intel_dp);

		mutex_unlock(&intel_dp->psr.lock);
	}
}
/*
 * When we will be completely rely on PSR2 S/W tracking in future,
 * intel_psr_flush() will invalidate and flush the PSR for ORIGIN_FLIP
 * event also therefore tgl_dc3co_flush_locked() require to be changed
 * accordingly in future.
 */
static void
tgl_dc3co_flush_locked(struct intel_dp *intel_dp, unsigned int frontbuffer_bits,
		       enum fb_op_origin origin)
{
	if (!intel_dp->psr.dc3co_exitline || !intel_dp->psr.psr2_enabled ||
	    !intel_dp->psr.active)
		return;

	/*
	 * At every frontbuffer flush flip event modified delay of delayed work,
	 * when delayed work schedules that means display has been idle.
	 */
	if (!(frontbuffer_bits &
	    INTEL_FRONTBUFFER_ALL_MASK(intel_dp->psr.pipe)))
		return;

	tgl_psr2_enable_dc3co(intel_dp);
	mod_delayed_work(system_wq, &intel_dp->psr.dc3co_work,
			 intel_dp->psr.dc3co_exit_delay);
}

static void _psr_flush_handle(struct intel_dp *intel_dp)
{
	struct drm_i915_private *dev_priv = dp_to_i915(intel_dp);

	if (intel_dp->psr.psr2_sel_fetch_enabled) {
		if (intel_dp->psr.psr2_sel_fetch_cff_enabled) {
			/* can we turn CFF off? */
			if (intel_dp->psr.busy_frontbuffer_bits == 0) {
				u32 val = man_trk_ctl_enable_bit_get(dev_priv) |
					man_trk_ctl_partial_frame_bit_get(dev_priv) |
					man_trk_ctl_single_full_frame_bit_get(dev_priv) |
					man_trk_ctl_continuos_full_frame(dev_priv);

				/*
				 * Set psr2_sel_fetch_cff_enabled as false to allow selective
				 * updates. Still keep cff bit enabled as we don't have proper
				 * SU configuration in case update is sent for any reason after
				 * sff bit gets cleared by the HW on next vblank.
				 */
				intel_de_write(dev_priv, PSR2_MAN_TRK_CTL(intel_dp->psr.transcoder),
					       val);
				intel_de_write(dev_priv, CURSURFLIVE(intel_dp->psr.pipe), 0);
				intel_dp->psr.psr2_sel_fetch_cff_enabled = false;
			}
		} else {
			/*
			 * continuous full frame is disabled, only a single full
			 * frame is required
			 */
			psr_force_hw_tracking_exit(intel_dp);
		}
	} else {
		psr_force_hw_tracking_exit(intel_dp);

		if (!intel_dp->psr.active && !intel_dp->psr.busy_frontbuffer_bits)
			schedule_work(&intel_dp->psr.work);
	}
}

/**
 * intel_psr_flush - Flush PSR
 * @dev_priv: i915 device
 * @frontbuffer_bits: frontbuffer plane tracking bits
 * @origin: which operation caused the flush
 *
 * Since the hardware frontbuffer tracking has gaps we need to integrate
 * with the software frontbuffer tracking. This function gets called every
 * time frontbuffer rendering has completed and flushed out to memory. PSR
 * can be enabled again if no other frontbuffer relevant to PSR is dirty.
 *
 * Dirty frontbuffers relevant to PSR are tracked in busy_frontbuffer_bits.
 */
void intel_psr_flush(struct drm_i915_private *dev_priv,
		     unsigned frontbuffer_bits, enum fb_op_origin origin)
{
	struct intel_encoder *encoder;

	for_each_intel_encoder_with_psr(&dev_priv->drm, encoder) {
		unsigned int pipe_frontbuffer_bits = frontbuffer_bits;
		struct intel_dp *intel_dp = enc_to_intel_dp(encoder);

		mutex_lock(&intel_dp->psr.lock);
		if (!intel_dp->psr.enabled) {
			mutex_unlock(&intel_dp->psr.lock);
			continue;
		}

		pipe_frontbuffer_bits &=
			INTEL_FRONTBUFFER_ALL_MASK(intel_dp->psr.pipe);
		intel_dp->psr.busy_frontbuffer_bits &= ~pipe_frontbuffer_bits;

		/*
		 * If the PSR is paused by an explicit intel_psr_paused() call,
		 * we have to ensure that the PSR is not activated until
		 * intel_psr_resume() is called.
		 */
		if (intel_dp->psr.paused)
			goto unlock;

		if (origin == ORIGIN_FLIP ||
		    (origin == ORIGIN_CURSOR_UPDATE &&
		     !intel_dp->psr.psr2_sel_fetch_enabled)) {
			tgl_dc3co_flush_locked(intel_dp, frontbuffer_bits, origin);
			goto unlock;
		}

		if (pipe_frontbuffer_bits == 0)
			goto unlock;

		/* By definition flush = invalidate + flush */
		_psr_flush_handle(intel_dp);
unlock:
		mutex_unlock(&intel_dp->psr.lock);
	}
}

/**
 * intel_psr_init - Init basic PSR work and mutex.
 * @intel_dp: Intel DP
 *
 * This function is called after the initializing connector.
 * (the initializing of connector treats the handling of connector capabilities)
 * And it initializes basic PSR stuff for each DP Encoder.
 */
void intel_psr_init(struct intel_dp *intel_dp)
{
	struct intel_connector *connector = intel_dp->attached_connector;
	struct intel_digital_port *dig_port = dp_to_dig_port(intel_dp);
	struct drm_i915_private *dev_priv = dp_to_i915(intel_dp);

	if (!HAS_PSR(dev_priv))
		return;

	/*
	 * HSW spec explicitly says PSR is tied to port A.
	 * BDW+ platforms have a instance of PSR registers per transcoder but
	 * BDW, GEN9 and GEN11 are not validated by HW team in other transcoder
	 * than eDP one.
	 * For now it only supports one instance of PSR for BDW, GEN9 and GEN11.
	 * So lets keep it hardcoded to PORT_A for BDW, GEN9 and GEN11.
	 * But GEN12 supports a instance of PSR registers per transcoder.
	 */
	if (DISPLAY_VER(dev_priv) < 12 && dig_port->base.port != PORT_A) {
		drm_dbg_kms(&dev_priv->drm,
			    "PSR condition failed: Port not supported\n");
		return;
	}

	intel_dp->psr.source_support = true;

	/* Set link_standby x link_off defaults */
	if (DISPLAY_VER(dev_priv) < 12)
		/* For new platforms up to TGL let's respect VBT back again */
		intel_dp->psr.link_standby = connector->panel.vbt.psr.full_link;

	INIT_WORK(&intel_dp->psr.work, intel_psr_work);
	INIT_DELAYED_WORK(&intel_dp->psr.dc3co_work, tgl_dc3co_disable_work);
	mutex_init(&intel_dp->psr.lock);
}

static int psr_get_status_and_error_status(struct intel_dp *intel_dp,
					   u8 *status, u8 *error_status)
{
	struct drm_dp_aux *aux = &intel_dp->aux;
	int ret;

	ret = drm_dp_dpcd_readb(aux, DP_PSR_STATUS, status);
	if (ret != 1)
		return ret;

	ret = drm_dp_dpcd_readb(aux, DP_PSR_ERROR_STATUS, error_status);
	if (ret != 1)
		return ret;

	*status = *status & DP_PSR_SINK_STATE_MASK;

	return 0;
}

static void psr_alpm_check(struct intel_dp *intel_dp)
{
	struct drm_i915_private *dev_priv = dp_to_i915(intel_dp);
	struct drm_dp_aux *aux = &intel_dp->aux;
	struct intel_psr *psr = &intel_dp->psr;
	u8 val;
	int r;

	if (!psr->psr2_enabled)
		return;

	r = drm_dp_dpcd_readb(aux, DP_RECEIVER_ALPM_STATUS, &val);
	if (r != 1) {
		drm_err(&dev_priv->drm, "Error reading ALPM status\n");
		return;
	}

	if (val & DP_ALPM_LOCK_TIMEOUT_ERROR) {
		intel_psr_disable_locked(intel_dp);
		psr->sink_not_reliable = true;
		drm_dbg_kms(&dev_priv->drm,
			    "ALPM lock timeout error, disabling PSR\n");

		/* Clearing error */
		drm_dp_dpcd_writeb(aux, DP_RECEIVER_ALPM_STATUS, val);
	}
}

static void psr_capability_changed_check(struct intel_dp *intel_dp)
{
	struct drm_i915_private *dev_priv = dp_to_i915(intel_dp);
	struct intel_psr *psr = &intel_dp->psr;
	u8 val;
	int r;

	r = drm_dp_dpcd_readb(&intel_dp->aux, DP_PSR_ESI, &val);
	if (r != 1) {
		drm_err(&dev_priv->drm, "Error reading DP_PSR_ESI\n");
		return;
	}

	if (val & DP_PSR_CAPS_CHANGE) {
		intel_psr_disable_locked(intel_dp);
		psr->sink_not_reliable = true;
		drm_dbg_kms(&dev_priv->drm,
			    "Sink PSR capability changed, disabling PSR\n");

		/* Clearing it */
		drm_dp_dpcd_writeb(&intel_dp->aux, DP_PSR_ESI, val);
	}
}

void intel_psr_short_pulse(struct intel_dp *intel_dp)
{
	struct drm_i915_private *dev_priv = dp_to_i915(intel_dp);
	struct intel_psr *psr = &intel_dp->psr;
	u8 status, error_status;
	const u8 errors = DP_PSR_RFB_STORAGE_ERROR |
			  DP_PSR_VSC_SDP_UNCORRECTABLE_ERROR |
			  DP_PSR_LINK_CRC_ERROR;

	if (!CAN_PSR(intel_dp))
		return;

	mutex_lock(&psr->lock);

	if (!psr->enabled)
		goto exit;

	if (psr_get_status_and_error_status(intel_dp, &status, &error_status)) {
		drm_err(&dev_priv->drm,
			"Error reading PSR status or error status\n");
		goto exit;
	}

	if (status == DP_PSR_SINK_INTERNAL_ERROR || (error_status & errors)) {
		intel_psr_disable_locked(intel_dp);
		psr->sink_not_reliable = true;
	}

	if (status == DP_PSR_SINK_INTERNAL_ERROR && !error_status)
		drm_dbg_kms(&dev_priv->drm,
			    "PSR sink internal error, disabling PSR\n");
	if (error_status & DP_PSR_RFB_STORAGE_ERROR)
		drm_dbg_kms(&dev_priv->drm,
			    "PSR RFB storage error, disabling PSR\n");
	if (error_status & DP_PSR_VSC_SDP_UNCORRECTABLE_ERROR)
		drm_dbg_kms(&dev_priv->drm,
			    "PSR VSC SDP uncorrectable error, disabling PSR\n");
	if (error_status & DP_PSR_LINK_CRC_ERROR)
		drm_dbg_kms(&dev_priv->drm,
			    "PSR Link CRC error, disabling PSR\n");

	if (error_status & ~errors)
		drm_err(&dev_priv->drm,
			"PSR_ERROR_STATUS unhandled errors %x\n",
			error_status & ~errors);
	/* clear status register */
	drm_dp_dpcd_writeb(&intel_dp->aux, DP_PSR_ERROR_STATUS, error_status);

	psr_alpm_check(intel_dp);
	psr_capability_changed_check(intel_dp);

exit:
	mutex_unlock(&psr->lock);
}

bool intel_psr_enabled(struct intel_dp *intel_dp)
{
	bool ret;

	if (!CAN_PSR(intel_dp))
		return false;

	mutex_lock(&intel_dp->psr.lock);
	ret = intel_dp->psr.enabled;
	mutex_unlock(&intel_dp->psr.lock);

	return ret;
}

/**
 * intel_psr_lock - grab PSR lock
 * @crtc_state: the crtc state
 *
 * This is initially meant to be used by around CRTC update, when
 * vblank sensitive registers are updated and we need grab the lock
 * before it to avoid vblank evasion.
 */
void intel_psr_lock(const struct intel_crtc_state *crtc_state)
{
	struct drm_i915_private *i915 = to_i915(crtc_state->uapi.crtc->dev);
	struct intel_encoder *encoder;

	if (!crtc_state->has_psr)
		return;

	for_each_intel_encoder_mask_with_psr(&i915->drm, encoder,
					     crtc_state->uapi.encoder_mask) {
		struct intel_dp *intel_dp = enc_to_intel_dp(encoder);

		mutex_lock(&intel_dp->psr.lock);
		break;
	}
}

/**
 * intel_psr_unlock - release PSR lock
 * @crtc_state: the crtc state
 *
 * Release the PSR lock that was held during pipe update.
 */
void intel_psr_unlock(const struct intel_crtc_state *crtc_state)
{
	struct drm_i915_private *i915 = to_i915(crtc_state->uapi.crtc->dev);
	struct intel_encoder *encoder;

	if (!crtc_state->has_psr)
		return;

	for_each_intel_encoder_mask_with_psr(&i915->drm, encoder,
					     crtc_state->uapi.encoder_mask) {
		struct intel_dp *intel_dp = enc_to_intel_dp(encoder);

		mutex_unlock(&intel_dp->psr.lock);
		break;
	}
}

static void
psr_source_status(struct intel_dp *intel_dp, struct seq_file *m)
{
	struct drm_i915_private *dev_priv = dp_to_i915(intel_dp);
	const char *status = "unknown";
	u32 val, status_val;

	if (intel_dp->psr.psr2_enabled) {
		static const char * const live_status[] = {
			"IDLE",
			"CAPTURE",
			"CAPTURE_FS",
			"SLEEP",
			"BUFON_FW",
			"ML_UP",
			"SU_STANDBY",
			"FAST_SLEEP",
			"DEEP_SLEEP",
			"BUF_ON",
			"TG_ON"
		};
		val = intel_de_read(dev_priv,
				    EDP_PSR2_STATUS(intel_dp->psr.transcoder));
		status_val = REG_FIELD_GET(EDP_PSR2_STATUS_STATE_MASK, val);
		if (status_val < ARRAY_SIZE(live_status))
			status = live_status[status_val];
	} else {
		static const char * const live_status[] = {
			"IDLE",
			"SRDONACK",
			"SRDENT",
			"BUFOFF",
			"BUFON",
			"AUXACK",
			"SRDOFFACK",
			"SRDENT_ON",
		};
		val = intel_de_read(dev_priv,
				    EDP_PSR_STATUS(intel_dp->psr.transcoder));
		status_val = (val & EDP_PSR_STATUS_STATE_MASK) >>
			      EDP_PSR_STATUS_STATE_SHIFT;
		if (status_val < ARRAY_SIZE(live_status))
			status = live_status[status_val];
	}

	seq_printf(m, "Source PSR status: %s [0x%08x]\n", status, val);
}

static int intel_psr_status(struct seq_file *m, struct intel_dp *intel_dp)
{
	struct drm_i915_private *dev_priv = dp_to_i915(intel_dp);
	struct intel_psr *psr = &intel_dp->psr;
	intel_wakeref_t wakeref;
	const char *status;
	bool enabled;
	u32 val;

	seq_printf(m, "Sink support: %s", str_yes_no(psr->sink_support));
	if (psr->sink_support)
		seq_printf(m, " [0x%02x]", intel_dp->psr_dpcd[0]);
	seq_puts(m, "\n");

	if (!psr->sink_support)
		return 0;

	wakeref = intel_runtime_pm_get(&dev_priv->runtime_pm);
	mutex_lock(&psr->lock);

	if (psr->enabled)
		status = psr->psr2_enabled ? "PSR2 enabled" : "PSR1 enabled";
	else
		status = "disabled";
	seq_printf(m, "PSR mode: %s\n", status);

	if (!psr->enabled) {
		seq_printf(m, "PSR sink not reliable: %s\n",
			   str_yes_no(psr->sink_not_reliable));

		goto unlock;
	}

	if (psr->psr2_enabled) {
		val = intel_de_read(dev_priv,
				    EDP_PSR2_CTL(intel_dp->psr.transcoder));
		enabled = val & EDP_PSR2_ENABLE;
	} else {
		val = intel_de_read(dev_priv,
				    EDP_PSR_CTL(intel_dp->psr.transcoder));
		enabled = val & EDP_PSR_ENABLE;
	}
	seq_printf(m, "Source PSR ctl: %s [0x%08x]\n",
		   str_enabled_disabled(enabled), val);
	psr_source_status(intel_dp, m);
	seq_printf(m, "Busy frontbuffer bits: 0x%08x\n",
		   psr->busy_frontbuffer_bits);

	/*
	 * SKL+ Perf counter is reset to 0 everytime DC state is entered
	 */
	if (IS_HASWELL(dev_priv) || IS_BROADWELL(dev_priv)) {
		val = intel_de_read(dev_priv,
				    EDP_PSR_PERF_CNT(intel_dp->psr.transcoder));
		val &= EDP_PSR_PERF_CNT_MASK;
		seq_printf(m, "Performance counter: %u\n", val);
	}

	if (psr->debug & I915_PSR_DEBUG_IRQ) {
		seq_printf(m, "Last attempted entry at: %lld\n",
			   psr->last_entry_attempt);
		seq_printf(m, "Last exit at: %lld\n", psr->last_exit);
	}

	if (psr->psr2_enabled) {
		u32 su_frames_val[3];
		int frame;

		/*
		 * Reading all 3 registers before hand to minimize crossing a
		 * frame boundary between register reads
		 */
		for (frame = 0; frame < PSR2_SU_STATUS_FRAMES; frame += 3) {
			val = intel_de_read(dev_priv,
					    PSR2_SU_STATUS(intel_dp->psr.transcoder, frame));
			su_frames_val[frame / 3] = val;
		}

		seq_puts(m, "Frame:\tPSR2 SU blocks:\n");

		for (frame = 0; frame < PSR2_SU_STATUS_FRAMES; frame++) {
			u32 su_blocks;

			su_blocks = su_frames_val[frame / 3] &
				    PSR2_SU_STATUS_MASK(frame);
			su_blocks = su_blocks >> PSR2_SU_STATUS_SHIFT(frame);
			seq_printf(m, "%d\t%d\n", frame, su_blocks);
		}

		seq_printf(m, "PSR2 selective fetch: %s\n",
			   str_enabled_disabled(psr->psr2_sel_fetch_enabled));
	}

unlock:
	mutex_unlock(&psr->lock);
	intel_runtime_pm_put(&dev_priv->runtime_pm, wakeref);

	return 0;
}

static int i915_edp_psr_status_show(struct seq_file *m, void *data)
{
	struct drm_i915_private *dev_priv = m->private;
	struct intel_dp *intel_dp = NULL;
	struct intel_encoder *encoder;

	if (!HAS_PSR(dev_priv))
		return -ENODEV;

	/* Find the first EDP which supports PSR */
	for_each_intel_encoder_with_psr(&dev_priv->drm, encoder) {
		intel_dp = enc_to_intel_dp(encoder);
		break;
	}

	if (!intel_dp)
		return -ENODEV;

	return intel_psr_status(m, intel_dp);
}
DEFINE_SHOW_ATTRIBUTE(i915_edp_psr_status);

static int
i915_edp_psr_debug_set(void *data, u64 val)
{
	struct drm_i915_private *dev_priv = data;
	struct intel_encoder *encoder;
	intel_wakeref_t wakeref;
	int ret = -ENODEV;

	if (!HAS_PSR(dev_priv))
		return ret;

	for_each_intel_encoder_with_psr(&dev_priv->drm, encoder) {
		struct intel_dp *intel_dp = enc_to_intel_dp(encoder);

		drm_dbg_kms(&dev_priv->drm, "Setting PSR debug to %llx\n", val);

		wakeref = intel_runtime_pm_get(&dev_priv->runtime_pm);

		// TODO: split to each transcoder's PSR debug state
		ret = intel_psr_debug_set(intel_dp, val);

		intel_runtime_pm_put(&dev_priv->runtime_pm, wakeref);
	}

	return ret;
}

static int
i915_edp_psr_debug_get(void *data, u64 *val)
{
	struct drm_i915_private *dev_priv = data;
	struct intel_encoder *encoder;

	if (!HAS_PSR(dev_priv))
		return -ENODEV;

	for_each_intel_encoder_with_psr(&dev_priv->drm, encoder) {
		struct intel_dp *intel_dp = enc_to_intel_dp(encoder);

		// TODO: split to each transcoder's PSR debug state
		*val = READ_ONCE(intel_dp->psr.debug);
		return 0;
	}

	return -ENODEV;
}

DEFINE_SIMPLE_ATTRIBUTE(i915_edp_psr_debug_fops,
			i915_edp_psr_debug_get, i915_edp_psr_debug_set,
			"%llu\n");

void intel_psr_debugfs_register(struct drm_i915_private *i915)
{
	struct drm_minor *minor = i915->drm.primary;

	debugfs_create_file("i915_edp_psr_debug", 0644, minor->debugfs_root,
			    i915, &i915_edp_psr_debug_fops);

	debugfs_create_file("i915_edp_psr_status", 0444, minor->debugfs_root,
			    i915, &i915_edp_psr_status_fops);
}

static int i915_psr_sink_status_show(struct seq_file *m, void *data)
{
	struct intel_connector *connector = m->private;
	struct intel_dp *intel_dp = intel_attached_dp(connector);
	static const char * const sink_status[] = {
		"inactive",
		"transition to active, capture and display",
		"active, display from RFB",
		"active, capture and display on sink device timings",
		"transition to inactive, capture and display, timing re-sync",
		"reserved",
		"reserved",
		"sink internal error",
	};
	const char *str;
	int ret;
	u8 val;

	if (!CAN_PSR(intel_dp)) {
		seq_puts(m, "PSR Unsupported\n");
		return -ENODEV;
	}

	if (connector->base.status != connector_status_connected)
		return -ENODEV;

	ret = drm_dp_dpcd_readb(&intel_dp->aux, DP_PSR_STATUS, &val);
	if (ret != 1)
		return ret < 0 ? ret : -EIO;

	val &= DP_PSR_SINK_STATE_MASK;
	if (val < ARRAY_SIZE(sink_status))
		str = sink_status[val];
	else
		str = "unknown";

	seq_printf(m, "Sink PSR status: 0x%x [%s]\n", val, str);

	return 0;
}
DEFINE_SHOW_ATTRIBUTE(i915_psr_sink_status);

static int i915_psr_status_show(struct seq_file *m, void *data)
{
	struct intel_connector *connector = m->private;
	struct intel_dp *intel_dp = intel_attached_dp(connector);

	return intel_psr_status(m, intel_dp);
}
DEFINE_SHOW_ATTRIBUTE(i915_psr_status);

void intel_psr_connector_debugfs_add(struct intel_connector *connector)
{
	struct drm_i915_private *i915 = to_i915(connector->base.dev);
	struct dentry *root = connector->base.debugfs_entry;

	if (connector->base.connector_type != DRM_MODE_CONNECTOR_eDP)
		return;

	debugfs_create_file("i915_psr_sink_status", 0444, root,
			    connector, &i915_psr_sink_status_fops);

	if (HAS_PSR(i915))
		debugfs_create_file("i915_psr_status", 0444, root,
				    connector, &i915_psr_status_fops);
}<|MERGE_RESOLUTION|>--- conflicted
+++ resolved
@@ -1179,18 +1179,8 @@
 	 */
 	if (IS_MTL_DISPLAY_STEP(dev_priv, STEP_A0, STEP_B0) ||
 	    IS_DISPLAY_VER(dev_priv, 12, 13)) {
-<<<<<<< HEAD
-		u16 vtotal, vblank;
-
-		vtotal = crtc_state->uapi.adjusted_mode.crtc_vtotal -
-			crtc_state->uapi.adjusted_mode.crtc_vdisplay;
-		vblank = crtc_state->uapi.adjusted_mode.crtc_vblank_end -
-			crtc_state->uapi.adjusted_mode.crtc_vblank_start;
-		if (vblank > vtotal)
-=======
 		if (crtc_state->hw.adjusted_mode.crtc_vblank_start !=
 		    crtc_state->hw.adjusted_mode.crtc_vdisplay)
->>>>>>> 82bbec18
 			intel_de_rmw(dev_priv, GEN8_CHICKEN_DCPR_1, 0,
 				     wa_16013835468_bit_get(intel_dp));
 	}
@@ -1216,16 +1206,6 @@
 		/* Wa_16012604467:adlp,mtl[a0,b0] */
 		if (IS_MTL_DISPLAY_STEP(dev_priv, STEP_A0, STEP_B0))
 			intel_de_rmw(dev_priv,
-<<<<<<< HEAD
-				     TRANS_SET_CONTEXT_LATENCY(intel_dp->psr.transcoder),
-				     TRANS_SET_CONTEXT_LATENCY_MASK,
-				     TRANS_SET_CONTEXT_LATENCY_VALUE(1));
-
-		/* Wa_16012604467:adlp,mtl[a0,b0] */
-		if (IS_MTL_DISPLAY_STEP(dev_priv, STEP_A0, STEP_B0))
-			intel_de_rmw(dev_priv,
-=======
->>>>>>> 82bbec18
 				     MTL_CLKGATE_DIS_TRANS(cpu_transcoder), 0,
 				     MTL_CLKGATE_DIS_TRANS_DMASC_GATING_DIS);
 		else if (IS_ALDERLAKE_P(dev_priv))
@@ -1386,28 +1366,10 @@
 		intel_de_rmw(dev_priv, GEN8_CHICKEN_DCPR_1,
 			     wa_16013835468_bit_get(intel_dp), 0);
 
-	/*
-	 * Wa_16013835468
-	 * Wa_14015648006
-	 */
-	if (IS_MTL_DISPLAY_STEP(dev_priv, STEP_A0, STEP_B0) ||
-	    IS_DISPLAY_VER(dev_priv, 12, 13))
-		intel_de_rmw(dev_priv, GEN8_CHICKEN_DCPR_1,
-			     wa_16013835468_bit_get(intel_dp), 0);
-
 	if (intel_dp->psr.psr2_enabled) {
 		/* Wa_16012604467:adlp,mtl[a0,b0] */
 		if (IS_MTL_DISPLAY_STEP(dev_priv, STEP_A0, STEP_B0))
 			intel_de_rmw(dev_priv,
-<<<<<<< HEAD
-				     TRANS_SET_CONTEXT_LATENCY(intel_dp->psr.transcoder),
-				     TRANS_SET_CONTEXT_LATENCY_MASK, 0);
-
-		/* Wa_16012604467:adlp,mtl[a0,b0] */
-		if (IS_MTL_DISPLAY_STEP(dev_priv, STEP_A0, STEP_B0))
-			intel_de_rmw(dev_priv,
-=======
->>>>>>> 82bbec18
 				     MTL_CLKGATE_DIS_TRANS(intel_dp->psr.transcoder),
 				     MTL_CLKGATE_DIS_TRANS_DMASC_GATING_DIS, 0);
 		else if (IS_ALDERLAKE_P(dev_priv))
