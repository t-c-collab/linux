--- conflicted
+++ resolved
@@ -274,16 +274,6 @@
 	}
 }
 
-<<<<<<< HEAD
-static int hsw_ips_debugfs_status_show(struct seq_file *m, void *unused)
-{
-	struct drm_i915_private *i915 = m->private;
-	intel_wakeref_t wakeref;
-
-	if (!HAS_IPS(i915))
-		return -ENODEV;
-
-=======
 static int hsw_ips_debugfs_false_color_get(void *data, u64 *val)
 {
 	struct intel_crtc *crtc = data;
@@ -335,7 +325,6 @@
 	struct drm_i915_private *i915 = to_i915(crtc->base.dev);
 	intel_wakeref_t wakeref;
 
->>>>>>> 33a86170
 	wakeref = intel_runtime_pm_get(&i915->runtime_pm);
 
 	seq_printf(m, "Enabled by kernel parameter: %s\n",
@@ -357,14 +346,6 @@
 
 DEFINE_SHOW_ATTRIBUTE(hsw_ips_debugfs_status);
 
-<<<<<<< HEAD
-void hsw_ips_debugfs_register(struct drm_i915_private *i915)
-{
-	struct drm_minor *minor = i915->drm.primary;
-
-	debugfs_create_file("i915_ips_status", 0444, minor->debugfs_root,
-			    i915, &hsw_ips_debugfs_status_fops);
-=======
 void hsw_ips_crtc_debugfs_add(struct intel_crtc *crtc)
 {
 	if (!hsw_crtc_supports_ips(crtc))
@@ -375,5 +356,4 @@
 
 	debugfs_create_file("i915_ips_status", 0444, crtc->base.debugfs_entry,
 			    crtc, &hsw_ips_debugfs_status_fops);
->>>>>>> 33a86170
 }