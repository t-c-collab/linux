// SPDX-License-Identifier: MIT
/*
 * Copyright © 2020-2021 Intel Corporation
 */

#include "i915_drv.h"
#include "i915_reg.h"
#include "i915_trace.h"
<<<<<<< HEAD
=======
#include "intel_bios.h"
>>>>>>> 82bbec18
#include "intel_de.h"
#include "intel_display_types.h"
#include "intel_dp_aux.h"
#include "intel_pps.h"
#include "intel_tc.h"

static u32 intel_dp_aux_pack(const u8 *src, int src_bytes)
{
	int i;
	u32 v = 0;

	if (src_bytes > 4)
		src_bytes = 4;
	for (i = 0; i < src_bytes; i++)
		v |= ((u32)src[i]) << ((3 - i) * 8);
	return v;
}

static void intel_dp_aux_unpack(u32 src, u8 *dst, int dst_bytes)
{
	int i;

	if (dst_bytes > 4)
		dst_bytes = 4;
	for (i = 0; i < dst_bytes; i++)
		dst[i] = src >> ((3 - i) * 8);
}

static u32
intel_dp_aux_wait_done(struct intel_dp *intel_dp)
{
	struct drm_i915_private *i915 = dp_to_i915(intel_dp);
	i915_reg_t ch_ctl = intel_dp->aux_ch_ctl_reg(intel_dp);
	const unsigned int timeout_ms = 10;
	u32 status;
	int ret;
<<<<<<< HEAD

	ret = __intel_de_wait_for_register(i915, ch_ctl,
					   DP_AUX_CH_CTL_SEND_BUSY, 0,
					   2, timeout_ms, &status);

=======

	ret = __intel_de_wait_for_register(i915, ch_ctl,
					   DP_AUX_CH_CTL_SEND_BUSY, 0,
					   2, timeout_ms, &status);

>>>>>>> 82bbec18
	if (ret == -ETIMEDOUT)
		drm_err(&i915->drm,
			"%s: did not complete or timeout within %ums (status 0x%08x)\n",
			intel_dp->aux.name, timeout_ms, status);

	return status;
}

static u32 g4x_get_aux_clock_divider(struct intel_dp *intel_dp, int index)
{
	struct drm_i915_private *dev_priv = dp_to_i915(intel_dp);

	if (index)
		return 0;

	/*
	 * The clock divider is based off the hrawclk, and would like to run at
	 * 2MHz.  So, take the hrawclk value and divide by 2000 and use that
	 */
	return DIV_ROUND_CLOSEST(RUNTIME_INFO(dev_priv)->rawclk_freq, 2000);
}

static u32 ilk_get_aux_clock_divider(struct intel_dp *intel_dp, int index)
{
	struct drm_i915_private *dev_priv = dp_to_i915(intel_dp);
	struct intel_digital_port *dig_port = dp_to_dig_port(intel_dp);
	u32 freq;

	if (index)
		return 0;

	/*
	 * The clock divider is based off the cdclk or PCH rawclk, and would
	 * like to run at 2MHz.  So, take the cdclk or PCH rawclk value and
	 * divide by 2000 and use that
	 */
	if (dig_port->aux_ch == AUX_CH_A)
		freq = dev_priv->display.cdclk.hw.cdclk;
	else
		freq = RUNTIME_INFO(dev_priv)->rawclk_freq;
	return DIV_ROUND_CLOSEST(freq, 2000);
}

static u32 hsw_get_aux_clock_divider(struct intel_dp *intel_dp, int index)
{
	struct drm_i915_private *dev_priv = dp_to_i915(intel_dp);
	struct intel_digital_port *dig_port = dp_to_dig_port(intel_dp);

	if (dig_port->aux_ch != AUX_CH_A && HAS_PCH_LPT_H(dev_priv)) {
		/* Workaround for non-ULT HSW */
		switch (index) {
		case 0: return 63;
		case 1: return 72;
		default: return 0;
		}
	}

	return ilk_get_aux_clock_divider(intel_dp, index);
}

static u32 skl_get_aux_clock_divider(struct intel_dp *intel_dp, int index)
{
	/*
	 * SKL doesn't need us to program the AUX clock divider (Hardware will
	 * derive the clock from CDCLK automatically). We still implement the
	 * get_aux_clock_divider vfunc to plug-in into the existing code.
	 */
	return index ? 0 : 1;
}

static u32 g4x_get_aux_send_ctl(struct intel_dp *intel_dp,
				int send_bytes,
				u32 aux_clock_divider)
{
	struct intel_digital_port *dig_port = dp_to_dig_port(intel_dp);
	struct drm_i915_private *dev_priv =
			to_i915(dig_port->base.base.dev);
	u32 timeout;

	/* Max timeout value on G4x-BDW: 1.6ms */
	if (IS_BROADWELL(dev_priv))
		timeout = DP_AUX_CH_CTL_TIME_OUT_600us;
	else
		timeout = DP_AUX_CH_CTL_TIME_OUT_400us;

	return DP_AUX_CH_CTL_SEND_BUSY |
	       DP_AUX_CH_CTL_DONE |
	       DP_AUX_CH_CTL_INTERRUPT |
	       DP_AUX_CH_CTL_TIME_OUT_ERROR |
	       timeout |
	       DP_AUX_CH_CTL_RECEIVE_ERROR |
	       (send_bytes << DP_AUX_CH_CTL_MESSAGE_SIZE_SHIFT) |
	       (3 << DP_AUX_CH_CTL_PRECHARGE_2US_SHIFT) |
	       (aux_clock_divider << DP_AUX_CH_CTL_BIT_CLOCK_2X_SHIFT);
}

static u32 skl_get_aux_send_ctl(struct intel_dp *intel_dp,
				int send_bytes,
				u32 unused)
{
	struct intel_digital_port *dig_port = dp_to_dig_port(intel_dp);
	struct drm_i915_private *i915 =	to_i915(dig_port->base.base.dev);
	u32 ret;

	/*
	 * Max timeout values:
	 * SKL-GLK: 1.6ms
	 * ICL+: 4ms
	 */
	ret = DP_AUX_CH_CTL_SEND_BUSY |
	      DP_AUX_CH_CTL_DONE |
	      DP_AUX_CH_CTL_INTERRUPT |
	      DP_AUX_CH_CTL_TIME_OUT_ERROR |
	      DP_AUX_CH_CTL_TIME_OUT_MAX |
	      DP_AUX_CH_CTL_RECEIVE_ERROR |
	      (send_bytes << DP_AUX_CH_CTL_MESSAGE_SIZE_SHIFT) |
	      DP_AUX_CH_CTL_FW_SYNC_PULSE_SKL(32) |
	      DP_AUX_CH_CTL_SYNC_PULSE_SKL(32);

	if (intel_tc_port_in_tbt_alt_mode(dig_port))
		ret |= DP_AUX_CH_CTL_TBT_IO;

	/*
	 * Power request bit is already set during aux power well enable.
	 * Preserve the bit across aux transactions.
	 */
	if (DISPLAY_VER(i915) >= 14)
		ret |= XELPDP_DP_AUX_CH_CTL_POWER_REQUEST;

	return ret;
}

static int
intel_dp_aux_xfer(struct intel_dp *intel_dp,
		  const u8 *send, int send_bytes,
		  u8 *recv, int recv_size,
		  u32 aux_send_ctl_flags)
{
	struct intel_digital_port *dig_port = dp_to_dig_port(intel_dp);
	struct drm_i915_private *i915 =
			to_i915(dig_port->base.base.dev);
	enum phy phy = intel_port_to_phy(i915, dig_port->base.port);
	bool is_tc_port = intel_phy_is_tc(i915, phy);
	i915_reg_t ch_ctl, ch_data[5];
	u32 aux_clock_divider;
	enum intel_display_power_domain aux_domain;
	intel_wakeref_t aux_wakeref;
	intel_wakeref_t pps_wakeref;
	int i, ret, recv_bytes;
	int try, clock = 0;
	u32 status;
	bool vdd;

	ch_ctl = intel_dp->aux_ch_ctl_reg(intel_dp);
	for (i = 0; i < ARRAY_SIZE(ch_data); i++)
		ch_data[i] = intel_dp->aux_ch_data_reg(intel_dp, i);

	if (is_tc_port) {
		intel_tc_port_lock(dig_port);
		/*
		 * Abort transfers on a disconnected port as required by
		 * DP 1.4a link CTS 4.2.1.5, also avoiding the long AUX
		 * timeouts that would otherwise happen.
		 * TODO: abort the transfer on non-TC ports as well.
		 */
		if (!intel_tc_port_connected_locked(&dig_port->base)) {
			ret = -ENXIO;
			goto out_unlock;
		}
	}

	aux_domain = intel_aux_power_domain(dig_port);

	aux_wakeref = intel_display_power_get(i915, aux_domain);
	pps_wakeref = intel_pps_lock(intel_dp);

	/*
	 * We will be called with VDD already enabled for dpcd/edid/oui reads.
	 * In such cases we want to leave VDD enabled and it's up to upper layers
	 * to turn it off. But for eg. i2c-dev access we need to turn it on/off
	 * ourselves.
	 */
	vdd = intel_pps_vdd_on_unlocked(intel_dp);

	/*
	 * dp aux is extremely sensitive to irq latency, hence request the
	 * lowest possible wakeup latency and so prevent the cpu from going into
	 * deep sleep states.
	 */
	cpu_latency_qos_update_request(&intel_dp->pm_qos, 0);

	intel_pps_check_power_unlocked(intel_dp);

	/* Try to wait for any previous AUX channel activity */
	for (try = 0; try < 3; try++) {
		status = intel_de_read_notrace(i915, ch_ctl);
		if ((status & DP_AUX_CH_CTL_SEND_BUSY) == 0)
			break;
		msleep(1);
	}
	/* just trace the final value */
	trace_i915_reg_rw(false, ch_ctl, status, sizeof(status), true);

	if (try == 3) {
		const u32 status = intel_de_read(i915, ch_ctl);

		if (status != intel_dp->aux_busy_last_status) {
			drm_WARN(&i915->drm, 1,
				 "%s: not started (status 0x%08x)\n",
				 intel_dp->aux.name, status);
			intel_dp->aux_busy_last_status = status;
		}

		ret = -EBUSY;
		goto out;
	}

	/* Only 5 data registers! */
	if (drm_WARN_ON(&i915->drm, send_bytes > 20 || recv_size > 20)) {
		ret = -E2BIG;
		goto out;
	}

	while ((aux_clock_divider = intel_dp->get_aux_clock_divider(intel_dp, clock++))) {
		u32 send_ctl = intel_dp->get_aux_send_ctl(intel_dp,
							  send_bytes,
							  aux_clock_divider);

		send_ctl |= aux_send_ctl_flags;

		/* Must try at least 3 times according to DP spec */
		for (try = 0; try < 5; try++) {
			/* Load the send data into the aux channel data registers */
			for (i = 0; i < send_bytes; i += 4)
				intel_de_write(i915, ch_data[i >> 2],
					       intel_dp_aux_pack(send + i,
								 send_bytes - i));

			/* Send the command and wait for it to complete */
			intel_de_write(i915, ch_ctl, send_ctl);

			status = intel_dp_aux_wait_done(intel_dp);

			/* Clear done status and any errors */
			intel_de_write(i915, ch_ctl,
				       status | DP_AUX_CH_CTL_DONE |
				       DP_AUX_CH_CTL_TIME_OUT_ERROR |
				       DP_AUX_CH_CTL_RECEIVE_ERROR);

			/*
			 * DP CTS 1.2 Core Rev 1.1, 4.2.1.1 & 4.2.1.2
			 *   400us delay required for errors and timeouts
			 *   Timeout errors from the HW already meet this
			 *   requirement so skip to next iteration
			 */
			if (status & DP_AUX_CH_CTL_TIME_OUT_ERROR)
				continue;

			if (status & DP_AUX_CH_CTL_RECEIVE_ERROR) {
				usleep_range(400, 500);
				continue;
			}
			if (status & DP_AUX_CH_CTL_DONE)
				goto done;
		}
	}

	if ((status & DP_AUX_CH_CTL_DONE) == 0) {
		drm_err(&i915->drm, "%s: not done (status 0x%08x)\n",
			intel_dp->aux.name, status);
		ret = -EBUSY;
		goto out;
	}

done:
	/*
	 * Check for timeout or receive error. Timeouts occur when the sink is
	 * not connected.
	 */
	if (status & DP_AUX_CH_CTL_RECEIVE_ERROR) {
		drm_err(&i915->drm, "%s: receive error (status 0x%08x)\n",
			intel_dp->aux.name, status);
		ret = -EIO;
		goto out;
	}

	/*
	 * Timeouts occur when the device isn't connected, so they're "normal"
	 * -- don't fill the kernel log with these
	 */
	if (status & DP_AUX_CH_CTL_TIME_OUT_ERROR) {
		drm_dbg_kms(&i915->drm, "%s: timeout (status 0x%08x)\n",
			    intel_dp->aux.name, status);
		ret = -ETIMEDOUT;
		goto out;
	}

	/* Unload any bytes sent back from the other side */
	recv_bytes = ((status & DP_AUX_CH_CTL_MESSAGE_SIZE_MASK) >>
		      DP_AUX_CH_CTL_MESSAGE_SIZE_SHIFT);

	/*
	 * By BSpec: "Message sizes of 0 or >20 are not allowed."
	 * We have no idea of what happened so we return -EBUSY so
	 * drm layer takes care for the necessary retries.
	 */
	if (recv_bytes == 0 || recv_bytes > 20) {
		drm_dbg_kms(&i915->drm,
			    "%s: Forbidden recv_bytes = %d on aux transaction\n",
			    intel_dp->aux.name, recv_bytes);
		ret = -EBUSY;
		goto out;
	}

	if (recv_bytes > recv_size)
		recv_bytes = recv_size;

	for (i = 0; i < recv_bytes; i += 4)
		intel_dp_aux_unpack(intel_de_read(i915, ch_data[i >> 2]),
				    recv + i, recv_bytes - i);

	ret = recv_bytes;
out:
	cpu_latency_qos_update_request(&intel_dp->pm_qos, PM_QOS_DEFAULT_VALUE);

	if (vdd)
		intel_pps_vdd_off_unlocked(intel_dp, false);

	intel_pps_unlock(intel_dp, pps_wakeref);
	intel_display_power_put_async(i915, aux_domain, aux_wakeref);
out_unlock:
	if (is_tc_port)
		intel_tc_port_unlock(dig_port);

	return ret;
}

#define BARE_ADDRESS_SIZE	3
#define HEADER_SIZE		(BARE_ADDRESS_SIZE + 1)

static void
intel_dp_aux_header(u8 txbuf[HEADER_SIZE],
		    const struct drm_dp_aux_msg *msg)
{
	txbuf[0] = (msg->request << 4) | ((msg->address >> 16) & 0xf);
	txbuf[1] = (msg->address >> 8) & 0xff;
	txbuf[2] = msg->address & 0xff;
	txbuf[3] = msg->size - 1;
}

static u32 intel_dp_aux_xfer_flags(const struct drm_dp_aux_msg *msg)
{
	/*
	 * If we're trying to send the HDCP Aksv, we need to set a the Aksv
	 * select bit to inform the hardware to send the Aksv after our header
	 * since we can't access that data from software.
	 */
	if ((msg->request & ~DP_AUX_I2C_MOT) == DP_AUX_NATIVE_WRITE &&
	    msg->address == DP_AUX_HDCP_AKSV)
		return DP_AUX_CH_CTL_AUX_AKSV_SELECT;

	return 0;
}

static ssize_t
intel_dp_aux_transfer(struct drm_dp_aux *aux, struct drm_dp_aux_msg *msg)
{
	struct intel_dp *intel_dp = container_of(aux, struct intel_dp, aux);
	struct drm_i915_private *i915 = dp_to_i915(intel_dp);
	u8 txbuf[20], rxbuf[20];
	size_t txsize, rxsize;
	u32 flags = intel_dp_aux_xfer_flags(msg);
	int ret;

	intel_dp_aux_header(txbuf, msg);

	switch (msg->request & ~DP_AUX_I2C_MOT) {
	case DP_AUX_NATIVE_WRITE:
	case DP_AUX_I2C_WRITE:
	case DP_AUX_I2C_WRITE_STATUS_UPDATE:
		txsize = msg->size ? HEADER_SIZE + msg->size : BARE_ADDRESS_SIZE;
		rxsize = 2; /* 0 or 1 data bytes */

		if (drm_WARN_ON(&i915->drm, txsize > 20))
			return -E2BIG;

		drm_WARN_ON(&i915->drm, !msg->buffer != !msg->size);

		if (msg->buffer)
			memcpy(txbuf + HEADER_SIZE, msg->buffer, msg->size);

		ret = intel_dp_aux_xfer(intel_dp, txbuf, txsize,
					rxbuf, rxsize, flags);
		if (ret > 0) {
			msg->reply = rxbuf[0] >> 4;

			if (ret > 1) {
				/* Number of bytes written in a short write. */
				ret = clamp_t(int, rxbuf[1], 0, msg->size);
			} else {
				/* Return payload size. */
				ret = msg->size;
			}
		}
		break;

	case DP_AUX_NATIVE_READ:
	case DP_AUX_I2C_READ:
		txsize = msg->size ? HEADER_SIZE : BARE_ADDRESS_SIZE;
		rxsize = msg->size + 1;

		if (drm_WARN_ON(&i915->drm, rxsize > 20))
			return -E2BIG;

		ret = intel_dp_aux_xfer(intel_dp, txbuf, txsize,
					rxbuf, rxsize, flags);
		if (ret > 0) {
			msg->reply = rxbuf[0] >> 4;
			/*
			 * Assume happy day, and copy the data. The caller is
			 * expected to check msg->reply before touching it.
			 *
			 * Return payload size.
			 */
			ret--;
			memcpy(msg->buffer, rxbuf + 1, ret);
		}
		break;

	default:
		ret = -EINVAL;
		break;
	}

	return ret;
}

static i915_reg_t g4x_aux_ctl_reg(struct intel_dp *intel_dp)
{
	struct drm_i915_private *dev_priv = dp_to_i915(intel_dp);
	struct intel_digital_port *dig_port = dp_to_dig_port(intel_dp);
	enum aux_ch aux_ch = dig_port->aux_ch;

	switch (aux_ch) {
	case AUX_CH_B:
	case AUX_CH_C:
	case AUX_CH_D:
		return DP_AUX_CH_CTL(aux_ch);
	default:
		MISSING_CASE(aux_ch);
		return DP_AUX_CH_CTL(AUX_CH_B);
	}
}

static i915_reg_t g4x_aux_data_reg(struct intel_dp *intel_dp, int index)
{
	struct drm_i915_private *dev_priv = dp_to_i915(intel_dp);
	struct intel_digital_port *dig_port = dp_to_dig_port(intel_dp);
	enum aux_ch aux_ch = dig_port->aux_ch;

	switch (aux_ch) {
	case AUX_CH_B:
	case AUX_CH_C:
	case AUX_CH_D:
		return DP_AUX_CH_DATA(aux_ch, index);
	default:
		MISSING_CASE(aux_ch);
		return DP_AUX_CH_DATA(AUX_CH_B, index);
	}
}

static i915_reg_t ilk_aux_ctl_reg(struct intel_dp *intel_dp)
{
	struct drm_i915_private *dev_priv = dp_to_i915(intel_dp);
	struct intel_digital_port *dig_port = dp_to_dig_port(intel_dp);
	enum aux_ch aux_ch = dig_port->aux_ch;

	switch (aux_ch) {
	case AUX_CH_A:
		return DP_AUX_CH_CTL(aux_ch);
	case AUX_CH_B:
	case AUX_CH_C:
	case AUX_CH_D:
		return PCH_DP_AUX_CH_CTL(aux_ch);
	default:
		MISSING_CASE(aux_ch);
		return DP_AUX_CH_CTL(AUX_CH_A);
	}
}

static i915_reg_t ilk_aux_data_reg(struct intel_dp *intel_dp, int index)
{
	struct drm_i915_private *dev_priv = dp_to_i915(intel_dp);
	struct intel_digital_port *dig_port = dp_to_dig_port(intel_dp);
	enum aux_ch aux_ch = dig_port->aux_ch;

	switch (aux_ch) {
	case AUX_CH_A:
		return DP_AUX_CH_DATA(aux_ch, index);
	case AUX_CH_B:
	case AUX_CH_C:
	case AUX_CH_D:
		return PCH_DP_AUX_CH_DATA(aux_ch, index);
	default:
		MISSING_CASE(aux_ch);
		return DP_AUX_CH_DATA(AUX_CH_A, index);
	}
}

static i915_reg_t skl_aux_ctl_reg(struct intel_dp *intel_dp)
{
	struct drm_i915_private *dev_priv = dp_to_i915(intel_dp);
	struct intel_digital_port *dig_port = dp_to_dig_port(intel_dp);
	enum aux_ch aux_ch = dig_port->aux_ch;

	switch (aux_ch) {
	case AUX_CH_A:
	case AUX_CH_B:
	case AUX_CH_C:
	case AUX_CH_D:
	case AUX_CH_E:
	case AUX_CH_F:
		return DP_AUX_CH_CTL(aux_ch);
	default:
		MISSING_CASE(aux_ch);
		return DP_AUX_CH_CTL(AUX_CH_A);
	}
}

static i915_reg_t skl_aux_data_reg(struct intel_dp *intel_dp, int index)
{
	struct drm_i915_private *dev_priv = dp_to_i915(intel_dp);
	struct intel_digital_port *dig_port = dp_to_dig_port(intel_dp);
	enum aux_ch aux_ch = dig_port->aux_ch;

	switch (aux_ch) {
	case AUX_CH_A:
	case AUX_CH_B:
	case AUX_CH_C:
	case AUX_CH_D:
	case AUX_CH_E:
	case AUX_CH_F:
		return DP_AUX_CH_DATA(aux_ch, index);
	default:
		MISSING_CASE(aux_ch);
		return DP_AUX_CH_DATA(AUX_CH_A, index);
	}
}

static i915_reg_t tgl_aux_ctl_reg(struct intel_dp *intel_dp)
{
	struct drm_i915_private *dev_priv = dp_to_i915(intel_dp);
	struct intel_digital_port *dig_port = dp_to_dig_port(intel_dp);
	enum aux_ch aux_ch = dig_port->aux_ch;

	switch (aux_ch) {
	case AUX_CH_A:
	case AUX_CH_B:
	case AUX_CH_C:
	case AUX_CH_USBC1:
	case AUX_CH_USBC2:
	case AUX_CH_USBC3:
	case AUX_CH_USBC4:
	case AUX_CH_USBC5:  /* aka AUX_CH_D_XELPD */
	case AUX_CH_USBC6:  /* aka AUX_CH_E_XELPD */
		return DP_AUX_CH_CTL(aux_ch);
	default:
		MISSING_CASE(aux_ch);
		return DP_AUX_CH_CTL(AUX_CH_A);
	}
}

static i915_reg_t tgl_aux_data_reg(struct intel_dp *intel_dp, int index)
{
	struct drm_i915_private *dev_priv = dp_to_i915(intel_dp);
	struct intel_digital_port *dig_port = dp_to_dig_port(intel_dp);
	enum aux_ch aux_ch = dig_port->aux_ch;

	switch (aux_ch) {
	case AUX_CH_A:
	case AUX_CH_B:
	case AUX_CH_C:
	case AUX_CH_USBC1:
	case AUX_CH_USBC2:
	case AUX_CH_USBC3:
	case AUX_CH_USBC4:
	case AUX_CH_USBC5:  /* aka AUX_CH_D_XELPD */
	case AUX_CH_USBC6:  /* aka AUX_CH_E_XELPD */
		return DP_AUX_CH_DATA(aux_ch, index);
	default:
		MISSING_CASE(aux_ch);
		return DP_AUX_CH_DATA(AUX_CH_A, index);
	}
}

static i915_reg_t xelpdp_aux_ctl_reg(struct intel_dp *intel_dp)
{
	struct drm_i915_private *dev_priv = dp_to_i915(intel_dp);
	struct intel_digital_port *dig_port = dp_to_dig_port(intel_dp);
	enum aux_ch aux_ch = dig_port->aux_ch;

	switch (aux_ch) {
	case AUX_CH_A:
	case AUX_CH_B:
	case AUX_CH_USBC1:
	case AUX_CH_USBC2:
	case AUX_CH_USBC3:
	case AUX_CH_USBC4:
		return XELPDP_DP_AUX_CH_CTL(aux_ch);
	default:
		MISSING_CASE(aux_ch);
		return XELPDP_DP_AUX_CH_CTL(AUX_CH_A);
	}
}

static i915_reg_t xelpdp_aux_data_reg(struct intel_dp *intel_dp, int index)
{
	struct drm_i915_private *dev_priv = dp_to_i915(intel_dp);
	struct intel_digital_port *dig_port = dp_to_dig_port(intel_dp);
	enum aux_ch aux_ch = dig_port->aux_ch;

	switch (aux_ch) {
	case AUX_CH_A:
	case AUX_CH_B:
	case AUX_CH_USBC1:
	case AUX_CH_USBC2:
	case AUX_CH_USBC3:
	case AUX_CH_USBC4:
		return XELPDP_DP_AUX_CH_DATA(aux_ch, index);
	default:
		MISSING_CASE(aux_ch);
		return XELPDP_DP_AUX_CH_DATA(AUX_CH_A, index);
	}
}

void intel_dp_aux_fini(struct intel_dp *intel_dp)
{
	if (cpu_latency_qos_request_active(&intel_dp->pm_qos))
		cpu_latency_qos_remove_request(&intel_dp->pm_qos);

	kfree(intel_dp->aux.name);
}

void intel_dp_aux_init(struct intel_dp *intel_dp)
{
	struct drm_i915_private *dev_priv = dp_to_i915(intel_dp);
	struct intel_digital_port *dig_port = dp_to_dig_port(intel_dp);
	struct intel_encoder *encoder = &dig_port->base;
	enum aux_ch aux_ch = dig_port->aux_ch;

	if (DISPLAY_VER(dev_priv) >= 14) {
		intel_dp->aux_ch_ctl_reg = xelpdp_aux_ctl_reg;
		intel_dp->aux_ch_data_reg = xelpdp_aux_data_reg;
	} else if (DISPLAY_VER(dev_priv) >= 12) {
		intel_dp->aux_ch_ctl_reg = tgl_aux_ctl_reg;
		intel_dp->aux_ch_data_reg = tgl_aux_data_reg;
	} else if (DISPLAY_VER(dev_priv) >= 9) {
		intel_dp->aux_ch_ctl_reg = skl_aux_ctl_reg;
		intel_dp->aux_ch_data_reg = skl_aux_data_reg;
	} else if (HAS_PCH_SPLIT(dev_priv)) {
		intel_dp->aux_ch_ctl_reg = ilk_aux_ctl_reg;
		intel_dp->aux_ch_data_reg = ilk_aux_data_reg;
	} else {
		intel_dp->aux_ch_ctl_reg = g4x_aux_ctl_reg;
		intel_dp->aux_ch_data_reg = g4x_aux_data_reg;
	}

	if (DISPLAY_VER(dev_priv) >= 9)
		intel_dp->get_aux_clock_divider = skl_get_aux_clock_divider;
	else if (IS_BROADWELL(dev_priv) || IS_HASWELL(dev_priv))
		intel_dp->get_aux_clock_divider = hsw_get_aux_clock_divider;
	else if (HAS_PCH_SPLIT(dev_priv))
		intel_dp->get_aux_clock_divider = ilk_get_aux_clock_divider;
	else
		intel_dp->get_aux_clock_divider = g4x_get_aux_clock_divider;

	if (DISPLAY_VER(dev_priv) >= 9)
		intel_dp->get_aux_send_ctl = skl_get_aux_send_ctl;
	else
		intel_dp->get_aux_send_ctl = g4x_get_aux_send_ctl;

	intel_dp->aux.drm_dev = &dev_priv->drm;
	drm_dp_aux_init(&intel_dp->aux);

	/* Failure to allocate our preferred name is not critical */
	if (DISPLAY_VER(dev_priv) >= 13 && aux_ch >= AUX_CH_D_XELPD)
		intel_dp->aux.name = kasprintf(GFP_KERNEL, "AUX %c/%s",
					       aux_ch_name(aux_ch - AUX_CH_D_XELPD + AUX_CH_D),
					       encoder->base.name);
	else if (DISPLAY_VER(dev_priv) >= 12 && aux_ch >= AUX_CH_USBC1)
		intel_dp->aux.name = kasprintf(GFP_KERNEL, "AUX USBC%c/%s",
					       aux_ch - AUX_CH_USBC1 + '1',
					       encoder->base.name);
	else
		intel_dp->aux.name = kasprintf(GFP_KERNEL, "AUX %c/%s",
					       aux_ch_name(aux_ch),
					       encoder->base.name);

	intel_dp->aux.transfer = intel_dp_aux_transfer;
	cpu_latency_qos_add_request(&intel_dp->pm_qos, PM_QOS_DEFAULT_VALUE);
}

static enum aux_ch default_aux_ch(struct intel_encoder *encoder)
{
	struct drm_i915_private *i915 = to_i915(encoder->base.dev);

	/* SKL has DDI E but no AUX E */
	if (DISPLAY_VER(i915) == 9 && encoder->port == PORT_E)
		return AUX_CH_A;

	return (enum aux_ch)encoder->port;
}

enum aux_ch intel_dp_aux_ch(struct intel_encoder *encoder)
{
	struct drm_i915_private *i915 = to_i915(encoder->base.dev);
	enum aux_ch aux_ch;

	aux_ch = intel_bios_dp_aux_ch(encoder->devdata);
	if (aux_ch != AUX_CH_NONE) {
		drm_dbg_kms(&i915->drm, "[ENCODER:%d:%s] using AUX %c (VBT)\n",
			    encoder->base.base.id, encoder->base.name,
			    aux_ch_name(aux_ch));
		return aux_ch;
	}

	aux_ch = default_aux_ch(encoder);

	drm_dbg_kms(&i915->drm,
		    "[ENCODER:%d:%s] using AUX %c (platform default)\n",
		    encoder->base.base.id, encoder->base.name,
		    aux_ch_name(aux_ch));

	return aux_ch;
}<|MERGE_RESOLUTION|>--- conflicted
+++ resolved
@@ -6,10 +6,7 @@
 #include "i915_drv.h"
 #include "i915_reg.h"
 #include "i915_trace.h"
-<<<<<<< HEAD
-=======
 #include "intel_bios.h"
->>>>>>> 82bbec18
 #include "intel_de.h"
 #include "intel_display_types.h"
 #include "intel_dp_aux.h"
@@ -46,19 +43,11 @@
 	const unsigned int timeout_ms = 10;
 	u32 status;
 	int ret;
-<<<<<<< HEAD
 
 	ret = __intel_de_wait_for_register(i915, ch_ctl,
 					   DP_AUX_CH_CTL_SEND_BUSY, 0,
 					   2, timeout_ms, &status);
 
-=======
-
-	ret = __intel_de_wait_for_register(i915, ch_ctl,
-					   DP_AUX_CH_CTL_SEND_BUSY, 0,
-					   2, timeout_ms, &status);
-
->>>>>>> 82bbec18
 	if (ret == -ETIMEDOUT)
 		drm_err(&i915->drm,
 			"%s: did not complete or timeout within %ums (status 0x%08x)\n",
