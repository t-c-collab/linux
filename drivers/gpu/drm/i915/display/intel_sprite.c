--- conflicted
+++ resolved
@@ -2844,11 +2844,7 @@
 {
 	/* Wa_14010477008:tgl[a0..c0],rkl[all] */
 	if (IS_ROCKETLAKE(dev_priv) ||
-<<<<<<< HEAD
-	    IS_TGL_REVID(dev_priv, TGL_REVID_A0, TGL_REVID_C0))
-=======
 	    IS_TGL_DISP_REVID(dev_priv, TGL_REVID_A0, TGL_REVID_C0))
->>>>>>> 6ea6be77
 		return false;
 
 	return plane_id < PLANE_SPRITE4;
