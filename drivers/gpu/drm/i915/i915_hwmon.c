// SPDX-License-Identifier: MIT
/*
 * Copyright © 2022 Intel Corporation
 */

#include <linux/hwmon.h>
#include <linux/hwmon-sysfs.h>
#include <linux/types.h>

#include "i915_drv.h"
#include "i915_hwmon.h"
#include "i915_reg.h"
#include "intel_mchbar_regs.h"
#include "intel_pcode.h"
#include "gt/intel_gt.h"
#include "gt/intel_gt_regs.h"

/*
 * SF_* - scale factors for particular quantities according to hwmon spec.
 * - voltage  - millivolts
 * - power  - microwatts
 * - curr   - milliamperes
 * - energy - microjoules
 * - time   - milliseconds
 */
#define SF_VOLTAGE	1000
#define SF_POWER	1000000
#define SF_CURR		1000
#define SF_ENERGY	1000000
#define SF_TIME		1000

struct hwm_reg {
	i915_reg_t gt_perf_status;
	i915_reg_t pkg_power_sku_unit;
	i915_reg_t pkg_power_sku;
	i915_reg_t pkg_rapl_limit;
	i915_reg_t energy_status_all;
	i915_reg_t energy_status_tile;
};

struct hwm_energy_info {
	u32 reg_val_prev;
	long accum_energy;			/* Accumulated energy for energy1_input */
};

struct hwm_drvdata {
	struct i915_hwmon *hwmon;
	struct intel_uncore *uncore;
	struct device *hwmon_dev;
	struct hwm_energy_info ei;		/*  Energy info for energy1_input */
	char name[12];
	int gt_n;
};

struct i915_hwmon {
	struct hwm_drvdata ddat;
	struct hwm_drvdata ddat_gt[I915_MAX_GT];
	struct mutex hwmon_lock;		/* counter overflow logic and rmw */
	struct hwm_reg rg;
	int scl_shift_power;
	int scl_shift_energy;
	int scl_shift_time;
};

static void
hwm_locked_with_pm_intel_uncore_rmw(struct hwm_drvdata *ddat,
				    i915_reg_t reg, u32 clear, u32 set)
{
	struct i915_hwmon *hwmon = ddat->hwmon;
	struct intel_uncore *uncore = ddat->uncore;
	intel_wakeref_t wakeref;

	mutex_lock(&hwmon->hwmon_lock);

	with_intel_runtime_pm(uncore->rpm, wakeref)
		intel_uncore_rmw(uncore, reg, clear, set);

	mutex_unlock(&hwmon->hwmon_lock);
}

/*
 * This function's return type of u64 allows for the case where the scaling
 * of the field taken from the 32-bit register value might cause a result to
 * exceed 32 bits.
 */
static u64
hwm_field_read_and_scale(struct hwm_drvdata *ddat, i915_reg_t rgadr,
			 u32 field_msk, int nshift, u32 scale_factor)
{
	struct intel_uncore *uncore = ddat->uncore;
	intel_wakeref_t wakeref;
	u32 reg_value;

	with_intel_runtime_pm(uncore->rpm, wakeref)
		reg_value = intel_uncore_read(uncore, rgadr);

	reg_value = REG_FIELD_GET(field_msk, reg_value);

	return mul_u64_u32_shr(reg_value, scale_factor, nshift);
}

/*
 * hwm_energy - Obtain energy value
 *
 * The underlying energy hardware register is 32-bits and is subject to
 * overflow. How long before overflow? For example, with an example
 * scaling bit shift of 14 bits (see register *PACKAGE_POWER_SKU_UNIT) and
 * a power draw of 1000 watts, the 32-bit counter will overflow in
 * approximately 4.36 minutes.
 *
 * Examples:
 *    1 watt:  (2^32 >> 14) /    1 W / (60 * 60 * 24) secs/day -> 3 days
 * 1000 watts: (2^32 >> 14) / 1000 W / 60             secs/min -> 4.36 minutes
 *
 * The function significantly increases overflow duration (from 4.36
 * minutes) by accumulating the energy register into a 'long' as allowed by
 * the hwmon API. Using x86_64 128 bit arithmetic (see mul_u64_u32_shr()),
 * a 'long' of 63 bits, SF_ENERGY of 1e6 (~20 bits) and
 * hwmon->scl_shift_energy of 14 bits we have 57 (63 - 20 + 14) bits before
 * energy1_input overflows. This at 1000 W is an overflow duration of 278 years.
 */
static void
hwm_energy(struct hwm_drvdata *ddat, long *energy)
{
	struct intel_uncore *uncore = ddat->uncore;
	struct i915_hwmon *hwmon = ddat->hwmon;
	struct hwm_energy_info *ei = &ddat->ei;
	intel_wakeref_t wakeref;
	i915_reg_t rgaddr;
	u32 reg_val;

	if (ddat->gt_n >= 0)
		rgaddr = hwmon->rg.energy_status_tile;
	else
		rgaddr = hwmon->rg.energy_status_all;

	mutex_lock(&hwmon->hwmon_lock);

	with_intel_runtime_pm(uncore->rpm, wakeref)
		reg_val = intel_uncore_read(uncore, rgaddr);

	if (reg_val >= ei->reg_val_prev)
		ei->accum_energy += reg_val - ei->reg_val_prev;
	else
		ei->accum_energy += UINT_MAX - ei->reg_val_prev + reg_val;
	ei->reg_val_prev = reg_val;

	*energy = mul_u64_u32_shr(ei->accum_energy, SF_ENERGY,
				  hwmon->scl_shift_energy);
	mutex_unlock(&hwmon->hwmon_lock);
}

static ssize_t
hwm_power1_max_interval_show(struct device *dev, struct device_attribute *attr,
			     char *buf)
{
	struct hwm_drvdata *ddat = dev_get_drvdata(dev);
	struct i915_hwmon *hwmon = ddat->hwmon;
	intel_wakeref_t wakeref;
	u32 r, x, y, x_w = 2; /* 2 bits */
	u64 tau4, out;

	with_intel_runtime_pm(ddat->uncore->rpm, wakeref)
		r = intel_uncore_read(ddat->uncore, hwmon->rg.pkg_rapl_limit);

	x = REG_FIELD_GET(PKG_PWR_LIM_1_TIME_X, r);
	y = REG_FIELD_GET(PKG_PWR_LIM_1_TIME_Y, r);
	/*
	 * tau = 1.x * power(2,y), x = bits(23:22), y = bits(21:17)
	 *     = (4 | x) << (y - 2)
	 * where (y - 2) ensures a 1.x fixed point representation of 1.x
	 * However because y can be < 2, we compute
	 *     tau4 = (4 | x) << y
	 * but add 2 when doing the final right shift to account for units
	 */
	tau4 = ((1 << x_w) | x) << y;
	/* val in hwmon interface units (millisec) */
	out = mul_u64_u32_shr(tau4, SF_TIME, hwmon->scl_shift_time + x_w);

	return sysfs_emit(buf, "%llu\n", out);
}

static ssize_t
hwm_power1_max_interval_store(struct device *dev,
			      struct device_attribute *attr,
			      const char *buf, size_t count)
{
	struct hwm_drvdata *ddat = dev_get_drvdata(dev);
	struct i915_hwmon *hwmon = ddat->hwmon;
	u32 x, y, rxy, x_w = 2; /* 2 bits */
	u64 tau4, r, max_win;
	unsigned long val;
	int ret;

	ret = kstrtoul(buf, 0, &val);
	if (ret)
		return ret;

	/*
	 * Max HW supported tau in '1.x * power(2,y)' format, x = 0, y = 0x12
	 * The hwmon->scl_shift_time default of 0xa results in a max tau of 256 seconds
	 */
#define PKG_MAX_WIN_DEFAULT 0x12ull

	/*
	 * val must be < max in hwmon interface units. The steps below are
	 * explained in i915_power1_max_interval_show()
	 */
	r = FIELD_PREP(PKG_MAX_WIN, PKG_MAX_WIN_DEFAULT);
	x = REG_FIELD_GET(PKG_MAX_WIN_X, r);
	y = REG_FIELD_GET(PKG_MAX_WIN_Y, r);
	tau4 = ((1 << x_w) | x) << y;
	max_win = mul_u64_u32_shr(tau4, SF_TIME, hwmon->scl_shift_time + x_w);

	if (val > max_win)
		return -EINVAL;

	/* val in hw units */
	val = DIV_ROUND_CLOSEST_ULL((u64)val << hwmon->scl_shift_time, SF_TIME);
	/* Convert to 1.x * power(2,y) */
	if (!val) {
		/* Avoid ilog2(0) */
		y = 0;
		x = 0;
	} else {
		y = ilog2(val);
		/* x = (val - (1 << y)) >> (y - 2); */
		x = (val - (1ul << y)) << x_w >> y;
	}

	rxy = REG_FIELD_PREP(PKG_PWR_LIM_1_TIME_X, x) | REG_FIELD_PREP(PKG_PWR_LIM_1_TIME_Y, y);

	hwm_locked_with_pm_intel_uncore_rmw(ddat, hwmon->rg.pkg_rapl_limit,
					    PKG_PWR_LIM_1_TIME, rxy);
	return count;
}

static SENSOR_DEVICE_ATTR(power1_max_interval, 0664,
			  hwm_power1_max_interval_show,
			  hwm_power1_max_interval_store, 0);

static struct attribute *hwm_attributes[] = {
	&sensor_dev_attr_power1_max_interval.dev_attr.attr,
	NULL
};

static umode_t hwm_attributes_visible(struct kobject *kobj,
				      struct attribute *attr, int index)
{
	struct device *dev = kobj_to_dev(kobj);
	struct hwm_drvdata *ddat = dev_get_drvdata(dev);
	struct i915_hwmon *hwmon = ddat->hwmon;

	if (attr == &sensor_dev_attr_power1_max_interval.dev_attr.attr)
		return i915_mmio_reg_valid(hwmon->rg.pkg_rapl_limit) ? attr->mode : 0;

	return 0;
}

static const struct attribute_group hwm_attrgroup = {
	.attrs = hwm_attributes,
	.is_visible = hwm_attributes_visible,
};

static const struct attribute_group *hwm_groups[] = {
	&hwm_attrgroup,
	NULL
};

static const struct hwmon_channel_info *hwm_info[] = {
	HWMON_CHANNEL_INFO(in, HWMON_I_INPUT),
	HWMON_CHANNEL_INFO(power, HWMON_P_MAX | HWMON_P_RATED_MAX | HWMON_P_CRIT),
	HWMON_CHANNEL_INFO(energy, HWMON_E_INPUT),
	HWMON_CHANNEL_INFO(curr, HWMON_C_CRIT),
	NULL
};

static const struct hwmon_channel_info *hwm_gt_info[] = {
	HWMON_CHANNEL_INFO(energy, HWMON_E_INPUT),
	NULL
};

/* I1 is exposed as power_crit or as curr_crit depending on bit 31 */
static int hwm_pcode_read_i1(struct drm_i915_private *i915, u32 *uval)
{
	/* Avoid ILLEGAL_SUBCOMMAND "mailbox access failed" warning in snb_pcode_read */
	if (IS_DG1(i915) || IS_DG2(i915))
		return -ENXIO;

	return snb_pcode_read_p(&i915->uncore, PCODE_POWER_SETUP,
				POWER_SETUP_SUBCOMMAND_READ_I1, 0, uval);
}

static int hwm_pcode_write_i1(struct drm_i915_private *i915, u32 uval)
{
	return  snb_pcode_write_p(&i915->uncore, PCODE_POWER_SETUP,
				  POWER_SETUP_SUBCOMMAND_WRITE_I1, 0, uval);
}

static umode_t
hwm_in_is_visible(const struct hwm_drvdata *ddat, u32 attr)
{
	struct drm_i915_private *i915 = ddat->uncore->i915;

	switch (attr) {
	case hwmon_in_input:
		return IS_DG1(i915) || IS_DG2(i915) ? 0444 : 0;
	default:
		return 0;
	}
}

static int
hwm_in_read(struct hwm_drvdata *ddat, u32 attr, long *val)
{
	struct i915_hwmon *hwmon = ddat->hwmon;
	intel_wakeref_t wakeref;
	u32 reg_value;

	switch (attr) {
	case hwmon_in_input:
		with_intel_runtime_pm(ddat->uncore->rpm, wakeref)
			reg_value = intel_uncore_read(ddat->uncore, hwmon->rg.gt_perf_status);
		/* HW register value in units of 2.5 millivolt */
		*val = DIV_ROUND_CLOSEST(REG_FIELD_GET(GEN12_VOLTAGE_MASK, reg_value) * 25, 10);
		return 0;
	default:
		return -EOPNOTSUPP;
	}
}

static umode_t
hwm_power_is_visible(const struct hwm_drvdata *ddat, u32 attr, int chan)
{
	struct drm_i915_private *i915 = ddat->uncore->i915;
	struct i915_hwmon *hwmon = ddat->hwmon;
	u32 uval;

	switch (attr) {
	case hwmon_power_max:
		return i915_mmio_reg_valid(hwmon->rg.pkg_rapl_limit) ? 0664 : 0;
	case hwmon_power_rated_max:
		return i915_mmio_reg_valid(hwmon->rg.pkg_power_sku) ? 0444 : 0;
	case hwmon_power_crit:
		return (hwm_pcode_read_i1(i915, &uval) ||
			!(uval & POWER_SETUP_I1_WATTS)) ? 0 : 0644;
	default:
		return 0;
	}
}

/*
 * HW allows arbitrary PL1 limits to be set but silently clamps these values to
 * "typical but not guaranteed" min/max values in rg.pkg_power_sku. Follow the
 * same pattern for sysfs, allow arbitrary PL1 limits to be set but display
 * clamped values when read. Write/read I1 also follows the same pattern.
 */
static int
hwm_power_max_read(struct hwm_drvdata *ddat, long *val)
{
	struct i915_hwmon *hwmon = ddat->hwmon;
	intel_wakeref_t wakeref;
	u64 r, min, max;

	*val = hwm_field_read_and_scale(ddat,
					hwmon->rg.pkg_rapl_limit,
					PKG_PWR_LIM_1,
					hwmon->scl_shift_power,
					SF_POWER);

	with_intel_runtime_pm(ddat->uncore->rpm, wakeref)
		r = intel_uncore_read64(ddat->uncore, hwmon->rg.pkg_power_sku);
	min = REG_FIELD_GET(PKG_MIN_PWR, r);
	min = mul_u64_u32_shr(min, SF_POWER, hwmon->scl_shift_power);
	max = REG_FIELD_GET(PKG_MAX_PWR, r);
	max = mul_u64_u32_shr(max, SF_POWER, hwmon->scl_shift_power);

	if (min && max)
		*val = clamp_t(u64, *val, min, max);

	return 0;
}

<<<<<<< HEAD
=======
static int
hwm_power_max_write(struct hwm_drvdata *ddat, long val)
{
	struct i915_hwmon *hwmon = ddat->hwmon;
	u32 nval;

	/* Computation in 64-bits to avoid overflow. Round to nearest. */
	nval = DIV_ROUND_CLOSEST_ULL((u64)val << hwmon->scl_shift_power, SF_POWER);
	nval = PKG_PWR_LIM_1_EN | REG_FIELD_PREP(PKG_PWR_LIM_1, nval);

	hwm_locked_with_pm_intel_uncore_rmw(ddat, hwmon->rg.pkg_rapl_limit,
					    PKG_PWR_LIM_1_EN | PKG_PWR_LIM_1,
					    nval);
	return 0;
}

>>>>>>> 82bbec18
static int
hwm_power_read(struct hwm_drvdata *ddat, u32 attr, int chan, long *val)
{
	struct i915_hwmon *hwmon = ddat->hwmon;
	int ret;
	u32 uval;

	switch (attr) {
	case hwmon_power_max:
		return hwm_power_max_read(ddat, val);
	case hwmon_power_rated_max:
		*val = hwm_field_read_and_scale(ddat,
						hwmon->rg.pkg_power_sku,
						PKG_PKG_TDP,
						hwmon->scl_shift_power,
						SF_POWER);
		return 0;
	case hwmon_power_crit:
		ret = hwm_pcode_read_i1(ddat->uncore->i915, &uval);
		if (ret)
			return ret;
		if (!(uval & POWER_SETUP_I1_WATTS))
			return -ENODEV;
		*val = mul_u64_u32_shr(REG_FIELD_GET(POWER_SETUP_I1_DATA_MASK, uval),
				       SF_POWER, POWER_SETUP_I1_SHIFT);
		return 0;
	default:
		return -EOPNOTSUPP;
	}
}

static int
hwm_power_write(struct hwm_drvdata *ddat, u32 attr, int chan, long val)
{
	u32 uval;

	switch (attr) {
	case hwmon_power_max:
		return hwm_power_max_write(ddat, val);
	case hwmon_power_crit:
		uval = DIV_ROUND_CLOSEST_ULL(val << POWER_SETUP_I1_SHIFT, SF_POWER);
		return hwm_pcode_write_i1(ddat->uncore->i915, uval);
	default:
		return -EOPNOTSUPP;
	}
}

static umode_t
hwm_energy_is_visible(const struct hwm_drvdata *ddat, u32 attr)
{
	struct i915_hwmon *hwmon = ddat->hwmon;
	i915_reg_t rgaddr;

	switch (attr) {
	case hwmon_energy_input:
		if (ddat->gt_n >= 0)
			rgaddr = hwmon->rg.energy_status_tile;
		else
			rgaddr = hwmon->rg.energy_status_all;
		return i915_mmio_reg_valid(rgaddr) ? 0444 : 0;
	default:
		return 0;
	}
}

static int
hwm_energy_read(struct hwm_drvdata *ddat, u32 attr, long *val)
{
	switch (attr) {
	case hwmon_energy_input:
		hwm_energy(ddat, val);
		return 0;
	default:
		return -EOPNOTSUPP;
	}
}

static umode_t
hwm_curr_is_visible(const struct hwm_drvdata *ddat, u32 attr)
{
	struct drm_i915_private *i915 = ddat->uncore->i915;
	u32 uval;

	switch (attr) {
	case hwmon_curr_crit:
		return (hwm_pcode_read_i1(i915, &uval) ||
			(uval & POWER_SETUP_I1_WATTS)) ? 0 : 0644;
	default:
		return 0;
	}
}

static int
hwm_curr_read(struct hwm_drvdata *ddat, u32 attr, long *val)
{
	int ret;
	u32 uval;

	switch (attr) {
	case hwmon_curr_crit:
		ret = hwm_pcode_read_i1(ddat->uncore->i915, &uval);
		if (ret)
			return ret;
		if (uval & POWER_SETUP_I1_WATTS)
			return -ENODEV;
		*val = mul_u64_u32_shr(REG_FIELD_GET(POWER_SETUP_I1_DATA_MASK, uval),
				       SF_CURR, POWER_SETUP_I1_SHIFT);
		return 0;
	default:
		return -EOPNOTSUPP;
	}
}

static int
hwm_curr_write(struct hwm_drvdata *ddat, u32 attr, long val)
{
	u32 uval;

	switch (attr) {
	case hwmon_curr_crit:
		uval = DIV_ROUND_CLOSEST_ULL(val << POWER_SETUP_I1_SHIFT, SF_CURR);
		return hwm_pcode_write_i1(ddat->uncore->i915, uval);
	default:
		return -EOPNOTSUPP;
	}
}

static umode_t
hwm_is_visible(const void *drvdata, enum hwmon_sensor_types type,
	       u32 attr, int channel)
{
	struct hwm_drvdata *ddat = (struct hwm_drvdata *)drvdata;

	switch (type) {
	case hwmon_in:
		return hwm_in_is_visible(ddat, attr);
	case hwmon_power:
		return hwm_power_is_visible(ddat, attr, channel);
	case hwmon_energy:
		return hwm_energy_is_visible(ddat, attr);
	case hwmon_curr:
		return hwm_curr_is_visible(ddat, attr);
	default:
		return 0;
	}
}

static int
hwm_read(struct device *dev, enum hwmon_sensor_types type, u32 attr,
	 int channel, long *val)
{
	struct hwm_drvdata *ddat = dev_get_drvdata(dev);

	switch (type) {
	case hwmon_in:
		return hwm_in_read(ddat, attr, val);
	case hwmon_power:
		return hwm_power_read(ddat, attr, channel, val);
	case hwmon_energy:
		return hwm_energy_read(ddat, attr, val);
	case hwmon_curr:
		return hwm_curr_read(ddat, attr, val);
	default:
		return -EOPNOTSUPP;
	}
}

static int
hwm_write(struct device *dev, enum hwmon_sensor_types type, u32 attr,
	  int channel, long val)
{
	struct hwm_drvdata *ddat = dev_get_drvdata(dev);

	switch (type) {
	case hwmon_power:
		return hwm_power_write(ddat, attr, channel, val);
	case hwmon_curr:
		return hwm_curr_write(ddat, attr, val);
	default:
		return -EOPNOTSUPP;
	}
}

static const struct hwmon_ops hwm_ops = {
	.is_visible = hwm_is_visible,
	.read = hwm_read,
	.write = hwm_write,
};

static const struct hwmon_chip_info hwm_chip_info = {
	.ops = &hwm_ops,
	.info = hwm_info,
};

static umode_t
hwm_gt_is_visible(const void *drvdata, enum hwmon_sensor_types type,
		  u32 attr, int channel)
{
	struct hwm_drvdata *ddat = (struct hwm_drvdata *)drvdata;

	switch (type) {
	case hwmon_energy:
		return hwm_energy_is_visible(ddat, attr);
	default:
		return 0;
	}
}

static int
hwm_gt_read(struct device *dev, enum hwmon_sensor_types type, u32 attr,
	    int channel, long *val)
{
	struct hwm_drvdata *ddat = dev_get_drvdata(dev);

	switch (type) {
	case hwmon_energy:
		return hwm_energy_read(ddat, attr, val);
	default:
		return -EOPNOTSUPP;
	}
}

static const struct hwmon_ops hwm_gt_ops = {
	.is_visible = hwm_gt_is_visible,
	.read = hwm_gt_read,
};

static const struct hwmon_chip_info hwm_gt_chip_info = {
	.ops = &hwm_gt_ops,
	.info = hwm_gt_info,
};

static void
hwm_get_preregistration_info(struct drm_i915_private *i915)
{
	struct i915_hwmon *hwmon = i915->hwmon;
	struct intel_uncore *uncore = &i915->uncore;
	struct hwm_drvdata *ddat = &hwmon->ddat;
	intel_wakeref_t wakeref;
	u32 val_sku_unit = 0;
	struct intel_gt *gt;
	long energy;
	int i;

	/* Available for all Gen12+/dGfx */
	hwmon->rg.gt_perf_status = GEN12_RPSTAT1;

	if (IS_DG1(i915) || IS_DG2(i915)) {
		hwmon->rg.pkg_power_sku_unit = PCU_PACKAGE_POWER_SKU_UNIT;
		hwmon->rg.pkg_power_sku = PCU_PACKAGE_POWER_SKU;
		hwmon->rg.pkg_rapl_limit = PCU_PACKAGE_RAPL_LIMIT;
		hwmon->rg.energy_status_all = PCU_PACKAGE_ENERGY_STATUS;
		hwmon->rg.energy_status_tile = INVALID_MMIO_REG;
	} else if (IS_XEHPSDV(i915)) {
		hwmon->rg.pkg_power_sku_unit = GT0_PACKAGE_POWER_SKU_UNIT;
		hwmon->rg.pkg_power_sku = INVALID_MMIO_REG;
		hwmon->rg.pkg_rapl_limit = GT0_PACKAGE_RAPL_LIMIT;
		hwmon->rg.energy_status_all = GT0_PLATFORM_ENERGY_STATUS;
		hwmon->rg.energy_status_tile = GT0_PACKAGE_ENERGY_STATUS;
	} else {
		hwmon->rg.pkg_power_sku_unit = INVALID_MMIO_REG;
		hwmon->rg.pkg_power_sku = INVALID_MMIO_REG;
		hwmon->rg.pkg_rapl_limit = INVALID_MMIO_REG;
		hwmon->rg.energy_status_all = INVALID_MMIO_REG;
		hwmon->rg.energy_status_tile = INVALID_MMIO_REG;
	}

	with_intel_runtime_pm(uncore->rpm, wakeref) {
		/*
		 * The contents of register hwmon->rg.pkg_power_sku_unit do not change,
		 * so read it once and store the shift values.
		 */
		if (i915_mmio_reg_valid(hwmon->rg.pkg_power_sku_unit))
			val_sku_unit = intel_uncore_read(uncore,
							 hwmon->rg.pkg_power_sku_unit);
	}

	hwmon->scl_shift_power = REG_FIELD_GET(PKG_PWR_UNIT, val_sku_unit);
	hwmon->scl_shift_energy = REG_FIELD_GET(PKG_ENERGY_UNIT, val_sku_unit);
	hwmon->scl_shift_time = REG_FIELD_GET(PKG_TIME_UNIT, val_sku_unit);

	/*
	 * Initialize 'struct hwm_energy_info', i.e. set fields to the
	 * first value of the energy register read
	 */
	if (i915_mmio_reg_valid(hwmon->rg.energy_status_all))
		hwm_energy(ddat, &energy);
	if (i915_mmio_reg_valid(hwmon->rg.energy_status_tile)) {
		for_each_gt(gt, i915, i)
			hwm_energy(&hwmon->ddat_gt[i], &energy);
	}
}

void i915_hwmon_register(struct drm_i915_private *i915)
{
	struct device *dev = i915->drm.dev;
	struct i915_hwmon *hwmon;
	struct device *hwmon_dev;
	struct hwm_drvdata *ddat;
	struct hwm_drvdata *ddat_gt;
	struct intel_gt *gt;
	int i;

	/* hwmon is available only for dGfx */
	if (!IS_DGFX(i915))
		return;

	hwmon = devm_kzalloc(dev, sizeof(*hwmon), GFP_KERNEL);
	if (!hwmon)
		return;

	i915->hwmon = hwmon;
	mutex_init(&hwmon->hwmon_lock);
	ddat = &hwmon->ddat;

	ddat->hwmon = hwmon;
	ddat->uncore = &i915->uncore;
	snprintf(ddat->name, sizeof(ddat->name), "i915");
	ddat->gt_n = -1;

	for_each_gt(gt, i915, i) {
		ddat_gt = hwmon->ddat_gt + i;

		ddat_gt->hwmon = hwmon;
		ddat_gt->uncore = gt->uncore;
		snprintf(ddat_gt->name, sizeof(ddat_gt->name), "i915_gt%u", i);
		ddat_gt->gt_n = i;
	}

	hwm_get_preregistration_info(i915);

	/*  hwmon_dev points to device hwmon<i> */
	hwmon_dev = devm_hwmon_device_register_with_info(dev, ddat->name,
							 ddat,
							 &hwm_chip_info,
							 hwm_groups);
	if (IS_ERR(hwmon_dev)) {
		i915->hwmon = NULL;
		return;
	}

	ddat->hwmon_dev = hwmon_dev;

	for_each_gt(gt, i915, i) {
		ddat_gt = hwmon->ddat_gt + i;
		/*
		 * Create per-gt directories only if a per-gt attribute is
		 * visible. Currently this is only energy
		 */
		if (!hwm_gt_is_visible(ddat_gt, hwmon_energy, hwmon_energy_input, 0))
			continue;

		hwmon_dev = devm_hwmon_device_register_with_info(dev, ddat_gt->name,
								 ddat_gt,
								 &hwm_gt_chip_info,
								 NULL);
		if (!IS_ERR(hwmon_dev))
			ddat_gt->hwmon_dev = hwmon_dev;
	}
}

void i915_hwmon_unregister(struct drm_i915_private *i915)
{
	fetch_and_zero(&i915->hwmon);
}<|MERGE_RESOLUTION|>--- conflicted
+++ resolved
@@ -381,8 +381,6 @@
 	return 0;
 }
 
-<<<<<<< HEAD
-=======
 static int
 hwm_power_max_write(struct hwm_drvdata *ddat, long val)
 {
@@ -399,7 +397,6 @@
 	return 0;
 }
 
->>>>>>> 82bbec18
 static int
 hwm_power_read(struct hwm_drvdata *ddat, u32 attr, int chan, long *val)
 {
