--- conflicted
+++ resolved
@@ -395,10 +395,6 @@
 hwm_power_max_write(struct hwm_drvdata *ddat, long val)
 {
 	struct i915_hwmon *hwmon = ddat->hwmon;
-<<<<<<< HEAD
-	u32 nval;
-
-=======
 	intel_wakeref_t wakeref;
 	u32 nval;
 
@@ -417,7 +413,6 @@
 		return 0;
 	}
 
->>>>>>> 33a86170
 	/* Computation in 64-bits to avoid overflow. Round to nearest. */
 	nval = DIV_ROUND_CLOSEST_ULL((u64)val << hwmon->scl_shift_power, SF_POWER);
 	nval = PKG_PWR_LIM_1_EN | REG_FIELD_PREP(PKG_PWR_LIM_1, nval);
