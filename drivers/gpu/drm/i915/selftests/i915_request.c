/*
 * Copyright © 2016 Intel Corporation
 *
 * Permission is hereby granted, free of charge, to any person obtaining a
 * copy of this software and associated documentation files (the "Software"),
 * to deal in the Software without restriction, including without limitation
 * the rights to use, copy, modify, merge, publish, distribute, sublicense,
 * and/or sell copies of the Software, and to permit persons to whom the
 * Software is furnished to do so, subject to the following conditions:
 *
 * The above copyright notice and this permission notice (including the next
 * paragraph) shall be included in all copies or substantial portions of the
 * Software.
 *
 * THE SOFTWARE IS PROVIDED "AS IS", WITHOUT WARRANTY OF ANY KIND, EXPRESS OR
 * IMPLIED, INCLUDING BUT NOT LIMITED TO THE WARRANTIES OF MERCHANTABILITY,
 * FITNESS FOR A PARTICULAR PURPOSE AND NONINFRINGEMENT.  IN NO EVENT SHALL
 * THE AUTHORS OR COPYRIGHT HOLDERS BE LIABLE FOR ANY CLAIM, DAMAGES OR OTHER
 * LIABILITY, WHETHER IN AN ACTION OF CONTRACT, TORT OR OTHERWISE, ARISING
 * FROM, OUT OF OR IN CONNECTION WITH THE SOFTWARE OR THE USE OR OTHER DEALINGS
 * IN THE SOFTWARE.
 *
 */

#include <linux/prime_numbers.h>
#include <linux/pm_qos.h>
#include <linux/sort.h>

#include "gem/i915_gem_internal.h"
#include "gem/i915_gem_pm.h"
#include "gem/selftests/mock_context.h"

#include "gt/intel_engine_heartbeat.h"
#include "gt/intel_engine_pm.h"
#include "gt/intel_engine_user.h"
#include "gt/intel_gt.h"
#include "gt/intel_gt_clock_utils.h"
#include "gt/intel_gt_requests.h"
#include "gt/selftest_engine_heartbeat.h"

#include "i915_random.h"
#include "i915_selftest.h"
#include "igt_flush_test.h"
#include "igt_live_test.h"
#include "igt_spinner.h"
#include "lib_sw_fence.h"

#include "mock_drm.h"
#include "mock_gem_device.h"

static unsigned int num_uabi_engines(struct drm_i915_private *i915)
{
	struct intel_engine_cs *engine;
	unsigned int count;

	count = 0;
	for_each_uabi_engine(engine, i915)
		count++;

	return count;
}

static struct intel_engine_cs *rcs0(struct drm_i915_private *i915)
{
	return intel_engine_lookup_user(i915, I915_ENGINE_CLASS_RENDER, 0);
}

static int igt_add_request(void *arg)
{
	struct drm_i915_private *i915 = arg;
	struct i915_request *request;

	/* Basic preliminary test to create a request and let it loose! */

	request = mock_request(rcs0(i915)->kernel_context, HZ / 10);
	if (!request)
		return -ENOMEM;

	i915_request_add(request);

	return 0;
}

static int igt_wait_request(void *arg)
{
	const long T = HZ / 4;
	struct drm_i915_private *i915 = arg;
	struct i915_request *request;
	int err = -EINVAL;

	/* Submit a request, then wait upon it */

	request = mock_request(rcs0(i915)->kernel_context, T);
	if (!request)
		return -ENOMEM;

	i915_request_get(request);

	if (i915_request_wait(request, 0, 0) != -ETIME) {
		pr_err("request wait (busy query) succeeded (expected timeout before submit!)\n");
		goto out_request;
	}

	if (i915_request_wait(request, 0, T) != -ETIME) {
		pr_err("request wait succeeded (expected timeout before submit!)\n");
		goto out_request;
	}

	if (i915_request_completed(request)) {
		pr_err("request completed before submit!!\n");
		goto out_request;
	}

	i915_request_add(request);

	if (i915_request_wait(request, 0, 0) != -ETIME) {
		pr_err("request wait (busy query) succeeded (expected timeout after submit!)\n");
		goto out_request;
	}

	if (i915_request_completed(request)) {
		pr_err("request completed immediately!\n");
		goto out_request;
	}

	if (i915_request_wait(request, 0, T / 2) != -ETIME) {
		pr_err("request wait succeeded (expected timeout!)\n");
		goto out_request;
	}

	if (i915_request_wait(request, 0, T) == -ETIME) {
		pr_err("request wait timed out!\n");
		goto out_request;
	}

	if (!i915_request_completed(request)) {
		pr_err("request not complete after waiting!\n");
		goto out_request;
	}

	if (i915_request_wait(request, 0, T) == -ETIME) {
		pr_err("request wait timed out when already complete!\n");
		goto out_request;
	}

	err = 0;
out_request:
	i915_request_put(request);
	mock_device_flush(i915);
	return err;
}

static int igt_fence_wait(void *arg)
{
	const long T = HZ / 4;
	struct drm_i915_private *i915 = arg;
	struct i915_request *request;
	int err = -EINVAL;

	/* Submit a request, treat it as a fence and wait upon it */

	request = mock_request(rcs0(i915)->kernel_context, T);
	if (!request)
		return -ENOMEM;

	if (dma_fence_wait_timeout(&request->fence, false, T) != -ETIME) {
		pr_err("fence wait success before submit (expected timeout)!\n");
		goto out;
	}

	i915_request_add(request);

	if (dma_fence_is_signaled(&request->fence)) {
		pr_err("fence signaled immediately!\n");
		goto out;
	}

	if (dma_fence_wait_timeout(&request->fence, false, T / 2) != -ETIME) {
		pr_err("fence wait success after submit (expected timeout)!\n");
		goto out;
	}

	if (dma_fence_wait_timeout(&request->fence, false, T) <= 0) {
		pr_err("fence wait timed out (expected success)!\n");
		goto out;
	}

	if (!dma_fence_is_signaled(&request->fence)) {
		pr_err("fence unsignaled after waiting!\n");
		goto out;
	}

	if (dma_fence_wait_timeout(&request->fence, false, T) <= 0) {
		pr_err("fence wait timed out when complete (expected success)!\n");
		goto out;
	}

	err = 0;
out:
	mock_device_flush(i915);
	return err;
}

static int igt_request_rewind(void *arg)
{
	struct drm_i915_private *i915 = arg;
	struct i915_request *request, *vip;
	struct i915_gem_context *ctx[2];
	struct intel_context *ce;
	int err = -EINVAL;

	ctx[0] = mock_context(i915, "A");
	if (!ctx[0]) {
		err = -ENOMEM;
		goto err_ctx_0;
	}

	ce = i915_gem_context_get_engine(ctx[0], RCS0);
	GEM_BUG_ON(IS_ERR(ce));
	request = mock_request(ce, 2 * HZ);
	intel_context_put(ce);
	if (!request) {
		err = -ENOMEM;
		goto err_context_0;
	}

	i915_request_get(request);
	i915_request_add(request);

	ctx[1] = mock_context(i915, "B");
	if (!ctx[1]) {
		err = -ENOMEM;
		goto err_ctx_1;
	}

	ce = i915_gem_context_get_engine(ctx[1], RCS0);
	GEM_BUG_ON(IS_ERR(ce));
	vip = mock_request(ce, 0);
	intel_context_put(ce);
	if (!vip) {
		err = -ENOMEM;
		goto err_context_1;
	}

	/* Simulate preemption by manual reordering */
	if (!mock_cancel_request(request)) {
		pr_err("failed to cancel request (already executed)!\n");
		i915_request_add(vip);
		goto err_context_1;
	}
	i915_request_get(vip);
	i915_request_add(vip);
	rcu_read_lock();
	request->engine->submit_request(request);
	rcu_read_unlock();


	if (i915_request_wait(vip, 0, HZ) == -ETIME) {
		pr_err("timed out waiting for high priority request\n");
		goto err;
	}

	if (i915_request_completed(request)) {
		pr_err("low priority request already completed\n");
		goto err;
	}

	err = 0;
err:
	i915_request_put(vip);
err_context_1:
	mock_context_close(ctx[1]);
err_ctx_1:
	i915_request_put(request);
err_context_0:
	mock_context_close(ctx[0]);
err_ctx_0:
	mock_device_flush(i915);
	return err;
}

struct smoketest {
	struct intel_engine_cs *engine;
	struct i915_gem_context **contexts;
	atomic_long_t num_waits, num_fences;
	int ncontexts, max_batch;
	struct i915_request *(*request_alloc)(struct intel_context *ce);
};

static struct i915_request *
__mock_request_alloc(struct intel_context *ce)
{
	return mock_request(ce, 0);
}

static struct i915_request *
__live_request_alloc(struct intel_context *ce)
{
	return intel_context_create_request(ce);
}

struct smoke_thread {
	struct kthread_worker *worker;
	struct kthread_work work;
	struct smoketest *t;
	bool stop;
	int result;
};

static void __igt_breadcrumbs_smoketest(struct kthread_work *work)
{
	struct smoke_thread *thread = container_of(work, typeof(*thread), work);
	struct smoketest *t = thread->t;
	const unsigned int max_batch = min(t->ncontexts, t->max_batch) - 1;
	const unsigned int total = 4 * t->ncontexts + 1;
	unsigned int num_waits = 0, num_fences = 0;
	struct i915_request **requests;
	I915_RND_STATE(prng);
	unsigned int *order;
	int err = 0;

	/*
	 * A very simple test to catch the most egregious of list handling bugs.
	 *
	 * At its heart, we simply create oodles of requests running across
	 * multiple kthreads and enable signaling on them, for the sole purpose
	 * of stressing our breadcrumb handling. The only inspection we do is
	 * that the fences were marked as signaled.
	 */

	requests = kcalloc(total, sizeof(*requests), GFP_KERNEL);
	if (!requests) {
		thread->result = -ENOMEM;
		return;
	}

	order = i915_random_order(total, &prng);
	if (!order) {
		err = -ENOMEM;
		goto out_requests;
	}

	while (!READ_ONCE(thread->stop)) {
		struct i915_sw_fence *submit, *wait;
		unsigned int n, count;

		submit = heap_fence_create(GFP_KERNEL);
		if (!submit) {
			err = -ENOMEM;
			break;
		}

		wait = heap_fence_create(GFP_KERNEL);
		if (!wait) {
			i915_sw_fence_commit(submit);
			heap_fence_put(submit);
			err = -ENOMEM;
			break;
		}

		i915_random_reorder(order, total, &prng);
		count = 1 + i915_prandom_u32_max_state(max_batch, &prng);

		for (n = 0; n < count; n++) {
			struct i915_gem_context *ctx =
				t->contexts[order[n] % t->ncontexts];
			struct i915_request *rq;
			struct intel_context *ce;

			ce = i915_gem_context_get_engine(ctx, t->engine->legacy_idx);
			GEM_BUG_ON(IS_ERR(ce));
			rq = t->request_alloc(ce);
			intel_context_put(ce);
			if (IS_ERR(rq)) {
				err = PTR_ERR(rq);
				count = n;
				break;
			}

			err = i915_sw_fence_await_sw_fence_gfp(&rq->submit,
							       submit,
							       GFP_KERNEL);

			requests[n] = i915_request_get(rq);
			i915_request_add(rq);

			if (err >= 0)
				err = i915_sw_fence_await_dma_fence(wait,
								    &rq->fence,
								    0,
								    GFP_KERNEL);

			if (err < 0) {
				i915_request_put(rq);
				count = n;
				break;
			}
		}

		i915_sw_fence_commit(submit);
		i915_sw_fence_commit(wait);

		if (!wait_event_timeout(wait->wait,
					i915_sw_fence_done(wait),
					5 * HZ)) {
			struct i915_request *rq = requests[count - 1];

			pr_err("waiting for %d/%d fences (last %llx:%lld) on %s timed out!\n",
			       atomic_read(&wait->pending), count,
			       rq->fence.context, rq->fence.seqno,
			       t->engine->name);
			GEM_TRACE_DUMP();

			intel_gt_set_wedged(t->engine->gt);
			GEM_BUG_ON(!i915_request_completed(rq));
			i915_sw_fence_wait(wait);
			err = -EIO;
		}

		for (n = 0; n < count; n++) {
			struct i915_request *rq = requests[n];

			if (!test_bit(DMA_FENCE_FLAG_SIGNALED_BIT,
				      &rq->fence.flags)) {
				pr_err("%llu:%llu was not signaled!\n",
				       rq->fence.context, rq->fence.seqno);
				err = -EINVAL;
			}

			i915_request_put(rq);
		}

		heap_fence_put(wait);
		heap_fence_put(submit);

		if (err < 0)
			break;

		num_fences += count;
		num_waits++;

		cond_resched();
	}

	atomic_long_add(num_fences, &t->num_fences);
	atomic_long_add(num_waits, &t->num_waits);

	kfree(order);
out_requests:
	kfree(requests);
	thread->result = err;
}

static int mock_breadcrumbs_smoketest(void *arg)
{
	struct drm_i915_private *i915 = arg;
	struct smoketest t = {
		.engine = rcs0(i915),
		.ncontexts = 1024,
		.max_batch = 1024,
		.request_alloc = __mock_request_alloc
	};
	unsigned int ncpus = num_online_cpus();
	struct smoke_thread *threads;
	unsigned int n;
	int ret = 0;

	/*
	 * Smoketest our breadcrumb/signal handling for requests across multiple
	 * threads. A very simple test to only catch the most egregious of bugs.
	 * See __igt_breadcrumbs_smoketest();
	 */

	threads = kcalloc(ncpus, sizeof(*threads), GFP_KERNEL);
	if (!threads)
		return -ENOMEM;

	t.contexts = kcalloc(t.ncontexts, sizeof(*t.contexts), GFP_KERNEL);
	if (!t.contexts) {
		ret = -ENOMEM;
		goto out_threads;
	}

	for (n = 0; n < t.ncontexts; n++) {
		t.contexts[n] = mock_context(t.engine->i915, "mock");
		if (!t.contexts[n]) {
			ret = -ENOMEM;
			goto out_contexts;
		}
	}

	for (n = 0; n < ncpus; n++) {
		struct kthread_worker *worker;

		worker = kthread_create_worker(0, "igt/%d", n);
		if (IS_ERR(worker)) {
			ret = PTR_ERR(worker);
			ncpus = n;
			break;
		}

		threads[n].worker = worker;
		threads[n].t = &t;
		threads[n].stop = false;
		threads[n].result = 0;

		kthread_init_work(&threads[n].work,
				  __igt_breadcrumbs_smoketest);
		kthread_queue_work(worker, &threads[n].work);
	}

	msleep(jiffies_to_msecs(i915_selftest.timeout_jiffies));

	for (n = 0; n < ncpus; n++) {
		int err;

		WRITE_ONCE(threads[n].stop, true);
		kthread_flush_work(&threads[n].work);
		err = READ_ONCE(threads[n].result);
		if (err < 0 && !ret)
			ret = err;

		kthread_destroy_worker(threads[n].worker);
	}
	pr_info("Completed %lu waits for %lu fence across %d cpus\n",
		atomic_long_read(&t.num_waits),
		atomic_long_read(&t.num_fences),
		ncpus);

out_contexts:
	for (n = 0; n < t.ncontexts; n++) {
		if (!t.contexts[n])
			break;
		mock_context_close(t.contexts[n]);
	}
	kfree(t.contexts);
out_threads:
	kfree(threads);
	return ret;
}

int i915_request_mock_selftests(void)
{
	static const struct i915_subtest tests[] = {
		SUBTEST(igt_add_request),
		SUBTEST(igt_wait_request),
		SUBTEST(igt_fence_wait),
		SUBTEST(igt_request_rewind),
		SUBTEST(mock_breadcrumbs_smoketest),
	};
	struct drm_i915_private *i915;
	intel_wakeref_t wakeref;
	int err = 0;

	i915 = mock_gem_device();
	if (!i915)
		return -ENOMEM;

	with_intel_runtime_pm(&i915->runtime_pm, wakeref)
		err = i915_subtests(tests, i915);

	mock_destroy_device(i915);

	return err;
}

static int live_nop_request(void *arg)
{
	struct drm_i915_private *i915 = arg;
	struct intel_engine_cs *engine;
	struct igt_live_test t;
	int err = -ENODEV;

	/*
	 * Submit various sized batches of empty requests, to each engine
	 * (individually), and wait for the batch to complete. We can check
	 * the overhead of submitting requests to the hardware.
	 */

	for_each_uabi_engine(engine, i915) {
		unsigned long n, prime;
		IGT_TIMEOUT(end_time);
		ktime_t times[2] = {};

		err = igt_live_test_begin(&t, i915, __func__, engine->name);
		if (err)
			return err;

		intel_engine_pm_get(engine);
		for_each_prime_number_from(prime, 1, 8192) {
			struct i915_request *request = NULL;

			times[1] = ktime_get_raw();

			for (n = 0; n < prime; n++) {
				i915_request_put(request);
				request = i915_request_create(engine->kernel_context);
				if (IS_ERR(request))
					return PTR_ERR(request);

				/*
				 * This space is left intentionally blank.
				 *
				 * We do not actually want to perform any
				 * action with this request, we just want
				 * to measure the latency in allocation
				 * and submission of our breadcrumbs -
				 * ensuring that the bare request is sufficient
				 * for the system to work (i.e. proper HEAD
				 * tracking of the rings, interrupt handling,
				 * etc). It also gives us the lowest bounds
				 * for latency.
				 */

				i915_request_get(request);
				i915_request_add(request);
			}
			i915_request_wait(request, 0, MAX_SCHEDULE_TIMEOUT);
			i915_request_put(request);

			times[1] = ktime_sub(ktime_get_raw(), times[1]);
			if (prime == 1)
				times[0] = times[1];

			if (__igt_timeout(end_time, NULL))
				break;
		}
		intel_engine_pm_put(engine);

		err = igt_live_test_end(&t);
		if (err)
			return err;

		pr_info("Request latencies on %s: 1 = %lluns, %lu = %lluns\n",
			engine->name,
			ktime_to_ns(times[0]),
			prime, div64_u64(ktime_to_ns(times[1]), prime));
	}

	return err;
}

static int __cancel_inactive(struct intel_engine_cs *engine)
{
	struct intel_context *ce;
	struct igt_spinner spin;
	struct i915_request *rq;
	int err = 0;

	if (igt_spinner_init(&spin, engine->gt))
		return -ENOMEM;

	ce = intel_context_create(engine);
	if (IS_ERR(ce)) {
		err = PTR_ERR(ce);
		goto out_spin;
	}

	rq = igt_spinner_create_request(&spin, ce, MI_ARB_CHECK);
	if (IS_ERR(rq)) {
		err = PTR_ERR(rq);
		goto out_ce;
	}

	pr_debug("%s: Cancelling inactive request\n", engine->name);
	i915_request_cancel(rq, -EINTR);
	i915_request_get(rq);
	i915_request_add(rq);

	if (i915_request_wait(rq, 0, HZ / 5) < 0) {
		struct drm_printer p = drm_info_printer(engine->i915->drm.dev);

		pr_err("%s: Failed to cancel inactive request\n", engine->name);
		intel_engine_dump(engine, &p, "%s\n", engine->name);
		err = -ETIME;
		goto out_rq;
	}

	if (rq->fence.error != -EINTR) {
		pr_err("%s: fence not cancelled (%u)\n",
		       engine->name, rq->fence.error);
		err = -EINVAL;
	}

out_rq:
	i915_request_put(rq);
out_ce:
	intel_context_put(ce);
out_spin:
	igt_spinner_fini(&spin);
	if (err)
		pr_err("%s: %s error %d\n", __func__, engine->name, err);
	return err;
}

static int __cancel_active(struct intel_engine_cs *engine)
{
	struct intel_context *ce;
	struct igt_spinner spin;
	struct i915_request *rq;
	int err = 0;

	if (igt_spinner_init(&spin, engine->gt))
		return -ENOMEM;

	ce = intel_context_create(engine);
	if (IS_ERR(ce)) {
		err = PTR_ERR(ce);
		goto out_spin;
	}

	rq = igt_spinner_create_request(&spin, ce, MI_ARB_CHECK);
	if (IS_ERR(rq)) {
		err = PTR_ERR(rq);
		goto out_ce;
	}

	pr_debug("%s: Cancelling active request\n", engine->name);
	i915_request_get(rq);
	i915_request_add(rq);
	if (!igt_wait_for_spinner(&spin, rq)) {
		struct drm_printer p = drm_info_printer(engine->i915->drm.dev);

		pr_err("Failed to start spinner on %s\n", engine->name);
		intel_engine_dump(engine, &p, "%s\n", engine->name);
		err = -ETIME;
		goto out_rq;
	}
	i915_request_cancel(rq, -EINTR);

	if (i915_request_wait(rq, 0, HZ / 5) < 0) {
		struct drm_printer p = drm_info_printer(engine->i915->drm.dev);

		pr_err("%s: Failed to cancel active request\n", engine->name);
		intel_engine_dump(engine, &p, "%s\n", engine->name);
		err = -ETIME;
		goto out_rq;
	}

	if (rq->fence.error != -EINTR) {
		pr_err("%s: fence not cancelled (%u)\n",
		       engine->name, rq->fence.error);
		err = -EINVAL;
	}

out_rq:
	i915_request_put(rq);
out_ce:
	intel_context_put(ce);
out_spin:
	igt_spinner_fini(&spin);
	if (err)
		pr_err("%s: %s error %d\n", __func__, engine->name, err);
	return err;
}

static int __cancel_completed(struct intel_engine_cs *engine)
{
	struct intel_context *ce;
	struct igt_spinner spin;
	struct i915_request *rq;
	int err = 0;

	if (igt_spinner_init(&spin, engine->gt))
		return -ENOMEM;

	ce = intel_context_create(engine);
	if (IS_ERR(ce)) {
		err = PTR_ERR(ce);
		goto out_spin;
	}

	rq = igt_spinner_create_request(&spin, ce, MI_ARB_CHECK);
	if (IS_ERR(rq)) {
		err = PTR_ERR(rq);
		goto out_ce;
	}
	igt_spinner_end(&spin);
	i915_request_get(rq);
	i915_request_add(rq);

	if (i915_request_wait(rq, 0, HZ / 5) < 0) {
		err = -ETIME;
		goto out_rq;
	}

	pr_debug("%s: Cancelling completed request\n", engine->name);
	i915_request_cancel(rq, -EINTR);
	if (rq->fence.error) {
		pr_err("%s: fence not cancelled (%u)\n",
		       engine->name, rq->fence.error);
		err = -EINVAL;
	}

out_rq:
	i915_request_put(rq);
out_ce:
	intel_context_put(ce);
out_spin:
	igt_spinner_fini(&spin);
	if (err)
		pr_err("%s: %s error %d\n", __func__, engine->name, err);
	return err;
}

/*
 * Test to prove a non-preemptable request can be cancelled and a subsequent
 * request on the same context can successfully complete after cancellation.
 *
 * Testing methodology is to create a non-preemptible request and submit it,
 * wait for spinner to start, create a NOP request and submit it, cancel the
 * spinner, wait for spinner to complete and verify it failed with an error,
 * finally wait for NOP request to complete verify it succeeded without an
 * error. Preemption timeout also reduced / restored so test runs in a timely
 * maner.
 */
static int __cancel_reset(struct drm_i915_private *i915,
			  struct intel_engine_cs *engine)
{
	struct intel_context *ce;
	struct igt_spinner spin;
	struct i915_request *rq, *nop;
	unsigned long preempt_timeout_ms;
	int err = 0;

	if (!CONFIG_DRM_I915_PREEMPT_TIMEOUT ||
	    !intel_has_reset_engine(engine->gt))
		return 0;

	preempt_timeout_ms = engine->props.preempt_timeout_ms;
	engine->props.preempt_timeout_ms = 100;

	if (igt_spinner_init(&spin, engine->gt))
		goto out_restore;

	ce = intel_context_create(engine);
	if (IS_ERR(ce)) {
		err = PTR_ERR(ce);
		goto out_spin;
	}

	rq = igt_spinner_create_request(&spin, ce, MI_NOOP);
	if (IS_ERR(rq)) {
		err = PTR_ERR(rq);
		goto out_ce;
	}

	pr_debug("%s: Cancelling active non-preemptable request\n",
		 engine->name);
	i915_request_get(rq);
	i915_request_add(rq);
	if (!igt_wait_for_spinner(&spin, rq)) {
		struct drm_printer p = drm_info_printer(engine->i915->drm.dev);

		pr_err("Failed to start spinner on %s\n", engine->name);
		intel_engine_dump(engine, &p, "%s\n", engine->name);
		err = -ETIME;
		goto out_rq;
	}

	nop = intel_context_create_request(ce);
	if (IS_ERR(nop))
		goto out_rq;
	i915_request_get(nop);
	i915_request_add(nop);

	i915_request_cancel(rq, -EINTR);

	if (i915_request_wait(rq, 0, HZ) < 0) {
		struct drm_printer p = drm_info_printer(engine->i915->drm.dev);

		pr_err("%s: Failed to cancel hung request\n", engine->name);
		intel_engine_dump(engine, &p, "%s\n", engine->name);
		err = -ETIME;
		goto out_nop;
	}

	if (rq->fence.error != -EINTR) {
		pr_err("%s: fence not cancelled (%u)\n",
		       engine->name, rq->fence.error);
		err = -EINVAL;
		goto out_nop;
	}

	if (i915_request_wait(nop, 0, HZ) < 0) {
		struct drm_printer p = drm_info_printer(engine->i915->drm.dev);

		pr_err("%s: Failed to complete nop request\n", engine->name);
		intel_engine_dump(engine, &p, "%s\n", engine->name);
		err = -ETIME;
		goto out_nop;
	}

	if (nop->fence.error != 0) {
		pr_err("%s: Nop request errored (%u)\n",
		       engine->name, nop->fence.error);
		err = -EINVAL;
	}

out_nop:
	i915_request_put(nop);
out_rq:
	i915_request_put(rq);
out_ce:
	intel_context_put(ce);
out_spin:
	igt_spinner_fini(&spin);
out_restore:
	engine->props.preempt_timeout_ms = preempt_timeout_ms;
	if (err)
		pr_err("%s: %s error %d\n", __func__, engine->name, err);
	return err;
}

static int live_cancel_request(void *arg)
{
	struct drm_i915_private *i915 = arg;
	struct intel_engine_cs *engine;

	/*
	 * Check cancellation of requests. We expect to be able to immediately
	 * cancel active requests, even if they are currently on the GPU.
	 */

	for_each_uabi_engine(engine, i915) {
		struct igt_live_test t;
		int err, err2;

		if (!intel_engine_has_preemption(engine))
			continue;

		err = igt_live_test_begin(&t, i915, __func__, engine->name);
		if (err)
			return err;

		err = __cancel_inactive(engine);
		if (err == 0)
			err = __cancel_active(engine);
		if (err == 0)
			err = __cancel_completed(engine);

		err2 = igt_live_test_end(&t);
		if (err)
			return err;
		if (err2)
			return err2;

		/* Expects reset so call outside of igt_live_test_* */
		err = __cancel_reset(i915, engine);
		if (err)
			return err;

		if (igt_flush_test(i915))
			return -EIO;
	}

	return 0;
}

static struct i915_vma *empty_batch(struct intel_gt *gt)
{
	struct drm_i915_gem_object *obj;
	struct i915_vma *vma;
	u32 *cmd;
	int err;

	obj = i915_gem_object_create_internal(gt->i915, PAGE_SIZE);
	if (IS_ERR(obj))
		return ERR_CAST(obj);

	cmd = i915_gem_object_pin_map_unlocked(obj, I915_MAP_WC);
	if (IS_ERR(cmd)) {
		err = PTR_ERR(cmd);
		goto err;
	}

	*cmd = MI_BATCH_BUFFER_END;

	__i915_gem_object_flush_map(obj, 0, 64);
	i915_gem_object_unpin_map(obj);

	intel_gt_chipset_flush(gt);

	vma = i915_vma_instance(obj, gt->vm, NULL);
	if (IS_ERR(vma)) {
		err = PTR_ERR(vma);
		goto err;
	}

	err = i915_vma_pin(vma, 0, 0, PIN_USER);
	if (err)
		goto err;

	/* Force the wait now to avoid including it in the benchmark */
	err = i915_vma_sync(vma);
	if (err)
		goto err_pin;

	return vma;

err_pin:
	i915_vma_unpin(vma);
err:
	i915_gem_object_put(obj);
	return ERR_PTR(err);
}

static int emit_bb_start(struct i915_request *rq, struct i915_vma *batch)
{
	return rq->engine->emit_bb_start(rq,
					 i915_vma_offset(batch),
					 i915_vma_size(batch),
					 0);
}

static struct i915_request *
empty_request(struct intel_engine_cs *engine,
	      struct i915_vma *batch)
{
	struct i915_request *request;
	int err;

	request = i915_request_create(engine->kernel_context);
	if (IS_ERR(request))
		return request;

<<<<<<< HEAD
	err = engine->emit_bb_start(request,
				    i915_vma_offset(batch),
				    i915_vma_size(batch),
				    I915_DISPATCH_SECURE);
=======
	err = emit_bb_start(request, batch);
>>>>>>> 82bbec18
	if (err)
		goto out_request;

	i915_request_get(request);
out_request:
	i915_request_add(request);
	return err ? ERR_PTR(err) : request;
}

static int live_empty_request(void *arg)
{
	struct drm_i915_private *i915 = arg;
	struct intel_engine_cs *engine;
	struct igt_live_test t;
	int err;

	/*
	 * Submit various sized batches of empty requests, to each engine
	 * (individually), and wait for the batch to complete. We can check
	 * the overhead of submitting requests to the hardware.
	 */

	for_each_uabi_engine(engine, i915) {
		IGT_TIMEOUT(end_time);
		struct i915_request *request;
		struct i915_vma *batch;
		unsigned long n, prime;
		ktime_t times[2] = {};

		batch = empty_batch(engine->gt);
		if (IS_ERR(batch))
			return PTR_ERR(batch);

		err = igt_live_test_begin(&t, i915, __func__, engine->name);
		if (err)
			goto out_batch;

		intel_engine_pm_get(engine);

		/* Warmup / preload */
		request = empty_request(engine, batch);
		if (IS_ERR(request)) {
			err = PTR_ERR(request);
			intel_engine_pm_put(engine);
			goto out_batch;
		}
		i915_request_wait(request, 0, MAX_SCHEDULE_TIMEOUT);

		for_each_prime_number_from(prime, 1, 8192) {
			times[1] = ktime_get_raw();

			for (n = 0; n < prime; n++) {
				i915_request_put(request);
				request = empty_request(engine, batch);
				if (IS_ERR(request)) {
					err = PTR_ERR(request);
					intel_engine_pm_put(engine);
					goto out_batch;
				}
			}
			i915_request_wait(request, 0, MAX_SCHEDULE_TIMEOUT);

			times[1] = ktime_sub(ktime_get_raw(), times[1]);
			if (prime == 1)
				times[0] = times[1];

			if (__igt_timeout(end_time, NULL))
				break;
		}
		i915_request_put(request);
		intel_engine_pm_put(engine);

		err = igt_live_test_end(&t);
		if (err)
			goto out_batch;

		pr_info("Batch latencies on %s: 1 = %lluns, %lu = %lluns\n",
			engine->name,
			ktime_to_ns(times[0]),
			prime, div64_u64(ktime_to_ns(times[1]), prime));
out_batch:
		i915_vma_unpin(batch);
		i915_vma_put(batch);
		if (err)
			break;
	}

	return err;
}

static struct i915_vma *recursive_batch(struct intel_gt *gt)
{
	struct drm_i915_gem_object *obj;
	const int ver = GRAPHICS_VER(gt->i915);
	struct i915_vma *vma;
	u32 *cmd;
	int err;

	obj = i915_gem_object_create_internal(gt->i915, PAGE_SIZE);
	if (IS_ERR(obj))
		return ERR_CAST(obj);

	vma = i915_vma_instance(obj, gt->vm, NULL);
	if (IS_ERR(vma)) {
		err = PTR_ERR(vma);
		goto err;
	}

	err = i915_vma_pin(vma, 0, 0, PIN_USER);
	if (err)
		goto err;

	cmd = i915_gem_object_pin_map_unlocked(obj, I915_MAP_WC);
	if (IS_ERR(cmd)) {
		err = PTR_ERR(cmd);
		goto err;
	}

	if (ver >= 8) {
		*cmd++ = MI_BATCH_BUFFER_START | 1 << 8 | 1;
		*cmd++ = lower_32_bits(i915_vma_offset(vma));
		*cmd++ = upper_32_bits(i915_vma_offset(vma));
	} else if (ver >= 6) {
		*cmd++ = MI_BATCH_BUFFER_START | 1 << 8;
		*cmd++ = lower_32_bits(i915_vma_offset(vma));
	} else {
		*cmd++ = MI_BATCH_BUFFER_START | MI_BATCH_GTT;
		*cmd++ = lower_32_bits(i915_vma_offset(vma));
	}
	*cmd++ = MI_BATCH_BUFFER_END; /* terminate early in case of error */

	__i915_gem_object_flush_map(obj, 0, 64);
	i915_gem_object_unpin_map(obj);

	intel_gt_chipset_flush(gt);

	return vma;

err:
	i915_gem_object_put(obj);
	return ERR_PTR(err);
}

static int recursive_batch_resolve(struct i915_vma *batch)
{
	u32 *cmd;

	cmd = i915_gem_object_pin_map_unlocked(batch->obj, I915_MAP_WC);
	if (IS_ERR(cmd))
		return PTR_ERR(cmd);

	*cmd = MI_BATCH_BUFFER_END;

	__i915_gem_object_flush_map(batch->obj, 0, sizeof(*cmd));
	i915_gem_object_unpin_map(batch->obj);

	intel_gt_chipset_flush(batch->vm->gt);

	return 0;
}

static int live_all_engines(void *arg)
{
	struct drm_i915_private *i915 = arg;
	const unsigned int nengines = num_uabi_engines(i915);
	struct intel_engine_cs *engine;
	struct i915_request **request;
	struct igt_live_test t;
	unsigned int idx;
	int err;

	/*
	 * Check we can submit requests to all engines simultaneously. We
	 * send a recursive batch to each engine - checking that we don't
	 * block doing so, and that they don't complete too soon.
	 */

	request = kcalloc(nengines, sizeof(*request), GFP_KERNEL);
	if (!request)
		return -ENOMEM;

	err = igt_live_test_begin(&t, i915, __func__, "");
	if (err)
		goto out_free;

	idx = 0;
	for_each_uabi_engine(engine, i915) {
		struct i915_vma *batch;

		batch = recursive_batch(engine->gt);
		if (IS_ERR(batch)) {
			err = PTR_ERR(batch);
			pr_err("%s: Unable to create batch, err=%d\n",
			       __func__, err);
			goto out_free;
		}

		i915_vma_lock(batch);
		request[idx] = intel_engine_create_kernel_request(engine);
		if (IS_ERR(request[idx])) {
			err = PTR_ERR(request[idx]);
			pr_err("%s: Request allocation failed with err=%d\n",
			       __func__, err);
			goto out_unlock;
		}
		GEM_BUG_ON(request[idx]->context->vm != batch->vm);

		err = i915_vma_move_to_active(batch, request[idx], 0);
		GEM_BUG_ON(err);

<<<<<<< HEAD
		err = engine->emit_bb_start(request[idx],
					    i915_vma_offset(batch),
					    i915_vma_size(batch),
					    0);
=======
		err = emit_bb_start(request[idx], batch);
>>>>>>> 82bbec18
		GEM_BUG_ON(err);
		request[idx]->batch = batch;

		i915_request_get(request[idx]);
		i915_request_add(request[idx]);
		idx++;
out_unlock:
		i915_vma_unlock(batch);
		if (err)
			goto out_request;
	}

	idx = 0;
	for_each_uabi_engine(engine, i915) {
		if (i915_request_completed(request[idx])) {
			pr_err("%s(%s): request completed too early!\n",
			       __func__, engine->name);
			err = -EINVAL;
			goto out_request;
		}
		idx++;
	}

	idx = 0;
	for_each_uabi_engine(engine, i915) {
		err = recursive_batch_resolve(request[idx]->batch);
		if (err) {
			pr_err("%s: failed to resolve batch, err=%d\n",
			       __func__, err);
			goto out_request;
		}
		idx++;
	}

	idx = 0;
	for_each_uabi_engine(engine, i915) {
		struct i915_request *rq = request[idx];
		long timeout;

		timeout = i915_request_wait(rq, 0,
					    MAX_SCHEDULE_TIMEOUT);
		if (timeout < 0) {
			err = timeout;
			pr_err("%s: error waiting for request on %s, err=%d\n",
			       __func__, engine->name, err);
			goto out_request;
		}

		GEM_BUG_ON(!i915_request_completed(rq));
		i915_vma_unpin(rq->batch);
		i915_vma_put(rq->batch);
		i915_request_put(rq);
		request[idx] = NULL;
		idx++;
	}

	err = igt_live_test_end(&t);

out_request:
	idx = 0;
	for_each_uabi_engine(engine, i915) {
		struct i915_request *rq = request[idx];

		if (!rq)
			continue;

		if (rq->batch) {
			i915_vma_unpin(rq->batch);
			i915_vma_put(rq->batch);
		}
		i915_request_put(rq);
		idx++;
	}
out_free:
	kfree(request);
	return err;
}

static int live_sequential_engines(void *arg)
{
	struct drm_i915_private *i915 = arg;
	const unsigned int nengines = num_uabi_engines(i915);
	struct i915_request **request;
	struct i915_request *prev = NULL;
	struct intel_engine_cs *engine;
	struct igt_live_test t;
	unsigned int idx;
	int err;

	/*
	 * Check we can submit requests to all engines sequentially, such
	 * that each successive request waits for the earlier ones. This
	 * tests that we don't execute requests out of order, even though
	 * they are running on independent engines.
	 */

	request = kcalloc(nengines, sizeof(*request), GFP_KERNEL);
	if (!request)
		return -ENOMEM;

	err = igt_live_test_begin(&t, i915, __func__, "");
	if (err)
		goto out_free;

	idx = 0;
	for_each_uabi_engine(engine, i915) {
		struct i915_vma *batch;

		batch = recursive_batch(engine->gt);
		if (IS_ERR(batch)) {
			err = PTR_ERR(batch);
			pr_err("%s: Unable to create batch for %s, err=%d\n",
			       __func__, engine->name, err);
			goto out_free;
		}

		i915_vma_lock(batch);
		request[idx] = intel_engine_create_kernel_request(engine);
		if (IS_ERR(request[idx])) {
			err = PTR_ERR(request[idx]);
			pr_err("%s: Request allocation failed for %s with err=%d\n",
			       __func__, engine->name, err);
			goto out_unlock;
		}
		GEM_BUG_ON(request[idx]->context->vm != batch->vm);

		if (prev) {
			err = i915_request_await_dma_fence(request[idx],
							   &prev->fence);
			if (err) {
				i915_request_add(request[idx]);
				pr_err("%s: Request await failed for %s with err=%d\n",
				       __func__, engine->name, err);
				goto out_unlock;
			}
		}

		err = i915_vma_move_to_active(batch, request[idx], 0);
		GEM_BUG_ON(err);

<<<<<<< HEAD
		err = engine->emit_bb_start(request[idx],
					    i915_vma_offset(batch),
					    i915_vma_size(batch),
					    0);
=======
		err = emit_bb_start(request[idx], batch);
>>>>>>> 82bbec18
		GEM_BUG_ON(err);
		request[idx]->batch = batch;

		i915_request_get(request[idx]);
		i915_request_add(request[idx]);

		prev = request[idx];
		idx++;

out_unlock:
		i915_vma_unlock(batch);
		if (err)
			goto out_request;
	}

	idx = 0;
	for_each_uabi_engine(engine, i915) {
		long timeout;

		if (i915_request_completed(request[idx])) {
			pr_err("%s(%s): request completed too early!\n",
			       __func__, engine->name);
			err = -EINVAL;
			goto out_request;
		}

		err = recursive_batch_resolve(request[idx]->batch);
		if (err) {
			pr_err("%s: failed to resolve batch, err=%d\n",
			       __func__, err);
			goto out_request;
		}

		timeout = i915_request_wait(request[idx], 0,
					    MAX_SCHEDULE_TIMEOUT);
		if (timeout < 0) {
			err = timeout;
			pr_err("%s: error waiting for request on %s, err=%d\n",
			       __func__, engine->name, err);
			goto out_request;
		}

		GEM_BUG_ON(!i915_request_completed(request[idx]));
		idx++;
	}

	err = igt_live_test_end(&t);

out_request:
	idx = 0;
	for_each_uabi_engine(engine, i915) {
		u32 *cmd;

		if (!request[idx])
			break;

		cmd = i915_gem_object_pin_map_unlocked(request[idx]->batch->obj,
						       I915_MAP_WC);
		if (!IS_ERR(cmd)) {
			*cmd = MI_BATCH_BUFFER_END;

			__i915_gem_object_flush_map(request[idx]->batch->obj,
						    0, sizeof(*cmd));
			i915_gem_object_unpin_map(request[idx]->batch->obj);

			intel_gt_chipset_flush(engine->gt);
		}

		i915_vma_put(request[idx]->batch);
		i915_request_put(request[idx]);
		idx++;
	}
out_free:
	kfree(request);
	return err;
}

struct parallel_thread {
	struct kthread_worker *worker;
	struct kthread_work work;
	struct intel_engine_cs *engine;
	int result;
};

static void __live_parallel_engine1(struct kthread_work *work)
{
	struct parallel_thread *thread =
		container_of(work, typeof(*thread), work);
	struct intel_engine_cs *engine = thread->engine;
	IGT_TIMEOUT(end_time);
	unsigned long count;
	int err = 0;

	count = 0;
	intel_engine_pm_get(engine);
	do {
		struct i915_request *rq;

		rq = i915_request_create(engine->kernel_context);
		if (IS_ERR(rq)) {
			err = PTR_ERR(rq);
			break;
		}

		i915_request_get(rq);
		i915_request_add(rq);

		err = 0;
		if (i915_request_wait(rq, 0, HZ) < 0)
			err = -ETIME;
		i915_request_put(rq);
		if (err)
			break;

		count++;
	} while (!__igt_timeout(end_time, NULL));
	intel_engine_pm_put(engine);

	pr_info("%s: %lu request + sync\n", engine->name, count);
	thread->result = err;
}

static void __live_parallel_engineN(struct kthread_work *work)
{
	struct parallel_thread *thread =
		container_of(work, typeof(*thread), work);
	struct intel_engine_cs *engine = thread->engine;
	IGT_TIMEOUT(end_time);
	unsigned long count;
	int err = 0;

	count = 0;
	intel_engine_pm_get(engine);
	do {
		struct i915_request *rq;

		rq = i915_request_create(engine->kernel_context);
		if (IS_ERR(rq)) {
			err = PTR_ERR(rq);
			break;
		}

		i915_request_add(rq);
		count++;
	} while (!__igt_timeout(end_time, NULL));
	intel_engine_pm_put(engine);

	pr_info("%s: %lu requests\n", engine->name, count);
	thread->result = err;
}

static bool wake_all(struct drm_i915_private *i915)
{
	if (atomic_dec_and_test(&i915->selftest.counter)) {
		wake_up_var(&i915->selftest.counter);
		return true;
	}

	return false;
}

static int wait_for_all(struct drm_i915_private *i915)
{
	if (wake_all(i915))
		return 0;

	if (wait_var_event_timeout(&i915->selftest.counter,
				   !atomic_read(&i915->selftest.counter),
				   i915_selftest.timeout_jiffies))
		return 0;

	return -ETIME;
}

static void __live_parallel_spin(struct kthread_work *work)
{
	struct parallel_thread *thread =
		container_of(work, typeof(*thread), work);
	struct intel_engine_cs *engine = thread->engine;
	struct igt_spinner spin;
	struct i915_request *rq;
	int err = 0;

	/*
	 * Create a spinner running for eternity on each engine. If a second
	 * spinner is incorrectly placed on the same engine, it will not be
	 * able to start in time.
	 */

	if (igt_spinner_init(&spin, engine->gt)) {
		wake_all(engine->i915);
		thread->result = -ENOMEM;
		return;
	}

	intel_engine_pm_get(engine);
	rq = igt_spinner_create_request(&spin,
					engine->kernel_context,
					MI_NOOP); /* no preemption */
	intel_engine_pm_put(engine);
	if (IS_ERR(rq)) {
		err = PTR_ERR(rq);
		if (err == -ENODEV)
			err = 0;
		wake_all(engine->i915);
		goto out_spin;
	}

	i915_request_get(rq);
	i915_request_add(rq);
	if (igt_wait_for_spinner(&spin, rq)) {
		/* Occupy this engine for the whole test */
		err = wait_for_all(engine->i915);
	} else {
		pr_err("Failed to start spinner on %s\n", engine->name);
		err = -EINVAL;
	}
	igt_spinner_end(&spin);

	if (err == 0 && i915_request_wait(rq, 0, HZ) < 0)
		err = -EIO;
	i915_request_put(rq);

out_spin:
	igt_spinner_fini(&spin);
	thread->result = err;
}

static int live_parallel_engines(void *arg)
{
	struct drm_i915_private *i915 = arg;
	static void (* const func[])(struct kthread_work *) = {
		__live_parallel_engine1,
		__live_parallel_engineN,
		__live_parallel_spin,
		NULL,
	};
	const unsigned int nengines = num_uabi_engines(i915);
	struct parallel_thread *threads;
	struct intel_engine_cs *engine;
	void (* const *fn)(struct kthread_work *);
	int err = 0;

	/*
	 * Check we can submit requests to all engines concurrently. This
	 * tests that we load up the system maximally.
	 */

	threads = kcalloc(nengines, sizeof(*threads), GFP_KERNEL);
	if (!threads)
		return -ENOMEM;

	for (fn = func; !err && *fn; fn++) {
		char name[KSYM_NAME_LEN];
		struct igt_live_test t;
		unsigned int idx;

		snprintf(name, sizeof(name), "%ps", *fn);
		err = igt_live_test_begin(&t, i915, __func__, name);
		if (err)
			break;

		atomic_set(&i915->selftest.counter, nengines);

		idx = 0;
		for_each_uabi_engine(engine, i915) {
			struct kthread_worker *worker;

			worker = kthread_create_worker(0, "igt/parallel:%s",
						       engine->name);
			if (IS_ERR(worker)) {
				err = PTR_ERR(worker);
				break;
			}

			threads[idx].worker = worker;
			threads[idx].result = 0;
			threads[idx].engine = engine;

			kthread_init_work(&threads[idx].work, *fn);
			kthread_queue_work(worker, &threads[idx].work);
			idx++;
		}

		idx = 0;
		for_each_uabi_engine(engine, i915) {
			int status;

			if (!threads[idx].worker)
				break;

			kthread_flush_work(&threads[idx].work);
			status = READ_ONCE(threads[idx].result);
			if (status && !err)
				err = status;

			kthread_destroy_worker(threads[idx++].worker);
		}

		if (igt_live_test_end(&t))
			err = -EIO;
	}

	kfree(threads);
	return err;
}

static int
max_batches(struct i915_gem_context *ctx, struct intel_engine_cs *engine)
{
	struct i915_request *rq;
	int ret;

	/*
	 * Before execlists, all contexts share the same ringbuffer. With
	 * execlists, each context/engine has a separate ringbuffer and
	 * for the purposes of this test, inexhaustible.
	 *
	 * For the global ringbuffer though, we have to be very careful
	 * that we do not wrap while preventing the execution of requests
	 * with a unsignaled fence.
	 */
	if (HAS_EXECLISTS(ctx->i915))
		return INT_MAX;

	rq = igt_request_alloc(ctx, engine);
	if (IS_ERR(rq)) {
		ret = PTR_ERR(rq);
	} else {
		int sz;

		ret = rq->ring->size - rq->reserved_space;
		i915_request_add(rq);

		sz = rq->ring->emit - rq->head;
		if (sz < 0)
			sz += rq->ring->size;
		ret /= sz;
		ret /= 2; /* leave half spare, in case of emergency! */
	}

	return ret;
}

static int live_breadcrumbs_smoketest(void *arg)
{
	struct drm_i915_private *i915 = arg;
	const unsigned int nengines = num_uabi_engines(i915);
	const unsigned int ncpus = /* saturate with nengines * ncpus */
		max_t(int, 2, DIV_ROUND_UP(num_online_cpus(), nengines));
	unsigned long num_waits, num_fences;
	struct intel_engine_cs *engine;
	struct smoke_thread *threads;
	struct igt_live_test live;
	intel_wakeref_t wakeref;
	struct smoketest *smoke;
	unsigned int n, idx;
	struct file *file;
	int ret = 0;

	/*
	 * Smoketest our breadcrumb/signal handling for requests across multiple
	 * threads. A very simple test to only catch the most egregious of bugs.
	 * See __igt_breadcrumbs_smoketest();
	 *
	 * On real hardware this time.
	 */

	wakeref = intel_runtime_pm_get(&i915->runtime_pm);

	file = mock_file(i915);
	if (IS_ERR(file)) {
		ret = PTR_ERR(file);
		goto out_rpm;
	}

	smoke = kcalloc(nengines, sizeof(*smoke), GFP_KERNEL);
	if (!smoke) {
		ret = -ENOMEM;
		goto out_file;
	}

	threads = kcalloc(ncpus * nengines, sizeof(*threads), GFP_KERNEL);
	if (!threads) {
		ret = -ENOMEM;
		goto out_smoke;
	}

	smoke[0].request_alloc = __live_request_alloc;
	smoke[0].ncontexts = 64;
	smoke[0].contexts = kcalloc(smoke[0].ncontexts,
				    sizeof(*smoke[0].contexts),
				    GFP_KERNEL);
	if (!smoke[0].contexts) {
		ret = -ENOMEM;
		goto out_threads;
	}

	for (n = 0; n < smoke[0].ncontexts; n++) {
		smoke[0].contexts[n] = live_context(i915, file);
		if (IS_ERR(smoke[0].contexts[n])) {
			ret = PTR_ERR(smoke[0].contexts[n]);
			goto out_contexts;
		}
	}

	ret = igt_live_test_begin(&live, i915, __func__, "");
	if (ret)
		goto out_contexts;

	idx = 0;
	for_each_uabi_engine(engine, i915) {
		smoke[idx] = smoke[0];
		smoke[idx].engine = engine;
		smoke[idx].max_batch =
			max_batches(smoke[0].contexts[0], engine);
		if (smoke[idx].max_batch < 0) {
			ret = smoke[idx].max_batch;
			goto out_flush;
		}
		/* One ring interleaved between requests from all cpus */
		smoke[idx].max_batch /= ncpus + 1;
		pr_debug("Limiting batches to %d requests on %s\n",
			 smoke[idx].max_batch, engine->name);

		for (n = 0; n < ncpus; n++) {
			unsigned int i = idx * ncpus + n;
			struct kthread_worker *worker;

			worker = kthread_create_worker(0, "igt/%d.%d", idx, n);
			if (IS_ERR(worker)) {
				ret = PTR_ERR(worker);
				goto out_flush;
			}

			threads[i].worker = worker;
			threads[i].t = &smoke[idx];

			kthread_init_work(&threads[i].work,
					  __igt_breadcrumbs_smoketest);
			kthread_queue_work(worker, &threads[i].work);
		}

		idx++;
	}

	msleep(jiffies_to_msecs(i915_selftest.timeout_jiffies));

out_flush:
	idx = 0;
	num_waits = 0;
	num_fences = 0;
	for_each_uabi_engine(engine, i915) {
		for (n = 0; n < ncpus; n++) {
			unsigned int i = idx * ncpus + n;
			int err;

			if (!threads[i].worker)
				continue;

			WRITE_ONCE(threads[i].stop, true);
			kthread_flush_work(&threads[i].work);
			err = READ_ONCE(threads[i].result);
			if (err < 0 && !ret)
				ret = err;

			kthread_destroy_worker(threads[i].worker);
		}

		num_waits += atomic_long_read(&smoke[idx].num_waits);
		num_fences += atomic_long_read(&smoke[idx].num_fences);
		idx++;
	}
	pr_info("Completed %lu waits for %lu fences across %d engines and %d cpus\n",
		num_waits, num_fences, idx, ncpus);

	ret = igt_live_test_end(&live) ?: ret;
out_contexts:
	kfree(smoke[0].contexts);
out_threads:
	kfree(threads);
out_smoke:
	kfree(smoke);
out_file:
	fput(file);
out_rpm:
	intel_runtime_pm_put(&i915->runtime_pm, wakeref);

	return ret;
}

int i915_request_live_selftests(struct drm_i915_private *i915)
{
	static const struct i915_subtest tests[] = {
		SUBTEST(live_nop_request),
		SUBTEST(live_all_engines),
		SUBTEST(live_sequential_engines),
		SUBTEST(live_parallel_engines),
		SUBTEST(live_empty_request),
		SUBTEST(live_cancel_request),
		SUBTEST(live_breadcrumbs_smoketest),
	};

	if (intel_gt_is_wedged(to_gt(i915)))
		return 0;

	return i915_live_subtests(tests, i915);
}

static int switch_to_kernel_sync(struct intel_context *ce, int err)
{
	struct i915_request *rq;
	struct dma_fence *fence;

	rq = intel_engine_create_kernel_request(ce->engine);
	if (IS_ERR(rq))
		return PTR_ERR(rq);

	fence = i915_active_fence_get(&ce->timeline->last_request);
	if (fence) {
		i915_request_await_dma_fence(rq, fence);
		dma_fence_put(fence);
	}

	rq = i915_request_get(rq);
	i915_request_add(rq);
	if (i915_request_wait(rq, 0, HZ / 2) < 0 && !err)
		err = -ETIME;
	i915_request_put(rq);

	while (!err && !intel_engine_is_idle(ce->engine))
		intel_engine_flush_submission(ce->engine);

	return err;
}

struct perf_stats {
	struct intel_engine_cs *engine;
	unsigned long count;
	ktime_t time;
	ktime_t busy;
	u64 runtime;
};

struct perf_series {
	struct drm_i915_private *i915;
	unsigned int nengines;
	struct intel_context *ce[];
};

static int cmp_u32(const void *A, const void *B)
{
	const u32 *a = A, *b = B;

	return *a - *b;
}

static u32 trifilter(u32 *a)
{
	u64 sum;

#define TF_COUNT 5
	sort(a, TF_COUNT, sizeof(*a), cmp_u32, NULL);

	sum = mul_u32_u32(a[2], 2);
	sum += a[1];
	sum += a[3];

	GEM_BUG_ON(sum > U32_MAX);
	return sum;
#define TF_BIAS 2
}

static u64 cycles_to_ns(struct intel_engine_cs *engine, u32 cycles)
{
	u64 ns = intel_gt_clock_interval_to_ns(engine->gt, cycles);

	return DIV_ROUND_CLOSEST(ns, 1 << TF_BIAS);
}

static u32 *emit_timestamp_store(u32 *cs, struct intel_context *ce, u32 offset)
{
	*cs++ = MI_STORE_REGISTER_MEM_GEN8 | MI_USE_GGTT;
	*cs++ = i915_mmio_reg_offset(RING_TIMESTAMP((ce->engine->mmio_base)));
	*cs++ = offset;
	*cs++ = 0;

	return cs;
}

static u32 *emit_store_dw(u32 *cs, u32 offset, u32 value)
{
	*cs++ = MI_STORE_DWORD_IMM_GEN4 | MI_USE_GGTT;
	*cs++ = offset;
	*cs++ = 0;
	*cs++ = value;

	return cs;
}

static u32 *emit_semaphore_poll(u32 *cs, u32 mode, u32 value, u32 offset)
{
	*cs++ = MI_SEMAPHORE_WAIT |
		MI_SEMAPHORE_GLOBAL_GTT |
		MI_SEMAPHORE_POLL |
		mode;
	*cs++ = value;
	*cs++ = offset;
	*cs++ = 0;

	return cs;
}

static u32 *emit_semaphore_poll_until(u32 *cs, u32 offset, u32 value)
{
	return emit_semaphore_poll(cs, MI_SEMAPHORE_SAD_EQ_SDD, value, offset);
}

static void semaphore_set(u32 *sema, u32 value)
{
	WRITE_ONCE(*sema, value);
	wmb(); /* flush the update to the cache, and beyond */
}

static u32 *hwsp_scratch(const struct intel_context *ce)
{
	return memset32(ce->engine->status_page.addr + 1000, 0, 21);
}

static u32 hwsp_offset(const struct intel_context *ce, u32 *dw)
{
	return (i915_ggtt_offset(ce->engine->status_page.vma) +
		offset_in_page(dw));
}

static int measure_semaphore_response(struct intel_context *ce)
{
	u32 *sema = hwsp_scratch(ce);
	const u32 offset = hwsp_offset(ce, sema);
	u32 elapsed[TF_COUNT], cycles;
	struct i915_request *rq;
	u32 *cs;
	int err;
	int i;

	/*
	 * Measure how many cycles it takes for the HW to detect the change
	 * in a semaphore value.
	 *
	 *    A: read CS_TIMESTAMP from CPU
	 *    poke semaphore
	 *    B: read CS_TIMESTAMP on GPU
	 *
	 * Semaphore latency: B - A
	 */

	semaphore_set(sema, -1);

	rq = i915_request_create(ce);
	if (IS_ERR(rq))
		return PTR_ERR(rq);

	cs = intel_ring_begin(rq, 4 + 12 * ARRAY_SIZE(elapsed));
	if (IS_ERR(cs)) {
		i915_request_add(rq);
		err = PTR_ERR(cs);
		goto err;
	}

	cs = emit_store_dw(cs, offset, 0);
	for (i = 1; i <= ARRAY_SIZE(elapsed); i++) {
		cs = emit_semaphore_poll_until(cs, offset, i);
		cs = emit_timestamp_store(cs, ce, offset + i * sizeof(u32));
		cs = emit_store_dw(cs, offset, 0);
	}

	intel_ring_advance(rq, cs);
	i915_request_add(rq);

	if (wait_for(READ_ONCE(*sema) == 0, 50)) {
		err = -EIO;
		goto err;
	}

	for (i = 1; i <= ARRAY_SIZE(elapsed); i++) {
		preempt_disable();
		cycles = ENGINE_READ_FW(ce->engine, RING_TIMESTAMP);
		semaphore_set(sema, i);
		preempt_enable();

		if (wait_for(READ_ONCE(*sema) == 0, 50)) {
			err = -EIO;
			goto err;
		}

		elapsed[i - 1] = sema[i] - cycles;
	}

	cycles = trifilter(elapsed);
	pr_info("%s: semaphore response %d cycles, %lluns\n",
		ce->engine->name, cycles >> TF_BIAS,
		cycles_to_ns(ce->engine, cycles));

	return intel_gt_wait_for_idle(ce->engine->gt, HZ);

err:
	intel_gt_set_wedged(ce->engine->gt);
	return err;
}

static int measure_idle_dispatch(struct intel_context *ce)
{
	u32 *sema = hwsp_scratch(ce);
	const u32 offset = hwsp_offset(ce, sema);
	u32 elapsed[TF_COUNT], cycles;
	u32 *cs;
	int err;
	int i;

	/*
	 * Measure how long it takes for us to submit a request while the
	 * engine is idle, but is resting in our context.
	 *
	 *    A: read CS_TIMESTAMP from CPU
	 *    submit request
	 *    B: read CS_TIMESTAMP on GPU
	 *
	 * Submission latency: B - A
	 */

	for (i = 0; i < ARRAY_SIZE(elapsed); i++) {
		struct i915_request *rq;

		err = intel_gt_wait_for_idle(ce->engine->gt, HZ / 2);
		if (err)
			return err;

		rq = i915_request_create(ce);
		if (IS_ERR(rq)) {
			err = PTR_ERR(rq);
			goto err;
		}

		cs = intel_ring_begin(rq, 4);
		if (IS_ERR(cs)) {
			i915_request_add(rq);
			err = PTR_ERR(cs);
			goto err;
		}

		cs = emit_timestamp_store(cs, ce, offset + i * sizeof(u32));

		intel_ring_advance(rq, cs);

		preempt_disable();
		local_bh_disable();
		elapsed[i] = ENGINE_READ_FW(ce->engine, RING_TIMESTAMP);
		i915_request_add(rq);
		local_bh_enable();
		preempt_enable();
	}

	err = intel_gt_wait_for_idle(ce->engine->gt, HZ / 2);
	if (err)
		goto err;

	for (i = 0; i < ARRAY_SIZE(elapsed); i++)
		elapsed[i] = sema[i] - elapsed[i];

	cycles = trifilter(elapsed);
	pr_info("%s: idle dispatch latency %d cycles, %lluns\n",
		ce->engine->name, cycles >> TF_BIAS,
		cycles_to_ns(ce->engine, cycles));

	return intel_gt_wait_for_idle(ce->engine->gt, HZ);

err:
	intel_gt_set_wedged(ce->engine->gt);
	return err;
}

static int measure_busy_dispatch(struct intel_context *ce)
{
	u32 *sema = hwsp_scratch(ce);
	const u32 offset = hwsp_offset(ce, sema);
	u32 elapsed[TF_COUNT + 1], cycles;
	u32 *cs;
	int err;
	int i;

	/*
	 * Measure how long it takes for us to submit a request while the
	 * engine is busy, polling on a semaphore in our context. With
	 * direct submission, this will include the cost of a lite restore.
	 *
	 *    A: read CS_TIMESTAMP from CPU
	 *    submit request
	 *    B: read CS_TIMESTAMP on GPU
	 *
	 * Submission latency: B - A
	 */

	for (i = 1; i <= ARRAY_SIZE(elapsed); i++) {
		struct i915_request *rq;

		rq = i915_request_create(ce);
		if (IS_ERR(rq)) {
			err = PTR_ERR(rq);
			goto err;
		}

		cs = intel_ring_begin(rq, 12);
		if (IS_ERR(cs)) {
			i915_request_add(rq);
			err = PTR_ERR(cs);
			goto err;
		}

		cs = emit_store_dw(cs, offset + i * sizeof(u32), -1);
		cs = emit_semaphore_poll_until(cs, offset, i);
		cs = emit_timestamp_store(cs, ce, offset + i * sizeof(u32));

		intel_ring_advance(rq, cs);

		if (i > 1 && wait_for(READ_ONCE(sema[i - 1]), 500)) {
			err = -EIO;
			goto err;
		}

		preempt_disable();
		local_bh_disable();
		elapsed[i - 1] = ENGINE_READ_FW(ce->engine, RING_TIMESTAMP);
		i915_request_add(rq);
		local_bh_enable();
		semaphore_set(sema, i - 1);
		preempt_enable();
	}

	wait_for(READ_ONCE(sema[i - 1]), 500);
	semaphore_set(sema, i - 1);

	for (i = 1; i <= TF_COUNT; i++) {
		GEM_BUG_ON(sema[i] == -1);
		elapsed[i - 1] = sema[i] - elapsed[i];
	}

	cycles = trifilter(elapsed);
	pr_info("%s: busy dispatch latency %d cycles, %lluns\n",
		ce->engine->name, cycles >> TF_BIAS,
		cycles_to_ns(ce->engine, cycles));

	return intel_gt_wait_for_idle(ce->engine->gt, HZ);

err:
	intel_gt_set_wedged(ce->engine->gt);
	return err;
}

static int plug(struct intel_engine_cs *engine, u32 *sema, u32 mode, int value)
{
	const u32 offset =
		i915_ggtt_offset(engine->status_page.vma) +
		offset_in_page(sema);
	struct i915_request *rq;
	u32 *cs;

	rq = i915_request_create(engine->kernel_context);
	if (IS_ERR(rq))
		return PTR_ERR(rq);

	cs = intel_ring_begin(rq, 4);
	if (IS_ERR(cs)) {
		i915_request_add(rq);
		return PTR_ERR(cs);
	}

	cs = emit_semaphore_poll(cs, mode, value, offset);

	intel_ring_advance(rq, cs);
	i915_request_add(rq);

	return 0;
}

static int measure_inter_request(struct intel_context *ce)
{
	u32 *sema = hwsp_scratch(ce);
	const u32 offset = hwsp_offset(ce, sema);
	u32 elapsed[TF_COUNT + 1], cycles;
	struct i915_sw_fence *submit;
	int i, err;

	/*
	 * Measure how long it takes to advance from one request into the
	 * next. Between each request we flush the GPU caches to memory,
	 * update the breadcrumbs, and then invalidate those caches.
	 * We queue up all the requests to be submitted in one batch so
	 * it should be one set of contiguous measurements.
	 *
	 *    A: read CS_TIMESTAMP on GPU
	 *    advance request
	 *    B: read CS_TIMESTAMP on GPU
	 *
	 * Request latency: B - A
	 */

	err = plug(ce->engine, sema, MI_SEMAPHORE_SAD_NEQ_SDD, 0);
	if (err)
		return err;

	submit = heap_fence_create(GFP_KERNEL);
	if (!submit) {
		semaphore_set(sema, 1);
		return -ENOMEM;
	}

	intel_engine_flush_submission(ce->engine);
	for (i = 1; i <= ARRAY_SIZE(elapsed); i++) {
		struct i915_request *rq;
		u32 *cs;

		rq = i915_request_create(ce);
		if (IS_ERR(rq)) {
			err = PTR_ERR(rq);
			goto err_submit;
		}

		err = i915_sw_fence_await_sw_fence_gfp(&rq->submit,
						       submit,
						       GFP_KERNEL);
		if (err < 0) {
			i915_request_add(rq);
			goto err_submit;
		}

		cs = intel_ring_begin(rq, 4);
		if (IS_ERR(cs)) {
			i915_request_add(rq);
			err = PTR_ERR(cs);
			goto err_submit;
		}

		cs = emit_timestamp_store(cs, ce, offset + i * sizeof(u32));

		intel_ring_advance(rq, cs);
		i915_request_add(rq);
	}
	i915_sw_fence_commit(submit);
	intel_engine_flush_submission(ce->engine);
	heap_fence_put(submit);

	semaphore_set(sema, 1);
	err = intel_gt_wait_for_idle(ce->engine->gt, HZ / 2);
	if (err)
		goto err;

	for (i = 1; i <= TF_COUNT; i++)
		elapsed[i - 1] = sema[i + 1] - sema[i];

	cycles = trifilter(elapsed);
	pr_info("%s: inter-request latency %d cycles, %lluns\n",
		ce->engine->name, cycles >> TF_BIAS,
		cycles_to_ns(ce->engine, cycles));

	return intel_gt_wait_for_idle(ce->engine->gt, HZ);

err_submit:
	i915_sw_fence_commit(submit);
	heap_fence_put(submit);
	semaphore_set(sema, 1);
err:
	intel_gt_set_wedged(ce->engine->gt);
	return err;
}

static int measure_context_switch(struct intel_context *ce)
{
	u32 *sema = hwsp_scratch(ce);
	const u32 offset = hwsp_offset(ce, sema);
	struct i915_request *fence = NULL;
	u32 elapsed[TF_COUNT + 1], cycles;
	int i, j, err;
	u32 *cs;

	/*
	 * Measure how long it takes to advance from one request in one
	 * context to a request in another context. This allows us to
	 * measure how long the context save/restore take, along with all
	 * the inter-context setup we require.
	 *
	 *    A: read CS_TIMESTAMP on GPU
	 *    switch context
	 *    B: read CS_TIMESTAMP on GPU
	 *
	 * Context switch latency: B - A
	 */

	err = plug(ce->engine, sema, MI_SEMAPHORE_SAD_NEQ_SDD, 0);
	if (err)
		return err;

	for (i = 1; i <= ARRAY_SIZE(elapsed); i++) {
		struct intel_context *arr[] = {
			ce, ce->engine->kernel_context
		};
		u32 addr = offset + ARRAY_SIZE(arr) * i * sizeof(u32);

		for (j = 0; j < ARRAY_SIZE(arr); j++) {
			struct i915_request *rq;

			rq = i915_request_create(arr[j]);
			if (IS_ERR(rq)) {
				err = PTR_ERR(rq);
				goto err_fence;
			}

			if (fence) {
				err = i915_request_await_dma_fence(rq,
								   &fence->fence);
				if (err) {
					i915_request_add(rq);
					goto err_fence;
				}
			}

			cs = intel_ring_begin(rq, 4);
			if (IS_ERR(cs)) {
				i915_request_add(rq);
				err = PTR_ERR(cs);
				goto err_fence;
			}

			cs = emit_timestamp_store(cs, ce, addr);
			addr += sizeof(u32);

			intel_ring_advance(rq, cs);

			i915_request_put(fence);
			fence = i915_request_get(rq);

			i915_request_add(rq);
		}
	}
	i915_request_put(fence);
	intel_engine_flush_submission(ce->engine);

	semaphore_set(sema, 1);
	err = intel_gt_wait_for_idle(ce->engine->gt, HZ / 2);
	if (err)
		goto err;

	for (i = 1; i <= TF_COUNT; i++)
		elapsed[i - 1] = sema[2 * i + 2] - sema[2 * i + 1];

	cycles = trifilter(elapsed);
	pr_info("%s: context switch latency %d cycles, %lluns\n",
		ce->engine->name, cycles >> TF_BIAS,
		cycles_to_ns(ce->engine, cycles));

	return intel_gt_wait_for_idle(ce->engine->gt, HZ);

err_fence:
	i915_request_put(fence);
	semaphore_set(sema, 1);
err:
	intel_gt_set_wedged(ce->engine->gt);
	return err;
}

static int measure_preemption(struct intel_context *ce)
{
	u32 *sema = hwsp_scratch(ce);
	const u32 offset = hwsp_offset(ce, sema);
	u32 elapsed[TF_COUNT], cycles;
	u32 *cs;
	int err;
	int i;

	/*
	 * We measure two latencies while triggering preemption. The first
	 * latency is how long it takes for us to submit a preempting request.
	 * The second latency is how it takes for us to return from the
	 * preemption back to the original context.
	 *
	 *    A: read CS_TIMESTAMP from CPU
	 *    submit preemption
	 *    B: read CS_TIMESTAMP on GPU (in preempting context)
	 *    context switch
	 *    C: read CS_TIMESTAMP on GPU (in original context)
	 *
	 * Preemption dispatch latency: B - A
	 * Preemption switch latency: C - B
	 */

	if (!intel_engine_has_preemption(ce->engine))
		return 0;

	for (i = 1; i <= ARRAY_SIZE(elapsed); i++) {
		u32 addr = offset + 2 * i * sizeof(u32);
		struct i915_request *rq;

		rq = i915_request_create(ce);
		if (IS_ERR(rq)) {
			err = PTR_ERR(rq);
			goto err;
		}

		cs = intel_ring_begin(rq, 12);
		if (IS_ERR(cs)) {
			i915_request_add(rq);
			err = PTR_ERR(cs);
			goto err;
		}

		cs = emit_store_dw(cs, addr, -1);
		cs = emit_semaphore_poll_until(cs, offset, i);
		cs = emit_timestamp_store(cs, ce, addr + sizeof(u32));

		intel_ring_advance(rq, cs);
		i915_request_add(rq);

		if (wait_for(READ_ONCE(sema[2 * i]) == -1, 500)) {
			err = -EIO;
			goto err;
		}

		rq = i915_request_create(ce->engine->kernel_context);
		if (IS_ERR(rq)) {
			err = PTR_ERR(rq);
			goto err;
		}

		cs = intel_ring_begin(rq, 8);
		if (IS_ERR(cs)) {
			i915_request_add(rq);
			err = PTR_ERR(cs);
			goto err;
		}

		cs = emit_timestamp_store(cs, ce, addr);
		cs = emit_store_dw(cs, offset, i);

		intel_ring_advance(rq, cs);
		rq->sched.attr.priority = I915_PRIORITY_BARRIER;

		elapsed[i - 1] = ENGINE_READ_FW(ce->engine, RING_TIMESTAMP);
		i915_request_add(rq);
	}

	if (wait_for(READ_ONCE(sema[2 * i - 2]) != -1, 500)) {
		err = -EIO;
		goto err;
	}

	for (i = 1; i <= TF_COUNT; i++)
		elapsed[i - 1] = sema[2 * i + 0] - elapsed[i - 1];

	cycles = trifilter(elapsed);
	pr_info("%s: preemption dispatch latency %d cycles, %lluns\n",
		ce->engine->name, cycles >> TF_BIAS,
		cycles_to_ns(ce->engine, cycles));

	for (i = 1; i <= TF_COUNT; i++)
		elapsed[i - 1] = sema[2 * i + 1] - sema[2 * i + 0];

	cycles = trifilter(elapsed);
	pr_info("%s: preemption switch latency %d cycles, %lluns\n",
		ce->engine->name, cycles >> TF_BIAS,
		cycles_to_ns(ce->engine, cycles));

	return intel_gt_wait_for_idle(ce->engine->gt, HZ);

err:
	intel_gt_set_wedged(ce->engine->gt);
	return err;
}

struct signal_cb {
	struct dma_fence_cb base;
	bool seen;
};

static void signal_cb(struct dma_fence *fence, struct dma_fence_cb *cb)
{
	struct signal_cb *s = container_of(cb, typeof(*s), base);

	smp_store_mb(s->seen, true); /* be safe, be strong */
}

static int measure_completion(struct intel_context *ce)
{
	u32 *sema = hwsp_scratch(ce);
	const u32 offset = hwsp_offset(ce, sema);
	u32 elapsed[TF_COUNT], cycles;
	u32 *cs;
	int err;
	int i;

	/*
	 * Measure how long it takes for the signal (interrupt) to be
	 * sent from the GPU to be processed by the CPU.
	 *
	 *    A: read CS_TIMESTAMP on GPU
	 *    signal
	 *    B: read CS_TIMESTAMP from CPU
	 *
	 * Completion latency: B - A
	 */

	for (i = 1; i <= ARRAY_SIZE(elapsed); i++) {
		struct signal_cb cb = { .seen = false };
		struct i915_request *rq;

		rq = i915_request_create(ce);
		if (IS_ERR(rq)) {
			err = PTR_ERR(rq);
			goto err;
		}

		cs = intel_ring_begin(rq, 12);
		if (IS_ERR(cs)) {
			i915_request_add(rq);
			err = PTR_ERR(cs);
			goto err;
		}

		cs = emit_store_dw(cs, offset + i * sizeof(u32), -1);
		cs = emit_semaphore_poll_until(cs, offset, i);
		cs = emit_timestamp_store(cs, ce, offset + i * sizeof(u32));

		intel_ring_advance(rq, cs);

		dma_fence_add_callback(&rq->fence, &cb.base, signal_cb);
		i915_request_add(rq);

		intel_engine_flush_submission(ce->engine);
		if (wait_for(READ_ONCE(sema[i]) == -1, 50)) {
			err = -EIO;
			goto err;
		}

		preempt_disable();
		semaphore_set(sema, i);
		while (!READ_ONCE(cb.seen))
			cpu_relax();

		elapsed[i - 1] = ENGINE_READ_FW(ce->engine, RING_TIMESTAMP);
		preempt_enable();
	}

	err = intel_gt_wait_for_idle(ce->engine->gt, HZ / 2);
	if (err)
		goto err;

	for (i = 0; i < ARRAY_SIZE(elapsed); i++) {
		GEM_BUG_ON(sema[i + 1] == -1);
		elapsed[i] = elapsed[i] - sema[i + 1];
	}

	cycles = trifilter(elapsed);
	pr_info("%s: completion latency %d cycles, %lluns\n",
		ce->engine->name, cycles >> TF_BIAS,
		cycles_to_ns(ce->engine, cycles));

	return intel_gt_wait_for_idle(ce->engine->gt, HZ);

err:
	intel_gt_set_wedged(ce->engine->gt);
	return err;
}

static void rps_pin(struct intel_gt *gt)
{
	/* Pin the frequency to max */
	atomic_inc(&gt->rps.num_waiters);
	intel_uncore_forcewake_get(gt->uncore, FORCEWAKE_ALL);

	mutex_lock(&gt->rps.lock);
	intel_rps_set(&gt->rps, gt->rps.max_freq);
	mutex_unlock(&gt->rps.lock);
}

static void rps_unpin(struct intel_gt *gt)
{
	intel_uncore_forcewake_put(gt->uncore, FORCEWAKE_ALL);
	atomic_dec(&gt->rps.num_waiters);
}

static int perf_request_latency(void *arg)
{
	struct drm_i915_private *i915 = arg;
	struct intel_engine_cs *engine;
	struct pm_qos_request qos;
	int err = 0;

	if (GRAPHICS_VER(i915) < 8) /* per-engine CS timestamp, semaphores */
		return 0;

	cpu_latency_qos_add_request(&qos, 0); /* disable cstates */

	for_each_uabi_engine(engine, i915) {
		struct intel_context *ce;

		ce = intel_context_create(engine);
		if (IS_ERR(ce)) {
			err = PTR_ERR(ce);
			goto out;
		}

		err = intel_context_pin(ce);
		if (err) {
			intel_context_put(ce);
			goto out;
		}

		st_engine_heartbeat_disable(engine);
		rps_pin(engine->gt);

		if (err == 0)
			err = measure_semaphore_response(ce);
		if (err == 0)
			err = measure_idle_dispatch(ce);
		if (err == 0)
			err = measure_busy_dispatch(ce);
		if (err == 0)
			err = measure_inter_request(ce);
		if (err == 0)
			err = measure_context_switch(ce);
		if (err == 0)
			err = measure_preemption(ce);
		if (err == 0)
			err = measure_completion(ce);

		rps_unpin(engine->gt);
		st_engine_heartbeat_enable(engine);

		intel_context_unpin(ce);
		intel_context_put(ce);
		if (err)
			goto out;
	}

out:
	if (igt_flush_test(i915))
		err = -EIO;

	cpu_latency_qos_remove_request(&qos);
	return err;
}

static int s_sync0(void *arg)
{
	struct perf_series *ps = arg;
	IGT_TIMEOUT(end_time);
	unsigned int idx = 0;
	int err = 0;

	GEM_BUG_ON(!ps->nengines);
	do {
		struct i915_request *rq;

		rq = i915_request_create(ps->ce[idx]);
		if (IS_ERR(rq)) {
			err = PTR_ERR(rq);
			break;
		}

		i915_request_get(rq);
		i915_request_add(rq);

		if (i915_request_wait(rq, 0, HZ / 5) < 0)
			err = -ETIME;
		i915_request_put(rq);
		if (err)
			break;

		if (++idx == ps->nengines)
			idx = 0;
	} while (!__igt_timeout(end_time, NULL));

	return err;
}

static int s_sync1(void *arg)
{
	struct perf_series *ps = arg;
	struct i915_request *prev = NULL;
	IGT_TIMEOUT(end_time);
	unsigned int idx = 0;
	int err = 0;

	GEM_BUG_ON(!ps->nengines);
	do {
		struct i915_request *rq;

		rq = i915_request_create(ps->ce[idx]);
		if (IS_ERR(rq)) {
			err = PTR_ERR(rq);
			break;
		}

		i915_request_get(rq);
		i915_request_add(rq);

		if (prev && i915_request_wait(prev, 0, HZ / 5) < 0)
			err = -ETIME;
		i915_request_put(prev);
		prev = rq;
		if (err)
			break;

		if (++idx == ps->nengines)
			idx = 0;
	} while (!__igt_timeout(end_time, NULL));
	i915_request_put(prev);

	return err;
}

static int s_many(void *arg)
{
	struct perf_series *ps = arg;
	IGT_TIMEOUT(end_time);
	unsigned int idx = 0;

	GEM_BUG_ON(!ps->nengines);
	do {
		struct i915_request *rq;

		rq = i915_request_create(ps->ce[idx]);
		if (IS_ERR(rq))
			return PTR_ERR(rq);

		i915_request_add(rq);

		if (++idx == ps->nengines)
			idx = 0;
	} while (!__igt_timeout(end_time, NULL));

	return 0;
}

static int perf_series_engines(void *arg)
{
	struct drm_i915_private *i915 = arg;
	static int (* const func[])(void *arg) = {
		s_sync0,
		s_sync1,
		s_many,
		NULL,
	};
	const unsigned int nengines = num_uabi_engines(i915);
	struct intel_engine_cs *engine;
	int (* const *fn)(void *arg);
	struct pm_qos_request qos;
	struct perf_stats *stats;
	struct perf_series *ps;
	unsigned int idx;
	int err = 0;

	stats = kcalloc(nengines, sizeof(*stats), GFP_KERNEL);
	if (!stats)
		return -ENOMEM;

	ps = kzalloc(struct_size(ps, ce, nengines), GFP_KERNEL);
	if (!ps) {
		kfree(stats);
		return -ENOMEM;
	}

	cpu_latency_qos_add_request(&qos, 0); /* disable cstates */

	ps->i915 = i915;
	ps->nengines = nengines;

	idx = 0;
	for_each_uabi_engine(engine, i915) {
		struct intel_context *ce;

		ce = intel_context_create(engine);
		if (IS_ERR(ce)) {
			err = PTR_ERR(ce);
			goto out;
		}

		err = intel_context_pin(ce);
		if (err) {
			intel_context_put(ce);
			goto out;
		}

		ps->ce[idx++] = ce;
	}
	GEM_BUG_ON(idx != ps->nengines);

	for (fn = func; *fn && !err; fn++) {
		char name[KSYM_NAME_LEN];
		struct igt_live_test t;

		snprintf(name, sizeof(name), "%ps", *fn);
		err = igt_live_test_begin(&t, i915, __func__, name);
		if (err)
			break;

		for (idx = 0; idx < nengines; idx++) {
			struct perf_stats *p =
				memset(&stats[idx], 0, sizeof(stats[idx]));
			struct intel_context *ce = ps->ce[idx];

			p->engine = ps->ce[idx]->engine;
			intel_engine_pm_get(p->engine);

			if (intel_engine_supports_stats(p->engine))
				p->busy = intel_engine_get_busy_time(p->engine,
								     &p->time) + 1;
			else
				p->time = ktime_get();
			p->runtime = -intel_context_get_total_runtime_ns(ce);
		}

		err = (*fn)(ps);
		if (igt_live_test_end(&t))
			err = -EIO;

		for (idx = 0; idx < nengines; idx++) {
			struct perf_stats *p = &stats[idx];
			struct intel_context *ce = ps->ce[idx];
			int integer, decimal;
			u64 busy, dt, now;

			if (p->busy)
				p->busy = ktime_sub(intel_engine_get_busy_time(p->engine,
									       &now),
						    p->busy - 1);
			else
				now = ktime_get();
			p->time = ktime_sub(now, p->time);

			err = switch_to_kernel_sync(ce, err);
			p->runtime += intel_context_get_total_runtime_ns(ce);
			intel_engine_pm_put(p->engine);

			busy = 100 * ktime_to_ns(p->busy);
			dt = ktime_to_ns(p->time);
			if (dt) {
				integer = div64_u64(busy, dt);
				busy -= integer * dt;
				decimal = div64_u64(100 * busy, dt);
			} else {
				integer = 0;
				decimal = 0;
			}

			pr_info("%s %5s: { seqno:%d, busy:%d.%02d%%, runtime:%lldms, walltime:%lldms }\n",
				name, p->engine->name, ce->timeline->seqno,
				integer, decimal,
				div_u64(p->runtime, 1000 * 1000),
				div_u64(ktime_to_ns(p->time), 1000 * 1000));
		}
	}

out:
	for (idx = 0; idx < nengines; idx++) {
		if (IS_ERR_OR_NULL(ps->ce[idx]))
			break;

		intel_context_unpin(ps->ce[idx]);
		intel_context_put(ps->ce[idx]);
	}
	kfree(ps);

	cpu_latency_qos_remove_request(&qos);
	kfree(stats);
	return err;
}

struct p_thread {
	struct perf_stats p;
	struct kthread_worker *worker;
	struct kthread_work work;
	struct intel_engine_cs *engine;
	int result;
};

static void p_sync0(struct kthread_work *work)
{
	struct p_thread *thread = container_of(work, typeof(*thread), work);
	struct perf_stats *p = &thread->p;
	struct intel_engine_cs *engine = p->engine;
	struct intel_context *ce;
	IGT_TIMEOUT(end_time);
	unsigned long count;
	bool busy;
	int err = 0;

	ce = intel_context_create(engine);
	if (IS_ERR(ce)) {
		thread->result = PTR_ERR(ce);
		return;
	}

	err = intel_context_pin(ce);
	if (err) {
		intel_context_put(ce);
		thread->result = err;
		return;
	}

	if (intel_engine_supports_stats(engine)) {
		p->busy = intel_engine_get_busy_time(engine, &p->time);
		busy = true;
	} else {
		p->time = ktime_get();
		busy = false;
	}

	count = 0;
	do {
		struct i915_request *rq;

		rq = i915_request_create(ce);
		if (IS_ERR(rq)) {
			err = PTR_ERR(rq);
			break;
		}

		i915_request_get(rq);
		i915_request_add(rq);

		err = 0;
		if (i915_request_wait(rq, 0, HZ) < 0)
			err = -ETIME;
		i915_request_put(rq);
		if (err)
			break;

		count++;
	} while (!__igt_timeout(end_time, NULL));

	if (busy) {
		ktime_t now;

		p->busy = ktime_sub(intel_engine_get_busy_time(engine, &now),
				    p->busy);
		p->time = ktime_sub(now, p->time);
	} else {
		p->time = ktime_sub(ktime_get(), p->time);
	}

	err = switch_to_kernel_sync(ce, err);
	p->runtime = intel_context_get_total_runtime_ns(ce);
	p->count = count;

	intel_context_unpin(ce);
	intel_context_put(ce);
	thread->result = err;
}

static void p_sync1(struct kthread_work *work)
{
	struct p_thread *thread = container_of(work, typeof(*thread), work);
	struct perf_stats *p = &thread->p;
	struct intel_engine_cs *engine = p->engine;
	struct i915_request *prev = NULL;
	struct intel_context *ce;
	IGT_TIMEOUT(end_time);
	unsigned long count;
	bool busy;
	int err = 0;

	ce = intel_context_create(engine);
	if (IS_ERR(ce)) {
		thread->result = PTR_ERR(ce);
		return;
	}

	err = intel_context_pin(ce);
	if (err) {
		intel_context_put(ce);
		thread->result = err;
		return;
	}

	if (intel_engine_supports_stats(engine)) {
		p->busy = intel_engine_get_busy_time(engine, &p->time);
		busy = true;
	} else {
		p->time = ktime_get();
		busy = false;
	}

	count = 0;
	do {
		struct i915_request *rq;

		rq = i915_request_create(ce);
		if (IS_ERR(rq)) {
			err = PTR_ERR(rq);
			break;
		}

		i915_request_get(rq);
		i915_request_add(rq);

		err = 0;
		if (prev && i915_request_wait(prev, 0, HZ) < 0)
			err = -ETIME;
		i915_request_put(prev);
		prev = rq;
		if (err)
			break;

		count++;
	} while (!__igt_timeout(end_time, NULL));
	i915_request_put(prev);

	if (busy) {
		ktime_t now;

		p->busy = ktime_sub(intel_engine_get_busy_time(engine, &now),
				    p->busy);
		p->time = ktime_sub(now, p->time);
	} else {
		p->time = ktime_sub(ktime_get(), p->time);
	}

	err = switch_to_kernel_sync(ce, err);
	p->runtime = intel_context_get_total_runtime_ns(ce);
	p->count = count;

	intel_context_unpin(ce);
	intel_context_put(ce);
	thread->result = err;
}

static void p_many(struct kthread_work *work)
{
	struct p_thread *thread = container_of(work, typeof(*thread), work);
	struct perf_stats *p = &thread->p;
	struct intel_engine_cs *engine = p->engine;
	struct intel_context *ce;
	IGT_TIMEOUT(end_time);
	unsigned long count;
	int err = 0;
	bool busy;

	ce = intel_context_create(engine);
	if (IS_ERR(ce)) {
		thread->result = PTR_ERR(ce);
		return;
	}

	err = intel_context_pin(ce);
	if (err) {
		intel_context_put(ce);
		thread->result = err;
		return;
	}

	if (intel_engine_supports_stats(engine)) {
		p->busy = intel_engine_get_busy_time(engine, &p->time);
		busy = true;
	} else {
		p->time = ktime_get();
		busy = false;
	}

	count = 0;
	do {
		struct i915_request *rq;

		rq = i915_request_create(ce);
		if (IS_ERR(rq)) {
			err = PTR_ERR(rq);
			break;
		}

		i915_request_add(rq);
		count++;
	} while (!__igt_timeout(end_time, NULL));

	if (busy) {
		ktime_t now;

		p->busy = ktime_sub(intel_engine_get_busy_time(engine, &now),
				    p->busy);
		p->time = ktime_sub(now, p->time);
	} else {
		p->time = ktime_sub(ktime_get(), p->time);
	}

	err = switch_to_kernel_sync(ce, err);
	p->runtime = intel_context_get_total_runtime_ns(ce);
	p->count = count;

	intel_context_unpin(ce);
	intel_context_put(ce);
	thread->result = err;
}

static int perf_parallel_engines(void *arg)
{
	struct drm_i915_private *i915 = arg;
	static void (* const func[])(struct kthread_work *) = {
		p_sync0,
		p_sync1,
		p_many,
		NULL,
	};
	const unsigned int nengines = num_uabi_engines(i915);
	void (* const *fn)(struct kthread_work *);
	struct intel_engine_cs *engine;
	struct pm_qos_request qos;
	struct p_thread *engines;
	int err = 0;

	engines = kcalloc(nengines, sizeof(*engines), GFP_KERNEL);
	if (!engines)
		return -ENOMEM;

	cpu_latency_qos_add_request(&qos, 0);

	for (fn = func; *fn; fn++) {
		char name[KSYM_NAME_LEN];
		struct igt_live_test t;
		unsigned int idx;

		snprintf(name, sizeof(name), "%ps", *fn);
		err = igt_live_test_begin(&t, i915, __func__, name);
		if (err)
			break;

		atomic_set(&i915->selftest.counter, nengines);

		idx = 0;
		for_each_uabi_engine(engine, i915) {
			struct kthread_worker *worker;

			intel_engine_pm_get(engine);

			memset(&engines[idx].p, 0, sizeof(engines[idx].p));

			worker = kthread_create_worker(0, "igt:%s",
						       engine->name);
			if (IS_ERR(worker)) {
				err = PTR_ERR(worker);
				intel_engine_pm_put(engine);
				break;
			}
			engines[idx].worker = worker;
			engines[idx].result = 0;
			engines[idx].p.engine = engine;
			engines[idx].engine = engine;

			kthread_init_work(&engines[idx].work, *fn);
			kthread_queue_work(worker, &engines[idx].work);
			idx++;
		}

		idx = 0;
		for_each_uabi_engine(engine, i915) {
			int status;

			if (!engines[idx].worker)
				break;

			kthread_flush_work(&engines[idx].work);
			status = READ_ONCE(engines[idx].result);
			if (status && !err)
				err = status;

			intel_engine_pm_put(engine);

			kthread_destroy_worker(engines[idx].worker);
			idx++;
		}

		if (igt_live_test_end(&t))
			err = -EIO;
		if (err)
			break;

		idx = 0;
		for_each_uabi_engine(engine, i915) {
			struct perf_stats *p = &engines[idx].p;
			u64 busy = 100 * ktime_to_ns(p->busy);
			u64 dt = ktime_to_ns(p->time);
			int integer, decimal;

			if (dt) {
				integer = div64_u64(busy, dt);
				busy -= integer * dt;
				decimal = div64_u64(100 * busy, dt);
			} else {
				integer = 0;
				decimal = 0;
			}

			GEM_BUG_ON(engine != p->engine);
			pr_info("%s %5s: { count:%lu, busy:%d.%02d%%, runtime:%lldms, walltime:%lldms }\n",
				name, engine->name, p->count, integer, decimal,
				div_u64(p->runtime, 1000 * 1000),
				div_u64(ktime_to_ns(p->time), 1000 * 1000));
			idx++;
		}
	}

	cpu_latency_qos_remove_request(&qos);
	kfree(engines);
	return err;
}

int i915_request_perf_selftests(struct drm_i915_private *i915)
{
	static const struct i915_subtest tests[] = {
		SUBTEST(perf_request_latency),
		SUBTEST(perf_series_engines),
		SUBTEST(perf_parallel_engines),
	};

	if (intel_gt_is_wedged(to_gt(i915)))
		return 0;

	return i915_subtests(tests, i915);
}<|MERGE_RESOLUTION|>--- conflicted
+++ resolved
@@ -1024,14 +1024,7 @@
 	if (IS_ERR(request))
 		return request;
 
-<<<<<<< HEAD
-	err = engine->emit_bb_start(request,
-				    i915_vma_offset(batch),
-				    i915_vma_size(batch),
-				    I915_DISPATCH_SECURE);
-=======
 	err = emit_bb_start(request, batch);
->>>>>>> 82bbec18
 	if (err)
 		goto out_request;
 
@@ -1242,14 +1235,7 @@
 		err = i915_vma_move_to_active(batch, request[idx], 0);
 		GEM_BUG_ON(err);
 
-<<<<<<< HEAD
-		err = engine->emit_bb_start(request[idx],
-					    i915_vma_offset(batch),
-					    i915_vma_size(batch),
-					    0);
-=======
 		err = emit_bb_start(request[idx], batch);
->>>>>>> 82bbec18
 		GEM_BUG_ON(err);
 		request[idx]->batch = batch;
 
@@ -1390,14 +1376,7 @@
 		err = i915_vma_move_to_active(batch, request[idx], 0);
 		GEM_BUG_ON(err);
 
-<<<<<<< HEAD
-		err = engine->emit_bb_start(request[idx],
-					    i915_vma_offset(batch),
-					    i915_vma_size(batch),
-					    0);
-=======
 		err = emit_bb_start(request[idx], batch);
->>>>>>> 82bbec18
 		GEM_BUG_ON(err);
 		request[idx]->batch = batch;
 
