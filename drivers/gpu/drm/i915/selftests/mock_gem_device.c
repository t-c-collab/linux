--- conflicted
+++ resolved
@@ -79,11 +79,6 @@
 
 out:
 	i915_params_free(&i915->params);
-<<<<<<< HEAD
-	put_device(&i915->drm.pdev->dev);
-	i915->drm.pdev = NULL;
-=======
->>>>>>> 6ea6be77
 }
 
 static struct drm_driver mock_driver = {
@@ -164,8 +159,6 @@
 	if (pm_runtime_enabled(&pdev->dev))
 		WARN_ON(pm_runtime_get_sync(&pdev->dev));
 
-
-	i915_params_copy(&i915->params, &i915_modparams);
 
 	i915_params_copy(&i915->params, &i915_modparams);
 
