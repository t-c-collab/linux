/*
 * Copyright © 2012 Intel Corporation
 *
 * Permission is hereby granted, free of charge, to any person obtaining a
 * copy of this software and associated documentation files (the "Software"),
 * to deal in the Software without restriction, including without limitation
 * the rights to use, copy, modify, merge, publish, distribute, sublicense,
 * and/or sell copies of the Software, and to permit persons to whom the
 * Software is furnished to do so, subject to the following conditions:
 *
 * The above copyright notice and this permission notice (including the next
 * paragraph) shall be included in all copies or substantial portions of the
 * Software.
 *
 * THE SOFTWARE IS PROVIDED "AS IS", WITHOUT WARRANTY OF ANY KIND, EXPRESS OR
 * IMPLIED, INCLUDING BUT NOT LIMITED TO THE WARRANTIES OF MERCHANTABILITY,
 * FITNESS FOR A PARTICULAR PURPOSE AND NONINFRINGEMENT.  IN NO EVENT SHALL
 * THE AUTHORS OR COPYRIGHT HOLDERS BE LIABLE FOR ANY CLAIM, DAMAGES OR OTHER
 * LIABILITY, WHETHER IN AN ACTION OF CONTRACT, TORT OR OTHERWISE, ARISING
 * FROM, OUT OF OR IN CONNECTION WITH THE SOFTWARE OR THE USE OR OTHER DEALINGS
 * IN THE SOFTWARE.
 *
 * Authors:
 *    Eugeni Dodonov <eugeni.dodonov@intel.com>
 *
 */

#include <linux/module.h>
#include <linux/pm_runtime.h>

#include <drm/drm_atomic_helper.h>
#include <drm/drm_fourcc.h>
#include <drm/drm_plane_helper.h>

#include "display/intel_atomic.h"
#include "display/intel_display_types.h"
#include "display/intel_fbc.h"
#include "display/intel_sprite.h"

#include "gt/intel_llc.h"

#include "i915_drv.h"
#include "i915_irq.h"
#include "i915_trace.h"
#include "intel_pm.h"
#include "intel_sideband.h"
#include "../../../platform/x86/intel_ips.h"

static void gen9_init_clock_gating(struct drm_i915_private *dev_priv)
{
	if (HAS_LLC(dev_priv)) {
		/*
		 * WaCompressedResourceDisplayNewHashMode:skl,kbl
		 * Display WA #0390: skl,kbl
		 *
		 * Must match Sampler, Pixel Back End, and Media. See
		 * WaCompressedResourceSamplerPbeMediaNewHashMode.
		 */
		I915_WRITE(CHICKEN_PAR1_1,
			   I915_READ(CHICKEN_PAR1_1) |
			   SKL_DE_COMPRESSED_HASH_MODE);
	}

	/* See Bspec note for PSR2_CTL bit 31, Wa#828:skl,bxt,kbl,cfl */
	I915_WRITE(CHICKEN_PAR1_1,
		   I915_READ(CHICKEN_PAR1_1) | SKL_EDP_PSR_FIX_RDWRAP);

	/* WaEnableChickenDCPR:skl,bxt,kbl,glk,cfl */
	I915_WRITE(GEN8_CHICKEN_DCPR_1,
		   I915_READ(GEN8_CHICKEN_DCPR_1) | MASK_WAKEMEM);

	/* WaFbcTurnOffFbcWatermark:skl,bxt,kbl,cfl */
	/* WaFbcWakeMemOn:skl,bxt,kbl,glk,cfl */
	I915_WRITE(DISP_ARB_CTL, I915_READ(DISP_ARB_CTL) |
		   DISP_FBC_WM_DIS |
		   DISP_FBC_MEMORY_WAKE);

	/* WaFbcHighMemBwCorruptionAvoidance:skl,bxt,kbl,cfl */
	I915_WRITE(ILK_DPFC_CHICKEN, I915_READ(ILK_DPFC_CHICKEN) |
		   ILK_DPFC_DISABLE_DUMMY0);

	if (IS_SKYLAKE(dev_priv)) {
		/* WaDisableDopClockGating */
		I915_WRITE(GEN7_MISCCPCTL, I915_READ(GEN7_MISCCPCTL)
			   & ~GEN7_DOP_CLOCK_GATE_ENABLE);
	}
}

static void bxt_init_clock_gating(struct drm_i915_private *dev_priv)
{
	gen9_init_clock_gating(dev_priv);

	/* WaDisableSDEUnitClockGating:bxt */
	I915_WRITE(GEN8_UCGCTL6, I915_READ(GEN8_UCGCTL6) |
		   GEN8_SDEUNIT_CLOCK_GATE_DISABLE);

	/*
	 * FIXME:
	 * GEN8_HDCUNIT_CLOCK_GATE_DISABLE_HDCREQ applies on 3x6 GT SKUs only.
	 */
	I915_WRITE(GEN8_UCGCTL6, I915_READ(GEN8_UCGCTL6) |
		   GEN8_HDCUNIT_CLOCK_GATE_DISABLE_HDCREQ);

	/*
	 * Wa: Backlight PWM may stop in the asserted state, causing backlight
	 * to stay fully on.
	 */
	I915_WRITE(GEN9_CLKGATE_DIS_0, I915_READ(GEN9_CLKGATE_DIS_0) |
		   PWM1_GATING_DIS | PWM2_GATING_DIS);

	/*
	 * Lower the display internal timeout.
	 * This is needed to avoid any hard hangs when DSI port PLL
	 * is off and a MMIO access is attempted by any privilege
	 * application, using batch buffers or any other means.
	 */
	I915_WRITE(RM_TIMEOUT, MMIO_TIMEOUT_US(950));
}

static void glk_init_clock_gating(struct drm_i915_private *dev_priv)
{
	gen9_init_clock_gating(dev_priv);

	/*
	 * WaDisablePWMClockGating:glk
	 * Backlight PWM may stop in the asserted state, causing backlight
	 * to stay fully on.
	 */
	I915_WRITE(GEN9_CLKGATE_DIS_0, I915_READ(GEN9_CLKGATE_DIS_0) |
		   PWM1_GATING_DIS | PWM2_GATING_DIS);

	/* WaDDIIOTimeout:glk */
	if (IS_GLK_REVID(dev_priv, 0, GLK_REVID_A1)) {
		u32 val = I915_READ(CHICKEN_MISC_2);
		val &= ~(GLK_CL0_PWR_DOWN |
			 GLK_CL1_PWR_DOWN |
			 GLK_CL2_PWR_DOWN);
		I915_WRITE(CHICKEN_MISC_2, val);
	}

}

static void i915_pineview_get_mem_freq(struct drm_i915_private *dev_priv)
{
	u32 tmp;

	tmp = I915_READ(CLKCFG);

	switch (tmp & CLKCFG_FSB_MASK) {
	case CLKCFG_FSB_533:
		dev_priv->fsb_freq = 533; /* 133*4 */
		break;
	case CLKCFG_FSB_800:
		dev_priv->fsb_freq = 800; /* 200*4 */
		break;
	case CLKCFG_FSB_667:
		dev_priv->fsb_freq =  667; /* 167*4 */
		break;
	case CLKCFG_FSB_400:
		dev_priv->fsb_freq = 400; /* 100*4 */
		break;
	}

	switch (tmp & CLKCFG_MEM_MASK) {
	case CLKCFG_MEM_533:
		dev_priv->mem_freq = 533;
		break;
	case CLKCFG_MEM_667:
		dev_priv->mem_freq = 667;
		break;
	case CLKCFG_MEM_800:
		dev_priv->mem_freq = 800;
		break;
	}

	/* detect pineview DDR3 setting */
	tmp = I915_READ(CSHRDDR3CTL);
	dev_priv->is_ddr3 = (tmp & CSHRDDR3CTL_DDR3) ? 1 : 0;
}

static void i915_ironlake_get_mem_freq(struct drm_i915_private *dev_priv)
{
	u16 ddrpll, csipll;

	ddrpll = intel_uncore_read16(&dev_priv->uncore, DDRMPLL1);
	csipll = intel_uncore_read16(&dev_priv->uncore, CSIPLL0);

	switch (ddrpll & 0xff) {
	case 0xc:
		dev_priv->mem_freq = 800;
		break;
	case 0x10:
		dev_priv->mem_freq = 1066;
		break;
	case 0x14:
		dev_priv->mem_freq = 1333;
		break;
	case 0x18:
		dev_priv->mem_freq = 1600;
		break;
	default:
		DRM_DEBUG_DRIVER("unknown memory frequency 0x%02x\n",
				 ddrpll & 0xff);
		dev_priv->mem_freq = 0;
		break;
	}

	dev_priv->ips.r_t = dev_priv->mem_freq;

	switch (csipll & 0x3ff) {
	case 0x00c:
		dev_priv->fsb_freq = 3200;
		break;
	case 0x00e:
		dev_priv->fsb_freq = 3733;
		break;
	case 0x010:
		dev_priv->fsb_freq = 4266;
		break;
	case 0x012:
		dev_priv->fsb_freq = 4800;
		break;
	case 0x014:
		dev_priv->fsb_freq = 5333;
		break;
	case 0x016:
		dev_priv->fsb_freq = 5866;
		break;
	case 0x018:
		dev_priv->fsb_freq = 6400;
		break;
	default:
		DRM_DEBUG_DRIVER("unknown fsb frequency 0x%04x\n",
				 csipll & 0x3ff);
		dev_priv->fsb_freq = 0;
		break;
	}

	if (dev_priv->fsb_freq == 3200) {
		dev_priv->ips.c_m = 0;
	} else if (dev_priv->fsb_freq > 3200 && dev_priv->fsb_freq <= 4800) {
		dev_priv->ips.c_m = 1;
	} else {
		dev_priv->ips.c_m = 2;
	}
}

static const struct cxsr_latency cxsr_latency_table[] = {
	{1, 0, 800, 400, 3382, 33382, 3983, 33983},    /* DDR2-400 SC */
	{1, 0, 800, 667, 3354, 33354, 3807, 33807},    /* DDR2-667 SC */
	{1, 0, 800, 800, 3347, 33347, 3763, 33763},    /* DDR2-800 SC */
	{1, 1, 800, 667, 6420, 36420, 6873, 36873},    /* DDR3-667 SC */
	{1, 1, 800, 800, 5902, 35902, 6318, 36318},    /* DDR3-800 SC */

	{1, 0, 667, 400, 3400, 33400, 4021, 34021},    /* DDR2-400 SC */
	{1, 0, 667, 667, 3372, 33372, 3845, 33845},    /* DDR2-667 SC */
	{1, 0, 667, 800, 3386, 33386, 3822, 33822},    /* DDR2-800 SC */
	{1, 1, 667, 667, 6438, 36438, 6911, 36911},    /* DDR3-667 SC */
	{1, 1, 667, 800, 5941, 35941, 6377, 36377},    /* DDR3-800 SC */

	{1, 0, 400, 400, 3472, 33472, 4173, 34173},    /* DDR2-400 SC */
	{1, 0, 400, 667, 3443, 33443, 3996, 33996},    /* DDR2-667 SC */
	{1, 0, 400, 800, 3430, 33430, 3946, 33946},    /* DDR2-800 SC */
	{1, 1, 400, 667, 6509, 36509, 7062, 37062},    /* DDR3-667 SC */
	{1, 1, 400, 800, 5985, 35985, 6501, 36501},    /* DDR3-800 SC */

	{0, 0, 800, 400, 3438, 33438, 4065, 34065},    /* DDR2-400 SC */
	{0, 0, 800, 667, 3410, 33410, 3889, 33889},    /* DDR2-667 SC */
	{0, 0, 800, 800, 3403, 33403, 3845, 33845},    /* DDR2-800 SC */
	{0, 1, 800, 667, 6476, 36476, 6955, 36955},    /* DDR3-667 SC */
	{0, 1, 800, 800, 5958, 35958, 6400, 36400},    /* DDR3-800 SC */

	{0, 0, 667, 400, 3456, 33456, 4103, 34106},    /* DDR2-400 SC */
	{0, 0, 667, 667, 3428, 33428, 3927, 33927},    /* DDR2-667 SC */
	{0, 0, 667, 800, 3443, 33443, 3905, 33905},    /* DDR2-800 SC */
	{0, 1, 667, 667, 6494, 36494, 6993, 36993},    /* DDR3-667 SC */
	{0, 1, 667, 800, 5998, 35998, 6460, 36460},    /* DDR3-800 SC */

	{0, 0, 400, 400, 3528, 33528, 4255, 34255},    /* DDR2-400 SC */
	{0, 0, 400, 667, 3500, 33500, 4079, 34079},    /* DDR2-667 SC */
	{0, 0, 400, 800, 3487, 33487, 4029, 34029},    /* DDR2-800 SC */
	{0, 1, 400, 667, 6566, 36566, 7145, 37145},    /* DDR3-667 SC */
	{0, 1, 400, 800, 6042, 36042, 6584, 36584},    /* DDR3-800 SC */
};

static const struct cxsr_latency *intel_get_cxsr_latency(bool is_desktop,
							 bool is_ddr3,
							 int fsb,
							 int mem)
{
	const struct cxsr_latency *latency;
	int i;

	if (fsb == 0 || mem == 0)
		return NULL;

	for (i = 0; i < ARRAY_SIZE(cxsr_latency_table); i++) {
		latency = &cxsr_latency_table[i];
		if (is_desktop == latency->is_desktop &&
		    is_ddr3 == latency->is_ddr3 &&
		    fsb == latency->fsb_freq && mem == latency->mem_freq)
			return latency;
	}

	DRM_DEBUG_KMS("Unknown FSB/MEM found, disable CxSR\n");

	return NULL;
}

static void chv_set_memory_dvfs(struct drm_i915_private *dev_priv, bool enable)
{
	u32 val;

	vlv_punit_get(dev_priv);

	val = vlv_punit_read(dev_priv, PUNIT_REG_DDR_SETUP2);
	if (enable)
		val &= ~FORCE_DDR_HIGH_FREQ;
	else
		val |= FORCE_DDR_HIGH_FREQ;
	val &= ~FORCE_DDR_LOW_FREQ;
	val |= FORCE_DDR_FREQ_REQ_ACK;
	vlv_punit_write(dev_priv, PUNIT_REG_DDR_SETUP2, val);

	if (wait_for((vlv_punit_read(dev_priv, PUNIT_REG_DDR_SETUP2) &
		      FORCE_DDR_FREQ_REQ_ACK) == 0, 3))
		DRM_ERROR("timed out waiting for Punit DDR DVFS request\n");

	vlv_punit_put(dev_priv);
}

static void chv_set_memory_pm5(struct drm_i915_private *dev_priv, bool enable)
{
	u32 val;

	vlv_punit_get(dev_priv);

	val = vlv_punit_read(dev_priv, PUNIT_REG_DSPSSPM);
	if (enable)
		val |= DSP_MAXFIFO_PM5_ENABLE;
	else
		val &= ~DSP_MAXFIFO_PM5_ENABLE;
	vlv_punit_write(dev_priv, PUNIT_REG_DSPSSPM, val);

	vlv_punit_put(dev_priv);
}

#define FW_WM(value, plane) \
	(((value) << DSPFW_ ## plane ## _SHIFT) & DSPFW_ ## plane ## _MASK)

static bool _intel_set_memory_cxsr(struct drm_i915_private *dev_priv, bool enable)
{
	bool was_enabled;
	u32 val;

	if (IS_VALLEYVIEW(dev_priv) || IS_CHERRYVIEW(dev_priv)) {
		was_enabled = I915_READ(FW_BLC_SELF_VLV) & FW_CSPWRDWNEN;
		I915_WRITE(FW_BLC_SELF_VLV, enable ? FW_CSPWRDWNEN : 0);
		POSTING_READ(FW_BLC_SELF_VLV);
	} else if (IS_G4X(dev_priv) || IS_I965GM(dev_priv)) {
		was_enabled = I915_READ(FW_BLC_SELF) & FW_BLC_SELF_EN;
		I915_WRITE(FW_BLC_SELF, enable ? FW_BLC_SELF_EN : 0);
		POSTING_READ(FW_BLC_SELF);
	} else if (IS_PINEVIEW(dev_priv)) {
		val = I915_READ(DSPFW3);
		was_enabled = val & PINEVIEW_SELF_REFRESH_EN;
		if (enable)
			val |= PINEVIEW_SELF_REFRESH_EN;
		else
			val &= ~PINEVIEW_SELF_REFRESH_EN;
		I915_WRITE(DSPFW3, val);
		POSTING_READ(DSPFW3);
	} else if (IS_I945G(dev_priv) || IS_I945GM(dev_priv)) {
		was_enabled = I915_READ(FW_BLC_SELF) & FW_BLC_SELF_EN;
		val = enable ? _MASKED_BIT_ENABLE(FW_BLC_SELF_EN) :
			       _MASKED_BIT_DISABLE(FW_BLC_SELF_EN);
		I915_WRITE(FW_BLC_SELF, val);
		POSTING_READ(FW_BLC_SELF);
	} else if (IS_I915GM(dev_priv)) {
		/*
		 * FIXME can't find a bit like this for 915G, and
		 * and yet it does have the related watermark in
		 * FW_BLC_SELF. What's going on?
		 */
		was_enabled = I915_READ(INSTPM) & INSTPM_SELF_EN;
		val = enable ? _MASKED_BIT_ENABLE(INSTPM_SELF_EN) :
			       _MASKED_BIT_DISABLE(INSTPM_SELF_EN);
		I915_WRITE(INSTPM, val);
		POSTING_READ(INSTPM);
	} else {
		return false;
	}

	trace_intel_memory_cxsr(dev_priv, was_enabled, enable);

	DRM_DEBUG_KMS("memory self-refresh is %s (was %s)\n",
		      enableddisabled(enable),
		      enableddisabled(was_enabled));

	return was_enabled;
}

/**
 * intel_set_memory_cxsr - Configure CxSR state
 * @dev_priv: i915 device
 * @enable: Allow vs. disallow CxSR
 *
 * Allow or disallow the system to enter a special CxSR
 * (C-state self refresh) state. What typically happens in CxSR mode
 * is that several display FIFOs may get combined into a single larger
 * FIFO for a particular plane (so called max FIFO mode) to allow the
 * system to defer memory fetches longer, and the memory will enter
 * self refresh.
 *
 * Note that enabling CxSR does not guarantee that the system enter
 * this special mode, nor does it guarantee that the system stays
 * in that mode once entered. So this just allows/disallows the system
 * to autonomously utilize the CxSR mode. Other factors such as core
 * C-states will affect when/if the system actually enters/exits the
 * CxSR mode.
 *
 * Note that on VLV/CHV this actually only controls the max FIFO mode,
 * and the system is free to enter/exit memory self refresh at any time
 * even when the use of CxSR has been disallowed.
 *
 * While the system is actually in the CxSR/max FIFO mode, some plane
 * control registers will not get latched on vblank. Thus in order to
 * guarantee the system will respond to changes in the plane registers
 * we must always disallow CxSR prior to making changes to those registers.
 * Unfortunately the system will re-evaluate the CxSR conditions at
 * frame start which happens after vblank start (which is when the plane
 * registers would get latched), so we can't proceed with the plane update
 * during the same frame where we disallowed CxSR.
 *
 * Certain platforms also have a deeper HPLL SR mode. Fortunately the
 * HPLL SR mode depends on CxSR itself, so we don't have to hand hold
 * the hardware w.r.t. HPLL SR when writing to plane registers.
 * Disallowing just CxSR is sufficient.
 */
bool intel_set_memory_cxsr(struct drm_i915_private *dev_priv, bool enable)
{
	bool ret;

	mutex_lock(&dev_priv->wm.wm_mutex);
	ret = _intel_set_memory_cxsr(dev_priv, enable);
	if (IS_VALLEYVIEW(dev_priv) || IS_CHERRYVIEW(dev_priv))
		dev_priv->wm.vlv.cxsr = enable;
	else if (IS_G4X(dev_priv))
		dev_priv->wm.g4x.cxsr = enable;
	mutex_unlock(&dev_priv->wm.wm_mutex);

	return ret;
}

/*
 * Latency for FIFO fetches is dependent on several factors:
 *   - memory configuration (speed, channels)
 *   - chipset
 *   - current MCH state
 * It can be fairly high in some situations, so here we assume a fairly
 * pessimal value.  It's a tradeoff between extra memory fetches (if we
 * set this value too high, the FIFO will fetch frequently to stay full)
 * and power consumption (set it too low to save power and we might see
 * FIFO underruns and display "flicker").
 *
 * A value of 5us seems to be a good balance; safe for very low end
 * platforms but not overly aggressive on lower latency configs.
 */
static const int pessimal_latency_ns = 5000;

#define VLV_FIFO_START(dsparb, dsparb2, lo_shift, hi_shift) \
	((((dsparb) >> (lo_shift)) & 0xff) | ((((dsparb2) >> (hi_shift)) & 0x1) << 8))

static void vlv_get_fifo_size(struct intel_crtc_state *crtc_state)
{
	struct intel_crtc *crtc = to_intel_crtc(crtc_state->base.crtc);
	struct drm_i915_private *dev_priv = to_i915(crtc->base.dev);
	struct vlv_fifo_state *fifo_state = &crtc_state->wm.vlv.fifo_state;
	enum pipe pipe = crtc->pipe;
	int sprite0_start, sprite1_start;

	switch (pipe) {
		u32 dsparb, dsparb2, dsparb3;
	case PIPE_A:
		dsparb = I915_READ(DSPARB);
		dsparb2 = I915_READ(DSPARB2);
		sprite0_start = VLV_FIFO_START(dsparb, dsparb2, 0, 0);
		sprite1_start = VLV_FIFO_START(dsparb, dsparb2, 8, 4);
		break;
	case PIPE_B:
		dsparb = I915_READ(DSPARB);
		dsparb2 = I915_READ(DSPARB2);
		sprite0_start = VLV_FIFO_START(dsparb, dsparb2, 16, 8);
		sprite1_start = VLV_FIFO_START(dsparb, dsparb2, 24, 12);
		break;
	case PIPE_C:
		dsparb2 = I915_READ(DSPARB2);
		dsparb3 = I915_READ(DSPARB3);
		sprite0_start = VLV_FIFO_START(dsparb3, dsparb2, 0, 16);
		sprite1_start = VLV_FIFO_START(dsparb3, dsparb2, 8, 20);
		break;
	default:
		MISSING_CASE(pipe);
		return;
	}

	fifo_state->plane[PLANE_PRIMARY] = sprite0_start;
	fifo_state->plane[PLANE_SPRITE0] = sprite1_start - sprite0_start;
	fifo_state->plane[PLANE_SPRITE1] = 511 - sprite1_start;
	fifo_state->plane[PLANE_CURSOR] = 63;
}

static int i9xx_get_fifo_size(struct drm_i915_private *dev_priv,
			      enum i9xx_plane_id i9xx_plane)
{
	u32 dsparb = I915_READ(DSPARB);
	int size;

	size = dsparb & 0x7f;
	if (i9xx_plane == PLANE_B)
		size = ((dsparb >> DSPARB_CSTART_SHIFT) & 0x7f) - size;

	DRM_DEBUG_KMS("FIFO size - (0x%08x) %c: %d\n",
		      dsparb, plane_name(i9xx_plane), size);

	return size;
}

static int i830_get_fifo_size(struct drm_i915_private *dev_priv,
			      enum i9xx_plane_id i9xx_plane)
{
	u32 dsparb = I915_READ(DSPARB);
	int size;

	size = dsparb & 0x1ff;
	if (i9xx_plane == PLANE_B)
		size = ((dsparb >> DSPARB_BEND_SHIFT) & 0x1ff) - size;
	size >>= 1; /* Convert to cachelines */

	DRM_DEBUG_KMS("FIFO size - (0x%08x) %c: %d\n",
		      dsparb, plane_name(i9xx_plane), size);

	return size;
}

static int i845_get_fifo_size(struct drm_i915_private *dev_priv,
			      enum i9xx_plane_id i9xx_plane)
{
	u32 dsparb = I915_READ(DSPARB);
	int size;

	size = dsparb & 0x7f;
	size >>= 2; /* Convert to cachelines */

	DRM_DEBUG_KMS("FIFO size - (0x%08x) %c: %d\n",
		      dsparb, plane_name(i9xx_plane), size);

	return size;
}

/* Pineview has different values for various configs */
static const struct intel_watermark_params pineview_display_wm = {
	.fifo_size = PINEVIEW_DISPLAY_FIFO,
	.max_wm = PINEVIEW_MAX_WM,
	.default_wm = PINEVIEW_DFT_WM,
	.guard_size = PINEVIEW_GUARD_WM,
	.cacheline_size = PINEVIEW_FIFO_LINE_SIZE,
};
static const struct intel_watermark_params pineview_display_hplloff_wm = {
	.fifo_size = PINEVIEW_DISPLAY_FIFO,
	.max_wm = PINEVIEW_MAX_WM,
	.default_wm = PINEVIEW_DFT_HPLLOFF_WM,
	.guard_size = PINEVIEW_GUARD_WM,
	.cacheline_size = PINEVIEW_FIFO_LINE_SIZE,
};
static const struct intel_watermark_params pineview_cursor_wm = {
	.fifo_size = PINEVIEW_CURSOR_FIFO,
	.max_wm = PINEVIEW_CURSOR_MAX_WM,
	.default_wm = PINEVIEW_CURSOR_DFT_WM,
	.guard_size = PINEVIEW_CURSOR_GUARD_WM,
	.cacheline_size = PINEVIEW_FIFO_LINE_SIZE,
};
static const struct intel_watermark_params pineview_cursor_hplloff_wm = {
	.fifo_size = PINEVIEW_CURSOR_FIFO,
	.max_wm = PINEVIEW_CURSOR_MAX_WM,
	.default_wm = PINEVIEW_CURSOR_DFT_WM,
	.guard_size = PINEVIEW_CURSOR_GUARD_WM,
	.cacheline_size = PINEVIEW_FIFO_LINE_SIZE,
};
static const struct intel_watermark_params i965_cursor_wm_info = {
	.fifo_size = I965_CURSOR_FIFO,
	.max_wm = I965_CURSOR_MAX_WM,
	.default_wm = I965_CURSOR_DFT_WM,
	.guard_size = 2,
	.cacheline_size = I915_FIFO_LINE_SIZE,
};
static const struct intel_watermark_params i945_wm_info = {
	.fifo_size = I945_FIFO_SIZE,
	.max_wm = I915_MAX_WM,
	.default_wm = 1,
	.guard_size = 2,
	.cacheline_size = I915_FIFO_LINE_SIZE,
};
static const struct intel_watermark_params i915_wm_info = {
	.fifo_size = I915_FIFO_SIZE,
	.max_wm = I915_MAX_WM,
	.default_wm = 1,
	.guard_size = 2,
	.cacheline_size = I915_FIFO_LINE_SIZE,
};
static const struct intel_watermark_params i830_a_wm_info = {
	.fifo_size = I855GM_FIFO_SIZE,
	.max_wm = I915_MAX_WM,
	.default_wm = 1,
	.guard_size = 2,
	.cacheline_size = I830_FIFO_LINE_SIZE,
};
static const struct intel_watermark_params i830_bc_wm_info = {
	.fifo_size = I855GM_FIFO_SIZE,
	.max_wm = I915_MAX_WM/2,
	.default_wm = 1,
	.guard_size = 2,
	.cacheline_size = I830_FIFO_LINE_SIZE,
};
static const struct intel_watermark_params i845_wm_info = {
	.fifo_size = I830_FIFO_SIZE,
	.max_wm = I915_MAX_WM,
	.default_wm = 1,
	.guard_size = 2,
	.cacheline_size = I830_FIFO_LINE_SIZE,
};

/**
 * intel_wm_method1 - Method 1 / "small buffer" watermark formula
 * @pixel_rate: Pipe pixel rate in kHz
 * @cpp: Plane bytes per pixel
 * @latency: Memory wakeup latency in 0.1us units
 *
 * Compute the watermark using the method 1 or "small buffer"
 * formula. The caller may additonally add extra cachelines
 * to account for TLB misses and clock crossings.
 *
 * This method is concerned with the short term drain rate
 * of the FIFO, ie. it does not account for blanking periods
 * which would effectively reduce the average drain rate across
 * a longer period. The name "small" refers to the fact the
 * FIFO is relatively small compared to the amount of data
 * fetched.
 *
 * The FIFO level vs. time graph might look something like:
 *
 *   |\   |\
 *   | \  | \
 * __---__---__ (- plane active, _ blanking)
 * -> time
 *
 * or perhaps like this:
 *
 *   |\|\  |\|\
 * __----__----__ (- plane active, _ blanking)
 * -> time
 *
 * Returns:
 * The watermark in bytes
 */
static unsigned int intel_wm_method1(unsigned int pixel_rate,
				     unsigned int cpp,
				     unsigned int latency)
{
	u64 ret;

	ret = mul_u32_u32(pixel_rate, cpp * latency);
	ret = DIV_ROUND_UP_ULL(ret, 10000);

	return ret;
}

/**
 * intel_wm_method2 - Method 2 / "large buffer" watermark formula
 * @pixel_rate: Pipe pixel rate in kHz
 * @htotal: Pipe horizontal total
 * @width: Plane width in pixels
 * @cpp: Plane bytes per pixel
 * @latency: Memory wakeup latency in 0.1us units
 *
 * Compute the watermark using the method 2 or "large buffer"
 * formula. The caller may additonally add extra cachelines
 * to account for TLB misses and clock crossings.
 *
 * This method is concerned with the long term drain rate
 * of the FIFO, ie. it does account for blanking periods
 * which effectively reduce the average drain rate across
 * a longer period. The name "large" refers to the fact the
 * FIFO is relatively large compared to the amount of data
 * fetched.
 *
 * The FIFO level vs. time graph might look something like:
 *
 *    |\___       |\___
 *    |    \___   |    \___
 *    |        \  |        \
 * __ --__--__--__--__--__--__ (- plane active, _ blanking)
 * -> time
 *
 * Returns:
 * The watermark in bytes
 */
static unsigned int intel_wm_method2(unsigned int pixel_rate,
				     unsigned int htotal,
				     unsigned int width,
				     unsigned int cpp,
				     unsigned int latency)
{
	unsigned int ret;

	/*
	 * FIXME remove once all users are computing
	 * watermarks in the correct place.
	 */
	if (WARN_ON_ONCE(htotal == 0))
		htotal = 1;

	ret = (latency * pixel_rate) / (htotal * 10000);
	ret = (ret + 1) * width * cpp;

	return ret;
}

/**
 * intel_calculate_wm - calculate watermark level
 * @pixel_rate: pixel clock
 * @wm: chip FIFO params
 * @fifo_size: size of the FIFO buffer
 * @cpp: bytes per pixel
 * @latency_ns: memory latency for the platform
 *
 * Calculate the watermark level (the level at which the display plane will
 * start fetching from memory again).  Each chip has a different display
 * FIFO size and allocation, so the caller needs to figure that out and pass
 * in the correct intel_watermark_params structure.
 *
 * As the pixel clock runs, the FIFO will be drained at a rate that depends
 * on the pixel size.  When it reaches the watermark level, it'll start
 * fetching FIFO line sized based chunks from memory until the FIFO fills
 * past the watermark point.  If the FIFO drains completely, a FIFO underrun
 * will occur, and a display engine hang could result.
 */
static unsigned int intel_calculate_wm(int pixel_rate,
				       const struct intel_watermark_params *wm,
				       int fifo_size, int cpp,
				       unsigned int latency_ns)
{
	int entries, wm_size;

	/*
	 * Note: we need to make sure we don't overflow for various clock &
	 * latency values.
	 * clocks go from a few thousand to several hundred thousand.
	 * latency is usually a few thousand
	 */
	entries = intel_wm_method1(pixel_rate, cpp,
				   latency_ns / 100);
	entries = DIV_ROUND_UP(entries, wm->cacheline_size) +
		wm->guard_size;
	DRM_DEBUG_KMS("FIFO entries required for mode: %d\n", entries);

	wm_size = fifo_size - entries;
	DRM_DEBUG_KMS("FIFO watermark level: %d\n", wm_size);

	/* Don't promote wm_size to unsigned... */
	if (wm_size > wm->max_wm)
		wm_size = wm->max_wm;
	if (wm_size <= 0)
		wm_size = wm->default_wm;

	/*
	 * Bspec seems to indicate that the value shouldn't be lower than
	 * 'burst size + 1'. Certainly 830 is quite unhappy with low values.
	 * Lets go for 8 which is the burst size since certain platforms
	 * already use a hardcoded 8 (which is what the spec says should be
	 * done).
	 */
	if (wm_size <= 8)
		wm_size = 8;

	return wm_size;
}

static bool is_disabling(int old, int new, int threshold)
{
	return old >= threshold && new < threshold;
}

static bool is_enabling(int old, int new, int threshold)
{
	return old < threshold && new >= threshold;
}

static int intel_wm_num_levels(struct drm_i915_private *dev_priv)
{
	return dev_priv->wm.max_level + 1;
}

static bool intel_wm_plane_visible(const struct intel_crtc_state *crtc_state,
				   const struct intel_plane_state *plane_state)
{
	struct intel_plane *plane = to_intel_plane(plane_state->base.plane);

	/* FIXME check the 'enable' instead */
	if (!crtc_state->base.active)
		return false;

	/*
	 * Treat cursor with fb as always visible since cursor updates
	 * can happen faster than the vrefresh rate, and the current
	 * watermark code doesn't handle that correctly. Cursor updates
	 * which set/clear the fb or change the cursor size are going
	 * to get throttled by intel_legacy_cursor_update() to work
	 * around this problem with the watermark code.
	 */
	if (plane->id == PLANE_CURSOR)
		return plane_state->base.fb != NULL;
	else
		return plane_state->base.visible;
}

static struct intel_crtc *single_enabled_crtc(struct drm_i915_private *dev_priv)
{
	struct intel_crtc *crtc, *enabled = NULL;

	for_each_intel_crtc(&dev_priv->drm, crtc) {
		if (intel_crtc_active(crtc)) {
			if (enabled)
				return NULL;
			enabled = crtc;
		}
	}

	return enabled;
}

static void pineview_update_wm(struct intel_crtc *unused_crtc)
{
	struct drm_i915_private *dev_priv = to_i915(unused_crtc->base.dev);
	struct intel_crtc *crtc;
	const struct cxsr_latency *latency;
	u32 reg;
	unsigned int wm;

	latency = intel_get_cxsr_latency(!IS_MOBILE(dev_priv),
					 dev_priv->is_ddr3,
					 dev_priv->fsb_freq,
					 dev_priv->mem_freq);
	if (!latency) {
		DRM_DEBUG_KMS("Unknown FSB/MEM found, disable CxSR\n");
		intel_set_memory_cxsr(dev_priv, false);
		return;
	}

	crtc = single_enabled_crtc(dev_priv);
	if (crtc) {
		const struct drm_display_mode *adjusted_mode =
			&crtc->config->base.adjusted_mode;
		const struct drm_framebuffer *fb =
			crtc->base.primary->state->fb;
		int cpp = fb->format->cpp[0];
		int clock = adjusted_mode->crtc_clock;

		/* Display SR */
		wm = intel_calculate_wm(clock, &pineview_display_wm,
					pineview_display_wm.fifo_size,
					cpp, latency->display_sr);
		reg = I915_READ(DSPFW1);
		reg &= ~DSPFW_SR_MASK;
		reg |= FW_WM(wm, SR);
		I915_WRITE(DSPFW1, reg);
		DRM_DEBUG_KMS("DSPFW1 register is %x\n", reg);

		/* cursor SR */
		wm = intel_calculate_wm(clock, &pineview_cursor_wm,
					pineview_display_wm.fifo_size,
					4, latency->cursor_sr);
		reg = I915_READ(DSPFW3);
		reg &= ~DSPFW_CURSOR_SR_MASK;
		reg |= FW_WM(wm, CURSOR_SR);
		I915_WRITE(DSPFW3, reg);

		/* Display HPLL off SR */
		wm = intel_calculate_wm(clock, &pineview_display_hplloff_wm,
					pineview_display_hplloff_wm.fifo_size,
					cpp, latency->display_hpll_disable);
		reg = I915_READ(DSPFW3);
		reg &= ~DSPFW_HPLL_SR_MASK;
		reg |= FW_WM(wm, HPLL_SR);
		I915_WRITE(DSPFW3, reg);

		/* cursor HPLL off SR */
		wm = intel_calculate_wm(clock, &pineview_cursor_hplloff_wm,
					pineview_display_hplloff_wm.fifo_size,
					4, latency->cursor_hpll_disable);
		reg = I915_READ(DSPFW3);
		reg &= ~DSPFW_HPLL_CURSOR_MASK;
		reg |= FW_WM(wm, HPLL_CURSOR);
		I915_WRITE(DSPFW3, reg);
		DRM_DEBUG_KMS("DSPFW3 register is %x\n", reg);

		intel_set_memory_cxsr(dev_priv, true);
	} else {
		intel_set_memory_cxsr(dev_priv, false);
	}
}

/*
 * Documentation says:
 * "If the line size is small, the TLB fetches can get in the way of the
 *  data fetches, causing some lag in the pixel data return which is not
 *  accounted for in the above formulas. The following adjustment only
 *  needs to be applied if eight whole lines fit in the buffer at once.
 *  The WM is adjusted upwards by the difference between the FIFO size
 *  and the size of 8 whole lines. This adjustment is always performed
 *  in the actual pixel depth regardless of whether FBC is enabled or not."
 */
static unsigned int g4x_tlb_miss_wa(int fifo_size, int width, int cpp)
{
	int tlb_miss = fifo_size * 64 - width * cpp * 8;

	return max(0, tlb_miss);
}

static void g4x_write_wm_values(struct drm_i915_private *dev_priv,
				const struct g4x_wm_values *wm)
{
	enum pipe pipe;

	for_each_pipe(dev_priv, pipe)
		trace_g4x_wm(intel_get_crtc_for_pipe(dev_priv, pipe), wm);

	I915_WRITE(DSPFW1,
		   FW_WM(wm->sr.plane, SR) |
		   FW_WM(wm->pipe[PIPE_B].plane[PLANE_CURSOR], CURSORB) |
		   FW_WM(wm->pipe[PIPE_B].plane[PLANE_PRIMARY], PLANEB) |
		   FW_WM(wm->pipe[PIPE_A].plane[PLANE_PRIMARY], PLANEA));
	I915_WRITE(DSPFW2,
		   (wm->fbc_en ? DSPFW_FBC_SR_EN : 0) |
		   FW_WM(wm->sr.fbc, FBC_SR) |
		   FW_WM(wm->hpll.fbc, FBC_HPLL_SR) |
		   FW_WM(wm->pipe[PIPE_B].plane[PLANE_SPRITE0], SPRITEB) |
		   FW_WM(wm->pipe[PIPE_A].plane[PLANE_CURSOR], CURSORA) |
		   FW_WM(wm->pipe[PIPE_A].plane[PLANE_SPRITE0], SPRITEA));
	I915_WRITE(DSPFW3,
		   (wm->hpll_en ? DSPFW_HPLL_SR_EN : 0) |
		   FW_WM(wm->sr.cursor, CURSOR_SR) |
		   FW_WM(wm->hpll.cursor, HPLL_CURSOR) |
		   FW_WM(wm->hpll.plane, HPLL_SR));

	POSTING_READ(DSPFW1);
}

#define FW_WM_VLV(value, plane) \
	(((value) << DSPFW_ ## plane ## _SHIFT) & DSPFW_ ## plane ## _MASK_VLV)

static void vlv_write_wm_values(struct drm_i915_private *dev_priv,
				const struct vlv_wm_values *wm)
{
	enum pipe pipe;

	for_each_pipe(dev_priv, pipe) {
		trace_vlv_wm(intel_get_crtc_for_pipe(dev_priv, pipe), wm);

		I915_WRITE(VLV_DDL(pipe),
			   (wm->ddl[pipe].plane[PLANE_CURSOR] << DDL_CURSOR_SHIFT) |
			   (wm->ddl[pipe].plane[PLANE_SPRITE1] << DDL_SPRITE_SHIFT(1)) |
			   (wm->ddl[pipe].plane[PLANE_SPRITE0] << DDL_SPRITE_SHIFT(0)) |
			   (wm->ddl[pipe].plane[PLANE_PRIMARY] << DDL_PLANE_SHIFT));
	}

	/*
	 * Zero the (unused) WM1 watermarks, and also clear all the
	 * high order bits so that there are no out of bounds values
	 * present in the registers during the reprogramming.
	 */
	I915_WRITE(DSPHOWM, 0);
	I915_WRITE(DSPHOWM1, 0);
	I915_WRITE(DSPFW4, 0);
	I915_WRITE(DSPFW5, 0);
	I915_WRITE(DSPFW6, 0);

	I915_WRITE(DSPFW1,
		   FW_WM(wm->sr.plane, SR) |
		   FW_WM(wm->pipe[PIPE_B].plane[PLANE_CURSOR], CURSORB) |
		   FW_WM_VLV(wm->pipe[PIPE_B].plane[PLANE_PRIMARY], PLANEB) |
		   FW_WM_VLV(wm->pipe[PIPE_A].plane[PLANE_PRIMARY], PLANEA));
	I915_WRITE(DSPFW2,
		   FW_WM_VLV(wm->pipe[PIPE_A].plane[PLANE_SPRITE1], SPRITEB) |
		   FW_WM(wm->pipe[PIPE_A].plane[PLANE_CURSOR], CURSORA) |
		   FW_WM_VLV(wm->pipe[PIPE_A].plane[PLANE_SPRITE0], SPRITEA));
	I915_WRITE(DSPFW3,
		   FW_WM(wm->sr.cursor, CURSOR_SR));

	if (IS_CHERRYVIEW(dev_priv)) {
		I915_WRITE(DSPFW7_CHV,
			   FW_WM_VLV(wm->pipe[PIPE_B].plane[PLANE_SPRITE1], SPRITED) |
			   FW_WM_VLV(wm->pipe[PIPE_B].plane[PLANE_SPRITE0], SPRITEC));
		I915_WRITE(DSPFW8_CHV,
			   FW_WM_VLV(wm->pipe[PIPE_C].plane[PLANE_SPRITE1], SPRITEF) |
			   FW_WM_VLV(wm->pipe[PIPE_C].plane[PLANE_SPRITE0], SPRITEE));
		I915_WRITE(DSPFW9_CHV,
			   FW_WM_VLV(wm->pipe[PIPE_C].plane[PLANE_PRIMARY], PLANEC) |
			   FW_WM(wm->pipe[PIPE_C].plane[PLANE_CURSOR], CURSORC));
		I915_WRITE(DSPHOWM,
			   FW_WM(wm->sr.plane >> 9, SR_HI) |
			   FW_WM(wm->pipe[PIPE_C].plane[PLANE_SPRITE1] >> 8, SPRITEF_HI) |
			   FW_WM(wm->pipe[PIPE_C].plane[PLANE_SPRITE0] >> 8, SPRITEE_HI) |
			   FW_WM(wm->pipe[PIPE_C].plane[PLANE_PRIMARY] >> 8, PLANEC_HI) |
			   FW_WM(wm->pipe[PIPE_B].plane[PLANE_SPRITE1] >> 8, SPRITED_HI) |
			   FW_WM(wm->pipe[PIPE_B].plane[PLANE_SPRITE0] >> 8, SPRITEC_HI) |
			   FW_WM(wm->pipe[PIPE_B].plane[PLANE_PRIMARY] >> 8, PLANEB_HI) |
			   FW_WM(wm->pipe[PIPE_A].plane[PLANE_SPRITE1] >> 8, SPRITEB_HI) |
			   FW_WM(wm->pipe[PIPE_A].plane[PLANE_SPRITE0] >> 8, SPRITEA_HI) |
			   FW_WM(wm->pipe[PIPE_A].plane[PLANE_PRIMARY] >> 8, PLANEA_HI));
	} else {
		I915_WRITE(DSPFW7,
			   FW_WM_VLV(wm->pipe[PIPE_B].plane[PLANE_SPRITE1], SPRITED) |
			   FW_WM_VLV(wm->pipe[PIPE_B].plane[PLANE_SPRITE0], SPRITEC));
		I915_WRITE(DSPHOWM,
			   FW_WM(wm->sr.plane >> 9, SR_HI) |
			   FW_WM(wm->pipe[PIPE_B].plane[PLANE_SPRITE1] >> 8, SPRITED_HI) |
			   FW_WM(wm->pipe[PIPE_B].plane[PLANE_SPRITE0] >> 8, SPRITEC_HI) |
			   FW_WM(wm->pipe[PIPE_B].plane[PLANE_PRIMARY] >> 8, PLANEB_HI) |
			   FW_WM(wm->pipe[PIPE_A].plane[PLANE_SPRITE1] >> 8, SPRITEB_HI) |
			   FW_WM(wm->pipe[PIPE_A].plane[PLANE_SPRITE0] >> 8, SPRITEA_HI) |
			   FW_WM(wm->pipe[PIPE_A].plane[PLANE_PRIMARY] >> 8, PLANEA_HI));
	}

	POSTING_READ(DSPFW1);
}

#undef FW_WM_VLV

static void g4x_setup_wm_latency(struct drm_i915_private *dev_priv)
{
	/* all latencies in usec */
	dev_priv->wm.pri_latency[G4X_WM_LEVEL_NORMAL] = 5;
	dev_priv->wm.pri_latency[G4X_WM_LEVEL_SR] = 12;
	dev_priv->wm.pri_latency[G4X_WM_LEVEL_HPLL] = 35;

	dev_priv->wm.max_level = G4X_WM_LEVEL_HPLL;
}

static int g4x_plane_fifo_size(enum plane_id plane_id, int level)
{
	/*
	 * DSPCNTR[13] supposedly controls whether the
	 * primary plane can use the FIFO space otherwise
	 * reserved for the sprite plane. It's not 100% clear
	 * what the actual FIFO size is, but it looks like we
	 * can happily set both primary and sprite watermarks
	 * up to 127 cachelines. So that would seem to mean
	 * that either DSPCNTR[13] doesn't do anything, or that
	 * the total FIFO is >= 256 cachelines in size. Either
	 * way, we don't seem to have to worry about this
	 * repartitioning as the maximum watermark value the
	 * register can hold for each plane is lower than the
	 * minimum FIFO size.
	 */
	switch (plane_id) {
	case PLANE_CURSOR:
		return 63;
	case PLANE_PRIMARY:
		return level == G4X_WM_LEVEL_NORMAL ? 127 : 511;
	case PLANE_SPRITE0:
		return level == G4X_WM_LEVEL_NORMAL ? 127 : 0;
	default:
		MISSING_CASE(plane_id);
		return 0;
	}
}

static int g4x_fbc_fifo_size(int level)
{
	switch (level) {
	case G4X_WM_LEVEL_SR:
		return 7;
	case G4X_WM_LEVEL_HPLL:
		return 15;
	default:
		MISSING_CASE(level);
		return 0;
	}
}

static u16 g4x_compute_wm(const struct intel_crtc_state *crtc_state,
			  const struct intel_plane_state *plane_state,
			  int level)
{
	struct intel_plane *plane = to_intel_plane(plane_state->base.plane);
	struct drm_i915_private *dev_priv = to_i915(plane->base.dev);
	const struct drm_display_mode *adjusted_mode =
		&crtc_state->base.adjusted_mode;
	unsigned int latency = dev_priv->wm.pri_latency[level] * 10;
	unsigned int clock, htotal, cpp, width, wm;

	if (latency == 0)
		return USHRT_MAX;

	if (!intel_wm_plane_visible(crtc_state, plane_state))
		return 0;

	cpp = plane_state->base.fb->format->cpp[0];

	/*
	 * Not 100% sure which way ELK should go here as the
	 * spec only says CL/CTG should assume 32bpp and BW
	 * doesn't need to. But as these things followed the
	 * mobile vs. desktop lines on gen3 as well, let's
	 * assume ELK doesn't need this.
	 *
	 * The spec also fails to list such a restriction for
	 * the HPLL watermark, which seems a little strange.
	 * Let's use 32bpp for the HPLL watermark as well.
	 */
	if (IS_GM45(dev_priv) && plane->id == PLANE_PRIMARY &&
	    level != G4X_WM_LEVEL_NORMAL)
		cpp = max(cpp, 4u);

	clock = adjusted_mode->crtc_clock;
	htotal = adjusted_mode->crtc_htotal;

	width = drm_rect_width(&plane_state->base.dst);

	if (plane->id == PLANE_CURSOR) {
		wm = intel_wm_method2(clock, htotal, width, cpp, latency);
	} else if (plane->id == PLANE_PRIMARY &&
		   level == G4X_WM_LEVEL_NORMAL) {
		wm = intel_wm_method1(clock, cpp, latency);
	} else {
		unsigned int small, large;

		small = intel_wm_method1(clock, cpp, latency);
		large = intel_wm_method2(clock, htotal, width, cpp, latency);

		wm = min(small, large);
	}

	wm += g4x_tlb_miss_wa(g4x_plane_fifo_size(plane->id, level),
			      width, cpp);

	wm = DIV_ROUND_UP(wm, 64) + 2;

	return min_t(unsigned int, wm, USHRT_MAX);
}

static bool g4x_raw_plane_wm_set(struct intel_crtc_state *crtc_state,
				 int level, enum plane_id plane_id, u16 value)
{
	struct drm_i915_private *dev_priv = to_i915(crtc_state->base.crtc->dev);
	bool dirty = false;

	for (; level < intel_wm_num_levels(dev_priv); level++) {
		struct g4x_pipe_wm *raw = &crtc_state->wm.g4x.raw[level];

		dirty |= raw->plane[plane_id] != value;
		raw->plane[plane_id] = value;
	}

	return dirty;
}

static bool g4x_raw_fbc_wm_set(struct intel_crtc_state *crtc_state,
			       int level, u16 value)
{
	struct drm_i915_private *dev_priv = to_i915(crtc_state->base.crtc->dev);
	bool dirty = false;

	/* NORMAL level doesn't have an FBC watermark */
	level = max(level, G4X_WM_LEVEL_SR);

	for (; level < intel_wm_num_levels(dev_priv); level++) {
		struct g4x_pipe_wm *raw = &crtc_state->wm.g4x.raw[level];

		dirty |= raw->fbc != value;
		raw->fbc = value;
	}

	return dirty;
}

static u32 ilk_compute_fbc_wm(const struct intel_crtc_state *crtc_state,
			      const struct intel_plane_state *plane_state,
			      u32 pri_val);

static bool g4x_raw_plane_wm_compute(struct intel_crtc_state *crtc_state,
				     const struct intel_plane_state *plane_state)
{
	struct intel_plane *plane = to_intel_plane(plane_state->base.plane);
	int num_levels = intel_wm_num_levels(to_i915(plane->base.dev));
	enum plane_id plane_id = plane->id;
	bool dirty = false;
	int level;

	if (!intel_wm_plane_visible(crtc_state, plane_state)) {
		dirty |= g4x_raw_plane_wm_set(crtc_state, 0, plane_id, 0);
		if (plane_id == PLANE_PRIMARY)
			dirty |= g4x_raw_fbc_wm_set(crtc_state, 0, 0);
		goto out;
	}

	for (level = 0; level < num_levels; level++) {
		struct g4x_pipe_wm *raw = &crtc_state->wm.g4x.raw[level];
		int wm, max_wm;

		wm = g4x_compute_wm(crtc_state, plane_state, level);
		max_wm = g4x_plane_fifo_size(plane_id, level);

		if (wm > max_wm)
			break;

		dirty |= raw->plane[plane_id] != wm;
		raw->plane[plane_id] = wm;

		if (plane_id != PLANE_PRIMARY ||
		    level == G4X_WM_LEVEL_NORMAL)
			continue;

		wm = ilk_compute_fbc_wm(crtc_state, plane_state,
					raw->plane[plane_id]);
		max_wm = g4x_fbc_fifo_size(level);

		/*
		 * FBC wm is not mandatory as we
		 * can always just disable its use.
		 */
		if (wm > max_wm)
			wm = USHRT_MAX;

		dirty |= raw->fbc != wm;
		raw->fbc = wm;
	}

	/* mark watermarks as invalid */
	dirty |= g4x_raw_plane_wm_set(crtc_state, level, plane_id, USHRT_MAX);

	if (plane_id == PLANE_PRIMARY)
		dirty |= g4x_raw_fbc_wm_set(crtc_state, level, USHRT_MAX);

 out:
	if (dirty) {
		DRM_DEBUG_KMS("%s watermarks: normal=%d, SR=%d, HPLL=%d\n",
			      plane->base.name,
			      crtc_state->wm.g4x.raw[G4X_WM_LEVEL_NORMAL].plane[plane_id],
			      crtc_state->wm.g4x.raw[G4X_WM_LEVEL_SR].plane[plane_id],
			      crtc_state->wm.g4x.raw[G4X_WM_LEVEL_HPLL].plane[plane_id]);

		if (plane_id == PLANE_PRIMARY)
			DRM_DEBUG_KMS("FBC watermarks: SR=%d, HPLL=%d\n",
				      crtc_state->wm.g4x.raw[G4X_WM_LEVEL_SR].fbc,
				      crtc_state->wm.g4x.raw[G4X_WM_LEVEL_HPLL].fbc);
	}

	return dirty;
}

static bool g4x_raw_plane_wm_is_valid(const struct intel_crtc_state *crtc_state,
				      enum plane_id plane_id, int level)
{
	const struct g4x_pipe_wm *raw = &crtc_state->wm.g4x.raw[level];

	return raw->plane[plane_id] <= g4x_plane_fifo_size(plane_id, level);
}

static bool g4x_raw_crtc_wm_is_valid(const struct intel_crtc_state *crtc_state,
				     int level)
{
	struct drm_i915_private *dev_priv = to_i915(crtc_state->base.crtc->dev);

	if (level > dev_priv->wm.max_level)
		return false;

	return g4x_raw_plane_wm_is_valid(crtc_state, PLANE_PRIMARY, level) &&
		g4x_raw_plane_wm_is_valid(crtc_state, PLANE_SPRITE0, level) &&
		g4x_raw_plane_wm_is_valid(crtc_state, PLANE_CURSOR, level);
}

/* mark all levels starting from 'level' as invalid */
static void g4x_invalidate_wms(struct intel_crtc *crtc,
			       struct g4x_wm_state *wm_state, int level)
{
	if (level <= G4X_WM_LEVEL_NORMAL) {
		enum plane_id plane_id;

		for_each_plane_id_on_crtc(crtc, plane_id)
			wm_state->wm.plane[plane_id] = USHRT_MAX;
	}

	if (level <= G4X_WM_LEVEL_SR) {
		wm_state->cxsr = false;
		wm_state->sr.cursor = USHRT_MAX;
		wm_state->sr.plane = USHRT_MAX;
		wm_state->sr.fbc = USHRT_MAX;
	}

	if (level <= G4X_WM_LEVEL_HPLL) {
		wm_state->hpll_en = false;
		wm_state->hpll.cursor = USHRT_MAX;
		wm_state->hpll.plane = USHRT_MAX;
		wm_state->hpll.fbc = USHRT_MAX;
	}
}

static int g4x_compute_pipe_wm(struct intel_crtc_state *crtc_state)
{
	struct intel_crtc *crtc = to_intel_crtc(crtc_state->base.crtc);
	struct intel_atomic_state *state =
		to_intel_atomic_state(crtc_state->base.state);
	struct g4x_wm_state *wm_state = &crtc_state->wm.g4x.optimal;
	int num_active_planes = hweight8(crtc_state->active_planes &
					 ~BIT(PLANE_CURSOR));
	const struct g4x_pipe_wm *raw;
	const struct intel_plane_state *old_plane_state;
	const struct intel_plane_state *new_plane_state;
	struct intel_plane *plane;
	enum plane_id plane_id;
	int i, level;
	unsigned int dirty = 0;

	for_each_oldnew_intel_plane_in_state(state, plane,
					     old_plane_state,
					     new_plane_state, i) {
		if (new_plane_state->base.crtc != &crtc->base &&
		    old_plane_state->base.crtc != &crtc->base)
			continue;

		if (g4x_raw_plane_wm_compute(crtc_state, new_plane_state))
			dirty |= BIT(plane->id);
	}

	if (!dirty)
		return 0;

	level = G4X_WM_LEVEL_NORMAL;
	if (!g4x_raw_crtc_wm_is_valid(crtc_state, level))
		goto out;

	raw = &crtc_state->wm.g4x.raw[level];
	for_each_plane_id_on_crtc(crtc, plane_id)
		wm_state->wm.plane[plane_id] = raw->plane[plane_id];

	level = G4X_WM_LEVEL_SR;

	if (!g4x_raw_crtc_wm_is_valid(crtc_state, level))
		goto out;

	raw = &crtc_state->wm.g4x.raw[level];
	wm_state->sr.plane = raw->plane[PLANE_PRIMARY];
	wm_state->sr.cursor = raw->plane[PLANE_CURSOR];
	wm_state->sr.fbc = raw->fbc;

	wm_state->cxsr = num_active_planes == BIT(PLANE_PRIMARY);

	level = G4X_WM_LEVEL_HPLL;

	if (!g4x_raw_crtc_wm_is_valid(crtc_state, level))
		goto out;

	raw = &crtc_state->wm.g4x.raw[level];
	wm_state->hpll.plane = raw->plane[PLANE_PRIMARY];
	wm_state->hpll.cursor = raw->plane[PLANE_CURSOR];
	wm_state->hpll.fbc = raw->fbc;

	wm_state->hpll_en = wm_state->cxsr;

	level++;

 out:
	if (level == G4X_WM_LEVEL_NORMAL)
		return -EINVAL;

	/* invalidate the higher levels */
	g4x_invalidate_wms(crtc, wm_state, level);

	/*
	 * Determine if the FBC watermark(s) can be used. IF
	 * this isn't the case we prefer to disable the FBC
	 ( watermark(s) rather than disable the SR/HPLL
	 * level(s) entirely.
	 */
	wm_state->fbc_en = level > G4X_WM_LEVEL_NORMAL;

	if (level >= G4X_WM_LEVEL_SR &&
	    wm_state->sr.fbc > g4x_fbc_fifo_size(G4X_WM_LEVEL_SR))
		wm_state->fbc_en = false;
	else if (level >= G4X_WM_LEVEL_HPLL &&
		 wm_state->hpll.fbc > g4x_fbc_fifo_size(G4X_WM_LEVEL_HPLL))
		wm_state->fbc_en = false;

	return 0;
}

static int g4x_compute_intermediate_wm(struct intel_crtc_state *new_crtc_state)
{
	struct intel_crtc *crtc = to_intel_crtc(new_crtc_state->base.crtc);
	struct g4x_wm_state *intermediate = &new_crtc_state->wm.g4x.intermediate;
	const struct g4x_wm_state *optimal = &new_crtc_state->wm.g4x.optimal;
	struct intel_atomic_state *intel_state =
		to_intel_atomic_state(new_crtc_state->base.state);
	const struct intel_crtc_state *old_crtc_state =
		intel_atomic_get_old_crtc_state(intel_state, crtc);
	const struct g4x_wm_state *active = &old_crtc_state->wm.g4x.optimal;
	enum plane_id plane_id;

	if (!new_crtc_state->base.active || drm_atomic_crtc_needs_modeset(&new_crtc_state->base)) {
		*intermediate = *optimal;

		intermediate->cxsr = false;
		intermediate->hpll_en = false;
		goto out;
	}

	intermediate->cxsr = optimal->cxsr && active->cxsr &&
		!new_crtc_state->disable_cxsr;
	intermediate->hpll_en = optimal->hpll_en && active->hpll_en &&
		!new_crtc_state->disable_cxsr;
	intermediate->fbc_en = optimal->fbc_en && active->fbc_en;

	for_each_plane_id_on_crtc(crtc, plane_id) {
		intermediate->wm.plane[plane_id] =
			max(optimal->wm.plane[plane_id],
			    active->wm.plane[plane_id]);

		WARN_ON(intermediate->wm.plane[plane_id] >
			g4x_plane_fifo_size(plane_id, G4X_WM_LEVEL_NORMAL));
	}

	intermediate->sr.plane = max(optimal->sr.plane,
				     active->sr.plane);
	intermediate->sr.cursor = max(optimal->sr.cursor,
				      active->sr.cursor);
	intermediate->sr.fbc = max(optimal->sr.fbc,
				   active->sr.fbc);

	intermediate->hpll.plane = max(optimal->hpll.plane,
				       active->hpll.plane);
	intermediate->hpll.cursor = max(optimal->hpll.cursor,
					active->hpll.cursor);
	intermediate->hpll.fbc = max(optimal->hpll.fbc,
				     active->hpll.fbc);

	WARN_ON((intermediate->sr.plane >
		 g4x_plane_fifo_size(PLANE_PRIMARY, G4X_WM_LEVEL_SR) ||
		 intermediate->sr.cursor >
		 g4x_plane_fifo_size(PLANE_CURSOR, G4X_WM_LEVEL_SR)) &&
		intermediate->cxsr);
	WARN_ON((intermediate->sr.plane >
		 g4x_plane_fifo_size(PLANE_PRIMARY, G4X_WM_LEVEL_HPLL) ||
		 intermediate->sr.cursor >
		 g4x_plane_fifo_size(PLANE_CURSOR, G4X_WM_LEVEL_HPLL)) &&
		intermediate->hpll_en);

	WARN_ON(intermediate->sr.fbc > g4x_fbc_fifo_size(1) &&
		intermediate->fbc_en && intermediate->cxsr);
	WARN_ON(intermediate->hpll.fbc > g4x_fbc_fifo_size(2) &&
		intermediate->fbc_en && intermediate->hpll_en);

out:
	/*
	 * If our intermediate WM are identical to the final WM, then we can
	 * omit the post-vblank programming; only update if it's different.
	 */
	if (memcmp(intermediate, optimal, sizeof(*intermediate)) != 0)
		new_crtc_state->wm.need_postvbl_update = true;

	return 0;
}

static void g4x_merge_wm(struct drm_i915_private *dev_priv,
			 struct g4x_wm_values *wm)
{
	struct intel_crtc *crtc;
	int num_active_pipes = 0;

	wm->cxsr = true;
	wm->hpll_en = true;
	wm->fbc_en = true;

	for_each_intel_crtc(&dev_priv->drm, crtc) {
		const struct g4x_wm_state *wm_state = &crtc->wm.active.g4x;

		if (!crtc->active)
			continue;

		if (!wm_state->cxsr)
			wm->cxsr = false;
		if (!wm_state->hpll_en)
			wm->hpll_en = false;
		if (!wm_state->fbc_en)
			wm->fbc_en = false;

		num_active_pipes++;
	}

	if (num_active_pipes != 1) {
		wm->cxsr = false;
		wm->hpll_en = false;
		wm->fbc_en = false;
	}

	for_each_intel_crtc(&dev_priv->drm, crtc) {
		const struct g4x_wm_state *wm_state = &crtc->wm.active.g4x;
		enum pipe pipe = crtc->pipe;

		wm->pipe[pipe] = wm_state->wm;
		if (crtc->active && wm->cxsr)
			wm->sr = wm_state->sr;
		if (crtc->active && wm->hpll_en)
			wm->hpll = wm_state->hpll;
	}
}

static void g4x_program_watermarks(struct drm_i915_private *dev_priv)
{
	struct g4x_wm_values *old_wm = &dev_priv->wm.g4x;
	struct g4x_wm_values new_wm = {};

	g4x_merge_wm(dev_priv, &new_wm);

	if (memcmp(old_wm, &new_wm, sizeof(new_wm)) == 0)
		return;

	if (is_disabling(old_wm->cxsr, new_wm.cxsr, true))
		_intel_set_memory_cxsr(dev_priv, false);

	g4x_write_wm_values(dev_priv, &new_wm);

	if (is_enabling(old_wm->cxsr, new_wm.cxsr, true))
		_intel_set_memory_cxsr(dev_priv, true);

	*old_wm = new_wm;
}

static void g4x_initial_watermarks(struct intel_atomic_state *state,
				   struct intel_crtc_state *crtc_state)
{
	struct drm_i915_private *dev_priv = to_i915(crtc_state->base.crtc->dev);
	struct intel_crtc *crtc = to_intel_crtc(crtc_state->base.crtc);

	mutex_lock(&dev_priv->wm.wm_mutex);
	crtc->wm.active.g4x = crtc_state->wm.g4x.intermediate;
	g4x_program_watermarks(dev_priv);
	mutex_unlock(&dev_priv->wm.wm_mutex);
}

static void g4x_optimize_watermarks(struct intel_atomic_state *state,
				    struct intel_crtc_state *crtc_state)
{
	struct drm_i915_private *dev_priv = to_i915(crtc_state->base.crtc->dev);
	struct intel_crtc *crtc = to_intel_crtc(crtc_state->base.crtc);

	if (!crtc_state->wm.need_postvbl_update)
		return;

	mutex_lock(&dev_priv->wm.wm_mutex);
	crtc->wm.active.g4x = crtc_state->wm.g4x.optimal;
	g4x_program_watermarks(dev_priv);
	mutex_unlock(&dev_priv->wm.wm_mutex);
}

/* latency must be in 0.1us units. */
static unsigned int vlv_wm_method2(unsigned int pixel_rate,
				   unsigned int htotal,
				   unsigned int width,
				   unsigned int cpp,
				   unsigned int latency)
{
	unsigned int ret;

	ret = intel_wm_method2(pixel_rate, htotal,
			       width, cpp, latency);
	ret = DIV_ROUND_UP(ret, 64);

	return ret;
}

static void vlv_setup_wm_latency(struct drm_i915_private *dev_priv)
{
	/* all latencies in usec */
	dev_priv->wm.pri_latency[VLV_WM_LEVEL_PM2] = 3;

	dev_priv->wm.max_level = VLV_WM_LEVEL_PM2;

	if (IS_CHERRYVIEW(dev_priv)) {
		dev_priv->wm.pri_latency[VLV_WM_LEVEL_PM5] = 12;
		dev_priv->wm.pri_latency[VLV_WM_LEVEL_DDR_DVFS] = 33;

		dev_priv->wm.max_level = VLV_WM_LEVEL_DDR_DVFS;
	}
}

static u16 vlv_compute_wm_level(const struct intel_crtc_state *crtc_state,
				const struct intel_plane_state *plane_state,
				int level)
{
	struct intel_plane *plane = to_intel_plane(plane_state->base.plane);
	struct drm_i915_private *dev_priv = to_i915(plane->base.dev);
	const struct drm_display_mode *adjusted_mode =
		&crtc_state->base.adjusted_mode;
	unsigned int clock, htotal, cpp, width, wm;

	if (dev_priv->wm.pri_latency[level] == 0)
		return USHRT_MAX;

	if (!intel_wm_plane_visible(crtc_state, plane_state))
		return 0;

	cpp = plane_state->base.fb->format->cpp[0];
	clock = adjusted_mode->crtc_clock;
	htotal = adjusted_mode->crtc_htotal;
	width = crtc_state->pipe_src_w;

	if (plane->id == PLANE_CURSOR) {
		/*
		 * FIXME the formula gives values that are
		 * too big for the cursor FIFO, and hence we
		 * would never be able to use cursors. For
		 * now just hardcode the watermark.
		 */
		wm = 63;
	} else {
		wm = vlv_wm_method2(clock, htotal, width, cpp,
				    dev_priv->wm.pri_latency[level] * 10);
	}

	return min_t(unsigned int, wm, USHRT_MAX);
}

static bool vlv_need_sprite0_fifo_workaround(unsigned int active_planes)
{
	return (active_planes & (BIT(PLANE_SPRITE0) |
				 BIT(PLANE_SPRITE1))) == BIT(PLANE_SPRITE1);
}

static int vlv_compute_fifo(struct intel_crtc_state *crtc_state)
{
	struct intel_crtc *crtc = to_intel_crtc(crtc_state->base.crtc);
	const struct g4x_pipe_wm *raw =
		&crtc_state->wm.vlv.raw[VLV_WM_LEVEL_PM2];
	struct vlv_fifo_state *fifo_state = &crtc_state->wm.vlv.fifo_state;
	unsigned int active_planes = crtc_state->active_planes & ~BIT(PLANE_CURSOR);
	int num_active_planes = hweight8(active_planes);
	const int fifo_size = 511;
	int fifo_extra, fifo_left = fifo_size;
	int sprite0_fifo_extra = 0;
	unsigned int total_rate;
	enum plane_id plane_id;

	/*
	 * When enabling sprite0 after sprite1 has already been enabled
	 * we tend to get an underrun unless sprite0 already has some
	 * FIFO space allcoated. Hence we always allocate at least one
	 * cacheline for sprite0 whenever sprite1 is enabled.
	 *
	 * All other plane enable sequences appear immune to this problem.
	 */
	if (vlv_need_sprite0_fifo_workaround(active_planes))
		sprite0_fifo_extra = 1;

	total_rate = raw->plane[PLANE_PRIMARY] +
		raw->plane[PLANE_SPRITE0] +
		raw->plane[PLANE_SPRITE1] +
		sprite0_fifo_extra;

	if (total_rate > fifo_size)
		return -EINVAL;

	if (total_rate == 0)
		total_rate = 1;

	for_each_plane_id_on_crtc(crtc, plane_id) {
		unsigned int rate;

		if ((active_planes & BIT(plane_id)) == 0) {
			fifo_state->plane[plane_id] = 0;
			continue;
		}

		rate = raw->plane[plane_id];
		fifo_state->plane[plane_id] = fifo_size * rate / total_rate;
		fifo_left -= fifo_state->plane[plane_id];
	}

	fifo_state->plane[PLANE_SPRITE0] += sprite0_fifo_extra;
	fifo_left -= sprite0_fifo_extra;

	fifo_state->plane[PLANE_CURSOR] = 63;

	fifo_extra = DIV_ROUND_UP(fifo_left, num_active_planes ?: 1);

	/* spread the remainder evenly */
	for_each_plane_id_on_crtc(crtc, plane_id) {
		int plane_extra;

		if (fifo_left == 0)
			break;

		if ((active_planes & BIT(plane_id)) == 0)
			continue;

		plane_extra = min(fifo_extra, fifo_left);
		fifo_state->plane[plane_id] += plane_extra;
		fifo_left -= plane_extra;
	}

	WARN_ON(active_planes != 0 && fifo_left != 0);

	/* give it all to the first plane if none are active */
	if (active_planes == 0) {
		WARN_ON(fifo_left != fifo_size);
		fifo_state->plane[PLANE_PRIMARY] = fifo_left;
	}

	return 0;
}

/* mark all levels starting from 'level' as invalid */
static void vlv_invalidate_wms(struct intel_crtc *crtc,
			       struct vlv_wm_state *wm_state, int level)
{
	struct drm_i915_private *dev_priv = to_i915(crtc->base.dev);

	for (; level < intel_wm_num_levels(dev_priv); level++) {
		enum plane_id plane_id;

		for_each_plane_id_on_crtc(crtc, plane_id)
			wm_state->wm[level].plane[plane_id] = USHRT_MAX;

		wm_state->sr[level].cursor = USHRT_MAX;
		wm_state->sr[level].plane = USHRT_MAX;
	}
}

static u16 vlv_invert_wm_value(u16 wm, u16 fifo_size)
{
	if (wm > fifo_size)
		return USHRT_MAX;
	else
		return fifo_size - wm;
}

/*
 * Starting from 'level' set all higher
 * levels to 'value' in the "raw" watermarks.
 */
static bool vlv_raw_plane_wm_set(struct intel_crtc_state *crtc_state,
				 int level, enum plane_id plane_id, u16 value)
{
	struct drm_i915_private *dev_priv = to_i915(crtc_state->base.crtc->dev);
	int num_levels = intel_wm_num_levels(dev_priv);
	bool dirty = false;

	for (; level < num_levels; level++) {
		struct g4x_pipe_wm *raw = &crtc_state->wm.vlv.raw[level];

		dirty |= raw->plane[plane_id] != value;
		raw->plane[plane_id] = value;
	}

	return dirty;
}

static bool vlv_raw_plane_wm_compute(struct intel_crtc_state *crtc_state,
				     const struct intel_plane_state *plane_state)
{
	struct intel_plane *plane = to_intel_plane(plane_state->base.plane);
	enum plane_id plane_id = plane->id;
	int num_levels = intel_wm_num_levels(to_i915(plane->base.dev));
	int level;
	bool dirty = false;

	if (!intel_wm_plane_visible(crtc_state, plane_state)) {
		dirty |= vlv_raw_plane_wm_set(crtc_state, 0, plane_id, 0);
		goto out;
	}

	for (level = 0; level < num_levels; level++) {
		struct g4x_pipe_wm *raw = &crtc_state->wm.vlv.raw[level];
		int wm = vlv_compute_wm_level(crtc_state, plane_state, level);
		int max_wm = plane_id == PLANE_CURSOR ? 63 : 511;

		if (wm > max_wm)
			break;

		dirty |= raw->plane[plane_id] != wm;
		raw->plane[plane_id] = wm;
	}

	/* mark all higher levels as invalid */
	dirty |= vlv_raw_plane_wm_set(crtc_state, level, plane_id, USHRT_MAX);

out:
	if (dirty)
		DRM_DEBUG_KMS("%s watermarks: PM2=%d, PM5=%d, DDR DVFS=%d\n",
			      plane->base.name,
			      crtc_state->wm.vlv.raw[VLV_WM_LEVEL_PM2].plane[plane_id],
			      crtc_state->wm.vlv.raw[VLV_WM_LEVEL_PM5].plane[plane_id],
			      crtc_state->wm.vlv.raw[VLV_WM_LEVEL_DDR_DVFS].plane[plane_id]);

	return dirty;
}

static bool vlv_raw_plane_wm_is_valid(const struct intel_crtc_state *crtc_state,
				      enum plane_id plane_id, int level)
{
	const struct g4x_pipe_wm *raw =
		&crtc_state->wm.vlv.raw[level];
	const struct vlv_fifo_state *fifo_state =
		&crtc_state->wm.vlv.fifo_state;

	return raw->plane[plane_id] <= fifo_state->plane[plane_id];
}

static bool vlv_raw_crtc_wm_is_valid(const struct intel_crtc_state *crtc_state, int level)
{
	return vlv_raw_plane_wm_is_valid(crtc_state, PLANE_PRIMARY, level) &&
		vlv_raw_plane_wm_is_valid(crtc_state, PLANE_SPRITE0, level) &&
		vlv_raw_plane_wm_is_valid(crtc_state, PLANE_SPRITE1, level) &&
		vlv_raw_plane_wm_is_valid(crtc_state, PLANE_CURSOR, level);
}

static int vlv_compute_pipe_wm(struct intel_crtc_state *crtc_state)
{
	struct intel_crtc *crtc = to_intel_crtc(crtc_state->base.crtc);
	struct drm_i915_private *dev_priv = to_i915(crtc->base.dev);
	struct intel_atomic_state *state =
		to_intel_atomic_state(crtc_state->base.state);
	struct vlv_wm_state *wm_state = &crtc_state->wm.vlv.optimal;
	const struct vlv_fifo_state *fifo_state =
		&crtc_state->wm.vlv.fifo_state;
	int num_active_planes = hweight8(crtc_state->active_planes &
					 ~BIT(PLANE_CURSOR));
	bool needs_modeset = drm_atomic_crtc_needs_modeset(&crtc_state->base);
	const struct intel_plane_state *old_plane_state;
	const struct intel_plane_state *new_plane_state;
	struct intel_plane *plane;
	enum plane_id plane_id;
	int level, ret, i;
	unsigned int dirty = 0;

	for_each_oldnew_intel_plane_in_state(state, plane,
					     old_plane_state,
					     new_plane_state, i) {
		if (new_plane_state->base.crtc != &crtc->base &&
		    old_plane_state->base.crtc != &crtc->base)
			continue;

		if (vlv_raw_plane_wm_compute(crtc_state, new_plane_state))
			dirty |= BIT(plane->id);
	}

	/*
	 * DSPARB registers may have been reset due to the
	 * power well being turned off. Make sure we restore
	 * them to a consistent state even if no primary/sprite
	 * planes are initially active.
	 */
	if (needs_modeset)
		crtc_state->fifo_changed = true;

	if (!dirty)
		return 0;

	/* cursor changes don't warrant a FIFO recompute */
	if (dirty & ~BIT(PLANE_CURSOR)) {
		const struct intel_crtc_state *old_crtc_state =
			intel_atomic_get_old_crtc_state(state, crtc);
		const struct vlv_fifo_state *old_fifo_state =
			&old_crtc_state->wm.vlv.fifo_state;

		ret = vlv_compute_fifo(crtc_state);
		if (ret)
			return ret;

		if (needs_modeset ||
		    memcmp(old_fifo_state, fifo_state,
			   sizeof(*fifo_state)) != 0)
			crtc_state->fifo_changed = true;
	}

	/* initially allow all levels */
	wm_state->num_levels = intel_wm_num_levels(dev_priv);
	/*
	 * Note that enabling cxsr with no primary/sprite planes
	 * enabled can wedge the pipe. Hence we only allow cxsr
	 * with exactly one enabled primary/sprite plane.
	 */
	wm_state->cxsr = crtc->pipe != PIPE_C && num_active_planes == 1;

	for (level = 0; level < wm_state->num_levels; level++) {
		const struct g4x_pipe_wm *raw = &crtc_state->wm.vlv.raw[level];
		const int sr_fifo_size = INTEL_NUM_PIPES(dev_priv) * 512 - 1;

		if (!vlv_raw_crtc_wm_is_valid(crtc_state, level))
			break;

		for_each_plane_id_on_crtc(crtc, plane_id) {
			wm_state->wm[level].plane[plane_id] =
				vlv_invert_wm_value(raw->plane[plane_id],
						    fifo_state->plane[plane_id]);
		}

		wm_state->sr[level].plane =
			vlv_invert_wm_value(max3(raw->plane[PLANE_PRIMARY],
						 raw->plane[PLANE_SPRITE0],
						 raw->plane[PLANE_SPRITE1]),
					    sr_fifo_size);

		wm_state->sr[level].cursor =
			vlv_invert_wm_value(raw->plane[PLANE_CURSOR],
					    63);
	}

	if (level == 0)
		return -EINVAL;

	/* limit to only levels we can actually handle */
	wm_state->num_levels = level;

	/* invalidate the higher levels */
	vlv_invalidate_wms(crtc, wm_state, level);

	return 0;
}

#define VLV_FIFO(plane, value) \
	(((value) << DSPARB_ ## plane ## _SHIFT_VLV) & DSPARB_ ## plane ## _MASK_VLV)

static void vlv_atomic_update_fifo(struct intel_atomic_state *state,
				   struct intel_crtc_state *crtc_state)
{
	struct intel_crtc *crtc = to_intel_crtc(crtc_state->base.crtc);
	struct drm_i915_private *dev_priv = to_i915(crtc->base.dev);
	struct intel_uncore *uncore = &dev_priv->uncore;
	const struct vlv_fifo_state *fifo_state =
		&crtc_state->wm.vlv.fifo_state;
	int sprite0_start, sprite1_start, fifo_size;

	if (!crtc_state->fifo_changed)
		return;

	sprite0_start = fifo_state->plane[PLANE_PRIMARY];
	sprite1_start = fifo_state->plane[PLANE_SPRITE0] + sprite0_start;
	fifo_size = fifo_state->plane[PLANE_SPRITE1] + sprite1_start;

	WARN_ON(fifo_state->plane[PLANE_CURSOR] != 63);
	WARN_ON(fifo_size != 511);

	trace_vlv_fifo_size(crtc, sprite0_start, sprite1_start, fifo_size);

	/*
	 * uncore.lock serves a double purpose here. It allows us to
	 * use the less expensive I915_{READ,WRITE}_FW() functions, and
	 * it protects the DSPARB registers from getting clobbered by
	 * parallel updates from multiple pipes.
	 *
	 * intel_pipe_update_start() has already disabled interrupts
	 * for us, so a plain spin_lock() is sufficient here.
	 */
	spin_lock(&uncore->lock);

	switch (crtc->pipe) {
		u32 dsparb, dsparb2, dsparb3;
	case PIPE_A:
		dsparb = intel_uncore_read_fw(uncore, DSPARB);
		dsparb2 = intel_uncore_read_fw(uncore, DSPARB2);

		dsparb &= ~(VLV_FIFO(SPRITEA, 0xff) |
			    VLV_FIFO(SPRITEB, 0xff));
		dsparb |= (VLV_FIFO(SPRITEA, sprite0_start) |
			   VLV_FIFO(SPRITEB, sprite1_start));

		dsparb2 &= ~(VLV_FIFO(SPRITEA_HI, 0x1) |
			     VLV_FIFO(SPRITEB_HI, 0x1));
		dsparb2 |= (VLV_FIFO(SPRITEA_HI, sprite0_start >> 8) |
			   VLV_FIFO(SPRITEB_HI, sprite1_start >> 8));

		intel_uncore_write_fw(uncore, DSPARB, dsparb);
		intel_uncore_write_fw(uncore, DSPARB2, dsparb2);
		break;
	case PIPE_B:
		dsparb = intel_uncore_read_fw(uncore, DSPARB);
		dsparb2 = intel_uncore_read_fw(uncore, DSPARB2);

		dsparb &= ~(VLV_FIFO(SPRITEC, 0xff) |
			    VLV_FIFO(SPRITED, 0xff));
		dsparb |= (VLV_FIFO(SPRITEC, sprite0_start) |
			   VLV_FIFO(SPRITED, sprite1_start));

		dsparb2 &= ~(VLV_FIFO(SPRITEC_HI, 0xff) |
			     VLV_FIFO(SPRITED_HI, 0xff));
		dsparb2 |= (VLV_FIFO(SPRITEC_HI, sprite0_start >> 8) |
			   VLV_FIFO(SPRITED_HI, sprite1_start >> 8));

		intel_uncore_write_fw(uncore, DSPARB, dsparb);
		intel_uncore_write_fw(uncore, DSPARB2, dsparb2);
		break;
	case PIPE_C:
		dsparb3 = intel_uncore_read_fw(uncore, DSPARB3);
		dsparb2 = intel_uncore_read_fw(uncore, DSPARB2);

		dsparb3 &= ~(VLV_FIFO(SPRITEE, 0xff) |
			     VLV_FIFO(SPRITEF, 0xff));
		dsparb3 |= (VLV_FIFO(SPRITEE, sprite0_start) |
			    VLV_FIFO(SPRITEF, sprite1_start));

		dsparb2 &= ~(VLV_FIFO(SPRITEE_HI, 0xff) |
			     VLV_FIFO(SPRITEF_HI, 0xff));
		dsparb2 |= (VLV_FIFO(SPRITEE_HI, sprite0_start >> 8) |
			   VLV_FIFO(SPRITEF_HI, sprite1_start >> 8));

		intel_uncore_write_fw(uncore, DSPARB3, dsparb3);
		intel_uncore_write_fw(uncore, DSPARB2, dsparb2);
		break;
	default:
		break;
	}

	intel_uncore_posting_read_fw(uncore, DSPARB);

	spin_unlock(&uncore->lock);
}

#undef VLV_FIFO

static int vlv_compute_intermediate_wm(struct intel_crtc_state *new_crtc_state)
{
	struct intel_crtc *crtc = to_intel_crtc(new_crtc_state->base.crtc);
	struct vlv_wm_state *intermediate = &new_crtc_state->wm.vlv.intermediate;
	const struct vlv_wm_state *optimal = &new_crtc_state->wm.vlv.optimal;
	struct intel_atomic_state *intel_state =
		to_intel_atomic_state(new_crtc_state->base.state);
	const struct intel_crtc_state *old_crtc_state =
		intel_atomic_get_old_crtc_state(intel_state, crtc);
	const struct vlv_wm_state *active = &old_crtc_state->wm.vlv.optimal;
	int level;

	if (!new_crtc_state->base.active || drm_atomic_crtc_needs_modeset(&new_crtc_state->base)) {
		*intermediate = *optimal;

		intermediate->cxsr = false;
		goto out;
	}

	intermediate->num_levels = min(optimal->num_levels, active->num_levels);
	intermediate->cxsr = optimal->cxsr && active->cxsr &&
		!new_crtc_state->disable_cxsr;

	for (level = 0; level < intermediate->num_levels; level++) {
		enum plane_id plane_id;

		for_each_plane_id_on_crtc(crtc, plane_id) {
			intermediate->wm[level].plane[plane_id] =
				min(optimal->wm[level].plane[plane_id],
				    active->wm[level].plane[plane_id]);
		}

		intermediate->sr[level].plane = min(optimal->sr[level].plane,
						    active->sr[level].plane);
		intermediate->sr[level].cursor = min(optimal->sr[level].cursor,
						     active->sr[level].cursor);
	}

	vlv_invalidate_wms(crtc, intermediate, level);

out:
	/*
	 * If our intermediate WM are identical to the final WM, then we can
	 * omit the post-vblank programming; only update if it's different.
	 */
	if (memcmp(intermediate, optimal, sizeof(*intermediate)) != 0)
		new_crtc_state->wm.need_postvbl_update = true;

	return 0;
}

static void vlv_merge_wm(struct drm_i915_private *dev_priv,
			 struct vlv_wm_values *wm)
{
	struct intel_crtc *crtc;
	int num_active_pipes = 0;

	wm->level = dev_priv->wm.max_level;
	wm->cxsr = true;

	for_each_intel_crtc(&dev_priv->drm, crtc) {
		const struct vlv_wm_state *wm_state = &crtc->wm.active.vlv;

		if (!crtc->active)
			continue;

		if (!wm_state->cxsr)
			wm->cxsr = false;

		num_active_pipes++;
		wm->level = min_t(int, wm->level, wm_state->num_levels - 1);
	}

	if (num_active_pipes != 1)
		wm->cxsr = false;

	if (num_active_pipes > 1)
		wm->level = VLV_WM_LEVEL_PM2;

	for_each_intel_crtc(&dev_priv->drm, crtc) {
		const struct vlv_wm_state *wm_state = &crtc->wm.active.vlv;
		enum pipe pipe = crtc->pipe;

		wm->pipe[pipe] = wm_state->wm[wm->level];
		if (crtc->active && wm->cxsr)
			wm->sr = wm_state->sr[wm->level];

		wm->ddl[pipe].plane[PLANE_PRIMARY] = DDL_PRECISION_HIGH | 2;
		wm->ddl[pipe].plane[PLANE_SPRITE0] = DDL_PRECISION_HIGH | 2;
		wm->ddl[pipe].plane[PLANE_SPRITE1] = DDL_PRECISION_HIGH | 2;
		wm->ddl[pipe].plane[PLANE_CURSOR] = DDL_PRECISION_HIGH | 2;
	}
}

static void vlv_program_watermarks(struct drm_i915_private *dev_priv)
{
	struct vlv_wm_values *old_wm = &dev_priv->wm.vlv;
	struct vlv_wm_values new_wm = {};

	vlv_merge_wm(dev_priv, &new_wm);

	if (memcmp(old_wm, &new_wm, sizeof(new_wm)) == 0)
		return;

	if (is_disabling(old_wm->level, new_wm.level, VLV_WM_LEVEL_DDR_DVFS))
		chv_set_memory_dvfs(dev_priv, false);

	if (is_disabling(old_wm->level, new_wm.level, VLV_WM_LEVEL_PM5))
		chv_set_memory_pm5(dev_priv, false);

	if (is_disabling(old_wm->cxsr, new_wm.cxsr, true))
		_intel_set_memory_cxsr(dev_priv, false);

	vlv_write_wm_values(dev_priv, &new_wm);

	if (is_enabling(old_wm->cxsr, new_wm.cxsr, true))
		_intel_set_memory_cxsr(dev_priv, true);

	if (is_enabling(old_wm->level, new_wm.level, VLV_WM_LEVEL_PM5))
		chv_set_memory_pm5(dev_priv, true);

	if (is_enabling(old_wm->level, new_wm.level, VLV_WM_LEVEL_DDR_DVFS))
		chv_set_memory_dvfs(dev_priv, true);

	*old_wm = new_wm;
}

static void vlv_initial_watermarks(struct intel_atomic_state *state,
				   struct intel_crtc_state *crtc_state)
{
	struct drm_i915_private *dev_priv = to_i915(crtc_state->base.crtc->dev);
	struct intel_crtc *crtc = to_intel_crtc(crtc_state->base.crtc);

	mutex_lock(&dev_priv->wm.wm_mutex);
	crtc->wm.active.vlv = crtc_state->wm.vlv.intermediate;
	vlv_program_watermarks(dev_priv);
	mutex_unlock(&dev_priv->wm.wm_mutex);
}

static void vlv_optimize_watermarks(struct intel_atomic_state *state,
				    struct intel_crtc_state *crtc_state)
{
	struct drm_i915_private *dev_priv = to_i915(crtc_state->base.crtc->dev);
	struct intel_crtc *crtc = to_intel_crtc(crtc_state->base.crtc);

	if (!crtc_state->wm.need_postvbl_update)
		return;

	mutex_lock(&dev_priv->wm.wm_mutex);
	crtc->wm.active.vlv = crtc_state->wm.vlv.optimal;
	vlv_program_watermarks(dev_priv);
	mutex_unlock(&dev_priv->wm.wm_mutex);
}

static void i965_update_wm(struct intel_crtc *unused_crtc)
{
	struct drm_i915_private *dev_priv = to_i915(unused_crtc->base.dev);
	struct intel_crtc *crtc;
	int srwm = 1;
	int cursor_sr = 16;
	bool cxsr_enabled;

	/* Calc sr entries for one plane configs */
	crtc = single_enabled_crtc(dev_priv);
	if (crtc) {
		/* self-refresh has much higher latency */
		static const int sr_latency_ns = 12000;
		const struct drm_display_mode *adjusted_mode =
			&crtc->config->base.adjusted_mode;
		const struct drm_framebuffer *fb =
			crtc->base.primary->state->fb;
		int clock = adjusted_mode->crtc_clock;
		int htotal = adjusted_mode->crtc_htotal;
		int hdisplay = crtc->config->pipe_src_w;
		int cpp = fb->format->cpp[0];
		int entries;

		entries = intel_wm_method2(clock, htotal,
					   hdisplay, cpp, sr_latency_ns / 100);
		entries = DIV_ROUND_UP(entries, I915_FIFO_LINE_SIZE);
		srwm = I965_FIFO_SIZE - entries;
		if (srwm < 0)
			srwm = 1;
		srwm &= 0x1ff;
		DRM_DEBUG_KMS("self-refresh entries: %d, wm: %d\n",
			      entries, srwm);

		entries = intel_wm_method2(clock, htotal,
					   crtc->base.cursor->state->crtc_w, 4,
					   sr_latency_ns / 100);
		entries = DIV_ROUND_UP(entries,
				       i965_cursor_wm_info.cacheline_size) +
			i965_cursor_wm_info.guard_size;

		cursor_sr = i965_cursor_wm_info.fifo_size - entries;
		if (cursor_sr > i965_cursor_wm_info.max_wm)
			cursor_sr = i965_cursor_wm_info.max_wm;

		DRM_DEBUG_KMS("self-refresh watermark: display plane %d "
			      "cursor %d\n", srwm, cursor_sr);

		cxsr_enabled = true;
	} else {
		cxsr_enabled = false;
		/* Turn off self refresh if both pipes are enabled */
		intel_set_memory_cxsr(dev_priv, false);
	}

	DRM_DEBUG_KMS("Setting FIFO watermarks - A: 8, B: 8, C: 8, SR %d\n",
		      srwm);

	/* 965 has limitations... */
	I915_WRITE(DSPFW1, FW_WM(srwm, SR) |
		   FW_WM(8, CURSORB) |
		   FW_WM(8, PLANEB) |
		   FW_WM(8, PLANEA));
	I915_WRITE(DSPFW2, FW_WM(8, CURSORA) |
		   FW_WM(8, PLANEC_OLD));
	/* update cursor SR watermark */
	I915_WRITE(DSPFW3, FW_WM(cursor_sr, CURSOR_SR));

	if (cxsr_enabled)
		intel_set_memory_cxsr(dev_priv, true);
}

#undef FW_WM

static void i9xx_update_wm(struct intel_crtc *unused_crtc)
{
	struct drm_i915_private *dev_priv = to_i915(unused_crtc->base.dev);
	const struct intel_watermark_params *wm_info;
	u32 fwater_lo;
	u32 fwater_hi;
	int cwm, srwm = 1;
	int fifo_size;
	int planea_wm, planeb_wm;
	struct intel_crtc *crtc, *enabled = NULL;

	if (IS_I945GM(dev_priv))
		wm_info = &i945_wm_info;
	else if (!IS_GEN(dev_priv, 2))
		wm_info = &i915_wm_info;
	else
		wm_info = &i830_a_wm_info;

	fifo_size = dev_priv->display.get_fifo_size(dev_priv, PLANE_A);
	crtc = intel_get_crtc_for_plane(dev_priv, PLANE_A);
	if (intel_crtc_active(crtc)) {
		const struct drm_display_mode *adjusted_mode =
			&crtc->config->base.adjusted_mode;
		const struct drm_framebuffer *fb =
			crtc->base.primary->state->fb;
		int cpp;

		if (IS_GEN(dev_priv, 2))
			cpp = 4;
		else
			cpp = fb->format->cpp[0];

		planea_wm = intel_calculate_wm(adjusted_mode->crtc_clock,
					       wm_info, fifo_size, cpp,
					       pessimal_latency_ns);
		enabled = crtc;
	} else {
		planea_wm = fifo_size - wm_info->guard_size;
		if (planea_wm > (long)wm_info->max_wm)
			planea_wm = wm_info->max_wm;
	}

	if (IS_GEN(dev_priv, 2))
		wm_info = &i830_bc_wm_info;

	fifo_size = dev_priv->display.get_fifo_size(dev_priv, PLANE_B);
	crtc = intel_get_crtc_for_plane(dev_priv, PLANE_B);
	if (intel_crtc_active(crtc)) {
		const struct drm_display_mode *adjusted_mode =
			&crtc->config->base.adjusted_mode;
		const struct drm_framebuffer *fb =
			crtc->base.primary->state->fb;
		int cpp;

		if (IS_GEN(dev_priv, 2))
			cpp = 4;
		else
			cpp = fb->format->cpp[0];

		planeb_wm = intel_calculate_wm(adjusted_mode->crtc_clock,
					       wm_info, fifo_size, cpp,
					       pessimal_latency_ns);
		if (enabled == NULL)
			enabled = crtc;
		else
			enabled = NULL;
	} else {
		planeb_wm = fifo_size - wm_info->guard_size;
		if (planeb_wm > (long)wm_info->max_wm)
			planeb_wm = wm_info->max_wm;
	}

	DRM_DEBUG_KMS("FIFO watermarks - A: %d, B: %d\n", planea_wm, planeb_wm);

	if (IS_I915GM(dev_priv) && enabled) {
		struct drm_i915_gem_object *obj;

		obj = intel_fb_obj(enabled->base.primary->state->fb);

		/* self-refresh seems busted with untiled */
		if (!i915_gem_object_is_tiled(obj))
			enabled = NULL;
	}

	/*
	 * Overlay gets an aggressive default since video jitter is bad.
	 */
	cwm = 2;

	/* Play safe and disable self-refresh before adjusting watermarks. */
	intel_set_memory_cxsr(dev_priv, false);

	/* Calc sr entries for one plane configs */
	if (HAS_FW_BLC(dev_priv) && enabled) {
		/* self-refresh has much higher latency */
		static const int sr_latency_ns = 6000;
		const struct drm_display_mode *adjusted_mode =
			&enabled->config->base.adjusted_mode;
		const struct drm_framebuffer *fb =
			enabled->base.primary->state->fb;
		int clock = adjusted_mode->crtc_clock;
		int htotal = adjusted_mode->crtc_htotal;
		int hdisplay = enabled->config->pipe_src_w;
		int cpp;
		int entries;

		if (IS_I915GM(dev_priv) || IS_I945GM(dev_priv))
			cpp = 4;
		else
			cpp = fb->format->cpp[0];

		entries = intel_wm_method2(clock, htotal, hdisplay, cpp,
					   sr_latency_ns / 100);
		entries = DIV_ROUND_UP(entries, wm_info->cacheline_size);
		DRM_DEBUG_KMS("self-refresh entries: %d\n", entries);
		srwm = wm_info->fifo_size - entries;
		if (srwm < 0)
			srwm = 1;

		if (IS_I945G(dev_priv) || IS_I945GM(dev_priv))
			I915_WRITE(FW_BLC_SELF,
				   FW_BLC_SELF_FIFO_MASK | (srwm & 0xff));
		else
			I915_WRITE(FW_BLC_SELF, srwm & 0x3f);
	}

	DRM_DEBUG_KMS("Setting FIFO watermarks - A: %d, B: %d, C: %d, SR %d\n",
		      planea_wm, planeb_wm, cwm, srwm);

	fwater_lo = ((planeb_wm & 0x3f) << 16) | (planea_wm & 0x3f);
	fwater_hi = (cwm & 0x1f);

	/* Set request length to 8 cachelines per fetch */
	fwater_lo = fwater_lo | (1 << 24) | (1 << 8);
	fwater_hi = fwater_hi | (1 << 8);

	I915_WRITE(FW_BLC, fwater_lo);
	I915_WRITE(FW_BLC2, fwater_hi);

	if (enabled)
		intel_set_memory_cxsr(dev_priv, true);
}

static void i845_update_wm(struct intel_crtc *unused_crtc)
{
	struct drm_i915_private *dev_priv = to_i915(unused_crtc->base.dev);
	struct intel_crtc *crtc;
	const struct drm_display_mode *adjusted_mode;
	u32 fwater_lo;
	int planea_wm;

	crtc = single_enabled_crtc(dev_priv);
	if (crtc == NULL)
		return;

	adjusted_mode = &crtc->config->base.adjusted_mode;
	planea_wm = intel_calculate_wm(adjusted_mode->crtc_clock,
				       &i845_wm_info,
				       dev_priv->display.get_fifo_size(dev_priv, PLANE_A),
				       4, pessimal_latency_ns);
	fwater_lo = I915_READ(FW_BLC) & ~0xfff;
	fwater_lo |= (3<<8) | planea_wm;

	DRM_DEBUG_KMS("Setting FIFO watermarks - A: %d\n", planea_wm);

	I915_WRITE(FW_BLC, fwater_lo);
}

/* latency must be in 0.1us units. */
static unsigned int ilk_wm_method1(unsigned int pixel_rate,
				   unsigned int cpp,
				   unsigned int latency)
{
	unsigned int ret;

	ret = intel_wm_method1(pixel_rate, cpp, latency);
	ret = DIV_ROUND_UP(ret, 64) + 2;

	return ret;
}

/* latency must be in 0.1us units. */
static unsigned int ilk_wm_method2(unsigned int pixel_rate,
				   unsigned int htotal,
				   unsigned int width,
				   unsigned int cpp,
				   unsigned int latency)
{
	unsigned int ret;

	ret = intel_wm_method2(pixel_rate, htotal,
			       width, cpp, latency);
	ret = DIV_ROUND_UP(ret, 64) + 2;

	return ret;
}

static u32 ilk_wm_fbc(u32 pri_val, u32 horiz_pixels, u8 cpp)
{
	/*
	 * Neither of these should be possible since this function shouldn't be
	 * called if the CRTC is off or the plane is invisible.  But let's be
	 * extra paranoid to avoid a potential divide-by-zero if we screw up
	 * elsewhere in the driver.
	 */
	if (WARN_ON(!cpp))
		return 0;
	if (WARN_ON(!horiz_pixels))
		return 0;

	return DIV_ROUND_UP(pri_val * 64, horiz_pixels * cpp) + 2;
}

struct ilk_wm_maximums {
	u16 pri;
	u16 spr;
	u16 cur;
	u16 fbc;
};

/*
 * For both WM_PIPE and WM_LP.
 * mem_value must be in 0.1us units.
 */
static u32 ilk_compute_pri_wm(const struct intel_crtc_state *crtc_state,
			      const struct intel_plane_state *plane_state,
			      u32 mem_value, bool is_lp)
{
	u32 method1, method2;
	int cpp;

	if (mem_value == 0)
		return U32_MAX;

	if (!intel_wm_plane_visible(crtc_state, plane_state))
		return 0;

	cpp = plane_state->base.fb->format->cpp[0];

	method1 = ilk_wm_method1(crtc_state->pixel_rate, cpp, mem_value);

	if (!is_lp)
		return method1;

	method2 = ilk_wm_method2(crtc_state->pixel_rate,
				 crtc_state->base.adjusted_mode.crtc_htotal,
				 drm_rect_width(&plane_state->base.dst),
				 cpp, mem_value);

	return min(method1, method2);
}

/*
 * For both WM_PIPE and WM_LP.
 * mem_value must be in 0.1us units.
 */
static u32 ilk_compute_spr_wm(const struct intel_crtc_state *crtc_state,
			      const struct intel_plane_state *plane_state,
			      u32 mem_value)
{
	u32 method1, method2;
	int cpp;

	if (mem_value == 0)
		return U32_MAX;

	if (!intel_wm_plane_visible(crtc_state, plane_state))
		return 0;

	cpp = plane_state->base.fb->format->cpp[0];

	method1 = ilk_wm_method1(crtc_state->pixel_rate, cpp, mem_value);
	method2 = ilk_wm_method2(crtc_state->pixel_rate,
				 crtc_state->base.adjusted_mode.crtc_htotal,
				 drm_rect_width(&plane_state->base.dst),
				 cpp, mem_value);
	return min(method1, method2);
}

/*
 * For both WM_PIPE and WM_LP.
 * mem_value must be in 0.1us units.
 */
static u32 ilk_compute_cur_wm(const struct intel_crtc_state *crtc_state,
			      const struct intel_plane_state *plane_state,
			      u32 mem_value)
{
	int cpp;

	if (mem_value == 0)
		return U32_MAX;

	if (!intel_wm_plane_visible(crtc_state, plane_state))
		return 0;

	cpp = plane_state->base.fb->format->cpp[0];

	return ilk_wm_method2(crtc_state->pixel_rate,
			      crtc_state->base.adjusted_mode.crtc_htotal,
			      drm_rect_width(&plane_state->base.dst),
			      cpp, mem_value);
}

/* Only for WM_LP. */
static u32 ilk_compute_fbc_wm(const struct intel_crtc_state *crtc_state,
			      const struct intel_plane_state *plane_state,
			      u32 pri_val)
{
	int cpp;

	if (!intel_wm_plane_visible(crtc_state, plane_state))
		return 0;

	cpp = plane_state->base.fb->format->cpp[0];

	return ilk_wm_fbc(pri_val, drm_rect_width(&plane_state->base.dst), cpp);
}

static unsigned int
ilk_display_fifo_size(const struct drm_i915_private *dev_priv)
{
	if (INTEL_GEN(dev_priv) >= 8)
		return 3072;
	else if (INTEL_GEN(dev_priv) >= 7)
		return 768;
	else
		return 512;
}

static unsigned int
ilk_plane_wm_reg_max(const struct drm_i915_private *dev_priv,
		     int level, bool is_sprite)
{
	if (INTEL_GEN(dev_priv) >= 8)
		/* BDW primary/sprite plane watermarks */
		return level == 0 ? 255 : 2047;
	else if (INTEL_GEN(dev_priv) >= 7)
		/* IVB/HSW primary/sprite plane watermarks */
		return level == 0 ? 127 : 1023;
	else if (!is_sprite)
		/* ILK/SNB primary plane watermarks */
		return level == 0 ? 127 : 511;
	else
		/* ILK/SNB sprite plane watermarks */
		return level == 0 ? 63 : 255;
}

static unsigned int
ilk_cursor_wm_reg_max(const struct drm_i915_private *dev_priv, int level)
{
	if (INTEL_GEN(dev_priv) >= 7)
		return level == 0 ? 63 : 255;
	else
		return level == 0 ? 31 : 63;
}

static unsigned int ilk_fbc_wm_reg_max(const struct drm_i915_private *dev_priv)
{
	if (INTEL_GEN(dev_priv) >= 8)
		return 31;
	else
		return 15;
}

/* Calculate the maximum primary/sprite plane watermark */
static unsigned int ilk_plane_wm_max(const struct drm_i915_private *dev_priv,
				     int level,
				     const struct intel_wm_config *config,
				     enum intel_ddb_partitioning ddb_partitioning,
				     bool is_sprite)
{
	unsigned int fifo_size = ilk_display_fifo_size(dev_priv);

	/* if sprites aren't enabled, sprites get nothing */
	if (is_sprite && !config->sprites_enabled)
		return 0;

	/* HSW allows LP1+ watermarks even with multiple pipes */
	if (level == 0 || config->num_pipes_active > 1) {
		fifo_size /= INTEL_NUM_PIPES(dev_priv);

		/*
		 * For some reason the non self refresh
		 * FIFO size is only half of the self
		 * refresh FIFO size on ILK/SNB.
		 */
		if (INTEL_GEN(dev_priv) <= 6)
			fifo_size /= 2;
	}

	if (config->sprites_enabled) {
		/* level 0 is always calculated with 1:1 split */
		if (level > 0 && ddb_partitioning == INTEL_DDB_PART_5_6) {
			if (is_sprite)
				fifo_size *= 5;
			fifo_size /= 6;
		} else {
			fifo_size /= 2;
		}
	}

	/* clamp to max that the registers can hold */
	return min(fifo_size, ilk_plane_wm_reg_max(dev_priv, level, is_sprite));
}

/* Calculate the maximum cursor plane watermark */
static unsigned int ilk_cursor_wm_max(const struct drm_i915_private *dev_priv,
				      int level,
				      const struct intel_wm_config *config)
{
	/* HSW LP1+ watermarks w/ multiple pipes */
	if (level > 0 && config->num_pipes_active > 1)
		return 64;

	/* otherwise just report max that registers can hold */
	return ilk_cursor_wm_reg_max(dev_priv, level);
}

static void ilk_compute_wm_maximums(const struct drm_i915_private *dev_priv,
				    int level,
				    const struct intel_wm_config *config,
				    enum intel_ddb_partitioning ddb_partitioning,
				    struct ilk_wm_maximums *max)
{
	max->pri = ilk_plane_wm_max(dev_priv, level, config, ddb_partitioning, false);
	max->spr = ilk_plane_wm_max(dev_priv, level, config, ddb_partitioning, true);
	max->cur = ilk_cursor_wm_max(dev_priv, level, config);
	max->fbc = ilk_fbc_wm_reg_max(dev_priv);
}

static void ilk_compute_wm_reg_maximums(const struct drm_i915_private *dev_priv,
					int level,
					struct ilk_wm_maximums *max)
{
	max->pri = ilk_plane_wm_reg_max(dev_priv, level, false);
	max->spr = ilk_plane_wm_reg_max(dev_priv, level, true);
	max->cur = ilk_cursor_wm_reg_max(dev_priv, level);
	max->fbc = ilk_fbc_wm_reg_max(dev_priv);
}

static bool ilk_validate_wm_level(int level,
				  const struct ilk_wm_maximums *max,
				  struct intel_wm_level *result)
{
	bool ret;

	/* already determined to be invalid? */
	if (!result->enable)
		return false;

	result->enable = result->pri_val <= max->pri &&
			 result->spr_val <= max->spr &&
			 result->cur_val <= max->cur;

	ret = result->enable;

	/*
	 * HACK until we can pre-compute everything,
	 * and thus fail gracefully if LP0 watermarks
	 * are exceeded...
	 */
	if (level == 0 && !result->enable) {
		if (result->pri_val > max->pri)
			DRM_DEBUG_KMS("Primary WM%d too large %u (max %u)\n",
				      level, result->pri_val, max->pri);
		if (result->spr_val > max->spr)
			DRM_DEBUG_KMS("Sprite WM%d too large %u (max %u)\n",
				      level, result->spr_val, max->spr);
		if (result->cur_val > max->cur)
			DRM_DEBUG_KMS("Cursor WM%d too large %u (max %u)\n",
				      level, result->cur_val, max->cur);

		result->pri_val = min_t(u32, result->pri_val, max->pri);
		result->spr_val = min_t(u32, result->spr_val, max->spr);
		result->cur_val = min_t(u32, result->cur_val, max->cur);
		result->enable = true;
	}

	return ret;
}

static void ilk_compute_wm_level(const struct drm_i915_private *dev_priv,
				 const struct intel_crtc *intel_crtc,
				 int level,
				 struct intel_crtc_state *crtc_state,
				 const struct intel_plane_state *pristate,
				 const struct intel_plane_state *sprstate,
				 const struct intel_plane_state *curstate,
				 struct intel_wm_level *result)
{
	u16 pri_latency = dev_priv->wm.pri_latency[level];
	u16 spr_latency = dev_priv->wm.spr_latency[level];
	u16 cur_latency = dev_priv->wm.cur_latency[level];

	/* WM1+ latency values stored in 0.5us units */
	if (level > 0) {
		pri_latency *= 5;
		spr_latency *= 5;
		cur_latency *= 5;
	}

	if (pristate) {
		result->pri_val = ilk_compute_pri_wm(crtc_state, pristate,
						     pri_latency, level);
		result->fbc_val = ilk_compute_fbc_wm(crtc_state, pristate, result->pri_val);
	}

	if (sprstate)
		result->spr_val = ilk_compute_spr_wm(crtc_state, sprstate, spr_latency);

	if (curstate)
		result->cur_val = ilk_compute_cur_wm(crtc_state, curstate, cur_latency);

	result->enable = true;
}

static u32
hsw_compute_linetime_wm(const struct intel_crtc_state *crtc_state)
{
	const struct intel_atomic_state *intel_state =
		to_intel_atomic_state(crtc_state->base.state);
	const struct drm_display_mode *adjusted_mode =
		&crtc_state->base.adjusted_mode;
	u32 linetime, ips_linetime;

	if (!crtc_state->base.active)
		return 0;
	if (WARN_ON(adjusted_mode->crtc_clock == 0))
		return 0;
	if (WARN_ON(intel_state->cdclk.logical.cdclk == 0))
		return 0;

	/* The WM are computed with base on how long it takes to fill a single
	 * row at the given clock rate, multiplied by 8.
	 * */
	linetime = DIV_ROUND_CLOSEST(adjusted_mode->crtc_htotal * 1000 * 8,
				     adjusted_mode->crtc_clock);
	ips_linetime = DIV_ROUND_CLOSEST(adjusted_mode->crtc_htotal * 1000 * 8,
					 intel_state->cdclk.logical.cdclk);

	return PIPE_WM_LINETIME_IPS_LINETIME(ips_linetime) |
	       PIPE_WM_LINETIME_TIME(linetime);
}

static void intel_read_wm_latency(struct drm_i915_private *dev_priv,
				  u16 wm[8])
{
	struct intel_uncore *uncore = &dev_priv->uncore;

	if (INTEL_GEN(dev_priv) >= 9) {
		u32 val;
		int ret, i;
		int level, max_level = ilk_wm_max_level(dev_priv);

		/* read the first set of memory latencies[0:3] */
		val = 0; /* data0 to be programmed to 0 for first set */
		ret = sandybridge_pcode_read(dev_priv,
					     GEN9_PCODE_READ_MEM_LATENCY,
					     &val, NULL);

		if (ret) {
			DRM_ERROR("SKL Mailbox read error = %d\n", ret);
			return;
		}

		wm[0] = val & GEN9_MEM_LATENCY_LEVEL_MASK;
		wm[1] = (val >> GEN9_MEM_LATENCY_LEVEL_1_5_SHIFT) &
				GEN9_MEM_LATENCY_LEVEL_MASK;
		wm[2] = (val >> GEN9_MEM_LATENCY_LEVEL_2_6_SHIFT) &
				GEN9_MEM_LATENCY_LEVEL_MASK;
		wm[3] = (val >> GEN9_MEM_LATENCY_LEVEL_3_7_SHIFT) &
				GEN9_MEM_LATENCY_LEVEL_MASK;

		/* read the second set of memory latencies[4:7] */
		val = 1; /* data0 to be programmed to 1 for second set */
		ret = sandybridge_pcode_read(dev_priv,
					     GEN9_PCODE_READ_MEM_LATENCY,
					     &val, NULL);
		if (ret) {
			DRM_ERROR("SKL Mailbox read error = %d\n", ret);
			return;
		}

		wm[4] = val & GEN9_MEM_LATENCY_LEVEL_MASK;
		wm[5] = (val >> GEN9_MEM_LATENCY_LEVEL_1_5_SHIFT) &
				GEN9_MEM_LATENCY_LEVEL_MASK;
		wm[6] = (val >> GEN9_MEM_LATENCY_LEVEL_2_6_SHIFT) &
				GEN9_MEM_LATENCY_LEVEL_MASK;
		wm[7] = (val >> GEN9_MEM_LATENCY_LEVEL_3_7_SHIFT) &
				GEN9_MEM_LATENCY_LEVEL_MASK;

		/*
		 * If a level n (n > 1) has a 0us latency, all levels m (m >= n)
		 * need to be disabled. We make sure to sanitize the values out
		 * of the punit to satisfy this requirement.
		 */
		for (level = 1; level <= max_level; level++) {
			if (wm[level] == 0) {
				for (i = level + 1; i <= max_level; i++)
					wm[i] = 0;
				break;
			}
		}

		/*
		 * WaWmMemoryReadLatency:skl+,glk
		 *
		 * punit doesn't take into account the read latency so we need
		 * to add 2us to the various latency levels we retrieve from the
		 * punit when level 0 response data us 0us.
		 */
		if (wm[0] == 0) {
			wm[0] += 2;
			for (level = 1; level <= max_level; level++) {
				if (wm[level] == 0)
					break;
				wm[level] += 2;
			}
		}

		/*
		 * WA Level-0 adjustment for 16GB DIMMs: SKL+
		 * If we could not get dimm info enable this WA to prevent from
		 * any underrun. If not able to get Dimm info assume 16GB dimm
		 * to avoid any underrun.
		 */
		if (dev_priv->dram_info.is_16gb_dimm)
			wm[0] += 1;

	} else if (IS_HASWELL(dev_priv) || IS_BROADWELL(dev_priv)) {
		u64 sskpd = intel_uncore_read64(uncore, MCH_SSKPD);

		wm[0] = (sskpd >> 56) & 0xFF;
		if (wm[0] == 0)
			wm[0] = sskpd & 0xF;
		wm[1] = (sskpd >> 4) & 0xFF;
		wm[2] = (sskpd >> 12) & 0xFF;
		wm[3] = (sskpd >> 20) & 0x1FF;
		wm[4] = (sskpd >> 32) & 0x1FF;
	} else if (INTEL_GEN(dev_priv) >= 6) {
		u32 sskpd = intel_uncore_read(uncore, MCH_SSKPD);

		wm[0] = (sskpd >> SSKPD_WM0_SHIFT) & SSKPD_WM_MASK;
		wm[1] = (sskpd >> SSKPD_WM1_SHIFT) & SSKPD_WM_MASK;
		wm[2] = (sskpd >> SSKPD_WM2_SHIFT) & SSKPD_WM_MASK;
		wm[3] = (sskpd >> SSKPD_WM3_SHIFT) & SSKPD_WM_MASK;
	} else if (INTEL_GEN(dev_priv) >= 5) {
		u32 mltr = intel_uncore_read(uncore, MLTR_ILK);

		/* ILK primary LP0 latency is 700 ns */
		wm[0] = 7;
		wm[1] = (mltr >> MLTR_WM1_SHIFT) & ILK_SRLT_MASK;
		wm[2] = (mltr >> MLTR_WM2_SHIFT) & ILK_SRLT_MASK;
	} else {
		MISSING_CASE(INTEL_DEVID(dev_priv));
	}
}

static void intel_fixup_spr_wm_latency(struct drm_i915_private *dev_priv,
				       u16 wm[5])
{
	/* ILK sprite LP0 latency is 1300 ns */
	if (IS_GEN(dev_priv, 5))
		wm[0] = 13;
}

static void intel_fixup_cur_wm_latency(struct drm_i915_private *dev_priv,
				       u16 wm[5])
{
	/* ILK cursor LP0 latency is 1300 ns */
	if (IS_GEN(dev_priv, 5))
		wm[0] = 13;
}

int ilk_wm_max_level(const struct drm_i915_private *dev_priv)
{
	/* how many WM levels are we expecting */
	if (INTEL_GEN(dev_priv) >= 9)
		return 7;
	else if (IS_HASWELL(dev_priv) || IS_BROADWELL(dev_priv))
		return 4;
	else if (INTEL_GEN(dev_priv) >= 6)
		return 3;
	else
		return 2;
}

static void intel_print_wm_latency(struct drm_i915_private *dev_priv,
				   const char *name,
				   const u16 wm[8])
{
	int level, max_level = ilk_wm_max_level(dev_priv);

	for (level = 0; level <= max_level; level++) {
		unsigned int latency = wm[level];

		if (latency == 0) {
			DRM_DEBUG_KMS("%s WM%d latency not provided\n",
				      name, level);
			continue;
		}

		/*
		 * - latencies are in us on gen9.
		 * - before then, WM1+ latency values are in 0.5us units
		 */
		if (INTEL_GEN(dev_priv) >= 9)
			latency *= 10;
		else if (level > 0)
			latency *= 5;

		DRM_DEBUG_KMS("%s WM%d latency %u (%u.%u usec)\n",
			      name, level, wm[level],
			      latency / 10, latency % 10);
	}
}

static bool ilk_increase_wm_latency(struct drm_i915_private *dev_priv,
				    u16 wm[5], u16 min)
{
	int level, max_level = ilk_wm_max_level(dev_priv);

	if (wm[0] >= min)
		return false;

	wm[0] = max(wm[0], min);
	for (level = 1; level <= max_level; level++)
		wm[level] = max_t(u16, wm[level], DIV_ROUND_UP(min, 5));

	return true;
}

static void snb_wm_latency_quirk(struct drm_i915_private *dev_priv)
{
	bool changed;

	/*
	 * The BIOS provided WM memory latency values are often
	 * inadequate for high resolution displays. Adjust them.
	 */
	changed = ilk_increase_wm_latency(dev_priv, dev_priv->wm.pri_latency, 12) |
		ilk_increase_wm_latency(dev_priv, dev_priv->wm.spr_latency, 12) |
		ilk_increase_wm_latency(dev_priv, dev_priv->wm.cur_latency, 12);

	if (!changed)
		return;

	DRM_DEBUG_KMS("WM latency values increased to avoid potential underruns\n");
	intel_print_wm_latency(dev_priv, "Primary", dev_priv->wm.pri_latency);
	intel_print_wm_latency(dev_priv, "Sprite", dev_priv->wm.spr_latency);
	intel_print_wm_latency(dev_priv, "Cursor", dev_priv->wm.cur_latency);
}

static void snb_wm_lp3_irq_quirk(struct drm_i915_private *dev_priv)
{
	/*
	 * On some SNB machines (Thinkpad X220 Tablet at least)
	 * LP3 usage can cause vblank interrupts to be lost.
	 * The DEIIR bit will go high but it looks like the CPU
	 * never gets interrupted.
	 *
	 * It's not clear whether other interrupt source could
	 * be affected or if this is somehow limited to vblank
	 * interrupts only. To play it safe we disable LP3
	 * watermarks entirely.
	 */
	if (dev_priv->wm.pri_latency[3] == 0 &&
	    dev_priv->wm.spr_latency[3] == 0 &&
	    dev_priv->wm.cur_latency[3] == 0)
		return;

	dev_priv->wm.pri_latency[3] = 0;
	dev_priv->wm.spr_latency[3] = 0;
	dev_priv->wm.cur_latency[3] = 0;

	DRM_DEBUG_KMS("LP3 watermarks disabled due to potential for lost interrupts\n");
	intel_print_wm_latency(dev_priv, "Primary", dev_priv->wm.pri_latency);
	intel_print_wm_latency(dev_priv, "Sprite", dev_priv->wm.spr_latency);
	intel_print_wm_latency(dev_priv, "Cursor", dev_priv->wm.cur_latency);
}

static void ilk_setup_wm_latency(struct drm_i915_private *dev_priv)
{
	intel_read_wm_latency(dev_priv, dev_priv->wm.pri_latency);

	memcpy(dev_priv->wm.spr_latency, dev_priv->wm.pri_latency,
	       sizeof(dev_priv->wm.pri_latency));
	memcpy(dev_priv->wm.cur_latency, dev_priv->wm.pri_latency,
	       sizeof(dev_priv->wm.pri_latency));

	intel_fixup_spr_wm_latency(dev_priv, dev_priv->wm.spr_latency);
	intel_fixup_cur_wm_latency(dev_priv, dev_priv->wm.cur_latency);

	intel_print_wm_latency(dev_priv, "Primary", dev_priv->wm.pri_latency);
	intel_print_wm_latency(dev_priv, "Sprite", dev_priv->wm.spr_latency);
	intel_print_wm_latency(dev_priv, "Cursor", dev_priv->wm.cur_latency);

	if (IS_GEN(dev_priv, 6)) {
		snb_wm_latency_quirk(dev_priv);
		snb_wm_lp3_irq_quirk(dev_priv);
	}
}

static void skl_setup_wm_latency(struct drm_i915_private *dev_priv)
{
	intel_read_wm_latency(dev_priv, dev_priv->wm.skl_latency);
	intel_print_wm_latency(dev_priv, "Gen9 Plane", dev_priv->wm.skl_latency);
}

static bool ilk_validate_pipe_wm(const struct drm_i915_private *dev_priv,
				 struct intel_pipe_wm *pipe_wm)
{
	/* LP0 watermark maximums depend on this pipe alone */
	const struct intel_wm_config config = {
		.num_pipes_active = 1,
		.sprites_enabled = pipe_wm->sprites_enabled,
		.sprites_scaled = pipe_wm->sprites_scaled,
	};
	struct ilk_wm_maximums max;

	/* LP0 watermarks always use 1/2 DDB partitioning */
	ilk_compute_wm_maximums(dev_priv, 0, &config, INTEL_DDB_PART_1_2, &max);

	/* At least LP0 must be valid */
	if (!ilk_validate_wm_level(0, &max, &pipe_wm->wm[0])) {
		DRM_DEBUG_KMS("LP0 watermark invalid\n");
		return false;
	}

	return true;
}

/* Compute new watermarks for the pipe */
static int ilk_compute_pipe_wm(struct intel_crtc_state *crtc_state)
{
	struct drm_atomic_state *state = crtc_state->base.state;
	struct intel_crtc *intel_crtc = to_intel_crtc(crtc_state->base.crtc);
	struct intel_pipe_wm *pipe_wm;
	struct drm_device *dev = state->dev;
	const struct drm_i915_private *dev_priv = to_i915(dev);
	struct intel_plane *plane;
	const struct intel_plane_state *plane_state;
	const struct intel_plane_state *pristate = NULL;
	const struct intel_plane_state *sprstate = NULL;
	const struct intel_plane_state *curstate = NULL;
	int level, max_level = ilk_wm_max_level(dev_priv), usable_level;
	struct ilk_wm_maximums max;

	pipe_wm = &crtc_state->wm.ilk.optimal;

	intel_atomic_crtc_state_for_each_plane_state(plane, plane_state, crtc_state) {
		if (plane->base.type == DRM_PLANE_TYPE_PRIMARY)
			pristate = plane_state;
		else if (plane->base.type == DRM_PLANE_TYPE_OVERLAY)
			sprstate = plane_state;
		else if (plane->base.type == DRM_PLANE_TYPE_CURSOR)
			curstate = plane_state;
	}

	pipe_wm->pipe_enabled = crtc_state->base.active;
	if (sprstate) {
		pipe_wm->sprites_enabled = sprstate->base.visible;
		pipe_wm->sprites_scaled = sprstate->base.visible &&
			(drm_rect_width(&sprstate->base.dst) != drm_rect_width(&sprstate->base.src) >> 16 ||
			 drm_rect_height(&sprstate->base.dst) != drm_rect_height(&sprstate->base.src) >> 16);
	}

	usable_level = max_level;

	/* ILK/SNB: LP2+ watermarks only w/o sprites */
	if (INTEL_GEN(dev_priv) <= 6 && pipe_wm->sprites_enabled)
		usable_level = 1;

	/* ILK/SNB/IVB: LP1+ watermarks only w/o scaling */
	if (pipe_wm->sprites_scaled)
		usable_level = 0;

	memset(&pipe_wm->wm, 0, sizeof(pipe_wm->wm));
	ilk_compute_wm_level(dev_priv, intel_crtc, 0, crtc_state,
			     pristate, sprstate, curstate, &pipe_wm->wm[0]);

	if (IS_HASWELL(dev_priv) || IS_BROADWELL(dev_priv))
		pipe_wm->linetime = hsw_compute_linetime_wm(crtc_state);

	if (!ilk_validate_pipe_wm(dev_priv, pipe_wm))
		return -EINVAL;

	ilk_compute_wm_reg_maximums(dev_priv, 1, &max);

	for (level = 1; level <= usable_level; level++) {
		struct intel_wm_level *wm = &pipe_wm->wm[level];

		ilk_compute_wm_level(dev_priv, intel_crtc, level, crtc_state,
				     pristate, sprstate, curstate, wm);

		/*
		 * Disable any watermark level that exceeds the
		 * register maximums since such watermarks are
		 * always invalid.
		 */
		if (!ilk_validate_wm_level(level, &max, wm)) {
			memset(wm, 0, sizeof(*wm));
			break;
		}
	}

	return 0;
}

/*
 * Build a set of 'intermediate' watermark values that satisfy both the old
 * state and the new state.  These can be programmed to the hardware
 * immediately.
 */
static int ilk_compute_intermediate_wm(struct intel_crtc_state *newstate)
{
	struct intel_crtc *intel_crtc = to_intel_crtc(newstate->base.crtc);
	struct drm_i915_private *dev_priv = to_i915(intel_crtc->base.dev);
	struct intel_pipe_wm *a = &newstate->wm.ilk.intermediate;
	struct intel_atomic_state *intel_state =
		to_intel_atomic_state(newstate->base.state);
	const struct intel_crtc_state *oldstate =
		intel_atomic_get_old_crtc_state(intel_state, intel_crtc);
	const struct intel_pipe_wm *b = &oldstate->wm.ilk.optimal;
	int level, max_level = ilk_wm_max_level(dev_priv);

	/*
	 * Start with the final, target watermarks, then combine with the
	 * currently active watermarks to get values that are safe both before
	 * and after the vblank.
	 */
	*a = newstate->wm.ilk.optimal;
	if (!newstate->base.active || drm_atomic_crtc_needs_modeset(&newstate->base) ||
	    intel_state->skip_intermediate_wm)
		return 0;

	a->pipe_enabled |= b->pipe_enabled;
	a->sprites_enabled |= b->sprites_enabled;
	a->sprites_scaled |= b->sprites_scaled;

	for (level = 0; level <= max_level; level++) {
		struct intel_wm_level *a_wm = &a->wm[level];
		const struct intel_wm_level *b_wm = &b->wm[level];

		a_wm->enable &= b_wm->enable;
		a_wm->pri_val = max(a_wm->pri_val, b_wm->pri_val);
		a_wm->spr_val = max(a_wm->spr_val, b_wm->spr_val);
		a_wm->cur_val = max(a_wm->cur_val, b_wm->cur_val);
		a_wm->fbc_val = max(a_wm->fbc_val, b_wm->fbc_val);
	}

	/*
	 * We need to make sure that these merged watermark values are
	 * actually a valid configuration themselves.  If they're not,
	 * there's no safe way to transition from the old state to
	 * the new state, so we need to fail the atomic transaction.
	 */
	if (!ilk_validate_pipe_wm(dev_priv, a))
		return -EINVAL;

	/*
	 * If our intermediate WM are identical to the final WM, then we can
	 * omit the post-vblank programming; only update if it's different.
	 */
	if (memcmp(a, &newstate->wm.ilk.optimal, sizeof(*a)) != 0)
		newstate->wm.need_postvbl_update = true;

	return 0;
}

/*
 * Merge the watermarks from all active pipes for a specific level.
 */
static void ilk_merge_wm_level(struct drm_i915_private *dev_priv,
			       int level,
			       struct intel_wm_level *ret_wm)
{
	const struct intel_crtc *intel_crtc;

	ret_wm->enable = true;

	for_each_intel_crtc(&dev_priv->drm, intel_crtc) {
		const struct intel_pipe_wm *active = &intel_crtc->wm.active.ilk;
		const struct intel_wm_level *wm = &active->wm[level];

		if (!active->pipe_enabled)
			continue;

		/*
		 * The watermark values may have been used in the past,
		 * so we must maintain them in the registers for some
		 * time even if the level is now disabled.
		 */
		if (!wm->enable)
			ret_wm->enable = false;

		ret_wm->pri_val = max(ret_wm->pri_val, wm->pri_val);
		ret_wm->spr_val = max(ret_wm->spr_val, wm->spr_val);
		ret_wm->cur_val = max(ret_wm->cur_val, wm->cur_val);
		ret_wm->fbc_val = max(ret_wm->fbc_val, wm->fbc_val);
	}
}

/*
 * Merge all low power watermarks for all active pipes.
 */
static void ilk_wm_merge(struct drm_i915_private *dev_priv,
			 const struct intel_wm_config *config,
			 const struct ilk_wm_maximums *max,
			 struct intel_pipe_wm *merged)
{
	int level, max_level = ilk_wm_max_level(dev_priv);
	int last_enabled_level = max_level;

	/* ILK/SNB/IVB: LP1+ watermarks only w/ single pipe */
	if ((INTEL_GEN(dev_priv) <= 6 || IS_IVYBRIDGE(dev_priv)) &&
	    config->num_pipes_active > 1)
		last_enabled_level = 0;

	/* ILK: FBC WM must be disabled always */
	merged->fbc_wm_enabled = INTEL_GEN(dev_priv) >= 6;

	/* merge each WM1+ level */
	for (level = 1; level <= max_level; level++) {
		struct intel_wm_level *wm = &merged->wm[level];

		ilk_merge_wm_level(dev_priv, level, wm);

		if (level > last_enabled_level)
			wm->enable = false;
		else if (!ilk_validate_wm_level(level, max, wm))
			/* make sure all following levels get disabled */
			last_enabled_level = level - 1;

		/*
		 * The spec says it is preferred to disable
		 * FBC WMs instead of disabling a WM level.
		 */
		if (wm->fbc_val > max->fbc) {
			if (wm->enable)
				merged->fbc_wm_enabled = false;
			wm->fbc_val = 0;
		}
	}

	/* ILK: LP2+ must be disabled when FBC WM is disabled but FBC enabled */
	/*
	 * FIXME this is racy. FBC might get enabled later.
	 * What we should check here is whether FBC can be
	 * enabled sometime later.
	 */
	if (IS_GEN(dev_priv, 5) && !merged->fbc_wm_enabled &&
	    intel_fbc_is_active(dev_priv)) {
		for (level = 2; level <= max_level; level++) {
			struct intel_wm_level *wm = &merged->wm[level];

			wm->enable = false;
		}
	}
}

static int ilk_wm_lp_to_level(int wm_lp, const struct intel_pipe_wm *pipe_wm)
{
	/* LP1,LP2,LP3 levels are either 1,2,3 or 1,3,4 */
	return wm_lp + (wm_lp >= 2 && pipe_wm->wm[4].enable);
}

/* The value we need to program into the WM_LPx latency field */
static unsigned int ilk_wm_lp_latency(struct drm_i915_private *dev_priv,
				      int level)
{
	if (IS_HASWELL(dev_priv) || IS_BROADWELL(dev_priv))
		return 2 * level;
	else
		return dev_priv->wm.pri_latency[level];
}

static void ilk_compute_wm_results(struct drm_i915_private *dev_priv,
				   const struct intel_pipe_wm *merged,
				   enum intel_ddb_partitioning partitioning,
				   struct ilk_wm_values *results)
{
	struct intel_crtc *intel_crtc;
	int level, wm_lp;

	results->enable_fbc_wm = merged->fbc_wm_enabled;
	results->partitioning = partitioning;

	/* LP1+ register values */
	for (wm_lp = 1; wm_lp <= 3; wm_lp++) {
		const struct intel_wm_level *r;

		level = ilk_wm_lp_to_level(wm_lp, merged);

		r = &merged->wm[level];

		/*
		 * Maintain the watermark values even if the level is
		 * disabled. Doing otherwise could cause underruns.
		 */
		results->wm_lp[wm_lp - 1] =
			(ilk_wm_lp_latency(dev_priv, level) << WM1_LP_LATENCY_SHIFT) |
			(r->pri_val << WM1_LP_SR_SHIFT) |
			r->cur_val;

		if (r->enable)
			results->wm_lp[wm_lp - 1] |= WM1_LP_SR_EN;

		if (INTEL_GEN(dev_priv) >= 8)
			results->wm_lp[wm_lp - 1] |=
				r->fbc_val << WM1_LP_FBC_SHIFT_BDW;
		else
			results->wm_lp[wm_lp - 1] |=
				r->fbc_val << WM1_LP_FBC_SHIFT;

		/*
		 * Always set WM1S_LP_EN when spr_val != 0, even if the
		 * level is disabled. Doing otherwise could cause underruns.
		 */
		if (INTEL_GEN(dev_priv) <= 6 && r->spr_val) {
			WARN_ON(wm_lp != 1);
			results->wm_lp_spr[wm_lp - 1] = WM1S_LP_EN | r->spr_val;
		} else
			results->wm_lp_spr[wm_lp - 1] = r->spr_val;
	}

	/* LP0 register values */
	for_each_intel_crtc(&dev_priv->drm, intel_crtc) {
		enum pipe pipe = intel_crtc->pipe;
		const struct intel_wm_level *r =
			&intel_crtc->wm.active.ilk.wm[0];

		if (WARN_ON(!r->enable))
			continue;

		results->wm_linetime[pipe] = intel_crtc->wm.active.ilk.linetime;

		results->wm_pipe[pipe] =
			(r->pri_val << WM0_PIPE_PLANE_SHIFT) |
			(r->spr_val << WM0_PIPE_SPRITE_SHIFT) |
			r->cur_val;
	}
}

/* Find the result with the highest level enabled. Check for enable_fbc_wm in
 * case both are at the same level. Prefer r1 in case they're the same. */
static struct intel_pipe_wm *
ilk_find_best_result(struct drm_i915_private *dev_priv,
		     struct intel_pipe_wm *r1,
		     struct intel_pipe_wm *r2)
{
	int level, max_level = ilk_wm_max_level(dev_priv);
	int level1 = 0, level2 = 0;

	for (level = 1; level <= max_level; level++) {
		if (r1->wm[level].enable)
			level1 = level;
		if (r2->wm[level].enable)
			level2 = level;
	}

	if (level1 == level2) {
		if (r2->fbc_wm_enabled && !r1->fbc_wm_enabled)
			return r2;
		else
			return r1;
	} else if (level1 > level2) {
		return r1;
	} else {
		return r2;
	}
}

/* dirty bits used to track which watermarks need changes */
#define WM_DIRTY_PIPE(pipe) (1 << (pipe))
#define WM_DIRTY_LINETIME(pipe) (1 << (8 + (pipe)))
#define WM_DIRTY_LP(wm_lp) (1 << (15 + (wm_lp)))
#define WM_DIRTY_LP_ALL (WM_DIRTY_LP(1) | WM_DIRTY_LP(2) | WM_DIRTY_LP(3))
#define WM_DIRTY_FBC (1 << 24)
#define WM_DIRTY_DDB (1 << 25)

static unsigned int ilk_compute_wm_dirty(struct drm_i915_private *dev_priv,
					 const struct ilk_wm_values *old,
					 const struct ilk_wm_values *new)
{
	unsigned int dirty = 0;
	enum pipe pipe;
	int wm_lp;

	for_each_pipe(dev_priv, pipe) {
		if (old->wm_linetime[pipe] != new->wm_linetime[pipe]) {
			dirty |= WM_DIRTY_LINETIME(pipe);
			/* Must disable LP1+ watermarks too */
			dirty |= WM_DIRTY_LP_ALL;
		}

		if (old->wm_pipe[pipe] != new->wm_pipe[pipe]) {
			dirty |= WM_DIRTY_PIPE(pipe);
			/* Must disable LP1+ watermarks too */
			dirty |= WM_DIRTY_LP_ALL;
		}
	}

	if (old->enable_fbc_wm != new->enable_fbc_wm) {
		dirty |= WM_DIRTY_FBC;
		/* Must disable LP1+ watermarks too */
		dirty |= WM_DIRTY_LP_ALL;
	}

	if (old->partitioning != new->partitioning) {
		dirty |= WM_DIRTY_DDB;
		/* Must disable LP1+ watermarks too */
		dirty |= WM_DIRTY_LP_ALL;
	}

	/* LP1+ watermarks already deemed dirty, no need to continue */
	if (dirty & WM_DIRTY_LP_ALL)
		return dirty;

	/* Find the lowest numbered LP1+ watermark in need of an update... */
	for (wm_lp = 1; wm_lp <= 3; wm_lp++) {
		if (old->wm_lp[wm_lp - 1] != new->wm_lp[wm_lp - 1] ||
		    old->wm_lp_spr[wm_lp - 1] != new->wm_lp_spr[wm_lp - 1])
			break;
	}

	/* ...and mark it and all higher numbered LP1+ watermarks as dirty */
	for (; wm_lp <= 3; wm_lp++)
		dirty |= WM_DIRTY_LP(wm_lp);

	return dirty;
}

static bool _ilk_disable_lp_wm(struct drm_i915_private *dev_priv,
			       unsigned int dirty)
{
	struct ilk_wm_values *previous = &dev_priv->wm.hw;
	bool changed = false;

	if (dirty & WM_DIRTY_LP(3) && previous->wm_lp[2] & WM1_LP_SR_EN) {
		previous->wm_lp[2] &= ~WM1_LP_SR_EN;
		I915_WRITE(WM3_LP_ILK, previous->wm_lp[2]);
		changed = true;
	}
	if (dirty & WM_DIRTY_LP(2) && previous->wm_lp[1] & WM1_LP_SR_EN) {
		previous->wm_lp[1] &= ~WM1_LP_SR_EN;
		I915_WRITE(WM2_LP_ILK, previous->wm_lp[1]);
		changed = true;
	}
	if (dirty & WM_DIRTY_LP(1) && previous->wm_lp[0] & WM1_LP_SR_EN) {
		previous->wm_lp[0] &= ~WM1_LP_SR_EN;
		I915_WRITE(WM1_LP_ILK, previous->wm_lp[0]);
		changed = true;
	}

	/*
	 * Don't touch WM1S_LP_EN here.
	 * Doing so could cause underruns.
	 */

	return changed;
}

/*
 * The spec says we shouldn't write when we don't need, because every write
 * causes WMs to be re-evaluated, expending some power.
 */
static void ilk_write_wm_values(struct drm_i915_private *dev_priv,
				struct ilk_wm_values *results)
{
	struct ilk_wm_values *previous = &dev_priv->wm.hw;
	unsigned int dirty;
	u32 val;

	dirty = ilk_compute_wm_dirty(dev_priv, previous, results);
	if (!dirty)
		return;

	_ilk_disable_lp_wm(dev_priv, dirty);

	if (dirty & WM_DIRTY_PIPE(PIPE_A))
		I915_WRITE(WM0_PIPEA_ILK, results->wm_pipe[0]);
	if (dirty & WM_DIRTY_PIPE(PIPE_B))
		I915_WRITE(WM0_PIPEB_ILK, results->wm_pipe[1]);
	if (dirty & WM_DIRTY_PIPE(PIPE_C))
		I915_WRITE(WM0_PIPEC_IVB, results->wm_pipe[2]);

	if (dirty & WM_DIRTY_LINETIME(PIPE_A))
		I915_WRITE(PIPE_WM_LINETIME(PIPE_A), results->wm_linetime[0]);
	if (dirty & WM_DIRTY_LINETIME(PIPE_B))
		I915_WRITE(PIPE_WM_LINETIME(PIPE_B), results->wm_linetime[1]);
	if (dirty & WM_DIRTY_LINETIME(PIPE_C))
		I915_WRITE(PIPE_WM_LINETIME(PIPE_C), results->wm_linetime[2]);

	if (dirty & WM_DIRTY_DDB) {
		if (IS_HASWELL(dev_priv) || IS_BROADWELL(dev_priv)) {
			val = I915_READ(WM_MISC);
			if (results->partitioning == INTEL_DDB_PART_1_2)
				val &= ~WM_MISC_DATA_PARTITION_5_6;
			else
				val |= WM_MISC_DATA_PARTITION_5_6;
			I915_WRITE(WM_MISC, val);
		} else {
			val = I915_READ(DISP_ARB_CTL2);
			if (results->partitioning == INTEL_DDB_PART_1_2)
				val &= ~DISP_DATA_PARTITION_5_6;
			else
				val |= DISP_DATA_PARTITION_5_6;
			I915_WRITE(DISP_ARB_CTL2, val);
		}
	}

	if (dirty & WM_DIRTY_FBC) {
		val = I915_READ(DISP_ARB_CTL);
		if (results->enable_fbc_wm)
			val &= ~DISP_FBC_WM_DIS;
		else
			val |= DISP_FBC_WM_DIS;
		I915_WRITE(DISP_ARB_CTL, val);
	}

	if (dirty & WM_DIRTY_LP(1) &&
	    previous->wm_lp_spr[0] != results->wm_lp_spr[0])
		I915_WRITE(WM1S_LP_ILK, results->wm_lp_spr[0]);

	if (INTEL_GEN(dev_priv) >= 7) {
		if (dirty & WM_DIRTY_LP(2) && previous->wm_lp_spr[1] != results->wm_lp_spr[1])
			I915_WRITE(WM2S_LP_IVB, results->wm_lp_spr[1]);
		if (dirty & WM_DIRTY_LP(3) && previous->wm_lp_spr[2] != results->wm_lp_spr[2])
			I915_WRITE(WM3S_LP_IVB, results->wm_lp_spr[2]);
	}

	if (dirty & WM_DIRTY_LP(1) && previous->wm_lp[0] != results->wm_lp[0])
		I915_WRITE(WM1_LP_ILK, results->wm_lp[0]);
	if (dirty & WM_DIRTY_LP(2) && previous->wm_lp[1] != results->wm_lp[1])
		I915_WRITE(WM2_LP_ILK, results->wm_lp[1]);
	if (dirty & WM_DIRTY_LP(3) && previous->wm_lp[2] != results->wm_lp[2])
		I915_WRITE(WM3_LP_ILK, results->wm_lp[2]);

	dev_priv->wm.hw = *results;
}

bool ilk_disable_lp_wm(struct drm_device *dev)
{
	struct drm_i915_private *dev_priv = to_i915(dev);

	return _ilk_disable_lp_wm(dev_priv, WM_DIRTY_LP_ALL);
}

static u8 intel_enabled_dbuf_slices_num(struct drm_i915_private *dev_priv)
{
	u8 enabled_slices;

	/* Slice 1 will always be enabled */
	enabled_slices = 1;

	/* Gen prior to GEN11 have only one DBuf slice */
	if (INTEL_GEN(dev_priv) < 11)
		return enabled_slices;

	/*
	 * FIXME: for now we'll only ever use 1 slice; pretend that we have
	 * only that 1 slice enabled until we have a proper way for on-demand
	 * toggling of the second slice.
	 */
	if (0 && I915_READ(DBUF_CTL_S2) & DBUF_POWER_STATE)
		enabled_slices++;

	return enabled_slices;
}

/*
 * FIXME: We still don't have the proper code detect if we need to apply the WA,
 * so assume we'll always need it in order to avoid underruns.
 */
static bool skl_needs_memory_bw_wa(struct drm_i915_private *dev_priv)
{
	return IS_GEN9_BC(dev_priv) || IS_BROXTON(dev_priv);
}

static bool
intel_has_sagv(struct drm_i915_private *dev_priv)
{
	/* HACK! */
	if (IS_GEN(dev_priv, 12))
		return false;

	return (IS_GEN9_BC(dev_priv) || INTEL_GEN(dev_priv) >= 10) &&
		dev_priv->sagv_status != I915_SAGV_NOT_CONTROLLED;
}

static void
skl_setup_sagv_block_time(struct drm_i915_private *dev_priv)
{
	if (INTEL_GEN(dev_priv) >= 12) {
		u32 val = 0;
		int ret;

		ret = sandybridge_pcode_read(dev_priv,
					     GEN12_PCODE_READ_SAGV_BLOCK_TIME_US,
					     &val, NULL);
		if (!ret) {
			dev_priv->sagv_block_time_us = val;
			return;
		}

		DRM_DEBUG_DRIVER("Couldn't read SAGV block time!\n");
	} else if (IS_GEN(dev_priv, 11)) {
		dev_priv->sagv_block_time_us = 10;
		return;
	} else if (IS_GEN(dev_priv, 10)) {
		dev_priv->sagv_block_time_us = 20;
		return;
	} else if (IS_GEN(dev_priv, 9)) {
		dev_priv->sagv_block_time_us = 30;
		return;
	} else {
		MISSING_CASE(INTEL_GEN(dev_priv));
	}

	/* Default to an unusable block time */
	dev_priv->sagv_block_time_us = -1;
}

/*
 * SAGV dynamically adjusts the system agent voltage and clock frequencies
 * depending on power and performance requirements. The display engine access
 * to system memory is blocked during the adjustment time. Because of the
 * blocking time, having this enabled can cause full system hangs and/or pipe
 * underruns if we don't meet all of the following requirements:
 *
 *  - <= 1 pipe enabled
 *  - All planes can enable watermarks for latencies >= SAGV engine block time
 *  - We're not using an interlaced display configuration
 */
int
intel_enable_sagv(struct drm_i915_private *dev_priv)
{
	int ret;

	if (!intel_has_sagv(dev_priv))
		return 0;

	if (dev_priv->sagv_status == I915_SAGV_ENABLED)
		return 0;

	DRM_DEBUG_KMS("Enabling SAGV\n");
	ret = sandybridge_pcode_write(dev_priv, GEN9_PCODE_SAGV_CONTROL,
				      GEN9_SAGV_ENABLE);

	/* We don't need to wait for SAGV when enabling */

	/*
	 * Some skl systems, pre-release machines in particular,
	 * don't actually have SAGV.
	 */
	if (IS_SKYLAKE(dev_priv) && ret == -ENXIO) {
		DRM_DEBUG_DRIVER("No SAGV found on system, ignoring\n");
		dev_priv->sagv_status = I915_SAGV_NOT_CONTROLLED;
		return 0;
	} else if (ret < 0) {
		DRM_ERROR("Failed to enable SAGV\n");
		return ret;
	}

	dev_priv->sagv_status = I915_SAGV_ENABLED;
	return 0;
}

int
intel_disable_sagv(struct drm_i915_private *dev_priv)
{
	int ret;

	if (!intel_has_sagv(dev_priv))
		return 0;

	if (dev_priv->sagv_status == I915_SAGV_DISABLED)
		return 0;

	DRM_DEBUG_KMS("Disabling SAGV\n");
	/* bspec says to keep retrying for at least 1 ms */
	ret = skl_pcode_request(dev_priv, GEN9_PCODE_SAGV_CONTROL,
				GEN9_SAGV_DISABLE,
				GEN9_SAGV_IS_DISABLED, GEN9_SAGV_IS_DISABLED,
				1);
	/*
	 * Some skl systems, pre-release machines in particular,
	 * don't actually have SAGV.
	 */
	if (IS_SKYLAKE(dev_priv) && ret == -ENXIO) {
		DRM_DEBUG_DRIVER("No SAGV found on system, ignoring\n");
		dev_priv->sagv_status = I915_SAGV_NOT_CONTROLLED;
		return 0;
	} else if (ret < 0) {
		DRM_ERROR("Failed to disable SAGV (%d)\n", ret);
		return ret;
	}

	dev_priv->sagv_status = I915_SAGV_DISABLED;
	return 0;
}

bool intel_can_enable_sagv(struct intel_atomic_state *state)
{
	struct drm_device *dev = state->base.dev;
	struct drm_i915_private *dev_priv = to_i915(dev);
	struct intel_crtc *crtc;
	struct intel_plane *plane;
	struct intel_crtc_state *crtc_state;
	enum pipe pipe;
	int level, latency;

	if (!intel_has_sagv(dev_priv))
		return false;

	/*
	 * If there are no active CRTCs, no additional checks need be performed
	 */
	if (hweight8(state->active_pipes) == 0)
		return true;

	/*
	 * SKL+ workaround: bspec recommends we disable SAGV when we have
	 * more then one pipe enabled
	 */
	if (hweight8(state->active_pipes) > 1)
		return false;

	/* Since we're now guaranteed to only have one active CRTC... */
	pipe = ffs(state->active_pipes) - 1;
	crtc = intel_get_crtc_for_pipe(dev_priv, pipe);
	crtc_state = to_intel_crtc_state(crtc->base.state);

	if (crtc->base.state->adjusted_mode.flags & DRM_MODE_FLAG_INTERLACE)
		return false;

	for_each_intel_plane_on_crtc(dev, crtc, plane) {
		struct skl_plane_wm *wm =
			&crtc_state->wm.skl.optimal.planes[plane->id];

		/* Skip this plane if it's not enabled */
		if (!wm->wm[0].plane_en)
			continue;

		/* Find the highest enabled wm level for this plane */
		for (level = ilk_wm_max_level(dev_priv);
		     !wm->wm[level].plane_en; --level)
		     { }

		latency = dev_priv->wm.skl_latency[level];

		if (skl_needs_memory_bw_wa(dev_priv) &&
		    plane->base.state->fb->modifier ==
		    I915_FORMAT_MOD_X_TILED)
			latency += 15;

		/*
		 * If any of the planes on this pipe don't enable wm levels that
		 * incur memory latencies higher than sagv_block_time_us we
		 * can't enable SAGV.
		 */
		if (latency < dev_priv->sagv_block_time_us)
			return false;
	}

	return true;
}

static u16 intel_get_ddb_size(struct drm_i915_private *dev_priv,
			      const struct intel_crtc_state *crtc_state,
			      const u64 total_data_rate,
			      const int num_active,
			      struct skl_ddb_allocation *ddb)
{
	const struct drm_display_mode *adjusted_mode;
	u64 total_data_bw;
	u16 ddb_size = INTEL_INFO(dev_priv)->ddb_size;

	WARN_ON(ddb_size == 0);

	if (INTEL_GEN(dev_priv) < 11)
		return ddb_size - 4; /* 4 blocks for bypass path allocation */

	adjusted_mode = &crtc_state->base.adjusted_mode;
	total_data_bw = total_data_rate * drm_mode_vrefresh(adjusted_mode);

	/*
	 * 12GB/s is maximum BW supported by single DBuf slice.
	 *
	 * FIXME dbuf slice code is broken:
	 * - must wait for planes to stop using the slice before powering it off
	 * - plane straddling both slices is illegal in multi-pipe scenarios
	 * - should validate we stay within the hw bandwidth limits
	 */
	if (0 && (num_active > 1 || total_data_bw >= GBps(12))) {
		ddb->enabled_slices = 2;
	} else {
		ddb->enabled_slices = 1;
		ddb_size /= 2;
	}

	return ddb_size;
}

static void
skl_ddb_get_pipe_allocation_limits(struct drm_i915_private *dev_priv,
				   const struct intel_crtc_state *crtc_state,
				   const u64 total_data_rate,
				   struct skl_ddb_allocation *ddb,
				   struct skl_ddb_entry *alloc, /* out */
				   int *num_active /* out */)
{
	struct drm_atomic_state *state = crtc_state->base.state;
	struct intel_atomic_state *intel_state = to_intel_atomic_state(state);
	struct drm_crtc *for_crtc = crtc_state->base.crtc;
	const struct intel_crtc *crtc;
	u32 pipe_width = 0, total_width = 0, width_before_pipe = 0;
	enum pipe for_pipe = to_intel_crtc(for_crtc)->pipe;
	u16 ddb_size;
	u32 i;

	if (WARN_ON(!state) || !crtc_state->base.active) {
		alloc->start = 0;
		alloc->end = 0;
		*num_active = hweight8(dev_priv->active_pipes);
		return;
	}

	if (intel_state->active_pipe_changes)
		*num_active = hweight8(intel_state->active_pipes);
	else
		*num_active = hweight8(dev_priv->active_pipes);

	ddb_size = intel_get_ddb_size(dev_priv, crtc_state, total_data_rate,
				      *num_active, ddb);

	/*
	 * If the state doesn't change the active CRTC's or there is no
	 * modeset request, then there's no need to recalculate;
	 * the existing pipe allocation limits should remain unchanged.
	 * Note that we're safe from racing commits since any racing commit
	 * that changes the active CRTC list or do modeset would need to
	 * grab _all_ crtc locks, including the one we currently hold.
	 */
	if (!intel_state->active_pipe_changes && !intel_state->modeset) {
		/*
		 * alloc may be cleared by clear_intel_crtc_state,
		 * copy from old state to be sure
		 */
		*alloc = to_intel_crtc_state(for_crtc->state)->wm.skl.ddb;
		return;
	}

	/*
	 * Watermark/ddb requirement highly depends upon width of the
	 * framebuffer, So instead of allocating DDB equally among pipes
	 * distribute DDB based on resolution/width of the display.
	 */
	for_each_new_intel_crtc_in_state(intel_state, crtc, crtc_state, i) {
		const struct drm_display_mode *adjusted_mode =
			&crtc_state->base.adjusted_mode;
		enum pipe pipe = crtc->pipe;
		int hdisplay, vdisplay;

		if (!crtc_state->base.enable)
			continue;

		drm_mode_get_hv_timing(adjusted_mode, &hdisplay, &vdisplay);
		total_width += hdisplay;

		if (pipe < for_pipe)
			width_before_pipe += hdisplay;
		else if (pipe == for_pipe)
			pipe_width = hdisplay;
	}

	alloc->start = ddb_size * width_before_pipe / total_width;
	alloc->end = ddb_size * (width_before_pipe + pipe_width) / total_width;
}

static int skl_compute_wm_params(const struct intel_crtc_state *crtc_state,
				 int width, const struct drm_format_info *format,
				 u64 modifier, unsigned int rotation,
				 u32 plane_pixel_rate, struct skl_wm_params *wp,
				 int color_plane);
static void skl_compute_plane_wm(const struct intel_crtc_state *crtc_state,
				 int level,
				 const struct skl_wm_params *wp,
				 const struct skl_wm_level *result_prev,
				 struct skl_wm_level *result /* out */);

static unsigned int
skl_cursor_allocation(const struct intel_crtc_state *crtc_state,
		      int num_active)
{
	struct drm_i915_private *dev_priv = to_i915(crtc_state->base.crtc->dev);
	int level, max_level = ilk_wm_max_level(dev_priv);
	struct skl_wm_level wm = {};
	int ret, min_ddb_alloc = 0;
	struct skl_wm_params wp;

	ret = skl_compute_wm_params(crtc_state, 256,
				    drm_format_info(DRM_FORMAT_ARGB8888),
				    DRM_FORMAT_MOD_LINEAR,
				    DRM_MODE_ROTATE_0,
				    crtc_state->pixel_rate, &wp, 0);
	WARN_ON(ret);

	for (level = 0; level <= max_level; level++) {
		skl_compute_plane_wm(crtc_state, level, &wp, &wm, &wm);
		if (wm.min_ddb_alloc == U16_MAX)
			break;

		min_ddb_alloc = wm.min_ddb_alloc;
	}

	return max(num_active == 1 ? 32 : 8, min_ddb_alloc);
}

static void skl_ddb_entry_init_from_hw(struct drm_i915_private *dev_priv,
				       struct skl_ddb_entry *entry, u32 reg)
{

	entry->start = reg & DDB_ENTRY_MASK;
	entry->end = (reg >> DDB_ENTRY_END_SHIFT) & DDB_ENTRY_MASK;

	if (entry->end)
		entry->end += 1;
}

static void
skl_ddb_get_hw_plane_state(struct drm_i915_private *dev_priv,
			   const enum pipe pipe,
			   const enum plane_id plane_id,
			   struct skl_ddb_entry *ddb_y,
			   struct skl_ddb_entry *ddb_uv)
{
	u32 val, val2;
	u32 fourcc = 0;

	/* Cursor doesn't support NV12/planar, so no extra calculation needed */
	if (plane_id == PLANE_CURSOR) {
		val = I915_READ(CUR_BUF_CFG(pipe));
		skl_ddb_entry_init_from_hw(dev_priv, ddb_y, val);
		return;
	}

	val = I915_READ(PLANE_CTL(pipe, plane_id));

	/* No DDB allocated for disabled planes */
	if (val & PLANE_CTL_ENABLE)
		fourcc = skl_format_to_fourcc(val & PLANE_CTL_FORMAT_MASK,
					      val & PLANE_CTL_ORDER_RGBX,
					      val & PLANE_CTL_ALPHA_MASK);

	if (INTEL_GEN(dev_priv) >= 11) {
		val = I915_READ(PLANE_BUF_CFG(pipe, plane_id));
		skl_ddb_entry_init_from_hw(dev_priv, ddb_y, val);
	} else {
		val = I915_READ(PLANE_BUF_CFG(pipe, plane_id));
		val2 = I915_READ(PLANE_NV12_BUF_CFG(pipe, plane_id));

		if (fourcc &&
		    drm_format_info_is_yuv_semiplanar(drm_format_info(fourcc)))
			swap(val, val2);

		skl_ddb_entry_init_from_hw(dev_priv, ddb_y, val);
		skl_ddb_entry_init_from_hw(dev_priv, ddb_uv, val2);
	}
}

void skl_pipe_ddb_get_hw_state(struct intel_crtc *crtc,
			       struct skl_ddb_entry *ddb_y,
			       struct skl_ddb_entry *ddb_uv)
{
	struct drm_i915_private *dev_priv = to_i915(crtc->base.dev);
	enum intel_display_power_domain power_domain;
	enum pipe pipe = crtc->pipe;
	intel_wakeref_t wakeref;
	enum plane_id plane_id;

	power_domain = POWER_DOMAIN_PIPE(pipe);
	wakeref = intel_display_power_get_if_enabled(dev_priv, power_domain);
	if (!wakeref)
		return;

	for_each_plane_id_on_crtc(crtc, plane_id)
		skl_ddb_get_hw_plane_state(dev_priv, pipe,
					   plane_id,
					   &ddb_y[plane_id],
					   &ddb_uv[plane_id]);

	intel_display_power_put(dev_priv, power_domain, wakeref);
}

void skl_ddb_get_hw_state(struct drm_i915_private *dev_priv,
			  struct skl_ddb_allocation *ddb /* out */)
{
	ddb->enabled_slices = intel_enabled_dbuf_slices_num(dev_priv);
}

/*
 * Determines the downscale amount of a plane for the purposes of watermark calculations.
 * The bspec defines downscale amount as:
 *
 * """
 * Horizontal down scale amount = maximum[1, Horizontal source size /
 *                                           Horizontal destination size]
 * Vertical down scale amount = maximum[1, Vertical source size /
 *                                         Vertical destination size]
 * Total down scale amount = Horizontal down scale amount *
 *                           Vertical down scale amount
 * """
 *
 * Return value is provided in 16.16 fixed point form to retain fractional part.
 * Caller should take care of dividing & rounding off the value.
 */
static uint_fixed_16_16_t
skl_plane_downscale_amount(const struct intel_crtc_state *crtc_state,
			   const struct intel_plane_state *plane_state)
{
	u32 src_w, src_h, dst_w, dst_h;
	uint_fixed_16_16_t fp_w_ratio, fp_h_ratio;
	uint_fixed_16_16_t downscale_h, downscale_w;

	if (WARN_ON(!intel_wm_plane_visible(crtc_state, plane_state)))
		return u32_to_fixed16(0);

	/*
	 * Src coordinates are already rotated by 270 degrees for
	 * the 90/270 degree plane rotation cases (to match the
	 * GTT mapping), hence no need to account for rotation here.
	 *
	 * n.b., src is 16.16 fixed point, dst is whole integer.
	 */
	src_w = drm_rect_width(&plane_state->base.src) >> 16;
	src_h = drm_rect_height(&plane_state->base.src) >> 16;
	dst_w = drm_rect_width(&plane_state->base.dst);
	dst_h = drm_rect_height(&plane_state->base.dst);

	fp_w_ratio = div_fixed16(src_w, dst_w);
	fp_h_ratio = div_fixed16(src_h, dst_h);
	downscale_w = max_fixed16(fp_w_ratio, u32_to_fixed16(1));
	downscale_h = max_fixed16(fp_h_ratio, u32_to_fixed16(1));

	return mul_fixed16(downscale_w, downscale_h);
}

static uint_fixed_16_16_t
skl_pipe_downscale_amount(const struct intel_crtc_state *crtc_state)
{
	uint_fixed_16_16_t pipe_downscale = u32_to_fixed16(1);

	if (!crtc_state->base.enable)
		return pipe_downscale;

	if (crtc_state->pch_pfit.enabled) {
		u32 src_w, src_h, dst_w, dst_h;
		u32 pfit_size = crtc_state->pch_pfit.size;
		uint_fixed_16_16_t fp_w_ratio, fp_h_ratio;
		uint_fixed_16_16_t downscale_h, downscale_w;

		src_w = crtc_state->pipe_src_w;
		src_h = crtc_state->pipe_src_h;
		dst_w = pfit_size >> 16;
		dst_h = pfit_size & 0xffff;

		if (!dst_w || !dst_h)
			return pipe_downscale;

		fp_w_ratio = div_fixed16(src_w, dst_w);
		fp_h_ratio = div_fixed16(src_h, dst_h);
		downscale_w = max_fixed16(fp_w_ratio, u32_to_fixed16(1));
		downscale_h = max_fixed16(fp_h_ratio, u32_to_fixed16(1));

		pipe_downscale = mul_fixed16(downscale_w, downscale_h);
	}

	return pipe_downscale;
}

int skl_check_pipe_max_pixel_rate(struct intel_crtc *intel_crtc,
				  struct intel_crtc_state *crtc_state)
{
	struct drm_i915_private *dev_priv = to_i915(intel_crtc->base.dev);
	struct drm_atomic_state *state = crtc_state->base.state;
	const struct intel_plane_state *plane_state;
	struct intel_plane *plane;
	int crtc_clock, dotclk;
	u32 pipe_max_pixel_rate;
	uint_fixed_16_16_t pipe_downscale;
	uint_fixed_16_16_t max_downscale = u32_to_fixed16(1);

	if (!crtc_state->base.enable)
		return 0;

	intel_atomic_crtc_state_for_each_plane_state(plane, plane_state, crtc_state) {
		uint_fixed_16_16_t plane_downscale;
		uint_fixed_16_16_t fp_9_div_8 = div_fixed16(9, 8);
		int bpp;

		if (!intel_wm_plane_visible(crtc_state, plane_state))
			continue;

		if (WARN_ON(!plane_state->base.fb))
			return -EINVAL;

		plane_downscale = skl_plane_downscale_amount(crtc_state, plane_state);
		bpp = plane_state->base.fb->format->cpp[0] * 8;
		if (bpp == 64)
			plane_downscale = mul_fixed16(plane_downscale,
						      fp_9_div_8);

		max_downscale = max_fixed16(plane_downscale, max_downscale);
	}
	pipe_downscale = skl_pipe_downscale_amount(crtc_state);

	pipe_downscale = mul_fixed16(pipe_downscale, max_downscale);

	crtc_clock = crtc_state->base.adjusted_mode.crtc_clock;
	dotclk = to_intel_atomic_state(state)->cdclk.logical.cdclk;

	if (IS_GEMINILAKE(dev_priv) || INTEL_GEN(dev_priv) >= 10)
		dotclk *= 2;

	pipe_max_pixel_rate = div_round_up_u32_fixed16(dotclk, pipe_downscale);

	if (pipe_max_pixel_rate < crtc_clock) {
		DRM_DEBUG_KMS("Max supported pixel clock with scaling exceeded\n");
		return -EINVAL;
	}

	return 0;
}

static u64
skl_plane_relative_data_rate(const struct intel_crtc_state *crtc_state,
			     const struct intel_plane_state *plane_state,
			     int color_plane)
{
	struct intel_plane *plane = to_intel_plane(plane_state->base.plane);
	const struct drm_framebuffer *fb = plane_state->base.fb;
	u32 data_rate;
	u32 width = 0, height = 0;
	uint_fixed_16_16_t down_scale_amount;
	u64 rate;

	if (!plane_state->base.visible)
		return 0;

	if (plane->id == PLANE_CURSOR)
		return 0;

	if (color_plane == 1 &&
	    !drm_format_info_is_yuv_semiplanar(fb->format))
		return 0;

	/*
	 * Src coordinates are already rotated by 270 degrees for
	 * the 90/270 degree plane rotation cases (to match the
	 * GTT mapping), hence no need to account for rotation here.
	 */
	width = drm_rect_width(&plane_state->base.src) >> 16;
	height = drm_rect_height(&plane_state->base.src) >> 16;

	/* UV plane does 1/2 pixel sub-sampling */
	if (color_plane == 1) {
		width /= 2;
		height /= 2;
	}

	data_rate = width * height;

	down_scale_amount = skl_plane_downscale_amount(crtc_state, plane_state);

	rate = mul_round_up_u32_fixed16(data_rate, down_scale_amount);

	rate *= fb->format->cpp[color_plane];
	return rate;
}

static u64
skl_get_total_relative_data_rate(struct intel_crtc_state *crtc_state,
				 u64 *plane_data_rate,
				 u64 *uv_plane_data_rate)
{
	struct drm_atomic_state *state = crtc_state->base.state;
	struct intel_plane *plane;
	const struct intel_plane_state *plane_state;
	u64 total_data_rate = 0;

	if (WARN_ON(!state))
		return 0;

	/* Calculate and cache data rate for each plane */
	intel_atomic_crtc_state_for_each_plane_state(plane, plane_state, crtc_state) {
		enum plane_id plane_id = plane->id;
		u64 rate;

		/* packed/y */
		rate = skl_plane_relative_data_rate(crtc_state, plane_state, 0);
		plane_data_rate[plane_id] = rate;
		total_data_rate += rate;

		/* uv-plane */
		rate = skl_plane_relative_data_rate(crtc_state, plane_state, 1);
		uv_plane_data_rate[plane_id] = rate;
		total_data_rate += rate;
	}

	return total_data_rate;
}

static u64
icl_get_total_relative_data_rate(struct intel_crtc_state *crtc_state,
				 u64 *plane_data_rate)
{
	struct intel_plane *plane;
	const struct intel_plane_state *plane_state;
	u64 total_data_rate = 0;

	if (WARN_ON(!crtc_state->base.state))
		return 0;

	/* Calculate and cache data rate for each plane */
	intel_atomic_crtc_state_for_each_plane_state(plane, plane_state, crtc_state) {
		enum plane_id plane_id = plane->id;
		u64 rate;

		if (!plane_state->planar_linked_plane) {
			rate = skl_plane_relative_data_rate(crtc_state, plane_state, 0);
			plane_data_rate[plane_id] = rate;
			total_data_rate += rate;
		} else {
			enum plane_id y_plane_id;

			/*
			 * The slave plane might not iterate in
			 * intel_atomic_crtc_state_for_each_plane_state(),
			 * and needs the master plane state which may be
			 * NULL if we try get_new_plane_state(), so we
			 * always calculate from the master.
			 */
			if (plane_state->planar_slave)
				continue;

			/* Y plane rate is calculated on the slave */
			rate = skl_plane_relative_data_rate(crtc_state, plane_state, 0);
			y_plane_id = plane_state->planar_linked_plane->id;
			plane_data_rate[y_plane_id] = rate;
			total_data_rate += rate;

			rate = skl_plane_relative_data_rate(crtc_state, plane_state, 1);
			plane_data_rate[plane_id] = rate;
			total_data_rate += rate;
		}
	}

	return total_data_rate;
}

static int
skl_allocate_pipe_ddb(struct intel_crtc_state *crtc_state,
		      struct skl_ddb_allocation *ddb /* out */)
{
	struct drm_atomic_state *state = crtc_state->base.state;
	struct drm_crtc *crtc = crtc_state->base.crtc;
	struct drm_i915_private *dev_priv = to_i915(crtc->dev);
	struct intel_crtc *intel_crtc = to_intel_crtc(crtc);
	struct skl_ddb_entry *alloc = &crtc_state->wm.skl.ddb;
	u16 alloc_size, start = 0;
	u16 total[I915_MAX_PLANES] = {};
	u16 uv_total[I915_MAX_PLANES] = {};
	u64 total_data_rate;
	enum plane_id plane_id;
	int num_active;
	u64 plane_data_rate[I915_MAX_PLANES] = {};
	u64 uv_plane_data_rate[I915_MAX_PLANES] = {};
	u32 blocks;
	int level;

	/* Clear the partitioning for disabled planes. */
	memset(crtc_state->wm.skl.plane_ddb_y, 0, sizeof(crtc_state->wm.skl.plane_ddb_y));
	memset(crtc_state->wm.skl.plane_ddb_uv, 0, sizeof(crtc_state->wm.skl.plane_ddb_uv));

	if (WARN_ON(!state))
		return 0;

	if (!crtc_state->base.active) {
		alloc->start = alloc->end = 0;
		return 0;
	}

	if (INTEL_GEN(dev_priv) >= 11)
		total_data_rate =
			icl_get_total_relative_data_rate(crtc_state,
							 plane_data_rate);
	else
		total_data_rate =
			skl_get_total_relative_data_rate(crtc_state,
							 plane_data_rate,
							 uv_plane_data_rate);


	skl_ddb_get_pipe_allocation_limits(dev_priv, crtc_state, total_data_rate,
					   ddb, alloc, &num_active);
	alloc_size = skl_ddb_entry_size(alloc);
	if (alloc_size == 0)
		return 0;

	/* Allocate fixed number of blocks for cursor. */
	total[PLANE_CURSOR] = skl_cursor_allocation(crtc_state, num_active);
	alloc_size -= total[PLANE_CURSOR];
	crtc_state->wm.skl.plane_ddb_y[PLANE_CURSOR].start =
		alloc->end - total[PLANE_CURSOR];
	crtc_state->wm.skl.plane_ddb_y[PLANE_CURSOR].end = alloc->end;

	if (total_data_rate == 0)
		return 0;

	/*
	 * Find the highest watermark level for which we can satisfy the block
	 * requirement of active planes.
	 */
	for (level = ilk_wm_max_level(dev_priv); level >= 0; level--) {
		blocks = 0;
		for_each_plane_id_on_crtc(intel_crtc, plane_id) {
			const struct skl_plane_wm *wm =
				&crtc_state->wm.skl.optimal.planes[plane_id];

			if (plane_id == PLANE_CURSOR) {
				if (WARN_ON(wm->wm[level].min_ddb_alloc >
					    total[PLANE_CURSOR])) {
					blocks = U32_MAX;
					break;
				}
				continue;
			}

			blocks += wm->wm[level].min_ddb_alloc;
			blocks += wm->uv_wm[level].min_ddb_alloc;
		}

		if (blocks <= alloc_size) {
			alloc_size -= blocks;
			break;
		}
	}

	if (level < 0) {
		DRM_DEBUG_KMS("Requested display configuration exceeds system DDB limitations");
		DRM_DEBUG_KMS("minimum required %d/%d\n", blocks,
			      alloc_size);
		return -EINVAL;
	}

	/*
	 * Grant each plane the blocks it requires at the highest achievable
	 * watermark level, plus an extra share of the leftover blocks
	 * proportional to its relative data rate.
	 */
	for_each_plane_id_on_crtc(intel_crtc, plane_id) {
		const struct skl_plane_wm *wm =
			&crtc_state->wm.skl.optimal.planes[plane_id];
		u64 rate;
		u16 extra;

		if (plane_id == PLANE_CURSOR)
			continue;

		/*
		 * We've accounted for all active planes; remaining planes are
		 * all disabled.
		 */
		if (total_data_rate == 0)
			break;

		rate = plane_data_rate[plane_id];
		extra = min_t(u16, alloc_size,
			      DIV64_U64_ROUND_UP(alloc_size * rate,
						 total_data_rate));
		total[plane_id] = wm->wm[level].min_ddb_alloc + extra;
		alloc_size -= extra;
		total_data_rate -= rate;

		if (total_data_rate == 0)
			break;

		rate = uv_plane_data_rate[plane_id];
		extra = min_t(u16, alloc_size,
			      DIV64_U64_ROUND_UP(alloc_size * rate,
						 total_data_rate));
		uv_total[plane_id] = wm->uv_wm[level].min_ddb_alloc + extra;
		alloc_size -= extra;
		total_data_rate -= rate;
	}
	WARN_ON(alloc_size != 0 || total_data_rate != 0);

	/* Set the actual DDB start/end points for each plane */
	start = alloc->start;
	for_each_plane_id_on_crtc(intel_crtc, plane_id) {
		struct skl_ddb_entry *plane_alloc =
			&crtc_state->wm.skl.plane_ddb_y[plane_id];
		struct skl_ddb_entry *uv_plane_alloc =
			&crtc_state->wm.skl.plane_ddb_uv[plane_id];

		if (plane_id == PLANE_CURSOR)
			continue;

		/* Gen11+ uses a separate plane for UV watermarks */
		WARN_ON(INTEL_GEN(dev_priv) >= 11 && uv_total[plane_id]);

		/* Leave disabled planes at (0,0) */
		if (total[plane_id]) {
			plane_alloc->start = start;
			start += total[plane_id];
			plane_alloc->end = start;
		}

		if (uv_total[plane_id]) {
			uv_plane_alloc->start = start;
			start += uv_total[plane_id];
			uv_plane_alloc->end = start;
		}
	}

	/*
	 * When we calculated watermark values we didn't know how high
	 * of a level we'd actually be able to hit, so we just marked
	 * all levels as "enabled."  Go back now and disable the ones
	 * that aren't actually possible.
	 */
	for (level++; level <= ilk_wm_max_level(dev_priv); level++) {
		for_each_plane_id_on_crtc(intel_crtc, plane_id) {
			struct skl_plane_wm *wm =
				&crtc_state->wm.skl.optimal.planes[plane_id];

			/*
			 * We only disable the watermarks for each plane if
			 * they exceed the ddb allocation of said plane. This
			 * is done so that we don't end up touching cursor
			 * watermarks needlessly when some other plane reduces
			 * our max possible watermark level.
			 *
			 * Bspec has this to say about the PLANE_WM enable bit:
			 * "All the watermarks at this level for all enabled
			 *  planes must be enabled before the level will be used."
			 * So this is actually safe to do.
			 */
			if (wm->wm[level].min_ddb_alloc > total[plane_id] ||
			    wm->uv_wm[level].min_ddb_alloc > uv_total[plane_id])
				memset(&wm->wm[level], 0, sizeof(wm->wm[level]));

			/*
			 * Wa_1408961008:icl, ehl
			 * Underruns with WM1+ disabled
			 */
			if (IS_GEN(dev_priv, 11) &&
			    level == 1 && wm->wm[0].plane_en) {
				wm->wm[level].plane_res_b = wm->wm[0].plane_res_b;
				wm->wm[level].plane_res_l = wm->wm[0].plane_res_l;
				wm->wm[level].ignore_lines = wm->wm[0].ignore_lines;
			}
		}
	}

	/*
	 * Go back and disable the transition watermark if it turns out we
	 * don't have enough DDB blocks for it.
	 */
	for_each_plane_id_on_crtc(intel_crtc, plane_id) {
		struct skl_plane_wm *wm =
			&crtc_state->wm.skl.optimal.planes[plane_id];

		if (wm->trans_wm.plane_res_b >= total[plane_id])
			memset(&wm->trans_wm, 0, sizeof(wm->trans_wm));
	}

	return 0;
}

/*
 * The max latency should be 257 (max the punit can code is 255 and we add 2us
 * for the read latency) and cpp should always be <= 8, so that
 * should allow pixel_rate up to ~2 GHz which seems sufficient since max
 * 2xcdclk is 1350 MHz and the pixel rate should never exceed that.
*/
static uint_fixed_16_16_t
skl_wm_method1(const struct drm_i915_private *dev_priv, u32 pixel_rate,
	       u8 cpp, u32 latency, u32 dbuf_block_size)
{
	u32 wm_intermediate_val;
	uint_fixed_16_16_t ret;

	if (latency == 0)
		return FP_16_16_MAX;

	wm_intermediate_val = latency * pixel_rate * cpp;
	ret = div_fixed16(wm_intermediate_val, 1000 * dbuf_block_size);

	if (INTEL_GEN(dev_priv) >= 10)
		ret = add_fixed16_u32(ret, 1);

	return ret;
}

static uint_fixed_16_16_t
skl_wm_method2(u32 pixel_rate, u32 pipe_htotal, u32 latency,
	       uint_fixed_16_16_t plane_blocks_per_line)
{
	u32 wm_intermediate_val;
	uint_fixed_16_16_t ret;

	if (latency == 0)
		return FP_16_16_MAX;

	wm_intermediate_val = latency * pixel_rate;
	wm_intermediate_val = DIV_ROUND_UP(wm_intermediate_val,
					   pipe_htotal * 1000);
	ret = mul_u32_fixed16(wm_intermediate_val, plane_blocks_per_line);
	return ret;
}

static uint_fixed_16_16_t
intel_get_linetime_us(const struct intel_crtc_state *crtc_state)
{
	u32 pixel_rate;
	u32 crtc_htotal;
	uint_fixed_16_16_t linetime_us;

	if (!crtc_state->base.active)
		return u32_to_fixed16(0);

	pixel_rate = crtc_state->pixel_rate;

	if (WARN_ON(pixel_rate == 0))
		return u32_to_fixed16(0);

	crtc_htotal = crtc_state->base.adjusted_mode.crtc_htotal;
	linetime_us = div_fixed16(crtc_htotal * 1000, pixel_rate);

	return linetime_us;
}

static u32
skl_adjusted_plane_pixel_rate(const struct intel_crtc_state *crtc_state,
			      const struct intel_plane_state *plane_state)
{
	u64 adjusted_pixel_rate;
	uint_fixed_16_16_t downscale_amount;

	/* Shouldn't reach here on disabled planes... */
	if (WARN_ON(!intel_wm_plane_visible(crtc_state, plane_state)))
		return 0;

	/*
	 * Adjusted plane pixel rate is just the pipe's adjusted pixel rate
	 * with additional adjustments for plane-specific scaling.
	 */
	adjusted_pixel_rate = crtc_state->pixel_rate;
	downscale_amount = skl_plane_downscale_amount(crtc_state, plane_state);

	return mul_round_up_u32_fixed16(adjusted_pixel_rate,
					    downscale_amount);
}

static int
skl_compute_wm_params(const struct intel_crtc_state *crtc_state,
		      int width, const struct drm_format_info *format,
		      u64 modifier, unsigned int rotation,
		      u32 plane_pixel_rate, struct skl_wm_params *wp,
		      int color_plane)
{
	struct intel_crtc *crtc = to_intel_crtc(crtc_state->base.crtc);
	struct drm_i915_private *dev_priv = to_i915(crtc->base.dev);
	u32 interm_pbpl;

	/* only planar format has two planes */
	if (color_plane == 1 && !drm_format_info_is_yuv_semiplanar(format)) {
		DRM_DEBUG_KMS("Non planar format have single plane\n");
		return -EINVAL;
	}

	wp->y_tiled = modifier == I915_FORMAT_MOD_Y_TILED ||
		      modifier == I915_FORMAT_MOD_Yf_TILED ||
		      modifier == I915_FORMAT_MOD_Y_TILED_CCS ||
		      modifier == I915_FORMAT_MOD_Yf_TILED_CCS;
	wp->x_tiled = modifier == I915_FORMAT_MOD_X_TILED;
	wp->rc_surface = modifier == I915_FORMAT_MOD_Y_TILED_CCS ||
			 modifier == I915_FORMAT_MOD_Yf_TILED_CCS;
	wp->is_planar = drm_format_info_is_yuv_semiplanar(format);

	wp->width = width;
	if (color_plane == 1 && wp->is_planar)
		wp->width /= 2;

	wp->cpp = format->cpp[color_plane];
	wp->plane_pixel_rate = plane_pixel_rate;

	if (INTEL_GEN(dev_priv) >= 11 &&
	    modifier == I915_FORMAT_MOD_Yf_TILED  && wp->cpp == 1)
		wp->dbuf_block_size = 256;
	else
		wp->dbuf_block_size = 512;

	if (drm_rotation_90_or_270(rotation)) {
		switch (wp->cpp) {
		case 1:
			wp->y_min_scanlines = 16;
			break;
		case 2:
			wp->y_min_scanlines = 8;
			break;
		case 4:
			wp->y_min_scanlines = 4;
			break;
		default:
			MISSING_CASE(wp->cpp);
			return -EINVAL;
		}
	} else {
		wp->y_min_scanlines = 4;
	}

	if (skl_needs_memory_bw_wa(dev_priv))
		wp->y_min_scanlines *= 2;

	wp->plane_bytes_per_line = wp->width * wp->cpp;
	if (wp->y_tiled) {
		interm_pbpl = DIV_ROUND_UP(wp->plane_bytes_per_line *
					   wp->y_min_scanlines,
					   wp->dbuf_block_size);

		if (INTEL_GEN(dev_priv) >= 10)
			interm_pbpl++;

		wp->plane_blocks_per_line = div_fixed16(interm_pbpl,
							wp->y_min_scanlines);
	} else if (wp->x_tiled && IS_GEN(dev_priv, 9)) {
		interm_pbpl = DIV_ROUND_UP(wp->plane_bytes_per_line,
					   wp->dbuf_block_size);
		wp->plane_blocks_per_line = u32_to_fixed16(interm_pbpl);
	} else {
		interm_pbpl = DIV_ROUND_UP(wp->plane_bytes_per_line,
					   wp->dbuf_block_size) + 1;
		wp->plane_blocks_per_line = u32_to_fixed16(interm_pbpl);
	}

	wp->y_tile_minimum = mul_u32_fixed16(wp->y_min_scanlines,
					     wp->plane_blocks_per_line);

	wp->linetime_us = fixed16_to_u32_round_up(
					intel_get_linetime_us(crtc_state));

	return 0;
}

static int
skl_compute_plane_wm_params(const struct intel_crtc_state *crtc_state,
			    const struct intel_plane_state *plane_state,
			    struct skl_wm_params *wp, int color_plane)
{
	const struct drm_framebuffer *fb = plane_state->base.fb;
	int width;

	/*
	 * Src coordinates are already rotated by 270 degrees for
	 * the 90/270 degree plane rotation cases (to match the
	 * GTT mapping), hence no need to account for rotation here.
	 */
	width = drm_rect_width(&plane_state->base.src) >> 16;

	return skl_compute_wm_params(crtc_state, width,
				     fb->format, fb->modifier,
				     plane_state->base.rotation,
				     skl_adjusted_plane_pixel_rate(crtc_state, plane_state),
				     wp, color_plane);
}

static bool skl_wm_has_lines(struct drm_i915_private *dev_priv, int level)
{
	if (INTEL_GEN(dev_priv) >= 10 || IS_GEMINILAKE(dev_priv))
		return true;

	/* The number of lines are ignored for the level 0 watermark. */
	return level > 0;
}

static void skl_compute_plane_wm(const struct intel_crtc_state *crtc_state,
				 int level,
				 const struct skl_wm_params *wp,
				 const struct skl_wm_level *result_prev,
				 struct skl_wm_level *result /* out */)
{
	struct drm_i915_private *dev_priv = to_i915(crtc_state->base.crtc->dev);
	u32 latency = dev_priv->wm.skl_latency[level];
	uint_fixed_16_16_t method1, method2;
	uint_fixed_16_16_t selected_result;
	u32 res_blocks, res_lines, min_ddb_alloc = 0;

	if (latency == 0) {
		/* reject it */
		result->min_ddb_alloc = U16_MAX;
		return;
	}

	/*
	 * WaIncreaseLatencyIPCEnabled: kbl,cfl
	 * Display WA #1141: kbl,cfl
	 */
	if ((IS_KABYLAKE(dev_priv) || IS_COFFEELAKE(dev_priv)) ||
	    dev_priv->ipc_enabled)
		latency += 4;

	if (skl_needs_memory_bw_wa(dev_priv) && wp->x_tiled)
		latency += 15;

	method1 = skl_wm_method1(dev_priv, wp->plane_pixel_rate,
				 wp->cpp, latency, wp->dbuf_block_size);
	method2 = skl_wm_method2(wp->plane_pixel_rate,
				 crtc_state->base.adjusted_mode.crtc_htotal,
				 latency,
				 wp->plane_blocks_per_line);

	if (wp->y_tiled) {
		selected_result = max_fixed16(method2, wp->y_tile_minimum);
	} else {
		if ((wp->cpp * crtc_state->base.adjusted_mode.crtc_htotal /
		     wp->dbuf_block_size < 1) &&
		     (wp->plane_bytes_per_line / wp->dbuf_block_size < 1)) {
			selected_result = method2;
		} else if (latency >= wp->linetime_us) {
			if (IS_GEN(dev_priv, 9) &&
			    !IS_GEMINILAKE(dev_priv))
				selected_result = min_fixed16(method1, method2);
			else
				selected_result = method2;
		} else {
			selected_result = method1;
		}
	}

	res_blocks = fixed16_to_u32_round_up(selected_result) + 1;
	res_lines = div_round_up_fixed16(selected_result,
					 wp->plane_blocks_per_line);

	if (IS_GEN9_BC(dev_priv) || IS_BROXTON(dev_priv)) {
		/* Display WA #1125: skl,bxt,kbl */
		if (level == 0 && wp->rc_surface)
			res_blocks +=
				fixed16_to_u32_round_up(wp->y_tile_minimum);

		/* Display WA #1126: skl,bxt,kbl */
		if (level >= 1 && level <= 7) {
			if (wp->y_tiled) {
				res_blocks +=
				    fixed16_to_u32_round_up(wp->y_tile_minimum);
				res_lines += wp->y_min_scanlines;
			} else {
				res_blocks++;
			}

			/*
			 * Make sure result blocks for higher latency levels are
			 * atleast as high as level below the current level.
			 * Assumption in DDB algorithm optimization for special
			 * cases. Also covers Display WA #1125 for RC.
			 */
			if (result_prev->plane_res_b > res_blocks)
				res_blocks = result_prev->plane_res_b;
		}
	}

	if (INTEL_GEN(dev_priv) >= 11) {
		if (wp->y_tiled) {
			int extra_lines;

			if (res_lines % wp->y_min_scanlines == 0)
				extra_lines = wp->y_min_scanlines;
			else
				extra_lines = wp->y_min_scanlines * 2 -
					res_lines % wp->y_min_scanlines;

			min_ddb_alloc = mul_round_up_u32_fixed16(res_lines + extra_lines,
								 wp->plane_blocks_per_line);
		} else {
			min_ddb_alloc = res_blocks +
				DIV_ROUND_UP(res_blocks, 10);
		}
	}

	if (!skl_wm_has_lines(dev_priv, level))
		res_lines = 0;

	if (res_lines > 31) {
		/* reject it */
		result->min_ddb_alloc = U16_MAX;
		return;
	}

	/*
	 * If res_lines is valid, assume we can use this watermark level
	 * for now.  We'll come back and disable it after we calculate the
	 * DDB allocation if it turns out we don't actually have enough
	 * blocks to satisfy it.
	 */
	result->plane_res_b = res_blocks;
	result->plane_res_l = res_lines;
	/* Bspec says: value >= plane ddb allocation -> invalid, hence the +1 here */
	result->min_ddb_alloc = max(min_ddb_alloc, res_blocks) + 1;
	result->plane_en = true;
}

static void
skl_compute_wm_levels(const struct intel_crtc_state *crtc_state,
		      const struct skl_wm_params *wm_params,
		      struct skl_wm_level *levels)
{
	struct drm_i915_private *dev_priv = to_i915(crtc_state->base.crtc->dev);
	int level, max_level = ilk_wm_max_level(dev_priv);
	struct skl_wm_level *result_prev = &levels[0];

	for (level = 0; level <= max_level; level++) {
		struct skl_wm_level *result = &levels[level];

		skl_compute_plane_wm(crtc_state, level, wm_params,
				     result_prev, result);

		result_prev = result;
	}
}

static u32
skl_compute_linetime_wm(const struct intel_crtc_state *crtc_state)
{
	struct drm_atomic_state *state = crtc_state->base.state;
	struct drm_i915_private *dev_priv = to_i915(state->dev);
	uint_fixed_16_16_t linetime_us;
	u32 linetime_wm;

	linetime_us = intel_get_linetime_us(crtc_state);
	linetime_wm = fixed16_to_u32_round_up(mul_u32_fixed16(8, linetime_us));

	/* Display WA #1135: BXT:ALL GLK:ALL */
	if (IS_GEN9_LP(dev_priv) && dev_priv->ipc_enabled)
		linetime_wm /= 2;

	return linetime_wm;
}

static void skl_compute_transition_wm(const struct intel_crtc_state *crtc_state,
				      const struct skl_wm_params *wp,
				      struct skl_plane_wm *wm)
{
	struct drm_device *dev = crtc_state->base.crtc->dev;
	const struct drm_i915_private *dev_priv = to_i915(dev);
	u16 trans_min, trans_y_tile_min;
	const u16 trans_amount = 10; /* This is configurable amount */
	u16 wm0_sel_res_b, trans_offset_b, res_blocks;

	/* Transition WM are not recommended by HW team for GEN9 */
	if (INTEL_GEN(dev_priv) <= 9)
		return;

	/* Transition WM don't make any sense if ipc is disabled */
	if (!dev_priv->ipc_enabled)
		return;

	trans_min = 14;
	if (INTEL_GEN(dev_priv) >= 11)
		trans_min = 4;

	trans_offset_b = trans_min + trans_amount;

	/*
	 * The spec asks for Selected Result Blocks for wm0 (the real value),
	 * not Result Blocks (the integer value). Pay attention to the capital
	 * letters. The value wm_l0->plane_res_b is actually Result Blocks, but
	 * since Result Blocks is the ceiling of Selected Result Blocks plus 1,
	 * and since we later will have to get the ceiling of the sum in the
	 * transition watermarks calculation, we can just pretend Selected
	 * Result Blocks is Result Blocks minus 1 and it should work for the
	 * current platforms.
	 */
	wm0_sel_res_b = wm->wm[0].plane_res_b - 1;

	if (wp->y_tiled) {
		trans_y_tile_min =
			(u16)mul_round_up_u32_fixed16(2, wp->y_tile_minimum);
		res_blocks = max(wm0_sel_res_b, trans_y_tile_min) +
				trans_offset_b;
	} else {
		res_blocks = wm0_sel_res_b + trans_offset_b;

		/* WA BUG:1938466 add one block for non y-tile planes */
		if (IS_CNL_REVID(dev_priv, CNL_REVID_A0, CNL_REVID_A0))
			res_blocks += 1;

	}

	/*
	 * Just assume we can enable the transition watermark.  After
	 * computing the DDB we'll come back and disable it if that
	 * assumption turns out to be false.
	 */
	wm->trans_wm.plane_res_b = res_blocks + 1;
	wm->trans_wm.plane_en = true;
}

static int skl_build_plane_wm_single(struct intel_crtc_state *crtc_state,
				     const struct intel_plane_state *plane_state,
				     enum plane_id plane_id, int color_plane)
{
	struct skl_plane_wm *wm = &crtc_state->wm.skl.optimal.planes[plane_id];
	struct skl_wm_params wm_params;
	int ret;

	ret = skl_compute_plane_wm_params(crtc_state, plane_state,
					  &wm_params, color_plane);
	if (ret)
		return ret;

	skl_compute_wm_levels(crtc_state, &wm_params, wm->wm);
	skl_compute_transition_wm(crtc_state, &wm_params, wm);

	return 0;
}

static int skl_build_plane_wm_uv(struct intel_crtc_state *crtc_state,
				 const struct intel_plane_state *plane_state,
				 enum plane_id plane_id)
{
	struct skl_plane_wm *wm = &crtc_state->wm.skl.optimal.planes[plane_id];
	struct skl_wm_params wm_params;
	int ret;

	wm->is_planar = true;

	/* uv plane watermarks must also be validated for NV12/Planar */
	ret = skl_compute_plane_wm_params(crtc_state, plane_state,
					  &wm_params, 1);
	if (ret)
		return ret;

	skl_compute_wm_levels(crtc_state, &wm_params, wm->uv_wm);

	return 0;
}

static int skl_build_plane_wm(struct intel_crtc_state *crtc_state,
			      const struct intel_plane_state *plane_state)
{
	struct intel_plane *plane = to_intel_plane(plane_state->base.plane);
	const struct drm_framebuffer *fb = plane_state->base.fb;
	enum plane_id plane_id = plane->id;
	int ret;

	if (!intel_wm_plane_visible(crtc_state, plane_state))
		return 0;

	ret = skl_build_plane_wm_single(crtc_state, plane_state,
					plane_id, 0);
	if (ret)
		return ret;

	if (fb->format->is_yuv && fb->format->num_planes > 1) {
		ret = skl_build_plane_wm_uv(crtc_state, plane_state,
					    plane_id);
		if (ret)
			return ret;
	}

	return 0;
}

static int icl_build_plane_wm(struct intel_crtc_state *crtc_state,
			      const struct intel_plane_state *plane_state)
{
	enum plane_id plane_id = to_intel_plane(plane_state->base.plane)->id;
	int ret;

	/* Watermarks calculated in master */
	if (plane_state->planar_slave)
		return 0;

	if (plane_state->planar_linked_plane) {
		const struct drm_framebuffer *fb = plane_state->base.fb;
		enum plane_id y_plane_id = plane_state->planar_linked_plane->id;

		WARN_ON(!intel_wm_plane_visible(crtc_state, plane_state));
		WARN_ON(!fb->format->is_yuv ||
			fb->format->num_planes == 1);

		ret = skl_build_plane_wm_single(crtc_state, plane_state,
						y_plane_id, 0);
		if (ret)
			return ret;

		ret = skl_build_plane_wm_single(crtc_state, plane_state,
						plane_id, 1);
		if (ret)
			return ret;
	} else if (intel_wm_plane_visible(crtc_state, plane_state)) {
		ret = skl_build_plane_wm_single(crtc_state, plane_state,
						plane_id, 0);
		if (ret)
			return ret;
	}

	return 0;
}

static int skl_build_pipe_wm(struct intel_crtc_state *crtc_state)
{
	struct drm_i915_private *dev_priv = to_i915(crtc_state->base.crtc->dev);
	struct skl_pipe_wm *pipe_wm = &crtc_state->wm.skl.optimal;
	struct intel_plane *plane;
	const struct intel_plane_state *plane_state;
	int ret;

	/*
	 * We'll only calculate watermarks for planes that are actually
	 * enabled, so make sure all other planes are set as disabled.
	 */
	memset(pipe_wm->planes, 0, sizeof(pipe_wm->planes));

	intel_atomic_crtc_state_for_each_plane_state(plane, plane_state,
						     crtc_state) {

		if (INTEL_GEN(dev_priv) >= 11)
			ret = icl_build_plane_wm(crtc_state, plane_state);
		else
			ret = skl_build_plane_wm(crtc_state, plane_state);
		if (ret)
			return ret;
	}

	pipe_wm->linetime = skl_compute_linetime_wm(crtc_state);

	return 0;
}

static void skl_ddb_entry_write(struct drm_i915_private *dev_priv,
				i915_reg_t reg,
				const struct skl_ddb_entry *entry)
{
	if (entry->end)
		I915_WRITE_FW(reg, (entry->end - 1) << 16 | entry->start);
	else
		I915_WRITE_FW(reg, 0);
}

static void skl_write_wm_level(struct drm_i915_private *dev_priv,
			       i915_reg_t reg,
			       const struct skl_wm_level *level)
{
	u32 val = 0;

	if (level->plane_en)
		val |= PLANE_WM_EN;
	if (level->ignore_lines)
		val |= PLANE_WM_IGNORE_LINES;
	val |= level->plane_res_b;
	val |= level->plane_res_l << PLANE_WM_LINES_SHIFT;

	I915_WRITE_FW(reg, val);
}

void skl_write_plane_wm(struct intel_plane *plane,
			const struct intel_crtc_state *crtc_state)
{
	struct drm_i915_private *dev_priv = to_i915(plane->base.dev);
	int level, max_level = ilk_wm_max_level(dev_priv);
	enum plane_id plane_id = plane->id;
	enum pipe pipe = plane->pipe;
	const struct skl_plane_wm *wm =
		&crtc_state->wm.skl.optimal.planes[plane_id];
	const struct skl_ddb_entry *ddb_y =
		&crtc_state->wm.skl.plane_ddb_y[plane_id];
	const struct skl_ddb_entry *ddb_uv =
		&crtc_state->wm.skl.plane_ddb_uv[plane_id];

	for (level = 0; level <= max_level; level++) {
		skl_write_wm_level(dev_priv, PLANE_WM(pipe, plane_id, level),
				   &wm->wm[level]);
	}
	skl_write_wm_level(dev_priv, PLANE_WM_TRANS(pipe, plane_id),
			   &wm->trans_wm);

	if (INTEL_GEN(dev_priv) >= 11) {
		skl_ddb_entry_write(dev_priv,
				    PLANE_BUF_CFG(pipe, plane_id), ddb_y);
		return;
	}

	if (wm->is_planar)
		swap(ddb_y, ddb_uv);

	skl_ddb_entry_write(dev_priv,
			    PLANE_BUF_CFG(pipe, plane_id), ddb_y);
	skl_ddb_entry_write(dev_priv,
			    PLANE_NV12_BUF_CFG(pipe, plane_id), ddb_uv);
}

void skl_write_cursor_wm(struct intel_plane *plane,
			 const struct intel_crtc_state *crtc_state)
{
	struct drm_i915_private *dev_priv = to_i915(plane->base.dev);
	int level, max_level = ilk_wm_max_level(dev_priv);
	enum plane_id plane_id = plane->id;
	enum pipe pipe = plane->pipe;
	const struct skl_plane_wm *wm =
		&crtc_state->wm.skl.optimal.planes[plane_id];
	const struct skl_ddb_entry *ddb =
		&crtc_state->wm.skl.plane_ddb_y[plane_id];

	for (level = 0; level <= max_level; level++) {
		skl_write_wm_level(dev_priv, CUR_WM(pipe, level),
				   &wm->wm[level]);
	}
	skl_write_wm_level(dev_priv, CUR_WM_TRANS(pipe), &wm->trans_wm);

	skl_ddb_entry_write(dev_priv, CUR_BUF_CFG(pipe), ddb);
}

bool skl_wm_level_equals(const struct skl_wm_level *l1,
			 const struct skl_wm_level *l2)
{
	return l1->plane_en == l2->plane_en &&
		l1->ignore_lines == l2->ignore_lines &&
		l1->plane_res_l == l2->plane_res_l &&
		l1->plane_res_b == l2->plane_res_b;
}

static bool skl_plane_wm_equals(struct drm_i915_private *dev_priv,
				const struct skl_plane_wm *wm1,
				const struct skl_plane_wm *wm2)
{
	int level, max_level = ilk_wm_max_level(dev_priv);

	for (level = 0; level <= max_level; level++) {
		if (!skl_wm_level_equals(&wm1->wm[level], &wm2->wm[level]) ||
		    !skl_wm_level_equals(&wm1->uv_wm[level], &wm2->uv_wm[level]))
			return false;
	}

	return skl_wm_level_equals(&wm1->trans_wm, &wm2->trans_wm);
}

static bool skl_pipe_wm_equals(struct intel_crtc *crtc,
			       const struct skl_pipe_wm *wm1,
			       const struct skl_pipe_wm *wm2)
{
	struct drm_i915_private *dev_priv = to_i915(crtc->base.dev);
	enum plane_id plane_id;

	for_each_plane_id_on_crtc(crtc, plane_id) {
		if (!skl_plane_wm_equals(dev_priv,
					 &wm1->planes[plane_id],
					 &wm2->planes[plane_id]))
			return false;
	}

	return wm1->linetime == wm2->linetime;
}

static inline bool skl_ddb_entries_overlap(const struct skl_ddb_entry *a,
					   const struct skl_ddb_entry *b)
{
	return a->start < b->end && b->start < a->end;
}

bool skl_ddb_allocation_overlaps(const struct skl_ddb_entry *ddb,
				 const struct skl_ddb_entry *entries,
				 int num_entries, int ignore_idx)
{
	int i;

	for (i = 0; i < num_entries; i++) {
		if (i != ignore_idx &&
		    skl_ddb_entries_overlap(ddb, &entries[i]))
			return true;
	}

	return false;
}

static int
skl_ddb_add_affected_planes(const struct intel_crtc_state *old_crtc_state,
			    struct intel_crtc_state *new_crtc_state)
{
	struct intel_atomic_state *state = to_intel_atomic_state(new_crtc_state->base.state);
	struct intel_crtc *crtc = to_intel_crtc(new_crtc_state->base.crtc);
	struct drm_i915_private *dev_priv = to_i915(crtc->base.dev);
	struct intel_plane *plane;

	for_each_intel_plane_on_crtc(&dev_priv->drm, crtc, plane) {
		struct intel_plane_state *plane_state;
		enum plane_id plane_id = plane->id;

		if (skl_ddb_entry_equal(&old_crtc_state->wm.skl.plane_ddb_y[plane_id],
					&new_crtc_state->wm.skl.plane_ddb_y[plane_id]) &&
		    skl_ddb_entry_equal(&old_crtc_state->wm.skl.plane_ddb_uv[plane_id],
					&new_crtc_state->wm.skl.plane_ddb_uv[plane_id]))
			continue;

		plane_state = intel_atomic_get_plane_state(state, plane);
		if (IS_ERR(plane_state))
			return PTR_ERR(plane_state);

		new_crtc_state->update_planes |= BIT(plane_id);
	}

	return 0;
}

static int
skl_compute_ddb(struct intel_atomic_state *state)
{
	const struct drm_i915_private *dev_priv = to_i915(state->base.dev);
	struct skl_ddb_allocation *ddb = &state->wm_results.ddb;
	struct intel_crtc_state *old_crtc_state;
	struct intel_crtc_state *new_crtc_state;
	struct intel_crtc *crtc;
	int ret, i;

	memcpy(ddb, &dev_priv->wm.skl_hw.ddb, sizeof(*ddb));

	for_each_oldnew_intel_crtc_in_state(state, crtc, old_crtc_state,
					    new_crtc_state, i) {
		ret = skl_allocate_pipe_ddb(new_crtc_state, ddb);
		if (ret)
			return ret;

		ret = skl_ddb_add_affected_planes(old_crtc_state,
						  new_crtc_state);
		if (ret)
			return ret;
	}

	return 0;
}

static char enast(bool enable)
{
	return enable ? '*' : ' ';
}

static void
skl_print_wm_changes(struct intel_atomic_state *state)
{
	struct drm_i915_private *dev_priv = to_i915(state->base.dev);
	const struct intel_crtc_state *old_crtc_state;
	const struct intel_crtc_state *new_crtc_state;
	struct intel_plane *plane;
	struct intel_crtc *crtc;
	int i;

	if (!drm_debug_enabled(DRM_UT_KMS))
		return;

	for_each_oldnew_intel_crtc_in_state(state, crtc, old_crtc_state,
					    new_crtc_state, i) {
		const struct skl_pipe_wm *old_pipe_wm, *new_pipe_wm;

		old_pipe_wm = &old_crtc_state->wm.skl.optimal;
		new_pipe_wm = &new_crtc_state->wm.skl.optimal;

		for_each_intel_plane_on_crtc(&dev_priv->drm, crtc, plane) {
			enum plane_id plane_id = plane->id;
			const struct skl_ddb_entry *old, *new;

			old = &old_crtc_state->wm.skl.plane_ddb_y[plane_id];
			new = &new_crtc_state->wm.skl.plane_ddb_y[plane_id];

			if (skl_ddb_entry_equal(old, new))
				continue;

			DRM_DEBUG_KMS("[PLANE:%d:%s] ddb (%4d - %4d) -> (%4d - %4d), size %4d -> %4d\n",
				      plane->base.base.id, plane->base.name,
				      old->start, old->end, new->start, new->end,
				      skl_ddb_entry_size(old), skl_ddb_entry_size(new));
		}

		for_each_intel_plane_on_crtc(&dev_priv->drm, crtc, plane) {
			enum plane_id plane_id = plane->id;
			const struct skl_plane_wm *old_wm, *new_wm;

			old_wm = &old_pipe_wm->planes[plane_id];
			new_wm = &new_pipe_wm->planes[plane_id];

			if (skl_plane_wm_equals(dev_priv, old_wm, new_wm))
				continue;

			DRM_DEBUG_KMS("[PLANE:%d:%s]   level %cwm0,%cwm1,%cwm2,%cwm3,%cwm4,%cwm5,%cwm6,%cwm7,%ctwm"
				      " -> %cwm0,%cwm1,%cwm2,%cwm3,%cwm4,%cwm5,%cwm6,%cwm7,%ctwm\n",
				      plane->base.base.id, plane->base.name,
				      enast(old_wm->wm[0].plane_en), enast(old_wm->wm[1].plane_en),
				      enast(old_wm->wm[2].plane_en), enast(old_wm->wm[3].plane_en),
				      enast(old_wm->wm[4].plane_en), enast(old_wm->wm[5].plane_en),
				      enast(old_wm->wm[6].plane_en), enast(old_wm->wm[7].plane_en),
				      enast(old_wm->trans_wm.plane_en),
				      enast(new_wm->wm[0].plane_en), enast(new_wm->wm[1].plane_en),
				      enast(new_wm->wm[2].plane_en), enast(new_wm->wm[3].plane_en),
				      enast(new_wm->wm[4].plane_en), enast(new_wm->wm[5].plane_en),
				      enast(new_wm->wm[6].plane_en), enast(new_wm->wm[7].plane_en),
				      enast(new_wm->trans_wm.plane_en));

			DRM_DEBUG_KMS("[PLANE:%d:%s]   lines %c%3d,%c%3d,%c%3d,%c%3d,%c%3d,%c%3d,%c%3d,%c%3d,%c%3d"
				      " -> %c%3d,%c%3d,%c%3d,%c%3d,%c%3d,%c%3d,%c%3d,%c%3d,%c%3d\n",
				      plane->base.base.id, plane->base.name,
				      enast(old_wm->wm[0].ignore_lines), old_wm->wm[0].plane_res_l,
				      enast(old_wm->wm[1].ignore_lines), old_wm->wm[1].plane_res_l,
				      enast(old_wm->wm[2].ignore_lines), old_wm->wm[2].plane_res_l,
				      enast(old_wm->wm[3].ignore_lines), old_wm->wm[3].plane_res_l,
				      enast(old_wm->wm[4].ignore_lines), old_wm->wm[4].plane_res_l,
				      enast(old_wm->wm[5].ignore_lines), old_wm->wm[5].plane_res_l,
				      enast(old_wm->wm[6].ignore_lines), old_wm->wm[6].plane_res_l,
				      enast(old_wm->wm[7].ignore_lines), old_wm->wm[7].plane_res_l,
				      enast(old_wm->trans_wm.ignore_lines), old_wm->trans_wm.plane_res_l,

				      enast(new_wm->wm[0].ignore_lines), new_wm->wm[0].plane_res_l,
				      enast(new_wm->wm[1].ignore_lines), new_wm->wm[1].plane_res_l,
				      enast(new_wm->wm[2].ignore_lines), new_wm->wm[2].plane_res_l,
				      enast(new_wm->wm[3].ignore_lines), new_wm->wm[3].plane_res_l,
				      enast(new_wm->wm[4].ignore_lines), new_wm->wm[4].plane_res_l,
				      enast(new_wm->wm[5].ignore_lines), new_wm->wm[5].plane_res_l,
				      enast(new_wm->wm[6].ignore_lines), new_wm->wm[6].plane_res_l,
				      enast(new_wm->wm[7].ignore_lines), new_wm->wm[7].plane_res_l,
				      enast(new_wm->trans_wm.ignore_lines), new_wm->trans_wm.plane_res_l);

			DRM_DEBUG_KMS("[PLANE:%d:%s]  blocks %4d,%4d,%4d,%4d,%4d,%4d,%4d,%4d,%4d"
				      " -> %4d,%4d,%4d,%4d,%4d,%4d,%4d,%4d,%4d\n",
				      plane->base.base.id, plane->base.name,
				      old_wm->wm[0].plane_res_b, old_wm->wm[1].plane_res_b,
				      old_wm->wm[2].plane_res_b, old_wm->wm[3].plane_res_b,
				      old_wm->wm[4].plane_res_b, old_wm->wm[5].plane_res_b,
				      old_wm->wm[6].plane_res_b, old_wm->wm[7].plane_res_b,
				      old_wm->trans_wm.plane_res_b,
				      new_wm->wm[0].plane_res_b, new_wm->wm[1].plane_res_b,
				      new_wm->wm[2].plane_res_b, new_wm->wm[3].plane_res_b,
				      new_wm->wm[4].plane_res_b, new_wm->wm[5].plane_res_b,
				      new_wm->wm[6].plane_res_b, new_wm->wm[7].plane_res_b,
				      new_wm->trans_wm.plane_res_b);

			DRM_DEBUG_KMS("[PLANE:%d:%s] min_ddb %4d,%4d,%4d,%4d,%4d,%4d,%4d,%4d,%4d"
				      " -> %4d,%4d,%4d,%4d,%4d,%4d,%4d,%4d,%4d\n",
				      plane->base.base.id, plane->base.name,
				      old_wm->wm[0].min_ddb_alloc, old_wm->wm[1].min_ddb_alloc,
				      old_wm->wm[2].min_ddb_alloc, old_wm->wm[3].min_ddb_alloc,
				      old_wm->wm[4].min_ddb_alloc, old_wm->wm[5].min_ddb_alloc,
				      old_wm->wm[6].min_ddb_alloc, old_wm->wm[7].min_ddb_alloc,
				      old_wm->trans_wm.min_ddb_alloc,
				      new_wm->wm[0].min_ddb_alloc, new_wm->wm[1].min_ddb_alloc,
				      new_wm->wm[2].min_ddb_alloc, new_wm->wm[3].min_ddb_alloc,
				      new_wm->wm[4].min_ddb_alloc, new_wm->wm[5].min_ddb_alloc,
				      new_wm->wm[6].min_ddb_alloc, new_wm->wm[7].min_ddb_alloc,
				      new_wm->trans_wm.min_ddb_alloc);
		}
	}
}

static int intel_add_all_pipes(struct intel_atomic_state *state)
{
	struct drm_i915_private *dev_priv = to_i915(state->base.dev);
	struct intel_crtc *crtc;

	for_each_intel_crtc(&dev_priv->drm, crtc) {
		struct intel_crtc_state *crtc_state;

		crtc_state = intel_atomic_get_crtc_state(&state->base, crtc);
		if (IS_ERR(crtc_state))
			return PTR_ERR(crtc_state);
	}

	return 0;
}

static int
skl_ddb_add_affected_pipes(struct intel_atomic_state *state)
{
	struct drm_i915_private *dev_priv = to_i915(state->base.dev);
	int ret;

	/*
	 * If this is our first atomic update following hardware readout,
	 * we can't trust the DDB that the BIOS programmed for us.  Let's
	 * pretend that all pipes switched active status so that we'll
	 * ensure a full DDB recompute.
	 */
	if (dev_priv->wm.distrust_bios_wm) {
		ret = drm_modeset_lock(&dev_priv->drm.mode_config.connection_mutex,
				       state->base.acquire_ctx);
		if (ret)
			return ret;

		state->active_pipe_changes = ~0;

		/*
		 * We usually only initialize state->active_pipes if we
		 * we're doing a modeset; make sure this field is always
		 * initialized during the sanitization process that happens
		 * on the first commit too.
		 */
		if (!state->modeset)
			state->active_pipes = dev_priv->active_pipes;
	}

	/*
	 * If the modeset changes which CRTC's are active, we need to
	 * recompute the DDB allocation for *all* active pipes, even
	 * those that weren't otherwise being modified in any way by this
	 * atomic commit.  Due to the shrinking of the per-pipe allocations
	 * when new active CRTC's are added, it's possible for a pipe that
	 * we were already using and aren't changing at all here to suddenly
	 * become invalid if its DDB needs exceeds its new allocation.
	 *
	 * Note that if we wind up doing a full DDB recompute, we can't let
	 * any other display updates race with this transaction, so we need
	 * to grab the lock on *all* CRTC's.
	 */
	if (state->active_pipe_changes || state->modeset) {
		state->wm_results.dirty_pipes = ~0;

		ret = intel_add_all_pipes(state);
		if (ret)
			return ret;
	}

	return 0;
}

/*
 * To make sure the cursor watermark registers are always consistent
 * with our computed state the following scenario needs special
 * treatment:
 *
 * 1. enable cursor
 * 2. move cursor entirely offscreen
 * 3. disable cursor
 *
 * Step 2. does call .disable_plane() but does not zero the watermarks
 * (since we consider an offscreen cursor still active for the purposes
 * of watermarks). Step 3. would not normally call .disable_plane()
 * because the actual plane visibility isn't changing, and we don't
 * deallocate the cursor ddb until the pipe gets disabled. So we must
 * force step 3. to call .disable_plane() to update the watermark
 * registers properly.
 *
 * Other planes do not suffer from this issues as their watermarks are
 * calculated based on the actual plane visibility. The only time this
 * can trigger for the other planes is during the initial readout as the
 * default value of the watermarks registers is not zero.
 */
static int skl_wm_add_affected_planes(struct intel_atomic_state *state,
				      struct intel_crtc *crtc)
{
	struct drm_i915_private *dev_priv = to_i915(crtc->base.dev);
	const struct intel_crtc_state *old_crtc_state =
		intel_atomic_get_old_crtc_state(state, crtc);
	struct intel_crtc_state *new_crtc_state =
		intel_atomic_get_new_crtc_state(state, crtc);
	struct intel_plane *plane;

	for_each_intel_plane_on_crtc(&dev_priv->drm, crtc, plane) {
		struct intel_plane_state *plane_state;
		enum plane_id plane_id = plane->id;

		/*
		 * Force a full wm update for every plane on modeset.
		 * Required because the reset value of the wm registers
		 * is non-zero, whereas we want all disabled planes to
		 * have zero watermarks. So if we turn off the relevant
		 * power well the hardware state will go out of sync
		 * with the software state.
		 */
		if (!drm_atomic_crtc_needs_modeset(&new_crtc_state->base) &&
		    skl_plane_wm_equals(dev_priv,
					&old_crtc_state->wm.skl.optimal.planes[plane_id],
					&new_crtc_state->wm.skl.optimal.planes[plane_id]))
			continue;

		plane_state = intel_atomic_get_plane_state(state, plane);
		if (IS_ERR(plane_state))
			return PTR_ERR(plane_state);

		new_crtc_state->update_planes |= BIT(plane_id);
	}

	return 0;
}

static int
skl_compute_wm(struct intel_atomic_state *state)
{
	struct intel_crtc *crtc;
	struct intel_crtc_state *new_crtc_state;
	struct intel_crtc_state *old_crtc_state;
	struct skl_ddb_values *results = &state->wm_results;
	int ret, i;

	/* Clear all dirty flags */
	results->dirty_pipes = 0;

	ret = skl_ddb_add_affected_pipes(state);
	if (ret)
		return ret;

	/*
	 * Calculate WM's for all pipes that are part of this transaction.
	 * Note that skl_ddb_add_affected_pipes may have added more CRTC's that
	 * weren't otherwise being modified (and set bits in dirty_pipes) if
	 * pipe allocations had to change.
	 */
	for_each_oldnew_intel_crtc_in_state(state, crtc, old_crtc_state,
					    new_crtc_state, i) {
		ret = skl_build_pipe_wm(new_crtc_state);
		if (ret)
			return ret;

		ret = skl_wm_add_affected_planes(state, crtc);
		if (ret)
			return ret;

		if (!skl_pipe_wm_equals(crtc,
					&old_crtc_state->wm.skl.optimal,
					&new_crtc_state->wm.skl.optimal))
			results->dirty_pipes |= BIT(crtc->pipe);
	}

	ret = skl_compute_ddb(state);
	if (ret)
		return ret;

	skl_print_wm_changes(state);

	return 0;
}

static void skl_atomic_update_crtc_wm(struct intel_atomic_state *state,
				      struct intel_crtc_state *crtc_state)
{
	struct intel_crtc *crtc = to_intel_crtc(crtc_state->base.crtc);
	struct drm_i915_private *dev_priv = to_i915(state->base.dev);
	struct skl_pipe_wm *pipe_wm = &crtc_state->wm.skl.optimal;
	enum pipe pipe = crtc->pipe;

	if ((state->wm_results.dirty_pipes & BIT(crtc->pipe)) == 0)
		return;

	I915_WRITE(PIPE_WM_LINETIME(pipe), pipe_wm->linetime);
}

static void skl_initial_wm(struct intel_atomic_state *state,
			   struct intel_crtc_state *crtc_state)
{
	struct intel_crtc *crtc = to_intel_crtc(crtc_state->base.crtc);
	struct drm_i915_private *dev_priv = to_i915(crtc->base.dev);
	struct skl_ddb_values *results = &state->wm_results;

	if ((results->dirty_pipes & BIT(crtc->pipe)) == 0)
		return;

	mutex_lock(&dev_priv->wm.wm_mutex);

	if (crtc_state->base.active_changed)
		skl_atomic_update_crtc_wm(state, crtc_state);

	mutex_unlock(&dev_priv->wm.wm_mutex);
}

static void ilk_compute_wm_config(struct drm_i915_private *dev_priv,
				  struct intel_wm_config *config)
{
	struct intel_crtc *crtc;

	/* Compute the currently _active_ config */
	for_each_intel_crtc(&dev_priv->drm, crtc) {
		const struct intel_pipe_wm *wm = &crtc->wm.active.ilk;

		if (!wm->pipe_enabled)
			continue;

		config->sprites_enabled |= wm->sprites_enabled;
		config->sprites_scaled |= wm->sprites_scaled;
		config->num_pipes_active++;
	}
}

static void ilk_program_watermarks(struct drm_i915_private *dev_priv)
{
	struct intel_pipe_wm lp_wm_1_2 = {}, lp_wm_5_6 = {}, *best_lp_wm;
	struct ilk_wm_maximums max;
	struct intel_wm_config config = {};
	struct ilk_wm_values results = {};
	enum intel_ddb_partitioning partitioning;

	ilk_compute_wm_config(dev_priv, &config);

	ilk_compute_wm_maximums(dev_priv, 1, &config, INTEL_DDB_PART_1_2, &max);
	ilk_wm_merge(dev_priv, &config, &max, &lp_wm_1_2);

	/* 5/6 split only in single pipe config on IVB+ */
	if (INTEL_GEN(dev_priv) >= 7 &&
	    config.num_pipes_active == 1 && config.sprites_enabled) {
		ilk_compute_wm_maximums(dev_priv, 1, &config, INTEL_DDB_PART_5_6, &max);
		ilk_wm_merge(dev_priv, &config, &max, &lp_wm_5_6);

		best_lp_wm = ilk_find_best_result(dev_priv, &lp_wm_1_2, &lp_wm_5_6);
	} else {
		best_lp_wm = &lp_wm_1_2;
	}

	partitioning = (best_lp_wm == &lp_wm_1_2) ?
		       INTEL_DDB_PART_1_2 : INTEL_DDB_PART_5_6;

	ilk_compute_wm_results(dev_priv, best_lp_wm, partitioning, &results);

	ilk_write_wm_values(dev_priv, &results);
}

static void ilk_initial_watermarks(struct intel_atomic_state *state,
				   struct intel_crtc_state *crtc_state)
{
	struct drm_i915_private *dev_priv = to_i915(crtc_state->base.crtc->dev);
	struct intel_crtc *crtc = to_intel_crtc(crtc_state->base.crtc);

	mutex_lock(&dev_priv->wm.wm_mutex);
	crtc->wm.active.ilk = crtc_state->wm.ilk.intermediate;
	ilk_program_watermarks(dev_priv);
	mutex_unlock(&dev_priv->wm.wm_mutex);
}

static void ilk_optimize_watermarks(struct intel_atomic_state *state,
				    struct intel_crtc_state *crtc_state)
{
	struct drm_i915_private *dev_priv = to_i915(crtc_state->base.crtc->dev);
	struct intel_crtc *crtc = to_intel_crtc(crtc_state->base.crtc);

	if (!crtc_state->wm.need_postvbl_update)
		return;

	mutex_lock(&dev_priv->wm.wm_mutex);
	crtc->wm.active.ilk = crtc_state->wm.ilk.optimal;
	ilk_program_watermarks(dev_priv);
	mutex_unlock(&dev_priv->wm.wm_mutex);
}

static inline void skl_wm_level_from_reg_val(u32 val,
					     struct skl_wm_level *level)
{
	level->plane_en = val & PLANE_WM_EN;
	level->ignore_lines = val & PLANE_WM_IGNORE_LINES;
	level->plane_res_b = val & PLANE_WM_BLOCKS_MASK;
	level->plane_res_l = (val >> PLANE_WM_LINES_SHIFT) &
		PLANE_WM_LINES_MASK;
}

void skl_pipe_wm_get_hw_state(struct intel_crtc *crtc,
			      struct skl_pipe_wm *out)
{
	struct drm_i915_private *dev_priv = to_i915(crtc->base.dev);
	enum pipe pipe = crtc->pipe;
	int level, max_level;
	enum plane_id plane_id;
	u32 val;

	max_level = ilk_wm_max_level(dev_priv);

	for_each_plane_id_on_crtc(crtc, plane_id) {
		struct skl_plane_wm *wm = &out->planes[plane_id];

		for (level = 0; level <= max_level; level++) {
			if (plane_id != PLANE_CURSOR)
				val = I915_READ(PLANE_WM(pipe, plane_id, level));
			else
				val = I915_READ(CUR_WM(pipe, level));

			skl_wm_level_from_reg_val(val, &wm->wm[level]);
		}

		if (plane_id != PLANE_CURSOR)
			val = I915_READ(PLANE_WM_TRANS(pipe, plane_id));
		else
			val = I915_READ(CUR_WM_TRANS(pipe));

		skl_wm_level_from_reg_val(val, &wm->trans_wm);
	}

	if (!crtc->active)
		return;

	out->linetime = I915_READ(PIPE_WM_LINETIME(pipe));
}

void skl_wm_get_hw_state(struct drm_i915_private *dev_priv)
{
	struct skl_ddb_values *hw = &dev_priv->wm.skl_hw;
	struct skl_ddb_allocation *ddb = &dev_priv->wm.skl_hw.ddb;
	struct intel_crtc *crtc;
	struct intel_crtc_state *crtc_state;

	skl_ddb_get_hw_state(dev_priv, ddb);
	for_each_intel_crtc(&dev_priv->drm, crtc) {
		crtc_state = to_intel_crtc_state(crtc->base.state);

		skl_pipe_wm_get_hw_state(crtc, &crtc_state->wm.skl.optimal);

		if (crtc->active)
			hw->dirty_pipes |= BIT(crtc->pipe);
	}

	if (dev_priv->active_pipes) {
		/* Fully recompute DDB on first atomic commit */
		dev_priv->wm.distrust_bios_wm = true;
	}
}

static void ilk_pipe_wm_get_hw_state(struct intel_crtc *crtc)
{
	struct drm_device *dev = crtc->base.dev;
	struct drm_i915_private *dev_priv = to_i915(dev);
	struct ilk_wm_values *hw = &dev_priv->wm.hw;
	struct intel_crtc_state *crtc_state = to_intel_crtc_state(crtc->base.state);
	struct intel_pipe_wm *active = &crtc_state->wm.ilk.optimal;
	enum pipe pipe = crtc->pipe;
	static const i915_reg_t wm0_pipe_reg[] = {
		[PIPE_A] = WM0_PIPEA_ILK,
		[PIPE_B] = WM0_PIPEB_ILK,
		[PIPE_C] = WM0_PIPEC_IVB,
	};

	hw->wm_pipe[pipe] = I915_READ(wm0_pipe_reg[pipe]);
	if (IS_HASWELL(dev_priv) || IS_BROADWELL(dev_priv))
		hw->wm_linetime[pipe] = I915_READ(PIPE_WM_LINETIME(pipe));

	memset(active, 0, sizeof(*active));

	active->pipe_enabled = crtc->active;

	if (active->pipe_enabled) {
		u32 tmp = hw->wm_pipe[pipe];

		/*
		 * For active pipes LP0 watermark is marked as
		 * enabled, and LP1+ watermaks as disabled since
		 * we can't really reverse compute them in case
		 * multiple pipes are active.
		 */
		active->wm[0].enable = true;
		active->wm[0].pri_val = (tmp & WM0_PIPE_PLANE_MASK) >> WM0_PIPE_PLANE_SHIFT;
		active->wm[0].spr_val = (tmp & WM0_PIPE_SPRITE_MASK) >> WM0_PIPE_SPRITE_SHIFT;
		active->wm[0].cur_val = tmp & WM0_PIPE_CURSOR_MASK;
		active->linetime = hw->wm_linetime[pipe];
	} else {
		int level, max_level = ilk_wm_max_level(dev_priv);

		/*
		 * For inactive pipes, all watermark levels
		 * should be marked as enabled but zeroed,
		 * which is what we'd compute them to.
		 */
		for (level = 0; level <= max_level; level++)
			active->wm[level].enable = true;
	}

	crtc->wm.active.ilk = *active;
}

#define _FW_WM(value, plane) \
	(((value) & DSPFW_ ## plane ## _MASK) >> DSPFW_ ## plane ## _SHIFT)
#define _FW_WM_VLV(value, plane) \
	(((value) & DSPFW_ ## plane ## _MASK_VLV) >> DSPFW_ ## plane ## _SHIFT)

static void g4x_read_wm_values(struct drm_i915_private *dev_priv,
			       struct g4x_wm_values *wm)
{
	u32 tmp;

	tmp = I915_READ(DSPFW1);
	wm->sr.plane = _FW_WM(tmp, SR);
	wm->pipe[PIPE_B].plane[PLANE_CURSOR] = _FW_WM(tmp, CURSORB);
	wm->pipe[PIPE_B].plane[PLANE_PRIMARY] = _FW_WM(tmp, PLANEB);
	wm->pipe[PIPE_A].plane[PLANE_PRIMARY] = _FW_WM(tmp, PLANEA);

	tmp = I915_READ(DSPFW2);
	wm->fbc_en = tmp & DSPFW_FBC_SR_EN;
	wm->sr.fbc = _FW_WM(tmp, FBC_SR);
	wm->hpll.fbc = _FW_WM(tmp, FBC_HPLL_SR);
	wm->pipe[PIPE_B].plane[PLANE_SPRITE0] = _FW_WM(tmp, SPRITEB);
	wm->pipe[PIPE_A].plane[PLANE_CURSOR] = _FW_WM(tmp, CURSORA);
	wm->pipe[PIPE_A].plane[PLANE_SPRITE0] = _FW_WM(tmp, SPRITEA);

	tmp = I915_READ(DSPFW3);
	wm->hpll_en = tmp & DSPFW_HPLL_SR_EN;
	wm->sr.cursor = _FW_WM(tmp, CURSOR_SR);
	wm->hpll.cursor = _FW_WM(tmp, HPLL_CURSOR);
	wm->hpll.plane = _FW_WM(tmp, HPLL_SR);
}

static void vlv_read_wm_values(struct drm_i915_private *dev_priv,
			       struct vlv_wm_values *wm)
{
	enum pipe pipe;
	u32 tmp;

	for_each_pipe(dev_priv, pipe) {
		tmp = I915_READ(VLV_DDL(pipe));

		wm->ddl[pipe].plane[PLANE_PRIMARY] =
			(tmp >> DDL_PLANE_SHIFT) & (DDL_PRECISION_HIGH | DRAIN_LATENCY_MASK);
		wm->ddl[pipe].plane[PLANE_CURSOR] =
			(tmp >> DDL_CURSOR_SHIFT) & (DDL_PRECISION_HIGH | DRAIN_LATENCY_MASK);
		wm->ddl[pipe].plane[PLANE_SPRITE0] =
			(tmp >> DDL_SPRITE_SHIFT(0)) & (DDL_PRECISION_HIGH | DRAIN_LATENCY_MASK);
		wm->ddl[pipe].plane[PLANE_SPRITE1] =
			(tmp >> DDL_SPRITE_SHIFT(1)) & (DDL_PRECISION_HIGH | DRAIN_LATENCY_MASK);
	}

	tmp = I915_READ(DSPFW1);
	wm->sr.plane = _FW_WM(tmp, SR);
	wm->pipe[PIPE_B].plane[PLANE_CURSOR] = _FW_WM(tmp, CURSORB);
	wm->pipe[PIPE_B].plane[PLANE_PRIMARY] = _FW_WM_VLV(tmp, PLANEB);
	wm->pipe[PIPE_A].plane[PLANE_PRIMARY] = _FW_WM_VLV(tmp, PLANEA);

	tmp = I915_READ(DSPFW2);
	wm->pipe[PIPE_A].plane[PLANE_SPRITE1] = _FW_WM_VLV(tmp, SPRITEB);
	wm->pipe[PIPE_A].plane[PLANE_CURSOR] = _FW_WM(tmp, CURSORA);
	wm->pipe[PIPE_A].plane[PLANE_SPRITE0] = _FW_WM_VLV(tmp, SPRITEA);

	tmp = I915_READ(DSPFW3);
	wm->sr.cursor = _FW_WM(tmp, CURSOR_SR);

	if (IS_CHERRYVIEW(dev_priv)) {
		tmp = I915_READ(DSPFW7_CHV);
		wm->pipe[PIPE_B].plane[PLANE_SPRITE1] = _FW_WM_VLV(tmp, SPRITED);
		wm->pipe[PIPE_B].plane[PLANE_SPRITE0] = _FW_WM_VLV(tmp, SPRITEC);

		tmp = I915_READ(DSPFW8_CHV);
		wm->pipe[PIPE_C].plane[PLANE_SPRITE1] = _FW_WM_VLV(tmp, SPRITEF);
		wm->pipe[PIPE_C].plane[PLANE_SPRITE0] = _FW_WM_VLV(tmp, SPRITEE);

		tmp = I915_READ(DSPFW9_CHV);
		wm->pipe[PIPE_C].plane[PLANE_PRIMARY] = _FW_WM_VLV(tmp, PLANEC);
		wm->pipe[PIPE_C].plane[PLANE_CURSOR] = _FW_WM(tmp, CURSORC);

		tmp = I915_READ(DSPHOWM);
		wm->sr.plane |= _FW_WM(tmp, SR_HI) << 9;
		wm->pipe[PIPE_C].plane[PLANE_SPRITE1] |= _FW_WM(tmp, SPRITEF_HI) << 8;
		wm->pipe[PIPE_C].plane[PLANE_SPRITE0] |= _FW_WM(tmp, SPRITEE_HI) << 8;
		wm->pipe[PIPE_C].plane[PLANE_PRIMARY] |= _FW_WM(tmp, PLANEC_HI) << 8;
		wm->pipe[PIPE_B].plane[PLANE_SPRITE1] |= _FW_WM(tmp, SPRITED_HI) << 8;
		wm->pipe[PIPE_B].plane[PLANE_SPRITE0] |= _FW_WM(tmp, SPRITEC_HI) << 8;
		wm->pipe[PIPE_B].plane[PLANE_PRIMARY] |= _FW_WM(tmp, PLANEB_HI) << 8;
		wm->pipe[PIPE_A].plane[PLANE_SPRITE1] |= _FW_WM(tmp, SPRITEB_HI) << 8;
		wm->pipe[PIPE_A].plane[PLANE_SPRITE0] |= _FW_WM(tmp, SPRITEA_HI) << 8;
		wm->pipe[PIPE_A].plane[PLANE_PRIMARY] |= _FW_WM(tmp, PLANEA_HI) << 8;
	} else {
		tmp = I915_READ(DSPFW7);
		wm->pipe[PIPE_B].plane[PLANE_SPRITE1] = _FW_WM_VLV(tmp, SPRITED);
		wm->pipe[PIPE_B].plane[PLANE_SPRITE0] = _FW_WM_VLV(tmp, SPRITEC);

		tmp = I915_READ(DSPHOWM);
		wm->sr.plane |= _FW_WM(tmp, SR_HI) << 9;
		wm->pipe[PIPE_B].plane[PLANE_SPRITE1] |= _FW_WM(tmp, SPRITED_HI) << 8;
		wm->pipe[PIPE_B].plane[PLANE_SPRITE0] |= _FW_WM(tmp, SPRITEC_HI) << 8;
		wm->pipe[PIPE_B].plane[PLANE_PRIMARY] |= _FW_WM(tmp, PLANEB_HI) << 8;
		wm->pipe[PIPE_A].plane[PLANE_SPRITE1] |= _FW_WM(tmp, SPRITEB_HI) << 8;
		wm->pipe[PIPE_A].plane[PLANE_SPRITE0] |= _FW_WM(tmp, SPRITEA_HI) << 8;
		wm->pipe[PIPE_A].plane[PLANE_PRIMARY] |= _FW_WM(tmp, PLANEA_HI) << 8;
	}
}

#undef _FW_WM
#undef _FW_WM_VLV

void g4x_wm_get_hw_state(struct drm_i915_private *dev_priv)
{
	struct g4x_wm_values *wm = &dev_priv->wm.g4x;
	struct intel_crtc *crtc;

	g4x_read_wm_values(dev_priv, wm);

	wm->cxsr = I915_READ(FW_BLC_SELF) & FW_BLC_SELF_EN;

	for_each_intel_crtc(&dev_priv->drm, crtc) {
		struct intel_crtc_state *crtc_state =
			to_intel_crtc_state(crtc->base.state);
		struct g4x_wm_state *active = &crtc->wm.active.g4x;
		struct g4x_pipe_wm *raw;
		enum pipe pipe = crtc->pipe;
		enum plane_id plane_id;
		int level, max_level;

		active->cxsr = wm->cxsr;
		active->hpll_en = wm->hpll_en;
		active->fbc_en = wm->fbc_en;

		active->sr = wm->sr;
		active->hpll = wm->hpll;

		for_each_plane_id_on_crtc(crtc, plane_id) {
			active->wm.plane[plane_id] =
				wm->pipe[pipe].plane[plane_id];
		}

		if (wm->cxsr && wm->hpll_en)
			max_level = G4X_WM_LEVEL_HPLL;
		else if (wm->cxsr)
			max_level = G4X_WM_LEVEL_SR;
		else
			max_level = G4X_WM_LEVEL_NORMAL;

		level = G4X_WM_LEVEL_NORMAL;
		raw = &crtc_state->wm.g4x.raw[level];
		for_each_plane_id_on_crtc(crtc, plane_id)
			raw->plane[plane_id] = active->wm.plane[plane_id];

		if (++level > max_level)
			goto out;

		raw = &crtc_state->wm.g4x.raw[level];
		raw->plane[PLANE_PRIMARY] = active->sr.plane;
		raw->plane[PLANE_CURSOR] = active->sr.cursor;
		raw->plane[PLANE_SPRITE0] = 0;
		raw->fbc = active->sr.fbc;

		if (++level > max_level)
			goto out;

		raw = &crtc_state->wm.g4x.raw[level];
		raw->plane[PLANE_PRIMARY] = active->hpll.plane;
		raw->plane[PLANE_CURSOR] = active->hpll.cursor;
		raw->plane[PLANE_SPRITE0] = 0;
		raw->fbc = active->hpll.fbc;

	out:
		for_each_plane_id_on_crtc(crtc, plane_id)
			g4x_raw_plane_wm_set(crtc_state, level,
					     plane_id, USHRT_MAX);
		g4x_raw_fbc_wm_set(crtc_state, level, USHRT_MAX);

		crtc_state->wm.g4x.optimal = *active;
		crtc_state->wm.g4x.intermediate = *active;

		DRM_DEBUG_KMS("Initial watermarks: pipe %c, plane=%d, cursor=%d, sprite=%d\n",
			      pipe_name(pipe),
			      wm->pipe[pipe].plane[PLANE_PRIMARY],
			      wm->pipe[pipe].plane[PLANE_CURSOR],
			      wm->pipe[pipe].plane[PLANE_SPRITE0]);
	}

	DRM_DEBUG_KMS("Initial SR watermarks: plane=%d, cursor=%d fbc=%d\n",
		      wm->sr.plane, wm->sr.cursor, wm->sr.fbc);
	DRM_DEBUG_KMS("Initial HPLL watermarks: plane=%d, SR cursor=%d fbc=%d\n",
		      wm->hpll.plane, wm->hpll.cursor, wm->hpll.fbc);
	DRM_DEBUG_KMS("Initial SR=%s HPLL=%s FBC=%s\n",
		      yesno(wm->cxsr), yesno(wm->hpll_en), yesno(wm->fbc_en));
}

void g4x_wm_sanitize(struct drm_i915_private *dev_priv)
{
	struct intel_plane *plane;
	struct intel_crtc *crtc;

	mutex_lock(&dev_priv->wm.wm_mutex);

	for_each_intel_plane(&dev_priv->drm, plane) {
		struct intel_crtc *crtc =
			intel_get_crtc_for_pipe(dev_priv, plane->pipe);
		struct intel_crtc_state *crtc_state =
			to_intel_crtc_state(crtc->base.state);
		struct intel_plane_state *plane_state =
			to_intel_plane_state(plane->base.state);
		struct g4x_wm_state *wm_state = &crtc_state->wm.g4x.optimal;
		enum plane_id plane_id = plane->id;
		int level;

		if (plane_state->base.visible)
			continue;

		for (level = 0; level < 3; level++) {
			struct g4x_pipe_wm *raw =
				&crtc_state->wm.g4x.raw[level];

			raw->plane[plane_id] = 0;
			wm_state->wm.plane[plane_id] = 0;
		}

		if (plane_id == PLANE_PRIMARY) {
			for (level = 0; level < 3; level++) {
				struct g4x_pipe_wm *raw =
					&crtc_state->wm.g4x.raw[level];
				raw->fbc = 0;
			}

			wm_state->sr.fbc = 0;
			wm_state->hpll.fbc = 0;
			wm_state->fbc_en = false;
		}
	}

	for_each_intel_crtc(&dev_priv->drm, crtc) {
		struct intel_crtc_state *crtc_state =
			to_intel_crtc_state(crtc->base.state);

		crtc_state->wm.g4x.intermediate =
			crtc_state->wm.g4x.optimal;
		crtc->wm.active.g4x = crtc_state->wm.g4x.optimal;
	}

	g4x_program_watermarks(dev_priv);

	mutex_unlock(&dev_priv->wm.wm_mutex);
}

void vlv_wm_get_hw_state(struct drm_i915_private *dev_priv)
{
	struct vlv_wm_values *wm = &dev_priv->wm.vlv;
	struct intel_crtc *crtc;
	u32 val;

	vlv_read_wm_values(dev_priv, wm);

	wm->cxsr = I915_READ(FW_BLC_SELF_VLV) & FW_CSPWRDWNEN;
	wm->level = VLV_WM_LEVEL_PM2;

	if (IS_CHERRYVIEW(dev_priv)) {
		vlv_punit_get(dev_priv);

		val = vlv_punit_read(dev_priv, PUNIT_REG_DSPSSPM);
		if (val & DSP_MAXFIFO_PM5_ENABLE)
			wm->level = VLV_WM_LEVEL_PM5;

		/*
		 * If DDR DVFS is disabled in the BIOS, Punit
		 * will never ack the request. So if that happens
		 * assume we don't have to enable/disable DDR DVFS
		 * dynamically. To test that just set the REQ_ACK
		 * bit to poke the Punit, but don't change the
		 * HIGH/LOW bits so that we don't actually change
		 * the current state.
		 */
		val = vlv_punit_read(dev_priv, PUNIT_REG_DDR_SETUP2);
		val |= FORCE_DDR_FREQ_REQ_ACK;
		vlv_punit_write(dev_priv, PUNIT_REG_DDR_SETUP2, val);

		if (wait_for((vlv_punit_read(dev_priv, PUNIT_REG_DDR_SETUP2) &
			      FORCE_DDR_FREQ_REQ_ACK) == 0, 3)) {
			DRM_DEBUG_KMS("Punit not acking DDR DVFS request, "
				      "assuming DDR DVFS is disabled\n");
			dev_priv->wm.max_level = VLV_WM_LEVEL_PM5;
		} else {
			val = vlv_punit_read(dev_priv, PUNIT_REG_DDR_SETUP2);
			if ((val & FORCE_DDR_HIGH_FREQ) == 0)
				wm->level = VLV_WM_LEVEL_DDR_DVFS;
		}

		vlv_punit_put(dev_priv);
	}

	for_each_intel_crtc(&dev_priv->drm, crtc) {
		struct intel_crtc_state *crtc_state =
			to_intel_crtc_state(crtc->base.state);
		struct vlv_wm_state *active = &crtc->wm.active.vlv;
		const struct vlv_fifo_state *fifo_state =
			&crtc_state->wm.vlv.fifo_state;
		enum pipe pipe = crtc->pipe;
		enum plane_id plane_id;
		int level;

		vlv_get_fifo_size(crtc_state);

		active->num_levels = wm->level + 1;
		active->cxsr = wm->cxsr;

		for (level = 0; level < active->num_levels; level++) {
			struct g4x_pipe_wm *raw =
				&crtc_state->wm.vlv.raw[level];

			active->sr[level].plane = wm->sr.plane;
			active->sr[level].cursor = wm->sr.cursor;

			for_each_plane_id_on_crtc(crtc, plane_id) {
				active->wm[level].plane[plane_id] =
					wm->pipe[pipe].plane[plane_id];

				raw->plane[plane_id] =
					vlv_invert_wm_value(active->wm[level].plane[plane_id],
							    fifo_state->plane[plane_id]);
			}
		}

		for_each_plane_id_on_crtc(crtc, plane_id)
			vlv_raw_plane_wm_set(crtc_state, level,
					     plane_id, USHRT_MAX);
		vlv_invalidate_wms(crtc, active, level);

		crtc_state->wm.vlv.optimal = *active;
		crtc_state->wm.vlv.intermediate = *active;

		DRM_DEBUG_KMS("Initial watermarks: pipe %c, plane=%d, cursor=%d, sprite0=%d, sprite1=%d\n",
			      pipe_name(pipe),
			      wm->pipe[pipe].plane[PLANE_PRIMARY],
			      wm->pipe[pipe].plane[PLANE_CURSOR],
			      wm->pipe[pipe].plane[PLANE_SPRITE0],
			      wm->pipe[pipe].plane[PLANE_SPRITE1]);
	}

	DRM_DEBUG_KMS("Initial watermarks: SR plane=%d, SR cursor=%d level=%d cxsr=%d\n",
		      wm->sr.plane, wm->sr.cursor, wm->level, wm->cxsr);
}

void vlv_wm_sanitize(struct drm_i915_private *dev_priv)
{
	struct intel_plane *plane;
	struct intel_crtc *crtc;

	mutex_lock(&dev_priv->wm.wm_mutex);

	for_each_intel_plane(&dev_priv->drm, plane) {
		struct intel_crtc *crtc =
			intel_get_crtc_for_pipe(dev_priv, plane->pipe);
		struct intel_crtc_state *crtc_state =
			to_intel_crtc_state(crtc->base.state);
		struct intel_plane_state *plane_state =
			to_intel_plane_state(plane->base.state);
		struct vlv_wm_state *wm_state = &crtc_state->wm.vlv.optimal;
		const struct vlv_fifo_state *fifo_state =
			&crtc_state->wm.vlv.fifo_state;
		enum plane_id plane_id = plane->id;
		int level;

		if (plane_state->base.visible)
			continue;

		for (level = 0; level < wm_state->num_levels; level++) {
			struct g4x_pipe_wm *raw =
				&crtc_state->wm.vlv.raw[level];

			raw->plane[plane_id] = 0;

			wm_state->wm[level].plane[plane_id] =
				vlv_invert_wm_value(raw->plane[plane_id],
						    fifo_state->plane[plane_id]);
		}
	}

	for_each_intel_crtc(&dev_priv->drm, crtc) {
		struct intel_crtc_state *crtc_state =
			to_intel_crtc_state(crtc->base.state);

		crtc_state->wm.vlv.intermediate =
			crtc_state->wm.vlv.optimal;
		crtc->wm.active.vlv = crtc_state->wm.vlv.optimal;
	}

	vlv_program_watermarks(dev_priv);

	mutex_unlock(&dev_priv->wm.wm_mutex);
}

/*
 * FIXME should probably kill this and improve
 * the real watermark readout/sanitation instead
 */
static void ilk_init_lp_watermarks(struct drm_i915_private *dev_priv)
{
	I915_WRITE(WM3_LP_ILK, I915_READ(WM3_LP_ILK) & ~WM1_LP_SR_EN);
	I915_WRITE(WM2_LP_ILK, I915_READ(WM2_LP_ILK) & ~WM1_LP_SR_EN);
	I915_WRITE(WM1_LP_ILK, I915_READ(WM1_LP_ILK) & ~WM1_LP_SR_EN);

	/*
	 * Don't touch WM1S_LP_EN here.
	 * Doing so could cause underruns.
	 */
}

void ilk_wm_get_hw_state(struct drm_i915_private *dev_priv)
{
	struct ilk_wm_values *hw = &dev_priv->wm.hw;
	struct intel_crtc *crtc;

	ilk_init_lp_watermarks(dev_priv);

	for_each_intel_crtc(&dev_priv->drm, crtc)
		ilk_pipe_wm_get_hw_state(crtc);

	hw->wm_lp[0] = I915_READ(WM1_LP_ILK);
	hw->wm_lp[1] = I915_READ(WM2_LP_ILK);
	hw->wm_lp[2] = I915_READ(WM3_LP_ILK);

	hw->wm_lp_spr[0] = I915_READ(WM1S_LP_ILK);
	if (INTEL_GEN(dev_priv) >= 7) {
		hw->wm_lp_spr[1] = I915_READ(WM2S_LP_IVB);
		hw->wm_lp_spr[2] = I915_READ(WM3S_LP_IVB);
	}

	if (IS_HASWELL(dev_priv) || IS_BROADWELL(dev_priv))
		hw->partitioning = (I915_READ(WM_MISC) & WM_MISC_DATA_PARTITION_5_6) ?
			INTEL_DDB_PART_5_6 : INTEL_DDB_PART_1_2;
	else if (IS_IVYBRIDGE(dev_priv))
		hw->partitioning = (I915_READ(DISP_ARB_CTL2) & DISP_DATA_PARTITION_5_6) ?
			INTEL_DDB_PART_5_6 : INTEL_DDB_PART_1_2;

	hw->enable_fbc_wm =
		!(I915_READ(DISP_ARB_CTL) & DISP_FBC_WM_DIS);
}

/**
 * intel_update_watermarks - update FIFO watermark values based on current modes
 * @crtc: the #intel_crtc on which to compute the WM
 *
 * Calculate watermark values for the various WM regs based on current mode
 * and plane configuration.
 *
 * There are several cases to deal with here:
 *   - normal (i.e. non-self-refresh)
 *   - self-refresh (SR) mode
 *   - lines are large relative to FIFO size (buffer can hold up to 2)
 *   - lines are small relative to FIFO size (buffer can hold more than 2
 *     lines), so need to account for TLB latency
 *
 *   The normal calculation is:
 *     watermark = dotclock * bytes per pixel * latency
 *   where latency is platform & configuration dependent (we assume pessimal
 *   values here).
 *
 *   The SR calculation is:
 *     watermark = (trunc(latency/line time)+1) * surface width *
 *       bytes per pixel
 *   where
 *     line time = htotal / dotclock
 *     surface width = hdisplay for normal plane and 64 for cursor
 *   and latency is assumed to be high, as above.
 *
 * The final value programmed to the register should always be rounded up,
 * and include an extra 2 entries to account for clock crossings.
 *
 * We don't use the sprite, so we can ignore that.  And on Crestline we have
 * to set the non-SR watermarks to 8.
 */
void intel_update_watermarks(struct intel_crtc *crtc)
{
	struct drm_i915_private *dev_priv = to_i915(crtc->base.dev);

	if (dev_priv->display.update_wm)
		dev_priv->display.update_wm(crtc);
}

void intel_enable_ipc(struct drm_i915_private *dev_priv)
{
	u32 val;

	if (!HAS_IPC(dev_priv))
		return;

	val = I915_READ(DISP_ARB_CTL2);

	if (dev_priv->ipc_enabled)
		val |= DISP_IPC_ENABLE;
	else
		val &= ~DISP_IPC_ENABLE;

	I915_WRITE(DISP_ARB_CTL2, val);
}

static bool intel_can_enable_ipc(struct drm_i915_private *dev_priv)
{
	/* Display WA #0477 WaDisableIPC: skl */
	if (IS_SKYLAKE(dev_priv))
		return false;

	/* Display WA #1141: SKL:all KBL:all CFL */
	if (IS_KABYLAKE(dev_priv) || IS_COFFEELAKE(dev_priv))
		return dev_priv->dram_info.symmetric_memory;

	return true;
}

void intel_init_ipc(struct drm_i915_private *dev_priv)
{
	if (!HAS_IPC(dev_priv))
		return;

	dev_priv->ipc_enabled = intel_can_enable_ipc(dev_priv);

	intel_enable_ipc(dev_priv);
}

/*
 * Lock protecting IPS related data structures
 */
DEFINE_SPINLOCK(mchdev_lock);

bool ironlake_set_drps(struct drm_i915_private *i915, u8 val)
{
	struct intel_uncore *uncore = &i915->uncore;
	u16 rgvswctl;

	lockdep_assert_held(&mchdev_lock);

	rgvswctl = intel_uncore_read16(uncore, MEMSWCTL);
	if (rgvswctl & MEMCTL_CMD_STS) {
		DRM_DEBUG("gpu busy, RCS change rejected\n");
		return false; /* still busy with another command */
	}

	rgvswctl = (MEMCTL_CMD_CHFREQ << MEMCTL_CMD_SHIFT) |
		(val << MEMCTL_FREQ_SHIFT) | MEMCTL_SFCAVM;
	intel_uncore_write16(uncore, MEMSWCTL, rgvswctl);
	intel_uncore_posting_read16(uncore, MEMSWCTL);

	rgvswctl |= MEMCTL_CMD_STS;
	intel_uncore_write16(uncore, MEMSWCTL, rgvswctl);

	return true;
}

static void ironlake_enable_drps(struct drm_i915_private *dev_priv)
{
	struct intel_uncore *uncore = &dev_priv->uncore;
	u32 rgvmodectl;
	u8 fmax, fmin, fstart, vstart;

	spin_lock_irq(&mchdev_lock);

	rgvmodectl = intel_uncore_read(uncore, MEMMODECTL);

	/* Enable temp reporting */
	intel_uncore_write16(uncore, PMMISC, I915_READ(PMMISC) | MCPPCE_EN);
	intel_uncore_write16(uncore, TSC1, I915_READ(TSC1) | TSE);

	/* 100ms RC evaluation intervals */
	intel_uncore_write(uncore, RCUPEI, 100000);
	intel_uncore_write(uncore, RCDNEI, 100000);

	/* Set max/min thresholds to 90ms and 80ms respectively */
	intel_uncore_write(uncore, RCBMAXAVG, 90000);
	intel_uncore_write(uncore, RCBMINAVG, 80000);

	intel_uncore_write(uncore, MEMIHYST, 1);

	/* Set up min, max, and cur for interrupt handling */
	fmax = (rgvmodectl & MEMMODE_FMAX_MASK) >> MEMMODE_FMAX_SHIFT;
	fmin = (rgvmodectl & MEMMODE_FMIN_MASK);
	fstart = (rgvmodectl & MEMMODE_FSTART_MASK) >>
		MEMMODE_FSTART_SHIFT;

	vstart = (intel_uncore_read(uncore, PXVFREQ(fstart)) &
		  PXVFREQ_PX_MASK) >> PXVFREQ_PX_SHIFT;

	dev_priv->ips.fmax = fmax; /* IPS callback will increase this */
	dev_priv->ips.fstart = fstart;

	dev_priv->ips.max_delay = fstart;
	dev_priv->ips.min_delay = fmin;
	dev_priv->ips.cur_delay = fstart;

	DRM_DEBUG_DRIVER("fmax: %d, fmin: %d, fstart: %d\n",
			 fmax, fmin, fstart);

	intel_uncore_write(uncore,
			   MEMINTREN,
			   MEMINT_CX_SUPR_EN | MEMINT_EVAL_CHG_EN);

	/*
	 * Interrupts will be enabled in ironlake_irq_postinstall
	 */

	intel_uncore_write(uncore, VIDSTART, vstart);
	intel_uncore_posting_read(uncore, VIDSTART);

	rgvmodectl |= MEMMODE_SWMODE_EN;
	intel_uncore_write(uncore, MEMMODECTL, rgvmodectl);

	if (wait_for_atomic((intel_uncore_read(uncore, MEMSWCTL) &
			     MEMCTL_CMD_STS) == 0, 10))
		DRM_ERROR("stuck trying to change perf mode\n");
	mdelay(1);

	ironlake_set_drps(dev_priv, fstart);

	dev_priv->ips.last_count1 =
		intel_uncore_read(uncore, DMIEC) +
		intel_uncore_read(uncore, DDREC) +
		intel_uncore_read(uncore, CSIEC);
	dev_priv->ips.last_time1 = jiffies_to_msecs(jiffies);
	dev_priv->ips.last_count2 = intel_uncore_read(uncore, GFXEC);
	dev_priv->ips.last_time2 = ktime_get_raw_ns();

	spin_unlock_irq(&mchdev_lock);
}

static void ironlake_disable_drps(struct drm_i915_private *i915)
{
	struct intel_uncore *uncore = &i915->uncore;
	u16 rgvswctl;

	spin_lock_irq(&mchdev_lock);

	rgvswctl = intel_uncore_read16(uncore, MEMSWCTL);

	/* Ack interrupts, disable EFC interrupt */
	intel_uncore_write(uncore,
			   MEMINTREN,
			   intel_uncore_read(uncore, MEMINTREN) &
			   ~MEMINT_EVAL_CHG_EN);
	intel_uncore_write(uncore, MEMINTRSTS, MEMINT_EVAL_CHG);
	intel_uncore_write(uncore,
			   DEIER,
			   intel_uncore_read(uncore, DEIER) & ~DE_PCU_EVENT);
	intel_uncore_write(uncore, DEIIR, DE_PCU_EVENT);
	intel_uncore_write(uncore,
			   DEIMR,
			   intel_uncore_read(uncore, DEIMR) | DE_PCU_EVENT);

	/* Go back to the starting frequency */
	ironlake_set_drps(i915, i915->ips.fstart);
	mdelay(1);
	rgvswctl |= MEMCTL_CMD_STS;
	intel_uncore_write(uncore, MEMSWCTL, rgvswctl);
	mdelay(1);

	spin_unlock_irq(&mchdev_lock);
}

/* There's a funny hw issue where the hw returns all 0 when reading from
 * GEN6_RP_INTERRUPT_LIMITS. Hence we always need to compute the desired value
 * ourselves, instead of doing a rmw cycle (which might result in us clearing
 * all limits and the gpu stuck at whatever frequency it is at atm).
 */
static u32 intel_rps_limits(struct drm_i915_private *dev_priv, u8 val)
{
	struct intel_rps *rps = &dev_priv->gt_pm.rps;
	u32 limits;

	/* Only set the down limit when we've reached the lowest level to avoid
	 * getting more interrupts, otherwise leave this clear. This prevents a
	 * race in the hw when coming out of rc6: There's a tiny window where
	 * the hw runs at the minimal clock before selecting the desired
	 * frequency, if the down threshold expires in that window we will not
	 * receive a down interrupt. */
	if (INTEL_GEN(dev_priv) >= 9) {
		limits = (rps->max_freq_softlimit) << 23;
		if (val <= rps->min_freq_softlimit)
			limits |= (rps->min_freq_softlimit) << 14;
	} else {
		limits = rps->max_freq_softlimit << 24;
		if (val <= rps->min_freq_softlimit)
			limits |= rps->min_freq_softlimit << 16;
	}

	return limits;
}

static void rps_set_power(struct drm_i915_private *dev_priv, int new_power)
{
	struct intel_rps *rps = &dev_priv->gt_pm.rps;
	u32 threshold_up = 0, threshold_down = 0; /* in % */
	u32 ei_up = 0, ei_down = 0;

	lockdep_assert_held(&rps->power.mutex);

	if (new_power == rps->power.mode)
		return;

	/* Note the units here are not exactly 1us, but 1280ns. */
	switch (new_power) {
	case LOW_POWER:
		/* Upclock if more than 95% busy over 16ms */
		ei_up = 16000;
		threshold_up = 95;

		/* Downclock if less than 85% busy over 32ms */
		ei_down = 32000;
		threshold_down = 85;
		break;

	case BETWEEN:
		/* Upclock if more than 90% busy over 13ms */
		ei_up = 13000;
		threshold_up = 90;

		/* Downclock if less than 75% busy over 32ms */
		ei_down = 32000;
		threshold_down = 75;
		break;

	case HIGH_POWER:
		/* Upclock if more than 85% busy over 10ms */
		ei_up = 10000;
		threshold_up = 85;

		/* Downclock if less than 60% busy over 32ms */
		ei_down = 32000;
		threshold_down = 60;
		break;
	}

	/* When byt can survive without system hang with dynamic
	 * sw freq adjustments, this restriction can be lifted.
	 */
	if (IS_VALLEYVIEW(dev_priv))
		goto skip_hw_write;

	I915_WRITE(GEN6_RP_UP_EI,
		   GT_INTERVAL_FROM_US(dev_priv, ei_up));
	I915_WRITE(GEN6_RP_UP_THRESHOLD,
		   GT_INTERVAL_FROM_US(dev_priv,
				       ei_up * threshold_up / 100));

	I915_WRITE(GEN6_RP_DOWN_EI,
		   GT_INTERVAL_FROM_US(dev_priv, ei_down));
	I915_WRITE(GEN6_RP_DOWN_THRESHOLD,
		   GT_INTERVAL_FROM_US(dev_priv,
				       ei_down * threshold_down / 100));

	I915_WRITE(GEN6_RP_CONTROL,
		   (INTEL_GEN(dev_priv) > 9 ? 0 : GEN6_RP_MEDIA_TURBO) |
		   GEN6_RP_MEDIA_HW_NORMAL_MODE |
		   GEN6_RP_MEDIA_IS_GFX |
		   GEN6_RP_ENABLE |
		   GEN6_RP_UP_BUSY_AVG |
		   GEN6_RP_DOWN_IDLE_AVG);

skip_hw_write:
	rps->power.mode = new_power;
	rps->power.up_threshold = threshold_up;
	rps->power.down_threshold = threshold_down;
}

static void gen6_set_rps_thresholds(struct drm_i915_private *dev_priv, u8 val)
{
	struct intel_rps *rps = &dev_priv->gt_pm.rps;
	int new_power;

	new_power = rps->power.mode;
	switch (rps->power.mode) {
	case LOW_POWER:
		if (val > rps->efficient_freq + 1 &&
		    val > rps->cur_freq)
			new_power = BETWEEN;
		break;

	case BETWEEN:
		if (val <= rps->efficient_freq &&
		    val < rps->cur_freq)
			new_power = LOW_POWER;
		else if (val >= rps->rp0_freq &&
			 val > rps->cur_freq)
			new_power = HIGH_POWER;
		break;

	case HIGH_POWER:
		if (val < (rps->rp1_freq + rps->rp0_freq) >> 1 &&
		    val < rps->cur_freq)
			new_power = BETWEEN;
		break;
	}
	/* Max/min bins are special */
	if (val <= rps->min_freq_softlimit)
		new_power = LOW_POWER;
	if (val >= rps->max_freq_softlimit)
		new_power = HIGH_POWER;

	mutex_lock(&rps->power.mutex);
	if (rps->power.interactive)
		new_power = HIGH_POWER;
	rps_set_power(dev_priv, new_power);
	mutex_unlock(&rps->power.mutex);
}

void intel_rps_mark_interactive(struct drm_i915_private *i915, bool interactive)
{
	struct intel_rps *rps = &i915->gt_pm.rps;

	if (INTEL_GEN(i915) < 6)
		return;

	mutex_lock(&rps->power.mutex);
	if (interactive) {
		if (!rps->power.interactive++ && READ_ONCE(i915->gt.awake))
			rps_set_power(i915, HIGH_POWER);
	} else {
		GEM_BUG_ON(!rps->power.interactive);
		rps->power.interactive--;
	}
	mutex_unlock(&rps->power.mutex);
}

static u32 gen6_rps_pm_mask(struct drm_i915_private *dev_priv, u8 val)
{
	struct intel_rps *rps = &dev_priv->gt_pm.rps;
	u32 mask = 0;

	/* We use UP_EI_EXPIRED interupts for both up/down in manual mode */
	if (val > rps->min_freq_softlimit)
		mask |= GEN6_PM_RP_UP_EI_EXPIRED | GEN6_PM_RP_DOWN_THRESHOLD | GEN6_PM_RP_DOWN_TIMEOUT;
	if (val < rps->max_freq_softlimit)
		mask |= GEN6_PM_RP_UP_EI_EXPIRED | GEN6_PM_RP_UP_THRESHOLD;

	mask &= dev_priv->pm_rps_events;

	return gen6_sanitize_rps_pm_mask(dev_priv, ~mask);
}

/* gen6_set_rps is called to update the frequency request, but should also be
 * called when the range (min_delay and max_delay) is modified so that we can
 * update the GEN6_RP_INTERRUPT_LIMITS register accordingly. */
static int gen6_set_rps(struct drm_i915_private *dev_priv, u8 val)
{
	struct intel_rps *rps = &dev_priv->gt_pm.rps;

	/* min/max delay may still have been modified so be sure to
	 * write the limits value.
	 */
	if (val != rps->cur_freq) {
		gen6_set_rps_thresholds(dev_priv, val);

		if (INTEL_GEN(dev_priv) >= 9)
			I915_WRITE(GEN6_RPNSWREQ,
				   GEN9_FREQUENCY(val));
		else if (IS_HASWELL(dev_priv) || IS_BROADWELL(dev_priv))
			I915_WRITE(GEN6_RPNSWREQ,
				   HSW_FREQUENCY(val));
		else
			I915_WRITE(GEN6_RPNSWREQ,
				   GEN6_FREQUENCY(val) |
				   GEN6_OFFSET(0) |
				   GEN6_AGGRESSIVE_TURBO);
	}

	/* Make sure we continue to get interrupts
	 * until we hit the minimum or maximum frequencies.
	 */
	I915_WRITE(GEN6_RP_INTERRUPT_LIMITS, intel_rps_limits(dev_priv, val));
	I915_WRITE(GEN6_PMINTRMSK, gen6_rps_pm_mask(dev_priv, val));

	rps->cur_freq = val;
	trace_intel_gpu_freq_change(intel_gpu_freq(dev_priv, val));

	return 0;
}

static int valleyview_set_rps(struct drm_i915_private *dev_priv, u8 val)
{
	int err;

	if (WARN_ONCE(IS_CHERRYVIEW(dev_priv) && (val & 1),
		      "Odd GPU freq value\n"))
		val &= ~1;

	I915_WRITE(GEN6_PMINTRMSK, gen6_rps_pm_mask(dev_priv, val));

	if (val != dev_priv->gt_pm.rps.cur_freq) {
		vlv_punit_get(dev_priv);
		err = vlv_punit_write(dev_priv, PUNIT_REG_GPU_FREQ_REQ, val);
		vlv_punit_put(dev_priv);
		if (err)
			return err;

		gen6_set_rps_thresholds(dev_priv, val);
	}

	dev_priv->gt_pm.rps.cur_freq = val;
	trace_intel_gpu_freq_change(intel_gpu_freq(dev_priv, val));

	return 0;
}

/* vlv_set_rps_idle: Set the frequency to idle, if Gfx clocks are down
 *
 * * If Gfx is Idle, then
 * 1. Forcewake Media well.
 * 2. Request idle freq.
 * 3. Release Forcewake of Media well.
*/
static void vlv_set_rps_idle(struct drm_i915_private *dev_priv)
{
	struct intel_rps *rps = &dev_priv->gt_pm.rps;
	u32 val = rps->idle_freq;
	int err;

	if (rps->cur_freq <= val)
		return;

	/* The punit delays the write of the frequency and voltage until it
	 * determines the GPU is awake. During normal usage we don't want to
	 * waste power changing the frequency if the GPU is sleeping (rc6).
	 * However, the GPU and driver is now idle and we do not want to delay
	 * switching to minimum voltage (reducing power whilst idle) as we do
	 * not expect to be woken in the near future and so must flush the
	 * change by waking the device.
	 *
	 * We choose to take the media powerwell (either would do to trick the
	 * punit into committing the voltage change) as that takes a lot less
	 * power than the render powerwell.
	 */
	intel_uncore_forcewake_get(&dev_priv->uncore, FORCEWAKE_MEDIA);
	err = valleyview_set_rps(dev_priv, val);
	intel_uncore_forcewake_put(&dev_priv->uncore, FORCEWAKE_MEDIA);

	if (err)
		DRM_ERROR("Failed to set RPS for idle\n");
}

void gen6_rps_busy(struct drm_i915_private *dev_priv)
{
	struct intel_rps *rps = &dev_priv->gt_pm.rps;

	mutex_lock(&rps->lock);
	if (rps->enabled) {
		u8 freq;

		if (dev_priv->pm_rps_events & GEN6_PM_RP_UP_EI_EXPIRED)
			gen6_rps_reset_ei(dev_priv);
		I915_WRITE(GEN6_PMINTRMSK,
			   gen6_rps_pm_mask(dev_priv, rps->cur_freq));

		gen6_enable_rps_interrupts(dev_priv);

		/* Use the user's desired frequency as a guide, but for better
		 * performance, jump directly to RPe as our starting frequency.
		 */
		freq = max(rps->cur_freq,
			   rps->efficient_freq);

		if (intel_set_rps(dev_priv,
				  clamp(freq,
					rps->min_freq_softlimit,
					rps->max_freq_softlimit)))
			DRM_DEBUG_DRIVER("Failed to set idle frequency\n");
	}
	mutex_unlock(&rps->lock);
}

void gen6_rps_idle(struct drm_i915_private *dev_priv)
{
	struct intel_rps *rps = &dev_priv->gt_pm.rps;

	/* Flush our bottom-half so that it does not race with us
	 * setting the idle frequency and so that it is bounded by
	 * our rpm wakeref. And then disable the interrupts to stop any
	 * futher RPS reclocking whilst we are asleep.
	 */
	gen6_disable_rps_interrupts(dev_priv);

	mutex_lock(&rps->lock);
	if (rps->enabled) {
		if (IS_VALLEYVIEW(dev_priv) || IS_CHERRYVIEW(dev_priv))
			vlv_set_rps_idle(dev_priv);
		else
			gen6_set_rps(dev_priv, rps->idle_freq);
		rps->last_adj = 0;
		I915_WRITE(GEN6_PMINTRMSK,
			   gen6_sanitize_rps_pm_mask(dev_priv, ~0));
	}
	mutex_unlock(&rps->lock);
}

void gen6_rps_boost(struct i915_request *rq)
{
	struct intel_rps *rps = &rq->i915->gt_pm.rps;
	unsigned long flags;
	bool boost;

	/* This is intentionally racy! We peek at the state here, then
	 * validate inside the RPS worker.
	 */
	if (!rps->enabled)
		return;

	if (i915_request_signaled(rq))
		return;

	/* Serializes with i915_request_retire() */
	boost = false;
	spin_lock_irqsave(&rq->lock, flags);
	if (!i915_request_has_waitboost(rq) &&
	    !dma_fence_is_signaled_locked(&rq->fence)) {
		boost = !atomic_fetch_inc(&rps->num_waiters);
		rq->flags |= I915_REQUEST_WAITBOOST;
	}
	spin_unlock_irqrestore(&rq->lock, flags);
	if (!boost)
		return;

	if (READ_ONCE(rps->cur_freq) < rps->boost_freq)
		schedule_work(&rps->work);

	atomic_inc(&rps->boosts);
}

int intel_set_rps(struct drm_i915_private *dev_priv, u8 val)
{
	struct intel_rps *rps = &dev_priv->gt_pm.rps;
	int err;

	lockdep_assert_held(&rps->lock);
	GEM_BUG_ON(val > rps->max_freq);
	GEM_BUG_ON(val < rps->min_freq);

	if (!rps->enabled) {
		rps->cur_freq = val;
		return 0;
	}

	if (IS_VALLEYVIEW(dev_priv) || IS_CHERRYVIEW(dev_priv))
		err = valleyview_set_rps(dev_priv, val);
	else
		err = gen6_set_rps(dev_priv, val);

	return err;
}

static void gen9_disable_rps(struct drm_i915_private *dev_priv)
{
	I915_WRITE(GEN6_RP_CONTROL, 0);
}

static void gen6_disable_rps(struct drm_i915_private *dev_priv)
{
	I915_WRITE(GEN6_RPNSWREQ, 1 << 31);
	I915_WRITE(GEN6_RP_CONTROL, 0);
}

static void cherryview_disable_rps(struct drm_i915_private *dev_priv)
{
	I915_WRITE(GEN6_RP_CONTROL, 0);
}

static void valleyview_disable_rps(struct drm_i915_private *dev_priv)
{
	I915_WRITE(GEN6_RP_CONTROL, 0);
}

static void gen6_init_rps_frequencies(struct drm_i915_private *dev_priv)
{
	struct intel_rps *rps = &dev_priv->gt_pm.rps;

	/* All of these values are in units of 50MHz */

	/* static values from HW: RP0 > RP1 > RPn (min_freq) */
	if (IS_GEN9_LP(dev_priv)) {
		u32 rp_state_cap = I915_READ(BXT_RP_STATE_CAP);
		rps->rp0_freq = (rp_state_cap >> 16) & 0xff;
		rps->rp1_freq = (rp_state_cap >>  8) & 0xff;
		rps->min_freq = (rp_state_cap >>  0) & 0xff;
	} else {
		u32 rp_state_cap = I915_READ(GEN6_RP_STATE_CAP);
		rps->rp0_freq = (rp_state_cap >>  0) & 0xff;
		rps->rp1_freq = (rp_state_cap >>  8) & 0xff;
		rps->min_freq = (rp_state_cap >> 16) & 0xff;
	}
	/* hw_max = RP0 until we check for overclocking */
	rps->max_freq = rps->rp0_freq;

	rps->efficient_freq = rps->rp1_freq;
	if (IS_HASWELL(dev_priv) || IS_BROADWELL(dev_priv) ||
	    IS_GEN9_BC(dev_priv) || INTEL_GEN(dev_priv) >= 10) {
		u32 ddcc_status = 0;

		if (sandybridge_pcode_read(dev_priv,
					   HSW_PCODE_DYNAMIC_DUTY_CYCLE_CONTROL,
					   &ddcc_status, NULL) == 0)
			rps->efficient_freq =
				clamp_t(u8,
					((ddcc_status >> 8) & 0xff),
					rps->min_freq,
					rps->max_freq);
	}

	if (IS_GEN9_BC(dev_priv) || INTEL_GEN(dev_priv) >= 10) {
		/* Store the frequency values in 16.66 MHZ units, which is
		 * the natural hardware unit for SKL
		 */
		rps->rp0_freq *= GEN9_FREQ_SCALER;
		rps->rp1_freq *= GEN9_FREQ_SCALER;
		rps->min_freq *= GEN9_FREQ_SCALER;
		rps->max_freq *= GEN9_FREQ_SCALER;
		rps->efficient_freq *= GEN9_FREQ_SCALER;
	}
}

static void reset_rps(struct drm_i915_private *dev_priv,
		      int (*set)(struct drm_i915_private *, u8))
{
	struct intel_rps *rps = &dev_priv->gt_pm.rps;
	u8 freq = rps->cur_freq;

	/* force a reset */
	rps->power.mode = -1;
	rps->cur_freq = -1;

	if (set(dev_priv, freq))
		DRM_ERROR("Failed to reset RPS to initial values\n");
}

/* See the Gen9_GT_PM_Programming_Guide doc for the below */
static void gen9_enable_rps(struct drm_i915_private *dev_priv)
{
	intel_uncore_forcewake_get(&dev_priv->uncore, FORCEWAKE_ALL);

	/* Program defaults and thresholds for RPS */
	if (IS_GEN(dev_priv, 9))
		I915_WRITE(GEN6_RC_VIDEO_FREQ,
			GEN9_FREQUENCY(dev_priv->gt_pm.rps.rp1_freq));

	/* 1 second timeout*/
	I915_WRITE(GEN6_RP_DOWN_TIMEOUT,
		GT_INTERVAL_FROM_US(dev_priv, 1000000));

	I915_WRITE(GEN6_RP_IDLE_HYSTERSIS, 0xa);

	/* Leaning on the below call to gen6_set_rps to program/setup the
	 * Up/Down EI & threshold registers, as well as the RP_CONTROL,
	 * RP_INTERRUPT_LIMITS & RPNSWREQ registers */
	reset_rps(dev_priv, gen6_set_rps);

	intel_uncore_forcewake_put(&dev_priv->uncore, FORCEWAKE_ALL);
}

static void gen8_enable_rps(struct drm_i915_private *dev_priv)
{
	struct intel_rps *rps = &dev_priv->gt_pm.rps;

	intel_uncore_forcewake_get(&dev_priv->uncore, FORCEWAKE_ALL);

	/* 1 Program defaults and thresholds for RPS*/
	I915_WRITE(GEN6_RPNSWREQ,
		   HSW_FREQUENCY(rps->rp1_freq));
	I915_WRITE(GEN6_RC_VIDEO_FREQ,
		   HSW_FREQUENCY(rps->rp1_freq));
	/* NB: Docs say 1s, and 1000000 - which aren't equivalent */
	I915_WRITE(GEN6_RP_DOWN_TIMEOUT, 100000000 / 128); /* 1 second timeout */

	/* Docs recommend 900MHz, and 300 MHz respectively */
	I915_WRITE(GEN6_RP_INTERRUPT_LIMITS,
		   rps->max_freq_softlimit << 24 |
		   rps->min_freq_softlimit << 16);

	I915_WRITE(GEN6_RP_UP_THRESHOLD, 7600000 / 128); /* 76ms busyness per EI, 90% */
	I915_WRITE(GEN6_RP_DOWN_THRESHOLD, 31300000 / 128); /* 313ms busyness per EI, 70%*/
	I915_WRITE(GEN6_RP_UP_EI, 66000); /* 84.48ms, XXX: random? */
	I915_WRITE(GEN6_RP_DOWN_EI, 350000); /* 448ms, XXX: random? */

	I915_WRITE(GEN6_RP_IDLE_HYSTERSIS, 10);

	/* 2: Enable RPS */
	I915_WRITE(GEN6_RP_CONTROL,
		   GEN6_RP_MEDIA_TURBO |
		   GEN6_RP_MEDIA_HW_NORMAL_MODE |
		   GEN6_RP_MEDIA_IS_GFX |
		   GEN6_RP_ENABLE |
		   GEN6_RP_UP_BUSY_AVG |
		   GEN6_RP_DOWN_IDLE_AVG);

	reset_rps(dev_priv, gen6_set_rps);

	intel_uncore_forcewake_put(&dev_priv->uncore, FORCEWAKE_ALL);
}

static void gen6_enable_rps(struct drm_i915_private *dev_priv)
{
	/* Here begins a magic sequence of register writes to enable
	 * auto-downclocking.
	 *
	 * Perhaps there might be some value in exposing these to
	 * userspace...
	 */
	intel_uncore_forcewake_get(&dev_priv->uncore, FORCEWAKE_ALL);

	/* Power down if completely idle for over 50ms */
	I915_WRITE(GEN6_RP_DOWN_TIMEOUT, 50000);
	I915_WRITE(GEN6_RP_IDLE_HYSTERSIS, 10);

	reset_rps(dev_priv, gen6_set_rps);

	intel_uncore_forcewake_put(&dev_priv->uncore, FORCEWAKE_ALL);
}

static int cherryview_rps_max_freq(struct drm_i915_private *dev_priv)
{
	u32 val, rp0;

	val = vlv_punit_read(dev_priv, FB_GFX_FMAX_AT_VMAX_FUSE);

	switch (RUNTIME_INFO(dev_priv)->sseu.eu_total) {
	case 8:
		/* (2 * 4) config */
		rp0 = (val >> FB_GFX_FMAX_AT_VMAX_2SS4EU_FUSE_SHIFT);
		break;
	case 12:
		/* (2 * 6) config */
		rp0 = (val >> FB_GFX_FMAX_AT_VMAX_2SS6EU_FUSE_SHIFT);
		break;
	case 16:
		/* (2 * 8) config */
	default:
		/* Setting (2 * 8) Min RP0 for any other combination */
		rp0 = (val >> FB_GFX_FMAX_AT_VMAX_2SS8EU_FUSE_SHIFT);
		break;
	}

	rp0 = (rp0 & FB_GFX_FREQ_FUSE_MASK);

	return rp0;
}

static int cherryview_rps_rpe_freq(struct drm_i915_private *dev_priv)
{
	u32 val, rpe;

	val = vlv_punit_read(dev_priv, PUNIT_GPU_DUTYCYCLE_REG);
	rpe = (val >> PUNIT_GPU_DUTYCYCLE_RPE_FREQ_SHIFT) & PUNIT_GPU_DUTYCYCLE_RPE_FREQ_MASK;

	return rpe;
}

static int cherryview_rps_guar_freq(struct drm_i915_private *dev_priv)
{
	u32 val, rp1;

	val = vlv_punit_read(dev_priv, FB_GFX_FMAX_AT_VMAX_FUSE);
	rp1 = (val & FB_GFX_FREQ_FUSE_MASK);

	return rp1;
}

static u32 cherryview_rps_min_freq(struct drm_i915_private *dev_priv)
{
	u32 val, rpn;

	val = vlv_punit_read(dev_priv, FB_GFX_FMIN_AT_VMIN_FUSE);
	rpn = ((val >> FB_GFX_FMIN_AT_VMIN_FUSE_SHIFT) &
		       FB_GFX_FREQ_FUSE_MASK);

	return rpn;
}

static int valleyview_rps_guar_freq(struct drm_i915_private *dev_priv)
{
	u32 val, rp1;

	val = vlv_nc_read(dev_priv, IOSF_NC_FB_GFX_FREQ_FUSE);

	rp1 = (val & FB_GFX_FGUARANTEED_FREQ_FUSE_MASK) >> FB_GFX_FGUARANTEED_FREQ_FUSE_SHIFT;

	return rp1;
}

static int valleyview_rps_max_freq(struct drm_i915_private *dev_priv)
{
	u32 val, rp0;

	val = vlv_nc_read(dev_priv, IOSF_NC_FB_GFX_FREQ_FUSE);

	rp0 = (val & FB_GFX_MAX_FREQ_FUSE_MASK) >> FB_GFX_MAX_FREQ_FUSE_SHIFT;
	/* Clamp to max */
	rp0 = min_t(u32, rp0, 0xea);

	return rp0;
}

static int valleyview_rps_rpe_freq(struct drm_i915_private *dev_priv)
{
	u32 val, rpe;

	val = vlv_nc_read(dev_priv, IOSF_NC_FB_GFX_FMAX_FUSE_LO);
	rpe = (val & FB_FMAX_VMIN_FREQ_LO_MASK) >> FB_FMAX_VMIN_FREQ_LO_SHIFT;
	val = vlv_nc_read(dev_priv, IOSF_NC_FB_GFX_FMAX_FUSE_HI);
	rpe |= (val & FB_FMAX_VMIN_FREQ_HI_MASK) << 5;

	return rpe;
}

static int valleyview_rps_min_freq(struct drm_i915_private *dev_priv)
{
	u32 val;

	val = vlv_punit_read(dev_priv, PUNIT_REG_GPU_LFM) & 0xff;
	/*
	 * According to the BYT Punit GPU turbo HAS 1.1.6.3 the minimum value
	 * for the minimum frequency in GPLL mode is 0xc1. Contrary to this on
	 * a BYT-M B0 the above register contains 0xbf. Moreover when setting
	 * a frequency Punit will not allow values below 0xc0. Clamp it 0xc0
	 * to make sure it matches what Punit accepts.
	 */
	return max_t(u32, val, 0xc0);
}

static void vlv_init_gpll_ref_freq(struct drm_i915_private *dev_priv)
{
	dev_priv->gt_pm.rps.gpll_ref_freq =
		vlv_get_cck_clock(dev_priv, "GPLL ref",
				  CCK_GPLL_CLOCK_CONTROL,
				  dev_priv->czclk_freq);

	DRM_DEBUG_DRIVER("GPLL reference freq: %d kHz\n",
			 dev_priv->gt_pm.rps.gpll_ref_freq);
}

static void valleyview_init_gt_powersave(struct drm_i915_private *dev_priv)
{
	struct intel_rps *rps = &dev_priv->gt_pm.rps;
	u32 val;

	vlv_iosf_sb_get(dev_priv,
			BIT(VLV_IOSF_SB_PUNIT) |
			BIT(VLV_IOSF_SB_NC) |
			BIT(VLV_IOSF_SB_CCK));

	vlv_init_gpll_ref_freq(dev_priv);

	val = vlv_punit_read(dev_priv, PUNIT_REG_GPU_FREQ_STS);
	switch ((val >> 6) & 3) {
	case 0:
	case 1:
		dev_priv->mem_freq = 800;
		break;
	case 2:
		dev_priv->mem_freq = 1066;
		break;
	case 3:
		dev_priv->mem_freq = 1333;
		break;
	}
	DRM_DEBUG_DRIVER("DDR speed: %d MHz\n", dev_priv->mem_freq);

	rps->max_freq = valleyview_rps_max_freq(dev_priv);
	rps->rp0_freq = rps->max_freq;
	DRM_DEBUG_DRIVER("max GPU freq: %d MHz (%u)\n",
			 intel_gpu_freq(dev_priv, rps->max_freq),
			 rps->max_freq);

	rps->efficient_freq = valleyview_rps_rpe_freq(dev_priv);
	DRM_DEBUG_DRIVER("RPe GPU freq: %d MHz (%u)\n",
			 intel_gpu_freq(dev_priv, rps->efficient_freq),
			 rps->efficient_freq);

	rps->rp1_freq = valleyview_rps_guar_freq(dev_priv);
	DRM_DEBUG_DRIVER("RP1(Guar Freq) GPU freq: %d MHz (%u)\n",
			 intel_gpu_freq(dev_priv, rps->rp1_freq),
			 rps->rp1_freq);

	rps->min_freq = valleyview_rps_min_freq(dev_priv);
	DRM_DEBUG_DRIVER("min GPU freq: %d MHz (%u)\n",
			 intel_gpu_freq(dev_priv, rps->min_freq),
			 rps->min_freq);

	vlv_iosf_sb_put(dev_priv,
			BIT(VLV_IOSF_SB_PUNIT) |
			BIT(VLV_IOSF_SB_NC) |
			BIT(VLV_IOSF_SB_CCK));
}

static void cherryview_init_gt_powersave(struct drm_i915_private *dev_priv)
{
	struct intel_rps *rps = &dev_priv->gt_pm.rps;
	u32 val;

	vlv_iosf_sb_get(dev_priv,
			BIT(VLV_IOSF_SB_PUNIT) |
			BIT(VLV_IOSF_SB_NC) |
			BIT(VLV_IOSF_SB_CCK));

	vlv_init_gpll_ref_freq(dev_priv);

	val = vlv_cck_read(dev_priv, CCK_FUSE_REG);

	switch ((val >> 2) & 0x7) {
	case 3:
		dev_priv->mem_freq = 2000;
		break;
	default:
		dev_priv->mem_freq = 1600;
		break;
	}
	DRM_DEBUG_DRIVER("DDR speed: %d MHz\n", dev_priv->mem_freq);

	rps->max_freq = cherryview_rps_max_freq(dev_priv);
	rps->rp0_freq = rps->max_freq;
	DRM_DEBUG_DRIVER("max GPU freq: %d MHz (%u)\n",
			 intel_gpu_freq(dev_priv, rps->max_freq),
			 rps->max_freq);

	rps->efficient_freq = cherryview_rps_rpe_freq(dev_priv);
	DRM_DEBUG_DRIVER("RPe GPU freq: %d MHz (%u)\n",
			 intel_gpu_freq(dev_priv, rps->efficient_freq),
			 rps->efficient_freq);

	rps->rp1_freq = cherryview_rps_guar_freq(dev_priv);
	DRM_DEBUG_DRIVER("RP1(Guar) GPU freq: %d MHz (%u)\n",
			 intel_gpu_freq(dev_priv, rps->rp1_freq),
			 rps->rp1_freq);

	rps->min_freq = cherryview_rps_min_freq(dev_priv);
	DRM_DEBUG_DRIVER("min GPU freq: %d MHz (%u)\n",
			 intel_gpu_freq(dev_priv, rps->min_freq),
			 rps->min_freq);

	vlv_iosf_sb_put(dev_priv,
			BIT(VLV_IOSF_SB_PUNIT) |
			BIT(VLV_IOSF_SB_NC) |
			BIT(VLV_IOSF_SB_CCK));

	WARN_ONCE((rps->max_freq | rps->efficient_freq | rps->rp1_freq |
		   rps->min_freq) & 1,
		  "Odd GPU freq values\n");
}

static void cherryview_enable_rps(struct drm_i915_private *dev_priv)
{
	u32 val;

	intel_uncore_forcewake_get(&dev_priv->uncore, FORCEWAKE_ALL);

	/* 1: Program defaults and thresholds for RPS*/
	I915_WRITE(GEN6_RP_DOWN_TIMEOUT, 1000000);
	I915_WRITE(GEN6_RP_UP_THRESHOLD, 59400);
	I915_WRITE(GEN6_RP_DOWN_THRESHOLD, 245000);
	I915_WRITE(GEN6_RP_UP_EI, 66000);
	I915_WRITE(GEN6_RP_DOWN_EI, 350000);

	I915_WRITE(GEN6_RP_IDLE_HYSTERSIS, 10);

	/* 2: Enable RPS */
	I915_WRITE(GEN6_RP_CONTROL,
		   GEN6_RP_MEDIA_HW_NORMAL_MODE |
		   GEN6_RP_MEDIA_IS_GFX |
		   GEN6_RP_ENABLE |
		   GEN6_RP_UP_BUSY_AVG |
		   GEN6_RP_DOWN_IDLE_AVG);

	/* Setting Fixed Bias */
	vlv_punit_get(dev_priv);

	val = VLV_OVERRIDE_EN | VLV_SOC_TDP_EN | CHV_BIAS_CPU_50_SOC_50;
	vlv_punit_write(dev_priv, VLV_TURBO_SOC_OVERRIDE, val);

	val = vlv_punit_read(dev_priv, PUNIT_REG_GPU_FREQ_STS);

	vlv_punit_put(dev_priv);

	/* RPS code assumes GPLL is used */
	WARN_ONCE((val & GPLLENABLE) == 0, "GPLL not enabled\n");

	DRM_DEBUG_DRIVER("GPLL enabled? %s\n", yesno(val & GPLLENABLE));
	DRM_DEBUG_DRIVER("GPU status: 0x%08x\n", val);

	reset_rps(dev_priv, valleyview_set_rps);

	intel_uncore_forcewake_put(&dev_priv->uncore, FORCEWAKE_ALL);
}

static void valleyview_enable_rps(struct drm_i915_private *dev_priv)
{
	u32 val;

	intel_uncore_forcewake_get(&dev_priv->uncore, FORCEWAKE_ALL);

	I915_WRITE(GEN6_RP_DOWN_TIMEOUT, 1000000);
	I915_WRITE(GEN6_RP_UP_THRESHOLD, 59400);
	I915_WRITE(GEN6_RP_DOWN_THRESHOLD, 245000);
	I915_WRITE(GEN6_RP_UP_EI, 66000);
	I915_WRITE(GEN6_RP_DOWN_EI, 350000);

	I915_WRITE(GEN6_RP_IDLE_HYSTERSIS, 10);

	I915_WRITE(GEN6_RP_CONTROL,
		   GEN6_RP_MEDIA_TURBO |
		   GEN6_RP_MEDIA_HW_NORMAL_MODE |
		   GEN6_RP_MEDIA_IS_GFX |
		   GEN6_RP_ENABLE |
		   GEN6_RP_UP_BUSY_AVG |
		   GEN6_RP_DOWN_IDLE_CONT);

	vlv_punit_get(dev_priv);

	/* Setting Fixed Bias */
	val = VLV_OVERRIDE_EN | VLV_SOC_TDP_EN | VLV_BIAS_CPU_125_SOC_875;
	vlv_punit_write(dev_priv, VLV_TURBO_SOC_OVERRIDE, val);

	val = vlv_punit_read(dev_priv, PUNIT_REG_GPU_FREQ_STS);

	vlv_punit_put(dev_priv);

	/* RPS code assumes GPLL is used */
	WARN_ONCE((val & GPLLENABLE) == 0, "GPLL not enabled\n");

	DRM_DEBUG_DRIVER("GPLL enabled? %s\n", yesno(val & GPLLENABLE));
	DRM_DEBUG_DRIVER("GPU status: 0x%08x\n", val);

	reset_rps(dev_priv, valleyview_set_rps);

	intel_uncore_forcewake_put(&dev_priv->uncore, FORCEWAKE_ALL);
}

static unsigned long intel_pxfreq(u32 vidfreq)
{
	unsigned long freq;
	int div = (vidfreq & 0x3f0000) >> 16;
	int post = (vidfreq & 0x3000) >> 12;
	int pre = (vidfreq & 0x7);

	if (!pre)
		return 0;

	freq = ((div * 133333) / ((1<<post) * pre));

	return freq;
}

static const struct cparams {
	u16 i;
	u16 t;
	u16 m;
	u16 c;
} cparams[] = {
	{ 1, 1333, 301, 28664 },
	{ 1, 1066, 294, 24460 },
	{ 1, 800, 294, 25192 },
	{ 0, 1333, 276, 27605 },
	{ 0, 1066, 276, 27605 },
	{ 0, 800, 231, 23784 },
};

static unsigned long __i915_chipset_val(struct drm_i915_private *dev_priv)
{
	u64 total_count, diff, ret;
	u32 count1, count2, count3, m = 0, c = 0;
	unsigned long now = jiffies_to_msecs(jiffies), diff1;
	int i;

	lockdep_assert_held(&mchdev_lock);

	diff1 = now - dev_priv->ips.last_time1;

	/* Prevent division-by-zero if we are asking too fast.
	 * Also, we don't get interesting results if we are polling
	 * faster than once in 10ms, so just return the saved value
	 * in such cases.
	 */
	if (diff1 <= 10)
		return dev_priv->ips.chipset_power;

	count1 = I915_READ(DMIEC);
	count2 = I915_READ(DDREC);
	count3 = I915_READ(CSIEC);

	total_count = count1 + count2 + count3;

	/* FIXME: handle per-counter overflow */
	if (total_count < dev_priv->ips.last_count1) {
		diff = ~0UL - dev_priv->ips.last_count1;
		diff += total_count;
	} else {
		diff = total_count - dev_priv->ips.last_count1;
	}

	for (i = 0; i < ARRAY_SIZE(cparams); i++) {
		if (cparams[i].i == dev_priv->ips.c_m &&
		    cparams[i].t == dev_priv->ips.r_t) {
			m = cparams[i].m;
			c = cparams[i].c;
			break;
		}
	}

	diff = div_u64(diff, diff1);
	ret = ((m * diff) + c);
	ret = div_u64(ret, 10);

	dev_priv->ips.last_count1 = total_count;
	dev_priv->ips.last_time1 = now;

	dev_priv->ips.chipset_power = ret;

	return ret;
}

unsigned long i915_chipset_val(struct drm_i915_private *dev_priv)
{
	intel_wakeref_t wakeref;
	unsigned long val = 0;

	if (!IS_GEN(dev_priv, 5))
		return 0;

	with_intel_runtime_pm(&dev_priv->runtime_pm, wakeref) {
		spin_lock_irq(&mchdev_lock);
		val = __i915_chipset_val(dev_priv);
		spin_unlock_irq(&mchdev_lock);
	}

	return val;
}

unsigned long i915_mch_val(struct drm_i915_private *i915)
{
	unsigned long m, x, b;
	u32 tsfs;

	tsfs = intel_uncore_read(&i915->uncore, TSFS);

	m = ((tsfs & TSFS_SLOPE_MASK) >> TSFS_SLOPE_SHIFT);
	x = intel_uncore_read8(&i915->uncore, TR1);

	b = tsfs & TSFS_INTR_MASK;

	return ((m * x) / 127) - b;
}

static int _pxvid_to_vd(u8 pxvid)
{
	if (pxvid == 0)
		return 0;

	if (pxvid >= 8 && pxvid < 31)
		pxvid = 31;

	return (pxvid + 2) * 125;
}

static u32 pvid_to_extvid(struct drm_i915_private *dev_priv, u8 pxvid)
{
	const int vd = _pxvid_to_vd(pxvid);
	const int vm = vd - 1125;

	if (INTEL_INFO(dev_priv)->is_mobile)
		return vm > 0 ? vm : 0;

	return vd;
}

static void __i915_update_gfx_val(struct drm_i915_private *dev_priv)
{
	u64 now, diff, diffms;
	u32 count;

	lockdep_assert_held(&mchdev_lock);

	now = ktime_get_raw_ns();
	diffms = now - dev_priv->ips.last_time2;
	do_div(diffms, NSEC_PER_MSEC);

	/* Don't divide by 0 */
	if (!diffms)
		return;

	count = I915_READ(GFXEC);

	if (count < dev_priv->ips.last_count2) {
		diff = ~0UL - dev_priv->ips.last_count2;
		diff += count;
	} else {
		diff = count - dev_priv->ips.last_count2;
	}

	dev_priv->ips.last_count2 = count;
	dev_priv->ips.last_time2 = now;

	/* More magic constants... */
	diff = diff * 1181;
	diff = div_u64(diff, diffms * 10);
	dev_priv->ips.gfx_power = diff;
}

void i915_update_gfx_val(struct drm_i915_private *dev_priv)
{
	intel_wakeref_t wakeref;

	if (!IS_GEN(dev_priv, 5))
		return;

	with_intel_runtime_pm(&dev_priv->runtime_pm, wakeref) {
		spin_lock_irq(&mchdev_lock);
		__i915_update_gfx_val(dev_priv);
		spin_unlock_irq(&mchdev_lock);
	}
}

static unsigned long __i915_gfx_val(struct drm_i915_private *dev_priv)
{
	unsigned long t, corr, state1, corr2, state2;
	u32 pxvid, ext_v;

	lockdep_assert_held(&mchdev_lock);

	pxvid = I915_READ(PXVFREQ(dev_priv->gt_pm.rps.cur_freq));
	pxvid = (pxvid >> 24) & 0x7f;
	ext_v = pvid_to_extvid(dev_priv, pxvid);

	state1 = ext_v;

	t = i915_mch_val(dev_priv);

	/* Revel in the empirically derived constants */

	/* Correction factor in 1/100000 units */
	if (t > 80)
		corr = ((t * 2349) + 135940);
	else if (t >= 50)
		corr = ((t * 964) + 29317);
	else /* < 50 */
		corr = ((t * 301) + 1004);

	corr = corr * ((150142 * state1) / 10000 - 78642);
	corr /= 100000;
	corr2 = (corr * dev_priv->ips.corr);

	state2 = (corr2 * state1) / 10000;
	state2 /= 100; /* convert to mW */

	__i915_update_gfx_val(dev_priv);

	return dev_priv->ips.gfx_power + state2;
}

unsigned long i915_gfx_val(struct drm_i915_private *dev_priv)
{
	intel_wakeref_t wakeref;
	unsigned long val = 0;

	if (!IS_GEN(dev_priv, 5))
		return 0;

	with_intel_runtime_pm(&dev_priv->runtime_pm, wakeref) {
		spin_lock_irq(&mchdev_lock);
		val = __i915_gfx_val(dev_priv);
		spin_unlock_irq(&mchdev_lock);
	}

	return val;
}

static struct drm_i915_private __rcu *i915_mch_dev;

static struct drm_i915_private *mchdev_get(void)
{
	struct drm_i915_private *i915;

	rcu_read_lock();
	i915 = rcu_dereference(i915_mch_dev);
	if (!kref_get_unless_zero(&i915->drm.ref))
		i915 = NULL;
	rcu_read_unlock();

	return i915;
}

/**
 * i915_read_mch_val - return value for IPS use
 *
 * Calculate and return a value for the IPS driver to use when deciding whether
 * we have thermal and power headroom to increase CPU or GPU power budget.
 */
unsigned long i915_read_mch_val(void)
{
	struct drm_i915_private *i915;
	unsigned long chipset_val = 0;
	unsigned long graphics_val = 0;
	intel_wakeref_t wakeref;

	i915 = mchdev_get();
	if (!i915)
		return 0;

	with_intel_runtime_pm(&i915->runtime_pm, wakeref) {
		spin_lock_irq(&mchdev_lock);
		chipset_val = __i915_chipset_val(i915);
		graphics_val = __i915_gfx_val(i915);
		spin_unlock_irq(&mchdev_lock);
	}

	drm_dev_put(&i915->drm);
	return chipset_val + graphics_val;
}
EXPORT_SYMBOL_GPL(i915_read_mch_val);

/**
 * i915_gpu_raise - raise GPU frequency limit
 *
 * Raise the limit; IPS indicates we have thermal headroom.
 */
bool i915_gpu_raise(void)
{
	struct drm_i915_private *i915;

	i915 = mchdev_get();
	if (!i915)
		return false;

	spin_lock_irq(&mchdev_lock);
	if (i915->ips.max_delay > i915->ips.fmax)
		i915->ips.max_delay--;
	spin_unlock_irq(&mchdev_lock);

	drm_dev_put(&i915->drm);
	return true;
}
EXPORT_SYMBOL_GPL(i915_gpu_raise);

/**
 * i915_gpu_lower - lower GPU frequency limit
 *
 * IPS indicates we're close to a thermal limit, so throttle back the GPU
 * frequency maximum.
 */
bool i915_gpu_lower(void)
{
	struct drm_i915_private *i915;

	i915 = mchdev_get();
	if (!i915)
		return false;

	spin_lock_irq(&mchdev_lock);
	if (i915->ips.max_delay < i915->ips.min_delay)
		i915->ips.max_delay++;
	spin_unlock_irq(&mchdev_lock);

	drm_dev_put(&i915->drm);
	return true;
}
EXPORT_SYMBOL_GPL(i915_gpu_lower);

/**
 * i915_gpu_busy - indicate GPU business to IPS
 *
 * Tell the IPS driver whether or not the GPU is busy.
 */
bool i915_gpu_busy(void)
{
	struct drm_i915_private *i915;
	bool ret;

	i915 = mchdev_get();
	if (!i915)
		return false;

	ret = i915->gt.awake;

	drm_dev_put(&i915->drm);
	return ret;
}
EXPORT_SYMBOL_GPL(i915_gpu_busy);

/**
 * i915_gpu_turbo_disable - disable graphics turbo
 *
 * Disable graphics turbo by resetting the max frequency and setting the
 * current frequency to the default.
 */
bool i915_gpu_turbo_disable(void)
{
	struct drm_i915_private *i915;
	bool ret;

	i915 = mchdev_get();
	if (!i915)
		return false;

	spin_lock_irq(&mchdev_lock);
	i915->ips.max_delay = i915->ips.fstart;
	ret = ironlake_set_drps(i915, i915->ips.fstart);
	spin_unlock_irq(&mchdev_lock);

	drm_dev_put(&i915->drm);
	return ret;
}
EXPORT_SYMBOL_GPL(i915_gpu_turbo_disable);

/**
 * Tells the intel_ips driver that the i915 driver is now loaded, if
 * IPS got loaded first.
 *
 * This awkward dance is so that neither module has to depend on the
 * other in order for IPS to do the appropriate communication of
 * GPU turbo limits to i915.
 */
static void
ips_ping_for_i915_load(void)
{
	void (*link)(void);

	link = symbol_get(ips_link_to_i915_driver);
	if (link) {
		link();
		symbol_put(ips_link_to_i915_driver);
	}
}

void intel_gpu_ips_init(struct drm_i915_private *dev_priv)
{
	/* We only register the i915 ips part with intel-ips once everything is
	 * set up, to avoid intel-ips sneaking in and reading bogus values. */
	rcu_assign_pointer(i915_mch_dev, dev_priv);

	ips_ping_for_i915_load();
}

void intel_gpu_ips_teardown(void)
{
	rcu_assign_pointer(i915_mch_dev, NULL);
}

static void intel_init_emon(struct drm_i915_private *dev_priv)
{
	u32 lcfuse;
	u8 pxw[16];
	int i;

	/* Disable to program */
	I915_WRITE(ECR, 0);
	POSTING_READ(ECR);

	/* Program energy weights for various events */
	I915_WRITE(SDEW, 0x15040d00);
	I915_WRITE(CSIEW0, 0x007f0000);
	I915_WRITE(CSIEW1, 0x1e220004);
	I915_WRITE(CSIEW2, 0x04000004);

	for (i = 0; i < 5; i++)
		I915_WRITE(PEW(i), 0);
	for (i = 0; i < 3; i++)
		I915_WRITE(DEW(i), 0);

	/* Program P-state weights to account for frequency power adjustment */
	for (i = 0; i < 16; i++) {
		u32 pxvidfreq = I915_READ(PXVFREQ(i));
		unsigned long freq = intel_pxfreq(pxvidfreq);
		unsigned long vid = (pxvidfreq & PXVFREQ_PX_MASK) >>
			PXVFREQ_PX_SHIFT;
		unsigned long val;

		val = vid * vid;
		val *= (freq / 1000);
		val *= 255;
		val /= (127*127*900);
		if (val > 0xff)
			DRM_ERROR("bad pxval: %ld\n", val);
		pxw[i] = val;
	}
	/* Render standby states get 0 weight */
	pxw[14] = 0;
	pxw[15] = 0;

	for (i = 0; i < 4; i++) {
		u32 val = (pxw[i*4] << 24) | (pxw[(i*4)+1] << 16) |
			(pxw[(i*4)+2] << 8) | (pxw[(i*4)+3]);
		I915_WRITE(PXW(i), val);
	}

	/* Adjust magic regs to magic values (more experimental results) */
	I915_WRITE(OGW0, 0);
	I915_WRITE(OGW1, 0);
	I915_WRITE(EG0, 0x00007f00);
	I915_WRITE(EG1, 0x0000000e);
	I915_WRITE(EG2, 0x000e0000);
	I915_WRITE(EG3, 0x68000300);
	I915_WRITE(EG4, 0x42000000);
	I915_WRITE(EG5, 0x00140031);
	I915_WRITE(EG6, 0);
	I915_WRITE(EG7, 0);

	for (i = 0; i < 8; i++)
		I915_WRITE(PXWL(i), 0);

	/* Enable PMON + select events */
	I915_WRITE(ECR, 0x80000019);

	lcfuse = I915_READ(LCFUSE02);

	dev_priv->ips.corr = (lcfuse & LCFUSE_HIV_MASK);
}

static bool i915_rc6_ctx_corrupted(struct drm_i915_private *dev_priv)
{
	return !I915_READ(GEN8_RC6_CTX_INFO);
}

static void i915_rc6_ctx_wa_init(struct drm_i915_private *i915)
{
	if (!NEEDS_RC6_CTX_CORRUPTION_WA(i915))
		return;

	if (i915_rc6_ctx_corrupted(i915)) {
		DRM_INFO("RC6 context corrupted, disabling runtime power management\n");
		i915->gt_pm.rc6.ctx_corrupted = true;
		i915->gt_pm.rc6.ctx_corrupted_wakeref =
			intel_runtime_pm_get(&i915->runtime_pm);
	}
}

static void i915_rc6_ctx_wa_cleanup(struct drm_i915_private *i915)
{
	if (i915->gt_pm.rc6.ctx_corrupted) {
		intel_runtime_pm_put(&i915->runtime_pm,
				     i915->gt_pm.rc6.ctx_corrupted_wakeref);
		i915->gt_pm.rc6.ctx_corrupted = false;
	}
}

/**
 * i915_rc6_ctx_wa_suspend - system suspend sequence for the RC6 CTX WA
 * @i915: i915 device
 *
 * Perform any steps needed to clean up the RC6 CTX WA before system suspend.
 */
void i915_rc6_ctx_wa_suspend(struct drm_i915_private *i915)
{
	if (i915->gt_pm.rc6.ctx_corrupted)
		intel_runtime_pm_put(&i915->runtime_pm,
				     i915->gt_pm.rc6.ctx_corrupted_wakeref);
}

/**
 * i915_rc6_ctx_wa_resume - system resume sequence for the RC6 CTX WA
 * @i915: i915 device
 *
 * Perform any steps needed to re-init the RC6 CTX WA after system resume.
 */
void i915_rc6_ctx_wa_resume(struct drm_i915_private *i915)
{
	if (!i915->gt_pm.rc6.ctx_corrupted)
		return;

	if (i915_rc6_ctx_corrupted(i915)) {
		i915->gt_pm.rc6.ctx_corrupted_wakeref =
			intel_runtime_pm_get(&i915->runtime_pm);
		return;
	}

	DRM_INFO("RC6 context restored, re-enabling runtime power management\n");
	i915->gt_pm.rc6.ctx_corrupted = false;
}

static void intel_disable_rc6(struct drm_i915_private *dev_priv);

/**
 * i915_rc6_ctx_wa_check - check for a new RC6 CTX corruption
 * @i915: i915 device
 *
 * Check if an RC6 CTX corruption has happened since the last check and if so
 * disable RC6 and runtime power management.
 *
 * Return false if no context corruption has happened since the last call of
 * this function, true otherwise.
*/
bool i915_rc6_ctx_wa_check(struct drm_i915_private *i915)
{
	if (!NEEDS_RC6_CTX_CORRUPTION_WA(i915))
		return false;

	if (i915->gt_pm.rc6.ctx_corrupted)
		return false;

	if (!i915_rc6_ctx_corrupted(i915))
		return false;

	DRM_NOTE("RC6 context corruption, disabling runtime power management\n");

	intel_disable_rc6(i915);
	i915->gt_pm.rc6.ctx_corrupted = true;
	i915->gt_pm.rc6.ctx_corrupted_wakeref =
		intel_runtime_pm_get_noresume(&i915->runtime_pm);

	return true;
}

void intel_init_gt_powersave(struct drm_i915_private *dev_priv)
{
	struct intel_rps *rps = &dev_priv->gt_pm.rps;

	/* Powersaving is controlled by the host when inside a VM */
	if (intel_vgpu_active(dev_priv))
		mkwrite_device_info(dev_priv)->has_rps = false;

	i915_rc6_ctx_wa_init(dev_priv);

	/* Initialize RPS limits (for userspace) */
	if (IS_CHERRYVIEW(dev_priv))
		cherryview_init_gt_powersave(dev_priv);
	else if (IS_VALLEYVIEW(dev_priv))
		valleyview_init_gt_powersave(dev_priv);
	else if (INTEL_GEN(dev_priv) >= 6)
		gen6_init_rps_frequencies(dev_priv);

	/* Derive initial user preferences/limits from the hardware limits */
	rps->max_freq_softlimit = rps->max_freq;
	rps->min_freq_softlimit = rps->min_freq;

	/* After setting max-softlimit, find the overclock max freq */
	if (IS_GEN(dev_priv, 6) ||
	    IS_IVYBRIDGE(dev_priv) || IS_HASWELL(dev_priv)) {
		u32 params = 0;

		sandybridge_pcode_read(dev_priv, GEN6_READ_OC_PARAMS,
				       &params, NULL);
		if (params & BIT(31)) { /* OC supported */
			DRM_DEBUG_DRIVER("Overclocking supported, max: %dMHz, overclock: %dMHz\n",
					 (rps->max_freq & 0xff) * 50,
					 (params & 0xff) * 50);
			rps->max_freq = params & 0xff;
		}
	}

	/* Finally allow us to boost to max by default */
	rps->boost_freq = rps->max_freq;
	rps->idle_freq = rps->min_freq;
	rps->cur_freq = rps->idle_freq;
}

<<<<<<< HEAD
void intel_cleanup_gt_powersave(struct drm_i915_private *dev_priv)
{
	if (IS_VALLEYVIEW(dev_priv))
		valleyview_cleanup_gt_powersave(dev_priv);

	i915_rc6_ctx_wa_cleanup(dev_priv);

	if (!HAS_RC6(dev_priv))
		pm_runtime_put(&dev_priv->drm.pdev->dev);
}

=======
>>>>>>> 1ce0d516
void intel_sanitize_gt_powersave(struct drm_i915_private *dev_priv)
{
	dev_priv->gt_pm.rps.enabled = true; /* force RPS disabling */
	intel_disable_gt_powersave(dev_priv);

	if (INTEL_GEN(dev_priv) >= 11)
		gen11_reset_rps_interrupts(dev_priv);
	else if (INTEL_GEN(dev_priv) >= 6)
		gen6_reset_rps_interrupts(dev_priv);
}

<<<<<<< HEAD
static inline void intel_disable_llc_pstate(struct drm_i915_private *i915)
{
	lockdep_assert_held(&i915->gt_pm.rps.lock);

	if (!i915->gt_pm.llc_pstate.enabled)
		return;

	/* Currently there is no HW configuration to be done to disable. */

	i915->gt_pm.llc_pstate.enabled = false;
}

static void __intel_disable_rc6(struct drm_i915_private *dev_priv)
{
	lockdep_assert_held(&dev_priv->gt_pm.rps.lock);

	if (!dev_priv->gt_pm.rc6.enabled)
		return;

	if (INTEL_GEN(dev_priv) >= 9)
		gen9_disable_rc6(dev_priv);
	else if (IS_CHERRYVIEW(dev_priv))
		cherryview_disable_rc6(dev_priv);
	else if (IS_VALLEYVIEW(dev_priv))
		valleyview_disable_rc6(dev_priv);
	else if (INTEL_GEN(dev_priv) >= 6)
		gen6_disable_rc6(dev_priv);

	dev_priv->gt_pm.rc6.enabled = false;
}

static void intel_disable_rc6(struct drm_i915_private *dev_priv)
{
	struct intel_rps *rps = &dev_priv->gt_pm.rps;

	mutex_lock(&rps->lock);
	__intel_disable_rc6(dev_priv);
	mutex_unlock(&rps->lock);
}

=======
>>>>>>> 1ce0d516
static void intel_disable_rps(struct drm_i915_private *dev_priv)
{
	lockdep_assert_held(&dev_priv->gt_pm.rps.lock);

	if (!dev_priv->gt_pm.rps.enabled)
		return;

	if (INTEL_GEN(dev_priv) >= 9)
		gen9_disable_rps(dev_priv);
	else if (IS_CHERRYVIEW(dev_priv))
		cherryview_disable_rps(dev_priv);
	else if (IS_VALLEYVIEW(dev_priv))
		valleyview_disable_rps(dev_priv);
	else if (INTEL_GEN(dev_priv) >= 6)
		gen6_disable_rps(dev_priv);
	else if (IS_IRONLAKE_M(dev_priv))
		ironlake_disable_drps(dev_priv);

	dev_priv->gt_pm.rps.enabled = false;
}

void intel_disable_gt_powersave(struct drm_i915_private *dev_priv)
{
	mutex_lock(&dev_priv->gt_pm.rps.lock);

<<<<<<< HEAD
	__intel_disable_rc6(dev_priv);
=======
>>>>>>> 1ce0d516
	intel_disable_rps(dev_priv);
	if (HAS_LLC(dev_priv))
		intel_llc_disable(&dev_priv->gt.llc);

	mutex_unlock(&dev_priv->gt_pm.rps.lock);
}

<<<<<<< HEAD
static inline void intel_enable_llc_pstate(struct drm_i915_private *i915)
{
	lockdep_assert_held(&i915->gt_pm.rps.lock);

	if (i915->gt_pm.llc_pstate.enabled)
		return;

	gen6_update_ring_freq(i915);

	i915->gt_pm.llc_pstate.enabled = true;
}

static void intel_enable_rc6(struct drm_i915_private *dev_priv)
{
	lockdep_assert_held(&dev_priv->gt_pm.rps.lock);

	if (dev_priv->gt_pm.rc6.enabled)
		return;

	if (dev_priv->gt_pm.rc6.ctx_corrupted)
		return;

	if (IS_CHERRYVIEW(dev_priv))
		cherryview_enable_rc6(dev_priv);
	else if (IS_VALLEYVIEW(dev_priv))
		valleyview_enable_rc6(dev_priv);
	else if (INTEL_GEN(dev_priv) >= 11)
		gen11_enable_rc6(dev_priv);
	else if (INTEL_GEN(dev_priv) >= 9)
		gen9_enable_rc6(dev_priv);
	else if (IS_BROADWELL(dev_priv))
		gen8_enable_rc6(dev_priv);
	else if (INTEL_GEN(dev_priv) >= 6)
		gen6_enable_rc6(dev_priv);

	dev_priv->gt_pm.rc6.enabled = true;
}

=======
>>>>>>> 1ce0d516
static void intel_enable_rps(struct drm_i915_private *dev_priv)
{
	struct intel_rps *rps = &dev_priv->gt_pm.rps;

	lockdep_assert_held(&rps->lock);

	if (rps->enabled)
		return;

	if (IS_CHERRYVIEW(dev_priv)) {
		cherryview_enable_rps(dev_priv);
	} else if (IS_VALLEYVIEW(dev_priv)) {
		valleyview_enable_rps(dev_priv);
	} else if (INTEL_GEN(dev_priv) >= 9) {
		gen9_enable_rps(dev_priv);
	} else if (IS_BROADWELL(dev_priv)) {
		gen8_enable_rps(dev_priv);
	} else if (INTEL_GEN(dev_priv) >= 6) {
		gen6_enable_rps(dev_priv);
	} else if (IS_IRONLAKE_M(dev_priv)) {
		ironlake_enable_drps(dev_priv);
		intel_init_emon(dev_priv);
	}

	WARN_ON(rps->max_freq < rps->min_freq);
	WARN_ON(rps->idle_freq > rps->max_freq);

	WARN_ON(rps->efficient_freq < rps->min_freq);
	WARN_ON(rps->efficient_freq > rps->max_freq);

	rps->enabled = true;
}

void intel_enable_gt_powersave(struct drm_i915_private *dev_priv)
{
	/* Powersaving is controlled by the host when inside a VM */
	if (intel_vgpu_active(dev_priv))
		return;

	mutex_lock(&dev_priv->gt_pm.rps.lock);

	if (HAS_RPS(dev_priv))
		intel_enable_rps(dev_priv);

	intel_llc_enable(&dev_priv->gt.llc);

	mutex_unlock(&dev_priv->gt_pm.rps.lock);
}

static void ibx_init_clock_gating(struct drm_i915_private *dev_priv)
{
	/*
	 * On Ibex Peak and Cougar Point, we need to disable clock
	 * gating for the panel power sequencer or it will fail to
	 * start up when no ports are active.
	 */
	I915_WRITE(SOUTH_DSPCLK_GATE_D, PCH_DPLSUNIT_CLOCK_GATE_DISABLE);
}

static void g4x_disable_trickle_feed(struct drm_i915_private *dev_priv)
{
	enum pipe pipe;

	for_each_pipe(dev_priv, pipe) {
		I915_WRITE(DSPCNTR(pipe),
			   I915_READ(DSPCNTR(pipe)) |
			   DISPPLANE_TRICKLE_FEED_DISABLE);

		I915_WRITE(DSPSURF(pipe), I915_READ(DSPSURF(pipe)));
		POSTING_READ(DSPSURF(pipe));
	}
}

static void ilk_init_clock_gating(struct drm_i915_private *dev_priv)
{
	u32 dspclk_gate = ILK_VRHUNIT_CLOCK_GATE_DISABLE;

	/*
	 * Required for FBC
	 * WaFbcDisableDpfcClockGating:ilk
	 */
	dspclk_gate |= ILK_DPFCRUNIT_CLOCK_GATE_DISABLE |
		   ILK_DPFCUNIT_CLOCK_GATE_DISABLE |
		   ILK_DPFDUNIT_CLOCK_GATE_ENABLE;

	I915_WRITE(PCH_3DCGDIS0,
		   MARIUNIT_CLOCK_GATE_DISABLE |
		   SVSMUNIT_CLOCK_GATE_DISABLE);
	I915_WRITE(PCH_3DCGDIS1,
		   VFMUNIT_CLOCK_GATE_DISABLE);

	/*
	 * According to the spec the following bits should be set in
	 * order to enable memory self-refresh
	 * The bit 22/21 of 0x42004
	 * The bit 5 of 0x42020
	 * The bit 15 of 0x45000
	 */
	I915_WRITE(ILK_DISPLAY_CHICKEN2,
		   (I915_READ(ILK_DISPLAY_CHICKEN2) |
		    ILK_DPARB_GATE | ILK_VSDPFD_FULL));
	dspclk_gate |= ILK_DPARBUNIT_CLOCK_GATE_ENABLE;
	I915_WRITE(DISP_ARB_CTL,
		   (I915_READ(DISP_ARB_CTL) |
		    DISP_FBC_WM_DIS));

	/*
	 * Based on the document from hardware guys the following bits
	 * should be set unconditionally in order to enable FBC.
	 * The bit 22 of 0x42000
	 * The bit 22 of 0x42004
	 * The bit 7,8,9 of 0x42020.
	 */
	if (IS_IRONLAKE_M(dev_priv)) {
		/* WaFbcAsynchFlipDisableFbcQueue:ilk */
		I915_WRITE(ILK_DISPLAY_CHICKEN1,
			   I915_READ(ILK_DISPLAY_CHICKEN1) |
			   ILK_FBCQ_DIS);
		I915_WRITE(ILK_DISPLAY_CHICKEN2,
			   I915_READ(ILK_DISPLAY_CHICKEN2) |
			   ILK_DPARB_GATE);
	}

	I915_WRITE(ILK_DSPCLK_GATE_D, dspclk_gate);

	I915_WRITE(ILK_DISPLAY_CHICKEN2,
		   I915_READ(ILK_DISPLAY_CHICKEN2) |
		   ILK_ELPIN_409_SELECT);
	I915_WRITE(_3D_CHICKEN2,
		   _3D_CHICKEN2_WM_READ_PIPELINED << 16 |
		   _3D_CHICKEN2_WM_READ_PIPELINED);

	/* WaDisableRenderCachePipelinedFlush:ilk */
	I915_WRITE(CACHE_MODE_0,
		   _MASKED_BIT_ENABLE(CM0_PIPELINED_RENDER_FLUSH_DISABLE));

	/* WaDisable_RenderCache_OperationalFlush:ilk */
	I915_WRITE(CACHE_MODE_0, _MASKED_BIT_DISABLE(RC_OP_FLUSH_ENABLE));

	g4x_disable_trickle_feed(dev_priv);

	ibx_init_clock_gating(dev_priv);
}

static void cpt_init_clock_gating(struct drm_i915_private *dev_priv)
{
	enum pipe pipe;
	u32 val;

	/*
	 * On Ibex Peak and Cougar Point, we need to disable clock
	 * gating for the panel power sequencer or it will fail to
	 * start up when no ports are active.
	 */
	I915_WRITE(SOUTH_DSPCLK_GATE_D, PCH_DPLSUNIT_CLOCK_GATE_DISABLE |
		   PCH_DPLUNIT_CLOCK_GATE_DISABLE |
		   PCH_CPUNIT_CLOCK_GATE_DISABLE);
	I915_WRITE(SOUTH_CHICKEN2, I915_READ(SOUTH_CHICKEN2) |
		   DPLS_EDP_PPS_FIX_DIS);
	/* The below fixes the weird display corruption, a few pixels shifted
	 * downward, on (only) LVDS of some HP laptops with IVY.
	 */
	for_each_pipe(dev_priv, pipe) {
		val = I915_READ(TRANS_CHICKEN2(pipe));
		val |= TRANS_CHICKEN2_TIMING_OVERRIDE;
		val &= ~TRANS_CHICKEN2_FDI_POLARITY_REVERSED;
		if (dev_priv->vbt.fdi_rx_polarity_inverted)
			val |= TRANS_CHICKEN2_FDI_POLARITY_REVERSED;
		val &= ~TRANS_CHICKEN2_FRAME_START_DELAY_MASK;
		val &= ~TRANS_CHICKEN2_DISABLE_DEEP_COLOR_COUNTER;
		val &= ~TRANS_CHICKEN2_DISABLE_DEEP_COLOR_MODESWITCH;
		I915_WRITE(TRANS_CHICKEN2(pipe), val);
	}
	/* WADP0ClockGatingDisable */
	for_each_pipe(dev_priv, pipe) {
		I915_WRITE(TRANS_CHICKEN1(pipe),
			   TRANS_CHICKEN1_DP0UNIT_GC_DISABLE);
	}
}

static void gen6_check_mch_setup(struct drm_i915_private *dev_priv)
{
	u32 tmp;

	tmp = I915_READ(MCH_SSKPD);
	if ((tmp & MCH_SSKPD_WM0_MASK) != MCH_SSKPD_WM0_VAL)
		DRM_DEBUG_KMS("Wrong MCH_SSKPD value: 0x%08x This can cause underruns.\n",
			      tmp);
}

static void gen6_init_clock_gating(struct drm_i915_private *dev_priv)
{
	u32 dspclk_gate = ILK_VRHUNIT_CLOCK_GATE_DISABLE;

	I915_WRITE(ILK_DSPCLK_GATE_D, dspclk_gate);

	I915_WRITE(ILK_DISPLAY_CHICKEN2,
		   I915_READ(ILK_DISPLAY_CHICKEN2) |
		   ILK_ELPIN_409_SELECT);

	/* WaDisableHiZPlanesWhenMSAAEnabled:snb */
	I915_WRITE(_3D_CHICKEN,
		   _MASKED_BIT_ENABLE(_3D_CHICKEN_HIZ_PLANE_DISABLE_MSAA_4X_SNB));

	/* WaDisable_RenderCache_OperationalFlush:snb */
	I915_WRITE(CACHE_MODE_0, _MASKED_BIT_DISABLE(RC_OP_FLUSH_ENABLE));

	/*
	 * BSpec recoomends 8x4 when MSAA is used,
	 * however in practice 16x4 seems fastest.
	 *
	 * Note that PS/WM thread counts depend on the WIZ hashing
	 * disable bit, which we don't touch here, but it's good
	 * to keep in mind (see 3DSTATE_PS and 3DSTATE_WM).
	 */
	I915_WRITE(GEN6_GT_MODE,
		   _MASKED_FIELD(GEN6_WIZ_HASHING_MASK, GEN6_WIZ_HASHING_16x4));

	I915_WRITE(CACHE_MODE_0,
		   _MASKED_BIT_DISABLE(CM0_STC_EVICT_DISABLE_LRA_SNB));

	I915_WRITE(GEN6_UCGCTL1,
		   I915_READ(GEN6_UCGCTL1) |
		   GEN6_BLBUNIT_CLOCK_GATE_DISABLE |
		   GEN6_CSUNIT_CLOCK_GATE_DISABLE);

	/* According to the BSpec vol1g, bit 12 (RCPBUNIT) clock
	 * gating disable must be set.  Failure to set it results in
	 * flickering pixels due to Z write ordering failures after
	 * some amount of runtime in the Mesa "fire" demo, and Unigine
	 * Sanctuary and Tropics, and apparently anything else with
	 * alpha test or pixel discard.
	 *
	 * According to the spec, bit 11 (RCCUNIT) must also be set,
	 * but we didn't debug actual testcases to find it out.
	 *
	 * WaDisableRCCUnitClockGating:snb
	 * WaDisableRCPBUnitClockGating:snb
	 */
	I915_WRITE(GEN6_UCGCTL2,
		   GEN6_RCPBUNIT_CLOCK_GATE_DISABLE |
		   GEN6_RCCUNIT_CLOCK_GATE_DISABLE);

	/* WaStripsFansDisableFastClipPerformanceFix:snb */
	I915_WRITE(_3D_CHICKEN3,
		   _MASKED_BIT_ENABLE(_3D_CHICKEN3_SF_DISABLE_FASTCLIP_CULL));

	/*
	 * Bspec says:
	 * "This bit must be set if 3DSTATE_CLIP clip mode is set to normal and
	 * 3DSTATE_SF number of SF output attributes is more than 16."
	 */
	I915_WRITE(_3D_CHICKEN3,
		   _MASKED_BIT_ENABLE(_3D_CHICKEN3_SF_DISABLE_PIPELINED_ATTR_FETCH));

	/*
	 * According to the spec the following bits should be
	 * set in order to enable memory self-refresh and fbc:
	 * The bit21 and bit22 of 0x42000
	 * The bit21 and bit22 of 0x42004
	 * The bit5 and bit7 of 0x42020
	 * The bit14 of 0x70180
	 * The bit14 of 0x71180
	 *
	 * WaFbcAsynchFlipDisableFbcQueue:snb
	 */
	I915_WRITE(ILK_DISPLAY_CHICKEN1,
		   I915_READ(ILK_DISPLAY_CHICKEN1) |
		   ILK_FBCQ_DIS | ILK_PABSTRETCH_DIS);
	I915_WRITE(ILK_DISPLAY_CHICKEN2,
		   I915_READ(ILK_DISPLAY_CHICKEN2) |
		   ILK_DPARB_GATE | ILK_VSDPFD_FULL);
	I915_WRITE(ILK_DSPCLK_GATE_D,
		   I915_READ(ILK_DSPCLK_GATE_D) |
		   ILK_DPARBUNIT_CLOCK_GATE_ENABLE  |
		   ILK_DPFDUNIT_CLOCK_GATE_ENABLE);

	g4x_disable_trickle_feed(dev_priv);

	cpt_init_clock_gating(dev_priv);

	gen6_check_mch_setup(dev_priv);
}

static void gen7_setup_fixed_func_scheduler(struct drm_i915_private *dev_priv)
{
	u32 reg = I915_READ(GEN7_FF_THREAD_MODE);

	/*
	 * WaVSThreadDispatchOverride:ivb,vlv
	 *
	 * This actually overrides the dispatch
	 * mode for all thread types.
	 */
	reg &= ~GEN7_FF_SCHED_MASK;
	reg |= GEN7_FF_TS_SCHED_HW;
	reg |= GEN7_FF_VS_SCHED_HW;
	reg |= GEN7_FF_DS_SCHED_HW;

	I915_WRITE(GEN7_FF_THREAD_MODE, reg);
}

static void lpt_init_clock_gating(struct drm_i915_private *dev_priv)
{
	/*
	 * TODO: this bit should only be enabled when really needed, then
	 * disabled when not needed anymore in order to save power.
	 */
	if (HAS_PCH_LPT_LP(dev_priv))
		I915_WRITE(SOUTH_DSPCLK_GATE_D,
			   I915_READ(SOUTH_DSPCLK_GATE_D) |
			   PCH_LP_PARTITION_LEVEL_DISABLE);

	/* WADPOClockGatingDisable:hsw */
	I915_WRITE(TRANS_CHICKEN1(PIPE_A),
		   I915_READ(TRANS_CHICKEN1(PIPE_A)) |
		   TRANS_CHICKEN1_DP0UNIT_GC_DISABLE);
}

static void lpt_suspend_hw(struct drm_i915_private *dev_priv)
{
	if (HAS_PCH_LPT_LP(dev_priv)) {
		u32 val = I915_READ(SOUTH_DSPCLK_GATE_D);

		val &= ~PCH_LP_PARTITION_LEVEL_DISABLE;
		I915_WRITE(SOUTH_DSPCLK_GATE_D, val);
	}
}

static void gen8_set_l3sqc_credits(struct drm_i915_private *dev_priv,
				   int general_prio_credits,
				   int high_prio_credits)
{
	u32 misccpctl;
	u32 val;

	/* WaTempDisableDOPClkGating:bdw */
	misccpctl = I915_READ(GEN7_MISCCPCTL);
	I915_WRITE(GEN7_MISCCPCTL, misccpctl & ~GEN7_DOP_CLOCK_GATE_ENABLE);

	val = I915_READ(GEN8_L3SQCREG1);
	val &= ~L3_PRIO_CREDITS_MASK;
	val |= L3_GENERAL_PRIO_CREDITS(general_prio_credits);
	val |= L3_HIGH_PRIO_CREDITS(high_prio_credits);
	I915_WRITE(GEN8_L3SQCREG1, val);

	/*
	 * Wait at least 100 clocks before re-enabling clock gating.
	 * See the definition of L3SQCREG1 in BSpec.
	 */
	POSTING_READ(GEN8_L3SQCREG1);
	udelay(1);
	I915_WRITE(GEN7_MISCCPCTL, misccpctl);
}

static void icl_init_clock_gating(struct drm_i915_private *dev_priv)
{
	/* This is not an Wa. Enable to reduce Sampler power */
	I915_WRITE(GEN10_DFR_RATIO_EN_AND_CHICKEN,
		   I915_READ(GEN10_DFR_RATIO_EN_AND_CHICKEN) & ~DFR_DISABLE);

	/* WaEnable32PlaneMode:icl */
	I915_WRITE(GEN9_CSFE_CHICKEN1_RCS,
		   _MASKED_BIT_ENABLE(GEN11_ENABLE_32_PLANE_MODE));

	/*
	 * Wa_1408615072:icl,ehl  (vsunit)
	 * Wa_1407596294:icl,ehl  (hsunit)
	 */
	intel_uncore_rmw(&dev_priv->uncore, UNSLICE_UNIT_LEVEL_CLKGATE,
			 0, VSUNIT_CLKGATE_DIS | HSUNIT_CLKGATE_DIS);

	/* Wa_1407352427:icl,ehl */
	intel_uncore_rmw(&dev_priv->uncore, UNSLICE_UNIT_LEVEL_CLKGATE2,
			 0, PSDUNIT_CLKGATE_DIS);
}

static void tgl_init_clock_gating(struct drm_i915_private *dev_priv)
{
	u32 vd_pg_enable = 0;
	unsigned int i;

	/* This is not a WA. Enable VD HCP & MFX_ENC powergate */
	for (i = 0; i < I915_MAX_VCS; i++) {
		if (HAS_ENGINE(dev_priv, _VCS(i)))
			vd_pg_enable |= VDN_HCP_POWERGATE_ENABLE(i) |
					VDN_MFX_POWERGATE_ENABLE(i);
	}

	I915_WRITE(POWERGATE_ENABLE,
		   I915_READ(POWERGATE_ENABLE) | vd_pg_enable);
}

static void cnp_init_clock_gating(struct drm_i915_private *dev_priv)
{
	if (!HAS_PCH_CNP(dev_priv))
		return;

	/* Display WA #1181 WaSouthDisplayDisablePWMCGEGating: cnp */
	I915_WRITE(SOUTH_DSPCLK_GATE_D, I915_READ(SOUTH_DSPCLK_GATE_D) |
		   CNP_PWM_CGE_GATING_DISABLE);
}

static void cnl_init_clock_gating(struct drm_i915_private *dev_priv)
{
	u32 val;
	cnp_init_clock_gating(dev_priv);

	/* This is not an Wa. Enable for better image quality */
	I915_WRITE(_3D_CHICKEN3,
		   _MASKED_BIT_ENABLE(_3D_CHICKEN3_AA_LINE_QUALITY_FIX_ENABLE));

	/* WaEnableChickenDCPR:cnl */
	I915_WRITE(GEN8_CHICKEN_DCPR_1,
		   I915_READ(GEN8_CHICKEN_DCPR_1) | MASK_WAKEMEM);

	/* WaFbcWakeMemOn:cnl */
	I915_WRITE(DISP_ARB_CTL, I915_READ(DISP_ARB_CTL) |
		   DISP_FBC_MEMORY_WAKE);

	val = I915_READ(SLICE_UNIT_LEVEL_CLKGATE);
	/* ReadHitWriteOnlyDisable:cnl */
	val |= RCCUNIT_CLKGATE_DIS;
	/* WaSarbUnitClockGatingDisable:cnl (pre-prod) */
	if (IS_CNL_REVID(dev_priv, CNL_REVID_A0, CNL_REVID_B0))
		val |= SARBUNIT_CLKGATE_DIS;
	I915_WRITE(SLICE_UNIT_LEVEL_CLKGATE, val);

	/* Wa_2201832410:cnl */
	val = I915_READ(SUBSLICE_UNIT_LEVEL_CLKGATE);
	val |= GWUNIT_CLKGATE_DIS;
	I915_WRITE(SUBSLICE_UNIT_LEVEL_CLKGATE, val);

	/* WaDisableVFclkgate:cnl */
	/* WaVFUnitClockGatingDisable:cnl */
	val = I915_READ(UNSLICE_UNIT_LEVEL_CLKGATE);
	val |= VFUNIT_CLKGATE_DIS;
	I915_WRITE(UNSLICE_UNIT_LEVEL_CLKGATE, val);
}

static void cfl_init_clock_gating(struct drm_i915_private *dev_priv)
{
	cnp_init_clock_gating(dev_priv);
	gen9_init_clock_gating(dev_priv);

	/* WaFbcNukeOnHostModify:cfl */
	I915_WRITE(ILK_DPFC_CHICKEN, I915_READ(ILK_DPFC_CHICKEN) |
		   ILK_DPFC_NUKE_ON_ANY_MODIFICATION);
}

static void kbl_init_clock_gating(struct drm_i915_private *dev_priv)
{
	gen9_init_clock_gating(dev_priv);

	/* WaDisableSDEUnitClockGating:kbl */
	if (IS_KBL_REVID(dev_priv, 0, KBL_REVID_B0))
		I915_WRITE(GEN8_UCGCTL6, I915_READ(GEN8_UCGCTL6) |
			   GEN8_SDEUNIT_CLOCK_GATE_DISABLE);

	/* WaDisableGamClockGating:kbl */
	if (IS_KBL_REVID(dev_priv, 0, KBL_REVID_B0))
		I915_WRITE(GEN6_UCGCTL1, I915_READ(GEN6_UCGCTL1) |
			   GEN6_GAMUNIT_CLOCK_GATE_DISABLE);

	/* WaFbcNukeOnHostModify:kbl */
	I915_WRITE(ILK_DPFC_CHICKEN, I915_READ(ILK_DPFC_CHICKEN) |
		   ILK_DPFC_NUKE_ON_ANY_MODIFICATION);
}

static void skl_init_clock_gating(struct drm_i915_private *dev_priv)
{
	gen9_init_clock_gating(dev_priv);

	/* WAC6entrylatency:skl */
	I915_WRITE(FBC_LLC_READ_CTRL, I915_READ(FBC_LLC_READ_CTRL) |
		   FBC_LLC_FULLY_OPEN);

	/* WaFbcNukeOnHostModify:skl */
	I915_WRITE(ILK_DPFC_CHICKEN, I915_READ(ILK_DPFC_CHICKEN) |
		   ILK_DPFC_NUKE_ON_ANY_MODIFICATION);
}

static void bdw_init_clock_gating(struct drm_i915_private *dev_priv)
{
	enum pipe pipe;

	/* WaSwitchSolVfFArbitrationPriority:bdw */
	I915_WRITE(GAM_ECOCHK, I915_READ(GAM_ECOCHK) | HSW_ECOCHK_ARB_PRIO_SOL);

	/* WaPsrDPAMaskVBlankInSRD:bdw */
	I915_WRITE(CHICKEN_PAR1_1,
		   I915_READ(CHICKEN_PAR1_1) | DPA_MASK_VBLANK_SRD);

	/* WaPsrDPRSUnmaskVBlankInSRD:bdw */
	for_each_pipe(dev_priv, pipe) {
		I915_WRITE(CHICKEN_PIPESL_1(pipe),
			   I915_READ(CHICKEN_PIPESL_1(pipe)) |
			   BDW_DPRS_MASK_VBLANK_SRD);
	}

	/* WaVSRefCountFullforceMissDisable:bdw */
	/* WaDSRefCountFullforceMissDisable:bdw */
	I915_WRITE(GEN7_FF_THREAD_MODE,
		   I915_READ(GEN7_FF_THREAD_MODE) &
		   ~(GEN8_FF_DS_REF_CNT_FFME | GEN7_FF_VS_REF_CNT_FFME));

	I915_WRITE(GEN6_RC_SLEEP_PSMI_CONTROL,
		   _MASKED_BIT_ENABLE(GEN8_RC_SEMA_IDLE_MSG_DISABLE));

	/* WaDisableSDEUnitClockGating:bdw */
	I915_WRITE(GEN8_UCGCTL6, I915_READ(GEN8_UCGCTL6) |
		   GEN8_SDEUNIT_CLOCK_GATE_DISABLE);

	/* WaProgramL3SqcReg1Default:bdw */
	gen8_set_l3sqc_credits(dev_priv, 30, 2);

	/* WaKVMNotificationOnConfigChange:bdw */
	I915_WRITE(CHICKEN_PAR2_1, I915_READ(CHICKEN_PAR2_1)
		   | KVM_CONFIG_CHANGE_NOTIFICATION_SELECT);

	lpt_init_clock_gating(dev_priv);

	/* WaDisableDopClockGating:bdw
	 *
	 * Also see the CHICKEN2 write in bdw_init_workarounds() to disable DOP
	 * clock gating.
	 */
	I915_WRITE(GEN6_UCGCTL1,
		   I915_READ(GEN6_UCGCTL1) | GEN6_EU_TCUNIT_CLOCK_GATE_DISABLE);
}

static void hsw_init_clock_gating(struct drm_i915_private *dev_priv)
{
	/* L3 caching of data atomics doesn't work -- disable it. */
	I915_WRITE(HSW_SCRATCH1, HSW_SCRATCH1_L3_DATA_ATOMICS_DISABLE);
	I915_WRITE(HSW_ROW_CHICKEN3,
		   _MASKED_BIT_ENABLE(HSW_ROW_CHICKEN3_L3_GLOBAL_ATOMICS_DISABLE));

	/* This is required by WaCatErrorRejectionIssue:hsw */
	I915_WRITE(GEN7_SQ_CHICKEN_MBCUNIT_CONFIG,
			I915_READ(GEN7_SQ_CHICKEN_MBCUNIT_CONFIG) |
			GEN7_SQ_CHICKEN_MBCUNIT_SQINTMOB);

	/* WaVSRefCountFullforceMissDisable:hsw */
	I915_WRITE(GEN7_FF_THREAD_MODE,
		   I915_READ(GEN7_FF_THREAD_MODE) & ~GEN7_FF_VS_REF_CNT_FFME);

	/* WaDisable_RenderCache_OperationalFlush:hsw */
	I915_WRITE(CACHE_MODE_0_GEN7, _MASKED_BIT_DISABLE(RC_OP_FLUSH_ENABLE));

	/* enable HiZ Raw Stall Optimization */
	I915_WRITE(CACHE_MODE_0_GEN7,
		   _MASKED_BIT_DISABLE(HIZ_RAW_STALL_OPT_DISABLE));

	/* WaDisable4x2SubspanOptimization:hsw */
	I915_WRITE(CACHE_MODE_1,
		   _MASKED_BIT_ENABLE(PIXEL_SUBSPAN_COLLECT_OPT_DISABLE));

	/*
	 * BSpec recommends 8x4 when MSAA is used,
	 * however in practice 16x4 seems fastest.
	 *
	 * Note that PS/WM thread counts depend on the WIZ hashing
	 * disable bit, which we don't touch here, but it's good
	 * to keep in mind (see 3DSTATE_PS and 3DSTATE_WM).
	 */
	I915_WRITE(GEN7_GT_MODE,
		   _MASKED_FIELD(GEN6_WIZ_HASHING_MASK, GEN6_WIZ_HASHING_16x4));

	/* WaSampleCChickenBitEnable:hsw */
	I915_WRITE(HALF_SLICE_CHICKEN3,
		   _MASKED_BIT_ENABLE(HSW_SAMPLE_C_PERFORMANCE));

	/* WaSwitchSolVfFArbitrationPriority:hsw */
	I915_WRITE(GAM_ECOCHK, I915_READ(GAM_ECOCHK) | HSW_ECOCHK_ARB_PRIO_SOL);

	lpt_init_clock_gating(dev_priv);
}

static void ivb_init_clock_gating(struct drm_i915_private *dev_priv)
{
	u32 snpcr;

	I915_WRITE(ILK_DSPCLK_GATE_D, ILK_VRHUNIT_CLOCK_GATE_DISABLE);

	/* WaDisableEarlyCull:ivb */
	I915_WRITE(_3D_CHICKEN3,
		   _MASKED_BIT_ENABLE(_3D_CHICKEN_SF_DISABLE_OBJEND_CULL));

	/* WaDisableBackToBackFlipFix:ivb */
	I915_WRITE(IVB_CHICKEN3,
		   CHICKEN3_DGMG_REQ_OUT_FIX_DISABLE |
		   CHICKEN3_DGMG_DONE_FIX_DISABLE);

	/* WaDisablePSDDualDispatchEnable:ivb */
	if (IS_IVB_GT1(dev_priv))
		I915_WRITE(GEN7_HALF_SLICE_CHICKEN1,
			   _MASKED_BIT_ENABLE(GEN7_PSD_SINGLE_PORT_DISPATCH_ENABLE));

	/* WaDisable_RenderCache_OperationalFlush:ivb */
	I915_WRITE(CACHE_MODE_0_GEN7, _MASKED_BIT_DISABLE(RC_OP_FLUSH_ENABLE));

	/* Apply the WaDisableRHWOOptimizationForRenderHang:ivb workaround. */
	I915_WRITE(GEN7_COMMON_SLICE_CHICKEN1,
		   GEN7_CSC1_RHWO_OPT_DISABLE_IN_RCC);

	/* WaApplyL3ControlAndL3ChickenMode:ivb */
	I915_WRITE(GEN7_L3CNTLREG1,
			GEN7_WA_FOR_GEN7_L3_CONTROL);
	I915_WRITE(GEN7_L3_CHICKEN_MODE_REGISTER,
		   GEN7_WA_L3_CHICKEN_MODE);
	if (IS_IVB_GT1(dev_priv))
		I915_WRITE(GEN7_ROW_CHICKEN2,
			   _MASKED_BIT_ENABLE(DOP_CLOCK_GATING_DISABLE));
	else {
		/* must write both registers */
		I915_WRITE(GEN7_ROW_CHICKEN2,
			   _MASKED_BIT_ENABLE(DOP_CLOCK_GATING_DISABLE));
		I915_WRITE(GEN7_ROW_CHICKEN2_GT2,
			   _MASKED_BIT_ENABLE(DOP_CLOCK_GATING_DISABLE));
	}

	/* WaForceL3Serialization:ivb */
	I915_WRITE(GEN7_L3SQCREG4, I915_READ(GEN7_L3SQCREG4) &
		   ~L3SQ_URB_READ_CAM_MATCH_DISABLE);

	/*
	 * According to the spec, bit 13 (RCZUNIT) must be set on IVB.
	 * This implements the WaDisableRCZUnitClockGating:ivb workaround.
	 */
	I915_WRITE(GEN6_UCGCTL2,
		   GEN6_RCZUNIT_CLOCK_GATE_DISABLE);

	/* This is required by WaCatErrorRejectionIssue:ivb */
	I915_WRITE(GEN7_SQ_CHICKEN_MBCUNIT_CONFIG,
			I915_READ(GEN7_SQ_CHICKEN_MBCUNIT_CONFIG) |
			GEN7_SQ_CHICKEN_MBCUNIT_SQINTMOB);

	g4x_disable_trickle_feed(dev_priv);

	gen7_setup_fixed_func_scheduler(dev_priv);

	if (0) { /* causes HiZ corruption on ivb:gt1 */
		/* enable HiZ Raw Stall Optimization */
		I915_WRITE(CACHE_MODE_0_GEN7,
			   _MASKED_BIT_DISABLE(HIZ_RAW_STALL_OPT_DISABLE));
	}

	/* WaDisable4x2SubspanOptimization:ivb */
	I915_WRITE(CACHE_MODE_1,
		   _MASKED_BIT_ENABLE(PIXEL_SUBSPAN_COLLECT_OPT_DISABLE));

	/*
	 * BSpec recommends 8x4 when MSAA is used,
	 * however in practice 16x4 seems fastest.
	 *
	 * Note that PS/WM thread counts depend on the WIZ hashing
	 * disable bit, which we don't touch here, but it's good
	 * to keep in mind (see 3DSTATE_PS and 3DSTATE_WM).
	 */
	I915_WRITE(GEN7_GT_MODE,
		   _MASKED_FIELD(GEN6_WIZ_HASHING_MASK, GEN6_WIZ_HASHING_16x4));

	snpcr = I915_READ(GEN6_MBCUNIT_SNPCR);
	snpcr &= ~GEN6_MBC_SNPCR_MASK;
	snpcr |= GEN6_MBC_SNPCR_MED;
	I915_WRITE(GEN6_MBCUNIT_SNPCR, snpcr);

	if (!HAS_PCH_NOP(dev_priv))
		cpt_init_clock_gating(dev_priv);

	gen6_check_mch_setup(dev_priv);
}

static void vlv_init_clock_gating(struct drm_i915_private *dev_priv)
{
	/* WaDisableEarlyCull:vlv */
	I915_WRITE(_3D_CHICKEN3,
		   _MASKED_BIT_ENABLE(_3D_CHICKEN_SF_DISABLE_OBJEND_CULL));

	/* WaDisableBackToBackFlipFix:vlv */
	I915_WRITE(IVB_CHICKEN3,
		   CHICKEN3_DGMG_REQ_OUT_FIX_DISABLE |
		   CHICKEN3_DGMG_DONE_FIX_DISABLE);

	/* WaPsdDispatchEnable:vlv */
	/* WaDisablePSDDualDispatchEnable:vlv */
	I915_WRITE(GEN7_HALF_SLICE_CHICKEN1,
		   _MASKED_BIT_ENABLE(GEN7_MAX_PS_THREAD_DEP |
				      GEN7_PSD_SINGLE_PORT_DISPATCH_ENABLE));

	/* WaDisable_RenderCache_OperationalFlush:vlv */
	I915_WRITE(CACHE_MODE_0_GEN7, _MASKED_BIT_DISABLE(RC_OP_FLUSH_ENABLE));

	/* WaForceL3Serialization:vlv */
	I915_WRITE(GEN7_L3SQCREG4, I915_READ(GEN7_L3SQCREG4) &
		   ~L3SQ_URB_READ_CAM_MATCH_DISABLE);

	/* WaDisableDopClockGating:vlv */
	I915_WRITE(GEN7_ROW_CHICKEN2,
		   _MASKED_BIT_ENABLE(DOP_CLOCK_GATING_DISABLE));

	/* This is required by WaCatErrorRejectionIssue:vlv */
	I915_WRITE(GEN7_SQ_CHICKEN_MBCUNIT_CONFIG,
		   I915_READ(GEN7_SQ_CHICKEN_MBCUNIT_CONFIG) |
		   GEN7_SQ_CHICKEN_MBCUNIT_SQINTMOB);

	gen7_setup_fixed_func_scheduler(dev_priv);

	/*
	 * According to the spec, bit 13 (RCZUNIT) must be set on IVB.
	 * This implements the WaDisableRCZUnitClockGating:vlv workaround.
	 */
	I915_WRITE(GEN6_UCGCTL2,
		   GEN6_RCZUNIT_CLOCK_GATE_DISABLE);

	/* WaDisableL3Bank2xClockGate:vlv
	 * Disabling L3 clock gating- MMIO 940c[25] = 1
	 * Set bit 25, to disable L3_BANK_2x_CLK_GATING */
	I915_WRITE(GEN7_UCGCTL4,
		   I915_READ(GEN7_UCGCTL4) | GEN7_L3BANK2X_CLOCK_GATE_DISABLE);

	/*
	 * BSpec says this must be set, even though
	 * WaDisable4x2SubspanOptimization isn't listed for VLV.
	 */
	I915_WRITE(CACHE_MODE_1,
		   _MASKED_BIT_ENABLE(PIXEL_SUBSPAN_COLLECT_OPT_DISABLE));

	/*
	 * BSpec recommends 8x4 when MSAA is used,
	 * however in practice 16x4 seems fastest.
	 *
	 * Note that PS/WM thread counts depend on the WIZ hashing
	 * disable bit, which we don't touch here, but it's good
	 * to keep in mind (see 3DSTATE_PS and 3DSTATE_WM).
	 */
	I915_WRITE(GEN7_GT_MODE,
		   _MASKED_FIELD(GEN6_WIZ_HASHING_MASK, GEN6_WIZ_HASHING_16x4));

	/*
	 * WaIncreaseL3CreditsForVLVB0:vlv
	 * This is the hardware default actually.
	 */
	I915_WRITE(GEN7_L3SQCREG1, VLV_B0_WA_L3SQCREG1_VALUE);

	/*
	 * WaDisableVLVClockGating_VBIIssue:vlv
	 * Disable clock gating on th GCFG unit to prevent a delay
	 * in the reporting of vblank events.
	 */
	I915_WRITE(VLV_GUNIT_CLOCK_GATE, GCFG_DIS);
}

static void chv_init_clock_gating(struct drm_i915_private *dev_priv)
{
	/* WaVSRefCountFullforceMissDisable:chv */
	/* WaDSRefCountFullforceMissDisable:chv */
	I915_WRITE(GEN7_FF_THREAD_MODE,
		   I915_READ(GEN7_FF_THREAD_MODE) &
		   ~(GEN8_FF_DS_REF_CNT_FFME | GEN7_FF_VS_REF_CNT_FFME));

	/* WaDisableSemaphoreAndSyncFlipWait:chv */
	I915_WRITE(GEN6_RC_SLEEP_PSMI_CONTROL,
		   _MASKED_BIT_ENABLE(GEN8_RC_SEMA_IDLE_MSG_DISABLE));

	/* WaDisableCSUnitClockGating:chv */
	I915_WRITE(GEN6_UCGCTL1, I915_READ(GEN6_UCGCTL1) |
		   GEN6_CSUNIT_CLOCK_GATE_DISABLE);

	/* WaDisableSDEUnitClockGating:chv */
	I915_WRITE(GEN8_UCGCTL6, I915_READ(GEN8_UCGCTL6) |
		   GEN8_SDEUNIT_CLOCK_GATE_DISABLE);

	/*
	 * WaProgramL3SqcReg1Default:chv
	 * See gfxspecs/Related Documents/Performance Guide/
	 * LSQC Setting Recommendations.
	 */
	gen8_set_l3sqc_credits(dev_priv, 38, 2);
}

static void g4x_init_clock_gating(struct drm_i915_private *dev_priv)
{
	u32 dspclk_gate;

	I915_WRITE(RENCLK_GATE_D1, 0);
	I915_WRITE(RENCLK_GATE_D2, VF_UNIT_CLOCK_GATE_DISABLE |
		   GS_UNIT_CLOCK_GATE_DISABLE |
		   CL_UNIT_CLOCK_GATE_DISABLE);
	I915_WRITE(RAMCLK_GATE_D, 0);
	dspclk_gate = VRHUNIT_CLOCK_GATE_DISABLE |
		OVRUNIT_CLOCK_GATE_DISABLE |
		OVCUNIT_CLOCK_GATE_DISABLE;
	if (IS_GM45(dev_priv))
		dspclk_gate |= DSSUNIT_CLOCK_GATE_DISABLE;
	I915_WRITE(DSPCLK_GATE_D, dspclk_gate);

	/* WaDisableRenderCachePipelinedFlush */
	I915_WRITE(CACHE_MODE_0,
		   _MASKED_BIT_ENABLE(CM0_PIPELINED_RENDER_FLUSH_DISABLE));

	/* WaDisable_RenderCache_OperationalFlush:g4x */
	I915_WRITE(CACHE_MODE_0, _MASKED_BIT_DISABLE(RC_OP_FLUSH_ENABLE));

	g4x_disable_trickle_feed(dev_priv);
}

static void i965gm_init_clock_gating(struct drm_i915_private *dev_priv)
{
	struct intel_uncore *uncore = &dev_priv->uncore;

	intel_uncore_write(uncore, RENCLK_GATE_D1, I965_RCC_CLOCK_GATE_DISABLE);
	intel_uncore_write(uncore, RENCLK_GATE_D2, 0);
	intel_uncore_write(uncore, DSPCLK_GATE_D, 0);
	intel_uncore_write(uncore, RAMCLK_GATE_D, 0);
	intel_uncore_write16(uncore, DEUC, 0);
	intel_uncore_write(uncore,
			   MI_ARB_STATE,
			   _MASKED_BIT_ENABLE(MI_ARB_DISPLAY_TRICKLE_FEED_DISABLE));

	/* WaDisable_RenderCache_OperationalFlush:gen4 */
	intel_uncore_write(uncore,
			   CACHE_MODE_0,
			   _MASKED_BIT_DISABLE(RC_OP_FLUSH_ENABLE));
}

static void i965g_init_clock_gating(struct drm_i915_private *dev_priv)
{
	I915_WRITE(RENCLK_GATE_D1, I965_RCZ_CLOCK_GATE_DISABLE |
		   I965_RCC_CLOCK_GATE_DISABLE |
		   I965_RCPB_CLOCK_GATE_DISABLE |
		   I965_ISC_CLOCK_GATE_DISABLE |
		   I965_FBC_CLOCK_GATE_DISABLE);
	I915_WRITE(RENCLK_GATE_D2, 0);
	I915_WRITE(MI_ARB_STATE,
		   _MASKED_BIT_ENABLE(MI_ARB_DISPLAY_TRICKLE_FEED_DISABLE));

	/* WaDisable_RenderCache_OperationalFlush:gen4 */
	I915_WRITE(CACHE_MODE_0, _MASKED_BIT_DISABLE(RC_OP_FLUSH_ENABLE));
}

static void gen3_init_clock_gating(struct drm_i915_private *dev_priv)
{
	u32 dstate = I915_READ(D_STATE);

	dstate |= DSTATE_PLL_D3_OFF | DSTATE_GFX_CLOCK_GATING |
		DSTATE_DOT_CLOCK_GATING;
	I915_WRITE(D_STATE, dstate);

	if (IS_PINEVIEW(dev_priv))
		I915_WRITE(ECOSKPD, _MASKED_BIT_ENABLE(ECO_GATING_CX_ONLY));

	/* IIR "flip pending" means done if this bit is set */
	I915_WRITE(ECOSKPD, _MASKED_BIT_DISABLE(ECO_FLIP_DONE));

	/* interrupts should cause a wake up from C3 */
	I915_WRITE(INSTPM, _MASKED_BIT_ENABLE(INSTPM_AGPBUSY_INT_EN));

	/* On GEN3 we really need to make sure the ARB C3 LP bit is set */
	I915_WRITE(MI_ARB_STATE, _MASKED_BIT_ENABLE(MI_ARB_C3_LP_WRITE_ENABLE));

	I915_WRITE(MI_ARB_STATE,
		   _MASKED_BIT_ENABLE(MI_ARB_DISPLAY_TRICKLE_FEED_DISABLE));
}

static void i85x_init_clock_gating(struct drm_i915_private *dev_priv)
{
	I915_WRITE(RENCLK_GATE_D1, SV_CLOCK_GATE_DISABLE);

	/* interrupts should cause a wake up from C3 */
	I915_WRITE(MI_STATE, _MASKED_BIT_ENABLE(MI_AGPBUSY_INT_EN) |
		   _MASKED_BIT_DISABLE(MI_AGPBUSY_830_MODE));

	I915_WRITE(MEM_MODE,
		   _MASKED_BIT_ENABLE(MEM_DISPLAY_TRICKLE_FEED_DISABLE));
}

static void i830_init_clock_gating(struct drm_i915_private *dev_priv)
{
	I915_WRITE(MEM_MODE,
		   _MASKED_BIT_ENABLE(MEM_DISPLAY_A_TRICKLE_FEED_DISABLE) |
		   _MASKED_BIT_ENABLE(MEM_DISPLAY_B_TRICKLE_FEED_DISABLE));
}

void intel_init_clock_gating(struct drm_i915_private *dev_priv)
{
	dev_priv->display.init_clock_gating(dev_priv);
}

void intel_suspend_hw(struct drm_i915_private *dev_priv)
{
	if (HAS_PCH_LPT(dev_priv))
		lpt_suspend_hw(dev_priv);
}

static void nop_init_clock_gating(struct drm_i915_private *dev_priv)
{
	DRM_DEBUG_KMS("No clock gating settings or workarounds applied.\n");
}

/**
 * intel_init_clock_gating_hooks - setup the clock gating hooks
 * @dev_priv: device private
 *
 * Setup the hooks that configure which clocks of a given platform can be
 * gated and also apply various GT and display specific workarounds for these
 * platforms. Note that some GT specific workarounds are applied separately
 * when GPU contexts or batchbuffers start their execution.
 */
void intel_init_clock_gating_hooks(struct drm_i915_private *dev_priv)
{
	if (IS_GEN(dev_priv, 12))
		dev_priv->display.init_clock_gating = tgl_init_clock_gating;
	else if (IS_GEN(dev_priv, 11))
		dev_priv->display.init_clock_gating = icl_init_clock_gating;
	else if (IS_CANNONLAKE(dev_priv))
		dev_priv->display.init_clock_gating = cnl_init_clock_gating;
	else if (IS_COFFEELAKE(dev_priv))
		dev_priv->display.init_clock_gating = cfl_init_clock_gating;
	else if (IS_SKYLAKE(dev_priv))
		dev_priv->display.init_clock_gating = skl_init_clock_gating;
	else if (IS_KABYLAKE(dev_priv))
		dev_priv->display.init_clock_gating = kbl_init_clock_gating;
	else if (IS_BROXTON(dev_priv))
		dev_priv->display.init_clock_gating = bxt_init_clock_gating;
	else if (IS_GEMINILAKE(dev_priv))
		dev_priv->display.init_clock_gating = glk_init_clock_gating;
	else if (IS_BROADWELL(dev_priv))
		dev_priv->display.init_clock_gating = bdw_init_clock_gating;
	else if (IS_CHERRYVIEW(dev_priv))
		dev_priv->display.init_clock_gating = chv_init_clock_gating;
	else if (IS_HASWELL(dev_priv))
		dev_priv->display.init_clock_gating = hsw_init_clock_gating;
	else if (IS_IVYBRIDGE(dev_priv))
		dev_priv->display.init_clock_gating = ivb_init_clock_gating;
	else if (IS_VALLEYVIEW(dev_priv))
		dev_priv->display.init_clock_gating = vlv_init_clock_gating;
	else if (IS_GEN(dev_priv, 6))
		dev_priv->display.init_clock_gating = gen6_init_clock_gating;
	else if (IS_GEN(dev_priv, 5))
		dev_priv->display.init_clock_gating = ilk_init_clock_gating;
	else if (IS_G4X(dev_priv))
		dev_priv->display.init_clock_gating = g4x_init_clock_gating;
	else if (IS_I965GM(dev_priv))
		dev_priv->display.init_clock_gating = i965gm_init_clock_gating;
	else if (IS_I965G(dev_priv))
		dev_priv->display.init_clock_gating = i965g_init_clock_gating;
	else if (IS_GEN(dev_priv, 3))
		dev_priv->display.init_clock_gating = gen3_init_clock_gating;
	else if (IS_I85X(dev_priv) || IS_I865G(dev_priv))
		dev_priv->display.init_clock_gating = i85x_init_clock_gating;
	else if (IS_GEN(dev_priv, 2))
		dev_priv->display.init_clock_gating = i830_init_clock_gating;
	else {
		MISSING_CASE(INTEL_DEVID(dev_priv));
		dev_priv->display.init_clock_gating = nop_init_clock_gating;
	}
}

/* Set up chip specific power management-related functions */
void intel_init_pm(struct drm_i915_private *dev_priv)
{
	/* For cxsr */
	if (IS_PINEVIEW(dev_priv))
		i915_pineview_get_mem_freq(dev_priv);
	else if (IS_GEN(dev_priv, 5))
		i915_ironlake_get_mem_freq(dev_priv);

	if (intel_has_sagv(dev_priv))
		skl_setup_sagv_block_time(dev_priv);

	/* For FIFO watermark updates */
	if (INTEL_GEN(dev_priv) >= 9) {
		skl_setup_wm_latency(dev_priv);
		dev_priv->display.initial_watermarks = skl_initial_wm;
		dev_priv->display.atomic_update_watermarks = skl_atomic_update_crtc_wm;
		dev_priv->display.compute_global_watermarks = skl_compute_wm;
	} else if (HAS_PCH_SPLIT(dev_priv)) {
		ilk_setup_wm_latency(dev_priv);

		if ((IS_GEN(dev_priv, 5) && dev_priv->wm.pri_latency[1] &&
		     dev_priv->wm.spr_latency[1] && dev_priv->wm.cur_latency[1]) ||
		    (!IS_GEN(dev_priv, 5) && dev_priv->wm.pri_latency[0] &&
		     dev_priv->wm.spr_latency[0] && dev_priv->wm.cur_latency[0])) {
			dev_priv->display.compute_pipe_wm = ilk_compute_pipe_wm;
			dev_priv->display.compute_intermediate_wm =
				ilk_compute_intermediate_wm;
			dev_priv->display.initial_watermarks =
				ilk_initial_watermarks;
			dev_priv->display.optimize_watermarks =
				ilk_optimize_watermarks;
		} else {
			DRM_DEBUG_KMS("Failed to read display plane latency. "
				      "Disable CxSR\n");
		}
	} else if (IS_VALLEYVIEW(dev_priv) || IS_CHERRYVIEW(dev_priv)) {
		vlv_setup_wm_latency(dev_priv);
		dev_priv->display.compute_pipe_wm = vlv_compute_pipe_wm;
		dev_priv->display.compute_intermediate_wm = vlv_compute_intermediate_wm;
		dev_priv->display.initial_watermarks = vlv_initial_watermarks;
		dev_priv->display.optimize_watermarks = vlv_optimize_watermarks;
		dev_priv->display.atomic_update_watermarks = vlv_atomic_update_fifo;
	} else if (IS_G4X(dev_priv)) {
		g4x_setup_wm_latency(dev_priv);
		dev_priv->display.compute_pipe_wm = g4x_compute_pipe_wm;
		dev_priv->display.compute_intermediate_wm = g4x_compute_intermediate_wm;
		dev_priv->display.initial_watermarks = g4x_initial_watermarks;
		dev_priv->display.optimize_watermarks = g4x_optimize_watermarks;
	} else if (IS_PINEVIEW(dev_priv)) {
		if (!intel_get_cxsr_latency(!IS_MOBILE(dev_priv),
					    dev_priv->is_ddr3,
					    dev_priv->fsb_freq,
					    dev_priv->mem_freq)) {
			DRM_INFO("failed to find known CxSR latency "
				 "(found ddr%s fsb freq %d, mem freq %d), "
				 "disabling CxSR\n",
				 (dev_priv->is_ddr3 == 1) ? "3" : "2",
				 dev_priv->fsb_freq, dev_priv->mem_freq);
			/* Disable CxSR and never update its watermark again */
			intel_set_memory_cxsr(dev_priv, false);
			dev_priv->display.update_wm = NULL;
		} else
			dev_priv->display.update_wm = pineview_update_wm;
	} else if (IS_GEN(dev_priv, 4)) {
		dev_priv->display.update_wm = i965_update_wm;
	} else if (IS_GEN(dev_priv, 3)) {
		dev_priv->display.update_wm = i9xx_update_wm;
		dev_priv->display.get_fifo_size = i9xx_get_fifo_size;
	} else if (IS_GEN(dev_priv, 2)) {
		if (INTEL_NUM_PIPES(dev_priv) == 1) {
			dev_priv->display.update_wm = i845_update_wm;
			dev_priv->display.get_fifo_size = i845_get_fifo_size;
		} else {
			dev_priv->display.update_wm = i9xx_update_wm;
			dev_priv->display.get_fifo_size = i830_get_fifo_size;
		}
	} else {
		DRM_ERROR("unexpected fall-through in intel_init_pm\n");
	}
}

static int byt_gpu_freq(struct drm_i915_private *dev_priv, int val)
{
	struct intel_rps *rps = &dev_priv->gt_pm.rps;

	/*
	 * N = val - 0xb7
	 * Slow = Fast = GPLL ref * N
	 */
	return DIV_ROUND_CLOSEST(rps->gpll_ref_freq * (val - 0xb7), 1000);
}

static int byt_freq_opcode(struct drm_i915_private *dev_priv, int val)
{
	struct intel_rps *rps = &dev_priv->gt_pm.rps;

	return DIV_ROUND_CLOSEST(1000 * val, rps->gpll_ref_freq) + 0xb7;
}

static int chv_gpu_freq(struct drm_i915_private *dev_priv, int val)
{
	struct intel_rps *rps = &dev_priv->gt_pm.rps;

	/*
	 * N = val / 2
	 * CU (slow) = CU2x (fast) / 2 = GPLL ref * N / 2
	 */
	return DIV_ROUND_CLOSEST(rps->gpll_ref_freq * val, 2 * 2 * 1000);
}

static int chv_freq_opcode(struct drm_i915_private *dev_priv, int val)
{
	struct intel_rps *rps = &dev_priv->gt_pm.rps;

	/* CHV needs even values */
	return DIV_ROUND_CLOSEST(2 * 1000 * val, rps->gpll_ref_freq) * 2;
}

int intel_gpu_freq(struct drm_i915_private *dev_priv, int val)
{
	if (INTEL_GEN(dev_priv) >= 9)
		return DIV_ROUND_CLOSEST(val * GT_FREQUENCY_MULTIPLIER,
					 GEN9_FREQ_SCALER);
	else if (IS_CHERRYVIEW(dev_priv))
		return chv_gpu_freq(dev_priv, val);
	else if (IS_VALLEYVIEW(dev_priv))
		return byt_gpu_freq(dev_priv, val);
	else
		return val * GT_FREQUENCY_MULTIPLIER;
}

int intel_freq_opcode(struct drm_i915_private *dev_priv, int val)
{
	if (INTEL_GEN(dev_priv) >= 9)
		return DIV_ROUND_CLOSEST(val * GEN9_FREQ_SCALER,
					 GT_FREQUENCY_MULTIPLIER);
	else if (IS_CHERRYVIEW(dev_priv))
		return chv_freq_opcode(dev_priv, val);
	else if (IS_VALLEYVIEW(dev_priv))
		return byt_freq_opcode(dev_priv, val);
	else
		return DIV_ROUND_CLOSEST(val, GT_FREQUENCY_MULTIPLIER);
}

void intel_pm_setup(struct drm_i915_private *dev_priv)
{
	mutex_init(&dev_priv->gt_pm.rps.lock);
	mutex_init(&dev_priv->gt_pm.rps.power.mutex);

	atomic_set(&dev_priv->gt_pm.rps.num_waiters, 0);

	dev_priv->runtime_pm.suspended = false;
	atomic_set(&dev_priv->runtime_pm.wakeref_count, 0);
}

u32 intel_get_cagf(struct drm_i915_private *dev_priv, u32 rpstat)
{
	u32 cagf;

	if (INTEL_GEN(dev_priv) >= 9)
		cagf = (rpstat & GEN9_CAGF_MASK) >> GEN9_CAGF_SHIFT;
	else if (IS_HASWELL(dev_priv) || IS_BROADWELL(dev_priv))
		cagf = (rpstat & HSW_CAGF_MASK) >> HSW_CAGF_SHIFT;
	else
		cagf = (rpstat & GEN6_CAGF_MASK) >> GEN6_CAGF_SHIFT;

	return  cagf;
}<|MERGE_RESOLUTION|>--- conflicted
+++ resolved
@@ -7972,20 +7972,6 @@
 	rps->cur_freq = rps->idle_freq;
 }
 
-<<<<<<< HEAD
-void intel_cleanup_gt_powersave(struct drm_i915_private *dev_priv)
-{
-	if (IS_VALLEYVIEW(dev_priv))
-		valleyview_cleanup_gt_powersave(dev_priv);
-
-	i915_rc6_ctx_wa_cleanup(dev_priv);
-
-	if (!HAS_RC6(dev_priv))
-		pm_runtime_put(&dev_priv->drm.pdev->dev);
-}
-
-=======
->>>>>>> 1ce0d516
 void intel_sanitize_gt_powersave(struct drm_i915_private *dev_priv)
 {
 	dev_priv->gt_pm.rps.enabled = true; /* force RPS disabling */
@@ -7997,49 +7983,6 @@
 		gen6_reset_rps_interrupts(dev_priv);
 }
 
-<<<<<<< HEAD
-static inline void intel_disable_llc_pstate(struct drm_i915_private *i915)
-{
-	lockdep_assert_held(&i915->gt_pm.rps.lock);
-
-	if (!i915->gt_pm.llc_pstate.enabled)
-		return;
-
-	/* Currently there is no HW configuration to be done to disable. */
-
-	i915->gt_pm.llc_pstate.enabled = false;
-}
-
-static void __intel_disable_rc6(struct drm_i915_private *dev_priv)
-{
-	lockdep_assert_held(&dev_priv->gt_pm.rps.lock);
-
-	if (!dev_priv->gt_pm.rc6.enabled)
-		return;
-
-	if (INTEL_GEN(dev_priv) >= 9)
-		gen9_disable_rc6(dev_priv);
-	else if (IS_CHERRYVIEW(dev_priv))
-		cherryview_disable_rc6(dev_priv);
-	else if (IS_VALLEYVIEW(dev_priv))
-		valleyview_disable_rc6(dev_priv);
-	else if (INTEL_GEN(dev_priv) >= 6)
-		gen6_disable_rc6(dev_priv);
-
-	dev_priv->gt_pm.rc6.enabled = false;
-}
-
-static void intel_disable_rc6(struct drm_i915_private *dev_priv)
-{
-	struct intel_rps *rps = &dev_priv->gt_pm.rps;
-
-	mutex_lock(&rps->lock);
-	__intel_disable_rc6(dev_priv);
-	mutex_unlock(&rps->lock);
-}
-
-=======
->>>>>>> 1ce0d516
 static void intel_disable_rps(struct drm_i915_private *dev_priv)
 {
 	lockdep_assert_held(&dev_priv->gt_pm.rps.lock);
@@ -8065,10 +8008,6 @@
 {
 	mutex_lock(&dev_priv->gt_pm.rps.lock);
 
-<<<<<<< HEAD
-	__intel_disable_rc6(dev_priv);
-=======
->>>>>>> 1ce0d516
 	intel_disable_rps(dev_priv);
 	if (HAS_LLC(dev_priv))
 		intel_llc_disable(&dev_priv->gt.llc);
@@ -8076,47 +8015,6 @@
 	mutex_unlock(&dev_priv->gt_pm.rps.lock);
 }
 
-<<<<<<< HEAD
-static inline void intel_enable_llc_pstate(struct drm_i915_private *i915)
-{
-	lockdep_assert_held(&i915->gt_pm.rps.lock);
-
-	if (i915->gt_pm.llc_pstate.enabled)
-		return;
-
-	gen6_update_ring_freq(i915);
-
-	i915->gt_pm.llc_pstate.enabled = true;
-}
-
-static void intel_enable_rc6(struct drm_i915_private *dev_priv)
-{
-	lockdep_assert_held(&dev_priv->gt_pm.rps.lock);
-
-	if (dev_priv->gt_pm.rc6.enabled)
-		return;
-
-	if (dev_priv->gt_pm.rc6.ctx_corrupted)
-		return;
-
-	if (IS_CHERRYVIEW(dev_priv))
-		cherryview_enable_rc6(dev_priv);
-	else if (IS_VALLEYVIEW(dev_priv))
-		valleyview_enable_rc6(dev_priv);
-	else if (INTEL_GEN(dev_priv) >= 11)
-		gen11_enable_rc6(dev_priv);
-	else if (INTEL_GEN(dev_priv) >= 9)
-		gen9_enable_rc6(dev_priv);
-	else if (IS_BROADWELL(dev_priv))
-		gen8_enable_rc6(dev_priv);
-	else if (INTEL_GEN(dev_priv) >= 6)
-		gen6_enable_rc6(dev_priv);
-
-	dev_priv->gt_pm.rc6.enabled = true;
-}
-
-=======
->>>>>>> 1ce0d516
 static void intel_enable_rps(struct drm_i915_private *dev_priv)
 {
 	struct intel_rps *rps = &dev_priv->gt_pm.rps;
