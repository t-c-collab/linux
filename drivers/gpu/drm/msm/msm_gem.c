--- conflicted
+++ resolved
@@ -209,8 +209,6 @@
 	GEM_WARN_ON(msm_obj->pin_count < 0);
 	update_inactive(msm_obj);
 	msm_gem_unlock(obj);
-<<<<<<< HEAD
-=======
 }
 
 static pgprot_t msm_gem_pgprot(struct msm_gem_object *msm_obj, pgprot_t prot)
@@ -218,7 +216,6 @@
 	if (msm_obj->flags & (MSM_BO_WC|MSM_BO_UNCACHED))
 		return pgprot_writecombine(prot);
 	return prot;
->>>>>>> 2734d6c1
 }
 
 int msm_gem_mmap_obj(struct drm_gem_object *obj,
