/* SPDX-License-Identifier: MIT */
/*
 * drm_panel_orientation_quirks.c -- Quirks for non-normal panel orientation
 *
 * Copyright (C) 2017 Hans de Goede <hdegoede@redhat.com>
 *
 * Note the quirks in this file are shared with fbdev/efifb and as such
 * must not depend on other drm code.
 */

#include <linux/dmi.h>
#include <linux/module.h>
#include <drm/drm_connector.h>
#include <drm/drm_utils.h>

#ifdef CONFIG_DMI

/*
 * Some x86 clamshell design devices use portrait tablet screens and a display
 * engine which cannot rotate in hardware, so we need to rotate the fbcon to
 * compensate. Unfortunately these (cheap) devices also typically have quite
 * generic DMI data, so we match on a combination of DMI data, screen resolution
 * and a list of known BIOS dates to avoid false positives.
 */

struct drm_dmi_panel_orientation_data {
	int width;
	int height;
	const char * const *bios_dates;
	int orientation;
};

static const struct drm_dmi_panel_orientation_data gpd_micropc = {
	.width = 720,
	.height = 1280,
	.bios_dates = (const char * const []){ "04/26/2019",
		NULL },
	.orientation = DRM_MODE_PANEL_ORIENTATION_RIGHT_UP,
};

static const struct drm_dmi_panel_orientation_data gpd_pocket = {
	.width = 1200,
	.height = 1920,
	.bios_dates = (const char * const []){ "05/26/2017", "06/28/2017",
		"07/05/2017", "08/07/2017", NULL },
	.orientation = DRM_MODE_PANEL_ORIENTATION_RIGHT_UP,
};

static const struct drm_dmi_panel_orientation_data gpd_pocket2 = {
	.width = 1200,
	.height = 1920,
	.bios_dates = (const char * const []){ "06/28/2018", "08/28/2018",
		"12/07/2018", NULL },
	.orientation = DRM_MODE_PANEL_ORIENTATION_RIGHT_UP,
};

static const struct drm_dmi_panel_orientation_data gpd_win = {
	.width = 720,
	.height = 1280,
	.bios_dates = (const char * const []){
		"10/25/2016", "11/18/2016", "12/23/2016", "12/26/2016",
		"02/21/2017", "03/20/2017", "05/25/2017", NULL },
	.orientation = DRM_MODE_PANEL_ORIENTATION_RIGHT_UP,
};

static const struct drm_dmi_panel_orientation_data gpd_win2 = {
	.width = 720,
	.height = 1280,
	.bios_dates = (const char * const []){
		"12/07/2017", "05/24/2018", "06/29/2018", NULL },
	.orientation = DRM_MODE_PANEL_ORIENTATION_RIGHT_UP,
};

static const struct drm_dmi_panel_orientation_data itworks_tw891 = {
	.width = 800,
	.height = 1280,
	.bios_dates = (const char * const []){ "10/16/2015", NULL },
	.orientation = DRM_MODE_PANEL_ORIENTATION_RIGHT_UP,
};

static const struct drm_dmi_panel_orientation_data onegx1_pro = {
	.width = 1200,
	.height = 1920,
	.bios_dates = (const char * const []){ "12/17/2020", NULL },
	.orientation = DRM_MODE_PANEL_ORIENTATION_RIGHT_UP,
};

static const struct drm_dmi_panel_orientation_data lcd720x1280_rightside_up = {
	.width = 720,
	.height = 1280,
	.orientation = DRM_MODE_PANEL_ORIENTATION_RIGHT_UP,
};

static const struct drm_dmi_panel_orientation_data lcd800x1280_leftside_up = {
	.width = 800,
	.height = 1280,
	.orientation = DRM_MODE_PANEL_ORIENTATION_LEFT_UP,
};

static const struct drm_dmi_panel_orientation_data lcd800x1280_rightside_up = {
	.width = 800,
	.height = 1280,
	.orientation = DRM_MODE_PANEL_ORIENTATION_RIGHT_UP,
};

static const struct drm_dmi_panel_orientation_data lcd1080x1920_leftside_up = {
	.width = 1080,
	.height = 1920,
	.orientation = DRM_MODE_PANEL_ORIENTATION_LEFT_UP,
};

static const struct drm_dmi_panel_orientation_data lcd1200x1920_rightside_up = {
	.width = 1200,
	.height = 1920,
	.orientation = DRM_MODE_PANEL_ORIENTATION_RIGHT_UP,
};

static const struct drm_dmi_panel_orientation_data lcd1280x1920_rightside_up = {
	.width = 1280,
	.height = 1920,
	.orientation = DRM_MODE_PANEL_ORIENTATION_RIGHT_UP,
};

static const struct drm_dmi_panel_orientation_data lcd1600x2560_leftside_up = {
	.width = 1600,
	.height = 2560,
	.orientation = DRM_MODE_PANEL_ORIENTATION_LEFT_UP,
};

static const struct drm_dmi_panel_orientation_data lcd1600x2560_rightside_up = {
	.width = 1600,
	.height = 2560,
	.orientation = DRM_MODE_PANEL_ORIENTATION_RIGHT_UP,
};

static const struct dmi_system_id orientation_data[] = {
	{	/* Acer One 10 (S1003) */
		.matches = {
		  DMI_EXACT_MATCH(DMI_SYS_VENDOR, "Acer"),
		  DMI_EXACT_MATCH(DMI_PRODUCT_NAME, "One S1003"),
		},
		.driver_data = (void *)&lcd800x1280_rightside_up,
	}, {	/* Acer Switch V 10 (SW5-017) */
		.matches = {
		  DMI_EXACT_MATCH(DMI_SYS_VENDOR, "Acer"),
		  DMI_EXACT_MATCH(DMI_PRODUCT_NAME, "SW5-017"),
		},
		.driver_data = (void *)&lcd800x1280_rightside_up,
	}, {	/* Anbernic Win600 */
		.matches = {
		  DMI_EXACT_MATCH(DMI_BOARD_VENDOR, "Anbernic"),
		  DMI_EXACT_MATCH(DMI_PRODUCT_NAME, "Win600"),
		},
		.driver_data = (void *)&lcd720x1280_rightside_up,
	}, {	/* Asus T100HA */
		.matches = {
		  DMI_EXACT_MATCH(DMI_SYS_VENDOR, "ASUSTeK COMPUTER INC."),
		  DMI_EXACT_MATCH(DMI_PRODUCT_NAME, "T100HAN"),
		},
		.driver_data = (void *)&lcd800x1280_leftside_up,
	}, {	/* Asus T101HA */
		.matches = {
		  DMI_EXACT_MATCH(DMI_SYS_VENDOR, "ASUSTeK COMPUTER INC."),
		  DMI_EXACT_MATCH(DMI_PRODUCT_NAME, "T101HA"),
		},
		.driver_data = (void *)&lcd800x1280_rightside_up,
	}, {	/* Asus T103HAF */
		.matches = {
		  DMI_EXACT_MATCH(DMI_SYS_VENDOR, "ASUSTeK COMPUTER INC."),
		  DMI_EXACT_MATCH(DMI_PRODUCT_NAME, "T103HAF"),
		},
		.driver_data = (void *)&lcd800x1280_rightside_up,
	}, {	/* AYA NEO 2021 */
		.matches = {
		  DMI_EXACT_MATCH(DMI_SYS_VENDOR, "AYADEVICE"),
		  DMI_EXACT_MATCH(DMI_PRODUCT_NAME, "AYA NEO 2021"),
		},
		.driver_data = (void *)&lcd800x1280_rightside_up,
	}, {	/* AYA NEO AIR */
		.matches = {
		  DMI_EXACT_MATCH(DMI_SYS_VENDOR, "AYANEO"),
		  DMI_MATCH(DMI_BOARD_NAME, "AIR"),
		},
		.driver_data = (void *)&lcd1080x1920_leftside_up,
	}, {	/* AYA NEO NEXT */
		.matches = {
		  DMI_EXACT_MATCH(DMI_BOARD_VENDOR, "AYANEO"),
		  DMI_MATCH(DMI_BOARD_NAME, "NEXT"),
		},
		.driver_data = (void *)&lcd800x1280_rightside_up,
	}, {	/* Chuwi HiBook (CWI514) */
		.matches = {
			DMI_MATCH(DMI_BOARD_VENDOR, "Hampoo"),
			DMI_MATCH(DMI_BOARD_NAME, "Cherry Trail CR"),
			/* Above matches are too generic, add bios-date match */
			DMI_MATCH(DMI_BIOS_DATE, "05/07/2016"),
		},
		.driver_data = (void *)&lcd1200x1920_rightside_up,
	}, {	/* Chuwi Hi10 Pro (CWI529) */
		.matches = {
		  DMI_EXACT_MATCH(DMI_BOARD_VENDOR, "Hampoo"),
		  DMI_EXACT_MATCH(DMI_PRODUCT_NAME, "Hi10 pro tablet"),
		},
		.driver_data = (void *)&lcd1200x1920_rightside_up,
	}, {	/* Dynabook K50 */
		.matches = {
		  DMI_EXACT_MATCH(DMI_SYS_VENDOR, "Dynabook Inc."),
		  DMI_EXACT_MATCH(DMI_PRODUCT_NAME, "dynabook K50/FR"),
		},
		.driver_data = (void *)&lcd800x1280_leftside_up,
	}, {	/* GPD MicroPC (generic strings, also match on bios date) */
		.matches = {
		  DMI_EXACT_MATCH(DMI_SYS_VENDOR, "Default string"),
		  DMI_EXACT_MATCH(DMI_PRODUCT_NAME, "Default string"),
		  DMI_EXACT_MATCH(DMI_BOARD_VENDOR, "Default string"),
		  DMI_EXACT_MATCH(DMI_BOARD_NAME, "Default string"),
		},
		.driver_data = (void *)&gpd_micropc,
	}, {	/* GPD MicroPC (later BIOS versions with proper DMI strings) */
		.matches = {
		  DMI_EXACT_MATCH(DMI_SYS_VENDOR, "GPD"),
		  DMI_EXACT_MATCH(DMI_PRODUCT_NAME, "MicroPC"),
		},
		.driver_data = (void *)&lcd720x1280_rightside_up,
	}, {	/* GPD Win Max */
		.matches = {
		  DMI_EXACT_MATCH(DMI_SYS_VENDOR, "GPD"),
		  DMI_EXACT_MATCH(DMI_PRODUCT_NAME, "G1619-01"),
		},
		.driver_data = (void *)&lcd800x1280_rightside_up,
	}, {	/*
		 * GPD Pocket, note that the DMI data is less generic then
		 * it seems, devices with a board-vendor of "AMI Corporation"
		 * are quite rare, as are devices which have both board- *and*
		 * product-id set to "Default String"
		 */
		.matches = {
		  DMI_EXACT_MATCH(DMI_BOARD_VENDOR, "AMI Corporation"),
		  DMI_EXACT_MATCH(DMI_BOARD_NAME, "Default string"),
		  DMI_EXACT_MATCH(DMI_BOARD_SERIAL, "Default string"),
		  DMI_EXACT_MATCH(DMI_PRODUCT_NAME, "Default string"),
		},
		.driver_data = (void *)&gpd_pocket,
	}, {	/* GPD Pocket 2 (generic strings, also match on bios date) */
		.matches = {
		  DMI_EXACT_MATCH(DMI_SYS_VENDOR, "Default string"),
		  DMI_EXACT_MATCH(DMI_PRODUCT_NAME, "Default string"),
		  DMI_EXACT_MATCH(DMI_BOARD_VENDOR, "Default string"),
		  DMI_EXACT_MATCH(DMI_BOARD_NAME, "Default string"),
		},
		.driver_data = (void *)&gpd_pocket2,
	}, {	/* GPD Win (same note on DMI match as GPD Pocket) */
		.matches = {
		  DMI_EXACT_MATCH(DMI_BOARD_VENDOR, "AMI Corporation"),
		  DMI_EXACT_MATCH(DMI_BOARD_NAME, "Default string"),
		  DMI_EXACT_MATCH(DMI_BOARD_SERIAL, "Default string"),
		  DMI_EXACT_MATCH(DMI_PRODUCT_NAME, "Default string"),
		},
		.driver_data = (void *)&gpd_win,
	}, {	/* GPD Win 2 (too generic strings, also match on bios date) */
		.matches = {
		  DMI_EXACT_MATCH(DMI_SYS_VENDOR, "Default string"),
		  DMI_EXACT_MATCH(DMI_PRODUCT_NAME, "Default string"),
		  DMI_EXACT_MATCH(DMI_BOARD_VENDOR, "Default string"),
		  DMI_EXACT_MATCH(DMI_BOARD_NAME, "Default string"),
		},
		.driver_data = (void *)&gpd_win2,
	}, {	/* GPD Win 3 */
		.matches = {
		  DMI_EXACT_MATCH(DMI_SYS_VENDOR, "GPD"),
		  DMI_EXACT_MATCH(DMI_PRODUCT_NAME, "G1618-03")
		},
		.driver_data = (void *)&lcd720x1280_rightside_up,
	}, {	/* I.T.Works TW891 */
		.matches = {
		  DMI_EXACT_MATCH(DMI_SYS_VENDOR, "To be filled by O.E.M."),
		  DMI_EXACT_MATCH(DMI_PRODUCT_NAME, "TW891"),
		  DMI_EXACT_MATCH(DMI_BOARD_VENDOR, "To be filled by O.E.M."),
		  DMI_EXACT_MATCH(DMI_BOARD_NAME, "TW891"),
		},
		.driver_data = (void *)&itworks_tw891,
	}, {	/* KD Kurio Smart C15200 2-in-1 */
		.matches = {
		  DMI_EXACT_MATCH(DMI_SYS_VENDOR, "KD Interactive"),
		  DMI_EXACT_MATCH(DMI_PRODUCT_NAME, "Kurio Smart"),
		  DMI_EXACT_MATCH(DMI_BOARD_NAME, "KDM960BCP"),
		},
		.driver_data = (void *)&lcd800x1280_rightside_up,
	}, {	/*
		 * Lenovo Ideapad Miix 310 laptop, only some production batches
		 * have a portrait screen, the resolution checks makes the quirk
		 * apply only to those batches.
		 */
		.matches = {
		  DMI_EXACT_MATCH(DMI_SYS_VENDOR, "LENOVO"),
		  DMI_EXACT_MATCH(DMI_PRODUCT_NAME, "80SG"),
		  DMI_EXACT_MATCH(DMI_PRODUCT_VERSION, "MIIX 310-10ICR"),
		},
		.driver_data = (void *)&lcd800x1280_rightside_up,
	}, {	/* Lenovo Ideapad Miix 320 */
		.matches = {
		  DMI_EXACT_MATCH(DMI_SYS_VENDOR, "LENOVO"),
		  DMI_EXACT_MATCH(DMI_PRODUCT_NAME, "80XF"),
		  DMI_EXACT_MATCH(DMI_PRODUCT_VERSION, "Lenovo MIIX 320-10ICR"),
		},
		.driver_data = (void *)&lcd800x1280_rightside_up,
	}, {	/* Lenovo Ideapad D330-10IGM (HD) */
		.matches = {
		  DMI_EXACT_MATCH(DMI_SYS_VENDOR, "LENOVO"),
		  DMI_EXACT_MATCH(DMI_PRODUCT_VERSION, "Lenovo ideapad D330-10IGM"),
		},
		.driver_data = (void *)&lcd800x1280_rightside_up,
	}, {	/* Lenovo Ideapad D330-10IGM (FHD) */
		.matches = {
		  DMI_EXACT_MATCH(DMI_SYS_VENDOR, "LENOVO"),
		  DMI_EXACT_MATCH(DMI_PRODUCT_VERSION, "Lenovo ideapad D330-10IGM"),
		},
		.driver_data = (void *)&lcd1200x1920_rightside_up,
	}, {	/* Lenovo Ideapad D330-10IGL (HD) */
		.matches = {
		  DMI_EXACT_MATCH(DMI_SYS_VENDOR, "LENOVO"),
		  DMI_EXACT_MATCH(DMI_PRODUCT_VERSION, "Lenovo ideapad D330-10IGL"),
		},
		.driver_data = (void *)&lcd800x1280_rightside_up,
<<<<<<< HEAD
	}, {	/* Lenovo Yoga Book X90F / X91F / X91L */
=======
	}, {	/* Lenovo IdeaPad Duet 3 10IGL5 */
>>>>>>> 82bbec18
		.matches = {
		  DMI_EXACT_MATCH(DMI_SYS_VENDOR, "LENOVO"),
		  DMI_EXACT_MATCH(DMI_PRODUCT_VERSION, "IdeaPad Duet 3 10IGL5"),
		},
		.driver_data = (void *)&lcd1200x1920_rightside_up,
	}, {	/* Lenovo Yoga Book X90F / X90L */
		.matches = {
		  DMI_EXACT_MATCH(DMI_SYS_VENDOR, "Intel Corporation"),
		  DMI_EXACT_MATCH(DMI_PRODUCT_NAME, "CHERRYVIEW D1 PLATFORM"),
		  DMI_EXACT_MATCH(DMI_PRODUCT_VERSION, "YETI-11"),
		},
		.driver_data = (void *)&lcd1200x1920_rightside_up,
	}, {	/* Lenovo Yoga Book X91F / X91L */
		.matches = {
		  /* Non exact match to match F + L versions */
		  DMI_MATCH(DMI_PRODUCT_NAME, "Lenovo YB1-X91"),
		},
		.driver_data = (void *)&lcd1200x1920_rightside_up,
	}, {	/* Lenovo Yoga Tablet 2 830F / 830L */
		.matches = {
		 /*
		  * Note this also matches the Lenovo Yoga Tablet 2 1050F/L
		  * since that uses the same mainboard. The resolution match
		  * will limit this to only matching on the 830F/L. Neither has
		  * any external video outputs so those are not a concern.
		  */
		 DMI_MATCH(DMI_SYS_VENDOR, "Intel Corp."),
		 DMI_MATCH(DMI_PRODUCT_NAME, "VALLEYVIEW C0 PLATFORM"),
		 DMI_MATCH(DMI_BOARD_NAME, "BYT-T FFD8"),
		 /* Partial match on beginning of BIOS version */
		 DMI_MATCH(DMI_BIOS_VERSION, "BLADE_21"),
		},
		.driver_data = (void *)&lcd1200x1920_rightside_up,
	}, {	/* Lenovo Yoga Tab 3 X90F */
		.matches = {
		 DMI_MATCH(DMI_SYS_VENDOR, "Intel Corporation"),
		 DMI_MATCH(DMI_PRODUCT_NAME, "CHERRYVIEW D1 PLATFORM"),
		 DMI_MATCH(DMI_PRODUCT_VERSION, "Blade3-10A-001"),
		},
		.driver_data = (void *)&lcd1600x2560_rightside_up,
	}, {	/* Nanote UMPC-01 */
		.matches = {
		 DMI_MATCH(DMI_SYS_VENDOR, "RWC CO.,LTD"),
		 DMI_MATCH(DMI_PRODUCT_NAME, "UMPC-01"),
		},
		.driver_data = (void *)&lcd1200x1920_rightside_up,
	}, {	/* OneGX1 Pro */
		.matches = {
		  DMI_EXACT_MATCH(DMI_SYS_VENDOR, "SYSTEM_MANUFACTURER"),
		  DMI_EXACT_MATCH(DMI_PRODUCT_NAME, "SYSTEM_PRODUCT_NAME"),
		  DMI_EXACT_MATCH(DMI_PRODUCT_VERSION, "Default string"),
		},
		.driver_data = (void *)&onegx1_pro,
	}, {	/* OneXPlayer */
		.matches = {
		  DMI_EXACT_MATCH(DMI_SYS_VENDOR, "ONE-NETBOOK TECHNOLOGY CO., LTD."),
		  DMI_EXACT_MATCH(DMI_PRODUCT_NAME, "ONE XPLAYER"),
		},
		.driver_data = (void *)&lcd1600x2560_leftside_up,
	}, {	/* Samsung GalaxyBook 10.6 */
		.matches = {
		  DMI_EXACT_MATCH(DMI_SYS_VENDOR, "SAMSUNG ELECTRONICS CO., LTD."),
		  DMI_EXACT_MATCH(DMI_PRODUCT_NAME, "Galaxy Book 10.6"),
		},
		.driver_data = (void *)&lcd1280x1920_rightside_up,
	}, {	/* Valve Steam Deck */
		.matches = {
		  DMI_EXACT_MATCH(DMI_SYS_VENDOR, "Valve"),
		  DMI_EXACT_MATCH(DMI_PRODUCT_NAME, "Jupiter"),
		  DMI_EXACT_MATCH(DMI_PRODUCT_VERSION, "1"),
		},
		.driver_data = (void *)&lcd800x1280_rightside_up,
	}, {	/* VIOS LTH17 */
		.matches = {
		  DMI_EXACT_MATCH(DMI_SYS_VENDOR, "VIOS"),
		  DMI_EXACT_MATCH(DMI_PRODUCT_NAME, "LTH17"),
		},
		.driver_data = (void *)&lcd800x1280_rightside_up,
	},
	{}
};

/**
 * drm_get_panel_orientation_quirk - Check for panel orientation quirks
 * @width: width in pixels of the panel
 * @height: height in pixels of the panel
 *
 * This function checks for platform specific (e.g. DMI based) quirks
 * providing info on panel_orientation for systems where this cannot be
 * probed from the hard-/firm-ware. To avoid false-positive this function
 * takes the panel resolution as argument and checks that against the
 * resolution expected by the quirk-table entry.
 *
 * Note this function is also used outside of the drm-subsys, by for example
 * the efifb code. Because of this this function gets compiled into its own
 * kernel-module when built as a module.
 *
 * Returns:
 * A DRM_MODE_PANEL_ORIENTATION_* value if there is a quirk for this system,
 * or DRM_MODE_PANEL_ORIENTATION_UNKNOWN if there is no quirk.
 */
int drm_get_panel_orientation_quirk(int width, int height)
{
	const struct dmi_system_id *match;
	const struct drm_dmi_panel_orientation_data *data;
	const char *bios_date;
	int i;

	for (match = dmi_first_match(orientation_data);
	     match;
	     match = dmi_first_match(match + 1)) {
		data = match->driver_data;

		if (data->width != width ||
		    data->height != height)
			continue;

		if (!data->bios_dates)
			return data->orientation;

		bios_date = dmi_get_system_info(DMI_BIOS_DATE);
		if (!bios_date)
			continue;

		i = match_string(data->bios_dates, -1, bios_date);
		if (i >= 0)
			return data->orientation;
	}

	return DRM_MODE_PANEL_ORIENTATION_UNKNOWN;
}
EXPORT_SYMBOL(drm_get_panel_orientation_quirk);

#else

/* There are no quirks for non x86 devices yet */
int drm_get_panel_orientation_quirk(int width, int height)
{
	return DRM_MODE_PANEL_ORIENTATION_UNKNOWN;
}
EXPORT_SYMBOL(drm_get_panel_orientation_quirk);

#endif

MODULE_LICENSE("Dual MIT/GPL");<|MERGE_RESOLUTION|>--- conflicted
+++ resolved
@@ -322,11 +322,7 @@
 		  DMI_EXACT_MATCH(DMI_PRODUCT_VERSION, "Lenovo ideapad D330-10IGL"),
 		},
 		.driver_data = (void *)&lcd800x1280_rightside_up,
-<<<<<<< HEAD
-	}, {	/* Lenovo Yoga Book X90F / X91F / X91L */
-=======
 	}, {	/* Lenovo IdeaPad Duet 3 10IGL5 */
->>>>>>> 82bbec18
 		.matches = {
 		  DMI_EXACT_MATCH(DMI_SYS_VENDOR, "LENOVO"),
 		  DMI_EXACT_MATCH(DMI_PRODUCT_VERSION, "IdeaPad Duet 3 10IGL5"),
