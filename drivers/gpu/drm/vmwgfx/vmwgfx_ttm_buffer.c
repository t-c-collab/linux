// SPDX-License-Identifier: GPL-2.0 OR MIT
/**************************************************************************
 *
 * Copyright 2009-2015 VMware, Inc., Palo Alto, CA., USA
 *
 * Permission is hereby granted, free of charge, to any person obtaining a
 * copy of this software and associated documentation files (the
 * "Software"), to deal in the Software without restriction, including
 * without limitation the rights to use, copy, modify, merge, publish,
 * distribute, sub license, and/or sell copies of the Software, and to
 * permit persons to whom the Software is furnished to do so, subject to
 * the following conditions:
 *
 * The above copyright notice and this permission notice (including the
 * next paragraph) shall be included in all copies or substantial portions
 * of the Software.
 *
 * THE SOFTWARE IS PROVIDED "AS IS", WITHOUT WARRANTY OF ANY KIND, EXPRESS OR
 * IMPLIED, INCLUDING BUT NOT LIMITED TO THE WARRANTIES OF MERCHANTABILITY,
 * FITNESS FOR A PARTICULAR PURPOSE AND NON-INFRINGEMENT. IN NO EVENT SHALL
 * THE COPYRIGHT HOLDERS, AUTHORS AND/OR ITS SUPPLIERS BE LIABLE FOR ANY CLAIM,
 * DAMAGES OR OTHER LIABILITY, WHETHER IN AN ACTION OF CONTRACT, TORT OR
 * OTHERWISE, ARISING FROM, OUT OF OR IN CONNECTION WITH THE SOFTWARE OR THE
 * USE OR OTHER DEALINGS IN THE SOFTWARE.
 *
 **************************************************************************/

#include "vmwgfx_drv.h"
#include <drm/ttm/ttm_bo_driver.h>
#include <drm/ttm/ttm_placement.h>
#include <drm/ttm/ttm_page_alloc.h>

static const struct ttm_place vram_placement_flags = {
	.fpfn = 0,
	.lpfn = 0,
	.mem_type = TTM_PL_VRAM,
	.flags = TTM_PL_FLAG_CACHED
};

static const struct ttm_place vram_ne_placement_flags = {
	.fpfn = 0,
	.lpfn = 0,
	.mem_type = TTM_PL_VRAM,
	.flags = TTM_PL_FLAG_CACHED | TTM_PL_FLAG_NO_EVICT
};

static const struct ttm_place sys_placement_flags = {
	.fpfn = 0,
	.lpfn = 0,
	.mem_type = TTM_PL_SYSTEM,
	.flags = TTM_PL_FLAG_CACHED
};

static const struct ttm_place sys_ne_placement_flags = {
	.fpfn = 0,
	.lpfn = 0,
	.mem_type = TTM_PL_SYSTEM,
	.flags = TTM_PL_FLAG_CACHED | TTM_PL_FLAG_NO_EVICT
};

static const struct ttm_place gmr_placement_flags = {
	.fpfn = 0,
	.lpfn = 0,
	.mem_type = VMW_PL_GMR,
	.flags = TTM_PL_FLAG_CACHED
};

static const struct ttm_place gmr_ne_placement_flags = {
	.fpfn = 0,
	.lpfn = 0,
	.mem_type = VMW_PL_GMR,
	.flags = TTM_PL_FLAG_CACHED | TTM_PL_FLAG_NO_EVICT
};

static const struct ttm_place mob_placement_flags = {
	.fpfn = 0,
	.lpfn = 0,
	.mem_type = VMW_PL_MOB,
	.flags = TTM_PL_FLAG_CACHED
};

static const struct ttm_place mob_ne_placement_flags = {
	.fpfn = 0,
	.lpfn = 0,
	.mem_type = VMW_PL_MOB,
	.flags = TTM_PL_FLAG_CACHED | TTM_PL_FLAG_NO_EVICT
};

struct ttm_placement vmw_vram_placement = {
	.num_placement = 1,
	.placement = &vram_placement_flags,
	.num_busy_placement = 1,
	.busy_placement = &vram_placement_flags
};

static const struct ttm_place vram_gmr_placement_flags[] = {
	{
		.fpfn = 0,
		.lpfn = 0,
		.mem_type = TTM_PL_VRAM,
		.flags = TTM_PL_FLAG_CACHED
	}, {
		.fpfn = 0,
		.lpfn = 0,
		.mem_type = VMW_PL_GMR,
		.flags = TTM_PL_FLAG_CACHED
	}
};

static const struct ttm_place gmr_vram_placement_flags[] = {
	{
		.fpfn = 0,
		.lpfn = 0,
		.mem_type = VMW_PL_GMR,
		.flags = TTM_PL_FLAG_CACHED
	}, {
		.fpfn = 0,
		.lpfn = 0,
		.mem_type = TTM_PL_VRAM,
		.flags = TTM_PL_FLAG_CACHED
	}
};

struct ttm_placement vmw_vram_gmr_placement = {
	.num_placement = 2,
	.placement = vram_gmr_placement_flags,
	.num_busy_placement = 1,
	.busy_placement = &gmr_placement_flags
};

static const struct ttm_place vram_gmr_ne_placement_flags[] = {
	{
		.fpfn = 0,
		.lpfn = 0,
		.mem_type = TTM_PL_VRAM,
		.flags = TTM_PL_FLAG_CACHED |
			 TTM_PL_FLAG_NO_EVICT
	}, {
		.fpfn = 0,
		.lpfn = 0,
		.mem_type = VMW_PL_GMR,
		.flags = TTM_PL_FLAG_CACHED |
			 TTM_PL_FLAG_NO_EVICT
	}
};

struct ttm_placement vmw_vram_gmr_ne_placement = {
	.num_placement = 2,
	.placement = vram_gmr_ne_placement_flags,
	.num_busy_placement = 1,
	.busy_placement = &gmr_ne_placement_flags
};

struct ttm_placement vmw_vram_sys_placement = {
	.num_placement = 1,
	.placement = &vram_placement_flags,
	.num_busy_placement = 1,
	.busy_placement = &sys_placement_flags
};

struct ttm_placement vmw_vram_ne_placement = {
	.num_placement = 1,
	.placement = &vram_ne_placement_flags,
	.num_busy_placement = 1,
	.busy_placement = &vram_ne_placement_flags
};

struct ttm_placement vmw_sys_placement = {
	.num_placement = 1,
	.placement = &sys_placement_flags,
	.num_busy_placement = 1,
	.busy_placement = &sys_placement_flags
};

struct ttm_placement vmw_sys_ne_placement = {
	.num_placement = 1,
	.placement = &sys_ne_placement_flags,
	.num_busy_placement = 1,
	.busy_placement = &sys_ne_placement_flags
};

static const struct ttm_place evictable_placement_flags[] = {
	{
		.fpfn = 0,
		.lpfn = 0,
		.mem_type = TTM_PL_SYSTEM,
		.flags = TTM_PL_FLAG_CACHED
	}, {
		.fpfn = 0,
		.lpfn = 0,
		.mem_type = TTM_PL_VRAM,
		.flags = TTM_PL_FLAG_CACHED
	}, {
		.fpfn = 0,
		.lpfn = 0,
		.mem_type = VMW_PL_GMR,
		.flags = TTM_PL_FLAG_CACHED
	}, {
		.fpfn = 0,
		.lpfn = 0,
		.mem_type = VMW_PL_MOB,
		.flags = TTM_PL_FLAG_CACHED
	}
};

static const struct ttm_place nonfixed_placement_flags[] = {
	{
		.fpfn = 0,
		.lpfn = 0,
		.mem_type = TTM_PL_SYSTEM,
		.flags = TTM_PL_FLAG_CACHED
	}, {
		.fpfn = 0,
		.lpfn = 0,
		.mem_type = VMW_PL_GMR,
		.flags = TTM_PL_FLAG_CACHED
	}, {
		.fpfn = 0,
		.lpfn = 0,
		.mem_type = VMW_PL_MOB,
		.flags = TTM_PL_FLAG_CACHED
	}
};

struct ttm_placement vmw_evictable_placement = {
	.num_placement = 4,
	.placement = evictable_placement_flags,
	.num_busy_placement = 1,
	.busy_placement = &sys_placement_flags
};

struct ttm_placement vmw_srf_placement = {
	.num_placement = 1,
	.num_busy_placement = 2,
	.placement = &gmr_placement_flags,
	.busy_placement = gmr_vram_placement_flags
};

struct ttm_placement vmw_mob_placement = {
	.num_placement = 1,
	.num_busy_placement = 1,
	.placement = &mob_placement_flags,
	.busy_placement = &mob_placement_flags
};

struct ttm_placement vmw_mob_ne_placement = {
	.num_placement = 1,
	.num_busy_placement = 1,
	.placement = &mob_ne_placement_flags,
	.busy_placement = &mob_ne_placement_flags
};

struct ttm_placement vmw_nonfixed_placement = {
	.num_placement = 3,
	.placement = nonfixed_placement_flags,
	.num_busy_placement = 1,
	.busy_placement = &sys_placement_flags
};

struct vmw_ttm_tt {
	struct ttm_dma_tt dma_ttm;
	struct vmw_private *dev_priv;
	int gmr_id;
	struct vmw_mob *mob;
	int mem_type;
	struct sg_table sgt;
	struct vmw_sg_table vsgt;
	uint64_t sg_alloc_size;
	bool mapped;
	bool bound;
};

const size_t vmw_tt_size = sizeof(struct vmw_ttm_tt);

/**
 * Helper functions to advance a struct vmw_piter iterator.
 *
 * @viter: Pointer to the iterator.
 *
 * These functions return false if past the end of the list,
 * true otherwise. Functions are selected depending on the current
 * DMA mapping mode.
 */
static bool __vmw_piter_non_sg_next(struct vmw_piter *viter)
{
	return ++(viter->i) < viter->num_pages;
}

static bool __vmw_piter_sg_next(struct vmw_piter *viter)
{
	bool ret = __vmw_piter_non_sg_next(viter);

	return __sg_page_iter_dma_next(&viter->iter) && ret;
}


/**
 * Helper functions to return a pointer to the current page.
 *
 * @viter: Pointer to the iterator
 *
 * These functions return a pointer to the page currently
 * pointed to by @viter. Functions are selected depending on the
 * current mapping mode.
 */
static struct page *__vmw_piter_non_sg_page(struct vmw_piter *viter)
{
	return viter->pages[viter->i];
}

/**
 * Helper functions to return the DMA address of the current page.
 *
 * @viter: Pointer to the iterator
 *
 * These functions return the DMA address of the page currently
 * pointed to by @viter. Functions are selected depending on the
 * current mapping mode.
 */
static dma_addr_t __vmw_piter_phys_addr(struct vmw_piter *viter)
{
	return page_to_phys(viter->pages[viter->i]);
}

static dma_addr_t __vmw_piter_dma_addr(struct vmw_piter *viter)
{
	return viter->addrs[viter->i];
}

static dma_addr_t __vmw_piter_sg_addr(struct vmw_piter *viter)
{
	return sg_page_iter_dma_address(&viter->iter);
}


/**
 * vmw_piter_start - Initialize a struct vmw_piter.
 *
 * @viter: Pointer to the iterator to initialize
 * @vsgt: Pointer to a struct vmw_sg_table to initialize from
 *
 * Note that we're following the convention of __sg_page_iter_start, so that
 * the iterator doesn't point to a valid page after initialization; it has
 * to be advanced one step first.
 */
void vmw_piter_start(struct vmw_piter *viter, const struct vmw_sg_table *vsgt,
		     unsigned long p_offset)
{
	viter->i = p_offset - 1;
	viter->num_pages = vsgt->num_pages;
	viter->page = &__vmw_piter_non_sg_page;
	viter->pages = vsgt->pages;
	switch (vsgt->mode) {
	case vmw_dma_phys:
		viter->next = &__vmw_piter_non_sg_next;
		viter->dma_address = &__vmw_piter_phys_addr;
		break;
	case vmw_dma_alloc_coherent:
		viter->next = &__vmw_piter_non_sg_next;
		viter->dma_address = &__vmw_piter_dma_addr;
		viter->addrs = vsgt->addrs;
		break;
	case vmw_dma_map_populate:
	case vmw_dma_map_bind:
		viter->next = &__vmw_piter_sg_next;
		viter->dma_address = &__vmw_piter_sg_addr;
		__sg_page_iter_start(&viter->iter.base, vsgt->sgt->sgl,
				     vsgt->sgt->orig_nents, p_offset);
		break;
	default:
		BUG();
	}
}

/**
 * vmw_ttm_unmap_from_dma - unmap  device addresses previsouly mapped for
 * TTM pages
 *
 * @vmw_tt: Pointer to a struct vmw_ttm_backend
 *
 * Used to free dma mappings previously mapped by vmw_ttm_map_for_dma.
 */
static void vmw_ttm_unmap_from_dma(struct vmw_ttm_tt *vmw_tt)
{
	struct device *dev = vmw_tt->dev_priv->dev->dev;

	dma_unmap_sgtable(dev, &vmw_tt->sgt, DMA_BIDIRECTIONAL, 0);
	vmw_tt->sgt.nents = vmw_tt->sgt.orig_nents;
}

/**
 * vmw_ttm_map_for_dma - map TTM pages to get device addresses
 *
 * @vmw_tt: Pointer to a struct vmw_ttm_backend
 *
 * This function is used to get device addresses from the kernel DMA layer.
 * However, it's violating the DMA API in that when this operation has been
 * performed, it's illegal for the CPU to write to the pages without first
 * unmapping the DMA mappings, or calling dma_sync_sg_for_cpu(). It is
 * therefore only legal to call this function if we know that the function
 * dma_sync_sg_for_cpu() is a NOP, and dma_sync_sg_for_device() is at most
 * a CPU write buffer flush.
 */
static int vmw_ttm_map_for_dma(struct vmw_ttm_tt *vmw_tt)
{
	struct device *dev = vmw_tt->dev_priv->dev->dev;

	return dma_map_sgtable(dev, &vmw_tt->sgt, DMA_BIDIRECTIONAL, 0);
}

/**
 * vmw_ttm_map_dma - Make sure TTM pages are visible to the device
 *
 * @vmw_tt: Pointer to a struct vmw_ttm_tt
 *
 * Select the correct function for and make sure the TTM pages are
 * visible to the device. Allocate storage for the device mappings.
 * If a mapping has already been performed, indicated by the storage
 * pointer being non NULL, the function returns success.
 */
static int vmw_ttm_map_dma(struct vmw_ttm_tt *vmw_tt)
{
	struct vmw_private *dev_priv = vmw_tt->dev_priv;
	struct ttm_mem_global *glob = vmw_mem_glob(dev_priv);
	struct vmw_sg_table *vsgt = &vmw_tt->vsgt;
	struct ttm_operation_ctx ctx = {
		.interruptible = true,
		.no_wait_gpu = false
	};
	struct vmw_piter iter;
	dma_addr_t old;
	int ret = 0;
	static size_t sgl_size;
	static size_t sgt_size;

	if (vmw_tt->mapped)
		return 0;

	vsgt->mode = dev_priv->map_mode;
	vsgt->pages = vmw_tt->dma_ttm.ttm.pages;
	vsgt->num_pages = vmw_tt->dma_ttm.ttm.num_pages;
	vsgt->addrs = vmw_tt->dma_ttm.dma_address;
	vsgt->sgt = &vmw_tt->sgt;

	switch (dev_priv->map_mode) {
	case vmw_dma_map_bind:
	case vmw_dma_map_populate:
		if (unlikely(!sgl_size)) {
			sgl_size = ttm_round_pot(sizeof(struct scatterlist));
			sgt_size = ttm_round_pot(sizeof(struct sg_table));
		}
		vmw_tt->sg_alloc_size = sgt_size + sgl_size * vsgt->num_pages;
		ret = ttm_mem_global_alloc(glob, vmw_tt->sg_alloc_size, &ctx);
		if (unlikely(ret != 0))
			return ret;

		ret = __sg_alloc_table_from_pages
			(&vmw_tt->sgt, vsgt->pages, vsgt->num_pages, 0,
			 (unsigned long) vsgt->num_pages << PAGE_SHIFT,
			 dma_get_max_seg_size(dev_priv->dev->dev),
			 GFP_KERNEL);
		if (unlikely(ret != 0))
			goto out_sg_alloc_fail;

		if (vsgt->num_pages > vmw_tt->sgt.orig_nents) {
			uint64_t over_alloc =
				sgl_size * (vsgt->num_pages -
					    vmw_tt->sgt.orig_nents);

			ttm_mem_global_free(glob, over_alloc);
			vmw_tt->sg_alloc_size -= over_alloc;
		}

		ret = vmw_ttm_map_for_dma(vmw_tt);
		if (unlikely(ret != 0))
			goto out_map_fail;

		break;
	default:
		break;
	}

	old = ~((dma_addr_t) 0);
	vmw_tt->vsgt.num_regions = 0;
	for (vmw_piter_start(&iter, vsgt, 0); vmw_piter_next(&iter);) {
		dma_addr_t cur = vmw_piter_dma_addr(&iter);

		if (cur != old + PAGE_SIZE)
			vmw_tt->vsgt.num_regions++;
		old = cur;
	}

	vmw_tt->mapped = true;
	return 0;

out_map_fail:
	sg_free_table(vmw_tt->vsgt.sgt);
	vmw_tt->vsgt.sgt = NULL;
out_sg_alloc_fail:
	ttm_mem_global_free(glob, vmw_tt->sg_alloc_size);
	return ret;
}

/**
 * vmw_ttm_unmap_dma - Tear down any TTM page device mappings
 *
 * @vmw_tt: Pointer to a struct vmw_ttm_tt
 *
 * Tear down any previously set up device DMA mappings and free
 * any storage space allocated for them. If there are no mappings set up,
 * this function is a NOP.
 */
static void vmw_ttm_unmap_dma(struct vmw_ttm_tt *vmw_tt)
{
	struct vmw_private *dev_priv = vmw_tt->dev_priv;

	if (!vmw_tt->vsgt.sgt)
		return;

	switch (dev_priv->map_mode) {
	case vmw_dma_map_bind:
	case vmw_dma_map_populate:
		vmw_ttm_unmap_from_dma(vmw_tt);
		sg_free_table(vmw_tt->vsgt.sgt);
		vmw_tt->vsgt.sgt = NULL;
		ttm_mem_global_free(vmw_mem_glob(dev_priv),
				    vmw_tt->sg_alloc_size);
		break;
	default:
		break;
	}
	vmw_tt->mapped = false;
}

/**
 * vmw_bo_sg_table - Return a struct vmw_sg_table object for a
 * TTM buffer object
 *
 * @bo: Pointer to a struct ttm_buffer_object
 *
 * Returns a pointer to a struct vmw_sg_table object. The object should
 * not be freed after use.
 * Note that for the device addresses to be valid, the buffer object must
 * either be reserved or pinned.
 */
const struct vmw_sg_table *vmw_bo_sg_table(struct ttm_buffer_object *bo)
{
	struct vmw_ttm_tt *vmw_tt =
		container_of(bo->ttm, struct vmw_ttm_tt, dma_ttm.ttm);

	return &vmw_tt->vsgt;
}


<<<<<<< HEAD
static int vmw_ttm_bind(struct ttm_tt *ttm, struct ttm_resource *bo_mem)
=======
static int vmw_ttm_bind(struct ttm_bo_device *bdev,
			struct ttm_tt *ttm, struct ttm_resource *bo_mem)
>>>>>>> 6ea6be77
{
	struct vmw_ttm_tt *vmw_be =
		container_of(ttm, struct vmw_ttm_tt, dma_ttm.ttm);
	int ret = 0;

	if (!bo_mem)
		return -EINVAL;

	if (vmw_be->bound)
		return 0;

	ret = vmw_ttm_map_dma(vmw_be);
	if (unlikely(ret != 0))
		return ret;

	vmw_be->gmr_id = bo_mem->start;
	vmw_be->mem_type = bo_mem->mem_type;

	switch (bo_mem->mem_type) {
	case VMW_PL_GMR:
		ret = vmw_gmr_bind(vmw_be->dev_priv, &vmw_be->vsgt,
				    ttm->num_pages, vmw_be->gmr_id);
		break;
	case VMW_PL_MOB:
		if (unlikely(vmw_be->mob == NULL)) {
			vmw_be->mob =
				vmw_mob_create(ttm->num_pages);
			if (unlikely(vmw_be->mob == NULL))
				return -ENOMEM;
		}

		ret = vmw_mob_bind(vmw_be->dev_priv, vmw_be->mob,
				    &vmw_be->vsgt, ttm->num_pages,
				    vmw_be->gmr_id);
		break;
	default:
		BUG();
	}
	vmw_be->bound = true;
	return ret;
}

static void vmw_ttm_unbind(struct ttm_bo_device *bdev,
			   struct ttm_tt *ttm)
{
	struct vmw_ttm_tt *vmw_be =
		container_of(ttm, struct vmw_ttm_tt, dma_ttm.ttm);

	if (!vmw_be->bound)
		return;

	switch (vmw_be->mem_type) {
	case VMW_PL_GMR:
		vmw_gmr_unbind(vmw_be->dev_priv, vmw_be->gmr_id);
		break;
	case VMW_PL_MOB:
		vmw_mob_unbind(vmw_be->dev_priv, vmw_be->mob);
		break;
	default:
		BUG();
	}

	if (vmw_be->dev_priv->map_mode == vmw_dma_map_bind)
		vmw_ttm_unmap_dma(vmw_be);
	vmw_be->bound = false;
}


static void vmw_ttm_destroy(struct ttm_bo_device *bdev, struct ttm_tt *ttm)
{
	struct vmw_ttm_tt *vmw_be =
		container_of(ttm, struct vmw_ttm_tt, dma_ttm.ttm);

	vmw_ttm_unbind(bdev, ttm);
	ttm_tt_destroy_common(bdev, ttm);
	vmw_ttm_unmap_dma(vmw_be);
	if (vmw_be->dev_priv->map_mode == vmw_dma_alloc_coherent)
		ttm_dma_tt_fini(&vmw_be->dma_ttm);
	else
		ttm_tt_fini(ttm);

	if (vmw_be->mob)
		vmw_mob_destroy(vmw_be->mob);

	kfree(vmw_be);
}


static int vmw_ttm_populate(struct ttm_bo_device *bdev,
			    struct ttm_tt *ttm, struct ttm_operation_ctx *ctx)
{
	struct vmw_ttm_tt *vmw_tt =
		container_of(ttm, struct vmw_ttm_tt, dma_ttm.ttm);
	struct vmw_private *dev_priv = vmw_tt->dev_priv;
	struct ttm_mem_global *glob = vmw_mem_glob(dev_priv);
	int ret;

	if (ttm_tt_is_populated(ttm))
		return 0;

	if (dev_priv->map_mode == vmw_dma_alloc_coherent) {
		size_t size =
			ttm_round_pot(ttm->num_pages * sizeof(dma_addr_t));
		ret = ttm_mem_global_alloc(glob, size, ctx);
		if (unlikely(ret != 0))
			return ret;

		ret = ttm_dma_populate(&vmw_tt->dma_ttm, dev_priv->dev->dev,
					ctx);
		if (unlikely(ret != 0))
			ttm_mem_global_free(glob, size);
	} else
		ret = ttm_pool_populate(ttm, ctx);

	return ret;
}

static void vmw_ttm_unpopulate(struct ttm_bo_device *bdev,
			       struct ttm_tt *ttm)
{
	struct vmw_ttm_tt *vmw_tt = container_of(ttm, struct vmw_ttm_tt,
						 dma_ttm.ttm);
	struct vmw_private *dev_priv = vmw_tt->dev_priv;
	struct ttm_mem_global *glob = vmw_mem_glob(dev_priv);


	if (vmw_tt->mob) {
		vmw_mob_destroy(vmw_tt->mob);
		vmw_tt->mob = NULL;
	}

	vmw_ttm_unmap_dma(vmw_tt);
	if (dev_priv->map_mode == vmw_dma_alloc_coherent) {
		size_t size =
			ttm_round_pot(ttm->num_pages * sizeof(dma_addr_t));

		ttm_dma_unpopulate(&vmw_tt->dma_ttm, dev_priv->dev->dev);
		ttm_mem_global_free(glob, size);
	} else
		ttm_pool_unpopulate(ttm);
}

static struct ttm_tt *vmw_ttm_tt_create(struct ttm_buffer_object *bo,
					uint32_t page_flags)
{
	struct vmw_ttm_tt *vmw_be;
	int ret;

	vmw_be = kzalloc(sizeof(*vmw_be), GFP_KERNEL);
	if (!vmw_be)
		return NULL;

	vmw_be->dev_priv = container_of(bo->bdev, struct vmw_private, bdev);
	vmw_be->mob = NULL;

	if (vmw_be->dev_priv->map_mode == vmw_dma_alloc_coherent)
		ret = ttm_dma_tt_init(&vmw_be->dma_ttm, bo, page_flags);
	else
		ret = ttm_tt_init(&vmw_be->dma_ttm.ttm, bo, page_flags);
	if (unlikely(ret != 0))
		goto out_no_init;

	return &vmw_be->dma_ttm.ttm;
out_no_init:
	kfree(vmw_be);
	return NULL;
}

static void vmw_evict_flags(struct ttm_buffer_object *bo,
		     struct ttm_placement *placement)
{
	*placement = vmw_sys_placement;
}

static int vmw_verify_access(struct ttm_buffer_object *bo, struct file *filp)
{
	struct ttm_object_file *tfile =
		vmw_fpriv((struct drm_file *)filp->private_data)->tfile;

	return vmw_user_bo_verify_access(bo, tfile);
}

static int vmw_ttm_io_mem_reserve(struct ttm_bo_device *bdev, struct ttm_resource *mem)
{
	struct vmw_private *dev_priv = container_of(bdev, struct vmw_private, bdev);

	switch (mem->mem_type) {
	case TTM_PL_SYSTEM:
	case VMW_PL_GMR:
	case VMW_PL_MOB:
		return 0;
	case TTM_PL_VRAM:
		mem->bus.offset = (mem->start << PAGE_SHIFT) +
			dev_priv->vram_start;
		mem->bus.is_iomem = true;
		break;
	default:
		return -EINVAL;
	}
	return 0;
}

/**
 * vmw_move_notify - TTM move_notify_callback
 *
 * @bo: The TTM buffer object about to move.
 * @mem: The struct ttm_resource indicating to what memory
 *       region the move is taking place.
 *
 * Calls move_notify for all subsystems needing it.
 * (currently only resources).
 */
static void vmw_move_notify(struct ttm_buffer_object *bo,
			    bool evict,
			    struct ttm_resource *mem)
{
	vmw_bo_move_notify(bo, mem);
	vmw_query_move_notify(bo, mem);
}


/**
 * vmw_swap_notify - TTM move_notify_callback
 *
 * @bo: The TTM buffer object about to be swapped out.
 */
static void vmw_swap_notify(struct ttm_buffer_object *bo)
{
	vmw_bo_swap_notify(bo);
	(void) ttm_bo_wait(bo, false, false);
}


struct ttm_bo_driver vmw_bo_driver = {
	.ttm_tt_create = &vmw_ttm_tt_create,
	.ttm_tt_populate = &vmw_ttm_populate,
	.ttm_tt_unpopulate = &vmw_ttm_unpopulate,
<<<<<<< HEAD
=======
	.ttm_tt_bind = &vmw_ttm_bind,
	.ttm_tt_unbind = &vmw_ttm_unbind,
	.ttm_tt_destroy = &vmw_ttm_destroy,
>>>>>>> 6ea6be77
	.eviction_valuable = ttm_bo_eviction_valuable,
	.evict_flags = vmw_evict_flags,
	.move = NULL,
	.verify_access = vmw_verify_access,
	.move_notify = vmw_move_notify,
	.swap_notify = vmw_swap_notify,
	.io_mem_reserve = &vmw_ttm_io_mem_reserve,
};

int vmw_bo_create_and_populate(struct vmw_private *dev_priv,
			       unsigned long bo_size,
			       struct ttm_buffer_object **bo_p)
{
	struct ttm_operation_ctx ctx = {
		.interruptible = false,
		.no_wait_gpu = false
	};
	struct ttm_buffer_object *bo;
	int ret;

	ret = ttm_bo_create(&dev_priv->bdev, bo_size,
			    ttm_bo_type_device,
			    &vmw_sys_ne_placement,
			    0, false, &bo);

	if (unlikely(ret != 0))
		return ret;

	ret = ttm_bo_reserve(bo, false, true, NULL);
	BUG_ON(ret != 0);
<<<<<<< HEAD
	ret = vmw_ttm_populate(bo->ttm, &ctx);
=======
	ret = vmw_ttm_populate(bo->bdev, bo->ttm, &ctx);
>>>>>>> 6ea6be77
	if (likely(ret == 0)) {
		struct vmw_ttm_tt *vmw_tt =
			container_of(bo->ttm, struct vmw_ttm_tt, dma_ttm.ttm);
		ret = vmw_ttm_map_dma(vmw_tt);
	}

	ttm_bo_unreserve(bo);

	if (likely(ret == 0))
		*bo_p = bo;
	return ret;
}<|MERGE_RESOLUTION|>--- conflicted
+++ resolved
@@ -552,12 +552,8 @@
 }
 
 
-<<<<<<< HEAD
-static int vmw_ttm_bind(struct ttm_tt *ttm, struct ttm_resource *bo_mem)
-=======
 static int vmw_ttm_bind(struct ttm_bo_device *bdev,
 			struct ttm_tt *ttm, struct ttm_resource *bo_mem)
->>>>>>> 6ea6be77
 {
 	struct vmw_ttm_tt *vmw_be =
 		container_of(ttm, struct vmw_ttm_tt, dma_ttm.ttm);
@@ -795,12 +791,9 @@
 	.ttm_tt_create = &vmw_ttm_tt_create,
 	.ttm_tt_populate = &vmw_ttm_populate,
 	.ttm_tt_unpopulate = &vmw_ttm_unpopulate,
-<<<<<<< HEAD
-=======
 	.ttm_tt_bind = &vmw_ttm_bind,
 	.ttm_tt_unbind = &vmw_ttm_unbind,
 	.ttm_tt_destroy = &vmw_ttm_destroy,
->>>>>>> 6ea6be77
 	.eviction_valuable = ttm_bo_eviction_valuable,
 	.evict_flags = vmw_evict_flags,
 	.move = NULL,
@@ -831,11 +824,7 @@
 
 	ret = ttm_bo_reserve(bo, false, true, NULL);
 	BUG_ON(ret != 0);
-<<<<<<< HEAD
-	ret = vmw_ttm_populate(bo->ttm, &ctx);
-=======
 	ret = vmw_ttm_populate(bo->bdev, bo->ttm, &ctx);
->>>>>>> 6ea6be77
 	if (likely(ret == 0)) {
 		struct vmw_ttm_tt *vmw_tt =
 			container_of(bo->ttm, struct vmw_ttm_tt, dma_ttm.ttm);
