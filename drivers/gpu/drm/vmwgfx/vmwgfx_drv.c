--- conflicted
+++ resolved
@@ -626,14 +626,8 @@
 #ifdef CONFIG_TRANSPARENT_HUGEPAGE
 	ret = vmw_thp_init(dev_priv);
 #else
-<<<<<<< HEAD
-	ret = ttm_range_man_init(&dev_priv->bdev, TTM_PL_VRAM,
-				 TTM_PL_FLAG_CACHED, TTM_PL_FLAG_CACHED,
-				 false, dev_priv->vram_size >> PAGE_SHIFT);
-=======
 	ret = ttm_range_man_init(&dev_priv->bdev, TTM_PL_VRAM, false,
 				 dev_priv->vram_size >> PAGE_SHIFT);
->>>>>>> 6ea6be77
 #endif
 	ttm_resource_manager_set_used(ttm_manager_type(&dev_priv->bdev, TTM_PL_VRAM), false);
 	return ret;
@@ -887,8 +881,6 @@
 		DRM_ERROR("Failed initializing TTM buffer object driver.\n");
 		goto out_no_bdev;
 	}
-	ttm_manager_type(&dev_priv->bdev, TTM_PL_SYSTEM)->available_caching =
-		TTM_PL_FLAG_CACHED;
 
 	/*
 	 * Enable VRAM, but initially don't use it until SVGA is enabled and
