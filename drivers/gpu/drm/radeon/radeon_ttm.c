--- conflicted
+++ resolved
@@ -73,25 +73,13 @@
 static int radeon_ttm_init_vram(struct radeon_device *rdev)
 {
 	return ttm_range_man_init(&rdev->mman.bdev, TTM_PL_VRAM,
-<<<<<<< HEAD
-				  TTM_PL_FLAG_UNCACHED | TTM_PL_FLAG_WC,
-				  TTM_PL_FLAG_WC, false,
-				  rdev->mc.real_vram_size >> PAGE_SHIFT);
-=======
 				  false, rdev->mc.real_vram_size >> PAGE_SHIFT);
->>>>>>> 6ea6be77
 }
 
 static int radeon_ttm_init_gtt(struct radeon_device *rdev)
 {
 	return ttm_range_man_init(&rdev->mman.bdev, TTM_PL_TT,
-<<<<<<< HEAD
-				  TTM_PL_MASK_CACHING,
-				  TTM_PL_FLAG_CACHED, true,
-				  rdev->mc.gtt_size >> PAGE_SHIFT);
-=======
 				  true, rdev->mc.gtt_size >> PAGE_SHIFT);
->>>>>>> 6ea6be77
 }
 
 static void radeon_evict_flags(struct ttm_buffer_object *bo,
@@ -162,19 +150,6 @@
 					  filp->private_data);
 }
 
-<<<<<<< HEAD
-static void radeon_move_null(struct ttm_buffer_object *bo,
-			     struct ttm_resource *new_mem)
-{
-	struct ttm_resource *old_mem = &bo->mem;
-
-	BUG_ON(old_mem->mm_node != NULL);
-	*old_mem = *new_mem;
-	new_mem->mm_node = NULL;
-}
-
-=======
->>>>>>> 6ea6be77
 static int radeon_move_blit(struct ttm_buffer_object *bo,
 			bool evict, bool no_wait_gpu,
 			struct ttm_resource *new_mem,
@@ -416,19 +391,10 @@
 		 */
 		if (mem->placement & TTM_PL_FLAG_WC)
 			mem->bus.addr =
-<<<<<<< HEAD
-				ioremap_wc(mem->bus.base + mem->bus.offset,
-					   bus_size);
-		else
-			mem->bus.addr =
-				ioremap(mem->bus.base + mem->bus.offset,
-					bus_size);
-=======
 				ioremap_wc(mem->bus.offset, bus_size);
 		else
 			mem->bus.addr =
 				ioremap(mem->bus.offset, bus_size);
->>>>>>> 6ea6be77
 		if (!mem->bus.addr)
 			return -ENOMEM;
 
@@ -552,13 +518,6 @@
 	sg_free_table(ttm->sg);
 }
 
-<<<<<<< HEAD
-static int radeon_ttm_backend_bind(struct ttm_tt *ttm,
-				   struct ttm_resource *bo_mem)
-{
-	struct radeon_ttm_tt *gtt = (void*)ttm;
-	struct radeon_device *rdev = radeon_get_rdev(ttm->bdev);
-=======
 static bool radeon_ttm_backend_is_bound(struct ttm_tt *ttm)
 {
 	struct radeon_ttm_tt *gtt = (void*)ttm;
@@ -572,7 +531,6 @@
 {
 	struct radeon_ttm_tt *gtt = (void*)ttm;
 	struct radeon_device *rdev = radeon_get_rdev(bdev);
->>>>>>> 6ea6be77
 	uint32_t flags = RADEON_GART_PAGE_VALID | RADEON_GART_PAGE_READ |
 		RADEON_GART_PAGE_WRITE;
 	int r;
@@ -606,16 +564,11 @@
 static void radeon_ttm_backend_unbind(struct ttm_bo_device *bdev, struct ttm_tt *ttm)
 {
 	struct radeon_ttm_tt *gtt = (void *)ttm;
-<<<<<<< HEAD
-	struct radeon_device *rdev = radeon_get_rdev(ttm->bdev);
-
-=======
 	struct radeon_device *rdev = radeon_get_rdev(bdev);
 
 	if (!gtt->bound)
 		return;
 
->>>>>>> 6ea6be77
 	radeon_gart_unbind(rdev, gtt->offset, ttm->num_pages);
 
 	if (gtt->userptr)
@@ -652,10 +605,6 @@
 	if (gtt == NULL) {
 		return NULL;
 	}
-<<<<<<< HEAD
-	gtt->ttm.ttm.func = &radeon_backend_func;
-=======
->>>>>>> 6ea6be77
 	if (ttm_dma_tt_init(&gtt->ttm, bo, page_flags)) {
 		kfree(gtt);
 		return NULL;
@@ -848,12 +797,9 @@
 	.ttm_tt_create = &radeon_ttm_tt_create,
 	.ttm_tt_populate = &radeon_ttm_tt_populate,
 	.ttm_tt_unpopulate = &radeon_ttm_tt_unpopulate,
-<<<<<<< HEAD
-=======
 	.ttm_tt_bind = &radeon_ttm_tt_bind,
 	.ttm_tt_unbind = &radeon_ttm_tt_unbind,
 	.ttm_tt_destroy = &radeon_ttm_tt_destroy,
->>>>>>> 6ea6be77
 	.eviction_valuable = ttm_bo_eviction_valuable,
 	.evict_flags = &radeon_evict_flags,
 	.move = &radeon_bo_move,
