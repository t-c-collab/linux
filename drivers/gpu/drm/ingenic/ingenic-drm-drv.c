--- conflicted
+++ resolved
@@ -929,11 +929,8 @@
 			return ret;
 		}
 
-<<<<<<< HEAD
-=======
 		drm_plane_enable_fb_damage_clips(&priv->f0);
 
->>>>>>> 6ea6be77
 		if (IS_ENABLED(CONFIG_DRM_INGENIC_IPU) && has_components) {
 			ret = component_bind_all(dev, drm);
 			if (ret) {
