/*
 * Copyright 2016 Advanced Micro Devices, Inc.
 *
 * Permission is hereby granted, free of charge, to any person obtaining a
 * copy of this software and associated documentation files (the "Software"),
 * to deal in the Software without restriction, including without limitation
 * the rights to use, copy, modify, merge, publish, distribute, sublicense,
 * and/or sell copies of the Software, and to permit persons to whom the
 * Software is furnished to do so, subject to the following conditions:
 *
 * The above copyright notice and this permission notice shall be included in
 * all copies or substantial portions of the Software.
 *
 * THE SOFTWARE IS PROVIDED "AS IS", WITHOUT WARRANTY OF ANY KIND, EXPRESS OR
 * IMPLIED, INCLUDING BUT NOT LIMITED TO THE WARRANTIES OF MERCHANTABILITY,
 * FITNESS FOR A PARTICULAR PURPOSE AND NONINFRINGEMENT.  IN NO EVENT SHALL
 * THE COPYRIGHT HOLDER(S) OR AUTHOR(S) BE LIABLE FOR ANY CLAIM, DAMAGES OR
 * OTHER LIABILITY, WHETHER IN AN ACTION OF CONTRACT, TORT OR OTHERWISE,
 * ARISING FROM, OUT OF OR IN CONNECTION WITH THE SOFTWARE OR THE USE OR
 * OTHER DEALINGS IN THE SOFTWARE.
 *
 */

#include <linux/module.h>

#ifdef CONFIG_X86
#include <asm/hypervisor.h>
#endif

#include <drm/drm_drv.h>
#include <xen/xen.h>

#include "amdgpu.h"
#include "amdgpu_ras.h"
#include "vi.h"
#include "soc15.h"
#include "nv.h"

#define POPULATE_UCODE_INFO(vf2pf_info, ucode, ver) \
	do { \
		vf2pf_info->ucode_info[ucode].id = ucode; \
		vf2pf_info->ucode_info[ucode].version = ver; \
	} while (0)

bool amdgpu_virt_mmio_blocked(struct amdgpu_device *adev)
{
	/* By now all MMIO pages except mailbox are blocked */
	/* if blocking is enabled in hypervisor. Choose the */
	/* SCRATCH_REG0 to test. */
	return RREG32_NO_KIQ(0xc040) == 0xffffffff;
}

void amdgpu_virt_init_setting(struct amdgpu_device *adev)
{
	struct drm_device *ddev = adev_to_drm(adev);

	/* enable virtual display */
	if (adev->asic_type != CHIP_ALDEBARAN &&
	    adev->asic_type != CHIP_ARCTURUS) {
		if (adev->mode_info.num_crtc == 0)
			adev->mode_info.num_crtc = 1;
		adev->enable_virtual_display = true;
	}
	ddev->driver_features &= ~DRIVER_ATOMIC;
	adev->cg_flags = 0;
	adev->pg_flags = 0;

	/* enable mcbp for sriov asic_type before soc21 */
	amdgpu_mcbp = (adev->asic_type < CHIP_IP_DISCOVERY) ? 1 : 0;

}

void amdgpu_virt_kiq_reg_write_reg_wait(struct amdgpu_device *adev,
					uint32_t reg0, uint32_t reg1,
					uint32_t ref, uint32_t mask)
{
	struct amdgpu_kiq *kiq = &adev->gfx.kiq;
	struct amdgpu_ring *ring = &kiq->ring;
	signed long r, cnt = 0;
	unsigned long flags;
	uint32_t seq;

	if (adev->mes.ring.sched.ready) {
		amdgpu_mes_reg_write_reg_wait(adev, reg0, reg1,
					      ref, mask);
		return;
	}

	spin_lock_irqsave(&kiq->ring_lock, flags);
	amdgpu_ring_alloc(ring, 32);
	amdgpu_ring_emit_reg_write_reg_wait(ring, reg0, reg1,
					    ref, mask);
	r = amdgpu_fence_emit_polling(ring, &seq, MAX_KIQ_REG_WAIT);
	if (r)
		goto failed_undo;

	amdgpu_ring_commit(ring);
	spin_unlock_irqrestore(&kiq->ring_lock, flags);

	r = amdgpu_fence_wait_polling(ring, seq, MAX_KIQ_REG_WAIT);

	/* don't wait anymore for IRQ context */
	if (r < 1 && in_interrupt())
		goto failed_kiq;

	might_sleep();
	while (r < 1 && cnt++ < MAX_KIQ_REG_TRY) {

		msleep(MAX_KIQ_REG_BAILOUT_INTERVAL);
		r = amdgpu_fence_wait_polling(ring, seq, MAX_KIQ_REG_WAIT);
	}

	if (cnt > MAX_KIQ_REG_TRY)
		goto failed_kiq;

	return;

failed_undo:
	amdgpu_ring_undo(ring);
	spin_unlock_irqrestore(&kiq->ring_lock, flags);
failed_kiq:
	dev_err(adev->dev, "failed to write reg %x wait reg %x\n", reg0, reg1);
}

/**
 * amdgpu_virt_request_full_gpu() - request full gpu access
 * @adev:	amdgpu device.
 * @init:	is driver init time.
 * When start to init/fini driver, first need to request full gpu access.
 * Return: Zero if request success, otherwise will return error.
 */
int amdgpu_virt_request_full_gpu(struct amdgpu_device *adev, bool init)
{
	struct amdgpu_virt *virt = &adev->virt;
	int r;

	if (virt->ops && virt->ops->req_full_gpu) {
		r = virt->ops->req_full_gpu(adev, init);
		if (r)
			return r;

		adev->virt.caps &= ~AMDGPU_SRIOV_CAPS_RUNTIME;
	}

	return 0;
}

/**
 * amdgpu_virt_release_full_gpu() - release full gpu access
 * @adev:	amdgpu device.
 * @init:	is driver init time.
 * When finishing driver init/fini, need to release full gpu access.
 * Return: Zero if release success, otherwise will returen error.
 */
int amdgpu_virt_release_full_gpu(struct amdgpu_device *adev, bool init)
{
	struct amdgpu_virt *virt = &adev->virt;
	int r;

	if (virt->ops && virt->ops->rel_full_gpu) {
		r = virt->ops->rel_full_gpu(adev, init);
		if (r)
			return r;

		adev->virt.caps |= AMDGPU_SRIOV_CAPS_RUNTIME;
	}
	return 0;
}

/**
 * amdgpu_virt_reset_gpu() - reset gpu
 * @adev:	amdgpu device.
 * Send reset command to GPU hypervisor to reset GPU that VM is using
 * Return: Zero if reset success, otherwise will return error.
 */
int amdgpu_virt_reset_gpu(struct amdgpu_device *adev)
{
	struct amdgpu_virt *virt = &adev->virt;
	int r;

	if (virt->ops && virt->ops->reset_gpu) {
		r = virt->ops->reset_gpu(adev);
		if (r)
			return r;

		adev->virt.caps &= ~AMDGPU_SRIOV_CAPS_RUNTIME;
	}

	return 0;
}

void amdgpu_virt_request_init_data(struct amdgpu_device *adev)
{
	struct amdgpu_virt *virt = &adev->virt;

	if (virt->ops && virt->ops->req_init_data)
		virt->ops->req_init_data(adev);

	if (adev->virt.req_init_data_ver > 0)
		DRM_INFO("host supports REQ_INIT_DATA handshake\n");
	else
		DRM_WARN("host doesn't support REQ_INIT_DATA handshake\n");
}

/**
 * amdgpu_virt_wait_reset() - wait for reset gpu completed
 * @adev:	amdgpu device.
 * Wait for GPU reset completed.
 * Return: Zero if reset success, otherwise will return error.
 */
int amdgpu_virt_wait_reset(struct amdgpu_device *adev)
{
	struct amdgpu_virt *virt = &adev->virt;

	if (!virt->ops || !virt->ops->wait_reset)
		return -EINVAL;

	return virt->ops->wait_reset(adev);
}

/**
 * amdgpu_virt_alloc_mm_table() - alloc memory for mm table
 * @adev:	amdgpu device.
 * MM table is used by UVD and VCE for its initialization
 * Return: Zero if allocate success.
 */
int amdgpu_virt_alloc_mm_table(struct amdgpu_device *adev)
{
	int r;

	if (!amdgpu_sriov_vf(adev) || adev->virt.mm_table.gpu_addr)
		return 0;

	r = amdgpu_bo_create_kernel(adev, PAGE_SIZE, PAGE_SIZE,
				    AMDGPU_GEM_DOMAIN_VRAM |
				    AMDGPU_GEM_DOMAIN_GTT,
				    &adev->virt.mm_table.bo,
				    &adev->virt.mm_table.gpu_addr,
				    (void *)&adev->virt.mm_table.cpu_addr);
	if (r) {
		DRM_ERROR("failed to alloc mm table and error = %d.\n", r);
		return r;
	}

	memset((void *)adev->virt.mm_table.cpu_addr, 0, PAGE_SIZE);
	DRM_INFO("MM table gpu addr = 0x%llx, cpu addr = %p.\n",
		 adev->virt.mm_table.gpu_addr,
		 adev->virt.mm_table.cpu_addr);
	return 0;
}

/**
 * amdgpu_virt_free_mm_table() - free mm table memory
 * @adev:	amdgpu device.
 * Free MM table memory
 */
void amdgpu_virt_free_mm_table(struct amdgpu_device *adev)
{
	if (!amdgpu_sriov_vf(adev) || !adev->virt.mm_table.gpu_addr)
		return;

	amdgpu_bo_free_kernel(&adev->virt.mm_table.bo,
			      &adev->virt.mm_table.gpu_addr,
			      (void *)&adev->virt.mm_table.cpu_addr);
	adev->virt.mm_table.gpu_addr = 0;
}


unsigned int amd_sriov_msg_checksum(void *obj,
				unsigned long obj_size,
				unsigned int key,
				unsigned int checksum)
{
	unsigned int ret = key;
	unsigned long i = 0;
	unsigned char *pos;

	pos = (char *)obj;
	/* calculate checksum */
	for (i = 0; i < obj_size; ++i)
		ret += *(pos + i);
	/* minus the checksum itself */
	pos = (char *)&checksum;
	for (i = 0; i < sizeof(checksum); ++i)
		ret -= *(pos + i);
	return ret;
}

static int amdgpu_virt_init_ras_err_handler_data(struct amdgpu_device *adev)
{
	struct amdgpu_virt *virt = &adev->virt;
	struct amdgpu_virt_ras_err_handler_data **data = &virt->virt_eh_data;
	/* GPU will be marked bad on host if bp count more then 10,
	 * so alloc 512 is enough.
	 */
	unsigned int align_space = 512;
	void *bps = NULL;
	struct amdgpu_bo **bps_bo = NULL;

	*data = kmalloc(sizeof(struct amdgpu_virt_ras_err_handler_data), GFP_KERNEL);
	if (!*data)
		goto data_failure;

	bps = kmalloc_array(align_space, sizeof((*data)->bps), GFP_KERNEL);
	if (!bps)
		goto bps_failure;

	bps_bo = kmalloc_array(align_space, sizeof((*data)->bps_bo), GFP_KERNEL);
	if (!bps_bo)
		goto bps_bo_failure;

	(*data)->bps = bps;
	(*data)->bps_bo = bps_bo;
	(*data)->count = 0;
	(*data)->last_reserved = 0;

	virt->ras_init_done = true;

	return 0;

bps_bo_failure:
	kfree(bps);
bps_failure:
	kfree(*data);
data_failure:
	return -ENOMEM;
}

static void amdgpu_virt_ras_release_bp(struct amdgpu_device *adev)
{
	struct amdgpu_virt *virt = &adev->virt;
	struct amdgpu_virt_ras_err_handler_data *data = virt->virt_eh_data;
	struct amdgpu_bo *bo;
	int i;

	if (!data)
		return;

	for (i = data->last_reserved - 1; i >= 0; i--) {
		bo = data->bps_bo[i];
		amdgpu_bo_free_kernel(&bo, NULL, NULL);
		data->bps_bo[i] = bo;
		data->last_reserved = i;
	}
}

void amdgpu_virt_release_ras_err_handler_data(struct amdgpu_device *adev)
{
	struct amdgpu_virt *virt = &adev->virt;
	struct amdgpu_virt_ras_err_handler_data *data = virt->virt_eh_data;

	virt->ras_init_done = false;

	if (!data)
		return;

	amdgpu_virt_ras_release_bp(adev);

	kfree(data->bps);
	kfree(data->bps_bo);
	kfree(data);
	virt->virt_eh_data = NULL;
}

static void amdgpu_virt_ras_add_bps(struct amdgpu_device *adev,
		struct eeprom_table_record *bps, int pages)
{
	struct amdgpu_virt *virt = &adev->virt;
	struct amdgpu_virt_ras_err_handler_data *data = virt->virt_eh_data;

	if (!data)
		return;

	memcpy(&data->bps[data->count], bps, pages * sizeof(*data->bps));
	data->count += pages;
}

static void amdgpu_virt_ras_reserve_bps(struct amdgpu_device *adev)
{
	struct amdgpu_virt *virt = &adev->virt;
	struct amdgpu_virt_ras_err_handler_data *data = virt->virt_eh_data;
	struct amdgpu_bo *bo = NULL;
	uint64_t bp;
	int i;

	if (!data)
		return;

	for (i = data->last_reserved; i < data->count; i++) {
		bp = data->bps[i].retired_page;

		/* There are two cases of reserve error should be ignored:
		 * 1) a ras bad page has been allocated (used by someone);
		 * 2) a ras bad page has been reserved (duplicate error injection
		 *    for one page);
		 */
		if (amdgpu_bo_create_kernel_at(adev, bp << AMDGPU_GPU_PAGE_SHIFT,
					       AMDGPU_GPU_PAGE_SIZE,
					       &bo, NULL))
			DRM_DEBUG("RAS WARN: reserve vram for retired page %llx fail\n", bp);

		data->bps_bo[i] = bo;
		data->last_reserved = i + 1;
		bo = NULL;
	}
}

static bool amdgpu_virt_ras_check_bad_page(struct amdgpu_device *adev,
		uint64_t retired_page)
{
	struct amdgpu_virt *virt = &adev->virt;
	struct amdgpu_virt_ras_err_handler_data *data = virt->virt_eh_data;
	int i;

	if (!data)
		return true;

	for (i = 0; i < data->count; i++)
		if (retired_page == data->bps[i].retired_page)
			return true;

	return false;
}

static void amdgpu_virt_add_bad_page(struct amdgpu_device *adev,
		uint64_t bp_block_offset, uint32_t bp_block_size)
{
	struct eeprom_table_record bp;
	uint64_t retired_page;
	uint32_t bp_idx, bp_cnt;
	void *vram_usage_va = NULL;

	if (adev->mman.fw_vram_usage_va)
		vram_usage_va = adev->mman.fw_vram_usage_va;
	else
		vram_usage_va = adev->mman.drv_vram_usage_va;

	if (bp_block_size) {
		bp_cnt = bp_block_size / sizeof(uint64_t);
		for (bp_idx = 0; bp_idx < bp_cnt; bp_idx++) {
			retired_page = *(uint64_t *)(vram_usage_va +
					bp_block_offset + bp_idx * sizeof(uint64_t));
			bp.retired_page = retired_page;

			if (amdgpu_virt_ras_check_bad_page(adev, retired_page))
				continue;

			amdgpu_virt_ras_add_bps(adev, &bp, 1);

			amdgpu_virt_ras_reserve_bps(adev);
		}
	}
}

static int amdgpu_virt_read_pf2vf_data(struct amdgpu_device *adev)
{
	struct amd_sriov_msg_pf2vf_info_header *pf2vf_info = adev->virt.fw_reserve.p_pf2vf;
	uint32_t checksum;
	uint32_t checkval;

	uint32_t i;
	uint32_t tmp;

	if (adev->virt.fw_reserve.p_pf2vf == NULL)
		return -EINVAL;

	if (pf2vf_info->size > 1024) {
		DRM_ERROR("invalid pf2vf message size\n");
		return -EINVAL;
	}

	switch (pf2vf_info->version) {
	case 1:
		checksum = ((struct amdgim_pf2vf_info_v1 *)pf2vf_info)->checksum;
		checkval = amd_sriov_msg_checksum(
			adev->virt.fw_reserve.p_pf2vf, pf2vf_info->size,
			adev->virt.fw_reserve.checksum_key, checksum);
		if (checksum != checkval) {
			DRM_ERROR("invalid pf2vf message\n");
			return -EINVAL;
		}

		adev->virt.gim_feature =
			((struct amdgim_pf2vf_info_v1 *)pf2vf_info)->feature_flags;
		break;
	case 2:
		/* TODO: missing key, need to add it later */
		checksum = ((struct amd_sriov_msg_pf2vf_info *)pf2vf_info)->checksum;
		checkval = amd_sriov_msg_checksum(
			adev->virt.fw_reserve.p_pf2vf, pf2vf_info->size,
			0, checksum);
		if (checksum != checkval) {
			DRM_ERROR("invalid pf2vf message\n");
			return -EINVAL;
		}

		adev->virt.vf2pf_update_interval_ms =
			((struct amd_sriov_msg_pf2vf_info *)pf2vf_info)->vf2pf_update_interval_ms;
		adev->virt.gim_feature =
			((struct amd_sriov_msg_pf2vf_info *)pf2vf_info)->feature_flags.all;
		adev->virt.reg_access =
			((struct amd_sriov_msg_pf2vf_info *)pf2vf_info)->reg_access_flags.all;

		adev->virt.decode_max_dimension_pixels = 0;
		adev->virt.decode_max_frame_pixels = 0;
		adev->virt.encode_max_dimension_pixels = 0;
		adev->virt.encode_max_frame_pixels = 0;
		adev->virt.is_mm_bw_enabled = false;
		for (i = 0; i < AMD_SRIOV_MSG_RESERVE_VCN_INST; i++) {
			tmp = ((struct amd_sriov_msg_pf2vf_info *)pf2vf_info)->mm_bw_management[i].decode_max_dimension_pixels;
			adev->virt.decode_max_dimension_pixels = max(tmp, adev->virt.decode_max_dimension_pixels);

			tmp = ((struct amd_sriov_msg_pf2vf_info *)pf2vf_info)->mm_bw_management[i].decode_max_frame_pixels;
			adev->virt.decode_max_frame_pixels = max(tmp, adev->virt.decode_max_frame_pixels);

			tmp = ((struct amd_sriov_msg_pf2vf_info *)pf2vf_info)->mm_bw_management[i].encode_max_dimension_pixels;
			adev->virt.encode_max_dimension_pixels = max(tmp, adev->virt.encode_max_dimension_pixels);

			tmp = ((struct amd_sriov_msg_pf2vf_info *)pf2vf_info)->mm_bw_management[i].encode_max_frame_pixels;
			adev->virt.encode_max_frame_pixels = max(tmp, adev->virt.encode_max_frame_pixels);
		}
		if((adev->virt.decode_max_dimension_pixels > 0) || (adev->virt.encode_max_dimension_pixels > 0))
			adev->virt.is_mm_bw_enabled = true;

		adev->unique_id =
			((struct amd_sriov_msg_pf2vf_info *)pf2vf_info)->uuid;
		break;
	default:
		DRM_ERROR("invalid pf2vf version\n");
		return -EINVAL;
	}

	/* correct too large or too little interval value */
	if (adev->virt.vf2pf_update_interval_ms < 200 || adev->virt.vf2pf_update_interval_ms > 10000)
		adev->virt.vf2pf_update_interval_ms = 2000;

	return 0;
}

static void amdgpu_virt_populate_vf2pf_ucode_info(struct amdgpu_device *adev)
{
	struct amd_sriov_msg_vf2pf_info *vf2pf_info;
	vf2pf_info = (struct amd_sriov_msg_vf2pf_info *) adev->virt.fw_reserve.p_vf2pf;

	if (adev->virt.fw_reserve.p_vf2pf == NULL)
		return;

	POPULATE_UCODE_INFO(vf2pf_info, AMD_SRIOV_UCODE_ID_VCE,      adev->vce.fw_version);
	POPULATE_UCODE_INFO(vf2pf_info, AMD_SRIOV_UCODE_ID_UVD,      adev->uvd.fw_version);
	POPULATE_UCODE_INFO(vf2pf_info, AMD_SRIOV_UCODE_ID_MC,       adev->gmc.fw_version);
	POPULATE_UCODE_INFO(vf2pf_info, AMD_SRIOV_UCODE_ID_ME,       adev->gfx.me_fw_version);
	POPULATE_UCODE_INFO(vf2pf_info, AMD_SRIOV_UCODE_ID_PFP,      adev->gfx.pfp_fw_version);
	POPULATE_UCODE_INFO(vf2pf_info, AMD_SRIOV_UCODE_ID_CE,       adev->gfx.ce_fw_version);
	POPULATE_UCODE_INFO(vf2pf_info, AMD_SRIOV_UCODE_ID_RLC,      adev->gfx.rlc_fw_version);
	POPULATE_UCODE_INFO(vf2pf_info, AMD_SRIOV_UCODE_ID_RLC_SRLC, adev->gfx.rlc_srlc_fw_version);
	POPULATE_UCODE_INFO(vf2pf_info, AMD_SRIOV_UCODE_ID_RLC_SRLG, adev->gfx.rlc_srlg_fw_version);
	POPULATE_UCODE_INFO(vf2pf_info, AMD_SRIOV_UCODE_ID_RLC_SRLS, adev->gfx.rlc_srls_fw_version);
	POPULATE_UCODE_INFO(vf2pf_info, AMD_SRIOV_UCODE_ID_MEC,      adev->gfx.mec_fw_version);
	POPULATE_UCODE_INFO(vf2pf_info, AMD_SRIOV_UCODE_ID_MEC2,     adev->gfx.mec2_fw_version);
	POPULATE_UCODE_INFO(vf2pf_info, AMD_SRIOV_UCODE_ID_IMU,      adev->gfx.imu_fw_version);
	POPULATE_UCODE_INFO(vf2pf_info, AMD_SRIOV_UCODE_ID_SOS,      adev->psp.sos.fw_version);
	POPULATE_UCODE_INFO(vf2pf_info, AMD_SRIOV_UCODE_ID_ASD,
			    adev->psp.asd_context.bin_desc.fw_version);
	POPULATE_UCODE_INFO(vf2pf_info, AMD_SRIOV_UCODE_ID_TA_RAS,
			    adev->psp.ras_context.context.bin_desc.fw_version);
	POPULATE_UCODE_INFO(vf2pf_info, AMD_SRIOV_UCODE_ID_TA_XGMI,
			    adev->psp.xgmi_context.context.bin_desc.fw_version);
	POPULATE_UCODE_INFO(vf2pf_info, AMD_SRIOV_UCODE_ID_SMC,      adev->pm.fw_version);
	POPULATE_UCODE_INFO(vf2pf_info, AMD_SRIOV_UCODE_ID_SDMA,     adev->sdma.instance[0].fw_version);
	POPULATE_UCODE_INFO(vf2pf_info, AMD_SRIOV_UCODE_ID_SDMA2,    adev->sdma.instance[1].fw_version);
	POPULATE_UCODE_INFO(vf2pf_info, AMD_SRIOV_UCODE_ID_VCN,      adev->vcn.fw_version);
	POPULATE_UCODE_INFO(vf2pf_info, AMD_SRIOV_UCODE_ID_DMCU,     adev->dm.dmcu_fw_version);
}

static int amdgpu_virt_write_vf2pf_data(struct amdgpu_device *adev)
{
	struct amd_sriov_msg_vf2pf_info *vf2pf_info;

	vf2pf_info = (struct amd_sriov_msg_vf2pf_info *) adev->virt.fw_reserve.p_vf2pf;

	if (adev->virt.fw_reserve.p_vf2pf == NULL)
		return -EINVAL;

	memset(vf2pf_info, 0, sizeof(struct amd_sriov_msg_vf2pf_info));

	vf2pf_info->header.size = sizeof(struct amd_sriov_msg_vf2pf_info);
	vf2pf_info->header.version = AMD_SRIOV_MSG_FW_VRAM_VF2PF_VER;

#ifdef MODULE
	if (THIS_MODULE->version != NULL)
		strcpy(vf2pf_info->driver_version, THIS_MODULE->version);
	else
#endif
		strcpy(vf2pf_info->driver_version, "N/A");

	vf2pf_info->pf2vf_version_required = 0; // no requirement, guest understands all
	vf2pf_info->driver_cert = 0;
	vf2pf_info->os_info.all = 0;

	vf2pf_info->fb_usage =
		ttm_resource_manager_usage(&adev->mman.vram_mgr.manager) >> 20;
	vf2pf_info->fb_vis_usage =
		amdgpu_vram_mgr_vis_usage(&adev->mman.vram_mgr) >> 20;
	vf2pf_info->fb_size = adev->gmc.real_vram_size >> 20;
	vf2pf_info->fb_vis_size = adev->gmc.visible_vram_size >> 20;

	amdgpu_virt_populate_vf2pf_ucode_info(adev);

	/* TODO: read dynamic info */
	vf2pf_info->gfx_usage = 0;
	vf2pf_info->compute_usage = 0;
	vf2pf_info->encode_usage = 0;
	vf2pf_info->decode_usage = 0;

	vf2pf_info->dummy_page_addr = (uint64_t)adev->dummy_page_addr;
	vf2pf_info->checksum =
		amd_sriov_msg_checksum(
		vf2pf_info, vf2pf_info->header.size, 0, 0);

	return 0;
}

static void amdgpu_virt_update_vf2pf_work_item(struct work_struct *work)
{
	struct amdgpu_device *adev = container_of(work, struct amdgpu_device, virt.vf2pf_work.work);
	int ret;

	ret = amdgpu_virt_read_pf2vf_data(adev);
	if (ret)
		goto out;
	amdgpu_virt_write_vf2pf_data(adev);

out:
	schedule_delayed_work(&(adev->virt.vf2pf_work), adev->virt.vf2pf_update_interval_ms);
}

void amdgpu_virt_fini_data_exchange(struct amdgpu_device *adev)
{
	if (adev->virt.vf2pf_update_interval_ms != 0) {
		DRM_INFO("clean up the vf2pf work item\n");
		cancel_delayed_work_sync(&adev->virt.vf2pf_work);
		adev->virt.vf2pf_update_interval_ms = 0;
	}
}

void amdgpu_virt_init_data_exchange(struct amdgpu_device *adev)
{
	adev->virt.fw_reserve.p_pf2vf = NULL;
	adev->virt.fw_reserve.p_vf2pf = NULL;
	adev->virt.vf2pf_update_interval_ms = 0;

	if (adev->mman.fw_vram_usage_va && adev->mman.drv_vram_usage_va) {
		DRM_WARN("Currently fw_vram and drv_vram should not have values at the same time!");
	} else if (adev->mman.fw_vram_usage_va || adev->mman.drv_vram_usage_va) {
		/* go through this logic in ip_init and reset to init workqueue*/
		amdgpu_virt_exchange_data(adev);

		INIT_DELAYED_WORK(&adev->virt.vf2pf_work, amdgpu_virt_update_vf2pf_work_item);
		schedule_delayed_work(&(adev->virt.vf2pf_work), msecs_to_jiffies(adev->virt.vf2pf_update_interval_ms));
	} else if (adev->bios != NULL) {
		/* got through this logic in early init stage to get necessary flags, e.g. rlcg_acc related*/
		adev->virt.fw_reserve.p_pf2vf =
			(struct amd_sriov_msg_pf2vf_info_header *)
			(adev->bios + (AMD_SRIOV_MSG_PF2VF_OFFSET_KB << 10));

		amdgpu_virt_read_pf2vf_data(adev);
	}
}


void amdgpu_virt_exchange_data(struct amdgpu_device *adev)
{
	uint64_t bp_block_offset = 0;
	uint32_t bp_block_size = 0;
	struct amd_sriov_msg_pf2vf_info *pf2vf_v2 = NULL;

	if (adev->mman.fw_vram_usage_va || adev->mman.drv_vram_usage_va) {
		if (adev->mman.fw_vram_usage_va) {
			adev->virt.fw_reserve.p_pf2vf =
				(struct amd_sriov_msg_pf2vf_info_header *)
				(adev->mman.fw_vram_usage_va + (AMD_SRIOV_MSG_PF2VF_OFFSET_KB << 10));
			adev->virt.fw_reserve.p_vf2pf =
				(struct amd_sriov_msg_vf2pf_info_header *)
				(adev->mman.fw_vram_usage_va + (AMD_SRIOV_MSG_VF2PF_OFFSET_KB << 10));
		} else if (adev->mman.drv_vram_usage_va) {
			adev->virt.fw_reserve.p_pf2vf =
				(struct amd_sriov_msg_pf2vf_info_header *)
				(adev->mman.drv_vram_usage_va + (AMD_SRIOV_MSG_PF2VF_OFFSET_KB << 10));
			adev->virt.fw_reserve.p_vf2pf =
				(struct amd_sriov_msg_vf2pf_info_header *)
				(adev->mman.drv_vram_usage_va + (AMD_SRIOV_MSG_VF2PF_OFFSET_KB << 10));
		}

		amdgpu_virt_read_pf2vf_data(adev);
		amdgpu_virt_write_vf2pf_data(adev);

		/* bad page handling for version 2 */
		if (adev->virt.fw_reserve.p_pf2vf->version == 2) {
			pf2vf_v2 = (struct amd_sriov_msg_pf2vf_info *)adev->virt.fw_reserve.p_pf2vf;

			bp_block_offset = ((uint64_t)pf2vf_v2->bp_block_offset_low & 0xFFFFFFFF) |
				((((uint64_t)pf2vf_v2->bp_block_offset_high) << 32) & 0xFFFFFFFF00000000);
			bp_block_size = pf2vf_v2->bp_block_size;

			if (bp_block_size && !adev->virt.ras_init_done)
				amdgpu_virt_init_ras_err_handler_data(adev);

			if (adev->virt.ras_init_done)
				amdgpu_virt_add_bad_page(adev, bp_block_offset, bp_block_size);
		}
	}
}

void amdgpu_detect_virtualization(struct amdgpu_device *adev)
{
	uint32_t reg;

	switch (adev->asic_type) {
	case CHIP_TONGA:
	case CHIP_FIJI:
		reg = RREG32(mmBIF_IOV_FUNC_IDENTIFIER);
		break;
	case CHIP_VEGA10:
	case CHIP_VEGA20:
	case CHIP_NAVI10:
	case CHIP_NAVI12:
	case CHIP_SIENNA_CICHLID:
	case CHIP_ARCTURUS:
	case CHIP_ALDEBARAN:
	case CHIP_IP_DISCOVERY:
		reg = RREG32(mmRCC_IOV_FUNC_IDENTIFIER);
		break;
	default: /* other chip doesn't support SRIOV */
		reg = 0;
		break;
	}

	if (reg & 1)
		adev->virt.caps |= AMDGPU_SRIOV_CAPS_IS_VF;

	if (reg & 0x80000000)
		adev->virt.caps |= AMDGPU_SRIOV_CAPS_ENABLE_IOV;

	if (!reg) {
		/* passthrough mode exclus sriov mod */
		if (is_virtual_machine() && !xen_initial_domain())
			adev->virt.caps |= AMDGPU_PASSTHROUGH_MODE;
	}

	if (amdgpu_sriov_vf(adev) && adev->asic_type == CHIP_SIENNA_CICHLID)
		/* VF MMIO access (except mailbox range) from CPU
		 * will be blocked during sriov runtime
		 */
		adev->virt.caps |= AMDGPU_VF_MMIO_ACCESS_PROTECT;

	/* we have the ability to check now */
	if (amdgpu_sriov_vf(adev)) {
		switch (adev->asic_type) {
		case CHIP_TONGA:
		case CHIP_FIJI:
			vi_set_virt_ops(adev);
			break;
		case CHIP_VEGA10:
			soc15_set_virt_ops(adev);
#ifdef CONFIG_X86
			/* not send GPU_INIT_DATA with MS_HYPERV*/
			if (!hypervisor_is_type(X86_HYPER_MS_HYPERV))
#endif
				/* send a dummy GPU_INIT_DATA request to host on vega10 */
				amdgpu_virt_request_init_data(adev);
			break;
		case CHIP_VEGA20:
		case CHIP_ARCTURUS:
		case CHIP_ALDEBARAN:
			soc15_set_virt_ops(adev);
			break;
		case CHIP_NAVI10:
		case CHIP_NAVI12:
		case CHIP_SIENNA_CICHLID:
		case CHIP_IP_DISCOVERY:
			nv_set_virt_ops(adev);
			/* try send GPU_INIT_DATA request to host */
			amdgpu_virt_request_init_data(adev);
			break;
		default: /* other chip doesn't support SRIOV */
			DRM_ERROR("Unknown asic type: %d!\n", adev->asic_type);
			break;
		}
	}
}

static bool amdgpu_virt_access_debugfs_is_mmio(struct amdgpu_device *adev)
{
	return amdgpu_sriov_is_debug(adev) ? true : false;
}

static bool amdgpu_virt_access_debugfs_is_kiq(struct amdgpu_device *adev)
{
	return amdgpu_sriov_is_normal(adev) ? true : false;
}

int amdgpu_virt_enable_access_debugfs(struct amdgpu_device *adev)
{
	if (!amdgpu_sriov_vf(adev) ||
	    amdgpu_virt_access_debugfs_is_kiq(adev))
		return 0;

	if (amdgpu_virt_access_debugfs_is_mmio(adev))
		adev->virt.caps &= ~AMDGPU_SRIOV_CAPS_RUNTIME;
	else
		return -EPERM;

	return 0;
}

void amdgpu_virt_disable_access_debugfs(struct amdgpu_device *adev)
{
	if (amdgpu_sriov_vf(adev))
		adev->virt.caps |= AMDGPU_SRIOV_CAPS_RUNTIME;
}

enum amdgpu_sriov_vf_mode amdgpu_virt_get_sriov_vf_mode(struct amdgpu_device *adev)
{
	enum amdgpu_sriov_vf_mode mode;

	if (amdgpu_sriov_vf(adev)) {
		if (amdgpu_sriov_is_pp_one_vf(adev))
			mode = SRIOV_VF_MODE_ONE_VF;
		else
			mode = SRIOV_VF_MODE_MULTI_VF;
	} else {
		mode = SRIOV_VF_MODE_BARE_METAL;
	}

	return mode;
}

bool amdgpu_virt_fw_load_skip_check(struct amdgpu_device *adev, uint32_t ucode_id)
{
	switch (adev->ip_versions[MP0_HWIP][0]) {
	case IP_VERSION(13, 0, 0):
		/* no vf autoload, white list */
		if (ucode_id == AMDGPU_UCODE_ID_VCN1 ||
		    ucode_id == AMDGPU_UCODE_ID_VCN)
			return false;
		else
			return true;
	case IP_VERSION(13, 0, 10):
		/* white list */
		if (ucode_id == AMDGPU_UCODE_ID_CAP
		|| ucode_id == AMDGPU_UCODE_ID_CP_RS64_PFP
		|| ucode_id == AMDGPU_UCODE_ID_CP_RS64_ME
		|| ucode_id == AMDGPU_UCODE_ID_CP_RS64_MEC
		|| ucode_id == AMDGPU_UCODE_ID_CP_RS64_PFP_P0_STACK
		|| ucode_id == AMDGPU_UCODE_ID_CP_RS64_PFP_P1_STACK
		|| ucode_id == AMDGPU_UCODE_ID_CP_RS64_ME_P0_STACK
		|| ucode_id == AMDGPU_UCODE_ID_CP_RS64_ME_P1_STACK
		|| ucode_id == AMDGPU_UCODE_ID_CP_RS64_MEC_P0_STACK
		|| ucode_id == AMDGPU_UCODE_ID_CP_RS64_MEC_P1_STACK
		|| ucode_id == AMDGPU_UCODE_ID_CP_RS64_MEC_P2_STACK
		|| ucode_id == AMDGPU_UCODE_ID_CP_RS64_MEC_P3_STACK
		|| ucode_id == AMDGPU_UCODE_ID_CP_MES
		|| ucode_id == AMDGPU_UCODE_ID_CP_MES_DATA
		|| ucode_id == AMDGPU_UCODE_ID_CP_MES1
		|| ucode_id == AMDGPU_UCODE_ID_CP_MES1_DATA
		|| ucode_id == AMDGPU_UCODE_ID_VCN1
		|| ucode_id == AMDGPU_UCODE_ID_VCN)
			return false;
		else
			return true;
	default:
		/* lagacy black list */
		if (ucode_id == AMDGPU_UCODE_ID_SDMA0
		    || ucode_id == AMDGPU_UCODE_ID_SDMA1
		    || ucode_id == AMDGPU_UCODE_ID_SDMA2
		    || ucode_id == AMDGPU_UCODE_ID_SDMA3
		    || ucode_id == AMDGPU_UCODE_ID_SDMA4
		    || ucode_id == AMDGPU_UCODE_ID_SDMA5
		    || ucode_id == AMDGPU_UCODE_ID_SDMA6
		    || ucode_id == AMDGPU_UCODE_ID_SDMA7
		    || ucode_id == AMDGPU_UCODE_ID_RLC_G
		    || ucode_id == AMDGPU_UCODE_ID_RLC_RESTORE_LIST_CNTL
		    || ucode_id == AMDGPU_UCODE_ID_RLC_RESTORE_LIST_GPM_MEM
		    || ucode_id == AMDGPU_UCODE_ID_RLC_RESTORE_LIST_SRM_MEM
		    || ucode_id == AMDGPU_UCODE_ID_SMC)
			return true;
		else
			return false;
	}
}

void amdgpu_virt_update_sriov_video_codec(struct amdgpu_device *adev,
			struct amdgpu_video_codec_info *encode, uint32_t encode_array_size,
			struct amdgpu_video_codec_info *decode, uint32_t decode_array_size)
{
	uint32_t i;

	if (!adev->virt.is_mm_bw_enabled)
		return;

	if (encode) {
		for (i = 0; i < encode_array_size; i++) {
			encode[i].max_width = adev->virt.encode_max_dimension_pixels;
			encode[i].max_pixels_per_frame = adev->virt.encode_max_frame_pixels;
			if (encode[i].max_width > 0)
				encode[i].max_height = encode[i].max_pixels_per_frame / encode[i].max_width;
			else
				encode[i].max_height = 0;
		}
	}

	if (decode) {
		for (i = 0; i < decode_array_size; i++) {
			decode[i].max_width = adev->virt.decode_max_dimension_pixels;
			decode[i].max_pixels_per_frame = adev->virt.decode_max_frame_pixels;
			if (decode[i].max_width > 0)
				decode[i].max_height = decode[i].max_pixels_per_frame / decode[i].max_width;
			else
				decode[i].max_height = 0;
		}
	}
}

static bool amdgpu_virt_get_rlcg_reg_access_flag(struct amdgpu_device *adev,
						 u32 acc_flags, u32 hwip,
						 bool write, u32 *rlcg_flag)
{
	bool ret = false;

	switch (hwip) {
	case GC_HWIP:
		if (amdgpu_sriov_reg_indirect_gc(adev)) {
			*rlcg_flag =
				write ? AMDGPU_RLCG_GC_WRITE : AMDGPU_RLCG_GC_READ;
			ret = true;
		/* only in new version, AMDGPU_REGS_NO_KIQ and
		 * AMDGPU_REGS_RLC are enabled simultaneously */
		} else if ((acc_flags & AMDGPU_REGS_RLC) &&
				!(acc_flags & AMDGPU_REGS_NO_KIQ) && write) {
			*rlcg_flag = AMDGPU_RLCG_GC_WRITE_LEGACY;
			ret = true;
		}
		break;
	case MMHUB_HWIP:
		if (amdgpu_sriov_reg_indirect_mmhub(adev) &&
		    (acc_flags & AMDGPU_REGS_RLC) && write) {
			*rlcg_flag = AMDGPU_RLCG_MMHUB_WRITE;
			ret = true;
		}
		break;
	default:
		break;
	}
	return ret;
}

static u32 amdgpu_virt_rlcg_reg_rw(struct amdgpu_device *adev, u32 offset, u32 v, u32 flag)
{
	struct amdgpu_rlcg_reg_access_ctrl *reg_access_ctrl;
	uint32_t timeout = 50000;
	uint32_t i, tmp;
	uint32_t ret = 0;
	void *scratch_reg0;
	void *scratch_reg1;
	void *scratch_reg2;
	void *scratch_reg3;
	void *spare_int;

	if (!adev->gfx.rlc.rlcg_reg_access_supported) {
		dev_err(adev->dev,
			"indirect registers access through rlcg is not available\n");
		return 0;
	}

	reg_access_ctrl = &adev->gfx.rlc.reg_access_ctrl;
	scratch_reg0 = (void __iomem *)adev->rmmio + 4 * reg_access_ctrl->scratch_reg0;
	scratch_reg1 = (void __iomem *)adev->rmmio + 4 * reg_access_ctrl->scratch_reg1;
	scratch_reg2 = (void __iomem *)adev->rmmio + 4 * reg_access_ctrl->scratch_reg2;
	scratch_reg3 = (void __iomem *)adev->rmmio + 4 * reg_access_ctrl->scratch_reg3;
	if (reg_access_ctrl->spare_int)
		spare_int = (void __iomem *)adev->rmmio + 4 * reg_access_ctrl->spare_int;

	if (offset == reg_access_ctrl->grbm_cntl) {
		/* if the target reg offset is grbm_cntl, write to scratch_reg2 */
		writel(v, scratch_reg2);
<<<<<<< HEAD
	} else if (offset == reg_access_ctrl->grbm_idx) {
		/* if the target reg offset is grbm_idx, write to scratch_reg3 */
		writel(v, scratch_reg3);
=======
		if (flag == AMDGPU_RLCG_GC_WRITE_LEGACY)
			writel(v, ((void __iomem *)adev->rmmio) + (offset * 4));
	} else if (offset == reg_access_ctrl->grbm_idx) {
		/* if the target reg offset is grbm_idx, write to scratch_reg3 */
		writel(v, scratch_reg3);
		if (flag == AMDGPU_RLCG_GC_WRITE_LEGACY)
			writel(v, ((void __iomem *)adev->rmmio) + (offset * 4));
>>>>>>> 82bbec18
	} else {
		/*
		 * SCRATCH_REG0 	= read/write value
		 * SCRATCH_REG1[30:28]	= command
		 * SCRATCH_REG1[19:0]	= address in dword
		 * SCRATCH_REG1[26:24]	= Error reporting
		 */
		writel(v, scratch_reg0);
		writel((offset | flag), scratch_reg1);
		if (reg_access_ctrl->spare_int)
			writel(1, spare_int);

		for (i = 0; i < timeout; i++) {
			tmp = readl(scratch_reg1);
			if (!(tmp & AMDGPU_RLCG_SCRATCH1_ADDRESS_MASK))
				break;
			udelay(10);
		}

		if (i >= timeout) {
			if (amdgpu_sriov_rlcg_error_report_enabled(adev)) {
				if (tmp & AMDGPU_RLCG_VFGATE_DISABLED) {
					dev_err(adev->dev,
						"vfgate is disabled, rlcg failed to program reg: 0x%05x\n", offset);
				} else if (tmp & AMDGPU_RLCG_WRONG_OPERATION_TYPE) {
					dev_err(adev->dev,
						"wrong operation type, rlcg failed to program reg: 0x%05x\n", offset);
				} else if (tmp & AMDGPU_RLCG_REG_NOT_IN_RANGE) {
					dev_err(adev->dev,
						"register is not in range, rlcg failed to program reg: 0x%05x\n", offset);
				} else {
					dev_err(adev->dev,
						"unknown error type, rlcg failed to program reg: 0x%05x\n", offset);
				}
			} else {
				dev_err(adev->dev,
					"timeout: rlcg faled to program reg: 0x%05x\n", offset);
			}
		}
	}

	ret = readl(scratch_reg0);
	return ret;
}

void amdgpu_sriov_wreg(struct amdgpu_device *adev,
		       u32 offset, u32 value,
		       u32 acc_flags, u32 hwip)
{
	u32 rlcg_flag;

	if (!amdgpu_sriov_runtime(adev) &&
		amdgpu_virt_get_rlcg_reg_access_flag(adev, acc_flags, hwip, true, &rlcg_flag)) {
		amdgpu_virt_rlcg_reg_rw(adev, offset, value, rlcg_flag);
		return;
	}

	if (acc_flags & AMDGPU_REGS_NO_KIQ)
		WREG32_NO_KIQ(offset, value);
	else
		WREG32(offset, value);
}

u32 amdgpu_sriov_rreg(struct amdgpu_device *adev,
		      u32 offset, u32 acc_flags, u32 hwip)
{
	u32 rlcg_flag;

	if (!amdgpu_sriov_runtime(adev) &&
		amdgpu_virt_get_rlcg_reg_access_flag(adev, acc_flags, hwip, false, &rlcg_flag))
		return amdgpu_virt_rlcg_reg_rw(adev, offset, 0, rlcg_flag);

	if (acc_flags & AMDGPU_REGS_NO_KIQ)
		return RREG32_NO_KIQ(offset);
	else
		return RREG32(offset);
}<|MERGE_RESOLUTION|>--- conflicted
+++ resolved
@@ -983,11 +983,6 @@
 	if (offset == reg_access_ctrl->grbm_cntl) {
 		/* if the target reg offset is grbm_cntl, write to scratch_reg2 */
 		writel(v, scratch_reg2);
-<<<<<<< HEAD
-	} else if (offset == reg_access_ctrl->grbm_idx) {
-		/* if the target reg offset is grbm_idx, write to scratch_reg3 */
-		writel(v, scratch_reg3);
-=======
 		if (flag == AMDGPU_RLCG_GC_WRITE_LEGACY)
 			writel(v, ((void __iomem *)adev->rmmio) + (offset * 4));
 	} else if (offset == reg_access_ctrl->grbm_idx) {
@@ -995,7 +990,6 @@
 		writel(v, scratch_reg3);
 		if (flag == AMDGPU_RLCG_GC_WRITE_LEGACY)
 			writel(v, ((void __iomem *)adev->rmmio) + (offset * 4));
->>>>>>> 82bbec18
 	} else {
 		/*
 		 * SCRATCH_REG0 	= read/write value
