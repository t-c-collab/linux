/*
 * Copyright 2019 Advanced Micro Devices, Inc.
 *
 * Permission is hereby granted, free of charge, to any person obtaining a
 * copy of this software and associated documentation files (the "Software"),
 * to deal in the Software without restriction, including without limitation
 * the rights to use, copy, modify, merge, publish, distribute, sublicense,
 * and/or sell copies of the Software, and to permit persons to whom the
 * Software is furnished to do so, subject to the following conditions:
 *
 * The above copyright notice and this permission notice shall be included in
 * all copies or substantial portions of the Software.
 *
 * THE SOFTWARE IS PROVIDED "AS IS", WITHOUT WARRANTY OF ANY KIND, EXPRESS OR
 * IMPLIED, INCLUDING BUT NOT LIMITED TO THE WARRANTIES OF MERCHANTABILITY,
 * FITNESS FOR A PARTICULAR PURPOSE AND NONINFRINGEMENT.  IN NO EVENT SHALL
 * THE COPYRIGHT HOLDER(S) OR AUTHOR(S) BE LIABLE FOR ANY CLAIM, DAMAGES OR
 * OTHER LIABILITY, WHETHER IN AN ACTION OF CONTRACT, TORT OR OTHERWISE,
 * ARISING FROM, OUT OF OR IN CONNECTION WITH THE SOFTWARE OR THE USE OR
 * OTHER DEALINGS IN THE SOFTWARE.
 *
 */
#include <linux/firmware.h>
#include <linux/slab.h>
#include <linux/module.h>
#include <linux/pci.h>

#include <drm/amdgpu_drm.h>

#include "amdgpu.h"
#include "amdgpu_atombios.h"
#include "amdgpu_ih.h"
#include "amdgpu_uvd.h"
#include "amdgpu_vce.h"
#include "amdgpu_ucode.h"
#include "amdgpu_psp.h"
#include "atom.h"
#include "amd_pcie.h"

#include "gc/gc_10_1_0_offset.h"
#include "gc/gc_10_1_0_sh_mask.h"
#include "mp/mp_11_0_offset.h"

#include "soc15.h"
#include "soc15_common.h"
#include "gmc_v10_0.h"
#include "gfxhub_v2_0.h"
#include "mmhub_v2_0.h"
#include "nbio_v2_3.h"
#include "nbio_v7_2.h"
#include "hdp_v5_0.h"
#include "nv.h"
#include "navi10_ih.h"
#include "gfx_v10_0.h"
#include "sdma_v5_0.h"
#include "sdma_v5_2.h"
#include "vcn_v2_0.h"
#include "jpeg_v2_0.h"
#include "vcn_v3_0.h"
#include "jpeg_v3_0.h"
#include "dce_virtual.h"
#include "mes_v10_1.h"
#include "mxgpu_nv.h"
#include "smuio_v11_0.h"
#include "smuio_v11_0_6.h"

#define codec_info_build(type, width, height, level) \
			 .codec_type = type,\
			 .max_width = width,\
			 .max_height = height,\
			 .max_pixels_per_frame = height * width,\
			 .max_level = level,

static const struct amd_ip_funcs nv_common_ip_funcs;

/* Navi */
static const struct amdgpu_video_codec_info nv_video_codecs_encode_array[] =
{
	{
		.codec_type = AMDGPU_INFO_VIDEO_CAPS_CODEC_IDX_MPEG4_AVC,
		.max_width = 4096,
		.max_height = 2304,
		.max_pixels_per_frame = 4096 * 2304,
		.max_level = 0,
	},
	{
		.codec_type = AMDGPU_INFO_VIDEO_CAPS_CODEC_IDX_HEVC,
		.max_width = 4096,
		.max_height = 2304,
		.max_pixels_per_frame = 4096 * 2304,
		.max_level = 0,
	},
};

static const struct amdgpu_video_codecs nv_video_codecs_encode =
{
	.codec_count = ARRAY_SIZE(nv_video_codecs_encode_array),
	.codec_array = nv_video_codecs_encode_array,
};

/* Navi1x */
static const struct amdgpu_video_codec_info nv_video_codecs_decode_array[] =
{
	{
		.codec_type = AMDGPU_INFO_VIDEO_CAPS_CODEC_IDX_MPEG2,
		.max_width = 4096,
		.max_height = 4096,
		.max_pixels_per_frame = 4096 * 4096,
		.max_level = 3,
	},
	{
		.codec_type = AMDGPU_INFO_VIDEO_CAPS_CODEC_IDX_MPEG4,
		.max_width = 4096,
		.max_height = 4096,
		.max_pixels_per_frame = 4096 * 4096,
		.max_level = 5,
	},
	{
		.codec_type = AMDGPU_INFO_VIDEO_CAPS_CODEC_IDX_MPEG4_AVC,
		.max_width = 4096,
		.max_height = 4096,
		.max_pixels_per_frame = 4096 * 4096,
		.max_level = 52,
	},
	{
		.codec_type = AMDGPU_INFO_VIDEO_CAPS_CODEC_IDX_VC1,
		.max_width = 4096,
		.max_height = 4096,
		.max_pixels_per_frame = 4096 * 4096,
		.max_level = 4,
	},
	{
		.codec_type = AMDGPU_INFO_VIDEO_CAPS_CODEC_IDX_HEVC,
		.max_width = 8192,
		.max_height = 4352,
		.max_pixels_per_frame = 8192 * 4352,
		.max_level = 186,
	},
	{
		.codec_type = AMDGPU_INFO_VIDEO_CAPS_CODEC_IDX_JPEG,
		.max_width = 4096,
		.max_height = 4096,
		.max_pixels_per_frame = 4096 * 4096,
		.max_level = 0,
	},
	{
		.codec_type = AMDGPU_INFO_VIDEO_CAPS_CODEC_IDX_VP9,
		.max_width = 8192,
		.max_height = 4352,
		.max_pixels_per_frame = 8192 * 4352,
		.max_level = 0,
	},
};

static const struct amdgpu_video_codecs nv_video_codecs_decode =
{
	.codec_count = ARRAY_SIZE(nv_video_codecs_decode_array),
	.codec_array = nv_video_codecs_decode_array,
};

/* Sienna Cichlid */
static const struct amdgpu_video_codec_info sc_video_codecs_decode_array[] =
{
	{
		.codec_type = AMDGPU_INFO_VIDEO_CAPS_CODEC_IDX_MPEG2,
		.max_width = 4096,
		.max_height = 4096,
		.max_pixels_per_frame = 4096 * 4096,
		.max_level = 3,
	},
	{
		.codec_type = AMDGPU_INFO_VIDEO_CAPS_CODEC_IDX_MPEG4,
		.max_width = 4096,
		.max_height = 4096,
		.max_pixels_per_frame = 4096 * 4096,
		.max_level = 5,
	},
	{
		.codec_type = AMDGPU_INFO_VIDEO_CAPS_CODEC_IDX_MPEG4_AVC,
		.max_width = 4096,
		.max_height = 4096,
		.max_pixels_per_frame = 4096 * 4096,
		.max_level = 52,
	},
	{
		.codec_type = AMDGPU_INFO_VIDEO_CAPS_CODEC_IDX_VC1,
		.max_width = 4096,
		.max_height = 4096,
		.max_pixels_per_frame = 4096 * 4096,
		.max_level = 4,
	},
	{
		.codec_type = AMDGPU_INFO_VIDEO_CAPS_CODEC_IDX_HEVC,
		.max_width = 8192,
		.max_height = 4352,
		.max_pixels_per_frame = 8192 * 4352,
		.max_level = 186,
	},
	{
		.codec_type = AMDGPU_INFO_VIDEO_CAPS_CODEC_IDX_JPEG,
		.max_width = 4096,
		.max_height = 4096,
		.max_pixels_per_frame = 4096 * 4096,
		.max_level = 0,
	},
	{
		.codec_type = AMDGPU_INFO_VIDEO_CAPS_CODEC_IDX_VP9,
		.max_width = 8192,
		.max_height = 4352,
		.max_pixels_per_frame = 8192 * 4352,
		.max_level = 0,
	},
	{
		.codec_type = AMDGPU_INFO_VIDEO_CAPS_CODEC_IDX_AV1,
		.max_width = 8192,
		.max_height = 4352,
		.max_pixels_per_frame = 8192 * 4352,
		.max_level = 0,
	},
};

static const struct amdgpu_video_codecs sc_video_codecs_decode =
{
	.codec_count = ARRAY_SIZE(sc_video_codecs_decode_array),
	.codec_array = sc_video_codecs_decode_array,
};

/* SRIOV Sienna Cichlid, not const since data is controlled by host */
static struct amdgpu_video_codec_info sriov_sc_video_codecs_encode_array[] =
{
	{
		.codec_type = AMDGPU_INFO_VIDEO_CAPS_CODEC_IDX_MPEG4_AVC,
		.max_width = 4096,
		.max_height = 2304,
		.max_pixels_per_frame = 4096 * 2304,
		.max_level = 0,
	},
	{
		.codec_type = AMDGPU_INFO_VIDEO_CAPS_CODEC_IDX_HEVC,
		.max_width = 4096,
		.max_height = 2304,
		.max_pixels_per_frame = 4096 * 2304,
		.max_level = 0,
	},
};

static struct amdgpu_video_codec_info sriov_sc_video_codecs_decode_array[] =
{
	{
		.codec_type = AMDGPU_INFO_VIDEO_CAPS_CODEC_IDX_MPEG2,
		.max_width = 4096,
		.max_height = 4096,
		.max_pixels_per_frame = 4096 * 4096,
		.max_level = 3,
	},
	{
		.codec_type = AMDGPU_INFO_VIDEO_CAPS_CODEC_IDX_MPEG4,
		.max_width = 4096,
		.max_height = 4096,
		.max_pixels_per_frame = 4096 * 4096,
		.max_level = 5,
	},
	{
		.codec_type = AMDGPU_INFO_VIDEO_CAPS_CODEC_IDX_MPEG4_AVC,
		.max_width = 4096,
		.max_height = 4096,
		.max_pixels_per_frame = 4096 * 4096,
		.max_level = 52,
	},
	{
		.codec_type = AMDGPU_INFO_VIDEO_CAPS_CODEC_IDX_VC1,
		.max_width = 4096,
		.max_height = 4096,
		.max_pixels_per_frame = 4096 * 4096,
		.max_level = 4,
	},
	{
		.codec_type = AMDGPU_INFO_VIDEO_CAPS_CODEC_IDX_HEVC,
		.max_width = 8192,
		.max_height = 4352,
		.max_pixels_per_frame = 8192 * 4352,
		.max_level = 186,
	},
	{
		.codec_type = AMDGPU_INFO_VIDEO_CAPS_CODEC_IDX_JPEG,
		.max_width = 4096,
		.max_height = 4096,
		.max_pixels_per_frame = 4096 * 4096,
		.max_level = 0,
	},
	{
		.codec_type = AMDGPU_INFO_VIDEO_CAPS_CODEC_IDX_VP9,
		.max_width = 8192,
		.max_height = 4352,
		.max_pixels_per_frame = 8192 * 4352,
		.max_level = 0,
	},
	{
		.codec_type = AMDGPU_INFO_VIDEO_CAPS_CODEC_IDX_AV1,
		.max_width = 8192,
		.max_height = 4352,
		.max_pixels_per_frame = 8192 * 4352,
		.max_level = 0,
	},
};

static struct amdgpu_video_codecs sriov_sc_video_codecs_encode =
{
	.codec_count = ARRAY_SIZE(sriov_sc_video_codecs_encode_array),
	.codec_array = sriov_sc_video_codecs_encode_array,
};

static struct amdgpu_video_codecs sriov_sc_video_codecs_decode =
{
	.codec_count = ARRAY_SIZE(sriov_sc_video_codecs_decode_array),
	.codec_array = sriov_sc_video_codecs_decode_array,
};

<<<<<<< HEAD
=======
/* Beige Goby*/
static const struct amdgpu_video_codec_info bg_video_codecs_decode_array[] = {
	{codec_info_build(AMDGPU_INFO_VIDEO_CAPS_CODEC_IDX_MPEG4_AVC, 4096, 4906, 52)},
	{codec_info_build(AMDGPU_INFO_VIDEO_CAPS_CODEC_IDX_HEVC, 8192, 4352, 186)},
	{codec_info_build(AMDGPU_INFO_VIDEO_CAPS_CODEC_IDX_VP9, 8192, 4352, 0)},
};

static const struct amdgpu_video_codecs bg_video_codecs_decode = {
	.codec_count = ARRAY_SIZE(bg_video_codecs_decode_array),
	.codec_array = bg_video_codecs_decode_array,
};

static const struct amdgpu_video_codecs bg_video_codecs_encode = {
	.codec_count = 0,
	.codec_array = NULL,
};

>>>>>>> 2734d6c1
static int nv_query_video_codecs(struct amdgpu_device *adev, bool encode,
				 const struct amdgpu_video_codecs **codecs)
{
	switch (adev->asic_type) {
	case CHIP_SIENNA_CICHLID:
		if (amdgpu_sriov_vf(adev)) {
			if (encode)
				*codecs = &sriov_sc_video_codecs_encode;
			else
				*codecs = &sriov_sc_video_codecs_decode;
		} else {
			if (encode)
				*codecs = &nv_video_codecs_encode;
			else
				*codecs = &sc_video_codecs_decode;
		}
		return 0;
	case CHIP_NAVY_FLOUNDER:
	case CHIP_DIMGREY_CAVEFISH:
	case CHIP_VANGOGH:
	case CHIP_YELLOW_CARP:
		if (encode)
			*codecs = &nv_video_codecs_encode;
		else
			*codecs = &sc_video_codecs_decode;
		return 0;
	case CHIP_BEIGE_GOBY:
		if (encode)
			*codecs = &bg_video_codecs_encode;
		else
			*codecs = &bg_video_codecs_decode;
		return 0;
	case CHIP_NAVI10:
	case CHIP_NAVI14:
	case CHIP_NAVI12:
		if (encode)
			*codecs = &nv_video_codecs_encode;
		else
			*codecs = &nv_video_codecs_decode;
		return 0;
	default:
		return -EINVAL;
	}
}

/*
 * Indirect registers accessor
 */
static u32 nv_pcie_rreg(struct amdgpu_device *adev, u32 reg)
{
	unsigned long address, data;
	address = adev->nbio.funcs->get_pcie_index_offset(adev);
	data = adev->nbio.funcs->get_pcie_data_offset(adev);

	return amdgpu_device_indirect_rreg(adev, address, data, reg);
}

static void nv_pcie_wreg(struct amdgpu_device *adev, u32 reg, u32 v)
{
	unsigned long address, data;

	address = adev->nbio.funcs->get_pcie_index_offset(adev);
	data = adev->nbio.funcs->get_pcie_data_offset(adev);

	amdgpu_device_indirect_wreg(adev, address, data, reg, v);
}

static u64 nv_pcie_rreg64(struct amdgpu_device *adev, u32 reg)
{
	unsigned long address, data;
	address = adev->nbio.funcs->get_pcie_index_offset(adev);
	data = adev->nbio.funcs->get_pcie_data_offset(adev);

	return amdgpu_device_indirect_rreg64(adev, address, data, reg);
}

static u32 nv_pcie_port_rreg(struct amdgpu_device *adev, u32 reg)
{
	unsigned long flags, address, data;
	u32 r;
	address = adev->nbio.funcs->get_pcie_port_index_offset(adev);
	data = adev->nbio.funcs->get_pcie_port_data_offset(adev);

	spin_lock_irqsave(&adev->pcie_idx_lock, flags);
	WREG32(address, reg * 4);
	(void)RREG32(address);
	r = RREG32(data);
	spin_unlock_irqrestore(&adev->pcie_idx_lock, flags);
	return r;
}

static void nv_pcie_wreg64(struct amdgpu_device *adev, u32 reg, u64 v)
{
	unsigned long address, data;

	address = adev->nbio.funcs->get_pcie_index_offset(adev);
	data = adev->nbio.funcs->get_pcie_data_offset(adev);

	amdgpu_device_indirect_wreg64(adev, address, data, reg, v);
}

static void nv_pcie_port_wreg(struct amdgpu_device *adev, u32 reg, u32 v)
{
	unsigned long flags, address, data;

	address = adev->nbio.funcs->get_pcie_port_index_offset(adev);
	data = adev->nbio.funcs->get_pcie_port_data_offset(adev);

	spin_lock_irqsave(&adev->pcie_idx_lock, flags);
	WREG32(address, reg * 4);
	(void)RREG32(address);
	WREG32(data, v);
	(void)RREG32(data);
	spin_unlock_irqrestore(&adev->pcie_idx_lock, flags);
}

static u32 nv_didt_rreg(struct amdgpu_device *adev, u32 reg)
{
	unsigned long flags, address, data;
	u32 r;

	address = SOC15_REG_OFFSET(GC, 0, mmDIDT_IND_INDEX);
	data = SOC15_REG_OFFSET(GC, 0, mmDIDT_IND_DATA);

	spin_lock_irqsave(&adev->didt_idx_lock, flags);
	WREG32(address, (reg));
	r = RREG32(data);
	spin_unlock_irqrestore(&adev->didt_idx_lock, flags);
	return r;
}

static void nv_didt_wreg(struct amdgpu_device *adev, u32 reg, u32 v)
{
	unsigned long flags, address, data;

	address = SOC15_REG_OFFSET(GC, 0, mmDIDT_IND_INDEX);
	data = SOC15_REG_OFFSET(GC, 0, mmDIDT_IND_DATA);

	spin_lock_irqsave(&adev->didt_idx_lock, flags);
	WREG32(address, (reg));
	WREG32(data, (v));
	spin_unlock_irqrestore(&adev->didt_idx_lock, flags);
}

static u32 nv_get_config_memsize(struct amdgpu_device *adev)
{
	return adev->nbio.funcs->get_memsize(adev);
}

static u32 nv_get_xclk(struct amdgpu_device *adev)
{
	return adev->clock.spll.reference_freq;
}


void nv_grbm_select(struct amdgpu_device *adev,
		     u32 me, u32 pipe, u32 queue, u32 vmid)
{
	u32 grbm_gfx_cntl = 0;
	grbm_gfx_cntl = REG_SET_FIELD(grbm_gfx_cntl, GRBM_GFX_CNTL, PIPEID, pipe);
	grbm_gfx_cntl = REG_SET_FIELD(grbm_gfx_cntl, GRBM_GFX_CNTL, MEID, me);
	grbm_gfx_cntl = REG_SET_FIELD(grbm_gfx_cntl, GRBM_GFX_CNTL, VMID, vmid);
	grbm_gfx_cntl = REG_SET_FIELD(grbm_gfx_cntl, GRBM_GFX_CNTL, QUEUEID, queue);

	WREG32_SOC15(GC, 0, mmGRBM_GFX_CNTL, grbm_gfx_cntl);
}

static void nv_vga_set_state(struct amdgpu_device *adev, bool state)
{
	/* todo */
}

static bool nv_read_disabled_bios(struct amdgpu_device *adev)
{
	/* todo */
	return false;
}

static bool nv_read_bios_from_rom(struct amdgpu_device *adev,
				  u8 *bios, u32 length_bytes)
{
	u32 *dw_ptr;
	u32 i, length_dw;
	u32 rom_index_offset, rom_data_offset;

	if (bios == NULL)
		return false;
	if (length_bytes == 0)
		return false;
	/* APU vbios image is part of sbios image */
	if (adev->flags & AMD_IS_APU)
		return false;

	dw_ptr = (u32 *)bios;
	length_dw = ALIGN(length_bytes, 4) / 4;

	rom_index_offset =
		adev->smuio.funcs->get_rom_index_offset(adev);
	rom_data_offset =
		adev->smuio.funcs->get_rom_data_offset(adev);

	/* set rom index to 0 */
	WREG32(rom_index_offset, 0);
	/* read out the rom data */
	for (i = 0; i < length_dw; i++)
		dw_ptr[i] = RREG32(rom_data_offset);

	return true;
}

static struct soc15_allowed_register_entry nv_allowed_read_registers[] = {
	{ SOC15_REG_ENTRY(GC, 0, mmGRBM_STATUS)},
	{ SOC15_REG_ENTRY(GC, 0, mmGRBM_STATUS2)},
	{ SOC15_REG_ENTRY(GC, 0, mmGRBM_STATUS_SE0)},
	{ SOC15_REG_ENTRY(GC, 0, mmGRBM_STATUS_SE1)},
	{ SOC15_REG_ENTRY(GC, 0, mmGRBM_STATUS_SE2)},
	{ SOC15_REG_ENTRY(GC, 0, mmGRBM_STATUS_SE3)},
	{ SOC15_REG_ENTRY(SDMA0, 0, mmSDMA0_STATUS_REG)},
	{ SOC15_REG_ENTRY(SDMA1, 0, mmSDMA1_STATUS_REG)},
	{ SOC15_REG_ENTRY(GC, 0, mmCP_STAT)},
	{ SOC15_REG_ENTRY(GC, 0, mmCP_STALLED_STAT1)},
	{ SOC15_REG_ENTRY(GC, 0, mmCP_STALLED_STAT2)},
	{ SOC15_REG_ENTRY(GC, 0, mmCP_STALLED_STAT3)},
	{ SOC15_REG_ENTRY(GC, 0, mmCP_CPF_BUSY_STAT)},
	{ SOC15_REG_ENTRY(GC, 0, mmCP_CPF_STALLED_STAT1)},
	{ SOC15_REG_ENTRY(GC, 0, mmCP_CPF_STATUS)},
	{ SOC15_REG_ENTRY(GC, 0, mmCP_CPC_BUSY_STAT)},
	{ SOC15_REG_ENTRY(GC, 0, mmCP_CPC_STALLED_STAT1)},
	{ SOC15_REG_ENTRY(GC, 0, mmCP_CPC_STATUS)},
	{ SOC15_REG_ENTRY(GC, 0, mmGB_ADDR_CONFIG)},
};

static uint32_t nv_read_indexed_register(struct amdgpu_device *adev, u32 se_num,
					 u32 sh_num, u32 reg_offset)
{
	uint32_t val;

	mutex_lock(&adev->grbm_idx_mutex);
	if (se_num != 0xffffffff || sh_num != 0xffffffff)
		amdgpu_gfx_select_se_sh(adev, se_num, sh_num, 0xffffffff);

	val = RREG32(reg_offset);

	if (se_num != 0xffffffff || sh_num != 0xffffffff)
		amdgpu_gfx_select_se_sh(adev, 0xffffffff, 0xffffffff, 0xffffffff);
	mutex_unlock(&adev->grbm_idx_mutex);
	return val;
}

static uint32_t nv_get_register_value(struct amdgpu_device *adev,
				      bool indexed, u32 se_num,
				      u32 sh_num, u32 reg_offset)
{
	if (indexed) {
		return nv_read_indexed_register(adev, se_num, sh_num, reg_offset);
	} else {
		if (reg_offset == SOC15_REG_OFFSET(GC, 0, mmGB_ADDR_CONFIG))
			return adev->gfx.config.gb_addr_config;
		return RREG32(reg_offset);
	}
}

static int nv_read_register(struct amdgpu_device *adev, u32 se_num,
			    u32 sh_num, u32 reg_offset, u32 *value)
{
	uint32_t i;
	struct soc15_allowed_register_entry  *en;

	*value = 0;
	for (i = 0; i < ARRAY_SIZE(nv_allowed_read_registers); i++) {
		en = &nv_allowed_read_registers[i];
		if ((i == 7 && (adev->sdma.num_instances == 1)) || /* some asics don't have SDMA1 */
		    reg_offset !=
		    (adev->reg_offset[en->hwip][en->inst][en->seg] + en->reg_offset))
			continue;

		*value = nv_get_register_value(adev,
					       nv_allowed_read_registers[i].grbm_indexed,
					       se_num, sh_num, reg_offset);
		return 0;
	}
	return -EINVAL;
}

static int nv_asic_mode2_reset(struct amdgpu_device *adev)
{
	u32 i;
	int ret = 0;

	amdgpu_atombios_scratch_regs_engine_hung(adev, true);

	/* disable BM */
	pci_clear_master(adev->pdev);

	amdgpu_device_cache_pci_state(adev->pdev);

	ret = amdgpu_dpm_mode2_reset(adev);
	if (ret)
		dev_err(adev->dev, "GPU mode2 reset failed\n");

	amdgpu_device_load_pci_state(adev->pdev);

	/* wait for asic to come out of reset */
	for (i = 0; i < adev->usec_timeout; i++) {
		u32 memsize = adev->nbio.funcs->get_memsize(adev);

		if (memsize != 0xffffffff)
			break;
		udelay(1);
	}

	amdgpu_atombios_scratch_regs_engine_hung(adev, false);

	return ret;
}

static enum amd_reset_method
nv_asic_reset_method(struct amdgpu_device *adev)
{
	if (amdgpu_reset_method == AMD_RESET_METHOD_MODE1 ||
	    amdgpu_reset_method == AMD_RESET_METHOD_MODE2 ||
	    amdgpu_reset_method == AMD_RESET_METHOD_BACO ||
	    amdgpu_reset_method == AMD_RESET_METHOD_PCI)
		return amdgpu_reset_method;

	if (amdgpu_reset_method != -1)
		dev_warn(adev->dev, "Specified reset method:%d isn't supported, using AUTO instead.\n",
				  amdgpu_reset_method);

	switch (adev->asic_type) {
	case CHIP_VANGOGH:
	case CHIP_YELLOW_CARP:
		return AMD_RESET_METHOD_MODE2;
	case CHIP_SIENNA_CICHLID:
	case CHIP_NAVY_FLOUNDER:
	case CHIP_DIMGREY_CAVEFISH:
	case CHIP_BEIGE_GOBY:
		return AMD_RESET_METHOD_MODE1;
	default:
		if (amdgpu_dpm_is_baco_supported(adev))
			return AMD_RESET_METHOD_BACO;
		else
			return AMD_RESET_METHOD_MODE1;
	}
}

static int nv_asic_reset(struct amdgpu_device *adev)
{
	int ret = 0;

	switch (nv_asic_reset_method(adev)) {
	case AMD_RESET_METHOD_PCI:
		dev_info(adev->dev, "PCI reset\n");
		ret = amdgpu_device_pci_reset(adev);
		break;
	case AMD_RESET_METHOD_BACO:
		dev_info(adev->dev, "BACO reset\n");
		ret = amdgpu_dpm_baco_reset(adev);
		break;
	case AMD_RESET_METHOD_MODE2:
		dev_info(adev->dev, "MODE2 reset\n");
		ret = nv_asic_mode2_reset(adev);
		break;
	default:
		dev_info(adev->dev, "MODE1 reset\n");
		ret = amdgpu_device_mode1_reset(adev);
		break;
	}

	return ret;
}

static int nv_set_uvd_clocks(struct amdgpu_device *adev, u32 vclk, u32 dclk)
{
	/* todo */
	return 0;
}

static int nv_set_vce_clocks(struct amdgpu_device *adev, u32 evclk, u32 ecclk)
{
	/* todo */
	return 0;
}

static void nv_pcie_gen3_enable(struct amdgpu_device *adev)
{
	if (pci_is_root_bus(adev->pdev->bus))
		return;

	if (amdgpu_pcie_gen2 == 0)
		return;

	if (!(adev->pm.pcie_gen_mask & (CAIL_PCIE_LINK_SPEED_SUPPORT_GEN2 |
					CAIL_PCIE_LINK_SPEED_SUPPORT_GEN3)))
		return;

	/* todo */
}

static void nv_program_aspm(struct amdgpu_device *adev)
{
	if (!amdgpu_aspm)
		return;

	if (!(adev->flags & AMD_IS_APU) &&
	    (adev->nbio.funcs->program_aspm))
		adev->nbio.funcs->program_aspm(adev);

}

static void nv_enable_doorbell_aperture(struct amdgpu_device *adev,
					bool enable)
{
	adev->nbio.funcs->enable_doorbell_aperture(adev, enable);
	adev->nbio.funcs->enable_doorbell_selfring_aperture(adev, enable);
}

static const struct amdgpu_ip_block_version nv_common_ip_block =
{
	.type = AMD_IP_BLOCK_TYPE_COMMON,
	.major = 1,
	.minor = 0,
	.rev = 0,
	.funcs = &nv_common_ip_funcs,
};

static bool nv_is_headless_sku(struct pci_dev *pdev)
{
	if ((pdev->device == 0x731E &&
	    (pdev->revision == 0xC6 || pdev->revision == 0xC7)) ||
	    (pdev->device == 0x7340 && pdev->revision == 0xC9)  ||
	    (pdev->device == 0x7360 && pdev->revision == 0xC7))
		return true;
	return false;
}

static int nv_reg_base_init(struct amdgpu_device *adev)
{
	int r;

	if (amdgpu_discovery) {
		r = amdgpu_discovery_reg_base_init(adev);
		if (r) {
			DRM_WARN("failed to init reg base from ip discovery table, "
					"fallback to legacy init method\n");
			goto legacy_init;
		}

		amdgpu_discovery_harvest_ip(adev);
		if (nv_is_headless_sku(adev->pdev)) {
			adev->harvest_ip_mask |= AMD_HARVEST_IP_VCN_MASK;
			adev->harvest_ip_mask |= AMD_HARVEST_IP_JPEG_MASK;
		}

		return 0;
	}

legacy_init:
	switch (adev->asic_type) {
	case CHIP_NAVI10:
		navi10_reg_base_init(adev);
		break;
	case CHIP_NAVI14:
		navi14_reg_base_init(adev);
		break;
	case CHIP_NAVI12:
		navi12_reg_base_init(adev);
		break;
	case CHIP_SIENNA_CICHLID:
	case CHIP_NAVY_FLOUNDER:
		sienna_cichlid_reg_base_init(adev);
		break;
	case CHIP_VANGOGH:
		vangogh_reg_base_init(adev);
		break;
	case CHIP_DIMGREY_CAVEFISH:
		dimgrey_cavefish_reg_base_init(adev);
		break;
	case CHIP_BEIGE_GOBY:
		beige_goby_reg_base_init(adev);
		break;
	case CHIP_YELLOW_CARP:
		yellow_carp_reg_base_init(adev);
		break;
	default:
		return -EINVAL;
	}

	return 0;
}

void nv_set_virt_ops(struct amdgpu_device *adev)
{
	adev->virt.ops = &xgpu_nv_virt_ops;
}

int nv_set_ip_blocks(struct amdgpu_device *adev)
{
	int r;

	if (adev->flags & AMD_IS_APU) {
		adev->nbio.funcs = &nbio_v7_2_funcs;
		adev->nbio.hdp_flush_reg = &nbio_v7_2_hdp_flush_reg;
	} else {
		adev->nbio.funcs = &nbio_v2_3_funcs;
		adev->nbio.hdp_flush_reg = &nbio_v2_3_hdp_flush_reg;
	}
	adev->hdp.funcs = &hdp_v5_0_funcs;

	if (adev->asic_type >= CHIP_SIENNA_CICHLID)
		adev->smuio.funcs = &smuio_v11_0_6_funcs;
	else
		adev->smuio.funcs = &smuio_v11_0_funcs;

	if (adev->asic_type == CHIP_SIENNA_CICHLID)
		adev->gmc.xgmi.supported = true;

	/* Set IP register base before any HW register access */
	r = nv_reg_base_init(adev);
	if (r)
		return r;

	switch (adev->asic_type) {
	case CHIP_NAVI10:
	case CHIP_NAVI14:
		amdgpu_device_ip_block_add(adev, &nv_common_ip_block);
		amdgpu_device_ip_block_add(adev, &gmc_v10_0_ip_block);
		amdgpu_device_ip_block_add(adev, &navi10_ih_ip_block);
		amdgpu_device_ip_block_add(adev, &psp_v11_0_ip_block);
		if (adev->firmware.load_type == AMDGPU_FW_LOAD_PSP &&
		    !amdgpu_sriov_vf(adev))
			amdgpu_device_ip_block_add(adev, &smu_v11_0_ip_block);
		if (adev->enable_virtual_display || amdgpu_sriov_vf(adev))
			amdgpu_device_ip_block_add(adev, &dce_virtual_ip_block);
#if defined(CONFIG_DRM_AMD_DC)
		else if (amdgpu_device_has_dc_support(adev))
			amdgpu_device_ip_block_add(adev, &dm_ip_block);
#endif
		amdgpu_device_ip_block_add(adev, &gfx_v10_0_ip_block);
		amdgpu_device_ip_block_add(adev, &sdma_v5_0_ip_block);
		if (adev->firmware.load_type == AMDGPU_FW_LOAD_DIRECT &&
		    !amdgpu_sriov_vf(adev))
			amdgpu_device_ip_block_add(adev, &smu_v11_0_ip_block);
		amdgpu_device_ip_block_add(adev, &vcn_v2_0_ip_block);
		amdgpu_device_ip_block_add(adev, &jpeg_v2_0_ip_block);
		if (adev->enable_mes)
			amdgpu_device_ip_block_add(adev, &mes_v10_1_ip_block);
		break;
	case CHIP_NAVI12:
		amdgpu_device_ip_block_add(adev, &nv_common_ip_block);
		amdgpu_device_ip_block_add(adev, &gmc_v10_0_ip_block);
		if (!amdgpu_sriov_vf(adev)) {
			amdgpu_device_ip_block_add(adev, &navi10_ih_ip_block);
			amdgpu_device_ip_block_add(adev, &psp_v11_0_ip_block);
		} else {
			amdgpu_device_ip_block_add(adev, &psp_v11_0_ip_block);
			amdgpu_device_ip_block_add(adev, &navi10_ih_ip_block);
		}
		if (adev->firmware.load_type == AMDGPU_FW_LOAD_PSP)
			amdgpu_device_ip_block_add(adev, &smu_v11_0_ip_block);
		if (adev->enable_virtual_display || amdgpu_sriov_vf(adev))
			amdgpu_device_ip_block_add(adev, &dce_virtual_ip_block);
#if defined(CONFIG_DRM_AMD_DC)
		else if (amdgpu_device_has_dc_support(adev))
			amdgpu_device_ip_block_add(adev, &dm_ip_block);
#endif
		amdgpu_device_ip_block_add(adev, &gfx_v10_0_ip_block);
		amdgpu_device_ip_block_add(adev, &sdma_v5_0_ip_block);
		if (adev->firmware.load_type == AMDGPU_FW_LOAD_DIRECT &&
		    !amdgpu_sriov_vf(adev))
			amdgpu_device_ip_block_add(adev, &smu_v11_0_ip_block);
		amdgpu_device_ip_block_add(adev, &vcn_v2_0_ip_block);
		if (!amdgpu_sriov_vf(adev))
			amdgpu_device_ip_block_add(adev, &jpeg_v2_0_ip_block);
		break;
	case CHIP_SIENNA_CICHLID:
		amdgpu_device_ip_block_add(adev, &nv_common_ip_block);
		amdgpu_device_ip_block_add(adev, &gmc_v10_0_ip_block);
		if (!amdgpu_sriov_vf(adev)) {
			amdgpu_device_ip_block_add(adev, &navi10_ih_ip_block);
			if (likely(adev->firmware.load_type == AMDGPU_FW_LOAD_PSP))
				amdgpu_device_ip_block_add(adev, &psp_v11_0_ip_block);
		} else {
			if (likely(adev->firmware.load_type == AMDGPU_FW_LOAD_PSP))
				amdgpu_device_ip_block_add(adev, &psp_v11_0_ip_block);
			amdgpu_device_ip_block_add(adev, &navi10_ih_ip_block);
		}
		if (adev->firmware.load_type == AMDGPU_FW_LOAD_PSP &&
		    is_support_sw_smu(adev))
			amdgpu_device_ip_block_add(adev, &smu_v11_0_ip_block);
		if (adev->enable_virtual_display || amdgpu_sriov_vf(adev))
			amdgpu_device_ip_block_add(adev, &dce_virtual_ip_block);
#if defined(CONFIG_DRM_AMD_DC)
		else if (amdgpu_device_has_dc_support(adev))
			amdgpu_device_ip_block_add(adev, &dm_ip_block);
#endif
		amdgpu_device_ip_block_add(adev, &gfx_v10_0_ip_block);
		amdgpu_device_ip_block_add(adev, &sdma_v5_2_ip_block);
		amdgpu_device_ip_block_add(adev, &vcn_v3_0_ip_block);
		if (!amdgpu_sriov_vf(adev))
			amdgpu_device_ip_block_add(adev, &jpeg_v3_0_ip_block);
		if (adev->enable_mes)
			amdgpu_device_ip_block_add(adev, &mes_v10_1_ip_block);
		break;
	case CHIP_NAVY_FLOUNDER:
		amdgpu_device_ip_block_add(adev, &nv_common_ip_block);
		amdgpu_device_ip_block_add(adev, &gmc_v10_0_ip_block);
		amdgpu_device_ip_block_add(adev, &navi10_ih_ip_block);
		if (likely(adev->firmware.load_type == AMDGPU_FW_LOAD_PSP))
			amdgpu_device_ip_block_add(adev, &psp_v11_0_ip_block);
		if (adev->firmware.load_type == AMDGPU_FW_LOAD_PSP &&
		    is_support_sw_smu(adev))
			amdgpu_device_ip_block_add(adev, &smu_v11_0_ip_block);
		if (adev->enable_virtual_display || amdgpu_sriov_vf(adev))
			amdgpu_device_ip_block_add(adev, &dce_virtual_ip_block);
#if defined(CONFIG_DRM_AMD_DC)
		else if (amdgpu_device_has_dc_support(adev))
			amdgpu_device_ip_block_add(adev, &dm_ip_block);
#endif
		amdgpu_device_ip_block_add(adev, &gfx_v10_0_ip_block);
		amdgpu_device_ip_block_add(adev, &sdma_v5_2_ip_block);
		amdgpu_device_ip_block_add(adev, &vcn_v3_0_ip_block);
		amdgpu_device_ip_block_add(adev, &jpeg_v3_0_ip_block);
		if (adev->firmware.load_type == AMDGPU_FW_LOAD_DIRECT &&
		    is_support_sw_smu(adev))
			amdgpu_device_ip_block_add(adev, &smu_v11_0_ip_block);
		break;
	case CHIP_VANGOGH:
		amdgpu_device_ip_block_add(adev, &nv_common_ip_block);
		amdgpu_device_ip_block_add(adev, &gmc_v10_0_ip_block);
		amdgpu_device_ip_block_add(adev, &navi10_ih_ip_block);
		if (likely(adev->firmware.load_type == AMDGPU_FW_LOAD_PSP))
			amdgpu_device_ip_block_add(adev, &psp_v11_0_ip_block);
		amdgpu_device_ip_block_add(adev, &smu_v11_0_ip_block);
		if (adev->enable_virtual_display || amdgpu_sriov_vf(adev))
			amdgpu_device_ip_block_add(adev, &dce_virtual_ip_block);
#if defined(CONFIG_DRM_AMD_DC)
		else if (amdgpu_device_has_dc_support(adev))
			amdgpu_device_ip_block_add(adev, &dm_ip_block);
#endif
		amdgpu_device_ip_block_add(adev, &gfx_v10_0_ip_block);
		amdgpu_device_ip_block_add(adev, &sdma_v5_2_ip_block);
		amdgpu_device_ip_block_add(adev, &vcn_v3_0_ip_block);
		amdgpu_device_ip_block_add(adev, &jpeg_v3_0_ip_block);
		break;
	case CHIP_DIMGREY_CAVEFISH:
		amdgpu_device_ip_block_add(adev, &nv_common_ip_block);
		amdgpu_device_ip_block_add(adev, &gmc_v10_0_ip_block);
		amdgpu_device_ip_block_add(adev, &navi10_ih_ip_block);
		if (likely(adev->firmware.load_type == AMDGPU_FW_LOAD_PSP))
			amdgpu_device_ip_block_add(adev, &psp_v11_0_ip_block);
		if (adev->firmware.load_type == AMDGPU_FW_LOAD_PSP &&
		    is_support_sw_smu(adev))
			amdgpu_device_ip_block_add(adev, &smu_v11_0_ip_block);
		if (adev->enable_virtual_display || amdgpu_sriov_vf(adev))
			amdgpu_device_ip_block_add(adev, &dce_virtual_ip_block);
#if defined(CONFIG_DRM_AMD_DC)
                else if (amdgpu_device_has_dc_support(adev))
                        amdgpu_device_ip_block_add(adev, &dm_ip_block);
#endif
		amdgpu_device_ip_block_add(adev, &gfx_v10_0_ip_block);
		amdgpu_device_ip_block_add(adev, &sdma_v5_2_ip_block);
		amdgpu_device_ip_block_add(adev, &vcn_v3_0_ip_block);
		amdgpu_device_ip_block_add(adev, &jpeg_v3_0_ip_block);
		break;
	case CHIP_BEIGE_GOBY:
		amdgpu_device_ip_block_add(adev, &nv_common_ip_block);
		amdgpu_device_ip_block_add(adev, &gmc_v10_0_ip_block);
		amdgpu_device_ip_block_add(adev, &navi10_ih_ip_block);
		if (likely(adev->firmware.load_type == AMDGPU_FW_LOAD_PSP))
			amdgpu_device_ip_block_add(adev, &psp_v11_0_ip_block);
		if (adev->firmware.load_type == AMDGPU_FW_LOAD_PSP &&
		    is_support_sw_smu(adev))
			amdgpu_device_ip_block_add(adev, &smu_v11_0_ip_block);
		amdgpu_device_ip_block_add(adev, &gfx_v10_0_ip_block);
		amdgpu_device_ip_block_add(adev, &sdma_v5_2_ip_block);
		if (adev->enable_virtual_display || amdgpu_sriov_vf(adev))
			amdgpu_device_ip_block_add(adev, &dce_virtual_ip_block);
#if defined(CONFIG_DRM_AMD_DC)
		else if (amdgpu_device_has_dc_support(adev))
			amdgpu_device_ip_block_add(adev, &dm_ip_block);
#endif
		if (adev->firmware.load_type == AMDGPU_FW_LOAD_DIRECT &&
		    is_support_sw_smu(adev))
			amdgpu_device_ip_block_add(adev, &smu_v11_0_ip_block);
		amdgpu_device_ip_block_add(adev, &vcn_v3_0_ip_block);
		break;
	case CHIP_YELLOW_CARP:
		amdgpu_device_ip_block_add(adev, &nv_common_ip_block);
		amdgpu_device_ip_block_add(adev, &gmc_v10_0_ip_block);
		amdgpu_device_ip_block_add(adev, &navi10_ih_ip_block);
		if (likely(adev->firmware.load_type == AMDGPU_FW_LOAD_PSP))
			amdgpu_device_ip_block_add(adev, &psp_v13_0_ip_block);
		amdgpu_device_ip_block_add(adev, &smu_v13_0_ip_block);
		if (adev->enable_virtual_display || amdgpu_sriov_vf(adev))
			amdgpu_device_ip_block_add(adev, &dce_virtual_ip_block);
		amdgpu_device_ip_block_add(adev, &gfx_v10_0_ip_block);
		amdgpu_device_ip_block_add(adev, &sdma_v5_2_ip_block);
		if (adev->enable_virtual_display || amdgpu_sriov_vf(adev))
			amdgpu_device_ip_block_add(adev, &dce_virtual_ip_block);
#if defined(CONFIG_DRM_AMD_DC)
		else if (amdgpu_device_has_dc_support(adev))
			amdgpu_device_ip_block_add(adev, &dm_ip_block);
#endif
		amdgpu_device_ip_block_add(adev, &vcn_v3_0_ip_block);
		amdgpu_device_ip_block_add(adev, &jpeg_v3_0_ip_block);
		break;
	default:
		return -EINVAL;
	}

	return 0;
}

static uint32_t nv_get_rev_id(struct amdgpu_device *adev)
{
	return adev->nbio.funcs->get_rev_id(adev);
}

static bool nv_need_full_reset(struct amdgpu_device *adev)
{
	return true;
}

static bool nv_need_reset_on_init(struct amdgpu_device *adev)
{
	u32 sol_reg;

	if (adev->flags & AMD_IS_APU)
		return false;

	/* Check sOS sign of life register to confirm sys driver and sOS
	 * are already been loaded.
	 */
	sol_reg = RREG32_SOC15(MP0, 0, mmMP0_SMN_C2PMSG_81);
	if (sol_reg)
		return true;

	return false;
}

static uint64_t nv_get_pcie_replay_count(struct amdgpu_device *adev)
{

	/* TODO
	 * dummy implement for pcie_replay_count sysfs interface
	 * */

	return 0;
}

static void nv_init_doorbell_index(struct amdgpu_device *adev)
{
	adev->doorbell_index.kiq = AMDGPU_NAVI10_DOORBELL_KIQ;
	adev->doorbell_index.mec_ring0 = AMDGPU_NAVI10_DOORBELL_MEC_RING0;
	adev->doorbell_index.mec_ring1 = AMDGPU_NAVI10_DOORBELL_MEC_RING1;
	adev->doorbell_index.mec_ring2 = AMDGPU_NAVI10_DOORBELL_MEC_RING2;
	adev->doorbell_index.mec_ring3 = AMDGPU_NAVI10_DOORBELL_MEC_RING3;
	adev->doorbell_index.mec_ring4 = AMDGPU_NAVI10_DOORBELL_MEC_RING4;
	adev->doorbell_index.mec_ring5 = AMDGPU_NAVI10_DOORBELL_MEC_RING5;
	adev->doorbell_index.mec_ring6 = AMDGPU_NAVI10_DOORBELL_MEC_RING6;
	adev->doorbell_index.mec_ring7 = AMDGPU_NAVI10_DOORBELL_MEC_RING7;
	adev->doorbell_index.userqueue_start = AMDGPU_NAVI10_DOORBELL_USERQUEUE_START;
	adev->doorbell_index.userqueue_end = AMDGPU_NAVI10_DOORBELL_USERQUEUE_END;
	adev->doorbell_index.gfx_ring0 = AMDGPU_NAVI10_DOORBELL_GFX_RING0;
	adev->doorbell_index.gfx_ring1 = AMDGPU_NAVI10_DOORBELL_GFX_RING1;
	adev->doorbell_index.mes_ring = AMDGPU_NAVI10_DOORBELL_MES_RING;
	adev->doorbell_index.sdma_engine[0] = AMDGPU_NAVI10_DOORBELL_sDMA_ENGINE0;
	adev->doorbell_index.sdma_engine[1] = AMDGPU_NAVI10_DOORBELL_sDMA_ENGINE1;
	adev->doorbell_index.sdma_engine[2] = AMDGPU_NAVI10_DOORBELL_sDMA_ENGINE2;
	adev->doorbell_index.sdma_engine[3] = AMDGPU_NAVI10_DOORBELL_sDMA_ENGINE3;
	adev->doorbell_index.ih = AMDGPU_NAVI10_DOORBELL_IH;
	adev->doorbell_index.vcn.vcn_ring0_1 = AMDGPU_NAVI10_DOORBELL64_VCN0_1;
	adev->doorbell_index.vcn.vcn_ring2_3 = AMDGPU_NAVI10_DOORBELL64_VCN2_3;
	adev->doorbell_index.vcn.vcn_ring4_5 = AMDGPU_NAVI10_DOORBELL64_VCN4_5;
	adev->doorbell_index.vcn.vcn_ring6_7 = AMDGPU_NAVI10_DOORBELL64_VCN6_7;
	adev->doorbell_index.first_non_cp = AMDGPU_NAVI10_DOORBELL64_FIRST_NON_CP;
	adev->doorbell_index.last_non_cp = AMDGPU_NAVI10_DOORBELL64_LAST_NON_CP;

	adev->doorbell_index.max_assignment = AMDGPU_NAVI10_DOORBELL_MAX_ASSIGNMENT << 1;
	adev->doorbell_index.sdma_doorbell_range = 20;
}

static void nv_pre_asic_init(struct amdgpu_device *adev)
{
}

static int nv_update_umd_stable_pstate(struct amdgpu_device *adev,
				       bool enter)
{
	if (enter)
		amdgpu_gfx_rlc_enter_safe_mode(adev);
	else
		amdgpu_gfx_rlc_exit_safe_mode(adev);

	if (adev->gfx.funcs->update_perfmon_mgcg)
		adev->gfx.funcs->update_perfmon_mgcg(adev, !enter);

	if (!(adev->flags & AMD_IS_APU) &&
	    (adev->nbio.funcs->enable_aspm))
		adev->nbio.funcs->enable_aspm(adev, !enter);

	return 0;
}

static const struct amdgpu_asic_funcs nv_asic_funcs =
{
	.read_disabled_bios = &nv_read_disabled_bios,
	.read_bios_from_rom = &nv_read_bios_from_rom,
	.read_register = &nv_read_register,
	.reset = &nv_asic_reset,
	.reset_method = &nv_asic_reset_method,
	.set_vga_state = &nv_vga_set_state,
	.get_xclk = &nv_get_xclk,
	.set_uvd_clocks = &nv_set_uvd_clocks,
	.set_vce_clocks = &nv_set_vce_clocks,
	.get_config_memsize = &nv_get_config_memsize,
	.init_doorbell_index = &nv_init_doorbell_index,
	.need_full_reset = &nv_need_full_reset,
	.need_reset_on_init = &nv_need_reset_on_init,
	.get_pcie_replay_count = &nv_get_pcie_replay_count,
	.supports_baco = &amdgpu_dpm_is_baco_supported,
	.pre_asic_init = &nv_pre_asic_init,
	.update_umd_stable_pstate = &nv_update_umd_stable_pstate,
	.query_video_codecs = &nv_query_video_codecs,
};

static int nv_common_early_init(void *handle)
{
#define MMIO_REG_HOLE_OFFSET (0x80000 - PAGE_SIZE)
	struct amdgpu_device *adev = (struct amdgpu_device *)handle;

	adev->rmmio_remap.reg_offset = MMIO_REG_HOLE_OFFSET;
	adev->rmmio_remap.bus_addr = adev->rmmio_base + MMIO_REG_HOLE_OFFSET;
	adev->smc_rreg = NULL;
	adev->smc_wreg = NULL;
	adev->pcie_rreg = &nv_pcie_rreg;
	adev->pcie_wreg = &nv_pcie_wreg;
	adev->pcie_rreg64 = &nv_pcie_rreg64;
	adev->pcie_wreg64 = &nv_pcie_wreg64;
	adev->pciep_rreg = &nv_pcie_port_rreg;
	adev->pciep_wreg = &nv_pcie_port_wreg;

	/* TODO: will add them during VCN v2 implementation */
	adev->uvd_ctx_rreg = NULL;
	adev->uvd_ctx_wreg = NULL;

	adev->didt_rreg = &nv_didt_rreg;
	adev->didt_wreg = &nv_didt_wreg;

	adev->asic_funcs = &nv_asic_funcs;

	adev->rev_id = nv_get_rev_id(adev);
	adev->external_rev_id = 0xff;
	switch (adev->asic_type) {
	case CHIP_NAVI10:
		adev->cg_flags = AMD_CG_SUPPORT_GFX_MGCG |
			AMD_CG_SUPPORT_GFX_CGCG |
			AMD_CG_SUPPORT_IH_CG |
			AMD_CG_SUPPORT_HDP_MGCG |
			AMD_CG_SUPPORT_HDP_LS |
			AMD_CG_SUPPORT_SDMA_MGCG |
			AMD_CG_SUPPORT_SDMA_LS |
			AMD_CG_SUPPORT_MC_MGCG |
			AMD_CG_SUPPORT_MC_LS |
			AMD_CG_SUPPORT_ATHUB_MGCG |
			AMD_CG_SUPPORT_ATHUB_LS |
			AMD_CG_SUPPORT_VCN_MGCG |
			AMD_CG_SUPPORT_JPEG_MGCG |
			AMD_CG_SUPPORT_BIF_MGCG |
			AMD_CG_SUPPORT_BIF_LS;
		adev->pg_flags = AMD_PG_SUPPORT_VCN |
			AMD_PG_SUPPORT_VCN_DPG |
			AMD_PG_SUPPORT_JPEG |
			AMD_PG_SUPPORT_ATHUB;
		adev->external_rev_id = adev->rev_id + 0x1;
		break;
	case CHIP_NAVI14:
		adev->cg_flags = AMD_CG_SUPPORT_GFX_MGCG |
			AMD_CG_SUPPORT_GFX_CGCG |
			AMD_CG_SUPPORT_IH_CG |
			AMD_CG_SUPPORT_HDP_MGCG |
			AMD_CG_SUPPORT_HDP_LS |
			AMD_CG_SUPPORT_SDMA_MGCG |
			AMD_CG_SUPPORT_SDMA_LS |
			AMD_CG_SUPPORT_MC_MGCG |
			AMD_CG_SUPPORT_MC_LS |
			AMD_CG_SUPPORT_ATHUB_MGCG |
			AMD_CG_SUPPORT_ATHUB_LS |
			AMD_CG_SUPPORT_VCN_MGCG |
			AMD_CG_SUPPORT_JPEG_MGCG |
			AMD_CG_SUPPORT_BIF_MGCG |
			AMD_CG_SUPPORT_BIF_LS;
		adev->pg_flags = AMD_PG_SUPPORT_VCN |
			AMD_PG_SUPPORT_JPEG |
			AMD_PG_SUPPORT_VCN_DPG;
		adev->external_rev_id = adev->rev_id + 20;
		break;
	case CHIP_NAVI12:
		adev->cg_flags = AMD_CG_SUPPORT_GFX_MGCG |
			AMD_CG_SUPPORT_GFX_MGLS |
			AMD_CG_SUPPORT_GFX_CGCG |
			AMD_CG_SUPPORT_GFX_CP_LS |
			AMD_CG_SUPPORT_GFX_RLC_LS |
			AMD_CG_SUPPORT_IH_CG |
			AMD_CG_SUPPORT_HDP_MGCG |
			AMD_CG_SUPPORT_HDP_LS |
			AMD_CG_SUPPORT_SDMA_MGCG |
			AMD_CG_SUPPORT_SDMA_LS |
			AMD_CG_SUPPORT_MC_MGCG |
			AMD_CG_SUPPORT_MC_LS |
			AMD_CG_SUPPORT_ATHUB_MGCG |
			AMD_CG_SUPPORT_ATHUB_LS |
			AMD_CG_SUPPORT_VCN_MGCG |
			AMD_CG_SUPPORT_JPEG_MGCG;
		adev->pg_flags = AMD_PG_SUPPORT_VCN |
			AMD_PG_SUPPORT_VCN_DPG |
			AMD_PG_SUPPORT_JPEG |
			AMD_PG_SUPPORT_ATHUB;
		/* guest vm gets 0xffffffff when reading RCC_DEV0_EPF0_STRAP0,
		 * as a consequence, the rev_id and external_rev_id are wrong.
		 * workaround it by hardcoding rev_id to 0 (default value).
		 */
		if (amdgpu_sriov_vf(adev))
			adev->rev_id = 0;
		adev->external_rev_id = adev->rev_id + 0xa;
		break;
	case CHIP_SIENNA_CICHLID:
		adev->cg_flags = AMD_CG_SUPPORT_GFX_MGCG |
			AMD_CG_SUPPORT_GFX_CGCG |
			AMD_CG_SUPPORT_GFX_CGLS |
			AMD_CG_SUPPORT_GFX_3D_CGCG |
			AMD_CG_SUPPORT_MC_MGCG |
			AMD_CG_SUPPORT_VCN_MGCG |
			AMD_CG_SUPPORT_JPEG_MGCG |
			AMD_CG_SUPPORT_HDP_MGCG |
			AMD_CG_SUPPORT_HDP_LS |
			AMD_CG_SUPPORT_IH_CG |
			AMD_CG_SUPPORT_MC_LS;
		adev->pg_flags = AMD_PG_SUPPORT_VCN |
			AMD_PG_SUPPORT_VCN_DPG |
			AMD_PG_SUPPORT_JPEG |
			AMD_PG_SUPPORT_ATHUB |
			AMD_PG_SUPPORT_MMHUB;
		if (amdgpu_sriov_vf(adev)) {
			/* hypervisor control CG and PG enablement */
			adev->cg_flags = 0;
			adev->pg_flags = 0;
		}
		adev->external_rev_id = adev->rev_id + 0x28;
		break;
	case CHIP_NAVY_FLOUNDER:
		adev->cg_flags = AMD_CG_SUPPORT_GFX_MGCG |
			AMD_CG_SUPPORT_GFX_CGCG |
			AMD_CG_SUPPORT_GFX_CGLS |
			AMD_CG_SUPPORT_GFX_3D_CGCG |
			AMD_CG_SUPPORT_VCN_MGCG |
			AMD_CG_SUPPORT_JPEG_MGCG |
			AMD_CG_SUPPORT_MC_MGCG |
			AMD_CG_SUPPORT_MC_LS |
			AMD_CG_SUPPORT_HDP_MGCG |
			AMD_CG_SUPPORT_HDP_LS |
			AMD_CG_SUPPORT_IH_CG;
		adev->pg_flags = AMD_PG_SUPPORT_VCN |
			AMD_PG_SUPPORT_VCN_DPG |
			AMD_PG_SUPPORT_JPEG |
			AMD_PG_SUPPORT_ATHUB |
			AMD_PG_SUPPORT_MMHUB;
		adev->external_rev_id = adev->rev_id + 0x32;
		break;

	case CHIP_VANGOGH:
		adev->cg_flags = AMD_CG_SUPPORT_GFX_MGCG |
			AMD_CG_SUPPORT_GFX_MGLS |
			AMD_CG_SUPPORT_GFX_CP_LS |
			AMD_CG_SUPPORT_GFX_RLC_LS |
			AMD_CG_SUPPORT_GFX_CGCG |
			AMD_CG_SUPPORT_GFX_CGLS |
			AMD_CG_SUPPORT_GFX_3D_CGCG |
			AMD_CG_SUPPORT_GFX_3D_CGLS |
			AMD_CG_SUPPORT_MC_MGCG |
			AMD_CG_SUPPORT_MC_LS |
			AMD_CG_SUPPORT_GFX_FGCG |
			AMD_CG_SUPPORT_VCN_MGCG |
			AMD_CG_SUPPORT_SDMA_MGCG |
			AMD_CG_SUPPORT_SDMA_LS |
			AMD_CG_SUPPORT_JPEG_MGCG;
		adev->pg_flags = AMD_PG_SUPPORT_GFX_PG |
			AMD_PG_SUPPORT_VCN |
			AMD_PG_SUPPORT_VCN_DPG |
			AMD_PG_SUPPORT_JPEG;
		if (adev->apu_flags & AMD_APU_IS_VANGOGH)
			adev->external_rev_id = adev->rev_id + 0x01;
		break;
	case CHIP_DIMGREY_CAVEFISH:
		adev->cg_flags = AMD_CG_SUPPORT_GFX_MGCG |
			AMD_CG_SUPPORT_GFX_CGCG |
			AMD_CG_SUPPORT_GFX_CGLS |
			AMD_CG_SUPPORT_GFX_3D_CGCG |
			AMD_CG_SUPPORT_VCN_MGCG |
			AMD_CG_SUPPORT_JPEG_MGCG |
			AMD_CG_SUPPORT_MC_MGCG |
			AMD_CG_SUPPORT_MC_LS |
			AMD_CG_SUPPORT_HDP_MGCG |
			AMD_CG_SUPPORT_HDP_LS |
			AMD_CG_SUPPORT_IH_CG;
		adev->pg_flags = AMD_PG_SUPPORT_VCN |
			AMD_PG_SUPPORT_VCN_DPG |
			AMD_PG_SUPPORT_JPEG |
			AMD_PG_SUPPORT_ATHUB |
			AMD_PG_SUPPORT_MMHUB;
		adev->external_rev_id = adev->rev_id + 0x3c;
		break;
	case CHIP_BEIGE_GOBY:
		adev->cg_flags = AMD_CG_SUPPORT_GFX_MGCG |
			AMD_CG_SUPPORT_GFX_CGCG |
			AMD_CG_SUPPORT_GFX_CGLS |
			AMD_CG_SUPPORT_GFX_3D_CGCG |
			AMD_CG_SUPPORT_MC_MGCG |
			AMD_CG_SUPPORT_MC_LS |
			AMD_CG_SUPPORT_HDP_MGCG |
			AMD_CG_SUPPORT_HDP_LS |
			AMD_CG_SUPPORT_IH_CG |
			AMD_CG_SUPPORT_VCN_MGCG;
		adev->pg_flags = AMD_PG_SUPPORT_VCN |
			AMD_PG_SUPPORT_VCN_DPG |
			AMD_PG_SUPPORT_ATHUB |
			AMD_PG_SUPPORT_MMHUB;
		adev->external_rev_id = adev->rev_id + 0x46;
		break;
	case CHIP_YELLOW_CARP:
		adev->cg_flags = AMD_CG_SUPPORT_GFX_MGCG |
			AMD_CG_SUPPORT_GFX_MGLS |
			AMD_CG_SUPPORT_GFX_CGCG |
			AMD_CG_SUPPORT_GFX_CGLS |
			AMD_CG_SUPPORT_GFX_3D_CGCG |
			AMD_CG_SUPPORT_GFX_3D_CGLS |
			AMD_CG_SUPPORT_GFX_RLC_LS |
			AMD_CG_SUPPORT_GFX_CP_LS |
			AMD_CG_SUPPORT_GFX_FGCG |
			AMD_CG_SUPPORT_MC_MGCG |
			AMD_CG_SUPPORT_MC_LS |
			AMD_CG_SUPPORT_SDMA_LS |
			AMD_CG_SUPPORT_HDP_MGCG |
			AMD_CG_SUPPORT_HDP_LS |
			AMD_CG_SUPPORT_ATHUB_MGCG |
			AMD_CG_SUPPORT_ATHUB_LS |
			AMD_CG_SUPPORT_IH_CG |
			AMD_CG_SUPPORT_VCN_MGCG |
			AMD_CG_SUPPORT_JPEG_MGCG;
		adev->pg_flags = AMD_PG_SUPPORT_GFX_PG |
			AMD_PG_SUPPORT_VCN |
			AMD_PG_SUPPORT_VCN_DPG |
			AMD_PG_SUPPORT_JPEG;
		adev->external_rev_id = adev->rev_id + 0x01;
		break;
	default:
		/* FIXME: not supported yet */
		return -EINVAL;
	}

	if (adev->harvest_ip_mask & AMD_HARVEST_IP_VCN_MASK)
		adev->pg_flags &= ~(AMD_PG_SUPPORT_VCN |
				    AMD_PG_SUPPORT_VCN_DPG |
				    AMD_PG_SUPPORT_JPEG);

	if (amdgpu_sriov_vf(adev)) {
		amdgpu_virt_init_setting(adev);
		xgpu_nv_mailbox_set_irq_funcs(adev);
	}

	return 0;
}

static int nv_common_late_init(void *handle)
{
	struct amdgpu_device *adev = (struct amdgpu_device *)handle;

	if (amdgpu_sriov_vf(adev)) {
		xgpu_nv_mailbox_get_irq(adev);
		amdgpu_virt_update_sriov_video_codec(adev,
				sriov_sc_video_codecs_encode_array, ARRAY_SIZE(sriov_sc_video_codecs_encode_array),
				sriov_sc_video_codecs_decode_array, ARRAY_SIZE(sriov_sc_video_codecs_decode_array));
	}

	return 0;
}

static int nv_common_sw_init(void *handle)
{
	struct amdgpu_device *adev = (struct amdgpu_device *)handle;

	if (amdgpu_sriov_vf(adev))
		xgpu_nv_mailbox_add_irq_id(adev);

	return 0;
}

static int nv_common_sw_fini(void *handle)
{
	return 0;
}

static int nv_common_hw_init(void *handle)
{
	struct amdgpu_device *adev = (struct amdgpu_device *)handle;

	if (adev->nbio.funcs->apply_lc_spc_mode_wa)
		adev->nbio.funcs->apply_lc_spc_mode_wa(adev);

	if (adev->nbio.funcs->apply_l1_link_width_reconfig_wa)
		adev->nbio.funcs->apply_l1_link_width_reconfig_wa(adev);

	/* enable pcie gen2/3 link */
	nv_pcie_gen3_enable(adev);
	/* enable aspm */
	nv_program_aspm(adev);
	/* setup nbio registers */
	adev->nbio.funcs->init_registers(adev);
	/* remap HDP registers to a hole in mmio space,
	 * for the purpose of expose those registers
	 * to process space
	 */
	if (adev->nbio.funcs->remap_hdp_registers)
		adev->nbio.funcs->remap_hdp_registers(adev);
	/* enable the doorbell aperture */
	nv_enable_doorbell_aperture(adev, true);

	return 0;
}

static int nv_common_hw_fini(void *handle)
{
	struct amdgpu_device *adev = (struct amdgpu_device *)handle;

	/* disable the doorbell aperture */
	nv_enable_doorbell_aperture(adev, false);

	return 0;
}

static int nv_common_suspend(void *handle)
{
	struct amdgpu_device *adev = (struct amdgpu_device *)handle;

	return nv_common_hw_fini(adev);
}

static int nv_common_resume(void *handle)
{
	struct amdgpu_device *adev = (struct amdgpu_device *)handle;

	return nv_common_hw_init(adev);
}

static bool nv_common_is_idle(void *handle)
{
	return true;
}

static int nv_common_wait_for_idle(void *handle)
{
	return 0;
}

static int nv_common_soft_reset(void *handle)
{
	return 0;
}

static int nv_common_set_clockgating_state(void *handle,
					   enum amd_clockgating_state state)
{
	struct amdgpu_device *adev = (struct amdgpu_device *)handle;

	if (amdgpu_sriov_vf(adev))
		return 0;

	switch (adev->asic_type) {
	case CHIP_NAVI10:
	case CHIP_NAVI14:
	case CHIP_NAVI12:
	case CHIP_SIENNA_CICHLID:
	case CHIP_NAVY_FLOUNDER:
	case CHIP_DIMGREY_CAVEFISH:
	case CHIP_BEIGE_GOBY:
		adev->nbio.funcs->update_medium_grain_clock_gating(adev,
				state == AMD_CG_STATE_GATE);
		adev->nbio.funcs->update_medium_grain_light_sleep(adev,
				state == AMD_CG_STATE_GATE);
		adev->hdp.funcs->update_clock_gating(adev,
				state == AMD_CG_STATE_GATE);
		adev->smuio.funcs->update_rom_clock_gating(adev,
				state == AMD_CG_STATE_GATE);
		break;
	default:
		break;
	}
	return 0;
}

static int nv_common_set_powergating_state(void *handle,
					   enum amd_powergating_state state)
{
	/* TODO */
	return 0;
}

static void nv_common_get_clockgating_state(void *handle, u32 *flags)
{
	struct amdgpu_device *adev = (struct amdgpu_device *)handle;

	if (amdgpu_sriov_vf(adev))
		*flags = 0;

	adev->nbio.funcs->get_clockgating_state(adev, flags);

	adev->hdp.funcs->get_clock_gating_state(adev, flags);

	adev->smuio.funcs->get_clock_gating_state(adev, flags);

	return;
}

static const struct amd_ip_funcs nv_common_ip_funcs = {
	.name = "nv_common",
	.early_init = nv_common_early_init,
	.late_init = nv_common_late_init,
	.sw_init = nv_common_sw_init,
	.sw_fini = nv_common_sw_fini,
	.hw_init = nv_common_hw_init,
	.hw_fini = nv_common_hw_fini,
	.suspend = nv_common_suspend,
	.resume = nv_common_resume,
	.is_idle = nv_common_is_idle,
	.wait_for_idle = nv_common_wait_for_idle,
	.soft_reset = nv_common_soft_reset,
	.set_clockgating_state = nv_common_set_clockgating_state,
	.set_powergating_state = nv_common_set_powergating_state,
	.get_clockgating_state = nv_common_get_clockgating_state,
};<|MERGE_RESOLUTION|>--- conflicted
+++ resolved
@@ -316,8 +316,6 @@
 	.codec_array = sriov_sc_video_codecs_decode_array,
 };
 
-<<<<<<< HEAD
-=======
 /* Beige Goby*/
 static const struct amdgpu_video_codec_info bg_video_codecs_decode_array[] = {
 	{codec_info_build(AMDGPU_INFO_VIDEO_CAPS_CODEC_IDX_MPEG4_AVC, 4096, 4906, 52)},
@@ -335,7 +333,6 @@
 	.codec_array = NULL,
 };
 
->>>>>>> 2734d6c1
 static int nv_query_video_codecs(struct amdgpu_device *adev, bool encode,
 				 const struct amdgpu_video_codecs **codecs)
 {
