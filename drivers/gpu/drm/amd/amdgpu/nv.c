--- conflicted
+++ resolved
@@ -170,7 +170,6 @@
 };
 
 static struct amdgpu_video_codecs sriov_sc_video_codecs_decode_vcn0 =
-<<<<<<< HEAD
 {
 	.codec_count = ARRAY_SIZE(sriov_sc_video_codecs_decode_array_vcn0),
 	.codec_array = sriov_sc_video_codecs_decode_array_vcn0,
@@ -178,15 +177,6 @@
 
 static struct amdgpu_video_codecs sriov_sc_video_codecs_decode_vcn1 =
 {
-=======
-{
-	.codec_count = ARRAY_SIZE(sriov_sc_video_codecs_decode_array_vcn0),
-	.codec_array = sriov_sc_video_codecs_decode_array_vcn0,
-};
-
-static struct amdgpu_video_codecs sriov_sc_video_codecs_decode_vcn1 =
-{
->>>>>>> 82bbec18
 	.codec_count = ARRAY_SIZE(sriov_sc_video_codecs_decode_array_vcn1),
 	.codec_array = sriov_sc_video_codecs_decode_array_vcn1,
 };
@@ -1004,13 +994,8 @@
 			amdgpu_virt_update_sriov_video_codec(adev,
 							     sriov_sc_video_codecs_encode_array,
 							     ARRAY_SIZE(sriov_sc_video_codecs_encode_array),
-<<<<<<< HEAD
-							     sriov_sc_video_codecs_decode_array_vcn1,
-							     ARRAY_SIZE(sriov_sc_video_codecs_decode_array_vcn1));
-=======
 							     sriov_sc_video_codecs_decode_array_vcn0,
 							     ARRAY_SIZE(sriov_sc_video_codecs_decode_array_vcn0));
->>>>>>> 82bbec18
 		}
 	}
 
