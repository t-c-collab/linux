--- conflicted
+++ resolved
@@ -1222,12 +1222,6 @@
 		 * next job actually sees the results from the previous one
 		 * before we start executing on the same scheduler ring.
 		 */
-<<<<<<< HEAD
-		if (!s_fence || s_fence->sched != sched)
-			continue;
-
-		r = amdgpu_sync_fence(&p->gang_leader->explicit_sync, fence);
-=======
 		if (!s_fence || s_fence->sched != sched) {
 			dma_fence_put(fence);
 			continue;
@@ -1235,7 +1229,6 @@
 
 		r = amdgpu_sync_fence(&p->gang_leader->explicit_sync, fence);
 		dma_fence_put(fence);
->>>>>>> 82bbec18
 		if (r)
 			return r;
 	}
