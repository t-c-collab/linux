/*
 * Copyright 2021 Advanced Micro Devices, Inc.
 *
 * Permission is hereby granted, free of charge, to any person obtaining a
 * copy of this software and associated documentation files (the "Software"),
 * to deal in the Software without restriction, including without limitation
 * the rights to use, copy, modify, merge, publish, distribute, sublicense,
 * and/or sell copies of the Software, and to permit persons to whom the
 * Software is furnished to do so, subject to the following conditions:
 *
 * The above copyright notice and this permission notice shall be included in
 * all copies or substantial portions of the Software.
 *
 * THE SOFTWARE IS PROVIDED "AS IS", WITHOUT WARRANTY OF ANY KIND, EXPRESS OR
 * IMPLIED, INCLUDING BUT NOT LIMITED TO THE WARRANTIES OF MERCHANTABILITY,
 * FITNESS FOR A PARTICULAR PURPOSE AND NONINFRINGEMENT.  IN NO EVENT SHALL
 * THE COPYRIGHT HOLDER(S) OR AUTHOR(S) BE LIABLE FOR ANY CLAIM, DAMAGES OR
 * OTHER LIABILITY, WHETHER IN AN ACTION OF CONTRACT, TORT OR OTHERWISE,
 * ARISING FROM, OUT OF OR IN CONNECTION WITH THE SOFTWARE OR THE USE OR
 * OTHER DEALINGS IN THE SOFTWARE.
 *
 */
#include <linux/firmware.h>
#include <linux/slab.h>
#include <linux/module.h>
#include <linux/pci.h>

#include "amdgpu.h"
#include "amdgpu_atombios.h"
#include "amdgpu_ih.h"
#include "amdgpu_uvd.h"
#include "amdgpu_vce.h"
#include "amdgpu_ucode.h"
#include "amdgpu_psp.h"
#include "amdgpu_smu.h"
#include "atom.h"
#include "amd_pcie.h"

#include "gc/gc_11_0_0_offset.h"
#include "gc/gc_11_0_0_sh_mask.h"
#include "mp/mp_13_0_0_offset.h"

#include "soc15.h"
#include "soc15_common.h"
#include "soc21.h"
#include "mxgpu_nv.h"

static const struct amd_ip_funcs soc21_common_ip_funcs;

/* SOC21 */
static const struct amdgpu_video_codec_info vcn_4_0_0_video_codecs_encode_array_vcn0[] =
<<<<<<< HEAD
=======
{
	{codec_info_build(AMDGPU_INFO_VIDEO_CAPS_CODEC_IDX_MPEG4_AVC, 4096, 2304, 0)},
	{codec_info_build(AMDGPU_INFO_VIDEO_CAPS_CODEC_IDX_HEVC, 4096, 2304, 0)},
	{codec_info_build(AMDGPU_INFO_VIDEO_CAPS_CODEC_IDX_AV1, 8192, 4352, 0)},
};

static const struct amdgpu_video_codec_info vcn_4_0_0_video_codecs_encode_array_vcn1[] =
>>>>>>> 82bbec18
{
	{codec_info_build(AMDGPU_INFO_VIDEO_CAPS_CODEC_IDX_MPEG4_AVC, 4096, 2304, 0)},
	{codec_info_build(AMDGPU_INFO_VIDEO_CAPS_CODEC_IDX_HEVC, 4096, 2304, 0)},
	{codec_info_build(AMDGPU_INFO_VIDEO_CAPS_CODEC_IDX_AV1, 8192, 4352, 0)},
};

<<<<<<< HEAD
static const struct amdgpu_video_codec_info vcn_4_0_0_video_codecs_encode_array_vcn1[] =
{
	{codec_info_build(AMDGPU_INFO_VIDEO_CAPS_CODEC_IDX_MPEG4_AVC, 4096, 2304, 0)},
	{codec_info_build(AMDGPU_INFO_VIDEO_CAPS_CODEC_IDX_HEVC, 4096, 2304, 0)},
};

static const struct amdgpu_video_codecs vcn_4_0_0_video_codecs_encode_vcn0 =
{
	.codec_count = ARRAY_SIZE(vcn_4_0_0_video_codecs_encode_array_vcn0),
	.codec_array = vcn_4_0_0_video_codecs_encode_array_vcn0,
};

=======
static const struct amdgpu_video_codecs vcn_4_0_0_video_codecs_encode_vcn0 =
{
	.codec_count = ARRAY_SIZE(vcn_4_0_0_video_codecs_encode_array_vcn0),
	.codec_array = vcn_4_0_0_video_codecs_encode_array_vcn0,
};

>>>>>>> 82bbec18
static const struct amdgpu_video_codecs vcn_4_0_0_video_codecs_encode_vcn1 =
{
	.codec_count = ARRAY_SIZE(vcn_4_0_0_video_codecs_encode_array_vcn1),
	.codec_array = vcn_4_0_0_video_codecs_encode_array_vcn1,
};

static const struct amdgpu_video_codec_info vcn_4_0_0_video_codecs_decode_array_vcn0[] =
{
	{codec_info_build(AMDGPU_INFO_VIDEO_CAPS_CODEC_IDX_MPEG4_AVC, 4096, 4096, 52)},
	{codec_info_build(AMDGPU_INFO_VIDEO_CAPS_CODEC_IDX_HEVC, 8192, 4352, 186)},
	{codec_info_build(AMDGPU_INFO_VIDEO_CAPS_CODEC_IDX_JPEG, 4096, 4096, 0)},
	{codec_info_build(AMDGPU_INFO_VIDEO_CAPS_CODEC_IDX_VP9, 8192, 4352, 0)},
	{codec_info_build(AMDGPU_INFO_VIDEO_CAPS_CODEC_IDX_AV1, 8192, 4352, 0)},
};

static const struct amdgpu_video_codec_info vcn_4_0_0_video_codecs_decode_array_vcn1[] =
{
	{codec_info_build(AMDGPU_INFO_VIDEO_CAPS_CODEC_IDX_MPEG4_AVC, 4096, 4096, 52)},
	{codec_info_build(AMDGPU_INFO_VIDEO_CAPS_CODEC_IDX_HEVC, 8192, 4352, 186)},
	{codec_info_build(AMDGPU_INFO_VIDEO_CAPS_CODEC_IDX_JPEG, 4096, 4096, 0)},
	{codec_info_build(AMDGPU_INFO_VIDEO_CAPS_CODEC_IDX_VP9, 8192, 4352, 0)},
<<<<<<< HEAD
};

static const struct amdgpu_video_codecs vcn_4_0_0_video_codecs_decode_vcn0 =
{
	.codec_count = ARRAY_SIZE(vcn_4_0_0_video_codecs_decode_array_vcn0),
	.codec_array = vcn_4_0_0_video_codecs_decode_array_vcn0,
};

static const struct amdgpu_video_codecs vcn_4_0_0_video_codecs_decode_vcn1 =
{
	.codec_count = ARRAY_SIZE(vcn_4_0_0_video_codecs_decode_array_vcn1),
	.codec_array = vcn_4_0_0_video_codecs_decode_array_vcn1,
=======
>>>>>>> 82bbec18
};

static const struct amdgpu_video_codecs vcn_4_0_0_video_codecs_decode_vcn0 =
{
<<<<<<< HEAD
	if (adev->vcn.num_vcn_inst == hweight8(adev->vcn.harvest_config))
		return -EINVAL;

	switch (adev->ip_versions[UVD_HWIP][0]) {
	case IP_VERSION(4, 0, 0):
	case IP_VERSION(4, 0, 2):
		if (adev->vcn.harvest_config & AMDGPU_VCN_HARVEST_VCN0) {
			if (encode)
				*codecs = &vcn_4_0_0_video_codecs_encode_vcn1;
			else
				*codecs = &vcn_4_0_0_video_codecs_decode_vcn1;
		} else {
			if (encode)
				*codecs = &vcn_4_0_0_video_codecs_encode_vcn0;
			else
				*codecs = &vcn_4_0_0_video_codecs_decode_vcn0;
		}
		return 0;
	default:
		return -EINVAL;
	}
}
/*
 * Indirect registers accessor
 */
static u32 soc21_pcie_rreg(struct amdgpu_device *adev, u32 reg)
=======
	.codec_count = ARRAY_SIZE(vcn_4_0_0_video_codecs_decode_array_vcn0),
	.codec_array = vcn_4_0_0_video_codecs_decode_array_vcn0,
};

static const struct amdgpu_video_codecs vcn_4_0_0_video_codecs_decode_vcn1 =
>>>>>>> 82bbec18
{
	.codec_count = ARRAY_SIZE(vcn_4_0_0_video_codecs_decode_array_vcn1),
	.codec_array = vcn_4_0_0_video_codecs_decode_array_vcn1,
};

/* SRIOV SOC21, not const since data is controlled by host */
static struct amdgpu_video_codec_info sriov_vcn_4_0_0_video_codecs_encode_array_vcn0[] = {
	{codec_info_build(AMDGPU_INFO_VIDEO_CAPS_CODEC_IDX_MPEG4_AVC, 4096, 2304, 0)},
	{codec_info_build(AMDGPU_INFO_VIDEO_CAPS_CODEC_IDX_HEVC, 4096, 2304, 0)},
	{codec_info_build(AMDGPU_INFO_VIDEO_CAPS_CODEC_IDX_AV1, 8192, 4352, 0)},
};

static struct amdgpu_video_codec_info sriov_vcn_4_0_0_video_codecs_encode_array_vcn1[] = {
	{codec_info_build(AMDGPU_INFO_VIDEO_CAPS_CODEC_IDX_MPEG4_AVC, 4096, 2304, 0)},
	{codec_info_build(AMDGPU_INFO_VIDEO_CAPS_CODEC_IDX_HEVC, 4096, 2304, 0)},
};

static struct amdgpu_video_codecs sriov_vcn_4_0_0_video_codecs_encode_vcn0 = {
	.codec_count = ARRAY_SIZE(sriov_vcn_4_0_0_video_codecs_encode_array_vcn0),
	.codec_array = sriov_vcn_4_0_0_video_codecs_encode_array_vcn0,
};

static struct amdgpu_video_codecs sriov_vcn_4_0_0_video_codecs_encode_vcn1 = {
	.codec_count = ARRAY_SIZE(sriov_vcn_4_0_0_video_codecs_encode_array_vcn1),
	.codec_array = sriov_vcn_4_0_0_video_codecs_encode_array_vcn1,
};

static struct amdgpu_video_codec_info sriov_vcn_4_0_0_video_codecs_decode_array_vcn0[] = {
	{codec_info_build(AMDGPU_INFO_VIDEO_CAPS_CODEC_IDX_MPEG2, 4096, 4096, 3)},
	{codec_info_build(AMDGPU_INFO_VIDEO_CAPS_CODEC_IDX_MPEG4, 4096, 4096, 5)},
	{codec_info_build(AMDGPU_INFO_VIDEO_CAPS_CODEC_IDX_MPEG4_AVC, 4096, 4096, 52)},
	{codec_info_build(AMDGPU_INFO_VIDEO_CAPS_CODEC_IDX_VC1, 4096, 4096, 4)},
	{codec_info_build(AMDGPU_INFO_VIDEO_CAPS_CODEC_IDX_HEVC, 8192, 4352, 186)},
	{codec_info_build(AMDGPU_INFO_VIDEO_CAPS_CODEC_IDX_JPEG, 4096, 4096, 0)},
	{codec_info_build(AMDGPU_INFO_VIDEO_CAPS_CODEC_IDX_VP9, 8192, 4352, 0)},
	{codec_info_build(AMDGPU_INFO_VIDEO_CAPS_CODEC_IDX_AV1, 8192, 4352, 0)},
};

static struct amdgpu_video_codec_info sriov_vcn_4_0_0_video_codecs_decode_array_vcn1[] = {
	{codec_info_build(AMDGPU_INFO_VIDEO_CAPS_CODEC_IDX_MPEG2, 4096, 4096, 3)},
	{codec_info_build(AMDGPU_INFO_VIDEO_CAPS_CODEC_IDX_MPEG4, 4096, 4096, 5)},
	{codec_info_build(AMDGPU_INFO_VIDEO_CAPS_CODEC_IDX_MPEG4_AVC, 4096, 4096, 52)},
	{codec_info_build(AMDGPU_INFO_VIDEO_CAPS_CODEC_IDX_VC1, 4096, 4096, 4)},
	{codec_info_build(AMDGPU_INFO_VIDEO_CAPS_CODEC_IDX_HEVC, 8192, 4352, 186)},
	{codec_info_build(AMDGPU_INFO_VIDEO_CAPS_CODEC_IDX_JPEG, 4096, 4096, 0)},
	{codec_info_build(AMDGPU_INFO_VIDEO_CAPS_CODEC_IDX_VP9, 8192, 4352, 0)},
};

static struct amdgpu_video_codecs sriov_vcn_4_0_0_video_codecs_decode_vcn0 = {
	.codec_count = ARRAY_SIZE(sriov_vcn_4_0_0_video_codecs_decode_array_vcn0),
	.codec_array = sriov_vcn_4_0_0_video_codecs_decode_array_vcn0,
};

static struct amdgpu_video_codecs sriov_vcn_4_0_0_video_codecs_decode_vcn1 = {
	.codec_count = ARRAY_SIZE(sriov_vcn_4_0_0_video_codecs_decode_array_vcn1),
	.codec_array = sriov_vcn_4_0_0_video_codecs_decode_array_vcn1,
};

static int soc21_query_video_codecs(struct amdgpu_device *adev, bool encode,
				 const struct amdgpu_video_codecs **codecs)
{
	if (adev->vcn.num_vcn_inst == hweight8(adev->vcn.harvest_config))
		return -EINVAL;

	switch (adev->ip_versions[UVD_HWIP][0]) {
	case IP_VERSION(4, 0, 0):
	case IP_VERSION(4, 0, 2):
	case IP_VERSION(4, 0, 4):
		if (amdgpu_sriov_vf(adev)) {
			if ((adev->vcn.harvest_config & AMDGPU_VCN_HARVEST_VCN0) ||
			!amdgpu_sriov_is_av1_support(adev)) {
				if (encode)
					*codecs = &sriov_vcn_4_0_0_video_codecs_encode_vcn1;
				else
					*codecs = &sriov_vcn_4_0_0_video_codecs_decode_vcn1;
			} else {
				if (encode)
					*codecs = &sriov_vcn_4_0_0_video_codecs_encode_vcn0;
				else
					*codecs = &sriov_vcn_4_0_0_video_codecs_decode_vcn0;
			}
		} else {
			if ((adev->vcn.harvest_config & AMDGPU_VCN_HARVEST_VCN0)) {
				if (encode)
					*codecs = &vcn_4_0_0_video_codecs_encode_vcn1;
				else
					*codecs = &vcn_4_0_0_video_codecs_decode_vcn1;
			} else {
				if (encode)
					*codecs = &vcn_4_0_0_video_codecs_encode_vcn0;
				else
					*codecs = &vcn_4_0_0_video_codecs_decode_vcn0;
			}
		}
		return 0;
	default:
		return -EINVAL;
	}
}

static u32 soc21_didt_rreg(struct amdgpu_device *adev, u32 reg)
{
	unsigned long flags, address, data;
	u32 r;

	address = SOC15_REG_OFFSET(GC, 0, regDIDT_IND_INDEX);
	data = SOC15_REG_OFFSET(GC, 0, regDIDT_IND_DATA);

	spin_lock_irqsave(&adev->didt_idx_lock, flags);
	WREG32(address, (reg));
	r = RREG32(data);
	spin_unlock_irqrestore(&adev->didt_idx_lock, flags);
	return r;
}

static void soc21_didt_wreg(struct amdgpu_device *adev, u32 reg, u32 v)
{
	unsigned long flags, address, data;

	address = SOC15_REG_OFFSET(GC, 0, regDIDT_IND_INDEX);
	data = SOC15_REG_OFFSET(GC, 0, regDIDT_IND_DATA);

	spin_lock_irqsave(&adev->didt_idx_lock, flags);
	WREG32(address, (reg));
	WREG32(data, (v));
	spin_unlock_irqrestore(&adev->didt_idx_lock, flags);
}

static u32 soc21_get_config_memsize(struct amdgpu_device *adev)
{
	return adev->nbio.funcs->get_memsize(adev);
}

static u32 soc21_get_xclk(struct amdgpu_device *adev)
{
	return adev->clock.spll.reference_freq;
}


void soc21_grbm_select(struct amdgpu_device *adev,
		     u32 me, u32 pipe, u32 queue, u32 vmid)
{
	u32 grbm_gfx_cntl = 0;
	grbm_gfx_cntl = REG_SET_FIELD(grbm_gfx_cntl, GRBM_GFX_CNTL, PIPEID, pipe);
	grbm_gfx_cntl = REG_SET_FIELD(grbm_gfx_cntl, GRBM_GFX_CNTL, MEID, me);
	grbm_gfx_cntl = REG_SET_FIELD(grbm_gfx_cntl, GRBM_GFX_CNTL, VMID, vmid);
	grbm_gfx_cntl = REG_SET_FIELD(grbm_gfx_cntl, GRBM_GFX_CNTL, QUEUEID, queue);

	WREG32_SOC15(GC, 0, regGRBM_GFX_CNTL, grbm_gfx_cntl);
}

static void soc21_vga_set_state(struct amdgpu_device *adev, bool state)
{
	/* todo */
}

static bool soc21_read_disabled_bios(struct amdgpu_device *adev)
{
	/* todo */
	return false;
}

static struct soc15_allowed_register_entry soc21_allowed_read_registers[] = {
	{ SOC15_REG_ENTRY(GC, 0, regGRBM_STATUS)},
	{ SOC15_REG_ENTRY(GC, 0, regGRBM_STATUS2)},
	{ SOC15_REG_ENTRY(GC, 0, regGRBM_STATUS_SE0)},
	{ SOC15_REG_ENTRY(GC, 0, regGRBM_STATUS_SE1)},
	{ SOC15_REG_ENTRY(GC, 0, regGRBM_STATUS_SE2)},
	{ SOC15_REG_ENTRY(GC, 0, regGRBM_STATUS_SE3)},
	{ SOC15_REG_ENTRY(SDMA0, 0, regSDMA0_STATUS_REG)},
	{ SOC15_REG_ENTRY(SDMA1, 0, regSDMA1_STATUS_REG)},
	{ SOC15_REG_ENTRY(GC, 0, regCP_STAT)},
	{ SOC15_REG_ENTRY(GC, 0, regCP_STALLED_STAT1)},
	{ SOC15_REG_ENTRY(GC, 0, regCP_STALLED_STAT2)},
	{ SOC15_REG_ENTRY(GC, 0, regCP_STALLED_STAT3)},
	{ SOC15_REG_ENTRY(GC, 0, regCP_CPF_BUSY_STAT)},
	{ SOC15_REG_ENTRY(GC, 0, regCP_CPF_STALLED_STAT1)},
	{ SOC15_REG_ENTRY(GC, 0, regCP_CPF_STATUS)},
	{ SOC15_REG_ENTRY(GC, 0, regCP_CPC_BUSY_STAT)},
	{ SOC15_REG_ENTRY(GC, 0, regCP_CPC_STALLED_STAT1)},
	{ SOC15_REG_ENTRY(GC, 0, regCP_CPC_STATUS)},
	{ SOC15_REG_ENTRY(GC, 0, regGB_ADDR_CONFIG)},
};

static uint32_t soc21_read_indexed_register(struct amdgpu_device *adev, u32 se_num,
					 u32 sh_num, u32 reg_offset)
{
	uint32_t val;

	mutex_lock(&adev->grbm_idx_mutex);
	if (se_num != 0xffffffff || sh_num != 0xffffffff)
		amdgpu_gfx_select_se_sh(adev, se_num, sh_num, 0xffffffff);

	val = RREG32(reg_offset);

	if (se_num != 0xffffffff || sh_num != 0xffffffff)
		amdgpu_gfx_select_se_sh(adev, 0xffffffff, 0xffffffff, 0xffffffff);
	mutex_unlock(&adev->grbm_idx_mutex);
	return val;
}

static uint32_t soc21_get_register_value(struct amdgpu_device *adev,
				      bool indexed, u32 se_num,
				      u32 sh_num, u32 reg_offset)
{
	if (indexed) {
		return soc21_read_indexed_register(adev, se_num, sh_num, reg_offset);
	} else {
		if (reg_offset == SOC15_REG_OFFSET(GC, 0, regGB_ADDR_CONFIG) && adev->gfx.config.gb_addr_config)
			return adev->gfx.config.gb_addr_config;
		return RREG32(reg_offset);
	}
}

static int soc21_read_register(struct amdgpu_device *adev, u32 se_num,
			    u32 sh_num, u32 reg_offset, u32 *value)
{
	uint32_t i;
	struct soc15_allowed_register_entry  *en;

	*value = 0;
	for (i = 0; i < ARRAY_SIZE(soc21_allowed_read_registers); i++) {
		en = &soc21_allowed_read_registers[i];
		if (!adev->reg_offset[en->hwip][en->inst])
			continue;
		else if (reg_offset != (adev->reg_offset[en->hwip][en->inst][en->seg]
					+ en->reg_offset))
			continue;

		*value = soc21_get_register_value(adev,
					       soc21_allowed_read_registers[i].grbm_indexed,
					       se_num, sh_num, reg_offset);
		return 0;
	}
	return -EINVAL;
}

#if 0
static int soc21_asic_mode1_reset(struct amdgpu_device *adev)
{
	u32 i;
	int ret = 0;

	amdgpu_atombios_scratch_regs_engine_hung(adev, true);

	/* disable BM */
	pci_clear_master(adev->pdev);

	amdgpu_device_cache_pci_state(adev->pdev);

	if (amdgpu_dpm_is_mode1_reset_supported(adev)) {
		dev_info(adev->dev, "GPU smu mode1 reset\n");
		ret = amdgpu_dpm_mode1_reset(adev);
	} else {
		dev_info(adev->dev, "GPU psp mode1 reset\n");
		ret = psp_gpu_reset(adev);
	}

	if (ret)
		dev_err(adev->dev, "GPU mode1 reset failed\n");
	amdgpu_device_load_pci_state(adev->pdev);

	/* wait for asic to come out of reset */
	for (i = 0; i < adev->usec_timeout; i++) {
		u32 memsize = adev->nbio.funcs->get_memsize(adev);

		if (memsize != 0xffffffff)
			break;
		udelay(1);
	}

	amdgpu_atombios_scratch_regs_engine_hung(adev, false);

	return ret;
}
#endif

static enum amd_reset_method
soc21_asic_reset_method(struct amdgpu_device *adev)
{
	if (amdgpu_reset_method == AMD_RESET_METHOD_MODE1 ||
	    amdgpu_reset_method == AMD_RESET_METHOD_MODE2 ||
	    amdgpu_reset_method == AMD_RESET_METHOD_BACO)
		return amdgpu_reset_method;

	if (amdgpu_reset_method != -1)
		dev_warn(adev->dev, "Specified reset method:%d isn't supported, using AUTO instead.\n",
				  amdgpu_reset_method);

	switch (adev->ip_versions[MP1_HWIP][0]) {
	case IP_VERSION(13, 0, 0):
	case IP_VERSION(13, 0, 7):
	case IP_VERSION(13, 0, 10):
		return AMD_RESET_METHOD_MODE1;
	case IP_VERSION(13, 0, 4):
	case IP_VERSION(13, 0, 11):
		return AMD_RESET_METHOD_MODE2;
	default:
		if (amdgpu_dpm_is_baco_supported(adev))
			return AMD_RESET_METHOD_BACO;
		else
			return AMD_RESET_METHOD_MODE1;
	}
}

static int soc21_asic_reset(struct amdgpu_device *adev)
{
	int ret = 0;

	switch (soc21_asic_reset_method(adev)) {
	case AMD_RESET_METHOD_PCI:
		dev_info(adev->dev, "PCI reset\n");
		ret = amdgpu_device_pci_reset(adev);
		break;
	case AMD_RESET_METHOD_BACO:
		dev_info(adev->dev, "BACO reset\n");
		ret = amdgpu_dpm_baco_reset(adev);
		break;
	case AMD_RESET_METHOD_MODE2:
		dev_info(adev->dev, "MODE2 reset\n");
		ret = amdgpu_dpm_mode2_reset(adev);
		break;
	default:
		dev_info(adev->dev, "MODE1 reset\n");
		ret = amdgpu_device_mode1_reset(adev);
		break;
	}

	return ret;
}

static int soc21_set_uvd_clocks(struct amdgpu_device *adev, u32 vclk, u32 dclk)
{
	/* todo */
	return 0;
}

static int soc21_set_vce_clocks(struct amdgpu_device *adev, u32 evclk, u32 ecclk)
{
	/* todo */
	return 0;
}

static void soc21_program_aspm(struct amdgpu_device *adev)
{
	if (!amdgpu_device_should_use_aspm(adev))
		return;

	if (!(adev->flags & AMD_IS_APU) &&
	    (adev->nbio.funcs->program_aspm))
		adev->nbio.funcs->program_aspm(adev);
}

static void soc21_enable_doorbell_aperture(struct amdgpu_device *adev,
					bool enable)
{
	adev->nbio.funcs->enable_doorbell_aperture(adev, enable);
	adev->nbio.funcs->enable_doorbell_selfring_aperture(adev, enable);
}

const struct amdgpu_ip_block_version soc21_common_ip_block =
{
	.type = AMD_IP_BLOCK_TYPE_COMMON,
	.major = 1,
	.minor = 0,
	.rev = 0,
	.funcs = &soc21_common_ip_funcs,
};

static bool soc21_need_full_reset(struct amdgpu_device *adev)
{
	switch (adev->ip_versions[GC_HWIP][0]) {
	case IP_VERSION(11, 0, 0):
		return amdgpu_ras_is_supported(adev, AMDGPU_RAS_BLOCK__UMC);
	case IP_VERSION(11, 0, 2):
	case IP_VERSION(11, 0, 3):
		return false;
	default:
		return true;
	}
}

static bool soc21_need_reset_on_init(struct amdgpu_device *adev)
{
	u32 sol_reg;

	if (adev->flags & AMD_IS_APU)
		return false;

	/* Check sOS sign of life register to confirm sys driver and sOS
	 * are already been loaded.
	 */
	sol_reg = RREG32_SOC15(MP0, 0, regMP0_SMN_C2PMSG_81);
	if (sol_reg)
		return true;

	return false;
}

static uint64_t soc21_get_pcie_replay_count(struct amdgpu_device *adev)
{

	/* TODO
	 * dummy implement for pcie_replay_count sysfs interface
	 * */

	return 0;
}

static void soc21_init_doorbell_index(struct amdgpu_device *adev)
{
	adev->doorbell_index.kiq = AMDGPU_NAVI10_DOORBELL_KIQ;
	adev->doorbell_index.mec_ring0 = AMDGPU_NAVI10_DOORBELL_MEC_RING0;
	adev->doorbell_index.mec_ring1 = AMDGPU_NAVI10_DOORBELL_MEC_RING1;
	adev->doorbell_index.mec_ring2 = AMDGPU_NAVI10_DOORBELL_MEC_RING2;
	adev->doorbell_index.mec_ring3 = AMDGPU_NAVI10_DOORBELL_MEC_RING3;
	adev->doorbell_index.mec_ring4 = AMDGPU_NAVI10_DOORBELL_MEC_RING4;
	adev->doorbell_index.mec_ring5 = AMDGPU_NAVI10_DOORBELL_MEC_RING5;
	adev->doorbell_index.mec_ring6 = AMDGPU_NAVI10_DOORBELL_MEC_RING6;
	adev->doorbell_index.mec_ring7 = AMDGPU_NAVI10_DOORBELL_MEC_RING7;
	adev->doorbell_index.userqueue_start = AMDGPU_NAVI10_DOORBELL_USERQUEUE_START;
	adev->doorbell_index.userqueue_end = AMDGPU_NAVI10_DOORBELL_USERQUEUE_END;
	adev->doorbell_index.gfx_ring0 = AMDGPU_NAVI10_DOORBELL_GFX_RING0;
	adev->doorbell_index.gfx_ring1 = AMDGPU_NAVI10_DOORBELL_GFX_RING1;
	adev->doorbell_index.gfx_userqueue_start =
		AMDGPU_NAVI10_DOORBELL_GFX_USERQUEUE_START;
	adev->doorbell_index.gfx_userqueue_end =
		AMDGPU_NAVI10_DOORBELL_GFX_USERQUEUE_END;
	adev->doorbell_index.mes_ring0 = AMDGPU_NAVI10_DOORBELL_MES_RING0;
	adev->doorbell_index.mes_ring1 = AMDGPU_NAVI10_DOORBELL_MES_RING1;
	adev->doorbell_index.sdma_engine[0] = AMDGPU_NAVI10_DOORBELL_sDMA_ENGINE0;
	adev->doorbell_index.sdma_engine[1] = AMDGPU_NAVI10_DOORBELL_sDMA_ENGINE1;
	adev->doorbell_index.ih = AMDGPU_NAVI10_DOORBELL_IH;
	adev->doorbell_index.vcn.vcn_ring0_1 = AMDGPU_NAVI10_DOORBELL64_VCN0_1;
	adev->doorbell_index.vcn.vcn_ring2_3 = AMDGPU_NAVI10_DOORBELL64_VCN2_3;
	adev->doorbell_index.vcn.vcn_ring4_5 = AMDGPU_NAVI10_DOORBELL64_VCN4_5;
	adev->doorbell_index.vcn.vcn_ring6_7 = AMDGPU_NAVI10_DOORBELL64_VCN6_7;
	adev->doorbell_index.first_non_cp = AMDGPU_NAVI10_DOORBELL64_FIRST_NON_CP;
	adev->doorbell_index.last_non_cp = AMDGPU_NAVI10_DOORBELL64_LAST_NON_CP;

	adev->doorbell_index.max_assignment = AMDGPU_NAVI10_DOORBELL_MAX_ASSIGNMENT << 1;
	adev->doorbell_index.sdma_doorbell_range = 20;
}

static void soc21_pre_asic_init(struct amdgpu_device *adev)
{
}

static int soc21_update_umd_stable_pstate(struct amdgpu_device *adev,
					  bool enter)
{
	if (enter)
		amdgpu_gfx_rlc_enter_safe_mode(adev);
	else
		amdgpu_gfx_rlc_exit_safe_mode(adev);

	if (adev->gfx.funcs->update_perfmon_mgcg)
		adev->gfx.funcs->update_perfmon_mgcg(adev, !enter);

	return 0;
}

static const struct amdgpu_asic_funcs soc21_asic_funcs =
{
	.read_disabled_bios = &soc21_read_disabled_bios,
	.read_bios_from_rom = &amdgpu_soc15_read_bios_from_rom,
	.read_register = &soc21_read_register,
	.reset = &soc21_asic_reset,
	.reset_method = &soc21_asic_reset_method,
	.set_vga_state = &soc21_vga_set_state,
	.get_xclk = &soc21_get_xclk,
	.set_uvd_clocks = &soc21_set_uvd_clocks,
	.set_vce_clocks = &soc21_set_vce_clocks,
	.get_config_memsize = &soc21_get_config_memsize,
	.init_doorbell_index = &soc21_init_doorbell_index,
	.need_full_reset = &soc21_need_full_reset,
	.need_reset_on_init = &soc21_need_reset_on_init,
	.get_pcie_replay_count = &soc21_get_pcie_replay_count,
	.supports_baco = &amdgpu_dpm_is_baco_supported,
	.pre_asic_init = &soc21_pre_asic_init,
	.query_video_codecs = &soc21_query_video_codecs,
	.update_umd_stable_pstate = &soc21_update_umd_stable_pstate,
};

static int soc21_common_early_init(void *handle)
{
#define MMIO_REG_HOLE_OFFSET (0x80000 - PAGE_SIZE)
	struct amdgpu_device *adev = (struct amdgpu_device *)handle;

	adev->rmmio_remap.reg_offset = MMIO_REG_HOLE_OFFSET;
	adev->rmmio_remap.bus_addr = adev->rmmio_base + MMIO_REG_HOLE_OFFSET;
	adev->smc_rreg = NULL;
	adev->smc_wreg = NULL;
	adev->pcie_rreg = &amdgpu_device_indirect_rreg;
	adev->pcie_wreg = &amdgpu_device_indirect_wreg;
	adev->pcie_rreg64 = &amdgpu_device_indirect_rreg64;
	adev->pcie_wreg64 = &amdgpu_device_indirect_wreg64;
	adev->pciep_rreg = amdgpu_device_pcie_port_rreg;
	adev->pciep_wreg = amdgpu_device_pcie_port_wreg;

	/* TODO: will add them during VCN v2 implementation */
	adev->uvd_ctx_rreg = NULL;
	adev->uvd_ctx_wreg = NULL;

	adev->didt_rreg = &soc21_didt_rreg;
	adev->didt_wreg = &soc21_didt_wreg;

	adev->asic_funcs = &soc21_asic_funcs;

	adev->rev_id = amdgpu_device_get_rev_id(adev);
	adev->external_rev_id = 0xff;
	switch (adev->ip_versions[GC_HWIP][0]) {
	case IP_VERSION(11, 0, 0):
		adev->cg_flags = AMD_CG_SUPPORT_GFX_CGCG |
			AMD_CG_SUPPORT_GFX_CGLS |
#if 0
			AMD_CG_SUPPORT_GFX_3D_CGCG |
			AMD_CG_SUPPORT_GFX_3D_CGLS |
#endif
			AMD_CG_SUPPORT_GFX_MGCG |
			AMD_CG_SUPPORT_REPEATER_FGCG |
			AMD_CG_SUPPORT_GFX_FGCG |
			AMD_CG_SUPPORT_GFX_PERF_CLK |
			AMD_CG_SUPPORT_VCN_MGCG |
			AMD_CG_SUPPORT_JPEG_MGCG |
			AMD_CG_SUPPORT_ATHUB_MGCG |
			AMD_CG_SUPPORT_ATHUB_LS |
			AMD_CG_SUPPORT_MC_MGCG |
			AMD_CG_SUPPORT_MC_LS |
			AMD_CG_SUPPORT_IH_CG |
			AMD_CG_SUPPORT_HDP_SD;
		adev->pg_flags = AMD_PG_SUPPORT_VCN |
			AMD_PG_SUPPORT_VCN_DPG |
			AMD_PG_SUPPORT_JPEG |
			AMD_PG_SUPPORT_ATHUB |
			AMD_PG_SUPPORT_MMHUB;
		adev->external_rev_id = adev->rev_id + 0x1; // TODO: need update
		break;
	case IP_VERSION(11, 0, 2):
		adev->cg_flags =
			AMD_CG_SUPPORT_GFX_CGCG |
			AMD_CG_SUPPORT_GFX_CGLS |
			AMD_CG_SUPPORT_REPEATER_FGCG |
			AMD_CG_SUPPORT_VCN_MGCG |
			AMD_CG_SUPPORT_JPEG_MGCG |
			AMD_CG_SUPPORT_ATHUB_MGCG |
			AMD_CG_SUPPORT_ATHUB_LS |
			AMD_CG_SUPPORT_IH_CG |
			AMD_CG_SUPPORT_HDP_SD;
		adev->pg_flags =
			AMD_PG_SUPPORT_VCN |
			AMD_PG_SUPPORT_VCN_DPG |
			AMD_PG_SUPPORT_JPEG |
			AMD_PG_SUPPORT_ATHUB |
			AMD_PG_SUPPORT_MMHUB;
		adev->external_rev_id = adev->rev_id + 0x10;
		break;
	case IP_VERSION(11, 0, 1):
		adev->cg_flags =
			AMD_CG_SUPPORT_GFX_CGCG |
			AMD_CG_SUPPORT_GFX_CGLS |
			AMD_CG_SUPPORT_GFX_MGCG |
			AMD_CG_SUPPORT_GFX_FGCG |
			AMD_CG_SUPPORT_REPEATER_FGCG |
			AMD_CG_SUPPORT_GFX_PERF_CLK |
			AMD_CG_SUPPORT_MC_MGCG |
			AMD_CG_SUPPORT_MC_LS |
			AMD_CG_SUPPORT_HDP_MGCG |
			AMD_CG_SUPPORT_HDP_LS |
			AMD_CG_SUPPORT_ATHUB_MGCG |
			AMD_CG_SUPPORT_ATHUB_LS |
			AMD_CG_SUPPORT_IH_CG |
			AMD_CG_SUPPORT_BIF_MGCG |
			AMD_CG_SUPPORT_BIF_LS |
			AMD_CG_SUPPORT_VCN_MGCG |
			AMD_CG_SUPPORT_JPEG_MGCG;
		adev->pg_flags =
			AMD_PG_SUPPORT_GFX_PG |
			AMD_PG_SUPPORT_VCN |
			AMD_PG_SUPPORT_VCN_DPG |
			AMD_PG_SUPPORT_JPEG;
		adev->external_rev_id = adev->rev_id + 0x1;
		break;
	case IP_VERSION(11, 0, 3):
		adev->cg_flags = AMD_CG_SUPPORT_VCN_MGCG |
			AMD_CG_SUPPORT_JPEG_MGCG |
			AMD_CG_SUPPORT_GFX_CGCG |
			AMD_CG_SUPPORT_GFX_CGLS |
			AMD_CG_SUPPORT_REPEATER_FGCG |
			AMD_CG_SUPPORT_GFX_MGCG |
<<<<<<< HEAD
			AMD_CG_SUPPORT_HDP_SD;
=======
			AMD_CG_SUPPORT_HDP_SD |
			AMD_CG_SUPPORT_ATHUB_MGCG |
			AMD_CG_SUPPORT_ATHUB_LS;
>>>>>>> 82bbec18
		adev->pg_flags = AMD_PG_SUPPORT_VCN |
			AMD_PG_SUPPORT_VCN_DPG |
			AMD_PG_SUPPORT_JPEG;
		adev->external_rev_id = adev->rev_id + 0x20;
		break;
	case IP_VERSION(11, 0, 4):
		adev->cg_flags =
			AMD_CG_SUPPORT_GFX_CGCG |
			AMD_CG_SUPPORT_GFX_CGLS |
			AMD_CG_SUPPORT_GFX_MGCG |
			AMD_CG_SUPPORT_GFX_FGCG |
			AMD_CG_SUPPORT_REPEATER_FGCG |
			AMD_CG_SUPPORT_GFX_PERF_CLK |
			AMD_CG_SUPPORT_MC_MGCG |
			AMD_CG_SUPPORT_MC_LS |
			AMD_CG_SUPPORT_HDP_MGCG |
			AMD_CG_SUPPORT_HDP_LS |
			AMD_CG_SUPPORT_ATHUB_MGCG |
			AMD_CG_SUPPORT_ATHUB_LS |
			AMD_CG_SUPPORT_IH_CG |
			AMD_CG_SUPPORT_BIF_MGCG |
			AMD_CG_SUPPORT_BIF_LS |
			AMD_CG_SUPPORT_VCN_MGCG |
			AMD_CG_SUPPORT_JPEG_MGCG;
		adev->pg_flags = AMD_PG_SUPPORT_VCN |
			AMD_PG_SUPPORT_VCN_DPG |
			AMD_PG_SUPPORT_GFX_PG |
			AMD_PG_SUPPORT_JPEG;
		adev->external_rev_id = adev->rev_id + 0x1;
		break;

	default:
		/* FIXME: not supported yet */
		return -EINVAL;
	}

	if (amdgpu_sriov_vf(adev)) {
		amdgpu_virt_init_setting(adev);
		xgpu_nv_mailbox_set_irq_funcs(adev);
	}

	return 0;
}

static int soc21_common_late_init(void *handle)
{
	struct amdgpu_device *adev = (struct amdgpu_device *)handle;

	if (amdgpu_sriov_vf(adev)) {
		xgpu_nv_mailbox_get_irq(adev);
		if ((adev->vcn.harvest_config & AMDGPU_VCN_HARVEST_VCN0) ||
		!amdgpu_sriov_is_av1_support(adev)) {
			amdgpu_virt_update_sriov_video_codec(adev,
							     sriov_vcn_4_0_0_video_codecs_encode_array_vcn1,
							     ARRAY_SIZE(sriov_vcn_4_0_0_video_codecs_encode_array_vcn1),
							     sriov_vcn_4_0_0_video_codecs_decode_array_vcn1,
							     ARRAY_SIZE(sriov_vcn_4_0_0_video_codecs_decode_array_vcn1));
		} else {
			amdgpu_virt_update_sriov_video_codec(adev,
							     sriov_vcn_4_0_0_video_codecs_encode_array_vcn0,
							     ARRAY_SIZE(sriov_vcn_4_0_0_video_codecs_encode_array_vcn0),
							     sriov_vcn_4_0_0_video_codecs_decode_array_vcn0,
							     ARRAY_SIZE(sriov_vcn_4_0_0_video_codecs_decode_array_vcn0));
		}
	}

	return 0;
}

static int soc21_common_sw_init(void *handle)
{
	struct amdgpu_device *adev = (struct amdgpu_device *)handle;

	if (amdgpu_sriov_vf(adev))
		xgpu_nv_mailbox_add_irq_id(adev);

	return 0;
}

static int soc21_common_sw_fini(void *handle)
{
	return 0;
}

static int soc21_common_hw_init(void *handle)
{
	struct amdgpu_device *adev = (struct amdgpu_device *)handle;

	/* enable aspm */
	soc21_program_aspm(adev);
	/* setup nbio registers */
	adev->nbio.funcs->init_registers(adev);
	/* remap HDP registers to a hole in mmio space,
	 * for the purpose of expose those registers
	 * to process space
	 */
	if (adev->nbio.funcs->remap_hdp_registers)
		adev->nbio.funcs->remap_hdp_registers(adev);
	/* enable the doorbell aperture */
	soc21_enable_doorbell_aperture(adev, true);

	return 0;
}

static int soc21_common_hw_fini(void *handle)
{
	struct amdgpu_device *adev = (struct amdgpu_device *)handle;

	/* disable the doorbell aperture */
	soc21_enable_doorbell_aperture(adev, false);

	if (amdgpu_sriov_vf(adev))
		xgpu_nv_mailbox_put_irq(adev);

	return 0;
}

static int soc21_common_suspend(void *handle)
{
	struct amdgpu_device *adev = (struct amdgpu_device *)handle;

	return soc21_common_hw_fini(adev);
}

static int soc21_common_resume(void *handle)
{
	struct amdgpu_device *adev = (struct amdgpu_device *)handle;

	return soc21_common_hw_init(adev);
}

static bool soc21_common_is_idle(void *handle)
{
	return true;
}

static int soc21_common_wait_for_idle(void *handle)
{
	return 0;
}

static int soc21_common_soft_reset(void *handle)
{
	return 0;
}

static int soc21_common_set_clockgating_state(void *handle,
					   enum amd_clockgating_state state)
{
	struct amdgpu_device *adev = (struct amdgpu_device *)handle;

	switch (adev->ip_versions[NBIO_HWIP][0]) {
	case IP_VERSION(4, 3, 0):
	case IP_VERSION(4, 3, 1):
	case IP_VERSION(7, 7, 0):
		adev->nbio.funcs->update_medium_grain_clock_gating(adev,
				state == AMD_CG_STATE_GATE);
		adev->nbio.funcs->update_medium_grain_light_sleep(adev,
				state == AMD_CG_STATE_GATE);
		adev->hdp.funcs->update_clock_gating(adev,
				state == AMD_CG_STATE_GATE);
		break;
	default:
		break;
	}
	return 0;
}

static int soc21_common_set_powergating_state(void *handle,
					   enum amd_powergating_state state)
{
	struct amdgpu_device *adev = (struct amdgpu_device *)handle;

	switch (adev->ip_versions[LSDMA_HWIP][0]) {
	case IP_VERSION(6, 0, 0):
	case IP_VERSION(6, 0, 2):
		adev->lsdma.funcs->update_memory_power_gating(adev,
				state == AMD_PG_STATE_GATE);
		break;
	default:
		break;
	}

	return 0;
}

static void soc21_common_get_clockgating_state(void *handle, u64 *flags)
{
	struct amdgpu_device *adev = (struct amdgpu_device *)handle;

	adev->nbio.funcs->get_clockgating_state(adev, flags);

	adev->hdp.funcs->get_clock_gating_state(adev, flags);

	return;
}

static const struct amd_ip_funcs soc21_common_ip_funcs = {
	.name = "soc21_common",
	.early_init = soc21_common_early_init,
	.late_init = soc21_common_late_init,
	.sw_init = soc21_common_sw_init,
	.sw_fini = soc21_common_sw_fini,
	.hw_init = soc21_common_hw_init,
	.hw_fini = soc21_common_hw_fini,
	.suspend = soc21_common_suspend,
	.resume = soc21_common_resume,
	.is_idle = soc21_common_is_idle,
	.wait_for_idle = soc21_common_wait_for_idle,
	.soft_reset = soc21_common_soft_reset,
	.set_clockgating_state = soc21_common_set_clockgating_state,
	.set_powergating_state = soc21_common_set_powergating_state,
	.get_clockgating_state = soc21_common_get_clockgating_state,
};<|MERGE_RESOLUTION|>--- conflicted
+++ resolved
@@ -49,8 +49,6 @@
 
 /* SOC21 */
 static const struct amdgpu_video_codec_info vcn_4_0_0_video_codecs_encode_array_vcn0[] =
-<<<<<<< HEAD
-=======
 {
 	{codec_info_build(AMDGPU_INFO_VIDEO_CAPS_CODEC_IDX_MPEG4_AVC, 4096, 2304, 0)},
 	{codec_info_build(AMDGPU_INFO_VIDEO_CAPS_CODEC_IDX_HEVC, 4096, 2304, 0)},
@@ -58,18 +56,9 @@
 };
 
 static const struct amdgpu_video_codec_info vcn_4_0_0_video_codecs_encode_array_vcn1[] =
->>>>>>> 82bbec18
 {
 	{codec_info_build(AMDGPU_INFO_VIDEO_CAPS_CODEC_IDX_MPEG4_AVC, 4096, 2304, 0)},
 	{codec_info_build(AMDGPU_INFO_VIDEO_CAPS_CODEC_IDX_HEVC, 4096, 2304, 0)},
-	{codec_info_build(AMDGPU_INFO_VIDEO_CAPS_CODEC_IDX_AV1, 8192, 4352, 0)},
-};
-
-<<<<<<< HEAD
-static const struct amdgpu_video_codec_info vcn_4_0_0_video_codecs_encode_array_vcn1[] =
-{
-	{codec_info_build(AMDGPU_INFO_VIDEO_CAPS_CODEC_IDX_MPEG4_AVC, 4096, 2304, 0)},
-	{codec_info_build(AMDGPU_INFO_VIDEO_CAPS_CODEC_IDX_HEVC, 4096, 2304, 0)},
 };
 
 static const struct amdgpu_video_codecs vcn_4_0_0_video_codecs_encode_vcn0 =
@@ -78,14 +67,6 @@
 	.codec_array = vcn_4_0_0_video_codecs_encode_array_vcn0,
 };
 
-=======
-static const struct amdgpu_video_codecs vcn_4_0_0_video_codecs_encode_vcn0 =
-{
-	.codec_count = ARRAY_SIZE(vcn_4_0_0_video_codecs_encode_array_vcn0),
-	.codec_array = vcn_4_0_0_video_codecs_encode_array_vcn0,
-};
-
->>>>>>> 82bbec18
 static const struct amdgpu_video_codecs vcn_4_0_0_video_codecs_encode_vcn1 =
 {
 	.codec_count = ARRAY_SIZE(vcn_4_0_0_video_codecs_encode_array_vcn1),
@@ -107,7 +88,6 @@
 	{codec_info_build(AMDGPU_INFO_VIDEO_CAPS_CODEC_IDX_HEVC, 8192, 4352, 186)},
 	{codec_info_build(AMDGPU_INFO_VIDEO_CAPS_CODEC_IDX_JPEG, 4096, 4096, 0)},
 	{codec_info_build(AMDGPU_INFO_VIDEO_CAPS_CODEC_IDX_VP9, 8192, 4352, 0)},
-<<<<<<< HEAD
 };
 
 static const struct amdgpu_video_codecs vcn_4_0_0_video_codecs_decode_vcn0 =
@@ -117,49 +97,6 @@
 };
 
 static const struct amdgpu_video_codecs vcn_4_0_0_video_codecs_decode_vcn1 =
-{
-	.codec_count = ARRAY_SIZE(vcn_4_0_0_video_codecs_decode_array_vcn1),
-	.codec_array = vcn_4_0_0_video_codecs_decode_array_vcn1,
-=======
->>>>>>> 82bbec18
-};
-
-static const struct amdgpu_video_codecs vcn_4_0_0_video_codecs_decode_vcn0 =
-{
-<<<<<<< HEAD
-	if (adev->vcn.num_vcn_inst == hweight8(adev->vcn.harvest_config))
-		return -EINVAL;
-
-	switch (adev->ip_versions[UVD_HWIP][0]) {
-	case IP_VERSION(4, 0, 0):
-	case IP_VERSION(4, 0, 2):
-		if (adev->vcn.harvest_config & AMDGPU_VCN_HARVEST_VCN0) {
-			if (encode)
-				*codecs = &vcn_4_0_0_video_codecs_encode_vcn1;
-			else
-				*codecs = &vcn_4_0_0_video_codecs_decode_vcn1;
-		} else {
-			if (encode)
-				*codecs = &vcn_4_0_0_video_codecs_encode_vcn0;
-			else
-				*codecs = &vcn_4_0_0_video_codecs_decode_vcn0;
-		}
-		return 0;
-	default:
-		return -EINVAL;
-	}
-}
-/*
- * Indirect registers accessor
- */
-static u32 soc21_pcie_rreg(struct amdgpu_device *adev, u32 reg)
-=======
-	.codec_count = ARRAY_SIZE(vcn_4_0_0_video_codecs_decode_array_vcn0),
-	.codec_array = vcn_4_0_0_video_codecs_decode_array_vcn0,
-};
-
-static const struct amdgpu_video_codecs vcn_4_0_0_video_codecs_decode_vcn1 =
->>>>>>> 82bbec18
 {
 	.codec_count = ARRAY_SIZE(vcn_4_0_0_video_codecs_decode_array_vcn1),
 	.codec_array = vcn_4_0_0_video_codecs_decode_array_vcn1,
@@ -750,13 +687,9 @@
 			AMD_CG_SUPPORT_GFX_CGLS |
 			AMD_CG_SUPPORT_REPEATER_FGCG |
 			AMD_CG_SUPPORT_GFX_MGCG |
-<<<<<<< HEAD
-			AMD_CG_SUPPORT_HDP_SD;
-=======
 			AMD_CG_SUPPORT_HDP_SD |
 			AMD_CG_SUPPORT_ATHUB_MGCG |
 			AMD_CG_SUPPORT_ATHUB_LS;
->>>>>>> 82bbec18
 		adev->pg_flags = AMD_PG_SUPPORT_VCN |
 			AMD_PG_SUPPORT_VCN_DPG |
 			AMD_PG_SUPPORT_JPEG;
