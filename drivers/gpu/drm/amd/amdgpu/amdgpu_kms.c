--- conflicted
+++ resolved
@@ -867,8 +867,6 @@
 			adev->pm.pcie_mlw_mask & CAIL_PCIE_LINK_WIDTH_SUPPORT_X4 ? 4 :
 			adev->pm.pcie_mlw_mask & CAIL_PCIE_LINK_WIDTH_SUPPORT_X2 ? 2 : 1;
 
-<<<<<<< HEAD
-=======
 		dev_info->tcp_cache_size = adev->gfx.config.gc_tcp_l1_size;
 		dev_info->num_sqc_per_wgp = adev->gfx.config.gc_num_sqc_per_wgp;
 		dev_info->sqc_data_cache_size = adev->gfx.config.gc_l1_data_cache_size_per_sqc;
@@ -878,7 +876,6 @@
 		dev_info->gl2c_cache_size = adev->gfx.config.gc_gl2c_per_gpu;
 		dev_info->mall_size = adev->gmc.mall_size;
 
->>>>>>> 82bbec18
 		ret = copy_to_user(out, dev_info,
 				   min((size_t)size, sizeof(*dev_info))) ? -EFAULT : 0;
 		kfree(dev_info);
