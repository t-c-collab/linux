/*
 * Copyright 2014 Advanced Micro Devices, Inc.
 *
 * Permission is hereby granted, free of charge, to any person obtaining a
 * copy of this software and associated documentation files (the "Software"),
 * to deal in the Software without restriction, including without limitation
 * the rights to use, copy, modify, merge, publish, distribute, sublicense,
 * and/or sell copies of the Software, and to permit persons to whom the
 * Software is furnished to do so, subject to the following conditions:
 *
 * The above copyright notice and this permission notice shall be included in
 * all copies or substantial portions of the Software.
 *
 * THE SOFTWARE IS PROVIDED "AS IS", WITHOUT WARRANTY OF ANY KIND, EXPRESS OR
 * IMPLIED, INCLUDING BUT NOT LIMITED TO THE WARRANTIES OF MERCHANTABILITY,
 * FITNESS FOR A PARTICULAR PURPOSE AND NONINFRINGEMENT.  IN NO EVENT SHALL
 * THE COPYRIGHT HOLDER(S) OR AUTHOR(S) BE LIABLE FOR ANY CLAIM, DAMAGES OR
 * OTHER LIABILITY, WHETHER IN AN ACTION OF CONTRACT, TORT OR OTHERWISE,
 * ARISING FROM, OUT OF OR IN CONNECTION WITH THE SOFTWARE OR THE USE OR
 * OTHER DEALINGS IN THE SOFTWARE.
 *
 */

#include "amdgpu.h"
#include "nbio/nbio_6_1_offset.h"
#include "nbio/nbio_6_1_sh_mask.h"
#include "gc/gc_9_0_offset.h"
#include "gc/gc_9_0_sh_mask.h"
#include "mp/mp_9_0_offset.h"
#include "soc15.h"
#include "vega10_ih.h"
#include "soc15_common.h"
#include "mxgpu_ai.h"

static void xgpu_ai_mailbox_send_ack(struct amdgpu_device *adev)
{
	WREG8(AI_MAIBOX_CONTROL_RCV_OFFSET_BYTE, 2);
}

static void xgpu_ai_mailbox_set_valid(struct amdgpu_device *adev, bool val)
{
	WREG8(AI_MAIBOX_CONTROL_TRN_OFFSET_BYTE, val ? 1 : 0);
}

/*
 * this peek_msg could *only* be called in IRQ routine becuase in IRQ routine
 * RCV_MSG_VALID filed of BIF_BX_PF0_MAILBOX_CONTROL must already be set to 1
 * by host.
 *
 * if called no in IRQ routine, this peek_msg cannot guaranteed to return the
 * correct value since it doesn't return the RCV_DW0 under the case that
 * RCV_MSG_VALID is set by host.
 */
static enum idh_event xgpu_ai_mailbox_peek_msg(struct amdgpu_device *adev)
{
	return RREG32_NO_KIQ(SOC15_REG_OFFSET(NBIO, 0,
				mmBIF_BX_PF0_MAILBOX_MSGBUF_RCV_DW0));
}


static int xgpu_ai_mailbox_rcv_msg(struct amdgpu_device *adev,
				   enum idh_event event)
{
	u32 reg;

	reg = RREG32_NO_KIQ(SOC15_REG_OFFSET(NBIO, 0,
					     mmBIF_BX_PF0_MAILBOX_MSGBUF_RCV_DW0));
	if (reg != event)
		return -ENOENT;

	xgpu_ai_mailbox_send_ack(adev);

	return 0;
}

static uint8_t xgpu_ai_peek_ack(struct amdgpu_device *adev) {
	return RREG8(AI_MAIBOX_CONTROL_TRN_OFFSET_BYTE) & 2;
}

static int xgpu_ai_poll_ack(struct amdgpu_device *adev)
{
	int timeout  = AI_MAILBOX_POLL_ACK_TIMEDOUT;
	u8 reg;

	do {
		reg = RREG8(AI_MAIBOX_CONTROL_TRN_OFFSET_BYTE);
		if (reg & 2)
			return 0;

		mdelay(5);
		timeout -= 5;
	} while (timeout > 1);

	pr_err("Doesn't get TRN_MSG_ACK from pf in %d msec\n", AI_MAILBOX_POLL_ACK_TIMEDOUT);

	return -ETIME;
}

static int xgpu_ai_poll_msg(struct amdgpu_device *adev, enum idh_event event)
{
	int r, timeout = AI_MAILBOX_POLL_MSG_TIMEDOUT;

	do {
		r = xgpu_ai_mailbox_rcv_msg(adev, event);
		if (!r)
			return 0;

		msleep(10);
		timeout -= 10;
	} while (timeout > 1);

	pr_err("Doesn't get msg:%d from pf, error=%d\n", event, r);

	return -ETIME;
}

static void xgpu_ai_mailbox_trans_msg (struct amdgpu_device *adev,
	      enum idh_request req, u32 data1, u32 data2, u32 data3) {
	u32 reg;
	int r;
	uint8_t trn;

	/* IMPORTANT:
	 * clear TRN_MSG_VALID valid to clear host's RCV_MSG_ACK
	 * and with host's RCV_MSG_ACK cleared hw automatically clear host's RCV_MSG_ACK
	 * which lead to VF's TRN_MSG_ACK cleared, otherwise below xgpu_ai_poll_ack()
	 * will return immediatly
	 */
	do {
		xgpu_ai_mailbox_set_valid(adev, false);
		trn = xgpu_ai_peek_ack(adev);
		if (trn) {
			pr_err("trn=%x ACK should not assert! wait again !\n", trn);
			msleep(1);
		}
	} while(trn);

	reg = RREG32_NO_KIQ(SOC15_REG_OFFSET(NBIO, 0,
					     mmBIF_BX_PF0_MAILBOX_MSGBUF_TRN_DW0));
	reg = REG_SET_FIELD(reg, BIF_BX_PF0_MAILBOX_MSGBUF_TRN_DW0,
			    MSGBUF_DATA, req);
	WREG32_NO_KIQ(SOC15_REG_OFFSET(NBIO, 0, mmBIF_BX_PF0_MAILBOX_MSGBUF_TRN_DW0),
		      reg);
	WREG32_NO_KIQ(SOC15_REG_OFFSET(NBIO, 0, mmBIF_BX_PF0_MAILBOX_MSGBUF_TRN_DW1),
				data1);
	WREG32_NO_KIQ(SOC15_REG_OFFSET(NBIO, 0, mmBIF_BX_PF0_MAILBOX_MSGBUF_TRN_DW2),
				data2);
	WREG32_NO_KIQ(SOC15_REG_OFFSET(NBIO, 0, mmBIF_BX_PF0_MAILBOX_MSGBUF_TRN_DW3),
				data3);

	xgpu_ai_mailbox_set_valid(adev, true);

	/* start to poll ack */
	r = xgpu_ai_poll_ack(adev);
	if (r)
		pr_err("Doesn't get ack from pf, continue\n");

	xgpu_ai_mailbox_set_valid(adev, false);
}

static int xgpu_ai_send_access_requests(struct amdgpu_device *adev,
					enum idh_request req)
{
	int r;

	xgpu_ai_mailbox_trans_msg(adev, req, 0, 0, 0);

	/* start to check msg if request is idh_req_gpu_init_access */
	if (req == IDH_REQ_GPU_INIT_ACCESS ||
		req == IDH_REQ_GPU_FINI_ACCESS ||
		req == IDH_REQ_GPU_RESET_ACCESS) {
		r = xgpu_ai_poll_msg(adev, IDH_READY_TO_ACCESS_GPU);
		if (r) {
			pr_err("Doesn't get READY_TO_ACCESS_GPU from pf, give up\n");
			return r;
		}
		/* Retrieve checksum from mailbox2 */
		if (req == IDH_REQ_GPU_INIT_ACCESS || req == IDH_REQ_GPU_RESET_ACCESS) {
			adev->virt.fw_reserve.checksum_key =
				RREG32_NO_KIQ(SOC15_REG_OFFSET(NBIO, 0,
					mmBIF_BX_PF0_MAILBOX_MSGBUF_RCV_DW2));
		}
	}

	return 0;
}

static int xgpu_ai_request_reset(struct amdgpu_device *adev)
{
	return xgpu_ai_send_access_requests(adev, IDH_REQ_GPU_RESET_ACCESS);
}

static int xgpu_ai_request_full_gpu_access(struct amdgpu_device *adev,
					   bool init)
{
	enum idh_request req;

	req = init ? IDH_REQ_GPU_INIT_ACCESS : IDH_REQ_GPU_FINI_ACCESS;
	return xgpu_ai_send_access_requests(adev, req);
}

static int xgpu_ai_release_full_gpu_access(struct amdgpu_device *adev,
					   bool init)
{
	enum idh_request req;
	int r = 0;

	req = init ? IDH_REL_GPU_INIT_ACCESS : IDH_REL_GPU_FINI_ACCESS;
	r = xgpu_ai_send_access_requests(adev, req);

	return r;
}

static int xgpu_ai_mailbox_ack_irq(struct amdgpu_device *adev,
					struct amdgpu_irq_src *source,
					struct amdgpu_iv_entry *entry)
{
	DRM_DEBUG("get ack intr and do nothing.\n");
	return 0;
}

static int xgpu_ai_set_mailbox_ack_irq(struct amdgpu_device *adev,
					struct amdgpu_irq_src *source,
					unsigned type,
					enum amdgpu_interrupt_state state)
{
	u32 tmp = RREG32_NO_KIQ(SOC15_REG_OFFSET(NBIO, 0, mmBIF_BX_PF0_MAILBOX_INT_CNTL));

	tmp = REG_SET_FIELD(tmp, BIF_BX_PF0_MAILBOX_INT_CNTL, ACK_INT_EN,
				(state == AMDGPU_IRQ_STATE_ENABLE) ? 1 : 0);
	WREG32_NO_KIQ(SOC15_REG_OFFSET(NBIO, 0, mmBIF_BX_PF0_MAILBOX_INT_CNTL), tmp);

	return 0;
}

static void xgpu_ai_mailbox_flr_work(struct work_struct *work)
{
	struct amdgpu_virt *virt = container_of(work, struct amdgpu_virt, flr_work);
	struct amdgpu_device *adev = container_of(virt, struct amdgpu_device, virt);
	int timeout = AI_MAILBOX_POLL_FLR_TIMEDOUT;

	/* block amdgpu_gpu_recover till msg FLR COMPLETE received,
	 * otherwise the mailbox msg will be ruined/reseted by
	 * the VF FLR.
	 */
	if (!down_read_trylock(&adev->reset_sem))
		return;

	atomic_set(&adev->in_gpu_reset, 1);

	do {
		if (xgpu_ai_mailbox_peek_msg(adev) == IDH_FLR_NOTIFICATION_CMPL)
			goto flr_done;

		msleep(10);
		timeout -= 10;
	} while (timeout > 1);

flr_done:
	atomic_set(&adev->in_gpu_reset, 0);
	up_read(&adev->reset_sem);

	/* Trigger recovery for world switch failure if no TDR */
	if (amdgpu_device_should_recover_gpu(adev)
<<<<<<< HEAD
		&& (amdgpu_device_has_job_running(adev) || adev->sdma_timeout == MAX_SCHEDULE_TIMEOUT))
=======
		&& (!amdgpu_device_has_job_running(adev) ||
		adev->sdma_timeout == MAX_SCHEDULE_TIMEOUT))
>>>>>>> 6ea6be77
		amdgpu_device_gpu_recover(adev, NULL);
}

static int xgpu_ai_set_mailbox_rcv_irq(struct amdgpu_device *adev,
				       struct amdgpu_irq_src *src,
				       unsigned type,
				       enum amdgpu_interrupt_state state)
{
	u32 tmp = RREG32_NO_KIQ(SOC15_REG_OFFSET(NBIO, 0, mmBIF_BX_PF0_MAILBOX_INT_CNTL));

	tmp = REG_SET_FIELD(tmp, BIF_BX_PF0_MAILBOX_INT_CNTL, VALID_INT_EN,
			    (state == AMDGPU_IRQ_STATE_ENABLE) ? 1 : 0);
	WREG32_NO_KIQ(SOC15_REG_OFFSET(NBIO, 0, mmBIF_BX_PF0_MAILBOX_INT_CNTL), tmp);

	return 0;
}

static int xgpu_ai_mailbox_rcv_irq(struct amdgpu_device *adev,
				   struct amdgpu_irq_src *source,
				   struct amdgpu_iv_entry *entry)
{
	enum idh_event event = xgpu_ai_mailbox_peek_msg(adev);

	switch (event) {
		case IDH_FLR_NOTIFICATION:
		if (amdgpu_sriov_runtime(adev))
			schedule_work(&adev->virt.flr_work);
		break;
		case IDH_QUERY_ALIVE:
			xgpu_ai_mailbox_send_ack(adev);
			break;
		/* READY_TO_ACCESS_GPU is fetched by kernel polling, IRQ can ignore
		 * it byfar since that polling thread will handle it,
		 * other msg like flr complete is not handled here.
		 */
		case IDH_CLR_MSG_BUF:
		case IDH_FLR_NOTIFICATION_CMPL:
		case IDH_READY_TO_ACCESS_GPU:
		default:
		break;
	}

	return 0;
}

static const struct amdgpu_irq_src_funcs xgpu_ai_mailbox_ack_irq_funcs = {
	.set = xgpu_ai_set_mailbox_ack_irq,
	.process = xgpu_ai_mailbox_ack_irq,
};

static const struct amdgpu_irq_src_funcs xgpu_ai_mailbox_rcv_irq_funcs = {
	.set = xgpu_ai_set_mailbox_rcv_irq,
	.process = xgpu_ai_mailbox_rcv_irq,
};

void xgpu_ai_mailbox_set_irq_funcs(struct amdgpu_device *adev)
{
	adev->virt.ack_irq.num_types = 1;
	adev->virt.ack_irq.funcs = &xgpu_ai_mailbox_ack_irq_funcs;
	adev->virt.rcv_irq.num_types = 1;
	adev->virt.rcv_irq.funcs = &xgpu_ai_mailbox_rcv_irq_funcs;
}

int xgpu_ai_mailbox_add_irq_id(struct amdgpu_device *adev)
{
	int r;

	r = amdgpu_irq_add_id(adev, SOC15_IH_CLIENTID_BIF, 135, &adev->virt.rcv_irq);
	if (r)
		return r;

	r = amdgpu_irq_add_id(adev, SOC15_IH_CLIENTID_BIF, 138, &adev->virt.ack_irq);
	if (r) {
		amdgpu_irq_put(adev, &adev->virt.rcv_irq, 0);
		return r;
	}

	return 0;
}

int xgpu_ai_mailbox_get_irq(struct amdgpu_device *adev)
{
	int r;

	r = amdgpu_irq_get(adev, &adev->virt.rcv_irq, 0);
	if (r)
		return r;
	r = amdgpu_irq_get(adev, &adev->virt.ack_irq, 0);
	if (r) {
		amdgpu_irq_put(adev, &adev->virt.rcv_irq, 0);
		return r;
	}

	INIT_WORK(&adev->virt.flr_work, xgpu_ai_mailbox_flr_work);

	return 0;
}

void xgpu_ai_mailbox_put_irq(struct amdgpu_device *adev)
{
	amdgpu_irq_put(adev, &adev->virt.ack_irq, 0);
	amdgpu_irq_put(adev, &adev->virt.rcv_irq, 0);
}

const struct amdgpu_virt_ops xgpu_ai_virt_ops = {
	.req_full_gpu	= xgpu_ai_request_full_gpu_access,
	.rel_full_gpu	= xgpu_ai_release_full_gpu_access,
	.reset_gpu = xgpu_ai_request_reset,
	.wait_reset = NULL,
	.trans_msg = xgpu_ai_mailbox_trans_msg,
};<|MERGE_RESOLUTION|>--- conflicted
+++ resolved
@@ -262,12 +262,8 @@
 
 	/* Trigger recovery for world switch failure if no TDR */
 	if (amdgpu_device_should_recover_gpu(adev)
-<<<<<<< HEAD
-		&& (amdgpu_device_has_job_running(adev) || adev->sdma_timeout == MAX_SCHEDULE_TIMEOUT))
-=======
 		&& (!amdgpu_device_has_job_running(adev) ||
 		adev->sdma_timeout == MAX_SCHEDULE_TIMEOUT))
->>>>>>> 6ea6be77
 		amdgpu_device_gpu_recover(adev, NULL);
 }
 
