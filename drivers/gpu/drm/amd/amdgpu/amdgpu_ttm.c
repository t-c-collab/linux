--- conflicted
+++ resolved
@@ -63,22 +63,15 @@
 
 #define AMDGPU_TTM_VRAM_MAX_DW_READ	(size_t)128
 
-<<<<<<< HEAD
-=======
 static int amdgpu_ttm_backend_bind(struct ttm_bo_device *bdev,
 				   struct ttm_tt *ttm,
 				   struct ttm_resource *bo_mem);
 
->>>>>>> 6ea6be77
 static int amdgpu_ttm_init_on_chip(struct amdgpu_device *adev,
 				    unsigned int type,
 				    uint64_t size)
 {
 	return ttm_range_man_init(&adev->mman.bdev, type,
-<<<<<<< HEAD
-				  TTM_PL_FLAG_UNCACHED, TTM_PL_FLAG_UNCACHED,
-=======
->>>>>>> 6ea6be77
 				  false, size >> PAGE_SHIFT);
 }
 
@@ -186,27 +179,6 @@
 }
 
 /**
-<<<<<<< HEAD
- * amdgpu_move_null - Register memory for a buffer object
- *
- * @bo: The bo to assign the memory to
- * @new_mem: The memory to be assigned.
- *
- * Assign the memory from new_mem to the memory of the buffer object bo.
- */
-static void amdgpu_move_null(struct ttm_buffer_object *bo,
-			     struct ttm_resource *new_mem)
-{
-	struct ttm_resource *old_mem = &bo->mem;
-
-	BUG_ON(old_mem->mm_node != NULL);
-	*old_mem = *new_mem;
-	new_mem->mm_node = NULL;
-}
-
-/**
-=======
->>>>>>> 6ea6be77
  * amdgpu_mm_node_addr - Compute the GPU relative offset of a GTT buffer.
  *
  * @bo: The bo to assign the memory to.
@@ -1135,12 +1107,8 @@
  * Called by ttm_tt_bind() on behalf of ttm_bo_handle_move_mem().
  * This handles binding GTT memory to the device address space.
  */
-<<<<<<< HEAD
-static int amdgpu_ttm_backend_bind(struct ttm_tt *ttm,
-=======
 static int amdgpu_ttm_backend_bind(struct ttm_bo_device *bdev,
 				   struct ttm_tt *ttm,
->>>>>>> 6ea6be77
 				   struct ttm_resource *bo_mem)
 {
 	struct amdgpu_device *adev = amdgpu_ttm_adev(bdev);
@@ -1735,12 +1703,9 @@
 	.ttm_tt_create = &amdgpu_ttm_tt_create,
 	.ttm_tt_populate = &amdgpu_ttm_tt_populate,
 	.ttm_tt_unpopulate = &amdgpu_ttm_tt_unpopulate,
-<<<<<<< HEAD
-=======
 	.ttm_tt_bind = &amdgpu_ttm_backend_bind,
 	.ttm_tt_unbind = &amdgpu_ttm_backend_unbind,
 	.ttm_tt_destroy = &amdgpu_ttm_backend_destroy,
->>>>>>> 6ea6be77
 	.eviction_valuable = amdgpu_ttm_bo_eviction_valuable,
 	.evict_flags = &amdgpu_evict_flags,
 	.move = &amdgpu_bo_move,
