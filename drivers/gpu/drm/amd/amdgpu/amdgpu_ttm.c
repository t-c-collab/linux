--- conflicted
+++ resolved
@@ -677,34 +677,23 @@
 		return -ESRCH;
 
 	mmap_read_lock(mm);
-<<<<<<< HEAD
-	vma = find_vma(mm, start);
-	mmap_read_unlock(mm);
-	if (unlikely(!vma || start < vma->vm_start)) {
-=======
 	vma = vma_lookup(mm, start);
 	if (unlikely(!vma)) {
->>>>>>> 2734d6c1
 		r = -EFAULT;
-		goto out_putmm;
+		goto out_unlock;
 	}
 	if (unlikely((gtt->userflags & AMDGPU_GEM_USERPTR_ANONONLY) &&
 		vma->vm_file)) {
 		r = -EPERM;
-		goto out_putmm;
+		goto out_unlock;
 	}
 
 	readonly = amdgpu_ttm_tt_is_readonly(ttm);
 	r = amdgpu_hmm_range_get_pages(&bo->notifier, mm, pages, start,
 				       ttm->num_pages, &gtt->range, readonly,
-<<<<<<< HEAD
-				       false);
-out_putmm:
-=======
 				       true, NULL);
 out_unlock:
 	mmap_read_unlock(mm);
->>>>>>> 2734d6c1
 	mmput(mm);
 
 	return r;
@@ -1161,7 +1150,6 @@
 		amdgpu_ttm_tt_set_user_pages(ttm, NULL);
 		kfree(ttm->sg);
 		ttm->sg = NULL;
-		ttm->page_flags &= ~TTM_PAGE_FLAG_SG;
 		return;
 	}
 
