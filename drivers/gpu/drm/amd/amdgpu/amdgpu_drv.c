/*
 * Copyright 2000 VA Linux Systems, Inc., Sunnyvale, California.
 * All Rights Reserved.
 *
 * Permission is hereby granted, free of charge, to any person obtaining a
 * copy of this software and associated documentation files (the "Software"),
 * to deal in the Software without restriction, including without limitation
 * the rights to use, copy, modify, merge, publish, distribute, sublicense,
 * and/or sell copies of the Software, and to permit persons to whom the
 * Software is furnished to do so, subject to the following conditions:
 *
 * The above copyright notice and this permission notice (including the next
 * paragraph) shall be included in all copies or substantial portions of the
 * Software.
 *
 * THE SOFTWARE IS PROVIDED "AS IS", WITHOUT WARRANTY OF ANY KIND, EXPRESS OR
 * IMPLIED, INCLUDING BUT NOT LIMITED TO THE WARRANTIES OF MERCHANTABILITY,
 * FITNESS FOR A PARTICULAR PURPOSE AND NONINFRINGEMENT.  IN NO EVENT SHALL
 * VA LINUX SYSTEMS AND/OR ITS SUPPLIERS BE LIABLE FOR ANY CLAIM, DAMAGES OR
 * OTHER LIABILITY, WHETHER IN AN ACTION OF CONTRACT, TORT OR OTHERWISE,
 * ARISING FROM, OUT OF OR IN CONNECTION WITH THE SOFTWARE OR THE USE OR
 * OTHER DEALINGS IN THE SOFTWARE.
 */

#include <drm/amdgpu_drm.h>
#include <drm/drm_drv.h>
#include <drm/drm_gem.h>
#include <drm/drm_vblank.h>
#include <drm/drm_managed.h>
#include "amdgpu_drv.h"

#include <drm/drm_pciids.h>
#include <linux/console.h>
#include <linux/module.h>
#include <linux/pm_runtime.h>
#include <linux/vga_switcheroo.h>
#include <drm/drm_probe_helper.h>
#include <linux/mmu_notifier.h>

#include "amdgpu.h"
#include "amdgpu_irq.h"
#include "amdgpu_dma_buf.h"

#include "amdgpu_amdkfd.h"

#include "amdgpu_ras.h"

/*
 * KMS wrapper.
 * - 3.0.0 - initial driver
 * - 3.1.0 - allow reading more status registers (GRBM, SRBM, SDMA, CP)
 * - 3.2.0 - GFX8: Uses EOP_TC_WB_ACTION_EN, so UMDs don't have to do the same
 *           at the end of IBs.
 * - 3.3.0 - Add VM support for UVD on supported hardware.
 * - 3.4.0 - Add AMDGPU_INFO_NUM_EVICTIONS.
 * - 3.5.0 - Add support for new UVD_NO_OP register.
 * - 3.6.0 - kmd involves use CONTEXT_CONTROL in ring buffer.
 * - 3.7.0 - Add support for VCE clock list packet
 * - 3.8.0 - Add support raster config init in the kernel
 * - 3.9.0 - Add support for memory query info about VRAM and GTT.
 * - 3.10.0 - Add support for new fences ioctl, new gem ioctl flags
 * - 3.11.0 - Add support for sensor query info (clocks, temp, etc).
 * - 3.12.0 - Add query for double offchip LDS buffers
 * - 3.13.0 - Add PRT support
 * - 3.14.0 - Fix race in amdgpu_ctx_get_fence() and note new functionality
 * - 3.15.0 - Export more gpu info for gfx9
 * - 3.16.0 - Add reserved vmid support
 * - 3.17.0 - Add AMDGPU_NUM_VRAM_CPU_PAGE_FAULTS.
 * - 3.18.0 - Export gpu always on cu bitmap
 * - 3.19.0 - Add support for UVD MJPEG decode
 * - 3.20.0 - Add support for local BOs
 * - 3.21.0 - Add DRM_AMDGPU_FENCE_TO_HANDLE ioctl
 * - 3.22.0 - Add DRM_AMDGPU_SCHED ioctl
 * - 3.23.0 - Add query for VRAM lost counter
 * - 3.24.0 - Add high priority compute support for gfx9
 * - 3.25.0 - Add support for sensor query info (stable pstate sclk/mclk).
 * - 3.26.0 - GFX9: Process AMDGPU_IB_FLAG_TC_WB_NOT_INVALIDATE.
 * - 3.27.0 - Add new chunk to to AMDGPU_CS to enable BO_LIST creation.
 * - 3.28.0 - Add AMDGPU_CHUNK_ID_SCHEDULED_DEPENDENCIES
 * - 3.29.0 - Add AMDGPU_IB_FLAG_RESET_GDS_MAX_WAVE_ID
 * - 3.30.0 - Add AMDGPU_SCHED_OP_CONTEXT_PRIORITY_OVERRIDE.
 * - 3.31.0 - Add support for per-flip tiling attribute changes with DC
 * - 3.32.0 - Add syncobj timeline support to AMDGPU_CS.
 * - 3.33.0 - Fixes for GDS ENOMEM failures in AMDGPU_CS.
 * - 3.34.0 - Non-DC can flip correctly between buffers with different pitches
 * - 3.35.0 - Add drm_amdgpu_info_device::tcc_disabled_mask
 * - 3.36.0 - Allow reading more status registers on si/cik
 * - 3.37.0 - L2 is invalidated before SDMA IBs, needed for correctness
 * - 3.38.0 - Add AMDGPU_IB_FLAG_EMIT_MEM_SYNC
 * - 3.39.0 - DMABUF implicit sync does a full pipeline sync
 * - 3.40.0 - Add AMDGPU_IDS_FLAGS_TMZ
 */
#define KMS_DRIVER_MAJOR	3
#define KMS_DRIVER_MINOR	40
#define KMS_DRIVER_PATCHLEVEL	0

int amdgpu_vram_limit = 0;
int amdgpu_vis_vram_limit = 0;
int amdgpu_gart_size = -1; /* auto */
int amdgpu_gtt_size = -1; /* auto */
int amdgpu_moverate = -1; /* auto */
int amdgpu_benchmarking = 0;
int amdgpu_testing = 0;
int amdgpu_audio = -1;
int amdgpu_disp_priority = 0;
int amdgpu_hw_i2c = 0;
int amdgpu_pcie_gen2 = -1;
int amdgpu_msi = -1;
char amdgpu_lockup_timeout[AMDGPU_MAX_TIMEOUT_PARAM_LENGTH];
int amdgpu_dpm = -1;
int amdgpu_fw_load_type = -1;
int amdgpu_aspm = -1;
int amdgpu_runtime_pm = -1;
uint amdgpu_ip_block_mask = 0xffffffff;
int amdgpu_bapm = -1;
int amdgpu_deep_color = 0;
int amdgpu_vm_size = -1;
int amdgpu_vm_fragment_size = -1;
int amdgpu_vm_block_size = -1;
int amdgpu_vm_fault_stop = 0;
int amdgpu_vm_debug = 0;
int amdgpu_vm_update_mode = -1;
int amdgpu_exp_hw_support = 0;
int amdgpu_dc = -1;
int amdgpu_sched_jobs = 32;
int amdgpu_sched_hw_submission = 2;
uint amdgpu_pcie_gen_cap = 0;
uint amdgpu_pcie_lane_cap = 0;
uint amdgpu_cg_mask = 0xffffffff;
uint amdgpu_pg_mask = 0xffffffff;
uint amdgpu_sdma_phase_quantum = 32;
char *amdgpu_disable_cu = NULL;
char *amdgpu_virtual_display = NULL;
/* OverDrive(bit 14) disabled by default*/
uint amdgpu_pp_feature_mask = 0xffffbfff;
uint amdgpu_force_long_training = 0;
int amdgpu_job_hang_limit = 0;
int amdgpu_lbpw = -1;
int amdgpu_compute_multipipe = -1;
int amdgpu_gpu_recovery = -1; /* auto */
int amdgpu_emu_mode = 0;
uint amdgpu_smu_memory_pool_size = 0;
/* FBC (bit 0) disabled by default*/
uint amdgpu_dc_feature_mask = 0;
uint amdgpu_dc_debug_mask = 0;
int amdgpu_async_gfx_ring = 1;
int amdgpu_mcbp = 0;
int amdgpu_discovery = -1;
int amdgpu_mes = 0;
int amdgpu_noretry;
int amdgpu_force_asic_type = -1;
int amdgpu_tmz = 0;
int amdgpu_reset_method = -1; /* auto */
int amdgpu_num_kcq = -1;

struct amdgpu_mgpu_info mgpu_info = {
	.mutex = __MUTEX_INITIALIZER(mgpu_info.mutex),
};
int amdgpu_ras_enable = -1;
uint amdgpu_ras_mask = 0xffffffff;
int amdgpu_bad_page_threshold = -1;

/**
 * DOC: vramlimit (int)
 * Restrict the total amount of VRAM in MiB for testing.  The default is 0 (Use full VRAM).
 */
MODULE_PARM_DESC(vramlimit, "Restrict VRAM for testing, in megabytes");
module_param_named(vramlimit, amdgpu_vram_limit, int, 0600);

/**
 * DOC: vis_vramlimit (int)
 * Restrict the amount of CPU visible VRAM in MiB for testing.  The default is 0 (Use full CPU visible VRAM).
 */
MODULE_PARM_DESC(vis_vramlimit, "Restrict visible VRAM for testing, in megabytes");
module_param_named(vis_vramlimit, amdgpu_vis_vram_limit, int, 0444);

/**
 * DOC: gartsize (uint)
 * Restrict the size of GART in Mib (32, 64, etc.) for testing. The default is -1 (The size depends on asic).
 */
MODULE_PARM_DESC(gartsize, "Size of GART to setup in megabytes (32, 64, etc., -1=auto)");
module_param_named(gartsize, amdgpu_gart_size, uint, 0600);

/**
 * DOC: gttsize (int)
 * Restrict the size of GTT domain in MiB for testing. The default is -1 (It's VRAM size if 3GB < VRAM < 3/4 RAM,
 * otherwise 3/4 RAM size).
 */
MODULE_PARM_DESC(gttsize, "Size of the GTT domain in megabytes (-1 = auto)");
module_param_named(gttsize, amdgpu_gtt_size, int, 0600);

/**
 * DOC: moverate (int)
 * Set maximum buffer migration rate in MB/s. The default is -1 (8 MB/s).
 */
MODULE_PARM_DESC(moverate, "Maximum buffer migration rate in MB/s. (32, 64, etc., -1=auto, 0=1=disabled)");
module_param_named(moverate, amdgpu_moverate, int, 0600);

/**
 * DOC: benchmark (int)
 * Run benchmarks. The default is 0 (Skip benchmarks).
 */
MODULE_PARM_DESC(benchmark, "Run benchmark");
module_param_named(benchmark, amdgpu_benchmarking, int, 0444);

/**
 * DOC: test (int)
 * Test BO GTT->VRAM and VRAM->GTT GPU copies. The default is 0 (Skip test, only set 1 to run test).
 */
MODULE_PARM_DESC(test, "Run tests");
module_param_named(test, amdgpu_testing, int, 0444);

/**
 * DOC: audio (int)
 * Set HDMI/DPAudio. Only affects non-DC display handling. The default is -1 (Enabled), set 0 to disabled it.
 */
MODULE_PARM_DESC(audio, "Audio enable (-1 = auto, 0 = disable, 1 = enable)");
module_param_named(audio, amdgpu_audio, int, 0444);

/**
 * DOC: disp_priority (int)
 * Set display Priority (1 = normal, 2 = high). Only affects non-DC display handling. The default is 0 (auto).
 */
MODULE_PARM_DESC(disp_priority, "Display Priority (0 = auto, 1 = normal, 2 = high)");
module_param_named(disp_priority, amdgpu_disp_priority, int, 0444);

/**
 * DOC: hw_i2c (int)
 * To enable hw i2c engine. Only affects non-DC display handling. The default is 0 (Disabled).
 */
MODULE_PARM_DESC(hw_i2c, "hw i2c engine enable (0 = disable)");
module_param_named(hw_i2c, amdgpu_hw_i2c, int, 0444);

/**
 * DOC: pcie_gen2 (int)
 * To disable PCIE Gen2/3 mode (0 = disable, 1 = enable). The default is -1 (auto, enabled).
 */
MODULE_PARM_DESC(pcie_gen2, "PCIE Gen2 mode (-1 = auto, 0 = disable, 1 = enable)");
module_param_named(pcie_gen2, amdgpu_pcie_gen2, int, 0444);

/**
 * DOC: msi (int)
 * To disable Message Signaled Interrupts (MSI) functionality (1 = enable, 0 = disable). The default is -1 (auto, enabled).
 */
MODULE_PARM_DESC(msi, "MSI support (1 = enable, 0 = disable, -1 = auto)");
module_param_named(msi, amdgpu_msi, int, 0444);

/**
 * DOC: lockup_timeout (string)
 * Set GPU scheduler timeout value in ms.
 *
 * The format can be [Non-Compute] or [GFX,Compute,SDMA,Video]. That is there can be one or
 * multiple values specified. 0 and negative values are invalidated. They will be adjusted
 * to the default timeout.
 *
 * - With one value specified, the setting will apply to all non-compute jobs.
 * - With multiple values specified, the first one will be for GFX.
 *   The second one is for Compute. The third and fourth ones are
 *   for SDMA and Video.
 *
 * By default(with no lockup_timeout settings), the timeout for all non-compute(GFX, SDMA and Video)
 * jobs is 10000. And there is no timeout enforced on compute jobs.
 */
MODULE_PARM_DESC(lockup_timeout, "GPU lockup timeout in ms (default: for bare metal 10000 for non-compute jobs and infinity timeout for compute jobs; "
		"for passthrough or sriov, 10000 for all jobs."
		" 0: keep default value. negative: infinity timeout), "
		"format: for bare metal [Non-Compute] or [GFX,Compute,SDMA,Video]; "
		"for passthrough or sriov [all jobs] or [GFX,Compute,SDMA,Video].");
module_param_string(lockup_timeout, amdgpu_lockup_timeout, sizeof(amdgpu_lockup_timeout), 0444);

/**
 * DOC: dpm (int)
 * Override for dynamic power management setting
 * (0 = disable, 1 = enable, 2 = enable sw smu driver for vega20)
 * The default is -1 (auto).
 */
MODULE_PARM_DESC(dpm, "DPM support (1 = enable, 0 = disable, -1 = auto)");
module_param_named(dpm, amdgpu_dpm, int, 0444);

/**
 * DOC: fw_load_type (int)
 * Set different firmware loading type for debugging (0 = direct, 1 = SMU, 2 = PSP). The default is -1 (auto).
 */
MODULE_PARM_DESC(fw_load_type, "firmware loading type (0 = direct, 1 = SMU, 2 = PSP, -1 = auto)");
module_param_named(fw_load_type, amdgpu_fw_load_type, int, 0444);

/**
 * DOC: aspm (int)
 * To disable ASPM (1 = enable, 0 = disable). The default is -1 (auto, enabled).
 */
MODULE_PARM_DESC(aspm, "ASPM support (1 = enable, 0 = disable, -1 = auto)");
module_param_named(aspm, amdgpu_aspm, int, 0444);

/**
 * DOC: runpm (int)
 * Override for runtime power management control for dGPUs in PX/HG laptops. The amdgpu driver can dynamically power down
 * the dGPU on PX/HG laptops when it is idle. The default is -1 (auto enable). Setting the value to 0 disables this functionality.
 */
MODULE_PARM_DESC(runpm, "PX runtime pm (1 = force enable, 0 = disable, -1 = PX only default)");
module_param_named(runpm, amdgpu_runtime_pm, int, 0444);

/**
 * DOC: ip_block_mask (uint)
 * Override what IP blocks are enabled on the GPU. Each GPU is a collection of IP blocks (gfx, display, video, etc.).
 * Use this parameter to disable specific blocks. Note that the IP blocks do not have a fixed index. Some asics may not have
 * some IPs or may include multiple instances of an IP so the ordering various from asic to asic. See the driver output in
 * the kernel log for the list of IPs on the asic. The default is 0xffffffff (enable all blocks on a device).
 */
MODULE_PARM_DESC(ip_block_mask, "IP Block Mask (all blocks enabled (default))");
module_param_named(ip_block_mask, amdgpu_ip_block_mask, uint, 0444);

/**
 * DOC: bapm (int)
 * Bidirectional Application Power Management (BAPM) used to dynamically share TDP between CPU and GPU. Set value 0 to disable it.
 * The default -1 (auto, enabled)
 */
MODULE_PARM_DESC(bapm, "BAPM support (1 = enable, 0 = disable, -1 = auto)");
module_param_named(bapm, amdgpu_bapm, int, 0444);

/**
 * DOC: deep_color (int)
 * Set 1 to enable Deep Color support. Only affects non-DC display handling. The default is 0 (disabled).
 */
MODULE_PARM_DESC(deep_color, "Deep Color support (1 = enable, 0 = disable (default))");
module_param_named(deep_color, amdgpu_deep_color, int, 0444);

/**
 * DOC: vm_size (int)
 * Override the size of the GPU's per client virtual address space in GiB.  The default is -1 (automatic for each asic).
 */
MODULE_PARM_DESC(vm_size, "VM address space size in gigabytes (default 64GB)");
module_param_named(vm_size, amdgpu_vm_size, int, 0444);

/**
 * DOC: vm_fragment_size (int)
 * Override VM fragment size in bits (4, 5, etc. 4 = 64K, 9 = 2M). The default is -1 (automatic for each asic).
 */
MODULE_PARM_DESC(vm_fragment_size, "VM fragment size in bits (4, 5, etc. 4 = 64K (default), Max 9 = 2M)");
module_param_named(vm_fragment_size, amdgpu_vm_fragment_size, int, 0444);

/**
 * DOC: vm_block_size (int)
 * Override VM page table size in bits (default depending on vm_size and hw setup). The default is -1 (automatic for each asic).
 */
MODULE_PARM_DESC(vm_block_size, "VM page table size in bits (default depending on vm_size)");
module_param_named(vm_block_size, amdgpu_vm_block_size, int, 0444);

/**
 * DOC: vm_fault_stop (int)
 * Stop on VM fault for debugging (0 = never, 1 = print first, 2 = always). The default is 0 (No stop).
 */
MODULE_PARM_DESC(vm_fault_stop, "Stop on VM fault (0 = never (default), 1 = print first, 2 = always)");
module_param_named(vm_fault_stop, amdgpu_vm_fault_stop, int, 0444);

/**
 * DOC: vm_debug (int)
 * Debug VM handling (0 = disabled, 1 = enabled). The default is 0 (Disabled).
 */
MODULE_PARM_DESC(vm_debug, "Debug VM handling (0 = disabled (default), 1 = enabled)");
module_param_named(vm_debug, amdgpu_vm_debug, int, 0644);

/**
 * DOC: vm_update_mode (int)
 * Override VM update mode. VM updated by using CPU (0 = never, 1 = Graphics only, 2 = Compute only, 3 = Both). The default
 * is -1 (Only in large BAR(LB) systems Compute VM tables will be updated by CPU, otherwise 0, never).
 */
MODULE_PARM_DESC(vm_update_mode, "VM update using CPU (0 = never (default except for large BAR(LB)), 1 = Graphics only, 2 = Compute only (default for LB), 3 = Both");
module_param_named(vm_update_mode, amdgpu_vm_update_mode, int, 0444);

/**
 * DOC: exp_hw_support (int)
 * Enable experimental hw support (1 = enable). The default is 0 (disabled).
 */
MODULE_PARM_DESC(exp_hw_support, "experimental hw support (1 = enable, 0 = disable (default))");
module_param_named(exp_hw_support, amdgpu_exp_hw_support, int, 0444);

/**
 * DOC: dc (int)
 * Disable/Enable Display Core driver for debugging (1 = enable, 0 = disable). The default is -1 (automatic for each asic).
 */
MODULE_PARM_DESC(dc, "Display Core driver (1 = enable, 0 = disable, -1 = auto (default))");
module_param_named(dc, amdgpu_dc, int, 0444);

/**
 * DOC: sched_jobs (int)
 * Override the max number of jobs supported in the sw queue. The default is 32.
 */
MODULE_PARM_DESC(sched_jobs, "the max number of jobs supported in the sw queue (default 32)");
module_param_named(sched_jobs, amdgpu_sched_jobs, int, 0444);

/**
 * DOC: sched_hw_submission (int)
 * Override the max number of HW submissions. The default is 2.
 */
MODULE_PARM_DESC(sched_hw_submission, "the max number of HW submissions (default 2)");
module_param_named(sched_hw_submission, amdgpu_sched_hw_submission, int, 0444);

/**
 * DOC: ppfeaturemask (hexint)
 * Override power features enabled. See enum PP_FEATURE_MASK in drivers/gpu/drm/amd/include/amd_shared.h.
 * The default is the current set of stable power features.
 */
MODULE_PARM_DESC(ppfeaturemask, "all power features enabled (default))");
module_param_named(ppfeaturemask, amdgpu_pp_feature_mask, hexint, 0444);

/**
 * DOC: forcelongtraining (uint)
 * Force long memory training in resume.
 * The default is zero, indicates short training in resume.
 */
MODULE_PARM_DESC(forcelongtraining, "force memory long training");
module_param_named(forcelongtraining, amdgpu_force_long_training, uint, 0444);

/**
 * DOC: pcie_gen_cap (uint)
 * Override PCIE gen speed capabilities. See the CAIL flags in drivers/gpu/drm/amd/include/amd_pcie.h.
 * The default is 0 (automatic for each asic).
 */
MODULE_PARM_DESC(pcie_gen_cap, "PCIE Gen Caps (0: autodetect (default))");
module_param_named(pcie_gen_cap, amdgpu_pcie_gen_cap, uint, 0444);

/**
 * DOC: pcie_lane_cap (uint)
 * Override PCIE lanes capabilities. See the CAIL flags in drivers/gpu/drm/amd/include/amd_pcie.h.
 * The default is 0 (automatic for each asic).
 */
MODULE_PARM_DESC(pcie_lane_cap, "PCIE Lane Caps (0: autodetect (default))");
module_param_named(pcie_lane_cap, amdgpu_pcie_lane_cap, uint, 0444);

/**
 * DOC: cg_mask (uint)
 * Override Clockgating features enabled on GPU (0 = disable clock gating). See the AMD_CG_SUPPORT flags in
 * drivers/gpu/drm/amd/include/amd_shared.h. The default is 0xffffffff (all enabled).
 */
MODULE_PARM_DESC(cg_mask, "Clockgating flags mask (0 = disable clock gating)");
module_param_named(cg_mask, amdgpu_cg_mask, uint, 0444);

/**
 * DOC: pg_mask (uint)
 * Override Powergating features enabled on GPU (0 = disable power gating). See the AMD_PG_SUPPORT flags in
 * drivers/gpu/drm/amd/include/amd_shared.h. The default is 0xffffffff (all enabled).
 */
MODULE_PARM_DESC(pg_mask, "Powergating flags mask (0 = disable power gating)");
module_param_named(pg_mask, amdgpu_pg_mask, uint, 0444);

/**
 * DOC: sdma_phase_quantum (uint)
 * Override SDMA context switch phase quantum (x 1K GPU clock cycles, 0 = no change). The default is 32.
 */
MODULE_PARM_DESC(sdma_phase_quantum, "SDMA context switch phase quantum (x 1K GPU clock cycles, 0 = no change (default 32))");
module_param_named(sdma_phase_quantum, amdgpu_sdma_phase_quantum, uint, 0444);

/**
 * DOC: disable_cu (charp)
 * Set to disable CUs (It's set like se.sh.cu,...). The default is NULL.
 */
MODULE_PARM_DESC(disable_cu, "Disable CUs (se.sh.cu,...)");
module_param_named(disable_cu, amdgpu_disable_cu, charp, 0444);

/**
 * DOC: virtual_display (charp)
 * Set to enable virtual display feature. This feature provides a virtual display hardware on headless boards
 * or in virtualized environments. It will be set like xxxx:xx:xx.x,x;xxxx:xx:xx.x,x. It's the pci address of
 * the device, plus the number of crtcs to expose. E.g., 0000:26:00.0,4 would enable 4 virtual crtcs on the pci
 * device at 26:00.0. The default is NULL.
 */
MODULE_PARM_DESC(virtual_display,
		 "Enable virtual display feature (the virtual_display will be set like xxxx:xx:xx.x,x;xxxx:xx:xx.x,x)");
module_param_named(virtual_display, amdgpu_virtual_display, charp, 0444);

/**
 * DOC: job_hang_limit (int)
 * Set how much time allow a job hang and not drop it. The default is 0.
 */
MODULE_PARM_DESC(job_hang_limit, "how much time allow a job hang and not drop it (default 0)");
module_param_named(job_hang_limit, amdgpu_job_hang_limit, int ,0444);

/**
 * DOC: lbpw (int)
 * Override Load Balancing Per Watt (LBPW) support (1 = enable, 0 = disable). The default is -1 (auto, enabled).
 */
MODULE_PARM_DESC(lbpw, "Load Balancing Per Watt (LBPW) support (1 = enable, 0 = disable, -1 = auto)");
module_param_named(lbpw, amdgpu_lbpw, int, 0444);

MODULE_PARM_DESC(compute_multipipe, "Force compute queues to be spread across pipes (1 = enable, 0 = disable, -1 = auto)");
module_param_named(compute_multipipe, amdgpu_compute_multipipe, int, 0444);

/**
 * DOC: gpu_recovery (int)
 * Set to enable GPU recovery mechanism (1 = enable, 0 = disable). The default is -1 (auto, disabled except SRIOV).
 */
MODULE_PARM_DESC(gpu_recovery, "Enable GPU recovery mechanism, (1 = enable, 0 = disable, -1 = auto)");
module_param_named(gpu_recovery, amdgpu_gpu_recovery, int, 0444);

/**
 * DOC: emu_mode (int)
 * Set value 1 to enable emulation mode. This is only needed when running on an emulator. The default is 0 (disabled).
 */
MODULE_PARM_DESC(emu_mode, "Emulation mode, (1 = enable, 0 = disable)");
module_param_named(emu_mode, amdgpu_emu_mode, int, 0444);

/**
 * DOC: ras_enable (int)
 * Enable RAS features on the GPU (0 = disable, 1 = enable, -1 = auto (default))
 */
MODULE_PARM_DESC(ras_enable, "Enable RAS features on the GPU (0 = disable, 1 = enable, -1 = auto (default))");
module_param_named(ras_enable, amdgpu_ras_enable, int, 0444);

/**
 * DOC: ras_mask (uint)
 * Mask of RAS features to enable (default 0xffffffff), only valid when ras_enable == 1
 * See the flags in drivers/gpu/drm/amd/amdgpu/amdgpu_ras.h
 */
MODULE_PARM_DESC(ras_mask, "Mask of RAS features to enable (default 0xffffffff), only valid when ras_enable == 1");
module_param_named(ras_mask, amdgpu_ras_mask, uint, 0444);

/**
 * DOC: si_support (int)
 * Set SI support driver. This parameter works after set config CONFIG_DRM_AMDGPU_SI. For SI asic, when radeon driver is enabled,
 * set value 0 to use radeon driver, while set value 1 to use amdgpu driver. The default is using radeon driver when it available,
 * otherwise using amdgpu driver.
 */
#ifdef CONFIG_DRM_AMDGPU_SI

#if defined(CONFIG_DRM_RADEON) || defined(CONFIG_DRM_RADEON_MODULE)
int amdgpu_si_support = 0;
MODULE_PARM_DESC(si_support, "SI support (1 = enabled, 0 = disabled (default))");
#else
int amdgpu_si_support = 1;
MODULE_PARM_DESC(si_support, "SI support (1 = enabled (default), 0 = disabled)");
#endif

module_param_named(si_support, amdgpu_si_support, int, 0444);
#endif

/**
 * DOC: cik_support (int)
 * Set CIK support driver. This parameter works after set config CONFIG_DRM_AMDGPU_CIK. For CIK asic, when radeon driver is enabled,
 * set value 0 to use radeon driver, while set value 1 to use amdgpu driver. The default is using radeon driver when it available,
 * otherwise using amdgpu driver.
 */
#ifdef CONFIG_DRM_AMDGPU_CIK

#if defined(CONFIG_DRM_RADEON) || defined(CONFIG_DRM_RADEON_MODULE)
int amdgpu_cik_support = 0;
MODULE_PARM_DESC(cik_support, "CIK support (1 = enabled, 0 = disabled (default))");
#else
int amdgpu_cik_support = 1;
MODULE_PARM_DESC(cik_support, "CIK support (1 = enabled (default), 0 = disabled)");
#endif

module_param_named(cik_support, amdgpu_cik_support, int, 0444);
#endif

/**
 * DOC: smu_memory_pool_size (uint)
 * It is used to reserve gtt for smu debug usage, setting value 0 to disable it. The actual size is value * 256MiB.
 * E.g. 0x1 = 256Mbyte, 0x2 = 512Mbyte, 0x4 = 1 Gbyte, 0x8 = 2GByte. The default is 0 (disabled).
 */
MODULE_PARM_DESC(smu_memory_pool_size,
	"reserve gtt for smu debug usage, 0 = disable,"
		"0x1 = 256Mbyte, 0x2 = 512Mbyte, 0x4 = 1 Gbyte, 0x8 = 2GByte");
module_param_named(smu_memory_pool_size, amdgpu_smu_memory_pool_size, uint, 0444);

/**
 * DOC: async_gfx_ring (int)
 * It is used to enable gfx rings that could be configured with different prioritites or equal priorities
 */
MODULE_PARM_DESC(async_gfx_ring,
	"Asynchronous GFX rings that could be configured with either different priorities (HP3D ring and LP3D ring), or equal priorities (0 = disabled, 1 = enabled (default))");
module_param_named(async_gfx_ring, amdgpu_async_gfx_ring, int, 0444);

/**
 * DOC: mcbp (int)
 * It is used to enable mid command buffer preemption. (0 = disabled (default), 1 = enabled)
 */
MODULE_PARM_DESC(mcbp,
	"Enable Mid-command buffer preemption (0 = disabled (default), 1 = enabled)");
module_param_named(mcbp, amdgpu_mcbp, int, 0444);

/**
 * DOC: discovery (int)
 * Allow driver to discover hardware IP information from IP Discovery table at the top of VRAM.
 * (-1 = auto (default), 0 = disabled, 1 = enabled)
 */
MODULE_PARM_DESC(discovery,
	"Allow driver to discover hardware IPs from IP Discovery table at the top of VRAM");
module_param_named(discovery, amdgpu_discovery, int, 0444);

/**
 * DOC: mes (int)
 * Enable Micro Engine Scheduler. This is a new hw scheduling engine for gfx, sdma, and compute.
 * (0 = disabled (default), 1 = enabled)
 */
MODULE_PARM_DESC(mes,
	"Enable Micro Engine Scheduler (0 = disabled (default), 1 = enabled)");
module_param_named(mes, amdgpu_mes, int, 0444);

MODULE_PARM_DESC(noretry,
	"Disable retry faults (0 = retry enabled (default), 1 = retry disabled)");
module_param_named(noretry, amdgpu_noretry, int, 0644);

/**
 * DOC: force_asic_type (int)
 * A non negative value used to specify the asic type for all supported GPUs.
 */
MODULE_PARM_DESC(force_asic_type,
	"A non negative value used to specify the asic type for all supported GPUs");
module_param_named(force_asic_type, amdgpu_force_asic_type, int, 0444);



#ifdef CONFIG_HSA_AMD
/**
 * DOC: sched_policy (int)
 * Set scheduling policy. Default is HWS(hardware scheduling) with over-subscription.
 * Setting 1 disables over-subscription. Setting 2 disables HWS and statically
 * assigns queues to HQDs.
 */
int sched_policy = KFD_SCHED_POLICY_HWS;
module_param(sched_policy, int, 0444);
MODULE_PARM_DESC(sched_policy,
	"Scheduling policy (0 = HWS (Default), 1 = HWS without over-subscription, 2 = Non-HWS (Used for debugging only)");

/**
 * DOC: hws_max_conc_proc (int)
 * Maximum number of processes that HWS can schedule concurrently. The maximum is the
 * number of VMIDs assigned to the HWS, which is also the default.
 */
int hws_max_conc_proc = 8;
module_param(hws_max_conc_proc, int, 0444);
MODULE_PARM_DESC(hws_max_conc_proc,
	"Max # processes HWS can execute concurrently when sched_policy=0 (0 = no concurrency, #VMIDs for KFD = Maximum(default))");

/**
 * DOC: cwsr_enable (int)
 * CWSR(compute wave store and resume) allows the GPU to preempt shader execution in
 * the middle of a compute wave. Default is 1 to enable this feature. Setting 0
 * disables it.
 */
int cwsr_enable = 1;
module_param(cwsr_enable, int, 0444);
MODULE_PARM_DESC(cwsr_enable, "CWSR enable (0 = Off, 1 = On (Default))");

/**
 * DOC: max_num_of_queues_per_device (int)
 * Maximum number of queues per device. Valid setting is between 1 and 4096. Default
 * is 4096.
 */
int max_num_of_queues_per_device = KFD_MAX_NUM_OF_QUEUES_PER_DEVICE_DEFAULT;
module_param(max_num_of_queues_per_device, int, 0444);
MODULE_PARM_DESC(max_num_of_queues_per_device,
	"Maximum number of supported queues per device (1 = Minimum, 4096 = default)");

/**
 * DOC: send_sigterm (int)
 * Send sigterm to HSA process on unhandled exceptions. Default is not to send sigterm
 * but just print errors on dmesg. Setting 1 enables sending sigterm.
 */
int send_sigterm;
module_param(send_sigterm, int, 0444);
MODULE_PARM_DESC(send_sigterm,
	"Send sigterm to HSA process on unhandled exception (0 = disable, 1 = enable)");

/**
 * DOC: debug_largebar (int)
 * Set debug_largebar as 1 to enable simulating large-bar capability on non-large bar
 * system. This limits the VRAM size reported to ROCm applications to the visible
 * size, usually 256MB.
 * Default value is 0, diabled.
 */
int debug_largebar;
module_param(debug_largebar, int, 0444);
MODULE_PARM_DESC(debug_largebar,
	"Debug large-bar flag used to simulate large-bar capability on non-large bar machine (0 = disable, 1 = enable)");

/**
 * DOC: ignore_crat (int)
 * Ignore CRAT table during KFD initialization. By default, KFD uses the ACPI CRAT
 * table to get information about AMD APUs. This option can serve as a workaround on
 * systems with a broken CRAT table.
 *
 * Default is auto (according to asic type, iommu_v2, and crat table, to decide
 * whehter use CRAT)
 */
int ignore_crat;
module_param(ignore_crat, int, 0444);
MODULE_PARM_DESC(ignore_crat,
	"Ignore CRAT table during KFD initialization (0 = auto (default), 1 = ignore CRAT)");

/**
 * DOC: halt_if_hws_hang (int)
 * Halt if HWS hang is detected. Default value, 0, disables the halt on hang.
 * Setting 1 enables halt on hang.
 */
int halt_if_hws_hang;
module_param(halt_if_hws_hang, int, 0644);
MODULE_PARM_DESC(halt_if_hws_hang, "Halt if HWS hang is detected (0 = off (default), 1 = on)");

/**
 * DOC: hws_gws_support(bool)
 * Assume that HWS supports GWS barriers regardless of what firmware version
 * check says. Default value: false (rely on MEC2 firmware version check).
 */
bool hws_gws_support;
module_param(hws_gws_support, bool, 0444);
MODULE_PARM_DESC(hws_gws_support, "Assume MEC2 FW supports GWS barriers (false = rely on FW version check (Default), true = force supported)");

/**
  * DOC: queue_preemption_timeout_ms (int)
  * queue preemption timeout in ms (1 = Minimum, 9000 = default)
  */
int queue_preemption_timeout_ms = 9000;
module_param(queue_preemption_timeout_ms, int, 0644);
MODULE_PARM_DESC(queue_preemption_timeout_ms, "queue preemption timeout in ms (1 = Minimum, 9000 = default)");

/**
 * DOC: debug_evictions(bool)
 * Enable extra debug messages to help determine the cause of evictions
 */
bool debug_evictions;
module_param(debug_evictions, bool, 0644);
MODULE_PARM_DESC(debug_evictions, "enable eviction debug messages (false = default)");

/**
 * DOC: no_system_mem_limit(bool)
 * Disable system memory limit, to support multiple process shared memory
 */
bool no_system_mem_limit;
module_param(no_system_mem_limit, bool, 0644);
MODULE_PARM_DESC(no_system_mem_limit, "disable system memory limit (false = default)");

#endif

/**
 * DOC: dcfeaturemask (uint)
 * Override display features enabled. See enum DC_FEATURE_MASK in drivers/gpu/drm/amd/include/amd_shared.h.
 * The default is the current set of stable display features.
 */
MODULE_PARM_DESC(dcfeaturemask, "all stable DC features enabled (default))");
module_param_named(dcfeaturemask, amdgpu_dc_feature_mask, uint, 0444);

/**
 * DOC: dcdebugmask (uint)
 * Override display features enabled. See enum DC_DEBUG_MASK in drivers/gpu/drm/amd/include/amd_shared.h.
 */
MODULE_PARM_DESC(dcdebugmask, "all debug options disabled (default))");
module_param_named(dcdebugmask, amdgpu_dc_debug_mask, uint, 0444);

/**
 * DOC: abmlevel (uint)
 * Override the default ABM (Adaptive Backlight Management) level used for DC
 * enabled hardware. Requires DMCU to be supported and loaded.
 * Valid levels are 0-4. A value of 0 indicates that ABM should be disabled by
 * default. Values 1-4 control the maximum allowable brightness reduction via
 * the ABM algorithm, with 1 being the least reduction and 4 being the most
 * reduction.
 *
 * Defaults to 0, or disabled. Userspace can still override this level later
 * after boot.
 */
uint amdgpu_dm_abm_level = 0;
MODULE_PARM_DESC(abmlevel, "ABM level (0 = off (default), 1-4 = backlight reduction level) ");
module_param_named(abmlevel, amdgpu_dm_abm_level, uint, 0444);

/**
 * DOC: tmz (int)
 * Trusted Memory Zone (TMZ) is a method to protect data being written
 * to or read from memory.
 *
 * The default value: 0 (off).  TODO: change to auto till it is completed.
 */
MODULE_PARM_DESC(tmz, "Enable TMZ feature (-1 = auto, 0 = off (default), 1 = on)");
module_param_named(tmz, amdgpu_tmz, int, 0444);

/**
 * DOC: reset_method (int)
 * GPU reset method (-1 = auto (default), 0 = legacy, 1 = mode0, 2 = mode1, 3 = mode2, 4 = baco)
 */
MODULE_PARM_DESC(reset_method, "GPU reset method (-1 = auto (default), 0 = legacy, 1 = mode0, 2 = mode1, 3 = mode2, 4 = baco)");
module_param_named(reset_method, amdgpu_reset_method, int, 0444);

/**
 * DOC: bad_page_threshold (int)
 * Bad page threshold is to specify the threshold value of faulty pages
 * detected by RAS ECC, that may result in GPU entering bad status if total
 * faulty pages by ECC exceed threshold value and leave it for user's further
 * check.
 */
MODULE_PARM_DESC(bad_page_threshold, "Bad page threshold(-1 = auto(default value), 0 = disable bad page retirement)");
module_param_named(bad_page_threshold, amdgpu_bad_page_threshold, int, 0444);

MODULE_PARM_DESC(num_kcq, "number of kernel compute queue user want to setup (8 if set to greater than 8 or less than 0, only affect gfx 8+)");
module_param_named(num_kcq, amdgpu_num_kcq, int, 0444);

static const struct pci_device_id pciidlist[] = {
#ifdef  CONFIG_DRM_AMDGPU_SI
	{0x1002, 0x6780, PCI_ANY_ID, PCI_ANY_ID, 0, 0, CHIP_TAHITI},
	{0x1002, 0x6784, PCI_ANY_ID, PCI_ANY_ID, 0, 0, CHIP_TAHITI},
	{0x1002, 0x6788, PCI_ANY_ID, PCI_ANY_ID, 0, 0, CHIP_TAHITI},
	{0x1002, 0x678A, PCI_ANY_ID, PCI_ANY_ID, 0, 0, CHIP_TAHITI},
	{0x1002, 0x6790, PCI_ANY_ID, PCI_ANY_ID, 0, 0, CHIP_TAHITI},
	{0x1002, 0x6791, PCI_ANY_ID, PCI_ANY_ID, 0, 0, CHIP_TAHITI},
	{0x1002, 0x6792, PCI_ANY_ID, PCI_ANY_ID, 0, 0, CHIP_TAHITI},
	{0x1002, 0x6798, PCI_ANY_ID, PCI_ANY_ID, 0, 0, CHIP_TAHITI},
	{0x1002, 0x6799, PCI_ANY_ID, PCI_ANY_ID, 0, 0, CHIP_TAHITI},
	{0x1002, 0x679A, PCI_ANY_ID, PCI_ANY_ID, 0, 0, CHIP_TAHITI},
	{0x1002, 0x679B, PCI_ANY_ID, PCI_ANY_ID, 0, 0, CHIP_TAHITI},
	{0x1002, 0x679E, PCI_ANY_ID, PCI_ANY_ID, 0, 0, CHIP_TAHITI},
	{0x1002, 0x679F, PCI_ANY_ID, PCI_ANY_ID, 0, 0, CHIP_TAHITI},
	{0x1002, 0x6800, PCI_ANY_ID, PCI_ANY_ID, 0, 0, CHIP_PITCAIRN|AMD_IS_MOBILITY},
	{0x1002, 0x6801, PCI_ANY_ID, PCI_ANY_ID, 0, 0, CHIP_PITCAIRN|AMD_IS_MOBILITY},
	{0x1002, 0x6802, PCI_ANY_ID, PCI_ANY_ID, 0, 0, CHIP_PITCAIRN|AMD_IS_MOBILITY},
	{0x1002, 0x6806, PCI_ANY_ID, PCI_ANY_ID, 0, 0, CHIP_PITCAIRN},
	{0x1002, 0x6808, PCI_ANY_ID, PCI_ANY_ID, 0, 0, CHIP_PITCAIRN},
	{0x1002, 0x6809, PCI_ANY_ID, PCI_ANY_ID, 0, 0, CHIP_PITCAIRN},
	{0x1002, 0x6810, PCI_ANY_ID, PCI_ANY_ID, 0, 0, CHIP_PITCAIRN},
	{0x1002, 0x6811, PCI_ANY_ID, PCI_ANY_ID, 0, 0, CHIP_PITCAIRN},
	{0x1002, 0x6816, PCI_ANY_ID, PCI_ANY_ID, 0, 0, CHIP_PITCAIRN},
	{0x1002, 0x6817, PCI_ANY_ID, PCI_ANY_ID, 0, 0, CHIP_PITCAIRN},
	{0x1002, 0x6818, PCI_ANY_ID, PCI_ANY_ID, 0, 0, CHIP_PITCAIRN},
	{0x1002, 0x6819, PCI_ANY_ID, PCI_ANY_ID, 0, 0, CHIP_PITCAIRN},
	{0x1002, 0x6600, PCI_ANY_ID, PCI_ANY_ID, 0, 0, CHIP_OLAND|AMD_IS_MOBILITY},
	{0x1002, 0x6601, PCI_ANY_ID, PCI_ANY_ID, 0, 0, CHIP_OLAND|AMD_IS_MOBILITY},
	{0x1002, 0x6602, PCI_ANY_ID, PCI_ANY_ID, 0, 0, CHIP_OLAND|AMD_IS_MOBILITY},
	{0x1002, 0x6603, PCI_ANY_ID, PCI_ANY_ID, 0, 0, CHIP_OLAND|AMD_IS_MOBILITY},
	{0x1002, 0x6604, PCI_ANY_ID, PCI_ANY_ID, 0, 0, CHIP_OLAND|AMD_IS_MOBILITY},
	{0x1002, 0x6605, PCI_ANY_ID, PCI_ANY_ID, 0, 0, CHIP_OLAND|AMD_IS_MOBILITY},
	{0x1002, 0x6606, PCI_ANY_ID, PCI_ANY_ID, 0, 0, CHIP_OLAND|AMD_IS_MOBILITY},
	{0x1002, 0x6607, PCI_ANY_ID, PCI_ANY_ID, 0, 0, CHIP_OLAND|AMD_IS_MOBILITY},
	{0x1002, 0x6608, PCI_ANY_ID, PCI_ANY_ID, 0, 0, CHIP_OLAND},
	{0x1002, 0x6610, PCI_ANY_ID, PCI_ANY_ID, 0, 0, CHIP_OLAND},
	{0x1002, 0x6611, PCI_ANY_ID, PCI_ANY_ID, 0, 0, CHIP_OLAND},
	{0x1002, 0x6613, PCI_ANY_ID, PCI_ANY_ID, 0, 0, CHIP_OLAND},
	{0x1002, 0x6617, PCI_ANY_ID, PCI_ANY_ID, 0, 0, CHIP_OLAND|AMD_IS_MOBILITY},
	{0x1002, 0x6620, PCI_ANY_ID, PCI_ANY_ID, 0, 0, CHIP_OLAND|AMD_IS_MOBILITY},
	{0x1002, 0x6621, PCI_ANY_ID, PCI_ANY_ID, 0, 0, CHIP_OLAND|AMD_IS_MOBILITY},
	{0x1002, 0x6623, PCI_ANY_ID, PCI_ANY_ID, 0, 0, CHIP_OLAND|AMD_IS_MOBILITY},
	{0x1002, 0x6631, PCI_ANY_ID, PCI_ANY_ID, 0, 0, CHIP_OLAND},
	{0x1002, 0x6820, PCI_ANY_ID, PCI_ANY_ID, 0, 0, CHIP_VERDE|AMD_IS_MOBILITY},
	{0x1002, 0x6821, PCI_ANY_ID, PCI_ANY_ID, 0, 0, CHIP_VERDE|AMD_IS_MOBILITY},
	{0x1002, 0x6822, PCI_ANY_ID, PCI_ANY_ID, 0, 0, CHIP_VERDE|AMD_IS_MOBILITY},
	{0x1002, 0x6823, PCI_ANY_ID, PCI_ANY_ID, 0, 0, CHIP_VERDE|AMD_IS_MOBILITY},
	{0x1002, 0x6824, PCI_ANY_ID, PCI_ANY_ID, 0, 0, CHIP_VERDE|AMD_IS_MOBILITY},
	{0x1002, 0x6825, PCI_ANY_ID, PCI_ANY_ID, 0, 0, CHIP_VERDE|AMD_IS_MOBILITY},
	{0x1002, 0x6826, PCI_ANY_ID, PCI_ANY_ID, 0, 0, CHIP_VERDE|AMD_IS_MOBILITY},
	{0x1002, 0x6827, PCI_ANY_ID, PCI_ANY_ID, 0, 0, CHIP_VERDE|AMD_IS_MOBILITY},
	{0x1002, 0x6828, PCI_ANY_ID, PCI_ANY_ID, 0, 0, CHIP_VERDE},
	{0x1002, 0x6829, PCI_ANY_ID, PCI_ANY_ID, 0, 0, CHIP_VERDE},
	{0x1002, 0x682A, PCI_ANY_ID, PCI_ANY_ID, 0, 0, CHIP_VERDE|AMD_IS_MOBILITY},
	{0x1002, 0x682B, PCI_ANY_ID, PCI_ANY_ID, 0, 0, CHIP_VERDE|AMD_IS_MOBILITY},
	{0x1002, 0x682C, PCI_ANY_ID, PCI_ANY_ID, 0, 0, CHIP_VERDE},
	{0x1002, 0x682D, PCI_ANY_ID, PCI_ANY_ID, 0, 0, CHIP_VERDE|AMD_IS_MOBILITY},
	{0x1002, 0x682F, PCI_ANY_ID, PCI_ANY_ID, 0, 0, CHIP_VERDE|AMD_IS_MOBILITY},
	{0x1002, 0x6830, PCI_ANY_ID, PCI_ANY_ID, 0, 0, CHIP_VERDE|AMD_IS_MOBILITY},
	{0x1002, 0x6831, PCI_ANY_ID, PCI_ANY_ID, 0, 0, CHIP_VERDE|AMD_IS_MOBILITY},
	{0x1002, 0x6835, PCI_ANY_ID, PCI_ANY_ID, 0, 0, CHIP_VERDE},
	{0x1002, 0x6837, PCI_ANY_ID, PCI_ANY_ID, 0, 0, CHIP_VERDE},
	{0x1002, 0x6838, PCI_ANY_ID, PCI_ANY_ID, 0, 0, CHIP_VERDE},
	{0x1002, 0x6839, PCI_ANY_ID, PCI_ANY_ID, 0, 0, CHIP_VERDE},
	{0x1002, 0x683B, PCI_ANY_ID, PCI_ANY_ID, 0, 0, CHIP_VERDE},
	{0x1002, 0x683D, PCI_ANY_ID, PCI_ANY_ID, 0, 0, CHIP_VERDE},
	{0x1002, 0x683F, PCI_ANY_ID, PCI_ANY_ID, 0, 0, CHIP_VERDE},
	{0x1002, 0x6660, PCI_ANY_ID, PCI_ANY_ID, 0, 0, CHIP_HAINAN|AMD_IS_MOBILITY},
	{0x1002, 0x6663, PCI_ANY_ID, PCI_ANY_ID, 0, 0, CHIP_HAINAN|AMD_IS_MOBILITY},
	{0x1002, 0x6664, PCI_ANY_ID, PCI_ANY_ID, 0, 0, CHIP_HAINAN|AMD_IS_MOBILITY},
	{0x1002, 0x6665, PCI_ANY_ID, PCI_ANY_ID, 0, 0, CHIP_HAINAN|AMD_IS_MOBILITY},
	{0x1002, 0x6667, PCI_ANY_ID, PCI_ANY_ID, 0, 0, CHIP_HAINAN|AMD_IS_MOBILITY},
	{0x1002, 0x666F, PCI_ANY_ID, PCI_ANY_ID, 0, 0, CHIP_HAINAN|AMD_IS_MOBILITY},
#endif
#ifdef CONFIG_DRM_AMDGPU_CIK
	/* Kaveri */
	{0x1002, 0x1304, PCI_ANY_ID, PCI_ANY_ID, 0, 0, CHIP_KAVERI|AMD_IS_MOBILITY|AMD_IS_APU},
	{0x1002, 0x1305, PCI_ANY_ID, PCI_ANY_ID, 0, 0, CHIP_KAVERI|AMD_IS_APU},
	{0x1002, 0x1306, PCI_ANY_ID, PCI_ANY_ID, 0, 0, CHIP_KAVERI|AMD_IS_MOBILITY|AMD_IS_APU},
	{0x1002, 0x1307, PCI_ANY_ID, PCI_ANY_ID, 0, 0, CHIP_KAVERI|AMD_IS_APU},
	{0x1002, 0x1309, PCI_ANY_ID, PCI_ANY_ID, 0, 0, CHIP_KAVERI|AMD_IS_MOBILITY|AMD_IS_APU},
	{0x1002, 0x130A, PCI_ANY_ID, PCI_ANY_ID, 0, 0, CHIP_KAVERI|AMD_IS_MOBILITY|AMD_IS_APU},
	{0x1002, 0x130B, PCI_ANY_ID, PCI_ANY_ID, 0, 0, CHIP_KAVERI|AMD_IS_MOBILITY|AMD_IS_APU},
	{0x1002, 0x130C, PCI_ANY_ID, PCI_ANY_ID, 0, 0, CHIP_KAVERI|AMD_IS_MOBILITY|AMD_IS_APU},
	{0x1002, 0x130D, PCI_ANY_ID, PCI_ANY_ID, 0, 0, CHIP_KAVERI|AMD_IS_MOBILITY|AMD_IS_APU},
	{0x1002, 0x130E, PCI_ANY_ID, PCI_ANY_ID, 0, 0, CHIP_KAVERI|AMD_IS_MOBILITY|AMD_IS_APU},
	{0x1002, 0x130F, PCI_ANY_ID, PCI_ANY_ID, 0, 0, CHIP_KAVERI|AMD_IS_APU},
	{0x1002, 0x1310, PCI_ANY_ID, PCI_ANY_ID, 0, 0, CHIP_KAVERI|AMD_IS_APU},
	{0x1002, 0x1311, PCI_ANY_ID, PCI_ANY_ID, 0, 0, CHIP_KAVERI|AMD_IS_APU},
	{0x1002, 0x1312, PCI_ANY_ID, PCI_ANY_ID, 0, 0, CHIP_KAVERI|AMD_IS_APU},
	{0x1002, 0x1313, PCI_ANY_ID, PCI_ANY_ID, 0, 0, CHIP_KAVERI|AMD_IS_APU},
	{0x1002, 0x1315, PCI_ANY_ID, PCI_ANY_ID, 0, 0, CHIP_KAVERI|AMD_IS_APU},
	{0x1002, 0x1316, PCI_ANY_ID, PCI_ANY_ID, 0, 0, CHIP_KAVERI|AMD_IS_APU},
	{0x1002, 0x1317, PCI_ANY_ID, PCI_ANY_ID, 0, 0, CHIP_KAVERI|AMD_IS_MOBILITY|AMD_IS_APU},
	{0x1002, 0x1318, PCI_ANY_ID, PCI_ANY_ID, 0, 0, CHIP_KAVERI|AMD_IS_MOBILITY|AMD_IS_APU},
	{0x1002, 0x131B, PCI_ANY_ID, PCI_ANY_ID, 0, 0, CHIP_KAVERI|AMD_IS_APU},
	{0x1002, 0x131C, PCI_ANY_ID, PCI_ANY_ID, 0, 0, CHIP_KAVERI|AMD_IS_APU},
	{0x1002, 0x131D, PCI_ANY_ID, PCI_ANY_ID, 0, 0, CHIP_KAVERI|AMD_IS_APU},
	/* Bonaire */
	{0x1002, 0x6640, PCI_ANY_ID, PCI_ANY_ID, 0, 0, CHIP_BONAIRE|AMD_IS_MOBILITY},
	{0x1002, 0x6641, PCI_ANY_ID, PCI_ANY_ID, 0, 0, CHIP_BONAIRE|AMD_IS_MOBILITY},
	{0x1002, 0x6646, PCI_ANY_ID, PCI_ANY_ID, 0, 0, CHIP_BONAIRE|AMD_IS_MOBILITY},
	{0x1002, 0x6647, PCI_ANY_ID, PCI_ANY_ID, 0, 0, CHIP_BONAIRE|AMD_IS_MOBILITY},
	{0x1002, 0x6649, PCI_ANY_ID, PCI_ANY_ID, 0, 0, CHIP_BONAIRE},
	{0x1002, 0x6650, PCI_ANY_ID, PCI_ANY_ID, 0, 0, CHIP_BONAIRE},
	{0x1002, 0x6651, PCI_ANY_ID, PCI_ANY_ID, 0, 0, CHIP_BONAIRE},
	{0x1002, 0x6658, PCI_ANY_ID, PCI_ANY_ID, 0, 0, CHIP_BONAIRE},
	{0x1002, 0x665c, PCI_ANY_ID, PCI_ANY_ID, 0, 0, CHIP_BONAIRE},
	{0x1002, 0x665d, PCI_ANY_ID, PCI_ANY_ID, 0, 0, CHIP_BONAIRE},
	{0x1002, 0x665f, PCI_ANY_ID, PCI_ANY_ID, 0, 0, CHIP_BONAIRE},
	/* Hawaii */
	{0x1002, 0x67A0, PCI_ANY_ID, PCI_ANY_ID, 0, 0, CHIP_HAWAII},
	{0x1002, 0x67A1, PCI_ANY_ID, PCI_ANY_ID, 0, 0, CHIP_HAWAII},
	{0x1002, 0x67A2, PCI_ANY_ID, PCI_ANY_ID, 0, 0, CHIP_HAWAII},
	{0x1002, 0x67A8, PCI_ANY_ID, PCI_ANY_ID, 0, 0, CHIP_HAWAII},
	{0x1002, 0x67A9, PCI_ANY_ID, PCI_ANY_ID, 0, 0, CHIP_HAWAII},
	{0x1002, 0x67AA, PCI_ANY_ID, PCI_ANY_ID, 0, 0, CHIP_HAWAII},
	{0x1002, 0x67B0, PCI_ANY_ID, PCI_ANY_ID, 0, 0, CHIP_HAWAII},
	{0x1002, 0x67B1, PCI_ANY_ID, PCI_ANY_ID, 0, 0, CHIP_HAWAII},
	{0x1002, 0x67B8, PCI_ANY_ID, PCI_ANY_ID, 0, 0, CHIP_HAWAII},
	{0x1002, 0x67B9, PCI_ANY_ID, PCI_ANY_ID, 0, 0, CHIP_HAWAII},
	{0x1002, 0x67BA, PCI_ANY_ID, PCI_ANY_ID, 0, 0, CHIP_HAWAII},
	{0x1002, 0x67BE, PCI_ANY_ID, PCI_ANY_ID, 0, 0, CHIP_HAWAII},
	/* Kabini */
	{0x1002, 0x9830, PCI_ANY_ID, PCI_ANY_ID, 0, 0, CHIP_KABINI|AMD_IS_MOBILITY|AMD_IS_APU},
	{0x1002, 0x9831, PCI_ANY_ID, PCI_ANY_ID, 0, 0, CHIP_KABINI|AMD_IS_APU},
	{0x1002, 0x9832, PCI_ANY_ID, PCI_ANY_ID, 0, 0, CHIP_KABINI|AMD_IS_MOBILITY|AMD_IS_APU},
	{0x1002, 0x9833, PCI_ANY_ID, PCI_ANY_ID, 0, 0, CHIP_KABINI|AMD_IS_APU},
	{0x1002, 0x9834, PCI_ANY_ID, PCI_ANY_ID, 0, 0, CHIP_KABINI|AMD_IS_MOBILITY|AMD_IS_APU},
	{0x1002, 0x9835, PCI_ANY_ID, PCI_ANY_ID, 0, 0, CHIP_KABINI|AMD_IS_APU},
	{0x1002, 0x9836, PCI_ANY_ID, PCI_ANY_ID, 0, 0, CHIP_KABINI|AMD_IS_MOBILITY|AMD_IS_APU},
	{0x1002, 0x9837, PCI_ANY_ID, PCI_ANY_ID, 0, 0, CHIP_KABINI|AMD_IS_APU},
	{0x1002, 0x9838, PCI_ANY_ID, PCI_ANY_ID, 0, 0, CHIP_KABINI|AMD_IS_MOBILITY|AMD_IS_APU},
	{0x1002, 0x9839, PCI_ANY_ID, PCI_ANY_ID, 0, 0, CHIP_KABINI|AMD_IS_MOBILITY|AMD_IS_APU},
	{0x1002, 0x983a, PCI_ANY_ID, PCI_ANY_ID, 0, 0, CHIP_KABINI|AMD_IS_APU},
	{0x1002, 0x983b, PCI_ANY_ID, PCI_ANY_ID, 0, 0, CHIP_KABINI|AMD_IS_MOBILITY|AMD_IS_APU},
	{0x1002, 0x983c, PCI_ANY_ID, PCI_ANY_ID, 0, 0, CHIP_KABINI|AMD_IS_APU},
	{0x1002, 0x983d, PCI_ANY_ID, PCI_ANY_ID, 0, 0, CHIP_KABINI|AMD_IS_APU},
	{0x1002, 0x983e, PCI_ANY_ID, PCI_ANY_ID, 0, 0, CHIP_KABINI|AMD_IS_APU},
	{0x1002, 0x983f, PCI_ANY_ID, PCI_ANY_ID, 0, 0, CHIP_KABINI|AMD_IS_APU},
	/* mullins */
	{0x1002, 0x9850, PCI_ANY_ID, PCI_ANY_ID, 0, 0, CHIP_MULLINS|AMD_IS_MOBILITY|AMD_IS_APU},
	{0x1002, 0x9851, PCI_ANY_ID, PCI_ANY_ID, 0, 0, CHIP_MULLINS|AMD_IS_MOBILITY|AMD_IS_APU},
	{0x1002, 0x9852, PCI_ANY_ID, PCI_ANY_ID, 0, 0, CHIP_MULLINS|AMD_IS_MOBILITY|AMD_IS_APU},
	{0x1002, 0x9853, PCI_ANY_ID, PCI_ANY_ID, 0, 0, CHIP_MULLINS|AMD_IS_MOBILITY|AMD_IS_APU},
	{0x1002, 0x9854, PCI_ANY_ID, PCI_ANY_ID, 0, 0, CHIP_MULLINS|AMD_IS_MOBILITY|AMD_IS_APU},
	{0x1002, 0x9855, PCI_ANY_ID, PCI_ANY_ID, 0, 0, CHIP_MULLINS|AMD_IS_MOBILITY|AMD_IS_APU},
	{0x1002, 0x9856, PCI_ANY_ID, PCI_ANY_ID, 0, 0, CHIP_MULLINS|AMD_IS_MOBILITY|AMD_IS_APU},
	{0x1002, 0x9857, PCI_ANY_ID, PCI_ANY_ID, 0, 0, CHIP_MULLINS|AMD_IS_MOBILITY|AMD_IS_APU},
	{0x1002, 0x9858, PCI_ANY_ID, PCI_ANY_ID, 0, 0, CHIP_MULLINS|AMD_IS_MOBILITY|AMD_IS_APU},
	{0x1002, 0x9859, PCI_ANY_ID, PCI_ANY_ID, 0, 0, CHIP_MULLINS|AMD_IS_MOBILITY|AMD_IS_APU},
	{0x1002, 0x985A, PCI_ANY_ID, PCI_ANY_ID, 0, 0, CHIP_MULLINS|AMD_IS_MOBILITY|AMD_IS_APU},
	{0x1002, 0x985B, PCI_ANY_ID, PCI_ANY_ID, 0, 0, CHIP_MULLINS|AMD_IS_MOBILITY|AMD_IS_APU},
	{0x1002, 0x985C, PCI_ANY_ID, PCI_ANY_ID, 0, 0, CHIP_MULLINS|AMD_IS_MOBILITY|AMD_IS_APU},
	{0x1002, 0x985D, PCI_ANY_ID, PCI_ANY_ID, 0, 0, CHIP_MULLINS|AMD_IS_MOBILITY|AMD_IS_APU},
	{0x1002, 0x985E, PCI_ANY_ID, PCI_ANY_ID, 0, 0, CHIP_MULLINS|AMD_IS_MOBILITY|AMD_IS_APU},
	{0x1002, 0x985F, PCI_ANY_ID, PCI_ANY_ID, 0, 0, CHIP_MULLINS|AMD_IS_MOBILITY|AMD_IS_APU},
#endif
	/* topaz */
	{0x1002, 0x6900, PCI_ANY_ID, PCI_ANY_ID, 0, 0, CHIP_TOPAZ},
	{0x1002, 0x6901, PCI_ANY_ID, PCI_ANY_ID, 0, 0, CHIP_TOPAZ},
	{0x1002, 0x6902, PCI_ANY_ID, PCI_ANY_ID, 0, 0, CHIP_TOPAZ},
	{0x1002, 0x6903, PCI_ANY_ID, PCI_ANY_ID, 0, 0, CHIP_TOPAZ},
	{0x1002, 0x6907, PCI_ANY_ID, PCI_ANY_ID, 0, 0, CHIP_TOPAZ},
	/* tonga */
	{0x1002, 0x6920, PCI_ANY_ID, PCI_ANY_ID, 0, 0, CHIP_TONGA},
	{0x1002, 0x6921, PCI_ANY_ID, PCI_ANY_ID, 0, 0, CHIP_TONGA},
	{0x1002, 0x6928, PCI_ANY_ID, PCI_ANY_ID, 0, 0, CHIP_TONGA},
	{0x1002, 0x6929, PCI_ANY_ID, PCI_ANY_ID, 0, 0, CHIP_TONGA},
	{0x1002, 0x692B, PCI_ANY_ID, PCI_ANY_ID, 0, 0, CHIP_TONGA},
	{0x1002, 0x692F, PCI_ANY_ID, PCI_ANY_ID, 0, 0, CHIP_TONGA},
	{0x1002, 0x6930, PCI_ANY_ID, PCI_ANY_ID, 0, 0, CHIP_TONGA},
	{0x1002, 0x6938, PCI_ANY_ID, PCI_ANY_ID, 0, 0, CHIP_TONGA},
	{0x1002, 0x6939, PCI_ANY_ID, PCI_ANY_ID, 0, 0, CHIP_TONGA},
	/* fiji */
	{0x1002, 0x7300, PCI_ANY_ID, PCI_ANY_ID, 0, 0, CHIP_FIJI},
	{0x1002, 0x730F, PCI_ANY_ID, PCI_ANY_ID, 0, 0, CHIP_FIJI},
	/* carrizo */
	{0x1002, 0x9870, PCI_ANY_ID, PCI_ANY_ID, 0, 0, CHIP_CARRIZO|AMD_IS_APU},
	{0x1002, 0x9874, PCI_ANY_ID, PCI_ANY_ID, 0, 0, CHIP_CARRIZO|AMD_IS_APU},
	{0x1002, 0x9875, PCI_ANY_ID, PCI_ANY_ID, 0, 0, CHIP_CARRIZO|AMD_IS_APU},
	{0x1002, 0x9876, PCI_ANY_ID, PCI_ANY_ID, 0, 0, CHIP_CARRIZO|AMD_IS_APU},
	{0x1002, 0x9877, PCI_ANY_ID, PCI_ANY_ID, 0, 0, CHIP_CARRIZO|AMD_IS_APU},
	/* stoney */
	{0x1002, 0x98E4, PCI_ANY_ID, PCI_ANY_ID, 0, 0, CHIP_STONEY|AMD_IS_APU},
	/* Polaris11 */
	{0x1002, 0x67E0, PCI_ANY_ID, PCI_ANY_ID, 0, 0, CHIP_POLARIS11},
	{0x1002, 0x67E3, PCI_ANY_ID, PCI_ANY_ID, 0, 0, CHIP_POLARIS11},
	{0x1002, 0x67E8, PCI_ANY_ID, PCI_ANY_ID, 0, 0, CHIP_POLARIS11},
	{0x1002, 0x67EB, PCI_ANY_ID, PCI_ANY_ID, 0, 0, CHIP_POLARIS11},
	{0x1002, 0x67EF, PCI_ANY_ID, PCI_ANY_ID, 0, 0, CHIP_POLARIS11},
	{0x1002, 0x67FF, PCI_ANY_ID, PCI_ANY_ID, 0, 0, CHIP_POLARIS11},
	{0x1002, 0x67E1, PCI_ANY_ID, PCI_ANY_ID, 0, 0, CHIP_POLARIS11},
	{0x1002, 0x67E7, PCI_ANY_ID, PCI_ANY_ID, 0, 0, CHIP_POLARIS11},
	{0x1002, 0x67E9, PCI_ANY_ID, PCI_ANY_ID, 0, 0, CHIP_POLARIS11},
	/* Polaris10 */
	{0x1002, 0x67C0, PCI_ANY_ID, PCI_ANY_ID, 0, 0, CHIP_POLARIS10},
	{0x1002, 0x67C1, PCI_ANY_ID, PCI_ANY_ID, 0, 0, CHIP_POLARIS10},
	{0x1002, 0x67C2, PCI_ANY_ID, PCI_ANY_ID, 0, 0, CHIP_POLARIS10},
	{0x1002, 0x67C4, PCI_ANY_ID, PCI_ANY_ID, 0, 0, CHIP_POLARIS10},
	{0x1002, 0x67C7, PCI_ANY_ID, PCI_ANY_ID, 0, 0, CHIP_POLARIS10},
	{0x1002, 0x67D0, PCI_ANY_ID, PCI_ANY_ID, 0, 0, CHIP_POLARIS10},
	{0x1002, 0x67DF, PCI_ANY_ID, PCI_ANY_ID, 0, 0, CHIP_POLARIS10},
	{0x1002, 0x67C8, PCI_ANY_ID, PCI_ANY_ID, 0, 0, CHIP_POLARIS10},
	{0x1002, 0x67C9, PCI_ANY_ID, PCI_ANY_ID, 0, 0, CHIP_POLARIS10},
	{0x1002, 0x67CA, PCI_ANY_ID, PCI_ANY_ID, 0, 0, CHIP_POLARIS10},
	{0x1002, 0x67CC, PCI_ANY_ID, PCI_ANY_ID, 0, 0, CHIP_POLARIS10},
	{0x1002, 0x67CF, PCI_ANY_ID, PCI_ANY_ID, 0, 0, CHIP_POLARIS10},
	{0x1002, 0x6FDF, PCI_ANY_ID, PCI_ANY_ID, 0, 0, CHIP_POLARIS10},
	/* Polaris12 */
	{0x1002, 0x6980, PCI_ANY_ID, PCI_ANY_ID, 0, 0, CHIP_POLARIS12},
	{0x1002, 0x6981, PCI_ANY_ID, PCI_ANY_ID, 0, 0, CHIP_POLARIS12},
	{0x1002, 0x6985, PCI_ANY_ID, PCI_ANY_ID, 0, 0, CHIP_POLARIS12},
	{0x1002, 0x6986, PCI_ANY_ID, PCI_ANY_ID, 0, 0, CHIP_POLARIS12},
	{0x1002, 0x6987, PCI_ANY_ID, PCI_ANY_ID, 0, 0, CHIP_POLARIS12},
	{0x1002, 0x6995, PCI_ANY_ID, PCI_ANY_ID, 0, 0, CHIP_POLARIS12},
	{0x1002, 0x6997, PCI_ANY_ID, PCI_ANY_ID, 0, 0, CHIP_POLARIS12},
	{0x1002, 0x699F, PCI_ANY_ID, PCI_ANY_ID, 0, 0, CHIP_POLARIS12},
	/* VEGAM */
	{0x1002, 0x694C, PCI_ANY_ID, PCI_ANY_ID, 0, 0, CHIP_VEGAM},
	{0x1002, 0x694E, PCI_ANY_ID, PCI_ANY_ID, 0, 0, CHIP_VEGAM},
	{0x1002, 0x694F, PCI_ANY_ID, PCI_ANY_ID, 0, 0, CHIP_VEGAM},
	/* Vega 10 */
	{0x1002, 0x6860, PCI_ANY_ID, PCI_ANY_ID, 0, 0, CHIP_VEGA10},
	{0x1002, 0x6861, PCI_ANY_ID, PCI_ANY_ID, 0, 0, CHIP_VEGA10},
	{0x1002, 0x6862, PCI_ANY_ID, PCI_ANY_ID, 0, 0, CHIP_VEGA10},
	{0x1002, 0x6863, PCI_ANY_ID, PCI_ANY_ID, 0, 0, CHIP_VEGA10},
	{0x1002, 0x6864, PCI_ANY_ID, PCI_ANY_ID, 0, 0, CHIP_VEGA10},
	{0x1002, 0x6867, PCI_ANY_ID, PCI_ANY_ID, 0, 0, CHIP_VEGA10},
	{0x1002, 0x6868, PCI_ANY_ID, PCI_ANY_ID, 0, 0, CHIP_VEGA10},
	{0x1002, 0x6869, PCI_ANY_ID, PCI_ANY_ID, 0, 0, CHIP_VEGA10},
	{0x1002, 0x686a, PCI_ANY_ID, PCI_ANY_ID, 0, 0, CHIP_VEGA10},
	{0x1002, 0x686b, PCI_ANY_ID, PCI_ANY_ID, 0, 0, CHIP_VEGA10},
	{0x1002, 0x686c, PCI_ANY_ID, PCI_ANY_ID, 0, 0, CHIP_VEGA10},
	{0x1002, 0x686d, PCI_ANY_ID, PCI_ANY_ID, 0, 0, CHIP_VEGA10},
	{0x1002, 0x686e, PCI_ANY_ID, PCI_ANY_ID, 0, 0, CHIP_VEGA10},
	{0x1002, 0x686f, PCI_ANY_ID, PCI_ANY_ID, 0, 0, CHIP_VEGA10},
	{0x1002, 0x687f, PCI_ANY_ID, PCI_ANY_ID, 0, 0, CHIP_VEGA10},
	/* Vega 12 */
	{0x1002, 0x69A0, PCI_ANY_ID, PCI_ANY_ID, 0, 0, CHIP_VEGA12},
	{0x1002, 0x69A1, PCI_ANY_ID, PCI_ANY_ID, 0, 0, CHIP_VEGA12},
	{0x1002, 0x69A2, PCI_ANY_ID, PCI_ANY_ID, 0, 0, CHIP_VEGA12},
	{0x1002, 0x69A3, PCI_ANY_ID, PCI_ANY_ID, 0, 0, CHIP_VEGA12},
	{0x1002, 0x69AF, PCI_ANY_ID, PCI_ANY_ID, 0, 0, CHIP_VEGA12},
	/* Vega 20 */
	{0x1002, 0x66A0, PCI_ANY_ID, PCI_ANY_ID, 0, 0, CHIP_VEGA20},
	{0x1002, 0x66A1, PCI_ANY_ID, PCI_ANY_ID, 0, 0, CHIP_VEGA20},
	{0x1002, 0x66A2, PCI_ANY_ID, PCI_ANY_ID, 0, 0, CHIP_VEGA20},
	{0x1002, 0x66A3, PCI_ANY_ID, PCI_ANY_ID, 0, 0, CHIP_VEGA20},
	{0x1002, 0x66A4, PCI_ANY_ID, PCI_ANY_ID, 0, 0, CHIP_VEGA20},
	{0x1002, 0x66A7, PCI_ANY_ID, PCI_ANY_ID, 0, 0, CHIP_VEGA20},
	{0x1002, 0x66AF, PCI_ANY_ID, PCI_ANY_ID, 0, 0, CHIP_VEGA20},
	/* Raven */
	{0x1002, 0x15dd, PCI_ANY_ID, PCI_ANY_ID, 0, 0, CHIP_RAVEN|AMD_IS_APU},
	{0x1002, 0x15d8, PCI_ANY_ID, PCI_ANY_ID, 0, 0, CHIP_RAVEN|AMD_IS_APU},
	/* Arcturus */
	{0x1002, 0x738C, PCI_ANY_ID, PCI_ANY_ID, 0, 0, CHIP_ARCTURUS|AMD_EXP_HW_SUPPORT},
	{0x1002, 0x7388, PCI_ANY_ID, PCI_ANY_ID, 0, 0, CHIP_ARCTURUS|AMD_EXP_HW_SUPPORT},
	{0x1002, 0x738E, PCI_ANY_ID, PCI_ANY_ID, 0, 0, CHIP_ARCTURUS|AMD_EXP_HW_SUPPORT},
	{0x1002, 0x7390, PCI_ANY_ID, PCI_ANY_ID, 0, 0, CHIP_ARCTURUS|AMD_EXP_HW_SUPPORT},
	/* Navi10 */
	{0x1002, 0x7310, PCI_ANY_ID, PCI_ANY_ID, 0, 0, CHIP_NAVI10},
	{0x1002, 0x7312, PCI_ANY_ID, PCI_ANY_ID, 0, 0, CHIP_NAVI10},
	{0x1002, 0x7318, PCI_ANY_ID, PCI_ANY_ID, 0, 0, CHIP_NAVI10},
	{0x1002, 0x7319, PCI_ANY_ID, PCI_ANY_ID, 0, 0, CHIP_NAVI10},
	{0x1002, 0x731A, PCI_ANY_ID, PCI_ANY_ID, 0, 0, CHIP_NAVI10},
	{0x1002, 0x731B, PCI_ANY_ID, PCI_ANY_ID, 0, 0, CHIP_NAVI10},
	{0x1002, 0x731F, PCI_ANY_ID, PCI_ANY_ID, 0, 0, CHIP_NAVI10},
	/* Navi14 */
	{0x1002, 0x7340, PCI_ANY_ID, PCI_ANY_ID, 0, 0, CHIP_NAVI14},
	{0x1002, 0x7341, PCI_ANY_ID, PCI_ANY_ID, 0, 0, CHIP_NAVI14},
	{0x1002, 0x7347, PCI_ANY_ID, PCI_ANY_ID, 0, 0, CHIP_NAVI14},
	{0x1002, 0x734F, PCI_ANY_ID, PCI_ANY_ID, 0, 0, CHIP_NAVI14},

	/* Renoir */
	{0x1002, 0x1636, PCI_ANY_ID, PCI_ANY_ID, 0, 0, CHIP_RENOIR|AMD_IS_APU},

	/* Navi12 */
	{0x1002, 0x7360, PCI_ANY_ID, PCI_ANY_ID, 0, 0, CHIP_NAVI12},
	{0x1002, 0x7362, PCI_ANY_ID, PCI_ANY_ID, 0, 0, CHIP_NAVI12},

	/* Sienna_Cichlid */
	{0x1002, 0x73A0, PCI_ANY_ID, PCI_ANY_ID, 0, 0, CHIP_SIENNA_CICHLID},
	{0x1002, 0x73A2, PCI_ANY_ID, PCI_ANY_ID, 0, 0, CHIP_SIENNA_CICHLID},
	{0x1002, 0x73A3, PCI_ANY_ID, PCI_ANY_ID, 0, 0, CHIP_SIENNA_CICHLID},
	{0x1002, 0x73AB, PCI_ANY_ID, PCI_ANY_ID, 0, 0, CHIP_SIENNA_CICHLID},
	{0x1002, 0x73AE, PCI_ANY_ID, PCI_ANY_ID, 0, 0, CHIP_SIENNA_CICHLID},
	{0x1002, 0x73BF, PCI_ANY_ID, PCI_ANY_ID, 0, 0, CHIP_SIENNA_CICHLID},

	{0, 0, 0}
};

MODULE_DEVICE_TABLE(pci, pciidlist);

static struct drm_driver kms_driver;

static int amdgpu_pci_probe(struct pci_dev *pdev,
			    const struct pci_device_id *ent)
{
	struct drm_device *ddev;
	struct amdgpu_device *adev;
	unsigned long flags = ent->driver_data;
	int ret, retry = 0;
	bool supports_atomic = false;

	if (!amdgpu_virtual_display &&
	    amdgpu_device_asic_has_dc_support(flags & AMD_ASIC_MASK))
		supports_atomic = true;

	if ((flags & AMD_EXP_HW_SUPPORT) && !amdgpu_exp_hw_support) {
		DRM_INFO("This hardware requires experimental hardware support.\n"
			 "See modparam exp_hw_support\n");
		return -ENODEV;
	}

	/* Due to hardware bugs, S/G Display on raven requires a 1:1 IOMMU mapping,
	 * however, SME requires an indirect IOMMU mapping because the encryption
	 * bit is beyond the DMA mask of the chip.
	 */
	if (mem_encrypt_active() && ((flags & AMD_ASIC_MASK) == CHIP_RAVEN)) {
		dev_info(&pdev->dev,
			 "SME is not compatible with RAVEN\n");
		return -ENOTSUPP;
	}

#ifdef CONFIG_DRM_AMDGPU_SI
	if (!amdgpu_si_support) {
		switch (flags & AMD_ASIC_MASK) {
		case CHIP_TAHITI:
		case CHIP_PITCAIRN:
		case CHIP_VERDE:
		case CHIP_OLAND:
		case CHIP_HAINAN:
			dev_info(&pdev->dev,
				 "SI support provided by radeon.\n");
			dev_info(&pdev->dev,
				 "Use radeon.si_support=0 amdgpu.si_support=1 to override.\n"
				);
			return -ENODEV;
		}
	}
#endif
#ifdef CONFIG_DRM_AMDGPU_CIK
	if (!amdgpu_cik_support) {
		switch (flags & AMD_ASIC_MASK) {
		case CHIP_KAVERI:
		case CHIP_BONAIRE:
		case CHIP_HAWAII:
		case CHIP_KABINI:
		case CHIP_MULLINS:
			dev_info(&pdev->dev,
				 "CIK support provided by radeon.\n");
			dev_info(&pdev->dev,
				 "Use radeon.cik_support=0 amdgpu.cik_support=1 to override.\n"
				);
			return -ENODEV;
		}
	}
#endif

	/* Get rid of things like offb */
	ret = drm_fb_helper_remove_conflicting_pci_framebuffers(pdev, "amdgpudrmfb");
	if (ret)
		return ret;

<<<<<<< HEAD
	adev = kzalloc(sizeof(*adev), GFP_KERNEL);
	if (!adev)
		return -ENOMEM;
=======
	adev = devm_drm_dev_alloc(&pdev->dev, &kms_driver, typeof(*adev), ddev);
	if (IS_ERR(adev))
		return PTR_ERR(adev);
>>>>>>> 6ea6be77

	adev->dev  = &pdev->dev;
	adev->pdev = pdev;
	ddev = adev_to_drm(adev);
<<<<<<< HEAD
	ret = drm_dev_init(ddev, &kms_driver, &pdev->dev);
	if (ret)
		goto err_free;

	drmm_add_final_kfree(ddev, adev);
=======
>>>>>>> 6ea6be77

	if (!supports_atomic)
		ddev->driver_features &= ~DRIVER_ATOMIC;

	ret = pci_enable_device(pdev);
	if (ret)
<<<<<<< HEAD
		goto err_free;
=======
		return ret;
>>>>>>> 6ea6be77

	ddev->pdev = pdev;
	pci_set_drvdata(pdev, ddev);

	ret = amdgpu_driver_load_kms(adev, ent->driver_data);
	if (ret)
		goto err_pci;

retry_init:
	ret = drm_dev_register(ddev, ent->driver_data);
	if (ret == -EAGAIN && ++retry <= 3) {
		DRM_INFO("retry init %d\n", retry);
		/* Don't request EX mode too frequently which is attacking */
		msleep(5000);
		goto retry_init;
	} else if (ret) {
		goto err_pci;
	}

	ret = amdgpu_debugfs_init(adev);
	if (ret)
		DRM_ERROR("Creating debugfs files failed (%d).\n", ret);

	return 0;

err_pci:
	pci_disable_device(pdev);
<<<<<<< HEAD
err_free:
	drm_dev_put(ddev);
=======
>>>>>>> 6ea6be77
	return ret;
}

static void
amdgpu_pci_remove(struct pci_dev *pdev)
{
	struct drm_device *dev = pci_get_drvdata(pdev);

#ifdef MODULE
	if (THIS_MODULE->state != MODULE_STATE_GOING)
#endif
		DRM_ERROR("Hotplug removal is not supported\n");
	drm_dev_unplug(dev);
	amdgpu_driver_unload_kms(dev);
	pci_disable_device(pdev);
	pci_set_drvdata(pdev, NULL);
}

static void
amdgpu_pci_shutdown(struct pci_dev *pdev)
{
	struct drm_device *dev = pci_get_drvdata(pdev);
	struct amdgpu_device *adev = drm_to_adev(dev);

	if (amdgpu_ras_intr_triggered())
		return;

	/* if we are running in a VM, make sure the device
	 * torn down properly on reboot/shutdown.
	 * unfortunately we can't detect certain
	 * hypervisors so just do this all the time.
	 */
	if (!amdgpu_passthrough(adev))
		adev->mp1_state = PP_MP1_STATE_UNLOAD;
	amdgpu_device_ip_suspend(adev);
	adev->mp1_state = PP_MP1_STATE_NONE;
}

static int amdgpu_pmops_suspend(struct device *dev)
{
	struct drm_device *drm_dev = dev_get_drvdata(dev);

	return amdgpu_device_suspend(drm_dev, true);
}

static int amdgpu_pmops_resume(struct device *dev)
{
	struct drm_device *drm_dev = dev_get_drvdata(dev);

	return amdgpu_device_resume(drm_dev, true);
}

static int amdgpu_pmops_freeze(struct device *dev)
{
	struct drm_device *drm_dev = dev_get_drvdata(dev);
	struct amdgpu_device *adev = drm_to_adev(drm_dev);
	int r;

	adev->in_hibernate = true;
	r = amdgpu_device_suspend(drm_dev, true);
	adev->in_hibernate = false;
	if (r)
		return r;
	return amdgpu_asic_reset(adev);
}

static int amdgpu_pmops_thaw(struct device *dev)
{
	struct drm_device *drm_dev = dev_get_drvdata(dev);

	return amdgpu_device_resume(drm_dev, true);
}

static int amdgpu_pmops_poweroff(struct device *dev)
{
	struct drm_device *drm_dev = dev_get_drvdata(dev);

	return amdgpu_device_suspend(drm_dev, true);
}

static int amdgpu_pmops_restore(struct device *dev)
{
	struct drm_device *drm_dev = dev_get_drvdata(dev);

	return amdgpu_device_resume(drm_dev, true);
}

static int amdgpu_pmops_runtime_suspend(struct device *dev)
{
	struct pci_dev *pdev = to_pci_dev(dev);
	struct drm_device *drm_dev = pci_get_drvdata(pdev);
	struct amdgpu_device *adev = drm_to_adev(drm_dev);
	int ret, i;

	if (!adev->runpm) {
		pm_runtime_forbid(dev);
		return -EBUSY;
	}

	/* wait for all rings to drain before suspending */
	for (i = 0; i < AMDGPU_MAX_RINGS; i++) {
		struct amdgpu_ring *ring = adev->rings[i];
		if (ring && ring->sched.ready) {
			ret = amdgpu_fence_wait_empty(ring);
			if (ret)
				return -EBUSY;
		}
	}

	adev->in_runpm = true;
	if (amdgpu_device_supports_boco(drm_dev))
		drm_dev->switch_power_state = DRM_SWITCH_POWER_CHANGING;
	drm_kms_helper_poll_disable(drm_dev);

	ret = amdgpu_device_suspend(drm_dev, false);
	if (ret)
		return ret;

	if (amdgpu_device_supports_boco(drm_dev)) {
		/* Only need to handle PCI state in the driver for ATPX
		 * PCI core handles it for _PR3.
		 */
		if (amdgpu_is_atpx_hybrid()) {
			pci_ignore_hotplug(pdev);
		} else {
			amdgpu_device_cache_pci_state(pdev);
			pci_disable_device(pdev);
			pci_ignore_hotplug(pdev);
			pci_set_power_state(pdev, PCI_D3cold);
		}
		drm_dev->switch_power_state = DRM_SWITCH_POWER_DYNAMIC_OFF;
	} else if (amdgpu_device_supports_baco(drm_dev)) {
		amdgpu_device_baco_enter(drm_dev);
	}

	return 0;
}

static int amdgpu_pmops_runtime_resume(struct device *dev)
{
	struct pci_dev *pdev = to_pci_dev(dev);
	struct drm_device *drm_dev = pci_get_drvdata(pdev);
	struct amdgpu_device *adev = drm_to_adev(drm_dev);
	int ret;

	if (!adev->runpm)
		return -EINVAL;

	if (amdgpu_device_supports_boco(drm_dev)) {
		drm_dev->switch_power_state = DRM_SWITCH_POWER_CHANGING;

		/* Only need to handle PCI state in the driver for ATPX
		 * PCI core handles it for _PR3.
		 */
		if (amdgpu_is_atpx_hybrid()) {
			pci_set_master(pdev);
		} else {
			pci_set_power_state(pdev, PCI_D0);
			amdgpu_device_load_pci_state(pdev);
			ret = pci_enable_device(pdev);
			if (ret)
				return ret;
			pci_set_master(pdev);
		}
	} else if (amdgpu_device_supports_baco(drm_dev)) {
		amdgpu_device_baco_exit(drm_dev);
	}
	ret = amdgpu_device_resume(drm_dev, false);
	drm_kms_helper_poll_enable(drm_dev);
	if (amdgpu_device_supports_boco(drm_dev))
		drm_dev->switch_power_state = DRM_SWITCH_POWER_ON;
	adev->in_runpm = false;
	return 0;
}

static int amdgpu_pmops_runtime_idle(struct device *dev)
{
	struct drm_device *drm_dev = dev_get_drvdata(dev);
	struct amdgpu_device *adev = drm_to_adev(drm_dev);
	/* we don't want the main rpm_idle to call suspend - we want to autosuspend */
	int ret = 1;

	if (!adev->runpm) {
		pm_runtime_forbid(dev);
		return -EBUSY;
	}

	if (amdgpu_device_has_dc_support(adev)) {
		struct drm_crtc *crtc;

		drm_modeset_lock_all(drm_dev);

		drm_for_each_crtc(crtc, drm_dev) {
			if (crtc->state->active) {
				ret = -EBUSY;
				break;
			}
		}

		drm_modeset_unlock_all(drm_dev);

	} else {
		struct drm_connector *list_connector;
		struct drm_connector_list_iter iter;

		mutex_lock(&drm_dev->mode_config.mutex);
		drm_modeset_lock(&drm_dev->mode_config.connection_mutex, NULL);

		drm_connector_list_iter_begin(drm_dev, &iter);
		drm_for_each_connector_iter(list_connector, &iter) {
			if (list_connector->dpms ==  DRM_MODE_DPMS_ON) {
				ret = -EBUSY;
				break;
			}
		}

		drm_connector_list_iter_end(&iter);

		drm_modeset_unlock(&drm_dev->mode_config.connection_mutex);
		mutex_unlock(&drm_dev->mode_config.mutex);
	}

	if (ret == -EBUSY)
		DRM_DEBUG_DRIVER("failing to power off - crtc active\n");

	pm_runtime_mark_last_busy(dev);
	pm_runtime_autosuspend(dev);
	return ret;
}

long amdgpu_drm_ioctl(struct file *filp,
		      unsigned int cmd, unsigned long arg)
{
	struct drm_file *file_priv = filp->private_data;
	struct drm_device *dev;
	long ret;
	dev = file_priv->minor->dev;
	ret = pm_runtime_get_sync(dev->dev);
	if (ret < 0)
		goto out;

	ret = drm_ioctl(filp, cmd, arg);

	pm_runtime_mark_last_busy(dev->dev);
out:
	pm_runtime_put_autosuspend(dev->dev);
	return ret;
}

static const struct dev_pm_ops amdgpu_pm_ops = {
	.suspend = amdgpu_pmops_suspend,
	.resume = amdgpu_pmops_resume,
	.freeze = amdgpu_pmops_freeze,
	.thaw = amdgpu_pmops_thaw,
	.poweroff = amdgpu_pmops_poweroff,
	.restore = amdgpu_pmops_restore,
	.runtime_suspend = amdgpu_pmops_runtime_suspend,
	.runtime_resume = amdgpu_pmops_runtime_resume,
	.runtime_idle = amdgpu_pmops_runtime_idle,
};

static int amdgpu_flush(struct file *f, fl_owner_t id)
{
	struct drm_file *file_priv = f->private_data;
	struct amdgpu_fpriv *fpriv = file_priv->driver_priv;
	long timeout = MAX_WAIT_SCHED_ENTITY_Q_EMPTY;

	timeout = amdgpu_ctx_mgr_entity_flush(&fpriv->ctx_mgr, timeout);
	timeout = amdgpu_vm_wait_idle(&fpriv->vm, timeout);

	return timeout >= 0 ? 0 : timeout;
}

static const struct file_operations amdgpu_driver_kms_fops = {
	.owner = THIS_MODULE,
	.open = drm_open,
	.flush = amdgpu_flush,
	.release = drm_release,
	.unlocked_ioctl = amdgpu_drm_ioctl,
	.mmap = amdgpu_mmap,
	.poll = drm_poll,
	.read = drm_read,
#ifdef CONFIG_COMPAT
	.compat_ioctl = amdgpu_kms_compat_ioctl,
#endif
};

int amdgpu_file_to_fpriv(struct file *filp, struct amdgpu_fpriv **fpriv)
{
        struct drm_file *file;

	if (!filp)
		return -EINVAL;

	if (filp->f_op != &amdgpu_driver_kms_fops) {
		return -EINVAL;
	}

	file = filp->private_data;
	*fpriv = file->driver_priv;
	return 0;
}

static struct drm_driver kms_driver = {
	.driver_features =
	    DRIVER_ATOMIC |
	    DRIVER_GEM |
	    DRIVER_RENDER | DRIVER_MODESET | DRIVER_SYNCOBJ |
	    DRIVER_SYNCOBJ_TIMELINE,
	.open = amdgpu_driver_open_kms,
	.postclose = amdgpu_driver_postclose_kms,
	.lastclose = amdgpu_driver_lastclose_kms,
	.irq_handler = amdgpu_irq_handler,
	.ioctls = amdgpu_ioctls_kms,
	.gem_free_object_unlocked = amdgpu_gem_object_free,
	.gem_open_object = amdgpu_gem_object_open,
	.gem_close_object = amdgpu_gem_object_close,
	.dumb_create = amdgpu_mode_dumb_create,
	.dumb_map_offset = amdgpu_mode_dumb_mmap,
	.fops = &amdgpu_driver_kms_fops,

	.prime_handle_to_fd = drm_gem_prime_handle_to_fd,
	.prime_fd_to_handle = drm_gem_prime_fd_to_handle,
	.gem_prime_export = amdgpu_gem_prime_export,
	.gem_prime_import = amdgpu_gem_prime_import,
	.gem_prime_vmap = amdgpu_gem_prime_vmap,
	.gem_prime_vunmap = amdgpu_gem_prime_vunmap,
	.gem_prime_mmap = amdgpu_gem_prime_mmap,

	.name = DRIVER_NAME,
	.desc = DRIVER_DESC,
	.date = DRIVER_DATE,
	.major = KMS_DRIVER_MAJOR,
	.minor = KMS_DRIVER_MINOR,
	.patchlevel = KMS_DRIVER_PATCHLEVEL,
};

static struct pci_error_handlers amdgpu_pci_err_handler = {
	.error_detected	= amdgpu_pci_error_detected,
	.mmio_enabled	= amdgpu_pci_mmio_enabled,
	.slot_reset	= amdgpu_pci_slot_reset,
	.resume		= amdgpu_pci_resume,
};

static struct pci_driver amdgpu_kms_pci_driver = {
	.name = DRIVER_NAME,
	.id_table = pciidlist,
	.probe = amdgpu_pci_probe,
	.remove = amdgpu_pci_remove,
	.shutdown = amdgpu_pci_shutdown,
	.driver.pm = &amdgpu_pm_ops,
	.err_handler = &amdgpu_pci_err_handler,
};

static int __init amdgpu_init(void)
{
	int r;

	if (vgacon_text_force()) {
		DRM_ERROR("VGACON disables amdgpu kernel modesetting.\n");
		return -EINVAL;
	}

	r = amdgpu_sync_init();
	if (r)
		goto error_sync;

	r = amdgpu_fence_slab_init();
	if (r)
		goto error_fence;

	DRM_INFO("amdgpu kernel modesetting enabled.\n");
	kms_driver.num_ioctls = amdgpu_max_kms_ioctl;
	amdgpu_register_atpx_handler();

	/* Ignore KFD init failures. Normal when CONFIG_HSA_AMD is not set. */
	amdgpu_amdkfd_init();

	/* let modprobe override vga console setting */
	return pci_register_driver(&amdgpu_kms_pci_driver);

error_fence:
	amdgpu_sync_fini();

error_sync:
	return r;
}

static void __exit amdgpu_exit(void)
{
	amdgpu_amdkfd_fini();
	pci_unregister_driver(&amdgpu_kms_pci_driver);
	amdgpu_unregister_atpx_handler();
	amdgpu_sync_fini();
	amdgpu_fence_slab_fini();
	mmu_notifier_synchronize();
}

module_init(amdgpu_init);
module_exit(amdgpu_exit);

MODULE_AUTHOR(DRIVER_AUTHOR);
MODULE_DESCRIPTION(DRIVER_DESC);
MODULE_LICENSE("GPL and additional rights");<|MERGE_RESOLUTION|>--- conflicted
+++ resolved
@@ -1159,38 +1159,20 @@
 	if (ret)
 		return ret;
 
-<<<<<<< HEAD
-	adev = kzalloc(sizeof(*adev), GFP_KERNEL);
-	if (!adev)
-		return -ENOMEM;
-=======
 	adev = devm_drm_dev_alloc(&pdev->dev, &kms_driver, typeof(*adev), ddev);
 	if (IS_ERR(adev))
 		return PTR_ERR(adev);
->>>>>>> 6ea6be77
 
 	adev->dev  = &pdev->dev;
 	adev->pdev = pdev;
 	ddev = adev_to_drm(adev);
-<<<<<<< HEAD
-	ret = drm_dev_init(ddev, &kms_driver, &pdev->dev);
-	if (ret)
-		goto err_free;
-
-	drmm_add_final_kfree(ddev, adev);
-=======
->>>>>>> 6ea6be77
 
 	if (!supports_atomic)
 		ddev->driver_features &= ~DRIVER_ATOMIC;
 
 	ret = pci_enable_device(pdev);
 	if (ret)
-<<<<<<< HEAD
-		goto err_free;
-=======
 		return ret;
->>>>>>> 6ea6be77
 
 	ddev->pdev = pdev;
 	pci_set_drvdata(pdev, ddev);
@@ -1218,11 +1200,6 @@
 
 err_pci:
 	pci_disable_device(pdev);
-<<<<<<< HEAD
-err_free:
-	drm_dev_put(ddev);
-=======
->>>>>>> 6ea6be77
 	return ret;
 }
 
