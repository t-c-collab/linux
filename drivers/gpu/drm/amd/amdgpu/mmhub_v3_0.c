/*
 * Copyright 2021 Advanced Micro Devices, Inc.
 *
 * Permission is hereby granted, free of charge, to any person obtaining a
 * copy of this software and associated documentation files (the "Software"),
 * to deal in the Software without restriction, including without limitation
 * the rights to use, copy, modify, merge, publish, distribute, sublicense,
 * and/or sell copies of the Software, and to permit persons to whom the
 * Software is furnished to do so, subject to the following conditions:
 *
 * The above copyright notice and this permission notice shall be included in
 * all copies or substantial portions of the Software.
 *
 * THE SOFTWARE IS PROVIDED "AS IS", WITHOUT WARRANTY OF ANY KIND, EXPRESS OR
 * IMPLIED, INCLUDING BUT NOT LIMITED TO THE WARRANTIES OF MERCHANTABILITY,
 * FITNESS FOR A PARTICULAR PURPOSE AND NONINFRINGEMENT.  IN NO EVENT SHALL
 * THE COPYRIGHT HOLDER(S) OR AUTHOR(S) BE LIABLE FOR ANY CLAIM, DAMAGES OR
 * OTHER LIABILITY, WHETHER IN AN ACTION OF CONTRACT, TORT OR OTHERWISE,
 * ARISING FROM, OUT OF OR IN CONNECTION WITH THE SOFTWARE OR THE USE OR
 * OTHER DEALINGS IN THE SOFTWARE.
 *
 */

#include "amdgpu.h"
#include "mmhub_v3_0.h"

#include "mmhub/mmhub_3_0_0_offset.h"
#include "mmhub/mmhub_3_0_0_sh_mask.h"
#include "navi10_enum.h"

#include "soc15_common.h"

#define regMMVM_L2_CNTL3_DEFAULT				0x80100007
#define regMMVM_L2_CNTL4_DEFAULT				0x000000c1
#define regMMVM_L2_CNTL5_DEFAULT				0x00003fe0

static const char *mmhub_client_ids_v3_0_0[][2] = {
	[0][0] = "VMC",
	[4][0] = "DCEDMC",
	[5][0] = "DCEVGA",
	[6][0] = "MP0",
	[7][0] = "MP1",
	[8][0] = "MPIO",
	[16][0] = "HDP",
	[17][0] = "LSDMA",
	[18][0] = "JPEG",
	[19][0] = "VCNU0",
	[21][0] = "VSCH",
	[22][0] = "VCNU1",
	[23][0] = "VCN1",
	[32+20][0] = "VCN0",
	[2][1] = "DBGUNBIO",
	[3][1] = "DCEDWB",
	[4][1] = "DCEDMC",
	[5][1] = "DCEVGA",
	[6][1] = "MP0",
	[7][1] = "MP1",
	[8][1] = "MPIO",
	[10][1] = "DBGU0",
	[11][1] = "DBGU1",
	[12][1] = "DBGU2",
	[13][1] = "DBGU3",
	[14][1] = "XDP",
	[15][1] = "OSSSYS",
	[16][1] = "HDP",
	[17][1] = "LSDMA",
	[18][1] = "JPEG",
	[19][1] = "VCNU0",
	[20][1] = "VCN0",
	[21][1] = "VSCH",
	[22][1] = "VCNU1",
	[23][1] = "VCN1",
};

static uint32_t mmhub_v3_0_get_invalidate_req(unsigned int vmid,
					      uint32_t flush_type)
{
	u32 req = 0;

	/* invalidate using legacy mode on vmid*/
	req = REG_SET_FIELD(req, MMVM_INVALIDATE_ENG0_REQ,
			    PER_VMID_INVALIDATE_REQ, 1 << vmid);
	req = REG_SET_FIELD(req, MMVM_INVALIDATE_ENG0_REQ, FLUSH_TYPE, flush_type);
	req = REG_SET_FIELD(req, MMVM_INVALIDATE_ENG0_REQ, INVALIDATE_L2_PTES, 1);
	req = REG_SET_FIELD(req, MMVM_INVALIDATE_ENG0_REQ, INVALIDATE_L2_PDE0, 1);
	req = REG_SET_FIELD(req, MMVM_INVALIDATE_ENG0_REQ, INVALIDATE_L2_PDE1, 1);
	req = REG_SET_FIELD(req, MMVM_INVALIDATE_ENG0_REQ, INVALIDATE_L2_PDE2, 1);
	req = REG_SET_FIELD(req, MMVM_INVALIDATE_ENG0_REQ, INVALIDATE_L1_PTES, 1);
	req = REG_SET_FIELD(req, MMVM_INVALIDATE_ENG0_REQ,
			    CLEAR_PROTECTION_FAULT_STATUS_ADDR,	0);

	return req;
}

static void
mmhub_v3_0_print_l2_protection_fault_status(struct amdgpu_device *adev,
					     uint32_t status)
{
	uint32_t cid, rw;
	const char *mmhub_cid = NULL;

	cid = REG_GET_FIELD(status,
			    MMVM_L2_PROTECTION_FAULT_STATUS, CID);
	rw = REG_GET_FIELD(status,
			   MMVM_L2_PROTECTION_FAULT_STATUS, RW);

	dev_err(adev->dev,
		"MMVM_L2_PROTECTION_FAULT_STATUS:0x%08X\n",
		status);
	switch (adev->ip_versions[MMHUB_HWIP][0]) {
	case IP_VERSION(3, 0, 0):
	case IP_VERSION(3, 0, 1):
		mmhub_cid = mmhub_client_ids_v3_0_0[cid][rw];
		break;
	default:
		mmhub_cid = NULL;
		break;
	}
	dev_err(adev->dev, "\t Faulty UTCL2 client ID: %s (0x%x)\n",
		mmhub_cid ? mmhub_cid : "unknown", cid);
	dev_err(adev->dev, "\t MORE_FAULTS: 0x%lx\n",
		REG_GET_FIELD(status,
		MMVM_L2_PROTECTION_FAULT_STATUS, MORE_FAULTS));
	dev_err(adev->dev, "\t WALKER_ERROR: 0x%lx\n",
		REG_GET_FIELD(status,
		MMVM_L2_PROTECTION_FAULT_STATUS, WALKER_ERROR));
	dev_err(adev->dev, "\t PERMISSION_FAULTS: 0x%lx\n",
		REG_GET_FIELD(status,
		MMVM_L2_PROTECTION_FAULT_STATUS, PERMISSION_FAULTS));
	dev_err(adev->dev, "\t MAPPING_ERROR: 0x%lx\n",
		REG_GET_FIELD(status,
		MMVM_L2_PROTECTION_FAULT_STATUS, MAPPING_ERROR));
	dev_err(adev->dev, "\t RW: 0x%x\n", rw);
}

static void mmhub_v3_0_setup_vm_pt_regs(struct amdgpu_device *adev, uint32_t vmid,
				uint64_t page_table_base)
{
	struct amdgpu_vmhub *hub = &adev->vmhub[AMDGPU_MMHUB_0];

	WREG32_SOC15_OFFSET(MMHUB, 0, regMMVM_CONTEXT0_PAGE_TABLE_BASE_ADDR_LO32,
			    hub->ctx_addr_distance * vmid,
			    lower_32_bits(page_table_base));

	WREG32_SOC15_OFFSET(MMHUB, 0, regMMVM_CONTEXT0_PAGE_TABLE_BASE_ADDR_HI32,
			    hub->ctx_addr_distance * vmid,
			    upper_32_bits(page_table_base));
}

static void mmhub_v3_0_init_gart_aperture_regs(struct amdgpu_device *adev)
{
	uint64_t pt_base = amdgpu_gmc_pd_addr(adev->gart.bo);

	mmhub_v3_0_setup_vm_pt_regs(adev, 0, pt_base);

	WREG32_SOC15(MMHUB, 0, regMMVM_CONTEXT0_PAGE_TABLE_START_ADDR_LO32,
		     (u32)(adev->gmc.gart_start >> 12));
	WREG32_SOC15(MMHUB, 0, regMMVM_CONTEXT0_PAGE_TABLE_START_ADDR_HI32,
		     (u32)(adev->gmc.gart_start >> 44));

	WREG32_SOC15(MMHUB, 0, regMMVM_CONTEXT0_PAGE_TABLE_END_ADDR_LO32,
		     (u32)(adev->gmc.gart_end >> 12));
	WREG32_SOC15(MMHUB, 0, regMMVM_CONTEXT0_PAGE_TABLE_END_ADDR_HI32,
		     (u32)(adev->gmc.gart_end >> 44));
}

static void mmhub_v3_0_init_system_aperture_regs(struct amdgpu_device *adev)
{
	uint64_t value;
	uint32_t tmp;

	if (amdgpu_sriov_vf(adev))
		return;

	/*
	 * the new L1 policy will block SRIOV guest from writing
	 * these regs, and they will be programed at host.
	 * so skip programing these regs.
	 */
	/* Program the AGP BAR */
	WREG32_SOC15(MMHUB, 0, regMMMC_VM_AGP_BASE, 0);
	WREG32_SOC15(MMHUB, 0, regMMMC_VM_AGP_BOT, adev->gmc.agp_start >> 24);
	WREG32_SOC15(MMHUB, 0, regMMMC_VM_AGP_TOP, adev->gmc.agp_end >> 24);

	/* Program the system aperture low logical page number. */
	WREG32_SOC15(MMHUB, 0, regMMMC_VM_SYSTEM_APERTURE_LOW_ADDR,
<<<<<<< HEAD
		     adev->gmc.vram_start >> 18);
	WREG32_SOC15(MMHUB, 0, regMMMC_VM_SYSTEM_APERTURE_HIGH_ADDR,
		     adev->gmc.vram_end >> 18);
=======
		     min(adev->gmc.fb_start, adev->gmc.agp_start) >> 18);
	WREG32_SOC15(MMHUB, 0, regMMMC_VM_SYSTEM_APERTURE_HIGH_ADDR,
		     max(adev->gmc.fb_end, adev->gmc.agp_end) >> 18);
>>>>>>> 82bbec18

	/* Set default page address. */
	value = adev->mem_scratch.gpu_addr - adev->gmc.vram_start +
		adev->vm_manager.vram_base_offset;
	WREG32_SOC15(MMHUB, 0, regMMMC_VM_SYSTEM_APERTURE_DEFAULT_ADDR_LSB,
		     (u32)(value >> 12));
	WREG32_SOC15(MMHUB, 0, regMMMC_VM_SYSTEM_APERTURE_DEFAULT_ADDR_MSB,
		     (u32)(value >> 44));

	/* Program "protection fault". */
	WREG32_SOC15(MMHUB, 0, regMMVM_L2_PROTECTION_FAULT_DEFAULT_ADDR_LO32,
		     (u32)(adev->dummy_page_addr >> 12));
	WREG32_SOC15(MMHUB, 0, regMMVM_L2_PROTECTION_FAULT_DEFAULT_ADDR_HI32,
		     (u32)((u64)adev->dummy_page_addr >> 44));

	tmp = RREG32_SOC15(MMHUB, 0, regMMVM_L2_PROTECTION_FAULT_CNTL2);
	tmp = REG_SET_FIELD(tmp, MMVM_L2_PROTECTION_FAULT_CNTL2,
			    ACTIVE_PAGE_MIGRATION_PTE_READ_RETRY, 1);
	WREG32_SOC15(MMHUB, 0, regMMVM_L2_PROTECTION_FAULT_CNTL2, tmp);
}

static void mmhub_v3_0_init_tlb_regs(struct amdgpu_device *adev)
{
	uint32_t tmp;

	/* Setup TLB control */
	tmp = RREG32_SOC15(MMHUB, 0, regMMMC_VM_MX_L1_TLB_CNTL);

	tmp = REG_SET_FIELD(tmp, MMMC_VM_MX_L1_TLB_CNTL, ENABLE_L1_TLB, 1);
	tmp = REG_SET_FIELD(tmp, MMMC_VM_MX_L1_TLB_CNTL, SYSTEM_ACCESS_MODE, 3);
	tmp = REG_SET_FIELD(tmp, MMMC_VM_MX_L1_TLB_CNTL,
			    ENABLE_ADVANCED_DRIVER_MODEL, 1);
	tmp = REG_SET_FIELD(tmp, MMMC_VM_MX_L1_TLB_CNTL,
			    SYSTEM_APERTURE_UNMAPPED_ACCESS, 0);
	tmp = REG_SET_FIELD(tmp, MMMC_VM_MX_L1_TLB_CNTL, ECO_BITS, 0);
	tmp = REG_SET_FIELD(tmp, MMMC_VM_MX_L1_TLB_CNTL,
			    MTYPE, MTYPE_UC); /* UC, uncached */

	WREG32_SOC15(MMHUB, 0, regMMMC_VM_MX_L1_TLB_CNTL, tmp);
}

static void mmhub_v3_0_init_cache_regs(struct amdgpu_device *adev)
{
	uint32_t tmp;

	/* These registers are not accessible to VF-SRIOV.
	 * The PF will program them instead.
	 */
	if (amdgpu_sriov_vf(adev))
		return;

	/* Setup L2 cache */
	tmp = RREG32_SOC15(MMHUB, 0, regMMVM_L2_CNTL);
	tmp = REG_SET_FIELD(tmp, MMVM_L2_CNTL, ENABLE_L2_CACHE, 1);
	tmp = REG_SET_FIELD(tmp, MMVM_L2_CNTL, ENABLE_L2_FRAGMENT_PROCESSING, 0);
	tmp = REG_SET_FIELD(tmp, MMVM_L2_CNTL,
			    ENABLE_DEFAULT_PAGE_OUT_TO_SYSTEM_MEMORY, 1);
	/* XXX for emulation, Refer to closed source code.*/
	tmp = REG_SET_FIELD(tmp, MMVM_L2_CNTL, L2_PDE0_CACHE_TAG_GENERATION_MODE,
			    0);
	tmp = REG_SET_FIELD(tmp, MMVM_L2_CNTL, PDE_FAULT_CLASSIFICATION, 0);
	tmp = REG_SET_FIELD(tmp, MMVM_L2_CNTL, CONTEXT1_IDENTITY_ACCESS_MODE, 1);
	tmp = REG_SET_FIELD(tmp, MMVM_L2_CNTL, IDENTITY_MODE_FRAGMENT_SIZE, 0);
	WREG32_SOC15(MMHUB, 0, regMMVM_L2_CNTL, tmp);

	tmp = RREG32_SOC15(MMHUB, 0, regMMVM_L2_CNTL2);
	tmp = REG_SET_FIELD(tmp, MMVM_L2_CNTL2, INVALIDATE_ALL_L1_TLBS, 1);
	tmp = REG_SET_FIELD(tmp, MMVM_L2_CNTL2, INVALIDATE_L2_CACHE, 1);
	WREG32_SOC15(MMHUB, 0, regMMVM_L2_CNTL2, tmp);

	tmp = regMMVM_L2_CNTL3_DEFAULT;
	if (adev->gmc.translate_further) {
		tmp = REG_SET_FIELD(tmp, MMVM_L2_CNTL3, BANK_SELECT, 12);
		tmp = REG_SET_FIELD(tmp, MMVM_L2_CNTL3,
				    L2_CACHE_BIGK_FRAGMENT_SIZE, 9);
	} else {
		tmp = REG_SET_FIELD(tmp, MMVM_L2_CNTL3, BANK_SELECT, 9);
		tmp = REG_SET_FIELD(tmp, MMVM_L2_CNTL3,
				    L2_CACHE_BIGK_FRAGMENT_SIZE, 6);
	}
	WREG32_SOC15(MMHUB, 0, regMMVM_L2_CNTL3, tmp);

	tmp = regMMVM_L2_CNTL4_DEFAULT;
	tmp = REG_SET_FIELD(tmp, MMVM_L2_CNTL4, VMC_TAP_PDE_REQUEST_PHYSICAL, 0);
	tmp = REG_SET_FIELD(tmp, MMVM_L2_CNTL4, VMC_TAP_PTE_REQUEST_PHYSICAL, 0);
	WREG32_SOC15(MMHUB, 0, regMMVM_L2_CNTL4, tmp);

	tmp = regMMVM_L2_CNTL5_DEFAULT;
	tmp = REG_SET_FIELD(tmp, MMVM_L2_CNTL5, L2_CACHE_SMALLK_FRAGMENT_SIZE, 0);
	WREG32_SOC15(MMHUB, 0, regMMVM_L2_CNTL5, tmp);
}

static void mmhub_v3_0_enable_system_domain(struct amdgpu_device *adev)
{
	uint32_t tmp;

	tmp = RREG32_SOC15(MMHUB, 0, regMMVM_CONTEXT0_CNTL);
	tmp = REG_SET_FIELD(tmp, MMVM_CONTEXT0_CNTL, ENABLE_CONTEXT, 1);
	tmp = REG_SET_FIELD(tmp, MMVM_CONTEXT0_CNTL, PAGE_TABLE_DEPTH, 0);
	tmp = REG_SET_FIELD(tmp, MMVM_CONTEXT0_CNTL,
			    RETRY_PERMISSION_OR_INVALID_PAGE_FAULT, 0);
	WREG32_SOC15(MMHUB, 0, regMMVM_CONTEXT0_CNTL, tmp);
}

static void mmhub_v3_0_disable_identity_aperture(struct amdgpu_device *adev)
{
	/* These registers are not accessible to VF-SRIOV.
	 * The PF will program them instead.
	 */
	if (amdgpu_sriov_vf(adev))
		return;

	WREG32_SOC15(MMHUB, 0,
		     regMMVM_L2_CONTEXT1_IDENTITY_APERTURE_LOW_ADDR_LO32,
		     0xFFFFFFFF);
	WREG32_SOC15(MMHUB, 0,
		     regMMVM_L2_CONTEXT1_IDENTITY_APERTURE_LOW_ADDR_HI32,
		     0x0000000F);

	WREG32_SOC15(MMHUB, 0,
		     regMMVM_L2_CONTEXT1_IDENTITY_APERTURE_HIGH_ADDR_LO32, 0);
	WREG32_SOC15(MMHUB, 0,
		     regMMVM_L2_CONTEXT1_IDENTITY_APERTURE_HIGH_ADDR_HI32, 0);

	WREG32_SOC15(MMHUB, 0, regMMVM_L2_CONTEXT_IDENTITY_PHYSICAL_OFFSET_LO32,
		     0);
	WREG32_SOC15(MMHUB, 0, regMMVM_L2_CONTEXT_IDENTITY_PHYSICAL_OFFSET_HI32,
		     0);
}

static void mmhub_v3_0_setup_vmid_config(struct amdgpu_device *adev)
{
	struct amdgpu_vmhub *hub = &adev->vmhub[AMDGPU_MMHUB_0];
	int i;
	uint32_t tmp;

	for (i = 0; i <= 14; i++) {
		tmp = RREG32_SOC15_OFFSET(MMHUB, 0, regMMVM_CONTEXT1_CNTL, i);
		tmp = REG_SET_FIELD(tmp, MMVM_CONTEXT1_CNTL, ENABLE_CONTEXT, 1);
		tmp = REG_SET_FIELD(tmp, MMVM_CONTEXT1_CNTL, PAGE_TABLE_DEPTH,
				    adev->vm_manager.num_level);
		tmp = REG_SET_FIELD(tmp, MMVM_CONTEXT1_CNTL,
				    RANGE_PROTECTION_FAULT_ENABLE_DEFAULT, 1);
		tmp = REG_SET_FIELD(tmp, MMVM_CONTEXT1_CNTL,
				    DUMMY_PAGE_PROTECTION_FAULT_ENABLE_DEFAULT,
				    1);
		tmp = REG_SET_FIELD(tmp, MMVM_CONTEXT1_CNTL,
				    PDE0_PROTECTION_FAULT_ENABLE_DEFAULT, 1);
		tmp = REG_SET_FIELD(tmp, MMVM_CONTEXT1_CNTL,
				    VALID_PROTECTION_FAULT_ENABLE_DEFAULT, 1);
		tmp = REG_SET_FIELD(tmp, MMVM_CONTEXT1_CNTL,
				    READ_PROTECTION_FAULT_ENABLE_DEFAULT, 1);
		tmp = REG_SET_FIELD(tmp, MMVM_CONTEXT1_CNTL,
				    WRITE_PROTECTION_FAULT_ENABLE_DEFAULT, 1);
		tmp = REG_SET_FIELD(tmp, MMVM_CONTEXT1_CNTL,
				    EXECUTE_PROTECTION_FAULT_ENABLE_DEFAULT, 1);
		tmp = REG_SET_FIELD(tmp, MMVM_CONTEXT1_CNTL,
				    PAGE_TABLE_BLOCK_SIZE,
				    adev->vm_manager.block_size - 9);
		/* Send no-retry XNACK on fault to suppress VM fault storm. */
		tmp = REG_SET_FIELD(tmp, MMVM_CONTEXT1_CNTL,
				    RETRY_PERMISSION_OR_INVALID_PAGE_FAULT,
				    !amdgpu_noretry);
		WREG32_SOC15_OFFSET(MMHUB, 0, regMMVM_CONTEXT1_CNTL,
				    i * hub->ctx_distance, tmp);
		WREG32_SOC15_OFFSET(MMHUB, 0, regMMVM_CONTEXT1_PAGE_TABLE_START_ADDR_LO32,
				    i * hub->ctx_addr_distance, 0);
		WREG32_SOC15_OFFSET(MMHUB, 0, regMMVM_CONTEXT1_PAGE_TABLE_START_ADDR_HI32,
				    i * hub->ctx_addr_distance, 0);
		WREG32_SOC15_OFFSET(MMHUB, 0, regMMVM_CONTEXT1_PAGE_TABLE_END_ADDR_LO32,
				    i * hub->ctx_addr_distance,
				    lower_32_bits(adev->vm_manager.max_pfn - 1));
		WREG32_SOC15_OFFSET(MMHUB, 0, regMMVM_CONTEXT1_PAGE_TABLE_END_ADDR_HI32,
				    i * hub->ctx_addr_distance,
				    upper_32_bits(adev->vm_manager.max_pfn - 1));
	}

	hub->vm_cntx_cntl = tmp;
}

static void mmhub_v3_0_program_invalidation(struct amdgpu_device *adev)
{
	struct amdgpu_vmhub *hub = &adev->vmhub[AMDGPU_MMHUB_0];
	unsigned i;

	for (i = 0; i < 18; ++i) {
		WREG32_SOC15_OFFSET(MMHUB, 0, regMMVM_INVALIDATE_ENG0_ADDR_RANGE_LO32,
				    i * hub->eng_addr_distance, 0xffffffff);
		WREG32_SOC15_OFFSET(MMHUB, 0, regMMVM_INVALIDATE_ENG0_ADDR_RANGE_HI32,
				    i * hub->eng_addr_distance, 0x1f);
	}
}

static int mmhub_v3_0_gart_enable(struct amdgpu_device *adev)
{
	/* GART Enable. */
	mmhub_v3_0_init_gart_aperture_regs(adev);
	mmhub_v3_0_init_system_aperture_regs(adev);
	mmhub_v3_0_init_tlb_regs(adev);
	mmhub_v3_0_init_cache_regs(adev);

	mmhub_v3_0_enable_system_domain(adev);
	mmhub_v3_0_disable_identity_aperture(adev);
	mmhub_v3_0_setup_vmid_config(adev);
	mmhub_v3_0_program_invalidation(adev);

	return 0;
}

static void mmhub_v3_0_gart_disable(struct amdgpu_device *adev)
{
	struct amdgpu_vmhub *hub = &adev->vmhub[AMDGPU_MMHUB_0];
	u32 tmp;
	u32 i;

	/* Disable all tables */
	for (i = 0; i < 16; i++)
		WREG32_SOC15_OFFSET(MMHUB, 0, regMMVM_CONTEXT0_CNTL,
				    i * hub->ctx_distance, 0);

	/* Setup TLB control */
	tmp = RREG32_SOC15(MMHUB, 0, regMMMC_VM_MX_L1_TLB_CNTL);
	tmp = REG_SET_FIELD(tmp, MMMC_VM_MX_L1_TLB_CNTL, ENABLE_L1_TLB, 0);
	tmp = REG_SET_FIELD(tmp, MMMC_VM_MX_L1_TLB_CNTL,
			    ENABLE_ADVANCED_DRIVER_MODEL, 0);
	WREG32_SOC15(MMHUB, 0, regMMMC_VM_MX_L1_TLB_CNTL, tmp);

	/* Setup L2 cache */
	tmp = RREG32_SOC15(MMHUB, 0, regMMVM_L2_CNTL);
	tmp = REG_SET_FIELD(tmp, MMVM_L2_CNTL, ENABLE_L2_CACHE, 0);
	WREG32_SOC15(MMHUB, 0, regMMVM_L2_CNTL, tmp);
	WREG32_SOC15(MMHUB, 0, regMMVM_L2_CNTL3, 0);
}

/**
 * mmhub_v3_0_set_fault_enable_default - update GART/VM fault handling
 *
 * @adev: amdgpu_device pointer
 * @value: true redirects VM faults to the default page
 */
static void mmhub_v3_0_set_fault_enable_default(struct amdgpu_device *adev, bool value)
{
	u32 tmp;

	/* These registers are not accessible to VF-SRIOV.
	 * The PF will program them instead.
	 */
	if (amdgpu_sriov_vf(adev))
		return;

	tmp = RREG32_SOC15(MMHUB, 0, regMMVM_L2_PROTECTION_FAULT_CNTL);
	tmp = REG_SET_FIELD(tmp, MMVM_L2_PROTECTION_FAULT_CNTL,
			    RANGE_PROTECTION_FAULT_ENABLE_DEFAULT, value);
	tmp = REG_SET_FIELD(tmp, MMVM_L2_PROTECTION_FAULT_CNTL,
			    PDE0_PROTECTION_FAULT_ENABLE_DEFAULT, value);
	tmp = REG_SET_FIELD(tmp, MMVM_L2_PROTECTION_FAULT_CNTL,
			    PDE1_PROTECTION_FAULT_ENABLE_DEFAULT, value);
	tmp = REG_SET_FIELD(tmp, MMVM_L2_PROTECTION_FAULT_CNTL,
			    PDE2_PROTECTION_FAULT_ENABLE_DEFAULT, value);
	tmp = REG_SET_FIELD(tmp, MMVM_L2_PROTECTION_FAULT_CNTL,
			    TRANSLATE_FURTHER_PROTECTION_FAULT_ENABLE_DEFAULT,
			    value);
	tmp = REG_SET_FIELD(tmp, MMVM_L2_PROTECTION_FAULT_CNTL,
			    NACK_PROTECTION_FAULT_ENABLE_DEFAULT, value);
	tmp = REG_SET_FIELD(tmp, MMVM_L2_PROTECTION_FAULT_CNTL,
			    DUMMY_PAGE_PROTECTION_FAULT_ENABLE_DEFAULT, value);
	tmp = REG_SET_FIELD(tmp, MMVM_L2_PROTECTION_FAULT_CNTL,
			    VALID_PROTECTION_FAULT_ENABLE_DEFAULT, value);
	tmp = REG_SET_FIELD(tmp, MMVM_L2_PROTECTION_FAULT_CNTL,
			    READ_PROTECTION_FAULT_ENABLE_DEFAULT, value);
	tmp = REG_SET_FIELD(tmp, MMVM_L2_PROTECTION_FAULT_CNTL,
			    WRITE_PROTECTION_FAULT_ENABLE_DEFAULT, value);
	tmp = REG_SET_FIELD(tmp, MMVM_L2_PROTECTION_FAULT_CNTL,
			    EXECUTE_PROTECTION_FAULT_ENABLE_DEFAULT, value);
	if (!value) {
		tmp = REG_SET_FIELD(tmp, MMVM_L2_PROTECTION_FAULT_CNTL,
				CRASH_ON_NO_RETRY_FAULT, 1);
		tmp = REG_SET_FIELD(tmp, MMVM_L2_PROTECTION_FAULT_CNTL,
				CRASH_ON_RETRY_FAULT, 1);
	}
	WREG32_SOC15(MMHUB, 0, regMMVM_L2_PROTECTION_FAULT_CNTL, tmp);
}

static const struct amdgpu_vmhub_funcs mmhub_v3_0_vmhub_funcs = {
	.print_l2_protection_fault_status = mmhub_v3_0_print_l2_protection_fault_status,
	.get_invalidate_req = mmhub_v3_0_get_invalidate_req,
};

static void mmhub_v3_0_init(struct amdgpu_device *adev)
{
	struct amdgpu_vmhub *hub = &adev->vmhub[AMDGPU_MMHUB_0];

	hub->ctx0_ptb_addr_lo32 =
		SOC15_REG_OFFSET(MMHUB, 0,
				 regMMVM_CONTEXT0_PAGE_TABLE_BASE_ADDR_LO32);
	hub->ctx0_ptb_addr_hi32 =
		SOC15_REG_OFFSET(MMHUB, 0,
				 regMMVM_CONTEXT0_PAGE_TABLE_BASE_ADDR_HI32);
	hub->vm_inv_eng0_sem =
		SOC15_REG_OFFSET(MMHUB, 0, regMMVM_INVALIDATE_ENG0_SEM);
	hub->vm_inv_eng0_req =
		SOC15_REG_OFFSET(MMHUB, 0, regMMVM_INVALIDATE_ENG0_REQ);
	hub->vm_inv_eng0_ack =
		SOC15_REG_OFFSET(MMHUB, 0, regMMVM_INVALIDATE_ENG0_ACK);
	hub->vm_context0_cntl =
		SOC15_REG_OFFSET(MMHUB, 0, regMMVM_CONTEXT0_CNTL);
	hub->vm_l2_pro_fault_status =
		SOC15_REG_OFFSET(MMHUB, 0, regMMVM_L2_PROTECTION_FAULT_STATUS);
	hub->vm_l2_pro_fault_cntl =
		SOC15_REG_OFFSET(MMHUB, 0, regMMVM_L2_PROTECTION_FAULT_CNTL);

	hub->ctx_distance = regMMVM_CONTEXT1_CNTL - regMMVM_CONTEXT0_CNTL;
	hub->ctx_addr_distance = regMMVM_CONTEXT1_PAGE_TABLE_BASE_ADDR_LO32 -
		regMMVM_CONTEXT0_PAGE_TABLE_BASE_ADDR_LO32;
	hub->eng_distance = regMMVM_INVALIDATE_ENG1_REQ -
		regMMVM_INVALIDATE_ENG0_REQ;
	hub->eng_addr_distance = regMMVM_INVALIDATE_ENG1_ADDR_RANGE_LO32 -
		regMMVM_INVALIDATE_ENG0_ADDR_RANGE_LO32;

	hub->vm_cntx_cntl_vm_fault = MMVM_CONTEXT1_CNTL__RANGE_PROTECTION_FAULT_ENABLE_INTERRUPT_MASK |
		MMVM_CONTEXT1_CNTL__DUMMY_PAGE_PROTECTION_FAULT_ENABLE_INTERRUPT_MASK |
		MMVM_CONTEXT1_CNTL__PDE0_PROTECTION_FAULT_ENABLE_INTERRUPT_MASK |
		MMVM_CONTEXT1_CNTL__VALID_PROTECTION_FAULT_ENABLE_INTERRUPT_MASK |
		MMVM_CONTEXT1_CNTL__READ_PROTECTION_FAULT_ENABLE_INTERRUPT_MASK |
		MMVM_CONTEXT1_CNTL__WRITE_PROTECTION_FAULT_ENABLE_INTERRUPT_MASK |
		MMVM_CONTEXT1_CNTL__EXECUTE_PROTECTION_FAULT_ENABLE_INTERRUPT_MASK;

	hub->vm_l2_bank_select_reserved_cid2 =
		SOC15_REG_OFFSET(MMHUB, 0, regMMVM_L2_BANK_SELECT_RESERVED_CID2);

	hub->vm_contexts_disable =
		SOC15_REG_OFFSET(MMHUB, 0, regMMVM_CONTEXTS_DISABLE);

	hub->vmhub_funcs = &mmhub_v3_0_vmhub_funcs;
}

static u64 mmhub_v3_0_get_fb_location(struct amdgpu_device *adev)
{
	u64 base;

	base = RREG32_SOC15(MMHUB, 0, regMMMC_VM_FB_LOCATION_BASE);

	base &= MMMC_VM_FB_LOCATION_BASE__FB_BASE_MASK;
	base <<= 24;

	return base;
}

static u64 mmhub_v3_0_get_mc_fb_offset(struct amdgpu_device *adev)
{
	return (u64)RREG32_SOC15(MMHUB, 0, regMMMC_VM_FB_OFFSET) << 24;
}

static void mmhub_v3_0_update_medium_grain_clock_gating(struct amdgpu_device *adev,
							bool enable)
{
	uint32_t def, data;
#if 0
	uint32_t def1, data1, def2 = 0, data2 = 0;
#endif

	def  = data  = RREG32_SOC15(MMHUB, 0, regMM_ATC_L2_MISC_CG);
#if 0
	def1 = data1 = RREG32_SOC15(MMHUB, 0, regDAGB0_CNTL_MISC2);
	def2 = data2 = RREG32_SOC15(MMHUB, 0, regDAGB1_CNTL_MISC2);
#endif

	if (enable) {
		data |= MM_ATC_L2_MISC_CG__ENABLE_MASK;
#if 0
		data1 &= ~(DAGB0_CNTL_MISC2__DISABLE_WRREQ_CG_MASK |
		           DAGB0_CNTL_MISC2__DISABLE_WRRET_CG_MASK |
		           DAGB0_CNTL_MISC2__DISABLE_RDREQ_CG_MASK |
		           DAGB0_CNTL_MISC2__DISABLE_RDRET_CG_MASK |
		           DAGB0_CNTL_MISC2__DISABLE_TLBWR_CG_MASK |
		           DAGB0_CNTL_MISC2__DISABLE_TLBRD_CG_MASK);

		data2 &= ~(DAGB1_CNTL_MISC2__DISABLE_WRREQ_CG_MASK |
		           DAGB1_CNTL_MISC2__DISABLE_WRRET_CG_MASK |
		           DAGB1_CNTL_MISC2__DISABLE_RDREQ_CG_MASK |
		           DAGB1_CNTL_MISC2__DISABLE_RDRET_CG_MASK |
		           DAGB1_CNTL_MISC2__DISABLE_TLBWR_CG_MASK |
		           DAGB1_CNTL_MISC2__DISABLE_TLBRD_CG_MASK);
#endif
	} else {
		data &= ~MM_ATC_L2_MISC_CG__ENABLE_MASK;
#if 0
		data1 |= (DAGB0_CNTL_MISC2__DISABLE_WRREQ_CG_MASK |
			  DAGB0_CNTL_MISC2__DISABLE_WRRET_CG_MASK |
			  DAGB0_CNTL_MISC2__DISABLE_RDREQ_CG_MASK |
			  DAGB0_CNTL_MISC2__DISABLE_RDRET_CG_MASK |
			  DAGB0_CNTL_MISC2__DISABLE_TLBWR_CG_MASK |
			  DAGB0_CNTL_MISC2__DISABLE_TLBRD_CG_MASK);

		data2 |= (DAGB1_CNTL_MISC2__DISABLE_WRREQ_CG_MASK |
		          DAGB1_CNTL_MISC2__DISABLE_WRRET_CG_MASK |
		          DAGB1_CNTL_MISC2__DISABLE_RDREQ_CG_MASK |
		          DAGB1_CNTL_MISC2__DISABLE_RDRET_CG_MASK |
		          DAGB1_CNTL_MISC2__DISABLE_TLBWR_CG_MASK |
		          DAGB1_CNTL_MISC2__DISABLE_TLBRD_CG_MASK);
#endif
	}

	if (def != data)
		WREG32_SOC15(MMHUB, 0, regMM_ATC_L2_MISC_CG, data);
#if 0
	if (def1 != data1)
		WREG32_SOC15(MMHUB, 0, regDAGB0_CNTL_MISC2, data1);

	if (def2 != data2)
		WREG32_SOC15(MMHUB, 0, regDAGB1_CNTL_MISC2, data2);
#endif
}

static void mmhub_v3_0_update_medium_grain_light_sleep(struct amdgpu_device *adev,
						       bool enable)
{
	uint32_t def, data;

	def = data = RREG32_SOC15(MMHUB, 0, regMM_ATC_L2_MISC_CG);

	if (enable)
		data |= MM_ATC_L2_MISC_CG__MEM_LS_ENABLE_MASK;
	else
		data &= ~MM_ATC_L2_MISC_CG__MEM_LS_ENABLE_MASK;

	if (def != data)
		WREG32_SOC15(MMHUB, 0, regMM_ATC_L2_MISC_CG, data);
}

static int mmhub_v3_0_set_clockgating(struct amdgpu_device *adev,
			       enum amd_clockgating_state state)
{
	if (amdgpu_sriov_vf(adev))
		return 0;

	if (adev->cg_flags & AMD_CG_SUPPORT_MC_MGCG)
		mmhub_v3_0_update_medium_grain_clock_gating(adev,
				state == AMD_CG_STATE_GATE);

	if (adev->cg_flags & AMD_CG_SUPPORT_MC_LS)
		mmhub_v3_0_update_medium_grain_light_sleep(adev,
				state == AMD_CG_STATE_GATE);

	return 0;
}

static void mmhub_v3_0_get_clockgating(struct amdgpu_device *adev, u64 *flags)
{
	int data;

	if (amdgpu_sriov_vf(adev))
		*flags = 0;

	data = RREG32_SOC15(MMHUB, 0, regMM_ATC_L2_MISC_CG);

	/* AMD_CG_SUPPORT_MC_MGCG */
	if (data & MM_ATC_L2_MISC_CG__ENABLE_MASK)
		*flags |= AMD_CG_SUPPORT_MC_MGCG;

	/* AMD_CG_SUPPORT_MC_LS */
	if (data & MM_ATC_L2_MISC_CG__MEM_LS_ENABLE_MASK)
		*flags |= AMD_CG_SUPPORT_MC_LS;
}

const struct amdgpu_mmhub_funcs mmhub_v3_0_funcs = {
	.init = mmhub_v3_0_init,
	.get_fb_location = mmhub_v3_0_get_fb_location,
	.get_mc_fb_offset = mmhub_v3_0_get_mc_fb_offset,
	.gart_enable = mmhub_v3_0_gart_enable,
	.set_fault_enable_default = mmhub_v3_0_set_fault_enable_default,
	.gart_disable = mmhub_v3_0_gart_disable,
	.set_clockgating = mmhub_v3_0_set_clockgating,
	.get_clockgating = mmhub_v3_0_get_clockgating,
	.setup_vm_pt_regs = mmhub_v3_0_setup_vm_pt_regs,
};<|MERGE_RESOLUTION|>--- conflicted
+++ resolved
@@ -184,15 +184,9 @@
 
 	/* Program the system aperture low logical page number. */
 	WREG32_SOC15(MMHUB, 0, regMMMC_VM_SYSTEM_APERTURE_LOW_ADDR,
-<<<<<<< HEAD
-		     adev->gmc.vram_start >> 18);
-	WREG32_SOC15(MMHUB, 0, regMMMC_VM_SYSTEM_APERTURE_HIGH_ADDR,
-		     adev->gmc.vram_end >> 18);
-=======
 		     min(adev->gmc.fb_start, adev->gmc.agp_start) >> 18);
 	WREG32_SOC15(MMHUB, 0, regMMMC_VM_SYSTEM_APERTURE_HIGH_ADDR,
 		     max(adev->gmc.fb_end, adev->gmc.agp_end) >> 18);
->>>>>>> 82bbec18
 
 	/* Set default page address. */
 	value = adev->mem_scratch.gpu_addr - adev->gmc.vram_start +
