/*
 * Copyright 2008 Advanced Micro Devices, Inc.
 * Copyright 2008 Red Hat Inc.
 * Copyright 2009 Jerome Glisse.
 *
 * Permission is hereby granted, free of charge, to any person obtaining a
 * copy of this software and associated documentation files (the "Software"),
 * to deal in the Software without restriction, including without limitation
 * the rights to use, copy, modify, merge, publish, distribute, sublicense,
 * and/or sell copies of the Software, and to permit persons to whom the
 * Software is furnished to do so, subject to the following conditions:
 *
 * The above copyright notice and this permission notice shall be included in
 * all copies or substantial portions of the Software.
 *
 * THE SOFTWARE IS PROVIDED "AS IS", WITHOUT WARRANTY OF ANY KIND, EXPRESS OR
 * IMPLIED, INCLUDING BUT NOT LIMITED TO THE WARRANTIES OF MERCHANTABILITY,
 * FITNESS FOR A PARTICULAR PURPOSE AND NONINFRINGEMENT.  IN NO EVENT SHALL
 * THE COPYRIGHT HOLDER(S) OR AUTHOR(S) BE LIABLE FOR ANY CLAIM, DAMAGES OR
 * OTHER LIABILITY, WHETHER IN AN ACTION OF CONTRACT, TORT OR OTHERWISE,
 * ARISING FROM, OUT OF OR IN CONNECTION WITH THE SOFTWARE OR THE USE OR
 * OTHER DEALINGS IN THE SOFTWARE.
 *
 * Authors: Dave Airlie
 *          Alex Deucher
 *          Jerome Glisse
 */

#include <linux/dma-fence-array.h>
#include <linux/interval_tree_generic.h>
#include <linux/idr.h>
#include <linux/dma-buf.h>

#include <drm/amdgpu_drm.h>
#include <drm/drm_drv.h>
#include "amdgpu.h"
#include "amdgpu_trace.h"
#include "amdgpu_amdkfd.h"
#include "amdgpu_gmc.h"
#include "amdgpu_xgmi.h"
#include "amdgpu_dma_buf.h"
#include "amdgpu_res_cursor.h"
#include "kfd_svm.h"

/**
 * DOC: GPUVM
 *
 * GPUVM is similar to the legacy gart on older asics, however
 * rather than there being a single global gart table
 * for the entire GPU, there are multiple VM page tables active
 * at any given time.  The VM page tables can contain a mix
 * vram pages and system memory pages and system memory pages
 * can be mapped as snooped (cached system pages) or unsnooped
 * (uncached system pages).
 * Each VM has an ID associated with it and there is a page table
 * associated with each VMID.  When execting a command buffer,
 * the kernel tells the the ring what VMID to use for that command
 * buffer.  VMIDs are allocated dynamically as commands are submitted.
 * The userspace drivers maintain their own address space and the kernel
 * sets up their pages tables accordingly when they submit their
 * command buffers and a VMID is assigned.
 * Cayman/Trinity support up to 8 active VMs at any given time;
 * SI supports 16.
 */

#define START(node) ((node)->start)
#define LAST(node) ((node)->last)

INTERVAL_TREE_DEFINE(struct amdgpu_bo_va_mapping, rb, uint64_t, __subtree_last,
		     START, LAST, static, amdgpu_vm_it)

#undef START
#undef LAST

/**
 * struct amdgpu_prt_cb - Helper to disable partial resident texture feature from a fence callback
 */
struct amdgpu_prt_cb {

	/**
	 * @adev: amdgpu device
	 */
	struct amdgpu_device *adev;

	/**
	 * @cb: callback
	 */
	struct dma_fence_cb cb;
};

/*
 * vm eviction_lock can be taken in MMU notifiers. Make sure no reclaim-FS
 * happens while holding this lock anywhere to prevent deadlocks when
 * an MMU notifier runs in reclaim-FS context.
 */
static inline void amdgpu_vm_eviction_lock(struct amdgpu_vm *vm)
{
	mutex_lock(&vm->eviction_lock);
	vm->saved_flags = memalloc_noreclaim_save();
}

static inline int amdgpu_vm_eviction_trylock(struct amdgpu_vm *vm)
{
	if (mutex_trylock(&vm->eviction_lock)) {
		vm->saved_flags = memalloc_noreclaim_save();
		return 1;
	}
	return 0;
}

static inline void amdgpu_vm_eviction_unlock(struct amdgpu_vm *vm)
{
	memalloc_noreclaim_restore(vm->saved_flags);
	mutex_unlock(&vm->eviction_lock);
}

/**
 * amdgpu_vm_level_shift - return the addr shift for each level
 *
 * @adev: amdgpu_device pointer
 * @level: VMPT level
 *
 * Returns:
 * The number of bits the pfn needs to be right shifted for a level.
 */
static unsigned amdgpu_vm_level_shift(struct amdgpu_device *adev,
				      unsigned level)
{
	switch (level) {
	case AMDGPU_VM_PDB2:
	case AMDGPU_VM_PDB1:
	case AMDGPU_VM_PDB0:
		return 9 * (AMDGPU_VM_PDB0 - level) +
			adev->vm_manager.block_size;
	case AMDGPU_VM_PTB:
		return 0;
	default:
		return ~0;
	}
}

/**
 * amdgpu_vm_num_entries - return the number of entries in a PD/PT
 *
 * @adev: amdgpu_device pointer
 * @level: VMPT level
 *
 * Returns:
 * The number of entries in a page directory or page table.
 */
static unsigned amdgpu_vm_num_entries(struct amdgpu_device *adev,
				      unsigned level)
{
	unsigned shift = amdgpu_vm_level_shift(adev,
					       adev->vm_manager.root_level);

	if (level == adev->vm_manager.root_level)
		/* For the root directory */
		return round_up(adev->vm_manager.max_pfn, 1ULL << shift)
			>> shift;
	else if (level != AMDGPU_VM_PTB)
		/* Everything in between */
		return 512;
	else
		/* For the page tables on the leaves */
		return AMDGPU_VM_PTE_COUNT(adev);
}

/**
 * amdgpu_vm_num_ats_entries - return the number of ATS entries in the root PD
 *
 * @adev: amdgpu_device pointer
 *
 * Returns:
 * The number of entries in the root page directory which needs the ATS setting.
 */
static unsigned amdgpu_vm_num_ats_entries(struct amdgpu_device *adev)
{
	unsigned shift;

	shift = amdgpu_vm_level_shift(adev, adev->vm_manager.root_level);
	return AMDGPU_GMC_HOLE_START >> (shift + AMDGPU_GPU_PAGE_SHIFT);
}

/**
 * amdgpu_vm_entries_mask - the mask to get the entry number of a PD/PT
 *
 * @adev: amdgpu_device pointer
 * @level: VMPT level
 *
 * Returns:
 * The mask to extract the entry number of a PD/PT from an address.
 */
static uint32_t amdgpu_vm_entries_mask(struct amdgpu_device *adev,
				       unsigned int level)
{
	if (level <= adev->vm_manager.root_level)
		return 0xffffffff;
	else if (level != AMDGPU_VM_PTB)
		return 0x1ff;
	else
		return AMDGPU_VM_PTE_COUNT(adev) - 1;
}

/**
 * amdgpu_vm_bo_size - returns the size of the BOs in bytes
 *
 * @adev: amdgpu_device pointer
 * @level: VMPT level
 *
 * Returns:
 * The size of the BO for a page directory or page table in bytes.
 */
static unsigned amdgpu_vm_bo_size(struct amdgpu_device *adev, unsigned level)
{
	return AMDGPU_GPU_PAGE_ALIGN(amdgpu_vm_num_entries(adev, level) * 8);
}

/**
 * amdgpu_vm_bo_evicted - vm_bo is evicted
 *
 * @vm_bo: vm_bo which is evicted
 *
 * State for PDs/PTs and per VM BOs which are not at the location they should
 * be.
 */
static void amdgpu_vm_bo_evicted(struct amdgpu_vm_bo_base *vm_bo)
{
	struct amdgpu_vm *vm = vm_bo->vm;
	struct amdgpu_bo *bo = vm_bo->bo;

	vm_bo->moved = true;
	if (bo->tbo.type == ttm_bo_type_kernel)
		list_move(&vm_bo->vm_status, &vm->evicted);
	else
		list_move_tail(&vm_bo->vm_status, &vm->evicted);
}
/**
 * amdgpu_vm_bo_moved - vm_bo is moved
 *
 * @vm_bo: vm_bo which is moved
 *
 * State for per VM BOs which are moved, but that change is not yet reflected
 * in the page tables.
 */
static void amdgpu_vm_bo_moved(struct amdgpu_vm_bo_base *vm_bo)
{
	list_move(&vm_bo->vm_status, &vm_bo->vm->moved);
}

/**
 * amdgpu_vm_bo_idle - vm_bo is idle
 *
 * @vm_bo: vm_bo which is now idle
 *
 * State for PDs/PTs and per VM BOs which have gone through the state machine
 * and are now idle.
 */
static void amdgpu_vm_bo_idle(struct amdgpu_vm_bo_base *vm_bo)
{
	list_move(&vm_bo->vm_status, &vm_bo->vm->idle);
	vm_bo->moved = false;
}

/**
 * amdgpu_vm_bo_invalidated - vm_bo is invalidated
 *
 * @vm_bo: vm_bo which is now invalidated
 *
 * State for normal BOs which are invalidated and that change not yet reflected
 * in the PTs.
 */
static void amdgpu_vm_bo_invalidated(struct amdgpu_vm_bo_base *vm_bo)
{
	spin_lock(&vm_bo->vm->invalidated_lock);
	list_move(&vm_bo->vm_status, &vm_bo->vm->invalidated);
	spin_unlock(&vm_bo->vm->invalidated_lock);
}

/**
 * amdgpu_vm_bo_relocated - vm_bo is reloacted
 *
 * @vm_bo: vm_bo which is relocated
 *
 * State for PDs/PTs which needs to update their parent PD.
 * For the root PD, just move to idle state.
 */
static void amdgpu_vm_bo_relocated(struct amdgpu_vm_bo_base *vm_bo)
{
	if (vm_bo->bo->parent)
		list_move(&vm_bo->vm_status, &vm_bo->vm->relocated);
	else
		amdgpu_vm_bo_idle(vm_bo);
}

/**
 * amdgpu_vm_bo_done - vm_bo is done
 *
 * @vm_bo: vm_bo which is now done
 *
 * State for normal BOs which are invalidated and that change has been updated
 * in the PTs.
 */
static void amdgpu_vm_bo_done(struct amdgpu_vm_bo_base *vm_bo)
{
	spin_lock(&vm_bo->vm->invalidated_lock);
	list_move(&vm_bo->vm_status, &vm_bo->vm->done);
	spin_unlock(&vm_bo->vm->invalidated_lock);
}

/**
 * amdgpu_vm_bo_base_init - Adds bo to the list of bos associated with the vm
 *
 * @base: base structure for tracking BO usage in a VM
 * @vm: vm to which bo is to be added
 * @bo: amdgpu buffer object
 *
 * Initialize a bo_va_base structure and add it to the appropriate lists
 *
 */
static void amdgpu_vm_bo_base_init(struct amdgpu_vm_bo_base *base,
				   struct amdgpu_vm *vm,
				   struct amdgpu_bo *bo)
{
	base->vm = vm;
	base->bo = bo;
	base->next = NULL;
	INIT_LIST_HEAD(&base->vm_status);

	if (!bo)
		return;
	base->next = bo->vm_bo;
	bo->vm_bo = base;

	if (bo->tbo.base.resv != vm->root.bo->tbo.base.resv)
		return;

	vm->bulk_moveable = false;
	if (bo->tbo.type == ttm_bo_type_kernel && bo->parent)
		amdgpu_vm_bo_relocated(base);
	else
		amdgpu_vm_bo_idle(base);

	if (bo->preferred_domains &
	    amdgpu_mem_type_to_domain(bo->tbo.resource->mem_type))
		return;

	/*
	 * we checked all the prerequisites, but it looks like this per vm bo
	 * is currently evicted. add the bo to the evicted list to make sure it
	 * is validated on next vm use to avoid fault.
	 * */
	amdgpu_vm_bo_evicted(base);
}

/**
 * amdgpu_vm_pt_parent - get the parent page directory
 *
 * @pt: child page table
 *
 * Helper to get the parent entry for the child page table. NULL if we are at
 * the root page directory.
 */
static struct amdgpu_vm_bo_base *amdgpu_vm_pt_parent(struct amdgpu_vm_bo_base *pt)
{
	struct amdgpu_bo *parent = pt->bo->parent;

	if (!parent)
		return NULL;

	return parent->vm_bo;
}

/*
 * amdgpu_vm_pt_cursor - state for for_each_amdgpu_vm_pt
 */
struct amdgpu_vm_pt_cursor {
	uint64_t pfn;
	struct amdgpu_vm_bo_base *parent;
	struct amdgpu_vm_bo_base *entry;
	unsigned level;
};

/**
 * amdgpu_vm_pt_start - start PD/PT walk
 *
 * @adev: amdgpu_device pointer
 * @vm: amdgpu_vm structure
 * @start: start address of the walk
 * @cursor: state to initialize
 *
 * Initialize a amdgpu_vm_pt_cursor to start a walk.
 */
static void amdgpu_vm_pt_start(struct amdgpu_device *adev,
			       struct amdgpu_vm *vm, uint64_t start,
			       struct amdgpu_vm_pt_cursor *cursor)
{
	cursor->pfn = start;
	cursor->parent = NULL;
	cursor->entry = &vm->root;
	cursor->level = adev->vm_manager.root_level;
}

/**
 * amdgpu_vm_pt_descendant - go to child node
 *
 * @adev: amdgpu_device pointer
 * @cursor: current state
 *
 * Walk to the child node of the current node.
 * Returns:
 * True if the walk was possible, false otherwise.
 */
static bool amdgpu_vm_pt_descendant(struct amdgpu_device *adev,
				    struct amdgpu_vm_pt_cursor *cursor)
{
	unsigned mask, shift, idx;

	if ((cursor->level == AMDGPU_VM_PTB) || !cursor->entry ||
	    !cursor->entry->bo)
		return false;

	mask = amdgpu_vm_entries_mask(adev, cursor->level);
	shift = amdgpu_vm_level_shift(adev, cursor->level);

	++cursor->level;
	idx = (cursor->pfn >> shift) & mask;
	cursor->parent = cursor->entry;
	cursor->entry = &to_amdgpu_bo_vm(cursor->entry->bo)->entries[idx];
	return true;
}

/**
 * amdgpu_vm_pt_sibling - go to sibling node
 *
 * @adev: amdgpu_device pointer
 * @cursor: current state
 *
 * Walk to the sibling node of the current node.
 * Returns:
 * True if the walk was possible, false otherwise.
 */
static bool amdgpu_vm_pt_sibling(struct amdgpu_device *adev,
				 struct amdgpu_vm_pt_cursor *cursor)
{
	unsigned shift, num_entries;

	/* Root doesn't have a sibling */
	if (!cursor->parent)
		return false;

	/* Go to our parents and see if we got a sibling */
	shift = amdgpu_vm_level_shift(adev, cursor->level - 1);
	num_entries = amdgpu_vm_num_entries(adev, cursor->level - 1);

	if (cursor->entry == &to_amdgpu_bo_vm(cursor->parent->bo)->entries[num_entries - 1])
		return false;

	cursor->pfn += 1ULL << shift;
	cursor->pfn &= ~((1ULL << shift) - 1);
	++cursor->entry;
	return true;
}

/**
 * amdgpu_vm_pt_ancestor - go to parent node
 *
 * @cursor: current state
 *
 * Walk to the parent node of the current node.
 * Returns:
 * True if the walk was possible, false otherwise.
 */
static bool amdgpu_vm_pt_ancestor(struct amdgpu_vm_pt_cursor *cursor)
{
	if (!cursor->parent)
		return false;

	--cursor->level;
	cursor->entry = cursor->parent;
	cursor->parent = amdgpu_vm_pt_parent(cursor->parent);
	return true;
}

/**
 * amdgpu_vm_pt_next - get next PD/PT in hieratchy
 *
 * @adev: amdgpu_device pointer
 * @cursor: current state
 *
 * Walk the PD/PT tree to the next node.
 */
static void amdgpu_vm_pt_next(struct amdgpu_device *adev,
			      struct amdgpu_vm_pt_cursor *cursor)
{
	/* First try a newborn child */
	if (amdgpu_vm_pt_descendant(adev, cursor))
		return;

	/* If that didn't worked try to find a sibling */
	while (!amdgpu_vm_pt_sibling(adev, cursor)) {
		/* No sibling, go to our parents and grandparents */
		if (!amdgpu_vm_pt_ancestor(cursor)) {
			cursor->pfn = ~0ll;
			return;
		}
	}
}

/**
 * amdgpu_vm_pt_first_dfs - start a deep first search
 *
 * @adev: amdgpu_device structure
 * @vm: amdgpu_vm structure
 * @start: optional cursor to start with
 * @cursor: state to initialize
 *
 * Starts a deep first traversal of the PD/PT tree.
 */
static void amdgpu_vm_pt_first_dfs(struct amdgpu_device *adev,
				   struct amdgpu_vm *vm,
				   struct amdgpu_vm_pt_cursor *start,
				   struct amdgpu_vm_pt_cursor *cursor)
{
	if (start)
		*cursor = *start;
	else
		amdgpu_vm_pt_start(adev, vm, 0, cursor);
	while (amdgpu_vm_pt_descendant(adev, cursor));
}

/**
 * amdgpu_vm_pt_continue_dfs - check if the deep first search should continue
 *
 * @start: starting point for the search
 * @entry: current entry
 *
 * Returns:
 * True when the search should continue, false otherwise.
 */
static bool amdgpu_vm_pt_continue_dfs(struct amdgpu_vm_pt_cursor *start,
				      struct amdgpu_vm_bo_base *entry)
{
	return entry && (!start || entry != start->entry);
}

/**
 * amdgpu_vm_pt_next_dfs - get the next node for a deep first search
 *
 * @adev: amdgpu_device structure
 * @cursor: current state
 *
 * Move the cursor to the next node in a deep first search.
 */
static void amdgpu_vm_pt_next_dfs(struct amdgpu_device *adev,
				  struct amdgpu_vm_pt_cursor *cursor)
{
	if (!cursor->entry)
		return;

	if (!cursor->parent)
		cursor->entry = NULL;
	else if (amdgpu_vm_pt_sibling(adev, cursor))
		while (amdgpu_vm_pt_descendant(adev, cursor));
	else
		amdgpu_vm_pt_ancestor(cursor);
}

/*
 * for_each_amdgpu_vm_pt_dfs_safe - safe deep first search of all PDs/PTs
 */
#define for_each_amdgpu_vm_pt_dfs_safe(adev, vm, start, cursor, entry)		\
	for (amdgpu_vm_pt_first_dfs((adev), (vm), (start), &(cursor)),		\
	     (entry) = (cursor).entry, amdgpu_vm_pt_next_dfs((adev), &(cursor));\
	     amdgpu_vm_pt_continue_dfs((start), (entry));			\
	     (entry) = (cursor).entry, amdgpu_vm_pt_next_dfs((adev), &(cursor)))

/**
 * amdgpu_vm_get_pd_bo - add the VM PD to a validation list
 *
 * @vm: vm providing the BOs
 * @validated: head of validation list
 * @entry: entry to add
 *
 * Add the page directory to the list of BOs to
 * validate for command submission.
 */
void amdgpu_vm_get_pd_bo(struct amdgpu_vm *vm,
			 struct list_head *validated,
			 struct amdgpu_bo_list_entry *entry)
{
	entry->priority = 0;
	entry->tv.bo = &vm->root.bo->tbo;
	/* Two for VM updates, one for TTM and one for the CS job */
	entry->tv.num_shared = 4;
	entry->user_pages = NULL;
	list_add(&entry->tv.head, validated);
}

/**
 * amdgpu_vm_del_from_lru_notify - update bulk_moveable flag
 *
 * @bo: BO which was removed from the LRU
 *
 * Make sure the bulk_moveable flag is updated when a BO is removed from the
 * LRU.
 */
void amdgpu_vm_del_from_lru_notify(struct ttm_buffer_object *bo)
{
	struct amdgpu_bo *abo;
	struct amdgpu_vm_bo_base *bo_base;

	if (!amdgpu_bo_is_amdgpu_bo(bo))
		return;

	if (bo->pin_count)
		return;

	abo = ttm_to_amdgpu_bo(bo);
	if (!abo->parent)
		return;
	for (bo_base = abo->vm_bo; bo_base; bo_base = bo_base->next) {
		struct amdgpu_vm *vm = bo_base->vm;

		if (abo->tbo.base.resv == vm->root.bo->tbo.base.resv)
			vm->bulk_moveable = false;
	}

}
/**
 * amdgpu_vm_move_to_lru_tail - move all BOs to the end of LRU
 *
 * @adev: amdgpu device pointer
 * @vm: vm providing the BOs
 *
 * Move all BOs to the end of LRU and remember their positions to put them
 * together.
 */
void amdgpu_vm_move_to_lru_tail(struct amdgpu_device *adev,
				struct amdgpu_vm *vm)
{
	struct amdgpu_vm_bo_base *bo_base;

	if (vm->bulk_moveable) {
		spin_lock(&adev->mman.bdev.lru_lock);
		ttm_bo_bulk_move_lru_tail(&vm->lru_bulk_move);
		spin_unlock(&adev->mman.bdev.lru_lock);
		return;
	}

	memset(&vm->lru_bulk_move, 0, sizeof(vm->lru_bulk_move));

	spin_lock(&adev->mman.bdev.lru_lock);
	list_for_each_entry(bo_base, &vm->idle, vm_status) {
		struct amdgpu_bo *bo = bo_base->bo;
		struct amdgpu_bo *shadow = amdgpu_bo_shadowed(bo);

		if (!bo->parent)
			continue;

		ttm_bo_move_to_lru_tail(&bo->tbo, bo->tbo.resource,
					&vm->lru_bulk_move);
		if (shadow)
			ttm_bo_move_to_lru_tail(&shadow->tbo,
						shadow->tbo.resource,
						&vm->lru_bulk_move);
	}
	spin_unlock(&adev->mman.bdev.lru_lock);

	vm->bulk_moveable = true;
}

/**
 * amdgpu_vm_validate_pt_bos - validate the page table BOs
 *
 * @adev: amdgpu device pointer
 * @vm: vm providing the BOs
 * @validate: callback to do the validation
 * @param: parameter for the validation callback
 *
 * Validate the page table BOs on command submission if neccessary.
 *
 * Returns:
 * Validation result.
 */
int amdgpu_vm_validate_pt_bos(struct amdgpu_device *adev, struct amdgpu_vm *vm,
			      int (*validate)(void *p, struct amdgpu_bo *bo),
			      void *param)
{
	struct amdgpu_vm_bo_base *bo_base, *tmp;
	int r;

	vm->bulk_moveable &= list_empty(&vm->evicted);

	list_for_each_entry_safe(bo_base, tmp, &vm->evicted, vm_status) {
		struct amdgpu_bo *bo = bo_base->bo;
		struct amdgpu_bo *shadow = amdgpu_bo_shadowed(bo);

		r = validate(param, bo);
		if (r)
			return r;
		if (shadow) {
			r = validate(param, shadow);
			if (r)
				return r;
		}

		if (bo->tbo.type != ttm_bo_type_kernel) {
			amdgpu_vm_bo_moved(bo_base);
		} else {
			vm->update_funcs->map_table(to_amdgpu_bo_vm(bo));
			amdgpu_vm_bo_relocated(bo_base);
		}
	}

	amdgpu_vm_eviction_lock(vm);
	vm->evicting = false;
	amdgpu_vm_eviction_unlock(vm);

	return 0;
}

/**
 * amdgpu_vm_ready - check VM is ready for updates
 *
 * @vm: VM to check
 *
 * Check if all VM PDs/PTs are ready for updates
 *
 * Returns:
 * True if eviction list is empty.
 */
bool amdgpu_vm_ready(struct amdgpu_vm *vm)
{
	return list_empty(&vm->evicted);
}

/**
 * amdgpu_vm_clear_bo - initially clear the PDs/PTs
 *
 * @adev: amdgpu_device pointer
 * @vm: VM to clear BO from
 * @vmbo: BO to clear
 * @immediate: use an immediate update
 *
 * Root PD needs to be reserved when calling this.
 *
 * Returns:
 * 0 on success, errno otherwise.
 */
static int amdgpu_vm_clear_bo(struct amdgpu_device *adev,
			      struct amdgpu_vm *vm,
			      struct amdgpu_bo_vm *vmbo,
			      bool immediate)
{
	struct ttm_operation_ctx ctx = { true, false };
	unsigned level = adev->vm_manager.root_level;
	struct amdgpu_vm_update_params params;
	struct amdgpu_bo *ancestor = &vmbo->bo;
	struct amdgpu_bo *bo = &vmbo->bo;
	unsigned entries, ats_entries;
	uint64_t addr;
	int r;

	/* Figure out our place in the hierarchy */
	if (ancestor->parent) {
		++level;
		while (ancestor->parent->parent) {
			++level;
			ancestor = ancestor->parent;
		}
	}

	entries = amdgpu_bo_size(bo) / 8;
	if (!vm->pte_support_ats) {
		ats_entries = 0;

	} else if (!bo->parent) {
		ats_entries = amdgpu_vm_num_ats_entries(adev);
		ats_entries = min(ats_entries, entries);
		entries -= ats_entries;

	} else {
		struct amdgpu_vm_bo_base *pt;

		pt = ancestor->vm_bo;
		ats_entries = amdgpu_vm_num_ats_entries(adev);
		if ((pt - to_amdgpu_bo_vm(vm->root.bo)->entries) >= ats_entries) {
			ats_entries = 0;
		} else {
			ats_entries = entries;
			entries = 0;
		}
	}

	r = ttm_bo_validate(&bo->tbo, &bo->placement, &ctx);
	if (r)
		return r;

	if (vmbo->shadow) {
		struct amdgpu_bo *shadow = vmbo->shadow;

		r = ttm_bo_validate(&shadow->tbo, &shadow->placement, &ctx);
		if (r)
			return r;
	}

	r = vm->update_funcs->map_table(vmbo);
	if (r)
		return r;

	memset(&params, 0, sizeof(params));
	params.adev = adev;
	params.vm = vm;
	params.immediate = immediate;

	r = vm->update_funcs->prepare(&params, NULL, AMDGPU_SYNC_EXPLICIT);
	if (r)
		return r;

	addr = 0;
	if (ats_entries) {
		uint64_t value = 0, flags;

		flags = AMDGPU_PTE_DEFAULT_ATC;
		if (level != AMDGPU_VM_PTB) {
			/* Handle leaf PDEs as PTEs */
			flags |= AMDGPU_PDE_PTE;
			amdgpu_gmc_get_vm_pde(adev, level, &value, &flags);
		}

		r = vm->update_funcs->update(&params, vmbo, addr, 0, ats_entries,
					     value, flags);
		if (r)
			return r;

		addr += ats_entries * 8;
	}

	if (entries) {
		uint64_t value = 0, flags = 0;

		if (adev->asic_type >= CHIP_VEGA10) {
			if (level != AMDGPU_VM_PTB) {
				/* Handle leaf PDEs as PTEs */
				flags |= AMDGPU_PDE_PTE;
				amdgpu_gmc_get_vm_pde(adev, level,
						      &value, &flags);
			} else {
				/* Workaround for fault priority problem on GMC9 */
				flags = AMDGPU_PTE_EXECUTABLE;
			}
		}

		r = vm->update_funcs->update(&params, vmbo, addr, 0, entries,
					     value, flags);
		if (r)
			return r;
	}

	return vm->update_funcs->commit(&params, NULL);
}

/**
 * amdgpu_vm_pt_create - create bo for PD/PT
 *
 * @adev: amdgpu_device pointer
 * @vm: requesting vm
 * @level: the page table level
 * @immediate: use a immediate update
 * @vmbo: pointer to the buffer object pointer
 */
static int amdgpu_vm_pt_create(struct amdgpu_device *adev,
			       struct amdgpu_vm *vm,
			       int level, bool immediate,
			       struct amdgpu_bo_vm **vmbo)
{
	struct amdgpu_bo_param bp;
	struct amdgpu_bo *bo;
	struct dma_resv *resv;
	unsigned int num_entries;
	int r;

	memset(&bp, 0, sizeof(bp));

	bp.size = amdgpu_vm_bo_size(adev, level);
	bp.byte_align = AMDGPU_GPU_PAGE_SIZE;
	bp.domain = AMDGPU_GEM_DOMAIN_VRAM;
	bp.domain = amdgpu_bo_get_preferred_pin_domain(adev, bp.domain);
	bp.flags = AMDGPU_GEM_CREATE_VRAM_CONTIGUOUS |
		AMDGPU_GEM_CREATE_CPU_GTT_USWC;

	if (level < AMDGPU_VM_PTB)
		num_entries = amdgpu_vm_num_entries(adev, level);
	else
		num_entries = 0;

	bp.bo_ptr_size = struct_size((*vmbo), entries, num_entries);

	if (vm->use_cpu_for_update)
		bp.flags |= AMDGPU_GEM_CREATE_CPU_ACCESS_REQUIRED;

	bp.type = ttm_bo_type_kernel;
	bp.no_wait_gpu = immediate;
	if (vm->root.bo)
		bp.resv = vm->root.bo->tbo.base.resv;

	r = amdgpu_bo_create_vm(adev, &bp, vmbo);
	if (r)
		return r;

	bo = &(*vmbo)->bo;
	if (vm->is_compute_context || (adev->flags & AMD_IS_APU)) {
		(*vmbo)->shadow = NULL;
		return 0;
	}

	if (!bp.resv)
		WARN_ON(dma_resv_lock(bo->tbo.base.resv,
				      NULL));
	resv = bp.resv;
	memset(&bp, 0, sizeof(bp));
	bp.size = amdgpu_vm_bo_size(adev, level);
	bp.domain = AMDGPU_GEM_DOMAIN_GTT;
	bp.flags = AMDGPU_GEM_CREATE_CPU_GTT_USWC;
	bp.type = ttm_bo_type_kernel;
	bp.resv = bo->tbo.base.resv;
	bp.bo_ptr_size = sizeof(struct amdgpu_bo);

	r = amdgpu_bo_create(adev, &bp, &(*vmbo)->shadow);

	if (!resv)
		dma_resv_unlock(bo->tbo.base.resv);

	if (r) {
		amdgpu_bo_unref(&bo);
		return r;
	}

	(*vmbo)->shadow->parent = amdgpu_bo_ref(bo);
	amdgpu_bo_add_to_shadow_list(*vmbo);

	return 0;
}

/**
 * amdgpu_vm_alloc_pts - Allocate a specific page table
 *
 * @adev: amdgpu_device pointer
 * @vm: VM to allocate page tables for
 * @cursor: Which page table to allocate
 * @immediate: use an immediate update
 *
 * Make sure a specific page table or directory is allocated.
 *
 * Returns:
 * 1 if page table needed to be allocated, 0 if page table was already
 * allocated, negative errno if an error occurred.
 */
static int amdgpu_vm_alloc_pts(struct amdgpu_device *adev,
			       struct amdgpu_vm *vm,
			       struct amdgpu_vm_pt_cursor *cursor,
			       bool immediate)
{
	struct amdgpu_vm_bo_base *entry = cursor->entry;
	struct amdgpu_bo *pt_bo;
	struct amdgpu_bo_vm *pt;
	int r;

	if (entry->bo)
		return 0;

	r = amdgpu_vm_pt_create(adev, vm, cursor->level, immediate, &pt);
	if (r)
		return r;

	/* Keep a reference to the root directory to avoid
	 * freeing them up in the wrong order.
	 */
	pt_bo = &pt->bo;
	pt_bo->parent = amdgpu_bo_ref(cursor->parent->bo);
	amdgpu_vm_bo_base_init(entry, vm, pt_bo);
	r = amdgpu_vm_clear_bo(adev, vm, pt, immediate);
	if (r)
		goto error_free_pt;

	return 0;

error_free_pt:
	amdgpu_bo_unref(&pt->shadow);
	amdgpu_bo_unref(&pt_bo);
	return r;
}

/**
 * amdgpu_vm_free_table - fre one PD/PT
 *
 * @entry: PDE to free
 */
static void amdgpu_vm_free_table(struct amdgpu_vm_bo_base *entry)
{
	struct amdgpu_bo *shadow;

	if (!entry->bo)
		return;
	shadow = amdgpu_bo_shadowed(entry->bo);
	entry->bo->vm_bo = NULL;
	list_del(&entry->vm_status);
	amdgpu_bo_unref(&shadow);
	amdgpu_bo_unref(&entry->bo);
}

/**
 * amdgpu_vm_free_pts - free PD/PT levels
 *
 * @adev: amdgpu device structure
 * @vm: amdgpu vm structure
 * @start: optional cursor where to start freeing PDs/PTs
 *
 * Free the page directory or page table level and all sub levels.
 */
static void amdgpu_vm_free_pts(struct amdgpu_device *adev,
			       struct amdgpu_vm *vm,
			       struct amdgpu_vm_pt_cursor *start)
{
	struct amdgpu_vm_pt_cursor cursor;
	struct amdgpu_vm_bo_base *entry;

	vm->bulk_moveable = false;

	for_each_amdgpu_vm_pt_dfs_safe(adev, vm, start, cursor, entry)
		amdgpu_vm_free_table(entry);

	if (start)
		amdgpu_vm_free_table(start->entry);
}

/**
 * amdgpu_vm_check_compute_bug - check whether asic has compute vm bug
 *
 * @adev: amdgpu_device pointer
 */
void amdgpu_vm_check_compute_bug(struct amdgpu_device *adev)
{
	const struct amdgpu_ip_block *ip_block;
	bool has_compute_vm_bug;
	struct amdgpu_ring *ring;
	int i;

	has_compute_vm_bug = false;

	ip_block = amdgpu_device_ip_get_ip_block(adev, AMD_IP_BLOCK_TYPE_GFX);
	if (ip_block) {
		/* Compute has a VM bug for GFX version < 7.
		   Compute has a VM bug for GFX 8 MEC firmware version < 673.*/
		if (ip_block->version->major <= 7)
			has_compute_vm_bug = true;
		else if (ip_block->version->major == 8)
			if (adev->gfx.mec_fw_version < 673)
				has_compute_vm_bug = true;
	}

	for (i = 0; i < adev->num_rings; i++) {
		ring = adev->rings[i];
		if (ring->funcs->type == AMDGPU_RING_TYPE_COMPUTE)
			/* only compute rings */
			ring->has_compute_vm_bug = has_compute_vm_bug;
		else
			ring->has_compute_vm_bug = false;
	}
}

/**
 * amdgpu_vm_need_pipeline_sync - Check if pipe sync is needed for job.
 *
 * @ring: ring on which the job will be submitted
 * @job: job to submit
 *
 * Returns:
 * True if sync is needed.
 */
bool amdgpu_vm_need_pipeline_sync(struct amdgpu_ring *ring,
				  struct amdgpu_job *job)
{
	struct amdgpu_device *adev = ring->adev;
	unsigned vmhub = ring->funcs->vmhub;
	struct amdgpu_vmid_mgr *id_mgr = &adev->vm_manager.id_mgr[vmhub];
	struct amdgpu_vmid *id;
	bool gds_switch_needed;
	bool vm_flush_needed = job->vm_needs_flush || ring->has_compute_vm_bug;

	if (job->vmid == 0)
		return false;
	id = &id_mgr->ids[job->vmid];
	gds_switch_needed = ring->funcs->emit_gds_switch && (
		id->gds_base != job->gds_base ||
		id->gds_size != job->gds_size ||
		id->gws_base != job->gws_base ||
		id->gws_size != job->gws_size ||
		id->oa_base != job->oa_base ||
		id->oa_size != job->oa_size);

	if (amdgpu_vmid_had_gpu_reset(adev, id))
		return true;

	return vm_flush_needed || gds_switch_needed;
}

/**
 * amdgpu_vm_flush - hardware flush the vm
 *
 * @ring: ring to use for flush
 * @job:  related job
 * @need_pipe_sync: is pipe sync needed
 *
 * Emit a VM flush when it is necessary.
 *
 * Returns:
 * 0 on success, errno otherwise.
 */
int amdgpu_vm_flush(struct amdgpu_ring *ring, struct amdgpu_job *job,
		    bool need_pipe_sync)
{
	struct amdgpu_device *adev = ring->adev;
	unsigned vmhub = ring->funcs->vmhub;
	struct amdgpu_vmid_mgr *id_mgr = &adev->vm_manager.id_mgr[vmhub];
	struct amdgpu_vmid *id = &id_mgr->ids[job->vmid];
	bool gds_switch_needed = ring->funcs->emit_gds_switch && (
		id->gds_base != job->gds_base ||
		id->gds_size != job->gds_size ||
		id->gws_base != job->gws_base ||
		id->gws_size != job->gws_size ||
		id->oa_base != job->oa_base ||
		id->oa_size != job->oa_size);
	bool vm_flush_needed = job->vm_needs_flush;
	struct dma_fence *fence = NULL;
	bool pasid_mapping_needed = false;
	unsigned patch_offset = 0;
	bool update_spm_vmid_needed = (job->vm && (job->vm->reserved_vmid[vmhub] != NULL));
	int r;

	if (update_spm_vmid_needed && adev->gfx.rlc.funcs->update_spm_vmid)
		adev->gfx.rlc.funcs->update_spm_vmid(adev, job->vmid);

	if (amdgpu_vmid_had_gpu_reset(adev, id)) {
		gds_switch_needed = true;
		vm_flush_needed = true;
		pasid_mapping_needed = true;
	}

	mutex_lock(&id_mgr->lock);
	if (id->pasid != job->pasid || !id->pasid_mapping ||
	    !dma_fence_is_signaled(id->pasid_mapping))
		pasid_mapping_needed = true;
	mutex_unlock(&id_mgr->lock);

	gds_switch_needed &= !!ring->funcs->emit_gds_switch;
	vm_flush_needed &= !!ring->funcs->emit_vm_flush  &&
			job->vm_pd_addr != AMDGPU_BO_INVALID_OFFSET;
	pasid_mapping_needed &= adev->gmc.gmc_funcs->emit_pasid_mapping &&
		ring->funcs->emit_wreg;

	if (!vm_flush_needed && !gds_switch_needed && !need_pipe_sync)
		return 0;

	if (ring->funcs->init_cond_exec)
		patch_offset = amdgpu_ring_init_cond_exec(ring);

	if (need_pipe_sync)
		amdgpu_ring_emit_pipeline_sync(ring);

	if (vm_flush_needed) {
		trace_amdgpu_vm_flush(ring, job->vmid, job->vm_pd_addr);
		amdgpu_ring_emit_vm_flush(ring, job->vmid, job->vm_pd_addr);
	}

	if (pasid_mapping_needed)
		amdgpu_gmc_emit_pasid_mapping(ring, job->vmid, job->pasid);

	if (vm_flush_needed || pasid_mapping_needed) {
		r = amdgpu_fence_emit(ring, &fence, 0);
		if (r)
			return r;
	}

	if (vm_flush_needed) {
		mutex_lock(&id_mgr->lock);
		dma_fence_put(id->last_flush);
		id->last_flush = dma_fence_get(fence);
		id->current_gpu_reset_count =
			atomic_read(&adev->gpu_reset_counter);
		mutex_unlock(&id_mgr->lock);
	}

	if (pasid_mapping_needed) {
		mutex_lock(&id_mgr->lock);
		id->pasid = job->pasid;
		dma_fence_put(id->pasid_mapping);
		id->pasid_mapping = dma_fence_get(fence);
		mutex_unlock(&id_mgr->lock);
	}
	dma_fence_put(fence);

	if (ring->funcs->emit_gds_switch && gds_switch_needed) {
		id->gds_base = job->gds_base;
		id->gds_size = job->gds_size;
		id->gws_base = job->gws_base;
		id->gws_size = job->gws_size;
		id->oa_base = job->oa_base;
		id->oa_size = job->oa_size;
		amdgpu_ring_emit_gds_switch(ring, job->vmid, job->gds_base,
					    job->gds_size, job->gws_base,
					    job->gws_size, job->oa_base,
					    job->oa_size);
	}

	if (ring->funcs->patch_cond_exec)
		amdgpu_ring_patch_cond_exec(ring, patch_offset);

	/* the double SWITCH_BUFFER here *cannot* be skipped by COND_EXEC */
	if (ring->funcs->emit_switch_buffer) {
		amdgpu_ring_emit_switch_buffer(ring);
		amdgpu_ring_emit_switch_buffer(ring);
	}
	return 0;
}

/**
 * amdgpu_vm_bo_find - find the bo_va for a specific vm & bo
 *
 * @vm: requested vm
 * @bo: requested buffer object
 *
 * Find @bo inside the requested vm.
 * Search inside the @bos vm list for the requested vm
 * Returns the found bo_va or NULL if none is found
 *
 * Object has to be reserved!
 *
 * Returns:
 * Found bo_va or NULL.
 */
struct amdgpu_bo_va *amdgpu_vm_bo_find(struct amdgpu_vm *vm,
				       struct amdgpu_bo *bo)
{
	struct amdgpu_vm_bo_base *base;

	for (base = bo->vm_bo; base; base = base->next) {
		if (base->vm != vm)
			continue;

		return container_of(base, struct amdgpu_bo_va, base);
	}
	return NULL;
}

/**
 * amdgpu_vm_map_gart - Resolve gart mapping of addr
 *
 * @pages_addr: optional DMA address to use for lookup
 * @addr: the unmapped addr
 *
 * Look up the physical address of the page that the pte resolves
 * to.
 *
 * Returns:
 * The pointer for the page table entry.
 */
uint64_t amdgpu_vm_map_gart(const dma_addr_t *pages_addr, uint64_t addr)
{
	uint64_t result;

	/* page table offset */
	result = pages_addr[addr >> PAGE_SHIFT];

	/* in case cpu page size != gpu page size*/
	result |= addr & (~PAGE_MASK);

	result &= 0xFFFFFFFFFFFFF000ULL;

	return result;
}

/**
 * amdgpu_vm_update_pde - update a single level in the hierarchy
 *
 * @params: parameters for the update
 * @vm: requested vm
 * @entry: entry to update
 *
 * Makes sure the requested entry in parent is up to date.
 */
static int amdgpu_vm_update_pde(struct amdgpu_vm_update_params *params,
				struct amdgpu_vm *vm,
				struct amdgpu_vm_bo_base *entry)
{
	struct amdgpu_vm_bo_base *parent = amdgpu_vm_pt_parent(entry);
	struct amdgpu_bo *bo = parent->bo, *pbo;
	uint64_t pde, pt, flags;
	unsigned level;

	for (level = 0, pbo = bo->parent; pbo; ++level)
		pbo = pbo->parent;

	level += params->adev->vm_manager.root_level;
	amdgpu_gmc_get_pde_for_bo(entry->bo, level, &pt, &flags);
	pde = (entry - to_amdgpu_bo_vm(parent->bo)->entries) * 8;
	return vm->update_funcs->update(params, to_amdgpu_bo_vm(bo), pde, pt,
					1, 0, flags);
}

/**
 * amdgpu_vm_invalidate_pds - mark all PDs as invalid
 *
 * @adev: amdgpu_device pointer
 * @vm: related vm
 *
 * Mark all PD level as invalid after an error.
 */
static void amdgpu_vm_invalidate_pds(struct amdgpu_device *adev,
				     struct amdgpu_vm *vm)
{
	struct amdgpu_vm_pt_cursor cursor;
	struct amdgpu_vm_bo_base *entry;

	for_each_amdgpu_vm_pt_dfs_safe(adev, vm, NULL, cursor, entry)
		if (entry->bo && !entry->moved)
			amdgpu_vm_bo_relocated(entry);
}

/**
 * amdgpu_vm_update_pdes - make sure that all directories are valid
 *
 * @adev: amdgpu_device pointer
 * @vm: requested vm
 * @immediate: submit immediately to the paging queue
 *
 * Makes sure all directories are up to date.
 *
 * Returns:
 * 0 for success, error for failure.
 */
int amdgpu_vm_update_pdes(struct amdgpu_device *adev,
			  struct amdgpu_vm *vm, bool immediate)
{
	struct amdgpu_vm_update_params params;
	int r;

	if (list_empty(&vm->relocated))
		return 0;

	memset(&params, 0, sizeof(params));
	params.adev = adev;
	params.vm = vm;
	params.immediate = immediate;

	r = vm->update_funcs->prepare(&params, NULL, AMDGPU_SYNC_EXPLICIT);
	if (r)
		return r;

	while (!list_empty(&vm->relocated)) {
		struct amdgpu_vm_bo_base *entry;

		entry = list_first_entry(&vm->relocated,
					 struct amdgpu_vm_bo_base,
					 vm_status);
		amdgpu_vm_bo_idle(entry);

		r = amdgpu_vm_update_pde(&params, vm, entry);
		if (r)
			goto error;
	}

	r = vm->update_funcs->commit(&params, &vm->last_update);
	if (r)
		goto error;
	return 0;

error:
	amdgpu_vm_invalidate_pds(adev, vm);
	return r;
}

/*
 * amdgpu_vm_update_flags - figure out flags for PTE updates
 *
 * Make sure to set the right flags for the PTEs at the desired level.
 */
static void amdgpu_vm_update_flags(struct amdgpu_vm_update_params *params,
				   struct amdgpu_bo_vm *pt, unsigned int level,
				   uint64_t pe, uint64_t addr,
				   unsigned int count, uint32_t incr,
				   uint64_t flags)

{
	if (level != AMDGPU_VM_PTB) {
		flags |= AMDGPU_PDE_PTE;
		amdgpu_gmc_get_vm_pde(params->adev, level, &addr, &flags);

	} else if (params->adev->asic_type >= CHIP_VEGA10 &&
		   !(flags & AMDGPU_PTE_VALID) &&
		   !(flags & AMDGPU_PTE_PRT)) {

		/* Workaround for fault priority problem on GMC9 */
		flags |= AMDGPU_PTE_EXECUTABLE;
	}

	params->vm->update_funcs->update(params, pt, pe, addr, count, incr,
					 flags);
}

/**
 * amdgpu_vm_fragment - get fragment for PTEs
 *
 * @params: see amdgpu_vm_update_params definition
 * @start: first PTE to handle
 * @end: last PTE to handle
 * @flags: hw mapping flags
 * @frag: resulting fragment size
 * @frag_end: end of this fragment
 *
 * Returns the first possible fragment for the start and end address.
 */
static void amdgpu_vm_fragment(struct amdgpu_vm_update_params *params,
			       uint64_t start, uint64_t end, uint64_t flags,
			       unsigned int *frag, uint64_t *frag_end)
{
	/**
	 * The MC L1 TLB supports variable sized pages, based on a fragment
	 * field in the PTE. When this field is set to a non-zero value, page
	 * granularity is increased from 4KB to (1 << (12 + frag)). The PTE
	 * flags are considered valid for all PTEs within the fragment range
	 * and corresponding mappings are assumed to be physically contiguous.
	 *
	 * The L1 TLB can store a single PTE for the whole fragment,
	 * significantly increasing the space available for translation
	 * caching. This leads to large improvements in throughput when the
	 * TLB is under pressure.
	 *
	 * The L2 TLB distributes small and large fragments into two
	 * asymmetric partitions. The large fragment cache is significantly
	 * larger. Thus, we try to use large fragments wherever possible.
	 * Userspace can support this by aligning virtual base address and
	 * allocation size to the fragment size.
	 *
	 * Starting with Vega10 the fragment size only controls the L1. The L2
	 * is now directly feed with small/huge/giant pages from the walker.
	 */
	unsigned max_frag;

	if (params->adev->asic_type < CHIP_VEGA10)
		max_frag = params->adev->vm_manager.fragment_size;
	else
		max_frag = 31;

	/* system pages are non continuously */
	if (params->pages_addr) {
		*frag = 0;
		*frag_end = end;
		return;
	}

	/* This intentionally wraps around if no bit is set */
	*frag = min((unsigned)ffs(start) - 1, (unsigned)fls64(end - start) - 1);
	if (*frag >= max_frag) {
		*frag = max_frag;
		*frag_end = end & ~((1ULL << max_frag) - 1);
	} else {
		*frag_end = start + (1 << *frag);
	}
}

/**
 * amdgpu_vm_update_ptes - make sure that page tables are valid
 *
 * @params: see amdgpu_vm_update_params definition
 * @start: start of GPU address range
 * @end: end of GPU address range
 * @dst: destination address to map to, the next dst inside the function
 * @flags: mapping flags
 *
 * Update the page tables in the range @start - @end.
 *
 * Returns:
 * 0 for success, -EINVAL for failure.
 */
static int amdgpu_vm_update_ptes(struct amdgpu_vm_update_params *params,
				 uint64_t start, uint64_t end,
				 uint64_t dst, uint64_t flags)
{
	struct amdgpu_device *adev = params->adev;
	struct amdgpu_vm_pt_cursor cursor;
	uint64_t frag_start = start, frag_end;
	unsigned int frag;
	int r;

	/* figure out the initial fragment */
	amdgpu_vm_fragment(params, frag_start, end, flags, &frag, &frag_end);

	/* walk over the address space and update the PTs */
	amdgpu_vm_pt_start(adev, params->vm, start, &cursor);
	while (cursor.pfn < end) {
		unsigned shift, parent_shift, mask;
		uint64_t incr, entry_end, pe_start;
		struct amdgpu_bo *pt;

		if (!params->unlocked) {
			/* make sure that the page tables covering the
			 * address range are actually allocated
			 */
			r = amdgpu_vm_alloc_pts(params->adev, params->vm,
						&cursor, params->immediate);
			if (r)
				return r;
		}

		shift = amdgpu_vm_level_shift(adev, cursor.level);
		parent_shift = amdgpu_vm_level_shift(adev, cursor.level - 1);
		if (params->unlocked) {
			/* Unlocked updates are only allowed on the leaves */
			if (amdgpu_vm_pt_descendant(adev, &cursor))
				continue;
		} else if (adev->asic_type < CHIP_VEGA10 &&
			   (flags & AMDGPU_PTE_VALID)) {
			/* No huge page support before GMC v9 */
			if (cursor.level != AMDGPU_VM_PTB) {
				if (!amdgpu_vm_pt_descendant(adev, &cursor))
					return -ENOENT;
				continue;
			}
		} else if (frag < shift) {
			/* We can't use this level when the fragment size is
			 * smaller than the address shift. Go to the next
			 * child entry and try again.
			 */
			if (amdgpu_vm_pt_descendant(adev, &cursor))
				continue;
		} else if (frag >= parent_shift) {
			/* If the fragment size is even larger than the parent
			 * shift we should go up one level and check it again.
			 */
			if (!amdgpu_vm_pt_ancestor(&cursor))
				return -EINVAL;
			continue;
		}

		pt = cursor.entry->bo;
		if (!pt) {
			/* We need all PDs and PTs for mapping something, */
			if (flags & AMDGPU_PTE_VALID)
				return -ENOENT;

			/* but unmapping something can happen at a higher
			 * level.
			 */
			if (!amdgpu_vm_pt_ancestor(&cursor))
				return -EINVAL;

			pt = cursor.entry->bo;
			shift = parent_shift;
			frag_end = max(frag_end, ALIGN(frag_start + 1,
				   1ULL << shift));
		}

		/* Looks good so far, calculate parameters for the update */
		incr = (uint64_t)AMDGPU_GPU_PAGE_SIZE << shift;
		mask = amdgpu_vm_entries_mask(adev, cursor.level);
		pe_start = ((cursor.pfn >> shift) & mask) * 8;
		entry_end = ((uint64_t)mask + 1) << shift;
		entry_end += cursor.pfn & ~(entry_end - 1);
		entry_end = min(entry_end, end);

		do {
			struct amdgpu_vm *vm = params->vm;
			uint64_t upd_end = min(entry_end, frag_end);
			unsigned nptes = (upd_end - frag_start) >> shift;
			uint64_t upd_flags = flags | AMDGPU_PTE_FRAG(frag);

			/* This can happen when we set higher level PDs to
			 * silent to stop fault floods.
			 */
			nptes = max(nptes, 1u);

			trace_amdgpu_vm_update_ptes(params, frag_start, upd_end,
						    nptes, dst, incr, upd_flags,
						    vm->task_info.pid,
						    vm->immediate.fence_context);
			amdgpu_vm_update_flags(params, to_amdgpu_bo_vm(pt),
					       cursor.level, pe_start, dst,
					       nptes, incr, upd_flags);

			pe_start += nptes * 8;
			dst += nptes * incr;

			frag_start = upd_end;
			if (frag_start >= frag_end) {
				/* figure out the next fragment */
				amdgpu_vm_fragment(params, frag_start, end,
						   flags, &frag, &frag_end);
				if (frag < shift)
					break;
			}
		} while (frag_start < entry_end);

		if (amdgpu_vm_pt_descendant(adev, &cursor)) {
			/* Free all child entries.
			 * Update the tables with the flags and addresses and free up subsequent
			 * tables in the case of huge pages or freed up areas.
			 * This is the maximum you can free, because all other page tables are not
			 * completely covered by the range and so potentially still in use.
			 */
			while (cursor.pfn < frag_start) {
				/* Make sure previous mapping is freed */
				if (cursor.entry->bo) {
					params->table_freed = true;
					amdgpu_vm_free_pts(adev, params->vm, &cursor);
				}
				amdgpu_vm_pt_next(adev, &cursor);
			}

		} else if (frag >= shift) {
			/* or just move on to the next on the same level. */
			amdgpu_vm_pt_next(adev, &cursor);
		}
	}

	return 0;
}

/**
 * amdgpu_vm_bo_update_mapping - update a mapping in the vm page table
 *
 * @adev: amdgpu_device pointer of the VM
 * @bo_adev: amdgpu_device pointer of the mapped BO
 * @vm: requested vm
 * @immediate: immediate submission in a page fault
 * @unlocked: unlocked invalidation during MM callback
 * @resv: fences we need to sync to
 * @start: start of mapped range
 * @last: last mapped entry
 * @flags: flags for the entries
 * @offset: offset into nodes and pages_addr
 * @res: ttm_resource to map
 * @pages_addr: DMA addresses to use for mapping
 * @fence: optional resulting fence
 * @table_freed: return true if page table is freed
 *
 * Fill in the page table entries between @start and @last.
 *
 * Returns:
 * 0 for success, -EINVAL for failure.
 */
int amdgpu_vm_bo_update_mapping(struct amdgpu_device *adev,
				struct amdgpu_device *bo_adev,
				struct amdgpu_vm *vm, bool immediate,
				bool unlocked, struct dma_resv *resv,
				uint64_t start, uint64_t last,
				uint64_t flags, uint64_t offset,
				struct ttm_resource *res,
				dma_addr_t *pages_addr,
				struct dma_fence **fence,
				bool *table_freed)
{
	struct amdgpu_vm_update_params params;
	struct amdgpu_res_cursor cursor;
	enum amdgpu_sync_mode sync_mode;
	int r, idx;

	if (!drm_dev_enter(&adev->ddev, &idx))
		return -ENODEV;

	memset(&params, 0, sizeof(params));
	params.adev = adev;
	params.vm = vm;
	params.immediate = immediate;
	params.pages_addr = pages_addr;
	params.unlocked = unlocked;

	/* Implicitly sync to command submissions in the same VM before
	 * unmapping. Sync to moving fences before mapping.
	 */
	if (!(flags & AMDGPU_PTE_VALID))
		sync_mode = AMDGPU_SYNC_EQ_OWNER;
	else
		sync_mode = AMDGPU_SYNC_EXPLICIT;

	amdgpu_vm_eviction_lock(vm);
	if (vm->evicting) {
		r = -EBUSY;
		goto error_unlock;
	}

	if (!unlocked && !dma_fence_is_signaled(vm->last_unlocked)) {
		struct dma_fence *tmp = dma_fence_get_stub();

		amdgpu_bo_fence(vm->root.bo, vm->last_unlocked, true);
		swap(vm->last_unlocked, tmp);
		dma_fence_put(tmp);
	}

	r = vm->update_funcs->prepare(&params, resv, sync_mode);
	if (r)
		goto error_unlock;

	amdgpu_res_first(pages_addr ? NULL : res, offset,
			 (last - start + 1) * AMDGPU_GPU_PAGE_SIZE, &cursor);
	while (cursor.remaining) {
		uint64_t tmp, num_entries, addr;

		num_entries = cursor.size >> AMDGPU_GPU_PAGE_SHIFT;
		if (pages_addr) {
			bool contiguous = true;

			if (num_entries > AMDGPU_GPU_PAGES_IN_CPU_PAGE) {
				uint64_t pfn = cursor.start >> PAGE_SHIFT;
				uint64_t count;

				contiguous = pages_addr[pfn + 1] ==
					pages_addr[pfn] + PAGE_SIZE;

				tmp = num_entries /
					AMDGPU_GPU_PAGES_IN_CPU_PAGE;
				for (count = 2; count < tmp; ++count) {
					uint64_t idx = pfn + count;

					if (contiguous != (pages_addr[idx] ==
					    pages_addr[idx - 1] + PAGE_SIZE))
						break;
				}
				num_entries = count *
					AMDGPU_GPU_PAGES_IN_CPU_PAGE;
			}

			if (!contiguous) {
				addr = cursor.start;
				params.pages_addr = pages_addr;
			} else {
				addr = pages_addr[cursor.start >> PAGE_SHIFT];
				params.pages_addr = NULL;
			}

		} else if (flags & (AMDGPU_PTE_VALID | AMDGPU_PTE_PRT)) {
			addr = bo_adev->vm_manager.vram_base_offset +
				cursor.start;
		} else {
			addr = 0;
		}

		tmp = start + num_entries;
		r = amdgpu_vm_update_ptes(&params, start, tmp, addr, flags);
		if (r)
			goto error_unlock;

		amdgpu_res_next(&cursor, num_entries * AMDGPU_GPU_PAGE_SIZE);
		start = tmp;
	}

	r = vm->update_funcs->commit(&params, fence);

	if (table_freed)
<<<<<<< HEAD
		*table_freed = *table_freed || params.table_freed;
=======
		*table_freed = params.table_freed;
>>>>>>> 2734d6c1

error_unlock:
	amdgpu_vm_eviction_unlock(vm);
	drm_dev_exit(idx);
	return r;
}

void amdgpu_vm_get_memory(struct amdgpu_vm *vm, uint64_t *vram_mem,
				uint64_t *gtt_mem, uint64_t *cpu_mem)
{
	struct amdgpu_bo_va *bo_va, *tmp;

	list_for_each_entry_safe(bo_va, tmp, &vm->idle, base.vm_status) {
		if (!bo_va->base.bo)
			continue;
		amdgpu_bo_get_memory(bo_va->base.bo, vram_mem,
				gtt_mem, cpu_mem);
	}
	list_for_each_entry_safe(bo_va, tmp, &vm->evicted, base.vm_status) {
		if (!bo_va->base.bo)
			continue;
		amdgpu_bo_get_memory(bo_va->base.bo, vram_mem,
				gtt_mem, cpu_mem);
	}
	list_for_each_entry_safe(bo_va, tmp, &vm->relocated, base.vm_status) {
		if (!bo_va->base.bo)
			continue;
		amdgpu_bo_get_memory(bo_va->base.bo, vram_mem,
				gtt_mem, cpu_mem);
	}
	list_for_each_entry_safe(bo_va, tmp, &vm->moved, base.vm_status) {
		if (!bo_va->base.bo)
			continue;
		amdgpu_bo_get_memory(bo_va->base.bo, vram_mem,
				gtt_mem, cpu_mem);
	}
	spin_lock(&vm->invalidated_lock);
	list_for_each_entry_safe(bo_va, tmp, &vm->invalidated, base.vm_status) {
		if (!bo_va->base.bo)
			continue;
		amdgpu_bo_get_memory(bo_va->base.bo, vram_mem,
				gtt_mem, cpu_mem);
	}
	list_for_each_entry_safe(bo_va, tmp, &vm->done, base.vm_status) {
		if (!bo_va->base.bo)
			continue;
		amdgpu_bo_get_memory(bo_va->base.bo, vram_mem,
				gtt_mem, cpu_mem);
	}
	spin_unlock(&vm->invalidated_lock);
}
/**
 * amdgpu_vm_bo_update - update all BO mappings in the vm page table
 *
 * @adev: amdgpu_device pointer
 * @bo_va: requested BO and VM object
 * @clear: if true clear the entries
 * @table_freed: return true if page table is freed
 *
 * Fill in the page table entries for @bo_va.
 *
 * Returns:
 * 0 for success, -EINVAL for failure.
 */
int amdgpu_vm_bo_update(struct amdgpu_device *adev, struct amdgpu_bo_va *bo_va,
			bool clear, bool *table_freed)
{
	struct amdgpu_bo *bo = bo_va->base.bo;
	struct amdgpu_vm *vm = bo_va->base.vm;
	struct amdgpu_bo_va_mapping *mapping;
	dma_addr_t *pages_addr = NULL;
	struct ttm_resource *mem;
	struct dma_fence **last_update;
	struct dma_resv *resv;
	uint64_t flags;
	struct amdgpu_device *bo_adev = adev;
	int r;

	if (clear || !bo) {
		mem = NULL;
		resv = vm->root.bo->tbo.base.resv;
	} else {
		struct drm_gem_object *obj = &bo->tbo.base;

		resv = bo->tbo.base.resv;
		if (obj->import_attach && bo_va->is_xgmi) {
			struct dma_buf *dma_buf = obj->import_attach->dmabuf;
			struct drm_gem_object *gobj = dma_buf->priv;
			struct amdgpu_bo *abo = gem_to_amdgpu_bo(gobj);

			if (abo->tbo.resource->mem_type == TTM_PL_VRAM)
				bo = gem_to_amdgpu_bo(gobj);
		}
		mem = bo->tbo.resource;
		if (mem->mem_type == TTM_PL_TT ||
		    mem->mem_type == AMDGPU_PL_PREEMPT)
			pages_addr = bo->tbo.ttm->dma_address;
	}

	if (bo) {
		flags = amdgpu_ttm_tt_pte_flags(adev, bo->tbo.ttm, mem);

		if (amdgpu_bo_encrypted(bo))
			flags |= AMDGPU_PTE_TMZ;

		bo_adev = amdgpu_ttm_adev(bo->tbo.bdev);
	} else {
		flags = 0x0;
	}

	if (clear || (bo && bo->tbo.base.resv ==
		      vm->root.bo->tbo.base.resv))
		last_update = &vm->last_update;
	else
		last_update = &bo_va->last_pt_update;

	if (!clear && bo_va->base.moved) {
		bo_va->base.moved = false;
		list_splice_init(&bo_va->valids, &bo_va->invalids);

	} else if (bo_va->cleared != clear) {
		list_splice_init(&bo_va->valids, &bo_va->invalids);
	}

	list_for_each_entry(mapping, &bo_va->invalids, list) {
		uint64_t update_flags = flags;

		/* normally,bo_va->flags only contians READABLE and WIRTEABLE bit go here
		 * but in case of something, we filter the flags in first place
		 */
		if (!(mapping->flags & AMDGPU_PTE_READABLE))
			update_flags &= ~AMDGPU_PTE_READABLE;
		if (!(mapping->flags & AMDGPU_PTE_WRITEABLE))
			update_flags &= ~AMDGPU_PTE_WRITEABLE;

		/* Apply ASIC specific mapping flags */
		amdgpu_gmc_get_vm_pte(adev, mapping, &update_flags);

		trace_amdgpu_vm_bo_update(mapping);

		r = amdgpu_vm_bo_update_mapping(adev, bo_adev, vm, false, false,
						resv, mapping->start,
						mapping->last, update_flags,
						mapping->offset, mem,
<<<<<<< HEAD
						pages_addr, last_update, table_freed);
=======
						pages_addr, last_update, NULL);
>>>>>>> 2734d6c1
		if (r)
			return r;
	}

	/* If the BO is not in its preferred location add it back to
	 * the evicted list so that it gets validated again on the
	 * next command submission.
	 */
	if (bo && bo->tbo.base.resv == vm->root.bo->tbo.base.resv) {
		uint32_t mem_type = bo->tbo.resource->mem_type;

		if (!(bo->preferred_domains &
		      amdgpu_mem_type_to_domain(mem_type)))
			amdgpu_vm_bo_evicted(&bo_va->base);
		else
			amdgpu_vm_bo_idle(&bo_va->base);
	} else {
		amdgpu_vm_bo_done(&bo_va->base);
	}

	list_splice_init(&bo_va->invalids, &bo_va->valids);
	bo_va->cleared = clear;

	if (trace_amdgpu_vm_bo_mapping_enabled()) {
		list_for_each_entry(mapping, &bo_va->valids, list)
			trace_amdgpu_vm_bo_mapping(mapping);
	}

	return 0;
}

/**
 * amdgpu_vm_update_prt_state - update the global PRT state
 *
 * @adev: amdgpu_device pointer
 */
static void amdgpu_vm_update_prt_state(struct amdgpu_device *adev)
{
	unsigned long flags;
	bool enable;

	spin_lock_irqsave(&adev->vm_manager.prt_lock, flags);
	enable = !!atomic_read(&adev->vm_manager.num_prt_users);
	adev->gmc.gmc_funcs->set_prt(adev, enable);
	spin_unlock_irqrestore(&adev->vm_manager.prt_lock, flags);
}

/**
 * amdgpu_vm_prt_get - add a PRT user
 *
 * @adev: amdgpu_device pointer
 */
static void amdgpu_vm_prt_get(struct amdgpu_device *adev)
{
	if (!adev->gmc.gmc_funcs->set_prt)
		return;

	if (atomic_inc_return(&adev->vm_manager.num_prt_users) == 1)
		amdgpu_vm_update_prt_state(adev);
}

/**
 * amdgpu_vm_prt_put - drop a PRT user
 *
 * @adev: amdgpu_device pointer
 */
static void amdgpu_vm_prt_put(struct amdgpu_device *adev)
{
	if (atomic_dec_return(&adev->vm_manager.num_prt_users) == 0)
		amdgpu_vm_update_prt_state(adev);
}

/**
 * amdgpu_vm_prt_cb - callback for updating the PRT status
 *
 * @fence: fence for the callback
 * @_cb: the callback function
 */
static void amdgpu_vm_prt_cb(struct dma_fence *fence, struct dma_fence_cb *_cb)
{
	struct amdgpu_prt_cb *cb = container_of(_cb, struct amdgpu_prt_cb, cb);

	amdgpu_vm_prt_put(cb->adev);
	kfree(cb);
}

/**
 * amdgpu_vm_add_prt_cb - add callback for updating the PRT status
 *
 * @adev: amdgpu_device pointer
 * @fence: fence for the callback
 */
static void amdgpu_vm_add_prt_cb(struct amdgpu_device *adev,
				 struct dma_fence *fence)
{
	struct amdgpu_prt_cb *cb;

	if (!adev->gmc.gmc_funcs->set_prt)
		return;

	cb = kmalloc(sizeof(struct amdgpu_prt_cb), GFP_KERNEL);
	if (!cb) {
		/* Last resort when we are OOM */
		if (fence)
			dma_fence_wait(fence, false);

		amdgpu_vm_prt_put(adev);
	} else {
		cb->adev = adev;
		if (!fence || dma_fence_add_callback(fence, &cb->cb,
						     amdgpu_vm_prt_cb))
			amdgpu_vm_prt_cb(fence, &cb->cb);
	}
}

/**
 * amdgpu_vm_free_mapping - free a mapping
 *
 * @adev: amdgpu_device pointer
 * @vm: requested vm
 * @mapping: mapping to be freed
 * @fence: fence of the unmap operation
 *
 * Free a mapping and make sure we decrease the PRT usage count if applicable.
 */
static void amdgpu_vm_free_mapping(struct amdgpu_device *adev,
				   struct amdgpu_vm *vm,
				   struct amdgpu_bo_va_mapping *mapping,
				   struct dma_fence *fence)
{
	if (mapping->flags & AMDGPU_PTE_PRT)
		amdgpu_vm_add_prt_cb(adev, fence);
	kfree(mapping);
}

/**
 * amdgpu_vm_prt_fini - finish all prt mappings
 *
 * @adev: amdgpu_device pointer
 * @vm: requested vm
 *
 * Register a cleanup callback to disable PRT support after VM dies.
 */
static void amdgpu_vm_prt_fini(struct amdgpu_device *adev, struct amdgpu_vm *vm)
{
	struct dma_resv *resv = vm->root.bo->tbo.base.resv;
	struct dma_fence *excl, **shared;
	unsigned i, shared_count;
	int r;

	r = dma_resv_get_fences(resv, &excl, &shared_count, &shared);
	if (r) {
		/* Not enough memory to grab the fence list, as last resort
		 * block for all the fences to complete.
		 */
		dma_resv_wait_timeout(resv, true, false,
						    MAX_SCHEDULE_TIMEOUT);
		return;
	}

	/* Add a callback for each fence in the reservation object */
	amdgpu_vm_prt_get(adev);
	amdgpu_vm_add_prt_cb(adev, excl);

	for (i = 0; i < shared_count; ++i) {
		amdgpu_vm_prt_get(adev);
		amdgpu_vm_add_prt_cb(adev, shared[i]);
	}

	kfree(shared);
}

/**
 * amdgpu_vm_clear_freed - clear freed BOs in the PT
 *
 * @adev: amdgpu_device pointer
 * @vm: requested vm
 * @fence: optional resulting fence (unchanged if no work needed to be done
 * or if an error occurred)
 *
 * Make sure all freed BOs are cleared in the PT.
 * PTs have to be reserved and mutex must be locked!
 *
 * Returns:
 * 0 for success.
 *
 */
int amdgpu_vm_clear_freed(struct amdgpu_device *adev,
			  struct amdgpu_vm *vm,
			  struct dma_fence **fence)
{
	struct dma_resv *resv = vm->root.bo->tbo.base.resv;
	struct amdgpu_bo_va_mapping *mapping;
	uint64_t init_pte_value = 0;
	struct dma_fence *f = NULL;
	int r;

	while (!list_empty(&vm->freed)) {
		mapping = list_first_entry(&vm->freed,
			struct amdgpu_bo_va_mapping, list);
		list_del(&mapping->list);

		if (vm->pte_support_ats &&
		    mapping->start < AMDGPU_GMC_HOLE_START)
			init_pte_value = AMDGPU_PTE_DEFAULT_ATC;

		r = amdgpu_vm_bo_update_mapping(adev, adev, vm, false, false,
						resv, mapping->start,
						mapping->last, init_pte_value,
						0, NULL, NULL, &f, NULL);
		amdgpu_vm_free_mapping(adev, vm, mapping, f);
		if (r) {
			dma_fence_put(f);
			return r;
		}
	}

	if (fence && f) {
		dma_fence_put(*fence);
		*fence = f;
	} else {
		dma_fence_put(f);
	}

	return 0;

}

/**
 * amdgpu_vm_handle_moved - handle moved BOs in the PT
 *
 * @adev: amdgpu_device pointer
 * @vm: requested vm
 *
 * Make sure all BOs which are moved are updated in the PTs.
 *
 * Returns:
 * 0 for success.
 *
 * PTs have to be reserved!
 */
int amdgpu_vm_handle_moved(struct amdgpu_device *adev,
			   struct amdgpu_vm *vm)
{
	struct amdgpu_bo_va *bo_va, *tmp;
	struct dma_resv *resv;
	bool clear;
	int r;

	list_for_each_entry_safe(bo_va, tmp, &vm->moved, base.vm_status) {
		/* Per VM BOs never need to bo cleared in the page tables */
		r = amdgpu_vm_bo_update(adev, bo_va, false, NULL);
		if (r)
			return r;
	}

	spin_lock(&vm->invalidated_lock);
	while (!list_empty(&vm->invalidated)) {
		bo_va = list_first_entry(&vm->invalidated, struct amdgpu_bo_va,
					 base.vm_status);
		resv = bo_va->base.bo->tbo.base.resv;
		spin_unlock(&vm->invalidated_lock);

		/* Try to reserve the BO to avoid clearing its ptes */
		if (!amdgpu_vm_debug && dma_resv_trylock(resv))
			clear = false;
		/* Somebody else is using the BO right now */
		else
			clear = true;

		r = amdgpu_vm_bo_update(adev, bo_va, clear, NULL);
		if (r)
			return r;

		if (!clear)
			dma_resv_unlock(resv);
		spin_lock(&vm->invalidated_lock);
	}
	spin_unlock(&vm->invalidated_lock);

	return 0;
}

/**
 * amdgpu_vm_bo_add - add a bo to a specific vm
 *
 * @adev: amdgpu_device pointer
 * @vm: requested vm
 * @bo: amdgpu buffer object
 *
 * Add @bo into the requested vm.
 * Add @bo to the list of bos associated with the vm
 *
 * Returns:
 * Newly added bo_va or NULL for failure
 *
 * Object has to be reserved!
 */
struct amdgpu_bo_va *amdgpu_vm_bo_add(struct amdgpu_device *adev,
				      struct amdgpu_vm *vm,
				      struct amdgpu_bo *bo)
{
	struct amdgpu_bo_va *bo_va;

	bo_va = kzalloc(sizeof(struct amdgpu_bo_va), GFP_KERNEL);
	if (bo_va == NULL) {
		return NULL;
	}
	amdgpu_vm_bo_base_init(&bo_va->base, vm, bo);

	bo_va->ref_count = 1;
	INIT_LIST_HEAD(&bo_va->valids);
	INIT_LIST_HEAD(&bo_va->invalids);

	if (!bo)
		return bo_va;

	if (amdgpu_dmabuf_is_xgmi_accessible(adev, bo)) {
		bo_va->is_xgmi = true;
		/* Power up XGMI if it can be potentially used */
		amdgpu_xgmi_set_pstate(adev, AMDGPU_XGMI_PSTATE_MAX_VEGA20);
	}

	return bo_va;
}


/**
 * amdgpu_vm_bo_insert_map - insert a new mapping
 *
 * @adev: amdgpu_device pointer
 * @bo_va: bo_va to store the address
 * @mapping: the mapping to insert
 *
 * Insert a new mapping into all structures.
 */
static void amdgpu_vm_bo_insert_map(struct amdgpu_device *adev,
				    struct amdgpu_bo_va *bo_va,
				    struct amdgpu_bo_va_mapping *mapping)
{
	struct amdgpu_vm *vm = bo_va->base.vm;
	struct amdgpu_bo *bo = bo_va->base.bo;

	mapping->bo_va = bo_va;
	list_add(&mapping->list, &bo_va->invalids);
	amdgpu_vm_it_insert(mapping, &vm->va);

	if (mapping->flags & AMDGPU_PTE_PRT)
		amdgpu_vm_prt_get(adev);

	if (bo && bo->tbo.base.resv == vm->root.bo->tbo.base.resv &&
	    !bo_va->base.moved) {
		list_move(&bo_va->base.vm_status, &vm->moved);
	}
	trace_amdgpu_vm_bo_map(bo_va, mapping);
}

/**
 * amdgpu_vm_bo_map - map bo inside a vm
 *
 * @adev: amdgpu_device pointer
 * @bo_va: bo_va to store the address
 * @saddr: where to map the BO
 * @offset: requested offset in the BO
 * @size: BO size in bytes
 * @flags: attributes of pages (read/write/valid/etc.)
 *
 * Add a mapping of the BO at the specefied addr into the VM.
 *
 * Returns:
 * 0 for success, error for failure.
 *
 * Object has to be reserved and unreserved outside!
 */
int amdgpu_vm_bo_map(struct amdgpu_device *adev,
		     struct amdgpu_bo_va *bo_va,
		     uint64_t saddr, uint64_t offset,
		     uint64_t size, uint64_t flags)
{
	struct amdgpu_bo_va_mapping *mapping, *tmp;
	struct amdgpu_bo *bo = bo_va->base.bo;
	struct amdgpu_vm *vm = bo_va->base.vm;
	uint64_t eaddr;

	/* validate the parameters */
	if (saddr & ~PAGE_MASK || offset & ~PAGE_MASK ||
	    size == 0 || size & ~PAGE_MASK)
		return -EINVAL;

	/* make sure object fit at this offset */
	eaddr = saddr + size - 1;
	if (saddr >= eaddr ||
	    (bo && offset + size > amdgpu_bo_size(bo)) ||
	    (eaddr >= adev->vm_manager.max_pfn << AMDGPU_GPU_PAGE_SHIFT))
		return -EINVAL;

	saddr /= AMDGPU_GPU_PAGE_SIZE;
	eaddr /= AMDGPU_GPU_PAGE_SIZE;

	tmp = amdgpu_vm_it_iter_first(&vm->va, saddr, eaddr);
	if (tmp) {
		/* bo and tmp overlap, invalid addr */
		dev_err(adev->dev, "bo %p va 0x%010Lx-0x%010Lx conflict with "
			"0x%010Lx-0x%010Lx\n", bo, saddr, eaddr,
			tmp->start, tmp->last + 1);
		return -EINVAL;
	}

	mapping = kmalloc(sizeof(*mapping), GFP_KERNEL);
	if (!mapping)
		return -ENOMEM;

	mapping->start = saddr;
	mapping->last = eaddr;
	mapping->offset = offset;
	mapping->flags = flags;

	amdgpu_vm_bo_insert_map(adev, bo_va, mapping);

	return 0;
}

/**
 * amdgpu_vm_bo_replace_map - map bo inside a vm, replacing existing mappings
 *
 * @adev: amdgpu_device pointer
 * @bo_va: bo_va to store the address
 * @saddr: where to map the BO
 * @offset: requested offset in the BO
 * @size: BO size in bytes
 * @flags: attributes of pages (read/write/valid/etc.)
 *
 * Add a mapping of the BO at the specefied addr into the VM. Replace existing
 * mappings as we do so.
 *
 * Returns:
 * 0 for success, error for failure.
 *
 * Object has to be reserved and unreserved outside!
 */
int amdgpu_vm_bo_replace_map(struct amdgpu_device *adev,
			     struct amdgpu_bo_va *bo_va,
			     uint64_t saddr, uint64_t offset,
			     uint64_t size, uint64_t flags)
{
	struct amdgpu_bo_va_mapping *mapping;
	struct amdgpu_bo *bo = bo_va->base.bo;
	uint64_t eaddr;
	int r;

	/* validate the parameters */
	if (saddr & ~PAGE_MASK || offset & ~PAGE_MASK ||
	    size == 0 || size & ~PAGE_MASK)
		return -EINVAL;

	/* make sure object fit at this offset */
	eaddr = saddr + size - 1;
	if (saddr >= eaddr ||
	    (bo && offset + size > amdgpu_bo_size(bo)) ||
	    (eaddr >= adev->vm_manager.max_pfn << AMDGPU_GPU_PAGE_SHIFT))
		return -EINVAL;

	/* Allocate all the needed memory */
	mapping = kmalloc(sizeof(*mapping), GFP_KERNEL);
	if (!mapping)
		return -ENOMEM;

	r = amdgpu_vm_bo_clear_mappings(adev, bo_va->base.vm, saddr, size);
	if (r) {
		kfree(mapping);
		return r;
	}

	saddr /= AMDGPU_GPU_PAGE_SIZE;
	eaddr /= AMDGPU_GPU_PAGE_SIZE;

	mapping->start = saddr;
	mapping->last = eaddr;
	mapping->offset = offset;
	mapping->flags = flags;

	amdgpu_vm_bo_insert_map(adev, bo_va, mapping);

	return 0;
}

/**
 * amdgpu_vm_bo_unmap - remove bo mapping from vm
 *
 * @adev: amdgpu_device pointer
 * @bo_va: bo_va to remove the address from
 * @saddr: where to the BO is mapped
 *
 * Remove a mapping of the BO at the specefied addr from the VM.
 *
 * Returns:
 * 0 for success, error for failure.
 *
 * Object has to be reserved and unreserved outside!
 */
int amdgpu_vm_bo_unmap(struct amdgpu_device *adev,
		       struct amdgpu_bo_va *bo_va,
		       uint64_t saddr)
{
	struct amdgpu_bo_va_mapping *mapping;
	struct amdgpu_vm *vm = bo_va->base.vm;
	bool valid = true;

	saddr /= AMDGPU_GPU_PAGE_SIZE;

	list_for_each_entry(mapping, &bo_va->valids, list) {
		if (mapping->start == saddr)
			break;
	}

	if (&mapping->list == &bo_va->valids) {
		valid = false;

		list_for_each_entry(mapping, &bo_va->invalids, list) {
			if (mapping->start == saddr)
				break;
		}

		if (&mapping->list == &bo_va->invalids)
			return -ENOENT;
	}

	list_del(&mapping->list);
	amdgpu_vm_it_remove(mapping, &vm->va);
	mapping->bo_va = NULL;
	trace_amdgpu_vm_bo_unmap(bo_va, mapping);

	if (valid)
		list_add(&mapping->list, &vm->freed);
	else
		amdgpu_vm_free_mapping(adev, vm, mapping,
				       bo_va->last_pt_update);

	return 0;
}

/**
 * amdgpu_vm_bo_clear_mappings - remove all mappings in a specific range
 *
 * @adev: amdgpu_device pointer
 * @vm: VM structure to use
 * @saddr: start of the range
 * @size: size of the range
 *
 * Remove all mappings in a range, split them as appropriate.
 *
 * Returns:
 * 0 for success, error for failure.
 */
int amdgpu_vm_bo_clear_mappings(struct amdgpu_device *adev,
				struct amdgpu_vm *vm,
				uint64_t saddr, uint64_t size)
{
	struct amdgpu_bo_va_mapping *before, *after, *tmp, *next;
	LIST_HEAD(removed);
	uint64_t eaddr;

	eaddr = saddr + size - 1;
	saddr /= AMDGPU_GPU_PAGE_SIZE;
	eaddr /= AMDGPU_GPU_PAGE_SIZE;

	/* Allocate all the needed memory */
	before = kzalloc(sizeof(*before), GFP_KERNEL);
	if (!before)
		return -ENOMEM;
	INIT_LIST_HEAD(&before->list);

	after = kzalloc(sizeof(*after), GFP_KERNEL);
	if (!after) {
		kfree(before);
		return -ENOMEM;
	}
	INIT_LIST_HEAD(&after->list);

	/* Now gather all removed mappings */
	tmp = amdgpu_vm_it_iter_first(&vm->va, saddr, eaddr);
	while (tmp) {
		/* Remember mapping split at the start */
		if (tmp->start < saddr) {
			before->start = tmp->start;
			before->last = saddr - 1;
			before->offset = tmp->offset;
			before->flags = tmp->flags;
			before->bo_va = tmp->bo_va;
			list_add(&before->list, &tmp->bo_va->invalids);
		}

		/* Remember mapping split at the end */
		if (tmp->last > eaddr) {
			after->start = eaddr + 1;
			after->last = tmp->last;
			after->offset = tmp->offset;
			after->offset += (after->start - tmp->start) << PAGE_SHIFT;
			after->flags = tmp->flags;
			after->bo_va = tmp->bo_va;
			list_add(&after->list, &tmp->bo_va->invalids);
		}

		list_del(&tmp->list);
		list_add(&tmp->list, &removed);

		tmp = amdgpu_vm_it_iter_next(tmp, saddr, eaddr);
	}

	/* And free them up */
	list_for_each_entry_safe(tmp, next, &removed, list) {
		amdgpu_vm_it_remove(tmp, &vm->va);
		list_del(&tmp->list);

		if (tmp->start < saddr)
		    tmp->start = saddr;
		if (tmp->last > eaddr)
		    tmp->last = eaddr;

		tmp->bo_va = NULL;
		list_add(&tmp->list, &vm->freed);
		trace_amdgpu_vm_bo_unmap(NULL, tmp);
	}

	/* Insert partial mapping before the range */
	if (!list_empty(&before->list)) {
		amdgpu_vm_it_insert(before, &vm->va);
		if (before->flags & AMDGPU_PTE_PRT)
			amdgpu_vm_prt_get(adev);
	} else {
		kfree(before);
	}

	/* Insert partial mapping after the range */
	if (!list_empty(&after->list)) {
		amdgpu_vm_it_insert(after, &vm->va);
		if (after->flags & AMDGPU_PTE_PRT)
			amdgpu_vm_prt_get(adev);
	} else {
		kfree(after);
	}

	return 0;
}

/**
 * amdgpu_vm_bo_lookup_mapping - find mapping by address
 *
 * @vm: the requested VM
 * @addr: the address
 *
 * Find a mapping by it's address.
 *
 * Returns:
 * The amdgpu_bo_va_mapping matching for addr or NULL
 *
 */
struct amdgpu_bo_va_mapping *amdgpu_vm_bo_lookup_mapping(struct amdgpu_vm *vm,
							 uint64_t addr)
{
	return amdgpu_vm_it_iter_first(&vm->va, addr, addr);
}

/**
 * amdgpu_vm_bo_trace_cs - trace all reserved mappings
 *
 * @vm: the requested vm
 * @ticket: CS ticket
 *
 * Trace all mappings of BOs reserved during a command submission.
 */
void amdgpu_vm_bo_trace_cs(struct amdgpu_vm *vm, struct ww_acquire_ctx *ticket)
{
	struct amdgpu_bo_va_mapping *mapping;

	if (!trace_amdgpu_vm_bo_cs_enabled())
		return;

	for (mapping = amdgpu_vm_it_iter_first(&vm->va, 0, U64_MAX); mapping;
	     mapping = amdgpu_vm_it_iter_next(mapping, 0, U64_MAX)) {
		if (mapping->bo_va && mapping->bo_va->base.bo) {
			struct amdgpu_bo *bo;

			bo = mapping->bo_va->base.bo;
			if (dma_resv_locking_ctx(bo->tbo.base.resv) !=
			    ticket)
				continue;
		}

		trace_amdgpu_vm_bo_cs(mapping);
	}
}

/**
 * amdgpu_vm_bo_rmv - remove a bo to a specific vm
 *
 * @adev: amdgpu_device pointer
 * @bo_va: requested bo_va
 *
 * Remove @bo_va->bo from the requested vm.
 *
 * Object have to be reserved!
 */
void amdgpu_vm_bo_rmv(struct amdgpu_device *adev,
		      struct amdgpu_bo_va *bo_va)
{
	struct amdgpu_bo_va_mapping *mapping, *next;
	struct amdgpu_bo *bo = bo_va->base.bo;
	struct amdgpu_vm *vm = bo_va->base.vm;
	struct amdgpu_vm_bo_base **base;

	if (bo) {
		if (bo->tbo.base.resv == vm->root.bo->tbo.base.resv)
			vm->bulk_moveable = false;

		for (base = &bo_va->base.bo->vm_bo; *base;
		     base = &(*base)->next) {
			if (*base != &bo_va->base)
				continue;

			*base = bo_va->base.next;
			break;
		}
	}

	spin_lock(&vm->invalidated_lock);
	list_del(&bo_va->base.vm_status);
	spin_unlock(&vm->invalidated_lock);

	list_for_each_entry_safe(mapping, next, &bo_va->valids, list) {
		list_del(&mapping->list);
		amdgpu_vm_it_remove(mapping, &vm->va);
		mapping->bo_va = NULL;
		trace_amdgpu_vm_bo_unmap(bo_va, mapping);
		list_add(&mapping->list, &vm->freed);
	}
	list_for_each_entry_safe(mapping, next, &bo_va->invalids, list) {
		list_del(&mapping->list);
		amdgpu_vm_it_remove(mapping, &vm->va);
		amdgpu_vm_free_mapping(adev, vm, mapping,
				       bo_va->last_pt_update);
	}

	dma_fence_put(bo_va->last_pt_update);

	if (bo && bo_va->is_xgmi)
		amdgpu_xgmi_set_pstate(adev, AMDGPU_XGMI_PSTATE_MIN);

	kfree(bo_va);
}

/**
 * amdgpu_vm_evictable - check if we can evict a VM
 *
 * @bo: A page table of the VM.
 *
 * Check if it is possible to evict a VM.
 */
bool amdgpu_vm_evictable(struct amdgpu_bo *bo)
{
	struct amdgpu_vm_bo_base *bo_base = bo->vm_bo;

	/* Page tables of a destroyed VM can go away immediately */
	if (!bo_base || !bo_base->vm)
		return true;

	/* Don't evict VM page tables while they are busy */
	if (!dma_resv_test_signaled(bo->tbo.base.resv, true))
		return false;

	/* Try to block ongoing updates */
	if (!amdgpu_vm_eviction_trylock(bo_base->vm))
		return false;

	/* Don't evict VM page tables while they are updated */
	if (!dma_fence_is_signaled(bo_base->vm->last_unlocked)) {
		amdgpu_vm_eviction_unlock(bo_base->vm);
		return false;
	}

	bo_base->vm->evicting = true;
	amdgpu_vm_eviction_unlock(bo_base->vm);
	return true;
}

/**
 * amdgpu_vm_bo_invalidate - mark the bo as invalid
 *
 * @adev: amdgpu_device pointer
 * @bo: amdgpu buffer object
 * @evicted: is the BO evicted
 *
 * Mark @bo as invalid.
 */
void amdgpu_vm_bo_invalidate(struct amdgpu_device *adev,
			     struct amdgpu_bo *bo, bool evicted)
{
	struct amdgpu_vm_bo_base *bo_base;

	/* shadow bo doesn't have bo base, its validation needs its parent */
	if (bo->parent && (amdgpu_bo_shadowed(bo->parent) == bo))
		bo = bo->parent;

	for (bo_base = bo->vm_bo; bo_base; bo_base = bo_base->next) {
		struct amdgpu_vm *vm = bo_base->vm;

		if (evicted && bo->tbo.base.resv == vm->root.bo->tbo.base.resv) {
			amdgpu_vm_bo_evicted(bo_base);
			continue;
		}

		if (bo_base->moved)
			continue;
		bo_base->moved = true;

		if (bo->tbo.type == ttm_bo_type_kernel)
			amdgpu_vm_bo_relocated(bo_base);
		else if (bo->tbo.base.resv == vm->root.bo->tbo.base.resv)
			amdgpu_vm_bo_moved(bo_base);
		else
			amdgpu_vm_bo_invalidated(bo_base);
	}
}

/**
 * amdgpu_vm_get_block_size - calculate VM page table size as power of two
 *
 * @vm_size: VM size
 *
 * Returns:
 * VM page table as power of two
 */
static uint32_t amdgpu_vm_get_block_size(uint64_t vm_size)
{
	/* Total bits covered by PD + PTs */
	unsigned bits = ilog2(vm_size) + 18;

	/* Make sure the PD is 4K in size up to 8GB address space.
	   Above that split equal between PD and PTs */
	if (vm_size <= 8)
		return (bits - 9);
	else
		return ((bits + 3) / 2);
}

/**
 * amdgpu_vm_adjust_size - adjust vm size, block size and fragment size
 *
 * @adev: amdgpu_device pointer
 * @min_vm_size: the minimum vm size in GB if it's set auto
 * @fragment_size_default: Default PTE fragment size
 * @max_level: max VMPT level
 * @max_bits: max address space size in bits
 *
 */
void amdgpu_vm_adjust_size(struct amdgpu_device *adev, uint32_t min_vm_size,
			   uint32_t fragment_size_default, unsigned max_level,
			   unsigned max_bits)
{
	unsigned int max_size = 1 << (max_bits - 30);
	unsigned int vm_size;
	uint64_t tmp;

	/* adjust vm size first */
	if (amdgpu_vm_size != -1) {
		vm_size = amdgpu_vm_size;
		if (vm_size > max_size) {
			dev_warn(adev->dev, "VM size (%d) too large, max is %u GB\n",
				 amdgpu_vm_size, max_size);
			vm_size = max_size;
		}
	} else {
		struct sysinfo si;
		unsigned int phys_ram_gb;

		/* Optimal VM size depends on the amount of physical
		 * RAM available. Underlying requirements and
		 * assumptions:
		 *
		 *  - Need to map system memory and VRAM from all GPUs
		 *     - VRAM from other GPUs not known here
		 *     - Assume VRAM <= system memory
		 *  - On GFX8 and older, VM space can be segmented for
		 *    different MTYPEs
		 *  - Need to allow room for fragmentation, guard pages etc.
		 *
		 * This adds up to a rough guess of system memory x3.
		 * Round up to power of two to maximize the available
		 * VM size with the given page table size.
		 */
		si_meminfo(&si);
		phys_ram_gb = ((uint64_t)si.totalram * si.mem_unit +
			       (1 << 30) - 1) >> 30;
		vm_size = roundup_pow_of_two(
			min(max(phys_ram_gb * 3, min_vm_size), max_size));
	}

	adev->vm_manager.max_pfn = (uint64_t)vm_size << 18;

	tmp = roundup_pow_of_two(adev->vm_manager.max_pfn);
	if (amdgpu_vm_block_size != -1)
		tmp >>= amdgpu_vm_block_size - 9;
	tmp = DIV_ROUND_UP(fls64(tmp) - 1, 9) - 1;
	adev->vm_manager.num_level = min(max_level, (unsigned)tmp);
	switch (adev->vm_manager.num_level) {
	case 3:
		adev->vm_manager.root_level = AMDGPU_VM_PDB2;
		break;
	case 2:
		adev->vm_manager.root_level = AMDGPU_VM_PDB1;
		break;
	case 1:
		adev->vm_manager.root_level = AMDGPU_VM_PDB0;
		break;
	default:
		dev_err(adev->dev, "VMPT only supports 2~4+1 levels\n");
	}
	/* block size depends on vm size and hw setup*/
	if (amdgpu_vm_block_size != -1)
		adev->vm_manager.block_size =
			min((unsigned)amdgpu_vm_block_size, max_bits
			    - AMDGPU_GPU_PAGE_SHIFT
			    - 9 * adev->vm_manager.num_level);
	else if (adev->vm_manager.num_level > 1)
		adev->vm_manager.block_size = 9;
	else
		adev->vm_manager.block_size = amdgpu_vm_get_block_size(tmp);

	if (amdgpu_vm_fragment_size == -1)
		adev->vm_manager.fragment_size = fragment_size_default;
	else
		adev->vm_manager.fragment_size = amdgpu_vm_fragment_size;

	DRM_INFO("vm size is %u GB, %u levels, block size is %u-bit, fragment size is %u-bit\n",
		 vm_size, adev->vm_manager.num_level + 1,
		 adev->vm_manager.block_size,
		 adev->vm_manager.fragment_size);
}

/**
 * amdgpu_vm_wait_idle - wait for the VM to become idle
 *
 * @vm: VM object to wait for
 * @timeout: timeout to wait for VM to become idle
 */
long amdgpu_vm_wait_idle(struct amdgpu_vm *vm, long timeout)
{
	timeout = dma_resv_wait_timeout(vm->root.bo->tbo.base.resv, true,
					true, timeout);
	if (timeout <= 0)
		return timeout;

	return dma_fence_wait_timeout(vm->last_unlocked, true, timeout);
}

/**
 * amdgpu_vm_init - initialize a vm instance
 *
 * @adev: amdgpu_device pointer
 * @vm: requested vm
 * @pasid: Process address space identifier
 *
 * Init @vm fields.
 *
 * Returns:
 * 0 for success, error for failure.
 */
int amdgpu_vm_init(struct amdgpu_device *adev, struct amdgpu_vm *vm, u32 pasid)
{
	struct amdgpu_bo *root_bo;
	struct amdgpu_bo_vm *root;
	int r, i;

	vm->va = RB_ROOT_CACHED;
	for (i = 0; i < AMDGPU_MAX_VMHUBS; i++)
		vm->reserved_vmid[i] = NULL;
	INIT_LIST_HEAD(&vm->evicted);
	INIT_LIST_HEAD(&vm->relocated);
	INIT_LIST_HEAD(&vm->moved);
	INIT_LIST_HEAD(&vm->idle);
	INIT_LIST_HEAD(&vm->invalidated);
	spin_lock_init(&vm->invalidated_lock);
	INIT_LIST_HEAD(&vm->freed);
	INIT_LIST_HEAD(&vm->done);

	/* create scheduler entities for page table updates */
	r = drm_sched_entity_init(&vm->immediate, DRM_SCHED_PRIORITY_NORMAL,
				  adev->vm_manager.vm_pte_scheds,
				  adev->vm_manager.vm_pte_num_scheds, NULL);
	if (r)
		return r;

	r = drm_sched_entity_init(&vm->delayed, DRM_SCHED_PRIORITY_NORMAL,
				  adev->vm_manager.vm_pte_scheds,
				  adev->vm_manager.vm_pte_num_scheds, NULL);
	if (r)
		goto error_free_immediate;

	vm->pte_support_ats = false;
	vm->is_compute_context = false;

	vm->use_cpu_for_update = !!(adev->vm_manager.vm_update_mode &
				    AMDGPU_VM_USE_CPU_FOR_GFX);

	DRM_DEBUG_DRIVER("VM update mode is %s\n",
			 vm->use_cpu_for_update ? "CPU" : "SDMA");
	WARN_ONCE((vm->use_cpu_for_update &&
		   !amdgpu_gmc_vram_full_visible(&adev->gmc)),
		  "CPU update of VM recommended only for large BAR system\n");

	if (vm->use_cpu_for_update)
		vm->update_funcs = &amdgpu_vm_cpu_funcs;
	else
		vm->update_funcs = &amdgpu_vm_sdma_funcs;
	vm->last_update = NULL;
	vm->last_unlocked = dma_fence_get_stub();

	mutex_init(&vm->eviction_lock);
	vm->evicting = false;

	r = amdgpu_vm_pt_create(adev, vm, adev->vm_manager.root_level,
				false, &root);
	if (r)
		goto error_free_delayed;
	root_bo = &root->bo;
	r = amdgpu_bo_reserve(root_bo, true);
	if (r)
		goto error_free_root;

	r = dma_resv_reserve_shared(root_bo->tbo.base.resv, 1);
	if (r)
		goto error_unreserve;

	amdgpu_vm_bo_base_init(&vm->root, vm, root_bo);

	r = amdgpu_vm_clear_bo(adev, vm, root, false);
	if (r)
		goto error_unreserve;

	amdgpu_bo_unreserve(vm->root.bo);

	if (pasid) {
		unsigned long flags;

		spin_lock_irqsave(&adev->vm_manager.pasid_lock, flags);
		r = idr_alloc(&adev->vm_manager.pasid_idr, vm, pasid, pasid + 1,
			      GFP_ATOMIC);
		spin_unlock_irqrestore(&adev->vm_manager.pasid_lock, flags);
		if (r < 0)
			goto error_free_root;

		vm->pasid = pasid;
	}

	INIT_KFIFO(vm->faults);

	return 0;

error_unreserve:
	amdgpu_bo_unreserve(vm->root.bo);

error_free_root:
	amdgpu_bo_unref(&root->shadow);
	amdgpu_bo_unref(&root_bo);
	vm->root.bo = NULL;

error_free_delayed:
	dma_fence_put(vm->last_unlocked);
	drm_sched_entity_destroy(&vm->delayed);

error_free_immediate:
	drm_sched_entity_destroy(&vm->immediate);

	return r;
}

/**
 * amdgpu_vm_check_clean_reserved - check if a VM is clean
 *
 * @adev: amdgpu_device pointer
 * @vm: the VM to check
 *
 * check all entries of the root PD, if any subsequent PDs are allocated,
 * it means there are page table creating and filling, and is no a clean
 * VM
 *
 * Returns:
 *	0 if this VM is clean
 */
static int amdgpu_vm_check_clean_reserved(struct amdgpu_device *adev,
					  struct amdgpu_vm *vm)
{
	enum amdgpu_vm_level root = adev->vm_manager.root_level;
	unsigned int entries = amdgpu_vm_num_entries(adev, root);
	unsigned int i = 0;

	for (i = 0; i < entries; i++) {
		if (to_amdgpu_bo_vm(vm->root.bo)->entries[i].bo)
			return -EINVAL;
	}

	return 0;
}

/**
 * amdgpu_vm_make_compute - Turn a GFX VM into a compute VM
 *
 * @adev: amdgpu_device pointer
 * @vm: requested vm
 * @pasid: pasid to use
 *
 * This only works on GFX VMs that don't have any BOs added and no
 * page tables allocated yet.
 *
 * Changes the following VM parameters:
 * - use_cpu_for_update
 * - pte_supports_ats
 * - pasid (old PASID is released, because compute manages its own PASIDs)
 *
 * Reinitializes the page directory to reflect the changed ATS
 * setting.
 *
 * Returns:
 * 0 for success, -errno for errors.
 */
int amdgpu_vm_make_compute(struct amdgpu_device *adev, struct amdgpu_vm *vm,
			   u32 pasid)
{
	bool pte_support_ats = (adev->asic_type == CHIP_RAVEN);
	int r;

	r = amdgpu_bo_reserve(vm->root.bo, true);
	if (r)
		return r;

	/* Sanity checks */
	r = amdgpu_vm_check_clean_reserved(adev, vm);
	if (r)
		goto unreserve_bo;

	if (pasid) {
		unsigned long flags;

		spin_lock_irqsave(&adev->vm_manager.pasid_lock, flags);
		r = idr_alloc(&adev->vm_manager.pasid_idr, vm, pasid, pasid + 1,
			      GFP_ATOMIC);
		spin_unlock_irqrestore(&adev->vm_manager.pasid_lock, flags);

		if (r == -ENOSPC)
			goto unreserve_bo;
		r = 0;
	}

	/* Check if PD needs to be reinitialized and do it before
	 * changing any other state, in case it fails.
	 */
	if (pte_support_ats != vm->pte_support_ats) {
		vm->pte_support_ats = pte_support_ats;
		r = amdgpu_vm_clear_bo(adev, vm,
				       to_amdgpu_bo_vm(vm->root.bo),
				       false);
		if (r)
			goto free_idr;
	}

	/* Update VM state */
	vm->use_cpu_for_update = !!(adev->vm_manager.vm_update_mode &
				    AMDGPU_VM_USE_CPU_FOR_COMPUTE);
	DRM_DEBUG_DRIVER("VM update mode is %s\n",
			 vm->use_cpu_for_update ? "CPU" : "SDMA");
	WARN_ONCE((vm->use_cpu_for_update &&
		   !amdgpu_gmc_vram_full_visible(&adev->gmc)),
		  "CPU update of VM recommended only for large BAR system\n");

	if (vm->use_cpu_for_update) {
		/* Sync with last SDMA update/clear before switching to CPU */
		r = amdgpu_bo_sync_wait(vm->root.bo,
					AMDGPU_FENCE_OWNER_UNDEFINED, true);
		if (r)
			goto free_idr;

		vm->update_funcs = &amdgpu_vm_cpu_funcs;
	} else {
		vm->update_funcs = &amdgpu_vm_sdma_funcs;
	}
	dma_fence_put(vm->last_update);
	vm->last_update = NULL;
	vm->is_compute_context = true;

	if (vm->pasid) {
		unsigned long flags;

		spin_lock_irqsave(&adev->vm_manager.pasid_lock, flags);
		idr_remove(&adev->vm_manager.pasid_idr, vm->pasid);
		spin_unlock_irqrestore(&adev->vm_manager.pasid_lock, flags);

		/* Free the original amdgpu allocated pasid
		 * Will be replaced with kfd allocated pasid
		 */
		amdgpu_pasid_free(vm->pasid);
		vm->pasid = 0;
	}

	/* Free the shadow bo for compute VM */
	amdgpu_bo_unref(&to_amdgpu_bo_vm(vm->root.bo)->shadow);

	if (pasid)
		vm->pasid = pasid;

	goto unreserve_bo;

free_idr:
	if (pasid) {
		unsigned long flags;

		spin_lock_irqsave(&adev->vm_manager.pasid_lock, flags);
		idr_remove(&adev->vm_manager.pasid_idr, pasid);
		spin_unlock_irqrestore(&adev->vm_manager.pasid_lock, flags);
	}
unreserve_bo:
	amdgpu_bo_unreserve(vm->root.bo);
	return r;
}

/**
 * amdgpu_vm_release_compute - release a compute vm
 * @adev: amdgpu_device pointer
 * @vm: a vm turned into compute vm by calling amdgpu_vm_make_compute
 *
 * This is a correspondant of amdgpu_vm_make_compute. It decouples compute
 * pasid from vm. Compute should stop use of vm after this call.
 */
void amdgpu_vm_release_compute(struct amdgpu_device *adev, struct amdgpu_vm *vm)
{
	if (vm->pasid) {
		unsigned long flags;

		spin_lock_irqsave(&adev->vm_manager.pasid_lock, flags);
		idr_remove(&adev->vm_manager.pasid_idr, vm->pasid);
		spin_unlock_irqrestore(&adev->vm_manager.pasid_lock, flags);
	}
	vm->pasid = 0;
	vm->is_compute_context = false;
}

/**
 * amdgpu_vm_fini - tear down a vm instance
 *
 * @adev: amdgpu_device pointer
 * @vm: requested vm
 *
 * Tear down @vm.
 * Unbind the VM and remove all bos from the vm bo list
 */
void amdgpu_vm_fini(struct amdgpu_device *adev, struct amdgpu_vm *vm)
{
	struct amdgpu_bo_va_mapping *mapping, *tmp;
	bool prt_fini_needed = !!adev->gmc.gmc_funcs->set_prt;
	struct amdgpu_bo *root;
	int i;

	amdgpu_amdkfd_gpuvm_destroy_cb(adev, vm);

	root = amdgpu_bo_ref(vm->root.bo);
	amdgpu_bo_reserve(root, true);
	if (vm->pasid) {
		unsigned long flags;

		spin_lock_irqsave(&adev->vm_manager.pasid_lock, flags);
		idr_remove(&adev->vm_manager.pasid_idr, vm->pasid);
		spin_unlock_irqrestore(&adev->vm_manager.pasid_lock, flags);
		vm->pasid = 0;
	}

	dma_fence_wait(vm->last_unlocked, false);
	dma_fence_put(vm->last_unlocked);

	list_for_each_entry_safe(mapping, tmp, &vm->freed, list) {
		if (mapping->flags & AMDGPU_PTE_PRT && prt_fini_needed) {
			amdgpu_vm_prt_fini(adev, vm);
			prt_fini_needed = false;
		}

		list_del(&mapping->list);
		amdgpu_vm_free_mapping(adev, vm, mapping, NULL);
	}

	amdgpu_vm_free_pts(adev, vm, NULL);
	amdgpu_bo_unreserve(root);
	amdgpu_bo_unref(&root);
	WARN_ON(vm->root.bo);

	drm_sched_entity_destroy(&vm->immediate);
	drm_sched_entity_destroy(&vm->delayed);

	if (!RB_EMPTY_ROOT(&vm->va.rb_root)) {
		dev_err(adev->dev, "still active bo inside vm\n");
	}
	rbtree_postorder_for_each_entry_safe(mapping, tmp,
					     &vm->va.rb_root, rb) {
		/* Don't remove the mapping here, we don't want to trigger a
		 * rebalance and the tree is about to be destroyed anyway.
		 */
		list_del(&mapping->list);
		kfree(mapping);
	}

	dma_fence_put(vm->last_update);
	for (i = 0; i < AMDGPU_MAX_VMHUBS; i++)
		amdgpu_vmid_free_reserved(adev, vm, i);
}

/**
 * amdgpu_vm_manager_init - init the VM manager
 *
 * @adev: amdgpu_device pointer
 *
 * Initialize the VM manager structures
 */
void amdgpu_vm_manager_init(struct amdgpu_device *adev)
{
	unsigned i;

	/* Concurrent flushes are only possible starting with Vega10 and
	 * are broken on Navi10 and Navi14.
	 */
	adev->vm_manager.concurrent_flush = !(adev->asic_type < CHIP_VEGA10 ||
					      adev->asic_type == CHIP_NAVI10 ||
					      adev->asic_type == CHIP_NAVI14);
	amdgpu_vmid_mgr_init(adev);

	adev->vm_manager.fence_context =
		dma_fence_context_alloc(AMDGPU_MAX_RINGS);
	for (i = 0; i < AMDGPU_MAX_RINGS; ++i)
		adev->vm_manager.seqno[i] = 0;

	spin_lock_init(&adev->vm_manager.prt_lock);
	atomic_set(&adev->vm_manager.num_prt_users, 0);

	/* If not overridden by the user, by default, only in large BAR systems
	 * Compute VM tables will be updated by CPU
	 */
#ifdef CONFIG_X86_64
	if (amdgpu_vm_update_mode == -1) {
		if (amdgpu_gmc_vram_full_visible(&adev->gmc))
			adev->vm_manager.vm_update_mode =
				AMDGPU_VM_USE_CPU_FOR_COMPUTE;
		else
			adev->vm_manager.vm_update_mode = 0;
	} else
		adev->vm_manager.vm_update_mode = amdgpu_vm_update_mode;
#else
	adev->vm_manager.vm_update_mode = 0;
#endif

	idr_init(&adev->vm_manager.pasid_idr);
	spin_lock_init(&adev->vm_manager.pasid_lock);
}

/**
 * amdgpu_vm_manager_fini - cleanup VM manager
 *
 * @adev: amdgpu_device pointer
 *
 * Cleanup the VM manager and free resources.
 */
void amdgpu_vm_manager_fini(struct amdgpu_device *adev)
{
	WARN_ON(!idr_is_empty(&adev->vm_manager.pasid_idr));
	idr_destroy(&adev->vm_manager.pasid_idr);

	amdgpu_vmid_mgr_fini(adev);
}

/**
 * amdgpu_vm_ioctl - Manages VMID reservation for vm hubs.
 *
 * @dev: drm device pointer
 * @data: drm_amdgpu_vm
 * @filp: drm file pointer
 *
 * Returns:
 * 0 for success, -errno for errors.
 */
int amdgpu_vm_ioctl(struct drm_device *dev, void *data, struct drm_file *filp)
{
	union drm_amdgpu_vm *args = data;
	struct amdgpu_device *adev = drm_to_adev(dev);
	struct amdgpu_fpriv *fpriv = filp->driver_priv;
	long timeout = msecs_to_jiffies(2000);
	int r;

	switch (args->in.op) {
	case AMDGPU_VM_OP_RESERVE_VMID:
		/* We only have requirement to reserve vmid from gfxhub */
		r = amdgpu_vmid_alloc_reserved(adev, &fpriv->vm,
					       AMDGPU_GFXHUB_0);
		if (r)
			return r;
		break;
	case AMDGPU_VM_OP_UNRESERVE_VMID:
		if (amdgpu_sriov_runtime(adev))
			timeout = 8 * timeout;

		/* Wait vm idle to make sure the vmid set in SPM_VMID is
		 * not referenced anymore.
		 */
		r = amdgpu_bo_reserve(fpriv->vm.root.bo, true);
		if (r)
			return r;

		r = amdgpu_vm_wait_idle(&fpriv->vm, timeout);
		if (r < 0)
			return r;

		amdgpu_bo_unreserve(fpriv->vm.root.bo);
		amdgpu_vmid_free_reserved(adev, &fpriv->vm, AMDGPU_GFXHUB_0);
		break;
	default:
		return -EINVAL;
	}

	return 0;
}

/**
 * amdgpu_vm_get_task_info - Extracts task info for a PASID.
 *
 * @adev: drm device pointer
 * @pasid: PASID identifier for VM
 * @task_info: task_info to fill.
 */
void amdgpu_vm_get_task_info(struct amdgpu_device *adev, u32 pasid,
			 struct amdgpu_task_info *task_info)
{
	struct amdgpu_vm *vm;
	unsigned long flags;

	spin_lock_irqsave(&adev->vm_manager.pasid_lock, flags);

	vm = idr_find(&adev->vm_manager.pasid_idr, pasid);
	if (vm)
		*task_info = vm->task_info;

	spin_unlock_irqrestore(&adev->vm_manager.pasid_lock, flags);
}

/**
 * amdgpu_vm_set_task_info - Sets VMs task info.
 *
 * @vm: vm for which to set the info
 */
void amdgpu_vm_set_task_info(struct amdgpu_vm *vm)
{
	if (vm->task_info.pid)
		return;

	vm->task_info.pid = current->pid;
	get_task_comm(vm->task_info.task_name, current);

	if (current->group_leader->mm != current->mm)
		return;

	vm->task_info.tgid = current->group_leader->pid;
	get_task_comm(vm->task_info.process_name, current->group_leader);
}

/**
 * amdgpu_vm_handle_fault - graceful handling of VM faults.
 * @adev: amdgpu device pointer
 * @pasid: PASID of the VM
 * @addr: Address of the fault
 *
 * Try to gracefully handle a VM fault. Return true if the fault was handled and
 * shouldn't be reported any more.
 */
bool amdgpu_vm_handle_fault(struct amdgpu_device *adev, u32 pasid,
			    uint64_t addr)
{
	bool is_compute_context = false;
	struct amdgpu_bo *root;
	unsigned long irqflags;
	uint64_t value, flags;
	struct amdgpu_vm *vm;
	int r;

	spin_lock_irqsave(&adev->vm_manager.pasid_lock, irqflags);
	vm = idr_find(&adev->vm_manager.pasid_idr, pasid);
	if (vm) {
		root = amdgpu_bo_ref(vm->root.bo);
		is_compute_context = vm->is_compute_context;
	} else {
		root = NULL;
	}
	spin_unlock_irqrestore(&adev->vm_manager.pasid_lock, irqflags);

	if (!root)
		return false;

	addr /= AMDGPU_GPU_PAGE_SIZE;

	if (is_compute_context &&
	    !svm_range_restore_pages(adev, pasid, addr)) {
		amdgpu_bo_unref(&root);
		return true;
	}

	r = amdgpu_bo_reserve(root, true);
	if (r)
		goto error_unref;

	/* Double check that the VM still exists */
	spin_lock_irqsave(&adev->vm_manager.pasid_lock, irqflags);
	vm = idr_find(&adev->vm_manager.pasid_idr, pasid);
	if (vm && vm->root.bo != root)
		vm = NULL;
	spin_unlock_irqrestore(&adev->vm_manager.pasid_lock, irqflags);
	if (!vm)
		goto error_unlock;

	flags = AMDGPU_PTE_VALID | AMDGPU_PTE_SNOOPED |
		AMDGPU_PTE_SYSTEM;

	if (is_compute_context) {
		/* Intentionally setting invalid PTE flag
		 * combination to force a no-retry-fault
		 */
		flags = AMDGPU_PTE_EXECUTABLE | AMDGPU_PDE_PTE |
			AMDGPU_PTE_TF;
		value = 0;
	} else if (amdgpu_vm_fault_stop == AMDGPU_VM_FAULT_STOP_NEVER) {
		/* Redirect the access to the dummy page */
		value = adev->dummy_page_addr;
		flags |= AMDGPU_PTE_EXECUTABLE | AMDGPU_PTE_READABLE |
			AMDGPU_PTE_WRITEABLE;

	} else {
		/* Let the hw retry silently on the PTE */
		value = 0;
	}

	r = dma_resv_reserve_shared(root->tbo.base.resv, 1);
	if (r) {
		pr_debug("failed %d to reserve fence slot\n", r);
		goto error_unlock;
	}

	r = amdgpu_vm_bo_update_mapping(adev, adev, vm, true, false, NULL, addr,
					addr, flags, value, NULL, NULL, NULL,
					NULL);
	if (r)
		goto error_unlock;

	r = amdgpu_vm_update_pdes(adev, vm, true);

error_unlock:
	amdgpu_bo_unreserve(root);
	if (r < 0)
		DRM_ERROR("Can't handle page fault (%d)\n", r);

error_unref:
	amdgpu_bo_unref(&root);

	return false;
}

#if defined(CONFIG_DEBUG_FS)
/**
 * amdgpu_debugfs_vm_bo_info  - print BO info for the VM
 *
 * @vm: Requested VM for printing BO info
 * @m: debugfs file
 *
 * Print BO information in debugfs file for the VM
 */
void amdgpu_debugfs_vm_bo_info(struct amdgpu_vm *vm, struct seq_file *m)
{
	struct amdgpu_bo_va *bo_va, *tmp;
	u64 total_idle = 0;
	u64 total_evicted = 0;
	u64 total_relocated = 0;
	u64 total_moved = 0;
	u64 total_invalidated = 0;
	u64 total_done = 0;
	unsigned int total_idle_objs = 0;
	unsigned int total_evicted_objs = 0;
	unsigned int total_relocated_objs = 0;
	unsigned int total_moved_objs = 0;
	unsigned int total_invalidated_objs = 0;
	unsigned int total_done_objs = 0;
	unsigned int id = 0;

	seq_puts(m, "\tIdle BOs:\n");
	list_for_each_entry_safe(bo_va, tmp, &vm->idle, base.vm_status) {
		if (!bo_va->base.bo)
			continue;
		total_idle += amdgpu_bo_print_info(id++, bo_va->base.bo, m);
	}
	total_idle_objs = id;
	id = 0;

	seq_puts(m, "\tEvicted BOs:\n");
	list_for_each_entry_safe(bo_va, tmp, &vm->evicted, base.vm_status) {
		if (!bo_va->base.bo)
			continue;
		total_evicted += amdgpu_bo_print_info(id++, bo_va->base.bo, m);
	}
	total_evicted_objs = id;
	id = 0;

	seq_puts(m, "\tRelocated BOs:\n");
	list_for_each_entry_safe(bo_va, tmp, &vm->relocated, base.vm_status) {
		if (!bo_va->base.bo)
			continue;
		total_relocated += amdgpu_bo_print_info(id++, bo_va->base.bo, m);
	}
	total_relocated_objs = id;
	id = 0;

	seq_puts(m, "\tMoved BOs:\n");
	list_for_each_entry_safe(bo_va, tmp, &vm->moved, base.vm_status) {
		if (!bo_va->base.bo)
			continue;
		total_moved += amdgpu_bo_print_info(id++, bo_va->base.bo, m);
	}
	total_moved_objs = id;
	id = 0;

	seq_puts(m, "\tInvalidated BOs:\n");
	spin_lock(&vm->invalidated_lock);
	list_for_each_entry_safe(bo_va, tmp, &vm->invalidated, base.vm_status) {
		if (!bo_va->base.bo)
			continue;
		total_invalidated += amdgpu_bo_print_info(id++,	bo_va->base.bo, m);
	}
	total_invalidated_objs = id;
	id = 0;

	seq_puts(m, "\tDone BOs:\n");
	list_for_each_entry_safe(bo_va, tmp, &vm->done, base.vm_status) {
		if (!bo_va->base.bo)
			continue;
		total_done += amdgpu_bo_print_info(id++, bo_va->base.bo, m);
	}
	spin_unlock(&vm->invalidated_lock);
	total_done_objs = id;

	seq_printf(m, "\tTotal idle size:        %12lld\tobjs:\t%d\n", total_idle,
		   total_idle_objs);
	seq_printf(m, "\tTotal evicted size:     %12lld\tobjs:\t%d\n", total_evicted,
		   total_evicted_objs);
	seq_printf(m, "\tTotal relocated size:   %12lld\tobjs:\t%d\n", total_relocated,
		   total_relocated_objs);
	seq_printf(m, "\tTotal moved size:       %12lld\tobjs:\t%d\n", total_moved,
		   total_moved_objs);
	seq_printf(m, "\tTotal invalidated size: %12lld\tobjs:\t%d\n", total_invalidated,
		   total_invalidated_objs);
	seq_printf(m, "\tTotal done size:        %12lld\tobjs:\t%d\n", total_done,
		   total_done_objs);
}
#endif<|MERGE_RESOLUTION|>--- conflicted
+++ resolved
@@ -1758,11 +1758,7 @@
 	r = vm->update_funcs->commit(&params, fence);
 
 	if (table_freed)
-<<<<<<< HEAD
-		*table_freed = *table_freed || params.table_freed;
-=======
 		*table_freed = params.table_freed;
->>>>>>> 2734d6c1
 
 error_unlock:
 	amdgpu_vm_eviction_unlock(vm);
@@ -1820,7 +1816,6 @@
  * @adev: amdgpu_device pointer
  * @bo_va: requested BO and VM object
  * @clear: if true clear the entries
- * @table_freed: return true if page table is freed
  *
  * Fill in the page table entries for @bo_va.
  *
@@ -1828,7 +1823,7 @@
  * 0 for success, -EINVAL for failure.
  */
 int amdgpu_vm_bo_update(struct amdgpu_device *adev, struct amdgpu_bo_va *bo_va,
-			bool clear, bool *table_freed)
+			bool clear)
 {
 	struct amdgpu_bo *bo = bo_va->base.bo;
 	struct amdgpu_vm *vm = bo_va->base.vm;
@@ -1907,11 +1902,7 @@
 						resv, mapping->start,
 						mapping->last, update_flags,
 						mapping->offset, mem,
-<<<<<<< HEAD
-						pages_addr, last_update, table_freed);
-=======
 						pages_addr, last_update, NULL);
->>>>>>> 2734d6c1
 		if (r)
 			return r;
 	}
@@ -2163,7 +2154,7 @@
 
 	list_for_each_entry_safe(bo_va, tmp, &vm->moved, base.vm_status) {
 		/* Per VM BOs never need to bo cleared in the page tables */
-		r = amdgpu_vm_bo_update(adev, bo_va, false, NULL);
+		r = amdgpu_vm_bo_update(adev, bo_va, false);
 		if (r)
 			return r;
 	}
@@ -2182,7 +2173,7 @@
 		else
 			clear = true;
 
-		r = amdgpu_vm_bo_update(adev, bo_va, clear, NULL);
+		r = amdgpu_vm_bo_update(adev, bo_va, clear);
 		if (r)
 			return r;
 
