/*
 * Copyright 2018 Advanced Micro Devices, Inc.
 *
 * Permission is hereby granted, free of charge, to any person obtaining a
 * copy of this software and associated documentation files (the "Software"),
 * to deal in the Software without restriction, including without limitation
 * the rights to use, copy, modify, merge, publish, distribute, sublicense,
 * and/or sell copies of the Software, and to permit persons to whom the
 * Software is furnished to do so, subject to the following conditions:
 *
 * The above copyright notice and this permission notice shall be included in
 * all copies or substantial portions of the Software.
 *
 * THE SOFTWARE IS PROVIDED "AS IS", WITHOUT WARRANTY OF ANY KIND, EXPRESS OR
 * IMPLIED, INCLUDING BUT NOT LIMITED TO THE WARRANTIES OF MERCHANTABILITY,
 * FITNESS FOR A PARTICULAR PURPOSE AND NONINFRINGEMENT.  IN NO EVENT SHALL
 * THE COPYRIGHT HOLDER(S) OR AUTHOR(S) BE LIABLE FOR ANY CLAIM, DAMAGES OR
 * OTHER LIABILITY, WHETHER IN AN ACTION OF CONTRACT, TORT OR OTHERWISE,
 * ARISING FROM, OUT OF OR IN CONNECTION WITH THE SOFTWARE OR THE USE OR
 * OTHER DEALINGS IN THE SOFTWARE.
 *
 *
 */
#include <linux/debugfs.h>
#include <linux/list.h>
#include <linux/module.h>
#include <linux/uaccess.h>
#include <linux/reboot.h>
#include <linux/syscalls.h>
#include <linux/pm_runtime.h>

#include "amdgpu.h"
#include "amdgpu_ras.h"
#include "amdgpu_atomfirmware.h"
#include "amdgpu_xgmi.h"
#include "ivsrcid/nbio/irqsrcs_nbif_7_4.h"
#include "nbio_v4_3.h"
#include "atom.h"
#include "amdgpu_reset.h"

#ifdef CONFIG_X86_MCE_AMD
#include <asm/mce.h>

static bool notifier_registered;
#endif
static const char *RAS_FS_NAME = "ras";

const char *ras_error_string[] = {
	"none",
	"parity",
	"single_correctable",
	"multi_uncorrectable",
	"poison",
};

const char *ras_block_string[] = {
	"umc",
	"sdma",
	"gfx",
	"mmhub",
	"athub",
	"pcie_bif",
	"hdp",
	"xgmi_wafl",
	"df",
	"smn",
	"sem",
	"mp0",
	"mp1",
	"fuse",
	"mca",
	"vcn",
	"jpeg",
};

const char *ras_mca_block_string[] = {
	"mca_mp0",
	"mca_mp1",
	"mca_mpio",
	"mca_iohc",
};

struct amdgpu_ras_block_list {
	/* ras block link */
	struct list_head node;

	struct amdgpu_ras_block_object *ras_obj;
};

const char *get_ras_block_str(struct ras_common_if *ras_block)
{
	if (!ras_block)
		return "NULL";

	if (ras_block->block >= AMDGPU_RAS_BLOCK_COUNT)
		return "OUT OF RANGE";

	if (ras_block->block == AMDGPU_RAS_BLOCK__MCA)
		return ras_mca_block_string[ras_block->sub_block_index];

	return ras_block_string[ras_block->block];
}

#define ras_block_str(_BLOCK_) \
	(((_BLOCK_) < ARRAY_SIZE(ras_block_string)) ? ras_block_string[_BLOCK_] : "Out Of Range")

#define ras_err_str(i) (ras_error_string[ffs(i)])

#define RAS_DEFAULT_FLAGS (AMDGPU_RAS_FLAG_INIT_BY_VBIOS)

/* inject address is 52 bits */
#define	RAS_UMC_INJECT_ADDR_LIMIT	(0x1ULL << 52)

/* typical ECC bad page rate is 1 bad page per 100MB VRAM */
#define RAS_BAD_PAGE_COVER              (100 * 1024 * 1024ULL)

enum amdgpu_ras_retire_page_reservation {
	AMDGPU_RAS_RETIRE_PAGE_RESERVED,
	AMDGPU_RAS_RETIRE_PAGE_PENDING,
	AMDGPU_RAS_RETIRE_PAGE_FAULT,
};

atomic_t amdgpu_ras_in_intr = ATOMIC_INIT(0);

static bool amdgpu_ras_check_bad_page_unlock(struct amdgpu_ras *con,
				uint64_t addr);
static bool amdgpu_ras_check_bad_page(struct amdgpu_device *adev,
				uint64_t addr);
#ifdef CONFIG_X86_MCE_AMD
static void amdgpu_register_bad_pages_mca_notifier(struct amdgpu_device *adev);
struct mce_notifier_adev_list {
	struct amdgpu_device *devs[MAX_GPU_INSTANCE];
	int num_gpu;
};
static struct mce_notifier_adev_list mce_adev_list;
#endif

void amdgpu_ras_set_error_query_ready(struct amdgpu_device *adev, bool ready)
{
	if (adev && amdgpu_ras_get_context(adev))
		amdgpu_ras_get_context(adev)->error_query_ready = ready;
}

static bool amdgpu_ras_get_error_query_ready(struct amdgpu_device *adev)
{
	if (adev && amdgpu_ras_get_context(adev))
		return amdgpu_ras_get_context(adev)->error_query_ready;

	return false;
}

static int amdgpu_reserve_page_direct(struct amdgpu_device *adev, uint64_t address)
{
	struct ras_err_data err_data = {0, 0, 0, NULL};
	struct eeprom_table_record err_rec;

	if ((address >= adev->gmc.mc_vram_size) ||
	    (address >= RAS_UMC_INJECT_ADDR_LIMIT)) {
		dev_warn(adev->dev,
		         "RAS WARN: input address 0x%llx is invalid.\n",
		         address);
		return -EINVAL;
	}

	if (amdgpu_ras_check_bad_page(adev, address)) {
		dev_warn(adev->dev,
			 "RAS WARN: 0x%llx has already been marked as bad page!\n",
			 address);
		return 0;
	}

	memset(&err_rec, 0x0, sizeof(struct eeprom_table_record));
	err_data.err_addr = &err_rec;
	amdgpu_umc_fill_error_record(&err_data, address,
			(address >> AMDGPU_GPU_PAGE_SHIFT), 0, 0);

	if (amdgpu_bad_page_threshold != 0) {
		amdgpu_ras_add_bad_pages(adev, err_data.err_addr,
					 err_data.err_addr_cnt);
		amdgpu_ras_save_bad_pages(adev, NULL);
	}

	dev_warn(adev->dev, "WARNING: THIS IS ONLY FOR TEST PURPOSES AND WILL CORRUPT RAS EEPROM\n");
	dev_warn(adev->dev, "Clear EEPROM:\n");
	dev_warn(adev->dev, "    echo 1 > /sys/kernel/debug/dri/0/ras/ras_eeprom_reset\n");

	return 0;
}

static ssize_t amdgpu_ras_debugfs_read(struct file *f, char __user *buf,
					size_t size, loff_t *pos)
{
	struct ras_manager *obj = (struct ras_manager *)file_inode(f)->i_private;
	struct ras_query_if info = {
		.head = obj->head,
	};
	ssize_t s;
	char val[128];

	if (amdgpu_ras_query_error_status(obj->adev, &info))
		return -EINVAL;

	/* Hardware counter will be reset automatically after the query on Vega20 and Arcturus */
	if (obj->adev->ip_versions[MP0_HWIP][0] != IP_VERSION(11, 0, 2) &&
	    obj->adev->ip_versions[MP0_HWIP][0] != IP_VERSION(11, 0, 4)) {
		if (amdgpu_ras_reset_error_status(obj->adev, info.head.block))
			dev_warn(obj->adev->dev, "Failed to reset error counter and error status");
	}

	s = snprintf(val, sizeof(val), "%s: %lu\n%s: %lu\n",
			"ue", info.ue_count,
			"ce", info.ce_count);
	if (*pos >= s)
		return 0;

	s -= *pos;
	s = min_t(u64, s, size);


	if (copy_to_user(buf, &val[*pos], s))
		return -EINVAL;

	*pos += s;

	return s;
}

static const struct file_operations amdgpu_ras_debugfs_ops = {
	.owner = THIS_MODULE,
	.read = amdgpu_ras_debugfs_read,
	.write = NULL,
	.llseek = default_llseek
};

static int amdgpu_ras_find_block_id_by_name(const char *name, int *block_id)
{
	int i;

	for (i = 0; i < ARRAY_SIZE(ras_block_string); i++) {
		*block_id = i;
		if (strcmp(name, ras_block_string[i]) == 0)
			return 0;
	}
	return -EINVAL;
}

static int amdgpu_ras_debugfs_ctrl_parse_data(struct file *f,
		const char __user *buf, size_t size,
		loff_t *pos, struct ras_debug_if *data)
{
	ssize_t s = min_t(u64, 64, size);
	char str[65];
	char block_name[33];
	char err[9] = "ue";
	int op = -1;
	int block_id;
	uint32_t sub_block;
	u64 address, value;

	if (*pos)
		return -EINVAL;
	*pos = size;

	memset(str, 0, sizeof(str));
	memset(data, 0, sizeof(*data));

	if (copy_from_user(str, buf, s))
		return -EINVAL;

	if (sscanf(str, "disable %32s", block_name) == 1)
		op = 0;
	else if (sscanf(str, "enable %32s %8s", block_name, err) == 2)
		op = 1;
	else if (sscanf(str, "inject %32s %8s", block_name, err) == 2)
		op = 2;
	else if (strstr(str, "retire_page") != NULL)
		op = 3;
	else if (str[0] && str[1] && str[2] && str[3])
		/* ascii string, but commands are not matched. */
		return -EINVAL;

	if (op != -1) {
		if (op == 3) {
			if (sscanf(str, "%*s 0x%llx", &address) != 1 &&
			    sscanf(str, "%*s %llu", &address) != 1)
				return -EINVAL;

			data->op = op;
			data->inject.address = address;

			return 0;
		}

		if (amdgpu_ras_find_block_id_by_name(block_name, &block_id))
			return -EINVAL;

		data->head.block = block_id;
		/* only ue and ce errors are supported */
		if (!memcmp("ue", err, 2))
			data->head.type = AMDGPU_RAS_ERROR__MULTI_UNCORRECTABLE;
		else if (!memcmp("ce", err, 2))
			data->head.type = AMDGPU_RAS_ERROR__SINGLE_CORRECTABLE;
		else
			return -EINVAL;

		data->op = op;

		if (op == 2) {
			if (sscanf(str, "%*s %*s %*s 0x%x 0x%llx 0x%llx",
				   &sub_block, &address, &value) != 3 &&
			    sscanf(str, "%*s %*s %*s %u %llu %llu",
				   &sub_block, &address, &value) != 3)
				return -EINVAL;
			data->head.sub_block_index = sub_block;
			data->inject.address = address;
			data->inject.value = value;
		}
	} else {
		if (size < sizeof(*data))
			return -EINVAL;

		if (copy_from_user(data, buf, sizeof(*data)))
			return -EINVAL;
	}

	return 0;
}

/**
 * DOC: AMDGPU RAS debugfs control interface
 *
 * The control interface accepts struct ras_debug_if which has two members.
 *
 * First member: ras_debug_if::head or ras_debug_if::inject.
 *
 * head is used to indicate which IP block will be under control.
 *
 * head has four members, they are block, type, sub_block_index, name.
 * block: which IP will be under control.
 * type: what kind of error will be enabled/disabled/injected.
 * sub_block_index: some IPs have subcomponets. say, GFX, sDMA.
 * name: the name of IP.
 *
 * inject has two more members than head, they are address, value.
 * As their names indicate, inject operation will write the
 * value to the address.
 *
 * The second member: struct ras_debug_if::op.
 * It has three kinds of operations.
 *
 * - 0: disable RAS on the block. Take ::head as its data.
 * - 1: enable RAS on the block. Take ::head as its data.
 * - 2: inject errors on the block. Take ::inject as its data.
 *
 * How to use the interface?
 *
 * In a program
 *
 * Copy the struct ras_debug_if in your code and initialize it.
 * Write the struct to the control interface.
 *
 * From shell
 *
 * .. code-block:: bash
 *
 *	echo "disable <block>" > /sys/kernel/debug/dri/<N>/ras/ras_ctrl
 *	echo "enable  <block> <error>" > /sys/kernel/debug/dri/<N>/ras/ras_ctrl
 *	echo "inject  <block> <error> <sub-block> <address> <value> > /sys/kernel/debug/dri/<N>/ras/ras_ctrl
 *
 * Where N, is the card which you want to affect.
 *
 * "disable" requires only the block.
 * "enable" requires the block and error type.
 * "inject" requires the block, error type, address, and value.
 *
 * The block is one of: umc, sdma, gfx, etc.
 *	see ras_block_string[] for details
 *
 * The error type is one of: ue, ce, where,
 *	ue is multi-uncorrectable
 *	ce is single-correctable
 *
 * The sub-block is a the sub-block index, pass 0 if there is no sub-block.
 * The address and value are hexadecimal numbers, leading 0x is optional.
 *
 * For instance,
 *
 * .. code-block:: bash
 *
 *	echo inject umc ue 0x0 0x0 0x0 > /sys/kernel/debug/dri/0/ras/ras_ctrl
 *	echo inject umc ce 0 0 0 > /sys/kernel/debug/dri/0/ras/ras_ctrl
 *	echo disable umc > /sys/kernel/debug/dri/0/ras/ras_ctrl
 *
 * How to check the result of the operation?
 *
 * To check disable/enable, see "ras" features at,
 * /sys/class/drm/card[0/1/2...]/device/ras/features
 *
 * To check inject, see the corresponding error count at,
 * /sys/class/drm/card[0/1/2...]/device/ras/[gfx|sdma|umc|...]_err_count
 *
 * .. note::
 *	Operations are only allowed on blocks which are supported.
 *	Check the "ras" mask at /sys/module/amdgpu/parameters/ras_mask
 *	to see which blocks support RAS on a particular asic.
 *
 */
static ssize_t amdgpu_ras_debugfs_ctrl_write(struct file *f,
					     const char __user *buf,
					     size_t size, loff_t *pos)
{
	struct amdgpu_device *adev = (struct amdgpu_device *)file_inode(f)->i_private;
	struct ras_debug_if data;
	int ret = 0;

	if (!amdgpu_ras_get_error_query_ready(adev)) {
		dev_warn(adev->dev, "RAS WARN: error injection "
				"currently inaccessible\n");
		return size;
	}

	ret = amdgpu_ras_debugfs_ctrl_parse_data(f, buf, size, pos, &data);
	if (ret)
		return ret;

	if (data.op == 3) {
		ret = amdgpu_reserve_page_direct(adev, data.inject.address);
		if (!ret)
			return size;
		else
			return ret;
	}

	if (!amdgpu_ras_is_supported(adev, data.head.block))
		return -EINVAL;

	switch (data.op) {
	case 0:
		ret = amdgpu_ras_feature_enable(adev, &data.head, 0);
		break;
	case 1:
		ret = amdgpu_ras_feature_enable(adev, &data.head, 1);
		break;
	case 2:
		if ((data.inject.address >= adev->gmc.mc_vram_size) ||
		    (data.inject.address >= RAS_UMC_INJECT_ADDR_LIMIT)) {
			dev_warn(adev->dev, "RAS WARN: input address "
					"0x%llx is invalid.",
					data.inject.address);
			ret = -EINVAL;
			break;
		}

		/* umc ce/ue error injection for a bad page is not allowed */
		if ((data.head.block == AMDGPU_RAS_BLOCK__UMC) &&
		    amdgpu_ras_check_bad_page(adev, data.inject.address)) {
			dev_warn(adev->dev, "RAS WARN: inject: 0x%llx has "
				 "already been marked as bad!\n",
				 data.inject.address);
			break;
		}

		/* data.inject.address is offset instead of absolute gpu address */
		ret = amdgpu_ras_error_inject(adev, &data.inject);
		break;
	default:
		ret = -EINVAL;
		break;
	}

	if (ret)
		return ret;

	return size;
}

/**
 * DOC: AMDGPU RAS debugfs EEPROM table reset interface
 *
 * Some boards contain an EEPROM which is used to persistently store a list of
 * bad pages which experiences ECC errors in vram.  This interface provides
 * a way to reset the EEPROM, e.g., after testing error injection.
 *
 * Usage:
 *
 * .. code-block:: bash
 *
 *	echo 1 > ../ras/ras_eeprom_reset
 *
 * will reset EEPROM table to 0 entries.
 *
 */
static ssize_t amdgpu_ras_debugfs_eeprom_write(struct file *f,
					       const char __user *buf,
					       size_t size, loff_t *pos)
{
	struct amdgpu_device *adev =
		(struct amdgpu_device *)file_inode(f)->i_private;
	int ret;

	ret = amdgpu_ras_eeprom_reset_table(
		&(amdgpu_ras_get_context(adev)->eeprom_control));

	if (!ret) {
		/* Something was written to EEPROM.
		 */
		amdgpu_ras_get_context(adev)->flags = RAS_DEFAULT_FLAGS;
		return size;
	} else {
		return ret;
	}
}

static const struct file_operations amdgpu_ras_debugfs_ctrl_ops = {
	.owner = THIS_MODULE,
	.read = NULL,
	.write = amdgpu_ras_debugfs_ctrl_write,
	.llseek = default_llseek
};

static const struct file_operations amdgpu_ras_debugfs_eeprom_ops = {
	.owner = THIS_MODULE,
	.read = NULL,
	.write = amdgpu_ras_debugfs_eeprom_write,
	.llseek = default_llseek
};

/**
 * DOC: AMDGPU RAS sysfs Error Count Interface
 *
 * It allows the user to read the error count for each IP block on the gpu through
 * /sys/class/drm/card[0/1/2...]/device/ras/[gfx/sdma/...]_err_count
 *
 * It outputs the multiple lines which report the uncorrected (ue) and corrected
 * (ce) error counts.
 *
 * The format of one line is below,
 *
 * [ce|ue]: count
 *
 * Example:
 *
 * .. code-block:: bash
 *
 *	ue: 0
 *	ce: 1
 *
 */
static ssize_t amdgpu_ras_sysfs_read(struct device *dev,
		struct device_attribute *attr, char *buf)
{
	struct ras_manager *obj = container_of(attr, struct ras_manager, sysfs_attr);
	struct ras_query_if info = {
		.head = obj->head,
	};

	if (!amdgpu_ras_get_error_query_ready(obj->adev))
		return sysfs_emit(buf, "Query currently inaccessible\n");

	if (amdgpu_ras_query_error_status(obj->adev, &info))
		return -EINVAL;

	if (obj->adev->ip_versions[MP0_HWIP][0] != IP_VERSION(11, 0, 2) &&
	    obj->adev->ip_versions[MP0_HWIP][0] != IP_VERSION(11, 0, 4)) {
		if (amdgpu_ras_reset_error_status(obj->adev, info.head.block))
			dev_warn(obj->adev->dev, "Failed to reset error counter and error status");
	}

	return sysfs_emit(buf, "%s: %lu\n%s: %lu\n", "ue", info.ue_count,
			  "ce", info.ce_count);
}

/* obj begin */

#define get_obj(obj) do { (obj)->use++; } while (0)
#define alive_obj(obj) ((obj)->use)

static inline void put_obj(struct ras_manager *obj)
{
	if (obj && (--obj->use == 0))
		list_del(&obj->node);
	if (obj && (obj->use < 0))
		DRM_ERROR("RAS ERROR: Unbalance obj(%s) use\n", get_ras_block_str(&obj->head));
}

/* make one obj and return it. */
static struct ras_manager *amdgpu_ras_create_obj(struct amdgpu_device *adev,
		struct ras_common_if *head)
{
	struct amdgpu_ras *con = amdgpu_ras_get_context(adev);
	struct ras_manager *obj;

	if (!adev->ras_enabled || !con)
		return NULL;

	if (head->block >= AMDGPU_RAS_BLOCK_COUNT)
		return NULL;

	if (head->block == AMDGPU_RAS_BLOCK__MCA) {
		if (head->sub_block_index >= AMDGPU_RAS_MCA_BLOCK__LAST)
			return NULL;

		obj = &con->objs[AMDGPU_RAS_BLOCK__LAST + head->sub_block_index];
	} else
		obj = &con->objs[head->block];

	/* already exist. return obj? */
	if (alive_obj(obj))
		return NULL;

	obj->head = *head;
	obj->adev = adev;
	list_add(&obj->node, &con->head);
	get_obj(obj);

	return obj;
}

/* return an obj equal to head, or the first when head is NULL */
struct ras_manager *amdgpu_ras_find_obj(struct amdgpu_device *adev,
		struct ras_common_if *head)
{
	struct amdgpu_ras *con = amdgpu_ras_get_context(adev);
	struct ras_manager *obj;
	int i;

	if (!adev->ras_enabled || !con)
		return NULL;

	if (head) {
		if (head->block >= AMDGPU_RAS_BLOCK_COUNT)
			return NULL;

		if (head->block == AMDGPU_RAS_BLOCK__MCA) {
			if (head->sub_block_index >= AMDGPU_RAS_MCA_BLOCK__LAST)
				return NULL;

			obj = &con->objs[AMDGPU_RAS_BLOCK__LAST + head->sub_block_index];
		} else
			obj = &con->objs[head->block];

		if (alive_obj(obj))
			return obj;
	} else {
		for (i = 0; i < AMDGPU_RAS_BLOCK_COUNT + AMDGPU_RAS_MCA_BLOCK_COUNT; i++) {
			obj = &con->objs[i];
			if (alive_obj(obj))
				return obj;
		}
	}

	return NULL;
}
/* obj end */

/* feature ctl begin */
static int amdgpu_ras_is_feature_allowed(struct amdgpu_device *adev,
					 struct ras_common_if *head)
{
	return adev->ras_hw_enabled & BIT(head->block);
}

static int amdgpu_ras_is_feature_enabled(struct amdgpu_device *adev,
		struct ras_common_if *head)
{
	struct amdgpu_ras *con = amdgpu_ras_get_context(adev);

	return con->features & BIT(head->block);
}

/*
 * if obj is not created, then create one.
 * set feature enable flag.
 */
static int __amdgpu_ras_feature_enable(struct amdgpu_device *adev,
		struct ras_common_if *head, int enable)
{
	struct amdgpu_ras *con = amdgpu_ras_get_context(adev);
	struct ras_manager *obj = amdgpu_ras_find_obj(adev, head);

	/* If hardware does not support ras, then do not create obj.
	 * But if hardware support ras, we can create the obj.
	 * Ras framework checks con->hw_supported to see if it need do
	 * corresponding initialization.
	 * IP checks con->support to see if it need disable ras.
	 */
	if (!amdgpu_ras_is_feature_allowed(adev, head))
		return 0;

	if (enable) {
		if (!obj) {
			obj = amdgpu_ras_create_obj(adev, head);
			if (!obj)
				return -EINVAL;
		} else {
			/* In case we create obj somewhere else */
			get_obj(obj);
		}
		con->features |= BIT(head->block);
	} else {
		if (obj && amdgpu_ras_is_feature_enabled(adev, head)) {
			con->features &= ~BIT(head->block);
			put_obj(obj);
		}
	}

	return 0;
}

static int amdgpu_ras_check_feature_allowed(struct amdgpu_device *adev,
		struct ras_common_if *head)
{
	if (amdgpu_ras_is_feature_allowed(adev, head) ||
		amdgpu_ras_is_poison_mode_supported(adev))
		return 1;
	else
		return 0;
}

/* wrapper of psp_ras_enable_features */
int amdgpu_ras_feature_enable(struct amdgpu_device *adev,
		struct ras_common_if *head, bool enable)
{
	struct amdgpu_ras *con = amdgpu_ras_get_context(adev);
	union ta_ras_cmd_input *info;
	int ret = 0;

	if (!con)
		return -EINVAL;

	if (head->block == AMDGPU_RAS_BLOCK__GFX) {
		info = kzalloc(sizeof(union ta_ras_cmd_input), GFP_KERNEL);
		if (!info)
			return -ENOMEM;

		if (!enable) {
			info->disable_features = (struct ta_ras_disable_features_input) {
				.block_id =  amdgpu_ras_block_to_ta(head->block),
				.error_type = amdgpu_ras_error_to_ta(head->type),
			};
		} else {
			info->enable_features = (struct ta_ras_enable_features_input) {
				.block_id =  amdgpu_ras_block_to_ta(head->block),
				.error_type = amdgpu_ras_error_to_ta(head->type),
			};
		}
	}

	/* Do not enable if it is not allowed. */
	if (enable && !amdgpu_ras_check_feature_allowed(adev, head))
		goto out;

	/* Only enable ras feature operation handle on host side */
	if (head->block == AMDGPU_RAS_BLOCK__GFX &&
		!amdgpu_sriov_vf(adev) &&
		!amdgpu_ras_intr_triggered()) {
		ret = psp_ras_enable_features(&adev->psp, info, enable);
		if (ret) {
			dev_err(adev->dev, "ras %s %s failed poison:%d ret:%d\n",
				enable ? "enable":"disable",
				get_ras_block_str(head),
				amdgpu_ras_is_poison_mode_supported(adev), ret);
			goto out;
		}
	}

	/* setup the obj */
	__amdgpu_ras_feature_enable(adev, head, enable);
out:
	if (head->block == AMDGPU_RAS_BLOCK__GFX)
		kfree(info);
	return ret;
}

/* Only used in device probe stage and called only once. */
int amdgpu_ras_feature_enable_on_boot(struct amdgpu_device *adev,
		struct ras_common_if *head, bool enable)
{
	struct amdgpu_ras *con = amdgpu_ras_get_context(adev);
	int ret;

	if (!con)
		return -EINVAL;

	if (con->flags & AMDGPU_RAS_FLAG_INIT_BY_VBIOS) {
		if (enable) {
			/* There is no harm to issue a ras TA cmd regardless of
			 * the currecnt ras state.
			 * If current state == target state, it will do nothing
			 * But sometimes it requests driver to reset and repost
			 * with error code -EAGAIN.
			 */
			ret = amdgpu_ras_feature_enable(adev, head, 1);
			/* With old ras TA, we might fail to enable ras.
			 * Log it and just setup the object.
			 * TODO need remove this WA in the future.
			 */
			if (ret == -EINVAL) {
				ret = __amdgpu_ras_feature_enable(adev, head, 1);
				if (!ret)
					dev_info(adev->dev,
						"RAS INFO: %s setup object\n",
						get_ras_block_str(head));
			}
		} else {
			/* setup the object then issue a ras TA disable cmd.*/
			ret = __amdgpu_ras_feature_enable(adev, head, 1);
			if (ret)
				return ret;

			/* gfx block ras dsiable cmd must send to ras-ta */
			if (head->block == AMDGPU_RAS_BLOCK__GFX)
				con->features |= BIT(head->block);

			ret = amdgpu_ras_feature_enable(adev, head, 0);

			/* clean gfx block ras features flag */
			if (adev->ras_enabled && head->block == AMDGPU_RAS_BLOCK__GFX)
				con->features &= ~BIT(head->block);
		}
	} else
		ret = amdgpu_ras_feature_enable(adev, head, enable);

	return ret;
}

static int amdgpu_ras_disable_all_features(struct amdgpu_device *adev,
		bool bypass)
{
	struct amdgpu_ras *con = amdgpu_ras_get_context(adev);
	struct ras_manager *obj, *tmp;

	list_for_each_entry_safe(obj, tmp, &con->head, node) {
		/* bypass psp.
		 * aka just release the obj and corresponding flags
		 */
		if (bypass) {
			if (__amdgpu_ras_feature_enable(adev, &obj->head, 0))
				break;
		} else {
			if (amdgpu_ras_feature_enable(adev, &obj->head, 0))
				break;
		}
	}

	return con->features;
}

static int amdgpu_ras_enable_all_features(struct amdgpu_device *adev,
		bool bypass)
{
	struct amdgpu_ras *con = amdgpu_ras_get_context(adev);
	int i;
	const enum amdgpu_ras_error_type default_ras_type = AMDGPU_RAS_ERROR__NONE;

	for (i = 0; i < AMDGPU_RAS_BLOCK_COUNT; i++) {
		struct ras_common_if head = {
			.block = i,
			.type = default_ras_type,
			.sub_block_index = 0,
		};

		if (i == AMDGPU_RAS_BLOCK__MCA)
			continue;

		if (bypass) {
			/*
			 * bypass psp. vbios enable ras for us.
			 * so just create the obj
			 */
			if (__amdgpu_ras_feature_enable(adev, &head, 1))
				break;
		} else {
			if (amdgpu_ras_feature_enable(adev, &head, 1))
				break;
		}
	}

	for (i = 0; i < AMDGPU_RAS_MCA_BLOCK_COUNT; i++) {
		struct ras_common_if head = {
			.block = AMDGPU_RAS_BLOCK__MCA,
			.type = default_ras_type,
			.sub_block_index = i,
		};

		if (bypass) {
			/*
			 * bypass psp. vbios enable ras for us.
			 * so just create the obj
			 */
			if (__amdgpu_ras_feature_enable(adev, &head, 1))
				break;
		} else {
			if (amdgpu_ras_feature_enable(adev, &head, 1))
				break;
		}
	}

	return con->features;
}
/* feature ctl end */

static int amdgpu_ras_block_match_default(struct amdgpu_ras_block_object *block_obj,
		enum amdgpu_ras_block block)
{
	if (!block_obj)
		return -EINVAL;

	if (block_obj->ras_comm.block == block)
		return 0;

	return -EINVAL;
}

static struct amdgpu_ras_block_object *amdgpu_ras_get_ras_block(struct amdgpu_device *adev,
					enum amdgpu_ras_block block, uint32_t sub_block_index)
{
	struct amdgpu_ras_block_list *node, *tmp;
	struct amdgpu_ras_block_object *obj;

	if (block >= AMDGPU_RAS_BLOCK__LAST)
		return NULL;

	list_for_each_entry_safe(node, tmp, &adev->ras_list, node) {
		if (!node->ras_obj) {
			dev_warn(adev->dev, "Warning: abnormal ras list node.\n");
			continue;
		}

		obj = node->ras_obj;
		if (obj->ras_block_match) {
			if (obj->ras_block_match(obj, block, sub_block_index) == 0)
				return obj;
		} else {
			if (amdgpu_ras_block_match_default(obj, block) == 0)
				return obj;
		}
	}

	return NULL;
}

static void amdgpu_ras_get_ecc_info(struct amdgpu_device *adev, struct ras_err_data *err_data)
{
	struct amdgpu_ras *ras = amdgpu_ras_get_context(adev);
	int ret = 0;

	/*
	 * choosing right query method according to
	 * whether smu support query error information
	 */
	ret = amdgpu_dpm_get_ecc_info(adev, (void *)&(ras->umc_ecc));
	if (ret == -EOPNOTSUPP) {
		if (adev->umc.ras && adev->umc.ras->ras_block.hw_ops &&
			adev->umc.ras->ras_block.hw_ops->query_ras_error_count)
			adev->umc.ras->ras_block.hw_ops->query_ras_error_count(adev, err_data);

		/* umc query_ras_error_address is also responsible for clearing
		 * error status
		 */
		if (adev->umc.ras && adev->umc.ras->ras_block.hw_ops &&
		    adev->umc.ras->ras_block.hw_ops->query_ras_error_address)
			adev->umc.ras->ras_block.hw_ops->query_ras_error_address(adev, err_data);
	} else if (!ret) {
		if (adev->umc.ras &&
			adev->umc.ras->ecc_info_query_ras_error_count)
			adev->umc.ras->ecc_info_query_ras_error_count(adev, err_data);

		if (adev->umc.ras &&
			adev->umc.ras->ecc_info_query_ras_error_address)
			adev->umc.ras->ecc_info_query_ras_error_address(adev, err_data);
	}
}

/* query/inject/cure begin */
int amdgpu_ras_query_error_status(struct amdgpu_device *adev,
				  struct ras_query_if *info)
{
	struct amdgpu_ras_block_object *block_obj = NULL;
	struct ras_manager *obj = amdgpu_ras_find_obj(adev, &info->head);
	struct ras_err_data err_data = {0, 0, 0, NULL};

	if (!obj)
		return -EINVAL;

	if (info->head.block == AMDGPU_RAS_BLOCK__UMC) {
		amdgpu_ras_get_ecc_info(adev, &err_data);
	} else {
		block_obj = amdgpu_ras_get_ras_block(adev, info->head.block, 0);
		if (!block_obj || !block_obj->hw_ops)   {
			dev_dbg_once(adev->dev, "%s doesn't config RAS function\n",
				     get_ras_block_str(&info->head));
			return -EINVAL;
		}

		if (block_obj->hw_ops->query_ras_error_count)
			block_obj->hw_ops->query_ras_error_count(adev, &err_data);

		if ((info->head.block == AMDGPU_RAS_BLOCK__SDMA) ||
		    (info->head.block == AMDGPU_RAS_BLOCK__GFX) ||
		    (info->head.block == AMDGPU_RAS_BLOCK__MMHUB)) {
				if (block_obj->hw_ops->query_ras_error_status)
					block_obj->hw_ops->query_ras_error_status(adev);
			}
	}

	obj->err_data.ue_count += err_data.ue_count;
	obj->err_data.ce_count += err_data.ce_count;

	info->ue_count = obj->err_data.ue_count;
	info->ce_count = obj->err_data.ce_count;

	if (err_data.ce_count) {
		if (adev->smuio.funcs &&
		    adev->smuio.funcs->get_socket_id &&
		    adev->smuio.funcs->get_die_id) {
			dev_info(adev->dev, "socket: %d, die: %d "
					"%ld correctable hardware errors "
					"detected in %s block, no user "
					"action is needed.\n",
					adev->smuio.funcs->get_socket_id(adev),
					adev->smuio.funcs->get_die_id(adev),
					obj->err_data.ce_count,
					get_ras_block_str(&info->head));
		} else {
			dev_info(adev->dev, "%ld correctable hardware errors "
					"detected in %s block, no user "
					"action is needed.\n",
					obj->err_data.ce_count,
					get_ras_block_str(&info->head));
		}
	}
	if (err_data.ue_count) {
		if (adev->smuio.funcs &&
		    adev->smuio.funcs->get_socket_id &&
		    adev->smuio.funcs->get_die_id) {
			dev_info(adev->dev, "socket: %d, die: %d "
					"%ld uncorrectable hardware errors "
					"detected in %s block\n",
					adev->smuio.funcs->get_socket_id(adev),
					adev->smuio.funcs->get_die_id(adev),
					obj->err_data.ue_count,
					get_ras_block_str(&info->head));
		} else {
			dev_info(adev->dev, "%ld uncorrectable hardware errors "
					"detected in %s block\n",
					obj->err_data.ue_count,
					get_ras_block_str(&info->head));
		}
	}

	return 0;
}

int amdgpu_ras_reset_error_status(struct amdgpu_device *adev,
		enum amdgpu_ras_block block)
{
	struct amdgpu_ras_block_object *block_obj = amdgpu_ras_get_ras_block(adev, block, 0);

	if (!amdgpu_ras_is_supported(adev, block))
		return -EINVAL;

	if (!block_obj || !block_obj->hw_ops)   {
		dev_dbg_once(adev->dev, "%s doesn't config RAS function\n",
			     ras_block_str(block));
		return -EINVAL;
	}

	if (block_obj->hw_ops->reset_ras_error_count)
		block_obj->hw_ops->reset_ras_error_count(adev);

	if ((block == AMDGPU_RAS_BLOCK__GFX) ||
	    (block == AMDGPU_RAS_BLOCK__MMHUB)) {
		if (block_obj->hw_ops->reset_ras_error_status)
			block_obj->hw_ops->reset_ras_error_status(adev);
	}

	return 0;
}

/* wrapper of psp_ras_trigger_error */
int amdgpu_ras_error_inject(struct amdgpu_device *adev,
		struct ras_inject_if *info)
{
	struct ras_manager *obj = amdgpu_ras_find_obj(adev, &info->head);
	struct ta_ras_trigger_error_input block_info = {
		.block_id =  amdgpu_ras_block_to_ta(info->head.block),
		.inject_error_type = amdgpu_ras_error_to_ta(info->head.type),
		.sub_block_index = info->head.sub_block_index,
		.address = info->address,
		.value = info->value,
	};
	int ret = -EINVAL;
	struct amdgpu_ras_block_object *block_obj = amdgpu_ras_get_ras_block(adev,
							info->head.block,
							info->head.sub_block_index);

	/* inject on guest isn't allowed, return success directly */
	if (amdgpu_sriov_vf(adev))
		return 0;

	if (!obj)
		return -EINVAL;

	if (!block_obj || !block_obj->hw_ops)	{
		dev_dbg_once(adev->dev, "%s doesn't config RAS function\n",
			     get_ras_block_str(&info->head));
		return -EINVAL;
	}

	/* Calculate XGMI relative offset */
	if (adev->gmc.xgmi.num_physical_nodes > 1) {
		block_info.address =
			amdgpu_xgmi_get_relative_phy_addr(adev,
							  block_info.address);
	}

	if (info->head.block == AMDGPU_RAS_BLOCK__GFX) {
		if (block_obj->hw_ops->ras_error_inject)
			ret = block_obj->hw_ops->ras_error_inject(adev, info);
	} else {
		/* If defined special ras_error_inject(e.g: xgmi), implement special ras_error_inject */
		if (block_obj->hw_ops->ras_error_inject)
			ret = block_obj->hw_ops->ras_error_inject(adev, &block_info);
		else  /*If not defined .ras_error_inject, use default ras_error_inject*/
			ret = psp_ras_trigger_error(&adev->psp, &block_info);
	}

	if (ret)
		dev_err(adev->dev, "ras inject %s failed %d\n",
			get_ras_block_str(&info->head), ret);

	return ret;
}

/**
 * amdgpu_ras_query_error_count_helper -- Get error counter for specific IP
 * @adev: pointer to AMD GPU device
 * @ce_count: pointer to an integer to be set to the count of correctible errors.
 * @ue_count: pointer to an integer to be set to the count of uncorrectible errors.
 * @query_info: pointer to ras_query_if
 *
 * Return 0 for query success or do nothing, otherwise return an error
 * on failures
 */
static int amdgpu_ras_query_error_count_helper(struct amdgpu_device *adev,
					       unsigned long *ce_count,
					       unsigned long *ue_count,
					       struct ras_query_if *query_info)
{
	int ret;

	if (!query_info)
		/* do nothing if query_info is not specified */
		return 0;

	ret = amdgpu_ras_query_error_status(adev, query_info);
	if (ret)
		return ret;

	*ce_count += query_info->ce_count;
	*ue_count += query_info->ue_count;

	/* some hardware/IP supports read to clear
	 * no need to explictly reset the err status after the query call */
	if (adev->ip_versions[MP0_HWIP][0] != IP_VERSION(11, 0, 2) &&
	    adev->ip_versions[MP0_HWIP][0] != IP_VERSION(11, 0, 4)) {
		if (amdgpu_ras_reset_error_status(adev, query_info->head.block))
			dev_warn(adev->dev,
				 "Failed to reset error counter and error status\n");
	}

	return 0;
}

/**
 * amdgpu_ras_query_error_count -- Get error counts of all IPs or specific IP
 * @adev: pointer to AMD GPU device
 * @ce_count: pointer to an integer to be set to the count of correctible errors.
 * @ue_count: pointer to an integer to be set to the count of uncorrectible
 * errors.
 * @query_info: pointer to ras_query_if if the query request is only for
 * specific ip block; if info is NULL, then the qurey request is for
 * all the ip blocks that support query ras error counters/status
 *
 * If set, @ce_count or @ue_count, count and return the corresponding
 * error counts in those integer pointers. Return 0 if the device
 * supports RAS. Return -EOPNOTSUPP if the device doesn't support RAS.
 */
int amdgpu_ras_query_error_count(struct amdgpu_device *adev,
				 unsigned long *ce_count,
				 unsigned long *ue_count,
				 struct ras_query_if *query_info)
{
	struct amdgpu_ras *con = amdgpu_ras_get_context(adev);
	struct ras_manager *obj;
	unsigned long ce, ue;
	int ret;

	if (!adev->ras_enabled || !con)
		return -EOPNOTSUPP;

	/* Don't count since no reporting.
	 */
	if (!ce_count && !ue_count)
		return 0;

	ce = 0;
	ue = 0;
	if (!query_info) {
		/* query all the ip blocks that support ras query interface */
		list_for_each_entry(obj, &con->head, node) {
			struct ras_query_if info = {
				.head = obj->head,
			};

			ret = amdgpu_ras_query_error_count_helper(adev, &ce, &ue, &info);
		}
	} else {
		/* query specific ip block */
		ret = amdgpu_ras_query_error_count_helper(adev, &ce, &ue, query_info);
	}

	if (ret)
		return ret;

	if (ce_count)
		*ce_count = ce;

	if (ue_count)
		*ue_count = ue;

	return 0;
}
/* query/inject/cure end */


/* sysfs begin */

static int amdgpu_ras_badpages_read(struct amdgpu_device *adev,
		struct ras_badpage **bps, unsigned int *count);

static char *amdgpu_ras_badpage_flags_str(unsigned int flags)
{
	switch (flags) {
	case AMDGPU_RAS_RETIRE_PAGE_RESERVED:
		return "R";
	case AMDGPU_RAS_RETIRE_PAGE_PENDING:
		return "P";
	case AMDGPU_RAS_RETIRE_PAGE_FAULT:
	default:
		return "F";
	}
}

/**
 * DOC: AMDGPU RAS sysfs gpu_vram_bad_pages Interface
 *
 * It allows user to read the bad pages of vram on the gpu through
 * /sys/class/drm/card[0/1/2...]/device/ras/gpu_vram_bad_pages
 *
 * It outputs multiple lines, and each line stands for one gpu page.
 *
 * The format of one line is below,
 * gpu pfn : gpu page size : flags
 *
 * gpu pfn and gpu page size are printed in hex format.
 * flags can be one of below character,
 *
 * R: reserved, this gpu page is reserved and not able to use.
 *
 * P: pending for reserve, this gpu page is marked as bad, will be reserved
 * in next window of page_reserve.
 *
 * F: unable to reserve. this gpu page can't be reserved due to some reasons.
 *
 * Examples:
 *
 * .. code-block:: bash
 *
 *	0x00000001 : 0x00001000 : R
 *	0x00000002 : 0x00001000 : P
 *
 */

static ssize_t amdgpu_ras_sysfs_badpages_read(struct file *f,
		struct kobject *kobj, struct bin_attribute *attr,
		char *buf, loff_t ppos, size_t count)
{
	struct amdgpu_ras *con =
		container_of(attr, struct amdgpu_ras, badpages_attr);
	struct amdgpu_device *adev = con->adev;
	const unsigned int element_size =
		sizeof("0xabcdabcd : 0x12345678 : R\n") - 1;
	unsigned int start = div64_ul(ppos + element_size - 1, element_size);
	unsigned int end = div64_ul(ppos + count - 1, element_size);
	ssize_t s = 0;
	struct ras_badpage *bps = NULL;
	unsigned int bps_count = 0;

	memset(buf, 0, count);

	if (amdgpu_ras_badpages_read(adev, &bps, &bps_count))
		return 0;

	for (; start < end && start < bps_count; start++)
		s += scnprintf(&buf[s], element_size + 1,
				"0x%08x : 0x%08x : %1s\n",
				bps[start].bp,
				bps[start].size,
				amdgpu_ras_badpage_flags_str(bps[start].flags));

	kfree(bps);

	return s;
}

static ssize_t amdgpu_ras_sysfs_features_read(struct device *dev,
		struct device_attribute *attr, char *buf)
{
	struct amdgpu_ras *con =
		container_of(attr, struct amdgpu_ras, features_attr);

	return sysfs_emit(buf, "feature mask: 0x%x\n", con->features);
}

static void amdgpu_ras_sysfs_remove_bad_page_node(struct amdgpu_device *adev)
{
	struct amdgpu_ras *con = amdgpu_ras_get_context(adev);

	sysfs_remove_file_from_group(&adev->dev->kobj,
				&con->badpages_attr.attr,
				RAS_FS_NAME);
}

static int amdgpu_ras_sysfs_remove_feature_node(struct amdgpu_device *adev)
{
	struct amdgpu_ras *con = amdgpu_ras_get_context(adev);
	struct attribute *attrs[] = {
		&con->features_attr.attr,
		NULL
	};
	struct attribute_group group = {
		.name = RAS_FS_NAME,
		.attrs = attrs,
	};

	sysfs_remove_group(&adev->dev->kobj, &group);

	return 0;
}

int amdgpu_ras_sysfs_create(struct amdgpu_device *adev,
		struct ras_common_if *head)
{
	struct ras_manager *obj = amdgpu_ras_find_obj(adev, head);

	if (!obj || obj->attr_inuse)
		return -EINVAL;

	get_obj(obj);

	snprintf(obj->fs_data.sysfs_name, sizeof(obj->fs_data.sysfs_name),
		"%s_err_count", head->name);

	obj->sysfs_attr = (struct device_attribute){
		.attr = {
			.name = obj->fs_data.sysfs_name,
			.mode = S_IRUGO,
		},
			.show = amdgpu_ras_sysfs_read,
	};
	sysfs_attr_init(&obj->sysfs_attr.attr);

	if (sysfs_add_file_to_group(&adev->dev->kobj,
				&obj->sysfs_attr.attr,
				RAS_FS_NAME)) {
		put_obj(obj);
		return -EINVAL;
	}

	obj->attr_inuse = 1;

	return 0;
}

int amdgpu_ras_sysfs_remove(struct amdgpu_device *adev,
		struct ras_common_if *head)
{
	struct ras_manager *obj = amdgpu_ras_find_obj(adev, head);

	if (!obj || !obj->attr_inuse)
		return -EINVAL;

	sysfs_remove_file_from_group(&adev->dev->kobj,
				&obj->sysfs_attr.attr,
				RAS_FS_NAME);
	obj->attr_inuse = 0;
	put_obj(obj);

	return 0;
}

static int amdgpu_ras_sysfs_remove_all(struct amdgpu_device *adev)
{
	struct amdgpu_ras *con = amdgpu_ras_get_context(adev);
	struct ras_manager *obj, *tmp;

	list_for_each_entry_safe(obj, tmp, &con->head, node) {
		amdgpu_ras_sysfs_remove(adev, &obj->head);
	}

	if (amdgpu_bad_page_threshold != 0)
		amdgpu_ras_sysfs_remove_bad_page_node(adev);

	amdgpu_ras_sysfs_remove_feature_node(adev);

	return 0;
}
/* sysfs end */

/**
 * DOC: AMDGPU RAS Reboot Behavior for Unrecoverable Errors
 *
 * Normally when there is an uncorrectable error, the driver will reset
 * the GPU to recover.  However, in the event of an unrecoverable error,
 * the driver provides an interface to reboot the system automatically
 * in that event.
 *
 * The following file in debugfs provides that interface:
 * /sys/kernel/debug/dri/[0/1/2...]/ras/auto_reboot
 *
 * Usage:
 *
 * .. code-block:: bash
 *
 *	echo true > .../ras/auto_reboot
 *
 */
/* debugfs begin */
static struct dentry *amdgpu_ras_debugfs_create_ctrl_node(struct amdgpu_device *adev)
{
	struct amdgpu_ras *con = amdgpu_ras_get_context(adev);
	struct drm_minor  *minor = adev_to_drm(adev)->primary;
	struct dentry     *dir;

	dir = debugfs_create_dir(RAS_FS_NAME, minor->debugfs_root);
	debugfs_create_file("ras_ctrl", S_IWUGO | S_IRUGO, dir, adev,
			    &amdgpu_ras_debugfs_ctrl_ops);
	debugfs_create_file("ras_eeprom_reset", S_IWUGO | S_IRUGO, dir, adev,
			    &amdgpu_ras_debugfs_eeprom_ops);
	debugfs_create_u32("bad_page_cnt_threshold", 0444, dir,
			   &con->bad_page_cnt_threshold);
	debugfs_create_x32("ras_hw_enabled", 0444, dir, &adev->ras_hw_enabled);
	debugfs_create_x32("ras_enabled", 0444, dir, &adev->ras_enabled);
	debugfs_create_file("ras_eeprom_size", S_IRUGO, dir, adev,
			    &amdgpu_ras_debugfs_eeprom_size_ops);
	con->de_ras_eeprom_table = debugfs_create_file("ras_eeprom_table",
						       S_IRUGO, dir, adev,
						       &amdgpu_ras_debugfs_eeprom_table_ops);
	amdgpu_ras_debugfs_set_ret_size(&con->eeprom_control);

	/*
	 * After one uncorrectable error happens, usually GPU recovery will
	 * be scheduled. But due to the known problem in GPU recovery failing
	 * to bring GPU back, below interface provides one direct way to
	 * user to reboot system automatically in such case within
	 * ERREVENT_ATHUB_INTERRUPT generated. Normal GPU recovery routine
	 * will never be called.
	 */
	debugfs_create_bool("auto_reboot", S_IWUGO | S_IRUGO, dir, &con->reboot);

	/*
	 * User could set this not to clean up hardware's error count register
	 * of RAS IPs during ras recovery.
	 */
	debugfs_create_bool("disable_ras_err_cnt_harvest", 0644, dir,
			    &con->disable_ras_err_cnt_harvest);
	return dir;
}

static void amdgpu_ras_debugfs_create(struct amdgpu_device *adev,
				      struct ras_fs_if *head,
				      struct dentry *dir)
{
	struct ras_manager *obj = amdgpu_ras_find_obj(adev, &head->head);

	if (!obj || !dir)
		return;

	get_obj(obj);

	memcpy(obj->fs_data.debugfs_name,
			head->debugfs_name,
			sizeof(obj->fs_data.debugfs_name));

	debugfs_create_file(obj->fs_data.debugfs_name, S_IWUGO | S_IRUGO, dir,
			    obj, &amdgpu_ras_debugfs_ops);
}

void amdgpu_ras_debugfs_create_all(struct amdgpu_device *adev)
{
	struct amdgpu_ras *con = amdgpu_ras_get_context(adev);
	struct dentry *dir;
	struct ras_manager *obj;
	struct ras_fs_if fs_info;

	/*
	 * it won't be called in resume path, no need to check
	 * suspend and gpu reset status
	 */
	if (!IS_ENABLED(CONFIG_DEBUG_FS) || !con)
		return;

	dir = amdgpu_ras_debugfs_create_ctrl_node(adev);

	list_for_each_entry(obj, &con->head, node) {
		if (amdgpu_ras_is_supported(adev, obj->head.block) &&
			(obj->attr_inuse == 1)) {
			sprintf(fs_info.debugfs_name, "%s_err_inject",
					get_ras_block_str(&obj->head));
			fs_info.head = obj->head;
			amdgpu_ras_debugfs_create(adev, &fs_info, dir);
		}
	}
}

/* debugfs end */

/* ras fs */
static BIN_ATTR(gpu_vram_bad_pages, S_IRUGO,
		amdgpu_ras_sysfs_badpages_read, NULL, 0);
static DEVICE_ATTR(features, S_IRUGO,
		amdgpu_ras_sysfs_features_read, NULL);
static int amdgpu_ras_fs_init(struct amdgpu_device *adev)
{
	struct amdgpu_ras *con = amdgpu_ras_get_context(adev);
	struct attribute_group group = {
		.name = RAS_FS_NAME,
	};
	struct attribute *attrs[] = {
		&con->features_attr.attr,
		NULL
	};
	struct bin_attribute *bin_attrs[] = {
		NULL,
		NULL,
	};
	int r;

	/* add features entry */
	con->features_attr = dev_attr_features;
	group.attrs = attrs;
	sysfs_attr_init(attrs[0]);

	if (amdgpu_bad_page_threshold != 0) {
		/* add bad_page_features entry */
		bin_attr_gpu_vram_bad_pages.private = NULL;
		con->badpages_attr = bin_attr_gpu_vram_bad_pages;
		bin_attrs[0] = &con->badpages_attr;
		group.bin_attrs = bin_attrs;
		sysfs_bin_attr_init(bin_attrs[0]);
	}

	r = sysfs_create_group(&adev->dev->kobj, &group);
	if (r)
		dev_err(adev->dev, "Failed to create RAS sysfs group!");

	return 0;
}

static int amdgpu_ras_fs_fini(struct amdgpu_device *adev)
{
	struct amdgpu_ras *con = amdgpu_ras_get_context(adev);
	struct ras_manager *con_obj, *ip_obj, *tmp;

	if (IS_ENABLED(CONFIG_DEBUG_FS)) {
		list_for_each_entry_safe(con_obj, tmp, &con->head, node) {
			ip_obj = amdgpu_ras_find_obj(adev, &con_obj->head);
			if (ip_obj)
				put_obj(ip_obj);
		}
	}

	amdgpu_ras_sysfs_remove_all(adev);
	return 0;
}
/* ras fs end */

/* ih begin */

/* For the hardware that cannot enable bif ring for both ras_controller_irq
 * and ras_err_evnet_athub_irq ih cookies, the driver has to poll status
 * register to check whether the interrupt is triggered or not, and properly
 * ack the interrupt if it is there
 */
void amdgpu_ras_interrupt_fatal_error_handler(struct amdgpu_device *adev)
{
	/* Fatal error events are handled on host side */
	if (amdgpu_sriov_vf(adev) ||
		!amdgpu_ras_is_supported(adev, AMDGPU_RAS_BLOCK__PCIE_BIF))
		return;

	if (adev->nbio.ras &&
	    adev->nbio.ras->handle_ras_controller_intr_no_bifring)
		adev->nbio.ras->handle_ras_controller_intr_no_bifring(adev);

	if (adev->nbio.ras &&
	    adev->nbio.ras->handle_ras_err_event_athub_intr_no_bifring)
		adev->nbio.ras->handle_ras_err_event_athub_intr_no_bifring(adev);
}

static void amdgpu_ras_interrupt_poison_consumption_handler(struct ras_manager *obj,
				struct amdgpu_iv_entry *entry)
{
	bool poison_stat = false;
	struct amdgpu_device *adev = obj->adev;
	struct amdgpu_ras_block_object *block_obj =
		amdgpu_ras_get_ras_block(adev, obj->head.block, 0);

	if (!block_obj)
		return;

	/* both query_poison_status and handle_poison_consumption are optional,
	 * but at least one of them should be implemented if we need poison
	 * consumption handler
	 */
	if (block_obj->hw_ops && block_obj->hw_ops->query_poison_status) {
		poison_stat = block_obj->hw_ops->query_poison_status(adev);
		if (!poison_stat) {
			/* Not poison consumption interrupt, no need to handle it */
			dev_info(adev->dev, "No RAS poison status in %s poison IH.\n",
					block_obj->ras_comm.name);

			return;
		}
	}

	if (!adev->gmc.xgmi.connected_to_cpu)
		amdgpu_umc_poison_handler(adev, false);

	if (block_obj->hw_ops && block_obj->hw_ops->handle_poison_consumption)
		poison_stat = block_obj->hw_ops->handle_poison_consumption(adev);

	/* gpu reset is fallback for failed and default cases */
	if (poison_stat) {
		dev_info(adev->dev, "GPU reset for %s RAS poison consumption is issued!\n",
				block_obj->ras_comm.name);
		amdgpu_ras_reset_gpu(adev);
	} else {
		amdgpu_gfx_poison_consumption_handler(adev, entry);
	}
}

static void amdgpu_ras_interrupt_poison_creation_handler(struct ras_manager *obj,
				struct amdgpu_iv_entry *entry)
{
	dev_info(obj->adev->dev,
		"Poison is created, no user action is needed.\n");
}

static void amdgpu_ras_interrupt_umc_handler(struct ras_manager *obj,
				struct amdgpu_iv_entry *entry)
{
	struct ras_ih_data *data = &obj->ih_data;
	struct ras_err_data err_data = {0, 0, 0, NULL};
	int ret;

	if (!data->cb)
		return;

	/* Let IP handle its data, maybe we need get the output
	 * from the callback to update the error type/count, etc
	 */
	ret = data->cb(obj->adev, &err_data, entry);
	/* ue will trigger an interrupt, and in that case
	 * we need do a reset to recovery the whole system.
	 * But leave IP do that recovery, here we just dispatch
	 * the error.
	 */
	if (ret == AMDGPU_RAS_SUCCESS) {
		/* these counts could be left as 0 if
		 * some blocks do not count error number
		 */
		obj->err_data.ue_count += err_data.ue_count;
		obj->err_data.ce_count += err_data.ce_count;
	}
}

static void amdgpu_ras_interrupt_handler(struct ras_manager *obj)
{
	struct ras_ih_data *data = &obj->ih_data;
	struct amdgpu_iv_entry entry;

	while (data->rptr != data->wptr) {
		rmb();
		memcpy(&entry, &data->ring[data->rptr],
				data->element_size);

		wmb();
		data->rptr = (data->aligned_element_size +
				data->rptr) % data->ring_size;

		if (amdgpu_ras_is_poison_mode_supported(obj->adev)) {
			if (obj->head.block == AMDGPU_RAS_BLOCK__UMC)
				amdgpu_ras_interrupt_poison_creation_handler(obj, &entry);
			else
				amdgpu_ras_interrupt_poison_consumption_handler(obj, &entry);
		} else {
			if (obj->head.block == AMDGPU_RAS_BLOCK__UMC)
				amdgpu_ras_interrupt_umc_handler(obj, &entry);
			else
				dev_warn(obj->adev->dev,
					"No RAS interrupt handler for non-UMC block with poison disabled.\n");
		}
	}
}

static void amdgpu_ras_interrupt_process_handler(struct work_struct *work)
{
	struct ras_ih_data *data =
		container_of(work, struct ras_ih_data, ih_work);
	struct ras_manager *obj =
		container_of(data, struct ras_manager, ih_data);

	amdgpu_ras_interrupt_handler(obj);
}

int amdgpu_ras_interrupt_dispatch(struct amdgpu_device *adev,
		struct ras_dispatch_if *info)
{
	struct ras_manager *obj = amdgpu_ras_find_obj(adev, &info->head);
	struct ras_ih_data *data = &obj->ih_data;

	if (!obj)
		return -EINVAL;

	if (data->inuse == 0)
		return 0;

	/* Might be overflow... */
	memcpy(&data->ring[data->wptr], info->entry,
			data->element_size);

	wmb();
	data->wptr = (data->aligned_element_size +
			data->wptr) % data->ring_size;

	schedule_work(&data->ih_work);

	return 0;
}

int amdgpu_ras_interrupt_remove_handler(struct amdgpu_device *adev,
		struct ras_common_if *head)
{
	struct ras_manager *obj = amdgpu_ras_find_obj(adev, head);
	struct ras_ih_data *data;

	if (!obj)
		return -EINVAL;

	data = &obj->ih_data;
	if (data->inuse == 0)
		return 0;

	cancel_work_sync(&data->ih_work);

	kfree(data->ring);
	memset(data, 0, sizeof(*data));
	put_obj(obj);

	return 0;
}

int amdgpu_ras_interrupt_add_handler(struct amdgpu_device *adev,
		struct ras_common_if *head)
{
	struct ras_manager *obj = amdgpu_ras_find_obj(adev, head);
	struct ras_ih_data *data;
	struct amdgpu_ras_block_object *ras_obj;

	if (!obj) {
		/* in case we registe the IH before enable ras feature */
		obj = amdgpu_ras_create_obj(adev, head);
		if (!obj)
			return -EINVAL;
	} else
		get_obj(obj);

	ras_obj = container_of(head, struct amdgpu_ras_block_object, ras_comm);

	data = &obj->ih_data;
	/* add the callback.etc */
	*data = (struct ras_ih_data) {
		.inuse = 0,
		.cb = ras_obj->ras_cb,
		.element_size = sizeof(struct amdgpu_iv_entry),
		.rptr = 0,
		.wptr = 0,
	};

	INIT_WORK(&data->ih_work, amdgpu_ras_interrupt_process_handler);

	data->aligned_element_size = ALIGN(data->element_size, 8);
	/* the ring can store 64 iv entries. */
	data->ring_size = 64 * data->aligned_element_size;
	data->ring = kmalloc(data->ring_size, GFP_KERNEL);
	if (!data->ring) {
		put_obj(obj);
		return -ENOMEM;
	}

	/* IH is ready */
	data->inuse = 1;

	return 0;
}

static int amdgpu_ras_interrupt_remove_all(struct amdgpu_device *adev)
{
	struct amdgpu_ras *con = amdgpu_ras_get_context(adev);
	struct ras_manager *obj, *tmp;

	list_for_each_entry_safe(obj, tmp, &con->head, node) {
		amdgpu_ras_interrupt_remove_handler(adev, &obj->head);
	}

	return 0;
}
/* ih end */

/* traversal all IPs except NBIO to query error counter */
static void amdgpu_ras_log_on_err_counter(struct amdgpu_device *adev)
{
	struct amdgpu_ras *con = amdgpu_ras_get_context(adev);
	struct ras_manager *obj;

	if (!adev->ras_enabled || !con)
		return;

	list_for_each_entry(obj, &con->head, node) {
		struct ras_query_if info = {
			.head = obj->head,
		};

		/*
		 * PCIE_BIF IP has one different isr by ras controller
		 * interrupt, the specific ras counter query will be
		 * done in that isr. So skip such block from common
		 * sync flood interrupt isr calling.
		 */
		if (info.head.block == AMDGPU_RAS_BLOCK__PCIE_BIF)
			continue;

		/*
		 * this is a workaround for aldebaran, skip send msg to
		 * smu to get ecc_info table due to smu handle get ecc
		 * info table failed temporarily.
		 * should be removed until smu fix handle ecc_info table.
		 */
		if ((info.head.block == AMDGPU_RAS_BLOCK__UMC) &&
			(adev->ip_versions[MP1_HWIP][0] == IP_VERSION(13, 0, 2)))
			continue;

		amdgpu_ras_query_error_status(adev, &info);

		if (adev->ip_versions[MP0_HWIP][0] != IP_VERSION(11, 0, 2) &&
		    adev->ip_versions[MP0_HWIP][0] != IP_VERSION(11, 0, 4) &&
		    adev->ip_versions[MP0_HWIP][0] != IP_VERSION(13, 0, 0)) {
			if (amdgpu_ras_reset_error_status(adev, info.head.block))
				dev_warn(adev->dev, "Failed to reset error counter and error status");
		}
	}
}

/* Parse RdRspStatus and WrRspStatus */
static void amdgpu_ras_error_status_query(struct amdgpu_device *adev,
					  struct ras_query_if *info)
{
	struct amdgpu_ras_block_object *block_obj;
	/*
	 * Only two block need to query read/write
	 * RspStatus at current state
	 */
	if ((info->head.block != AMDGPU_RAS_BLOCK__GFX) &&
		(info->head.block != AMDGPU_RAS_BLOCK__MMHUB))
		return;

	block_obj = amdgpu_ras_get_ras_block(adev,
					info->head.block,
					info->head.sub_block_index);

	if (!block_obj || !block_obj->hw_ops) {
		dev_dbg_once(adev->dev, "%s doesn't config RAS function\n",
			     get_ras_block_str(&info->head));
		return;
	}

	if (block_obj->hw_ops->query_ras_error_status)
		block_obj->hw_ops->query_ras_error_status(adev);

}

static void amdgpu_ras_query_err_status(struct amdgpu_device *adev)
{
	struct amdgpu_ras *con = amdgpu_ras_get_context(adev);
	struct ras_manager *obj;

	if (!adev->ras_enabled || !con)
		return;

	list_for_each_entry(obj, &con->head, node) {
		struct ras_query_if info = {
			.head = obj->head,
		};

		amdgpu_ras_error_status_query(adev, &info);
	}
}

/* recovery begin */

/* return 0 on success.
 * caller need free bps.
 */
static int amdgpu_ras_badpages_read(struct amdgpu_device *adev,
		struct ras_badpage **bps, unsigned int *count)
{
	struct amdgpu_ras *con = amdgpu_ras_get_context(adev);
	struct ras_err_handler_data *data;
	int i = 0;
	int ret = 0, status;

	if (!con || !con->eh_data || !bps || !count)
		return -EINVAL;

	mutex_lock(&con->recovery_lock);
	data = con->eh_data;
	if (!data || data->count == 0) {
		*bps = NULL;
		ret = -EINVAL;
		goto out;
	}

	*bps = kmalloc(sizeof(struct ras_badpage) * data->count, GFP_KERNEL);
	if (!*bps) {
		ret = -ENOMEM;
		goto out;
	}

	for (; i < data->count; i++) {
		(*bps)[i] = (struct ras_badpage){
			.bp = data->bps[i].retired_page,
			.size = AMDGPU_GPU_PAGE_SIZE,
			.flags = AMDGPU_RAS_RETIRE_PAGE_RESERVED,
		};
		status = amdgpu_vram_mgr_query_page_status(&adev->mman.vram_mgr,
				data->bps[i].retired_page);
		if (status == -EBUSY)
			(*bps)[i].flags = AMDGPU_RAS_RETIRE_PAGE_PENDING;
		else if (status == -ENOENT)
			(*bps)[i].flags = AMDGPU_RAS_RETIRE_PAGE_FAULT;
	}

	*count = data->count;
out:
	mutex_unlock(&con->recovery_lock);
	return ret;
}

static void amdgpu_ras_do_recovery(struct work_struct *work)
{
	struct amdgpu_ras *ras =
		container_of(work, struct amdgpu_ras, recovery_work);
	struct amdgpu_device *remote_adev = NULL;
	struct amdgpu_device *adev = ras->adev;
	struct list_head device_list, *device_list_handle =  NULL;

	if (!ras->disable_ras_err_cnt_harvest) {
		struct amdgpu_hive_info *hive = amdgpu_get_xgmi_hive(adev);

		/* Build list of devices to query RAS related errors */
		if  (hive && adev->gmc.xgmi.num_physical_nodes > 1) {
			device_list_handle = &hive->device_list;
		} else {
			INIT_LIST_HEAD(&device_list);
			list_add_tail(&adev->gmc.xgmi.head, &device_list);
			device_list_handle = &device_list;
		}

		list_for_each_entry(remote_adev,
				device_list_handle, gmc.xgmi.head) {
			amdgpu_ras_query_err_status(remote_adev);
			amdgpu_ras_log_on_err_counter(remote_adev);
		}

		amdgpu_put_xgmi_hive(hive);
	}

	if (amdgpu_device_should_recover_gpu(ras->adev)) {
		struct amdgpu_reset_context reset_context;
		memset(&reset_context, 0, sizeof(reset_context));

		reset_context.method = AMD_RESET_METHOD_NONE;
		reset_context.reset_req_dev = adev;

		/* Perform full reset in fatal error mode */
		if (!amdgpu_ras_is_poison_mode_supported(ras->adev))
			set_bit(AMDGPU_NEED_FULL_RESET, &reset_context.flags);
		else
			clear_bit(AMDGPU_NEED_FULL_RESET, &reset_context.flags);

		amdgpu_device_gpu_recover(ras->adev, NULL, &reset_context);
	}
	atomic_set(&ras->in_recovery, 0);
}

/* alloc/realloc bps array */
static int amdgpu_ras_realloc_eh_data_space(struct amdgpu_device *adev,
		struct ras_err_handler_data *data, int pages)
{
	unsigned int old_space = data->count + data->space_left;
	unsigned int new_space = old_space + pages;
	unsigned int align_space = ALIGN(new_space, 512);
	void *bps = kmalloc(align_space * sizeof(*data->bps), GFP_KERNEL);

	if (!bps) {
		return -ENOMEM;
	}

	if (data->bps) {
		memcpy(bps, data->bps,
				data->count * sizeof(*data->bps));
		kfree(data->bps);
	}

	data->bps = bps;
	data->space_left += align_space - old_space;
	return 0;
}

/* it deal with vram only. */
int amdgpu_ras_add_bad_pages(struct amdgpu_device *adev,
		struct eeprom_table_record *bps, int pages)
{
	struct amdgpu_ras *con = amdgpu_ras_get_context(adev);
	struct ras_err_handler_data *data;
	int ret = 0;
	uint32_t i;

	if (!con || !con->eh_data || !bps || pages <= 0)
		return 0;

	mutex_lock(&con->recovery_lock);
	data = con->eh_data;
	if (!data)
		goto out;

	for (i = 0; i < pages; i++) {
		if (amdgpu_ras_check_bad_page_unlock(con,
			bps[i].retired_page << AMDGPU_GPU_PAGE_SHIFT))
			continue;

		if (!data->space_left &&
			amdgpu_ras_realloc_eh_data_space(adev, data, 256)) {
			ret = -ENOMEM;
			goto out;
		}

		amdgpu_vram_mgr_reserve_range(&adev->mman.vram_mgr,
			bps[i].retired_page << AMDGPU_GPU_PAGE_SHIFT,
			AMDGPU_GPU_PAGE_SIZE);

		memcpy(&data->bps[data->count], &bps[i], sizeof(*data->bps));
		data->count++;
		data->space_left--;
	}
out:
	mutex_unlock(&con->recovery_lock);

	return ret;
}

/*
 * write error record array to eeprom, the function should be
 * protected by recovery_lock
 * new_cnt: new added UE count, excluding reserved bad pages, can be NULL
 */
int amdgpu_ras_save_bad_pages(struct amdgpu_device *adev,
		unsigned long *new_cnt)
{
	struct amdgpu_ras *con = amdgpu_ras_get_context(adev);
	struct ras_err_handler_data *data;
	struct amdgpu_ras_eeprom_control *control;
	int save_count;

	if (!con || !con->eh_data) {
		if (new_cnt)
			*new_cnt = 0;

		return 0;
	}

	mutex_lock(&con->recovery_lock);
	control = &con->eeprom_control;
	data = con->eh_data;
	save_count = data->count - control->ras_num_recs;
	mutex_unlock(&con->recovery_lock);

	if (new_cnt)
		*new_cnt = save_count / adev->umc.retire_unit;

	/* only new entries are saved */
	if (save_count > 0) {
		if (amdgpu_ras_eeprom_append(control,
					     &data->bps[control->ras_num_recs],
					     save_count)) {
			dev_err(adev->dev, "Failed to save EEPROM table data!");
			return -EIO;
		}

		dev_info(adev->dev, "Saved %d pages to EEPROM table.\n", save_count);
	}

	return 0;
}

/*
 * read error record array in eeprom and reserve enough space for
 * storing new bad pages
 */
static int amdgpu_ras_load_bad_pages(struct amdgpu_device *adev)
{
	struct amdgpu_ras_eeprom_control *control =
		&adev->psp.ras_context.ras->eeprom_control;
	struct eeprom_table_record *bps;
	int ret;

	/* no bad page record, skip eeprom access */
	if (control->ras_num_recs == 0 || amdgpu_bad_page_threshold == 0)
		return 0;

	bps = kcalloc(control->ras_num_recs, sizeof(*bps), GFP_KERNEL);
	if (!bps)
		return -ENOMEM;

	ret = amdgpu_ras_eeprom_read(control, bps, control->ras_num_recs);
	if (ret)
		dev_err(adev->dev, "Failed to load EEPROM table records!");
	else
		ret = amdgpu_ras_add_bad_pages(adev, bps, control->ras_num_recs);

	kfree(bps);
	return ret;
}

static bool amdgpu_ras_check_bad_page_unlock(struct amdgpu_ras *con,
				uint64_t addr)
{
	struct ras_err_handler_data *data = con->eh_data;
	int i;

	addr >>= AMDGPU_GPU_PAGE_SHIFT;
	for (i = 0; i < data->count; i++)
		if (addr == data->bps[i].retired_page)
			return true;

	return false;
}

/*
 * check if an address belongs to bad page
 *
 * Note: this check is only for umc block
 */
static bool amdgpu_ras_check_bad_page(struct amdgpu_device *adev,
				uint64_t addr)
{
	struct amdgpu_ras *con = amdgpu_ras_get_context(adev);
	bool ret = false;

	if (!con || !con->eh_data)
		return ret;

	mutex_lock(&con->recovery_lock);
	ret = amdgpu_ras_check_bad_page_unlock(con, addr);
	mutex_unlock(&con->recovery_lock);
	return ret;
}

static void amdgpu_ras_validate_threshold(struct amdgpu_device *adev,
					  uint32_t max_count)
{
	struct amdgpu_ras *con = amdgpu_ras_get_context(adev);

	/*
	 * Justification of value bad_page_cnt_threshold in ras structure
	 *
	 * Generally, 0 <= amdgpu_bad_page_threshold <= max record length
	 * in eeprom or amdgpu_bad_page_threshold == -2, introduce two
	 * scenarios accordingly.
	 *
	 * Bad page retirement enablement:
	 *    - If amdgpu_bad_page_threshold = -2,
	 *      bad_page_cnt_threshold = typical value by formula.
	 *
	 *    - When the value from user is 0 < amdgpu_bad_page_threshold <
	 *      max record length in eeprom, use it directly.
	 *
	 * Bad page retirement disablement:
	 *    - If amdgpu_bad_page_threshold = 0, bad page retirement
	 *      functionality is disabled, and bad_page_cnt_threshold will
	 *      take no effect.
	 */

	if (amdgpu_bad_page_threshold < 0) {
		u64 val = adev->gmc.mc_vram_size;

		do_div(val, RAS_BAD_PAGE_COVER);
		con->bad_page_cnt_threshold = min(lower_32_bits(val),
						  max_count);
	} else {
		con->bad_page_cnt_threshold = min_t(int, max_count,
						    amdgpu_bad_page_threshold);
	}
}

int amdgpu_ras_recovery_init(struct amdgpu_device *adev)
{
	struct amdgpu_ras *con = amdgpu_ras_get_context(adev);
	struct ras_err_handler_data **data;
	u32  max_eeprom_records_count = 0;
	bool exc_err_limit = false;
	int ret;

	if (!con || amdgpu_sriov_vf(adev))
		return 0;

	/* Allow access to RAS EEPROM via debugfs, when the ASIC
	 * supports RAS and debugfs is enabled, but when
	 * adev->ras_enabled is unset, i.e. when "ras_enable"
	 * module parameter is set to 0.
	 */
	con->adev = adev;

	if (!adev->ras_enabled)
		return 0;

	data = &con->eh_data;
	*data = kmalloc(sizeof(**data), GFP_KERNEL | __GFP_ZERO);
	if (!*data) {
		ret = -ENOMEM;
		goto out;
	}

	mutex_init(&con->recovery_lock);
	INIT_WORK(&con->recovery_work, amdgpu_ras_do_recovery);
	atomic_set(&con->in_recovery, 0);
	con->eeprom_control.bad_channel_bitmap = 0;

	max_eeprom_records_count = amdgpu_ras_eeprom_max_record_count();
	amdgpu_ras_validate_threshold(adev, max_eeprom_records_count);

	/* Todo: During test the SMU might fail to read the eeprom through I2C
	 * when the GPU is pending on XGMI reset during probe time
	 * (Mostly after second bus reset), skip it now
	 */
	if (adev->gmc.xgmi.pending_reset)
		return 0;
	ret = amdgpu_ras_eeprom_init(&con->eeprom_control, &exc_err_limit);
	/*
	 * This calling fails when exc_err_limit is true or
	 * ret != 0.
	 */
	if (exc_err_limit || ret)
		goto free;

	if (con->eeprom_control.ras_num_recs) {
		ret = amdgpu_ras_load_bad_pages(adev);
		if (ret)
			goto free;

		amdgpu_dpm_send_hbm_bad_pages_num(adev, con->eeprom_control.ras_num_recs);

		if (con->update_channel_flag == true) {
			amdgpu_dpm_send_hbm_bad_channel_flag(adev, con->eeprom_control.bad_channel_bitmap);
			con->update_channel_flag = false;
		}
	}

#ifdef CONFIG_X86_MCE_AMD
	if ((adev->asic_type == CHIP_ALDEBARAN) &&
	    (adev->gmc.xgmi.connected_to_cpu))
		amdgpu_register_bad_pages_mca_notifier(adev);
#endif
	return 0;

free:
	kfree((*data)->bps);
	kfree(*data);
	con->eh_data = NULL;
out:
	dev_warn(adev->dev, "Failed to initialize ras recovery! (%d)\n", ret);

	/*
	 * Except error threshold exceeding case, other failure cases in this
	 * function would not fail amdgpu driver init.
	 */
	if (!exc_err_limit)
		ret = 0;
	else
		ret = -EINVAL;

	return ret;
}

static int amdgpu_ras_recovery_fini(struct amdgpu_device *adev)
{
	struct amdgpu_ras *con = amdgpu_ras_get_context(adev);
	struct ras_err_handler_data *data = con->eh_data;

	/* recovery_init failed to init it, fini is useless */
	if (!data)
		return 0;

	cancel_work_sync(&con->recovery_work);

	mutex_lock(&con->recovery_lock);
	con->eh_data = NULL;
	kfree(data->bps);
	kfree(data);
	mutex_unlock(&con->recovery_lock);

	return 0;
}
/* recovery end */

static bool amdgpu_ras_asic_supported(struct amdgpu_device *adev)
{
	if (amdgpu_sriov_vf(adev)) {
		switch (adev->ip_versions[MP0_HWIP][0]) {
		case IP_VERSION(13, 0, 2):
			return true;
		default:
			return false;
		}
	}

	if (adev->asic_type == CHIP_IP_DISCOVERY) {
		switch (adev->ip_versions[MP0_HWIP][0]) {
		case IP_VERSION(13, 0, 0):
		case IP_VERSION(13, 0, 10):
			return true;
		default:
			return false;
		}
	}

	return adev->asic_type == CHIP_VEGA10 ||
		adev->asic_type == CHIP_VEGA20 ||
		adev->asic_type == CHIP_ARCTURUS ||
		adev->asic_type == CHIP_ALDEBARAN ||
		adev->asic_type == CHIP_SIENNA_CICHLID;
}

/*
 * this is workaround for vega20 workstation sku,
 * force enable gfx ras, ignore vbios gfx ras flag
 * due to GC EDC can not write
 */
static void amdgpu_ras_get_quirks(struct amdgpu_device *adev)
{
	struct atom_context *ctx = adev->mode_info.atom_context;

	if (!ctx)
		return;

	if (strnstr(ctx->vbios_version, "D16406",
		    sizeof(ctx->vbios_version)) ||
		strnstr(ctx->vbios_version, "D36002",
			sizeof(ctx->vbios_version)))
		adev->ras_hw_enabled |= (1 << AMDGPU_RAS_BLOCK__GFX);
}

/*
 * check hardware's ras ability which will be saved in hw_supported.
 * if hardware does not support ras, we can skip some ras initializtion and
 * forbid some ras operations from IP.
 * if software itself, say boot parameter, limit the ras ability. We still
 * need allow IP do some limited operations, like disable. In such case,
 * we have to initialize ras as normal. but need check if operation is
 * allowed or not in each function.
 */
static void amdgpu_ras_check_supported(struct amdgpu_device *adev)
{
	adev->ras_hw_enabled = adev->ras_enabled = 0;

	if (!adev->is_atom_fw ||
	    !amdgpu_ras_asic_supported(adev))
		return;

	if (!adev->gmc.xgmi.connected_to_cpu) {
		if (amdgpu_atomfirmware_mem_ecc_supported(adev)) {
			dev_info(adev->dev, "MEM ECC is active.\n");
			adev->ras_hw_enabled |= (1 << AMDGPU_RAS_BLOCK__UMC |
						   1 << AMDGPU_RAS_BLOCK__DF);
		} else {
			dev_info(adev->dev, "MEM ECC is not presented.\n");
		}

		if (amdgpu_atomfirmware_sram_ecc_supported(adev)) {
			dev_info(adev->dev, "SRAM ECC is active.\n");
			if (!amdgpu_sriov_vf(adev))
				adev->ras_hw_enabled |= ~(1 << AMDGPU_RAS_BLOCK__UMC |
							    1 << AMDGPU_RAS_BLOCK__DF);
			else
				adev->ras_hw_enabled |= (1 << AMDGPU_RAS_BLOCK__PCIE_BIF |
								1 << AMDGPU_RAS_BLOCK__SDMA |
								1 << AMDGPU_RAS_BLOCK__GFX);

			/* VCN/JPEG RAS can be supported on both bare metal and
			 * SRIOV environment
			 */
			if (adev->ip_versions[VCN_HWIP][0] == IP_VERSION(2, 6, 0) ||
			    adev->ip_versions[VCN_HWIP][0] == IP_VERSION(4, 0, 0))
				adev->ras_hw_enabled |= (1 << AMDGPU_RAS_BLOCK__VCN |
							1 << AMDGPU_RAS_BLOCK__JPEG);
			else
				adev->ras_hw_enabled &= ~(1 << AMDGPU_RAS_BLOCK__VCN |
							1 << AMDGPU_RAS_BLOCK__JPEG);

			/*
			 * XGMI RAS is not supported if xgmi num physical nodes
			 * is zero
			 */
			if (!adev->gmc.xgmi.num_physical_nodes)
				adev->ras_hw_enabled &= ~(1 << AMDGPU_RAS_BLOCK__XGMI_WAFL);
		} else {
			dev_info(adev->dev, "SRAM ECC is not presented.\n");
		}
	} else {
		/* driver only manages a few IP blocks RAS feature
		 * when GPU is connected cpu through XGMI */
		adev->ras_hw_enabled |= (1 << AMDGPU_RAS_BLOCK__GFX |
					   1 << AMDGPU_RAS_BLOCK__SDMA |
					   1 << AMDGPU_RAS_BLOCK__MMHUB);
	}

	amdgpu_ras_get_quirks(adev);

	/* hw_supported needs to be aligned with RAS block mask. */
	adev->ras_hw_enabled &= AMDGPU_RAS_BLOCK_MASK;

	adev->ras_enabled = amdgpu_ras_enable == 0 ? 0 :
		adev->ras_hw_enabled & amdgpu_ras_mask;
}

static void amdgpu_ras_counte_dw(struct work_struct *work)
{
	struct amdgpu_ras *con = container_of(work, struct amdgpu_ras,
					      ras_counte_delay_work.work);
	struct amdgpu_device *adev = con->adev;
	struct drm_device *dev = adev_to_drm(adev);
	unsigned long ce_count, ue_count;
	int res;

	res = pm_runtime_get_sync(dev->dev);
	if (res < 0)
		goto Out;

	/* Cache new values.
	 */
	if (amdgpu_ras_query_error_count(adev, &ce_count, &ue_count, NULL) == 0) {
		atomic_set(&con->ras_ce_count, ce_count);
		atomic_set(&con->ras_ue_count, ue_count);
	}

	pm_runtime_mark_last_busy(dev->dev);
Out:
	pm_runtime_put_autosuspend(dev->dev);
}

static void amdgpu_ras_query_poison_mode(struct amdgpu_device *adev)
{
	struct amdgpu_ras *con = amdgpu_ras_get_context(adev);
	bool df_poison, umc_poison;

	/* poison setting is useless on SRIOV guest */
	if (amdgpu_sriov_vf(adev) || !con)
		return;

	/* Init poison supported flag, the default value is false */
	if (adev->gmc.xgmi.connected_to_cpu) {
		/* enabled by default when GPU is connected to CPU */
		con->poison_supported = true;
	} else if (adev->df.funcs &&
	    adev->df.funcs->query_ras_poison_mode &&
	    adev->umc.ras &&
	    adev->umc.ras->query_ras_poison_mode) {
		df_poison =
			adev->df.funcs->query_ras_poison_mode(adev);
		umc_poison =
			adev->umc.ras->query_ras_poison_mode(adev);

		/* Only poison is set in both DF and UMC, we can support it */
		if (df_poison && umc_poison)
			con->poison_supported = true;
		else if (df_poison != umc_poison)
			dev_warn(adev->dev,
				"Poison setting is inconsistent in DF/UMC(%d:%d)!\n",
				df_poison, umc_poison);
	}
}

int amdgpu_ras_init(struct amdgpu_device *adev)
{
	struct amdgpu_ras *con = amdgpu_ras_get_context(adev);
	int r;

	if (con)
		return 0;

	con = kmalloc(sizeof(struct amdgpu_ras) +
			sizeof(struct ras_manager) * AMDGPU_RAS_BLOCK_COUNT +
			sizeof(struct ras_manager) * AMDGPU_RAS_MCA_BLOCK_COUNT,
			GFP_KERNEL|__GFP_ZERO);
	if (!con)
		return -ENOMEM;

	con->adev = adev;
	INIT_DELAYED_WORK(&con->ras_counte_delay_work, amdgpu_ras_counte_dw);
	atomic_set(&con->ras_ce_count, 0);
	atomic_set(&con->ras_ue_count, 0);

	con->objs = (struct ras_manager *)(con + 1);

	amdgpu_ras_set_context(adev, con);

	amdgpu_ras_check_supported(adev);

	if (!adev->ras_enabled || adev->asic_type == CHIP_VEGA10) {
		/* set gfx block ras context feature for VEGA20 Gaming
		 * send ras disable cmd to ras ta during ras late init.
		 */
		if (!adev->ras_enabled && adev->asic_type == CHIP_VEGA20) {
			con->features |= BIT(AMDGPU_RAS_BLOCK__GFX);

			return 0;
		}

		r = 0;
		goto release_con;
	}

	con->update_channel_flag = false;
	con->features = 0;
	INIT_LIST_HEAD(&con->head);
	/* Might need get this flag from vbios. */
	con->flags = RAS_DEFAULT_FLAGS;

	/* initialize nbio ras function ahead of any other
	 * ras functions so hardware fatal error interrupt
	 * can be enabled as early as possible */
	switch (adev->ip_versions[NBIO_HWIP][0]) {
	case IP_VERSION(7, 4, 0):
	case IP_VERSION(7, 4, 1):
	case IP_VERSION(7, 4, 4):
		if (!adev->gmc.xgmi.connected_to_cpu)
			adev->nbio.ras = &nbio_v7_4_ras;
<<<<<<< HEAD
=======
		break;
	case IP_VERSION(4, 3, 0):
		if (adev->ras_hw_enabled & (1 << AMDGPU_RAS_BLOCK__DF))
			/* unlike other generation of nbio ras,
			 * nbio v4_3 only support fatal error interrupt
			 * to inform software that DF is freezed due to
			 * system fatal error event. driver should not
			 * enable nbio ras in such case. Instead,
			 * check DF RAS */
			adev->nbio.ras = &nbio_v4_3_ras;
>>>>>>> 33a86170
		break;
	default:
		/* nbio ras is not available */
		break;
	}

	/* nbio ras block needs to be enabled ahead of other ras blocks
	 * to handle fatal error */
	r = amdgpu_nbio_ras_sw_init(adev);
	if (r)
		return r;

	if (adev->nbio.ras &&
	    adev->nbio.ras->init_ras_controller_interrupt) {
		r = adev->nbio.ras->init_ras_controller_interrupt(adev);
		if (r)
			goto release_con;
	}

	if (adev->nbio.ras &&
	    adev->nbio.ras->init_ras_err_event_athub_interrupt) {
		r = adev->nbio.ras->init_ras_err_event_athub_interrupt(adev);
		if (r)
			goto release_con;
	}

	amdgpu_ras_query_poison_mode(adev);

	if (amdgpu_ras_fs_init(adev)) {
		r = -EINVAL;
		goto release_con;
	}

	dev_info(adev->dev, "RAS INFO: ras initialized successfully, "
		 "hardware ability[%x] ras_mask[%x]\n",
		 adev->ras_hw_enabled, adev->ras_enabled);

	return 0;
release_con:
	amdgpu_ras_set_context(adev, NULL);
	kfree(con);

	return r;
}

int amdgpu_persistent_edc_harvesting_supported(struct amdgpu_device *adev)
{
	if (adev->gmc.xgmi.connected_to_cpu)
		return 1;
	return 0;
}

static int amdgpu_persistent_edc_harvesting(struct amdgpu_device *adev,
					struct ras_common_if *ras_block)
{
	struct ras_query_if info = {
		.head = *ras_block,
	};

	if (!amdgpu_persistent_edc_harvesting_supported(adev))
		return 0;

	if (amdgpu_ras_query_error_status(adev, &info) != 0)
		DRM_WARN("RAS init harvest failure");

	if (amdgpu_ras_reset_error_status(adev, ras_block->block) != 0)
		DRM_WARN("RAS init harvest reset failure");

	return 0;
}

bool amdgpu_ras_is_poison_mode_supported(struct amdgpu_device *adev)
{
       struct amdgpu_ras *con = amdgpu_ras_get_context(adev);

       if (!con)
               return false;

       return con->poison_supported;
}

/* helper function to handle common stuff in ip late init phase */
int amdgpu_ras_block_late_init(struct amdgpu_device *adev,
			 struct ras_common_if *ras_block)
{
	struct amdgpu_ras_block_object *ras_obj = NULL;
	struct amdgpu_ras *con = amdgpu_ras_get_context(adev);
	struct ras_query_if *query_info;
	unsigned long ue_count, ce_count;
	int r;

	/* disable RAS feature per IP block if it is not supported */
	if (!amdgpu_ras_is_supported(adev, ras_block->block)) {
		amdgpu_ras_feature_enable_on_boot(adev, ras_block, 0);
		return 0;
	}

	r = amdgpu_ras_feature_enable_on_boot(adev, ras_block, 1);
	if (r) {
		if (adev->in_suspend || amdgpu_in_reset(adev)) {
			/* in resume phase, if fail to enable ras,
			 * clean up all ras fs nodes, and disable ras */
			goto cleanup;
		} else
			return r;
	}

	/* check for errors on warm reset edc persisant supported ASIC */
	amdgpu_persistent_edc_harvesting(adev, ras_block);

	/* in resume phase, no need to create ras fs node */
	if (adev->in_suspend || amdgpu_in_reset(adev))
		return 0;

	ras_obj = container_of(ras_block, struct amdgpu_ras_block_object, ras_comm);
	if (ras_obj->ras_cb || (ras_obj->hw_ops &&
	    (ras_obj->hw_ops->query_poison_status ||
	    ras_obj->hw_ops->handle_poison_consumption))) {
		r = amdgpu_ras_interrupt_add_handler(adev, ras_block);
		if (r)
			goto cleanup;
	}

	r = amdgpu_ras_sysfs_create(adev, ras_block);
	if (r)
		goto interrupt;

	/* Those are the cached values at init.
	 */
	query_info = kzalloc(sizeof(struct ras_query_if), GFP_KERNEL);
	if (!query_info)
		return -ENOMEM;
	memcpy(&query_info->head, ras_block, sizeof(struct ras_common_if));

	if (amdgpu_ras_query_error_count(adev, &ce_count, &ue_count, query_info) == 0) {
		atomic_set(&con->ras_ce_count, ce_count);
		atomic_set(&con->ras_ue_count, ue_count);
	}

	kfree(query_info);
	return 0;

interrupt:
	if (ras_obj->ras_cb)
		amdgpu_ras_interrupt_remove_handler(adev, ras_block);
cleanup:
	amdgpu_ras_feature_enable(adev, ras_block, 0);
	return r;
}

static int amdgpu_ras_block_late_init_default(struct amdgpu_device *adev,
			 struct ras_common_if *ras_block)
{
	return amdgpu_ras_block_late_init(adev, ras_block);
}

/* helper function to remove ras fs node and interrupt handler */
void amdgpu_ras_block_late_fini(struct amdgpu_device *adev,
			  struct ras_common_if *ras_block)
{
	struct amdgpu_ras_block_object *ras_obj;
	if (!ras_block)
		return;

	amdgpu_ras_sysfs_remove(adev, ras_block);

	ras_obj = container_of(ras_block, struct amdgpu_ras_block_object, ras_comm);
	if (ras_obj->ras_cb)
		amdgpu_ras_interrupt_remove_handler(adev, ras_block);
}

static void amdgpu_ras_block_late_fini_default(struct amdgpu_device *adev,
			  struct ras_common_if *ras_block)
{
	return amdgpu_ras_block_late_fini(adev, ras_block);
}

/* do some init work after IP late init as dependence.
 * and it runs in resume/gpu reset/booting up cases.
 */
void amdgpu_ras_resume(struct amdgpu_device *adev)
{
	struct amdgpu_ras *con = amdgpu_ras_get_context(adev);
	struct ras_manager *obj, *tmp;

	if (!adev->ras_enabled || !con) {
		/* clean ras context for VEGA20 Gaming after send ras disable cmd */
		amdgpu_release_ras_context(adev);

		return;
	}

	if (con->flags & AMDGPU_RAS_FLAG_INIT_BY_VBIOS) {
		/* Set up all other IPs which are not implemented. There is a
		 * tricky thing that IP's actual ras error type should be
		 * MULTI_UNCORRECTABLE, but as driver does not handle it, so
		 * ERROR_NONE make sense anyway.
		 */
		amdgpu_ras_enable_all_features(adev, 1);

		/* We enable ras on all hw_supported block, but as boot
		 * parameter might disable some of them and one or more IP has
		 * not implemented yet. So we disable them on behalf.
		 */
		list_for_each_entry_safe(obj, tmp, &con->head, node) {
			if (!amdgpu_ras_is_supported(adev, obj->head.block)) {
				amdgpu_ras_feature_enable(adev, &obj->head, 0);
				/* there should be no any reference. */
				WARN_ON(alive_obj(obj));
			}
		}
	}
}

void amdgpu_ras_suspend(struct amdgpu_device *adev)
{
	struct amdgpu_ras *con = amdgpu_ras_get_context(adev);

	if (!adev->ras_enabled || !con)
		return;

	amdgpu_ras_disable_all_features(adev, 0);
	/* Make sure all ras objects are disabled. */
	if (con->features)
		amdgpu_ras_disable_all_features(adev, 1);
}

int amdgpu_ras_late_init(struct amdgpu_device *adev)
{
	struct amdgpu_ras_block_list *node, *tmp;
	struct amdgpu_ras_block_object *obj;
	int r;

	/* Guest side doesn't need init ras feature */
	if (amdgpu_sriov_vf(adev))
		return 0;

	list_for_each_entry_safe(node, tmp, &adev->ras_list, node) {
		if (!node->ras_obj) {
			dev_warn(adev->dev, "Warning: abnormal ras list node.\n");
			continue;
		}

		obj = node->ras_obj;
		if (obj->ras_late_init) {
			r = obj->ras_late_init(adev, &obj->ras_comm);
			if (r) {
				dev_err(adev->dev, "%s failed to execute ras_late_init! ret:%d\n",
					obj->ras_comm.name, r);
				return r;
			}
		} else
			amdgpu_ras_block_late_init_default(adev, &obj->ras_comm);
	}

	return 0;
}

/* do some fini work before IP fini as dependence */
int amdgpu_ras_pre_fini(struct amdgpu_device *adev)
{
	struct amdgpu_ras *con = amdgpu_ras_get_context(adev);

	if (!adev->ras_enabled || !con)
		return 0;


	/* Need disable ras on all IPs here before ip [hw/sw]fini */
	if (con->features)
		amdgpu_ras_disable_all_features(adev, 0);
	amdgpu_ras_recovery_fini(adev);
	return 0;
}

int amdgpu_ras_fini(struct amdgpu_device *adev)
{
	struct amdgpu_ras_block_list *ras_node, *tmp;
	struct amdgpu_ras_block_object *obj = NULL;
	struct amdgpu_ras *con = amdgpu_ras_get_context(adev);

	if (!adev->ras_enabled || !con)
		return 0;

	list_for_each_entry_safe(ras_node, tmp, &adev->ras_list, node) {
		if (ras_node->ras_obj) {
			obj = ras_node->ras_obj;
			if (amdgpu_ras_is_supported(adev, obj->ras_comm.block) &&
			    obj->ras_fini)
				obj->ras_fini(adev, &obj->ras_comm);
			else
				amdgpu_ras_block_late_fini_default(adev, &obj->ras_comm);
		}

		/* Clear ras blocks from ras_list and free ras block list node */
		list_del(&ras_node->node);
		kfree(ras_node);
	}

	amdgpu_ras_fs_fini(adev);
	amdgpu_ras_interrupt_remove_all(adev);

	WARN(con->features, "Feature mask is not cleared");

	if (con->features)
		amdgpu_ras_disable_all_features(adev, 1);

	cancel_delayed_work_sync(&con->ras_counte_delay_work);

	amdgpu_ras_set_context(adev, NULL);
	kfree(con);

	return 0;
}

void amdgpu_ras_global_ras_isr(struct amdgpu_device *adev)
{
	amdgpu_ras_check_supported(adev);
	if (!adev->ras_hw_enabled)
		return;

	if (atomic_cmpxchg(&amdgpu_ras_in_intr, 0, 1) == 0) {
		dev_info(adev->dev, "uncorrectable hardware error"
			"(ERREVENT_ATHUB_INTERRUPT) detected!\n");

		amdgpu_ras_reset_gpu(adev);
	}
}

bool amdgpu_ras_need_emergency_restart(struct amdgpu_device *adev)
{
	if (adev->asic_type == CHIP_VEGA20 &&
	    adev->pm.fw_version <= 0x283400) {
		return !(amdgpu_asic_reset_method(adev) == AMD_RESET_METHOD_BACO) &&
				amdgpu_ras_intr_triggered();
	}

	return false;
}

void amdgpu_release_ras_context(struct amdgpu_device *adev)
{
	struct amdgpu_ras *con = amdgpu_ras_get_context(adev);

	if (!con)
		return;

	if (!adev->ras_enabled && con->features & BIT(AMDGPU_RAS_BLOCK__GFX)) {
		con->features &= ~BIT(AMDGPU_RAS_BLOCK__GFX);
		amdgpu_ras_set_context(adev, NULL);
		kfree(con);
	}
}

#ifdef CONFIG_X86_MCE_AMD
static struct amdgpu_device *find_adev(uint32_t node_id)
{
	int i;
	struct amdgpu_device *adev = NULL;

	for (i = 0; i < mce_adev_list.num_gpu; i++) {
		adev = mce_adev_list.devs[i];

		if (adev && adev->gmc.xgmi.connected_to_cpu &&
		    adev->gmc.xgmi.physical_node_id == node_id)
			break;
		adev = NULL;
	}

	return adev;
}

#define GET_MCA_IPID_GPUID(m)	(((m) >> 44) & 0xF)
#define GET_UMC_INST(m)		(((m) >> 21) & 0x7)
#define GET_CHAN_INDEX(m)	((((m) >> 12) & 0x3) | (((m) >> 18) & 0x4))
#define GPU_ID_OFFSET		8

static int amdgpu_bad_page_notifier(struct notifier_block *nb,
				    unsigned long val, void *data)
{
	struct mce *m = (struct mce *)data;
	struct amdgpu_device *adev = NULL;
	uint32_t gpu_id = 0;
	uint32_t umc_inst = 0, ch_inst = 0;

	/*
	 * If the error was generated in UMC_V2, which belongs to GPU UMCs,
	 * and error occurred in DramECC (Extended error code = 0) then only
	 * process the error, else bail out.
	 */
	if (!m || !((smca_get_bank_type(m->extcpu, m->bank) == SMCA_UMC_V2) &&
		    (XEC(m->status, 0x3f) == 0x0)))
		return NOTIFY_DONE;

	/*
	 * If it is correctable error, return.
	 */
	if (mce_is_correctable(m))
		return NOTIFY_OK;

	/*
	 * GPU Id is offset by GPU_ID_OFFSET in MCA_IPID_UMC register.
	 */
	gpu_id = GET_MCA_IPID_GPUID(m->ipid) - GPU_ID_OFFSET;

	adev = find_adev(gpu_id);
	if (!adev) {
		DRM_WARN("%s: Unable to find adev for gpu_id: %d\n", __func__,
								gpu_id);
		return NOTIFY_DONE;
	}

	/*
	 * If it is uncorrectable error, then find out UMC instance and
	 * channel index.
	 */
	umc_inst = GET_UMC_INST(m->ipid);
	ch_inst = GET_CHAN_INDEX(m->ipid);

	dev_info(adev->dev, "Uncorrectable error detected in UMC inst: %d, chan_idx: %d",
			     umc_inst, ch_inst);

	if (!amdgpu_umc_page_retirement_mca(adev, m->addr, ch_inst, umc_inst))
		return NOTIFY_OK;
	else
		return NOTIFY_DONE;
}

static struct notifier_block amdgpu_bad_page_nb = {
	.notifier_call  = amdgpu_bad_page_notifier,
	.priority       = MCE_PRIO_UC,
};

static void amdgpu_register_bad_pages_mca_notifier(struct amdgpu_device *adev)
{
	/*
	 * Add the adev to the mce_adev_list.
	 * During mode2 reset, amdgpu device is temporarily
	 * removed from the mgpu_info list which can cause
	 * page retirement to fail.
	 * Use this list instead of mgpu_info to find the amdgpu
	 * device on which the UMC error was reported.
	 */
	mce_adev_list.devs[mce_adev_list.num_gpu++] = adev;

	/*
	 * Register the x86 notifier only once
	 * with MCE subsystem.
	 */
	if (notifier_registered == false) {
		mce_register_decode_chain(&amdgpu_bad_page_nb);
		notifier_registered = true;
	}
}
#endif

struct amdgpu_ras *amdgpu_ras_get_context(struct amdgpu_device *adev)
{
	if (!adev)
		return NULL;

	return adev->psp.ras_context.ras;
}

int amdgpu_ras_set_context(struct amdgpu_device *adev, struct amdgpu_ras *ras_con)
{
	if (!adev)
		return -EINVAL;

	adev->psp.ras_context.ras = ras_con;
	return 0;
}

/* check if ras is supported on block, say, sdma, gfx */
int amdgpu_ras_is_supported(struct amdgpu_device *adev,
		unsigned int block)
{
	int ret = 0;
	struct amdgpu_ras *ras = amdgpu_ras_get_context(adev);

	if (block >= AMDGPU_RAS_BLOCK_COUNT)
		return 0;

	ret = ras && (adev->ras_enabled & (1 << block));

	/* For the special asic with mem ecc enabled but sram ecc
	 * not enabled, even if the ras block is not supported on
	 * .ras_enabled, if the asic supports poison mode and the
	 * ras block has ras configuration, it can be considered
	 * that the ras block supports ras function.
	 */
	if (!ret &&
	    amdgpu_ras_is_poison_mode_supported(adev) &&
	    amdgpu_ras_get_ras_block(adev, block, 0))
		ret = 1;

	return ret;
}

int amdgpu_ras_reset_gpu(struct amdgpu_device *adev)
{
	struct amdgpu_ras *ras = amdgpu_ras_get_context(adev);

	if (atomic_cmpxchg(&ras->in_recovery, 0, 1) == 0)
		amdgpu_reset_domain_schedule(ras->adev->reset_domain, &ras->recovery_work);
	return 0;
}


/* Register each ip ras block into amdgpu ras */
int amdgpu_ras_register_ras_block(struct amdgpu_device *adev,
		struct amdgpu_ras_block_object *ras_block_obj)
{
	struct amdgpu_ras_block_list *ras_node;
	if (!adev || !ras_block_obj)
		return -EINVAL;

	ras_node = kzalloc(sizeof(*ras_node), GFP_KERNEL);
	if (!ras_node)
		return -ENOMEM;

	INIT_LIST_HEAD(&ras_node->node);
	ras_node->ras_obj = ras_block_obj;
	list_add_tail(&ras_node->node, &adev->ras_list);

	return 0;
}<|MERGE_RESOLUTION|>--- conflicted
+++ resolved
@@ -2568,8 +2568,6 @@
 	case IP_VERSION(7, 4, 4):
 		if (!adev->gmc.xgmi.connected_to_cpu)
 			adev->nbio.ras = &nbio_v7_4_ras;
-<<<<<<< HEAD
-=======
 		break;
 	case IP_VERSION(4, 3, 0):
 		if (adev->ras_hw_enabled & (1 << AMDGPU_RAS_BLOCK__DF))
@@ -2580,7 +2578,6 @@
 			 * enable nbio ras in such case. Instead,
 			 * check DF RAS */
 			adev->nbio.ras = &nbio_v4_3_ras;
->>>>>>> 33a86170
 		break;
 	default:
 		/* nbio ras is not available */
