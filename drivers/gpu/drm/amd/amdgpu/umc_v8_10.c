--- conflicted
+++ resolved
@@ -352,14 +352,6 @@
 }
 
 static bool umc_v8_10_query_ras_poison_mode(struct amdgpu_device *adev)
-<<<<<<< HEAD
-{
-	/*
-	 * Force return true, because UMCCH0_0_GeccCtrl
-	 * is not accessible from host side
-	 */
-	return true;
-=======
 {
 	/*
 	 * Force return true, because UMCCH0_0_GeccCtrl
@@ -493,7 +485,6 @@
 						umc_inst,
 						node_inst);
 	}
->>>>>>> 82bbec18
 }
 
 const struct amdgpu_ras_block_hw_ops umc_v8_10_ras_hw_ops = {
