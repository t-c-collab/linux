/*
 * Copyright 2016 Advanced Micro Devices, Inc.
 *
 * Permission is hereby granted, free of charge, to any person obtaining a
 * copy of this software and associated documentation files (the "Software"),
 * to deal in the Software without restriction, including without limitation
 * the rights to use, copy, modify, merge, publish, distribute, sublicense,
 * and/or sell copies of the Software, and to permit persons to whom the
 * Software is furnished to do so, subject to the following conditions:
 *
 * The above copyright notice and this permission notice shall be included in
 * all copies or substantial portions of the Software.
 *
 * THE SOFTWARE IS PROVIDED "AS IS", WITHOUT WARRANTY OF ANY KIND, EXPRESS OR
 * IMPLIED, INCLUDING BUT NOT LIMITED TO THE WARRANTIES OF MERCHANTABILITY,
 * FITNESS FOR A PARTICULAR PURPOSE AND NONINFRINGEMENT.  IN NO EVENT SHALL
 * THE COPYRIGHT HOLDER(S) OR AUTHOR(S) BE LIABLE FOR ANY CLAIM, DAMAGES OR
 * OTHER LIABILITY, WHETHER IN AN ACTION OF CONTRACT, TORT OR OTHERWISE,
 * ARISING FROM, OUT OF OR IN CONNECTION WITH THE SOFTWARE OR THE USE OR
 * OTHER DEALINGS IN THE SOFTWARE.
 *
 * Authors: Christian König
 */

#include "amdgpu.h"

static inline struct amdgpu_gtt_mgr *to_gtt_mgr(struct ttm_resource_manager *man)
{
	return container_of(man, struct amdgpu_gtt_mgr, manager);
}

struct amdgpu_gtt_node {
	struct drm_mm_node node;
	struct ttm_buffer_object *tbo;
};

/**
 * DOC: mem_info_gtt_total
 *
 * The amdgpu driver provides a sysfs API for reporting current total size of
 * the GTT.
 * The file mem_info_gtt_total is used for this, and returns the total size of
 * the GTT block, in bytes
 */
static ssize_t amdgpu_mem_info_gtt_total_show(struct device *dev,
		struct device_attribute *attr, char *buf)
{
	struct drm_device *ddev = dev_get_drvdata(dev);
	struct amdgpu_device *adev = drm_to_adev(ddev);
	struct ttm_resource_manager *man = ttm_manager_type(&adev->mman.bdev, TTM_PL_TT);

	return snprintf(buf, PAGE_SIZE, "%llu\n",
			man->size * PAGE_SIZE);
}

/**
 * DOC: mem_info_gtt_used
 *
 * The amdgpu driver provides a sysfs API for reporting current total amount of
 * used GTT.
 * The file mem_info_gtt_used is used for this, and returns the current used
 * size of the GTT block, in bytes
 */
static ssize_t amdgpu_mem_info_gtt_used_show(struct device *dev,
		struct device_attribute *attr, char *buf)
{
	struct drm_device *ddev = dev_get_drvdata(dev);
	struct amdgpu_device *adev = drm_to_adev(ddev);
	struct ttm_resource_manager *man = ttm_manager_type(&adev->mman.bdev, TTM_PL_TT);

	return snprintf(buf, PAGE_SIZE, "%llu\n",
			amdgpu_gtt_mgr_usage(man));
}

static DEVICE_ATTR(mem_info_gtt_total, S_IRUGO,
	           amdgpu_mem_info_gtt_total_show, NULL);
static DEVICE_ATTR(mem_info_gtt_used, S_IRUGO,
	           amdgpu_mem_info_gtt_used_show, NULL);

static const struct ttm_resource_manager_func amdgpu_gtt_mgr_func;
/**
 * amdgpu_gtt_mgr_init - init GTT manager and DRM MM
 *
 * @man: TTM memory type manager
 * @p_size: maximum size of GTT
 *
 * Allocate and initialize the GTT manager.
 */
int amdgpu_gtt_mgr_init(struct amdgpu_device *adev, uint64_t gtt_size)
{
	struct amdgpu_gtt_mgr *mgr = &adev->mman.gtt_mgr;
	struct ttm_resource_manager *man = &mgr->manager;
	uint64_t start, size;
	int ret;

	man->use_tt = true;
	man->func = &amdgpu_gtt_mgr_func;
<<<<<<< HEAD
	man->available_caching = TTM_PL_MASK_CACHING;
	man->default_caching = TTM_PL_FLAG_CACHED;
=======
>>>>>>> 6ea6be77

	ttm_resource_manager_init(man, gtt_size >> PAGE_SHIFT);

	start = AMDGPU_GTT_MAX_TRANSFER_SIZE * AMDGPU_GTT_NUM_TRANSFER_WINDOWS;
	size = (adev->gmc.gart_size >> PAGE_SHIFT) - start;
	drm_mm_init(&mgr->mm, start, size);
	spin_lock_init(&mgr->lock);
	atomic64_set(&mgr->available, gtt_size >> PAGE_SHIFT);

	ret = device_create_file(adev->dev, &dev_attr_mem_info_gtt_total);
	if (ret) {
		DRM_ERROR("Failed to create device file mem_info_gtt_total\n");
		return ret;
	}
	ret = device_create_file(adev->dev, &dev_attr_mem_info_gtt_used);
	if (ret) {
		DRM_ERROR("Failed to create device file mem_info_gtt_used\n");
		return ret;
	}

	ttm_set_driver_manager(&adev->mman.bdev, TTM_PL_TT, &mgr->manager);
	ttm_resource_manager_set_used(man, true);
	return 0;
}

/**
 * amdgpu_gtt_mgr_fini - free and destroy GTT manager
 *
 * @man: TTM memory type manager
 *
 * Destroy and free the GTT manager, returns -EBUSY if ranges are still
 * allocated inside it.
 */
void amdgpu_gtt_mgr_fini(struct amdgpu_device *adev)
{
	struct amdgpu_gtt_mgr *mgr = &adev->mman.gtt_mgr;
	struct ttm_resource_manager *man = &mgr->manager;
	int ret;

	ttm_resource_manager_set_used(man, false);

	ret = ttm_resource_manager_force_list_clean(&adev->mman.bdev, man);
	if (ret)
		return;

	spin_lock(&mgr->lock);
	drm_mm_takedown(&mgr->mm);
	spin_unlock(&mgr->lock);

	device_remove_file(adev->dev, &dev_attr_mem_info_gtt_total);
	device_remove_file(adev->dev, &dev_attr_mem_info_gtt_used);

	ttm_resource_manager_cleanup(man);
	ttm_set_driver_manager(&adev->mman.bdev, TTM_PL_TT, NULL);
}

/**
 * amdgpu_gtt_mgr_has_gart_addr - Check if mem has address space
 *
 * @mem: the mem object to check
 *
 * Check if a mem object has already address space allocated.
 */
bool amdgpu_gtt_mgr_has_gart_addr(struct ttm_resource *mem)
{
	return mem->mm_node != NULL;
}

/**
 * amdgpu_gtt_mgr_new - allocate a new node
 *
 * @man: TTM memory type manager
 * @tbo: TTM BO we need this range for
 * @place: placement flags and restrictions
 * @mem: the resulting mem object
 *
 * Dummy, allocate the node but no space for it yet.
 */
static int amdgpu_gtt_mgr_new(struct ttm_resource_manager *man,
			      struct ttm_buffer_object *tbo,
			      const struct ttm_place *place,
			      struct ttm_resource *mem)
{
	struct amdgpu_gtt_mgr *mgr = to_gtt_mgr(man);
	struct amdgpu_gtt_node *node;
	int r;

	spin_lock(&mgr->lock);
	if ((&tbo->mem == mem || tbo->mem.mem_type != TTM_PL_TT) &&
	    atomic64_read(&mgr->available) < mem->num_pages) {
		spin_unlock(&mgr->lock);
		return -ENOSPC;
	}
	atomic64_sub(mem->num_pages, &mgr->available);
	spin_unlock(&mgr->lock);

	if (!place->lpfn) {
		mem->mm_node = NULL;
		mem->start = AMDGPU_BO_INVALID_OFFSET;
		return 0;
	}

	node = kzalloc(sizeof(*node), GFP_KERNEL);
	if (!node) {
		r = -ENOMEM;
		goto err_out;
	}

	node->tbo = tbo;

	spin_lock(&mgr->lock);
	r = drm_mm_insert_node_in_range(&mgr->mm, &node->node, mem->num_pages,
					mem->page_alignment, 0, place->fpfn,
					place->lpfn, DRM_MM_INSERT_BEST);
	spin_unlock(&mgr->lock);

	if (unlikely(r))
		goto err_free;

	mem->mm_node = node;
	mem->start = node->node.start;

	return 0;

err_free:
	kfree(node);

err_out:
	atomic64_add(mem->num_pages, &mgr->available);

	return r;
}

/**
 * amdgpu_gtt_mgr_del - free ranges
 *
 * @man: TTM memory type manager
 * @mem: TTM memory object
 *
 * Free the allocated GTT again.
 */
static void amdgpu_gtt_mgr_del(struct ttm_resource_manager *man,
			       struct ttm_resource *mem)
{
	struct amdgpu_gtt_mgr *mgr = to_gtt_mgr(man);
	struct amdgpu_gtt_node *node = mem->mm_node;

	if (node) {
		spin_lock(&mgr->lock);
		drm_mm_remove_node(&node->node);
		spin_unlock(&mgr->lock);
		kfree(node);
	}

	atomic64_add(mem->num_pages, &mgr->available);
}

/**
 * amdgpu_gtt_mgr_usage - return usage of GTT domain
 *
 * @man: TTM memory type manager
 *
 * Return how many bytes are used in the GTT domain
 */
uint64_t amdgpu_gtt_mgr_usage(struct ttm_resource_manager *man)
{
	struct amdgpu_gtt_mgr *mgr = to_gtt_mgr(man);
	s64 result = man->size - atomic64_read(&mgr->available);

	return (result > 0 ? result : 0) * PAGE_SIZE;
}

int amdgpu_gtt_mgr_recover(struct ttm_resource_manager *man)
{
	struct amdgpu_gtt_mgr *mgr = to_gtt_mgr(man);
	struct amdgpu_gtt_node *node;
	struct drm_mm_node *mm_node;
	int r = 0;

	spin_lock(&mgr->lock);
	drm_mm_for_each_node(mm_node, &mgr->mm) {
		node = container_of(mm_node, struct amdgpu_gtt_node, node);
		r = amdgpu_ttm_recover_gart(node->tbo);
		if (r)
			break;
	}
	spin_unlock(&mgr->lock);

	return r;
}

/**
 * amdgpu_gtt_mgr_debug - dump VRAM table
 *
 * @man: TTM memory type manager
 * @printer: DRM printer to use
 *
 * Dump the table content using printk.
 */
static void amdgpu_gtt_mgr_debug(struct ttm_resource_manager *man,
				 struct drm_printer *printer)
{
	struct amdgpu_gtt_mgr *mgr = to_gtt_mgr(man);

	spin_lock(&mgr->lock);
	drm_mm_print(&mgr->mm, printer);
	spin_unlock(&mgr->lock);

	drm_printf(printer, "man size:%llu pages, gtt available:%lld pages, usage:%lluMB\n",
		   man->size, (u64)atomic64_read(&mgr->available),
		   amdgpu_gtt_mgr_usage(man) >> 20);
}

static const struct ttm_resource_manager_func amdgpu_gtt_mgr_func = {
	.alloc = amdgpu_gtt_mgr_new,
	.free = amdgpu_gtt_mgr_del,
	.debug = amdgpu_gtt_mgr_debug
};<|MERGE_RESOLUTION|>--- conflicted
+++ resolved
@@ -95,11 +95,6 @@
 
 	man->use_tt = true;
 	man->func = &amdgpu_gtt_mgr_func;
-<<<<<<< HEAD
-	man->available_caching = TTM_PL_MASK_CACHING;
-	man->default_caching = TTM_PL_FLAG_CACHED;
-=======
->>>>>>> 6ea6be77
 
 	ttm_resource_manager_init(man, gtt_size >> PAGE_SHIFT);
 
