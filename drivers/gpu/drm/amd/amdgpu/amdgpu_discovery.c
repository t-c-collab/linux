/*
 * Copyright 2018 Advanced Micro Devices, Inc.
 *
 * Permission is hereby granted, free of charge, to any person obtaining a
 * copy of this software and associated documentation files (the "Software"),
 * to deal in the Software without restriction, including without limitation
 * the rights to use, copy, modify, merge, publish, distribute, sublicense,
 * and/or sell copies of the Software, and to permit persons to whom the
 * Software is furnished to do so, subject to the following conditions:
 *
 * The above copyright notice and this permission notice shall be included in
 * all copies or substantial portions of the Software.
 *
 * THE SOFTWARE IS PROVIDED "AS IS", WITHOUT WARRANTY OF ANY KIND, EXPRESS OR
 * IMPLIED, INCLUDING BUT NOT LIMITED TO THE WARRANTIES OF MERCHANTABILITY,
 * FITNESS FOR A PARTICULAR PURPOSE AND NONINFRINGEMENT.  IN NO EVENT SHALL
 * THE COPYRIGHT HOLDER(S) OR AUTHOR(S) BE LIABLE FOR ANY CLAIM, DAMAGES OR
 * OTHER LIABILITY, WHETHER IN AN ACTION OF CONTRACT, TORT OR OTHERWISE,
 * ARISING FROM, OUT OF OR IN CONNECTION WITH THE SOFTWARE OR THE USE OR
 * OTHER DEALINGS IN THE SOFTWARE.
 *
 */

#include "amdgpu.h"
#include "amdgpu_discovery.h"
#include "soc15_hw_ip.h"
#include "discovery.h"

#define mmRCC_CONFIG_MEMSIZE	0xde3
#define mmMM_INDEX		0x0
#define mmMM_INDEX_HI		0x6
#define mmMM_DATA		0x1
#define HW_ID_MAX		300

static const char *hw_id_names[HW_ID_MAX] = {
	[MP1_HWID]		= "MP1",
	[MP2_HWID]		= "MP2",
	[THM_HWID]		= "THM",
	[SMUIO_HWID]		= "SMUIO",
	[FUSE_HWID]		= "FUSE",
	[CLKA_HWID]		= "CLKA",
	[PWR_HWID]		= "PWR",
	[GC_HWID]		= "GC",
	[UVD_HWID]		= "UVD",
	[AUDIO_AZ_HWID]		= "AUDIO_AZ",
	[ACP_HWID]		= "ACP",
	[DCI_HWID]		= "DCI",
	[DMU_HWID]		= "DMU",
	[DCO_HWID]		= "DCO",
	[DIO_HWID]		= "DIO",
	[XDMA_HWID]		= "XDMA",
	[DCEAZ_HWID]		= "DCEAZ",
	[DAZ_HWID]		= "DAZ",
	[SDPMUX_HWID]		= "SDPMUX",
	[NTB_HWID]		= "NTB",
	[IOHC_HWID]		= "IOHC",
	[L2IMU_HWID]		= "L2IMU",
	[VCE_HWID]		= "VCE",
	[MMHUB_HWID]		= "MMHUB",
	[ATHUB_HWID]		= "ATHUB",
	[DBGU_NBIO_HWID]	= "DBGU_NBIO",
	[DFX_HWID]		= "DFX",
	[DBGU0_HWID]		= "DBGU0",
	[DBGU1_HWID]		= "DBGU1",
	[OSSSYS_HWID]		= "OSSSYS",
	[HDP_HWID]		= "HDP",
	[SDMA0_HWID]		= "SDMA0",
	[SDMA1_HWID]		= "SDMA1",
	[ISP_HWID]		= "ISP",
	[DBGU_IO_HWID]		= "DBGU_IO",
	[DF_HWID]		= "DF",
	[CLKB_HWID]		= "CLKB",
	[FCH_HWID]		= "FCH",
	[DFX_DAP_HWID]		= "DFX_DAP",
	[L1IMU_PCIE_HWID]	= "L1IMU_PCIE",
	[L1IMU_NBIF_HWID]	= "L1IMU_NBIF",
	[L1IMU_IOAGR_HWID]	= "L1IMU_IOAGR",
	[L1IMU3_HWID]		= "L1IMU3",
	[L1IMU4_HWID]		= "L1IMU4",
	[L1IMU5_HWID]		= "L1IMU5",
	[L1IMU6_HWID]		= "L1IMU6",
	[L1IMU7_HWID]		= "L1IMU7",
	[L1IMU8_HWID]		= "L1IMU8",
	[L1IMU9_HWID]		= "L1IMU9",
	[L1IMU10_HWID]		= "L1IMU10",
	[L1IMU11_HWID]		= "L1IMU11",
	[L1IMU12_HWID]		= "L1IMU12",
	[L1IMU13_HWID]		= "L1IMU13",
	[L1IMU14_HWID]		= "L1IMU14",
	[L1IMU15_HWID]		= "L1IMU15",
	[WAFLC_HWID]		= "WAFLC",
	[FCH_USB_PD_HWID]	= "FCH_USB_PD",
	[PCIE_HWID]		= "PCIE",
	[PCS_HWID]		= "PCS",
	[DDCL_HWID]		= "DDCL",
	[SST_HWID]		= "SST",
	[IOAGR_HWID]		= "IOAGR",
	[NBIF_HWID]		= "NBIF",
	[IOAPIC_HWID]		= "IOAPIC",
	[SYSTEMHUB_HWID]	= "SYSTEMHUB",
	[NTBCCP_HWID]		= "NTBCCP",
	[UMC_HWID]		= "UMC",
	[SATA_HWID]		= "SATA",
	[USB_HWID]		= "USB",
	[CCXSEC_HWID]		= "CCXSEC",
	[XGMI_HWID]		= "XGMI",
	[XGBE_HWID]		= "XGBE",
	[MP0_HWID]		= "MP0",
};

static int hw_id_map[MAX_HWIP] = {
	[GC_HWIP]	= GC_HWID,
	[HDP_HWIP]	= HDP_HWID,
	[SDMA0_HWIP]	= SDMA0_HWID,
	[SDMA1_HWIP]	= SDMA1_HWID,
	[MMHUB_HWIP]	= MMHUB_HWID,
	[ATHUB_HWIP]	= ATHUB_HWID,
	[NBIO_HWIP]	= NBIF_HWID,
	[MP0_HWIP]	= MP0_HWID,
	[MP1_HWIP]	= MP1_HWID,
	[UVD_HWIP]	= UVD_HWID,
	[VCE_HWIP]	= VCE_HWID,
	[DF_HWIP]	= DF_HWID,
	[DCE_HWIP]	= DMU_HWID,
	[OSSSYS_HWIP]	= OSSSYS_HWID,
	[SMUIO_HWIP]	= SMUIO_HWID,
	[PWR_HWIP]	= PWR_HWID,
	[NBIF_HWIP]	= NBIF_HWID,
	[THM_HWIP]	= THM_HWID,
	[CLK_HWIP]	= CLKA_HWID,
	[UMC_HWIP]	= UMC_HWID,
};

static int amdgpu_discovery_read_binary(struct amdgpu_device *adev, uint8_t *binary)
{
	uint64_t vram_size = (uint64_t)RREG32(mmRCC_CONFIG_MEMSIZE) << 20;
	uint64_t pos = vram_size - DISCOVERY_TMR_OFFSET;

	amdgpu_device_vram_access(adev, pos, (uint32_t *)binary,
				  adev->mman.discovery_tmr_size, false);
	return 0;
}

static uint16_t amdgpu_discovery_calculate_checksum(uint8_t *data, uint32_t size)
{
	uint16_t checksum = 0;
	int i;

	for (i = 0; i < size; i++)
		checksum += data[i];

	return checksum;
}

static inline bool amdgpu_discovery_verify_checksum(uint8_t *data, uint32_t size,
						    uint16_t expected)
{
	return !!(amdgpu_discovery_calculate_checksum(data, size) == expected);
}

static int amdgpu_discovery_init(struct amdgpu_device *adev)
{
	struct table_info *info;
	struct binary_header *bhdr;
	struct ip_discovery_header *ihdr;
	struct gpu_info_header *ghdr;
	uint16_t offset;
	uint16_t size;
	uint16_t checksum;
	int r;

	adev->mman.discovery_tmr_size = DISCOVERY_TMR_SIZE;
	adev->mman.discovery_bin = kzalloc(adev->mman.discovery_tmr_size, GFP_KERNEL);
	if (!adev->mman.discovery_bin)
		return -ENOMEM;

	r = amdgpu_discovery_read_binary(adev, adev->mman.discovery_bin);
	if (r) {
		DRM_ERROR("failed to read ip discovery binary\n");
		goto out;
	}

	bhdr = (struct binary_header *)adev->mman.discovery_bin;

	if (le32_to_cpu(bhdr->binary_signature) != BINARY_SIGNATURE) {
		DRM_ERROR("invalid ip discovery binary signature\n");
		r = -EINVAL;
		goto out;
	}

	offset = offsetof(struct binary_header, binary_checksum) +
		sizeof(bhdr->binary_checksum);
	size = bhdr->binary_size - offset;
	checksum = bhdr->binary_checksum;

	if (!amdgpu_discovery_verify_checksum(adev->mman.discovery_bin + offset,
					      size, checksum)) {
		DRM_ERROR("invalid ip discovery binary checksum\n");
		r = -EINVAL;
		goto out;
	}

	info = &bhdr->table_list[IP_DISCOVERY];
	offset = le16_to_cpu(info->offset);
	checksum = le16_to_cpu(info->checksum);
	ihdr = (struct ip_discovery_header *)(adev->mman.discovery_bin + offset);

	if (le32_to_cpu(ihdr->signature) != DISCOVERY_TABLE_SIGNATURE) {
		DRM_ERROR("invalid ip discovery data table signature\n");
		r = -EINVAL;
		goto out;
	}

	if (!amdgpu_discovery_verify_checksum(adev->mman.discovery_bin + offset,
					      ihdr->size, checksum)) {
		DRM_ERROR("invalid ip discovery data table checksum\n");
		r = -EINVAL;
		goto out;
	}

	info = &bhdr->table_list[GC];
	offset = le16_to_cpu(info->offset);
	checksum = le16_to_cpu(info->checksum);
	ghdr = (struct gpu_info_header *)(adev->mman.discovery_bin + offset);

	if (!amdgpu_discovery_verify_checksum(adev->mman.discovery_bin + offset,
				              ghdr->size, checksum)) {
		DRM_ERROR("invalid gc data table checksum\n");
		r = -EINVAL;
		goto out;
	}

	return 0;

out:
	kfree(adev->mman.discovery_bin);
	adev->mman.discovery_bin = NULL;

	return r;
}

void amdgpu_discovery_fini(struct amdgpu_device *adev)
{
	kfree(adev->mman.discovery_bin);
	adev->mman.discovery_bin = NULL;
}

int amdgpu_discovery_reg_base_init(struct amdgpu_device *adev)
{
	struct binary_header *bhdr;
	struct ip_discovery_header *ihdr;
	struct die_header *dhdr;
	struct ip *ip;
	uint16_t die_offset;
	uint16_t ip_offset;
	uint16_t num_dies;
	uint16_t num_ips;
	uint8_t num_base_address;
	int hw_ip;
	int i, j, k;
	int r;

	r = amdgpu_discovery_init(adev);
	if (r) {
		DRM_ERROR("amdgpu_discovery_init failed\n");
		return r;
	}

	bhdr = (struct binary_header *)adev->mman.discovery_bin;
	ihdr = (struct ip_discovery_header *)(adev->mman.discovery_bin +
			le16_to_cpu(bhdr->table_list[IP_DISCOVERY].offset));
	num_dies = le16_to_cpu(ihdr->num_dies);

	DRM_DEBUG("number of dies: %d\n", num_dies);

	for (i = 0; i < num_dies; i++) {
		die_offset = le16_to_cpu(ihdr->die_info[i].die_offset);
		dhdr = (struct die_header *)(adev->mman.discovery_bin + die_offset);
		num_ips = le16_to_cpu(dhdr->num_ips);
		ip_offset = die_offset + sizeof(*dhdr);

		if (le16_to_cpu(dhdr->die_id) != i) {
			DRM_ERROR("invalid die id %d, expected %d\n",
					le16_to_cpu(dhdr->die_id), i);
			return -EINVAL;
		}

		DRM_DEBUG("number of hardware IPs on die%d: %d\n",
				le16_to_cpu(dhdr->die_id), num_ips);

		for (j = 0; j < num_ips; j++) {
			ip = (struct ip *)(adev->mman.discovery_bin + ip_offset);
			num_base_address = ip->num_base_address;

			DRM_DEBUG("%s(%d) #%d v%d.%d.%d:\n",
				  hw_id_names[le16_to_cpu(ip->hw_id)],
				  le16_to_cpu(ip->hw_id),
				  ip->number_instance,
				  ip->major, ip->minor,
				  ip->revision);

			for (k = 0; k < num_base_address; k++) {
				/*
				 * convert the endianness of base addresses in place,
				 * so that we don't need to convert them when accessing adev->reg_offset.
				 */
				ip->base_address[k] = le32_to_cpu(ip->base_address[k]);
				DRM_DEBUG("\t0x%08x\n", ip->base_address[k]);
			}

			for (hw_ip = 0; hw_ip < MAX_HWIP; hw_ip++) {
				if (hw_id_map[hw_ip] == le16_to_cpu(ip->hw_id)) {
					DRM_DEBUG("set register base offset for %s\n",
							hw_id_names[le16_to_cpu(ip->hw_id)]);
					adev->reg_offset[hw_ip][ip->number_instance] =
						ip->base_address;
				}

			}

			ip_offset += sizeof(*ip) + 4 * (ip->num_base_address - 1);
		}
	}

	return 0;
}

int amdgpu_discovery_get_ip_version(struct amdgpu_device *adev, int hw_id, int number_instance,
				    int *major, int *minor, int *revision)
{
	struct binary_header *bhdr;
	struct ip_discovery_header *ihdr;
	struct die_header *dhdr;
	struct ip *ip;
	uint16_t die_offset;
	uint16_t ip_offset;
	uint16_t num_dies;
	uint16_t num_ips;
	int i, j;

	if (!adev->mman.discovery_bin) {
		DRM_ERROR("ip discovery uninitialized\n");
		return -EINVAL;
	}

	bhdr = (struct binary_header *)adev->mman.discovery_bin;
	ihdr = (struct ip_discovery_header *)(adev->mman.discovery_bin +
			le16_to_cpu(bhdr->table_list[IP_DISCOVERY].offset));
	num_dies = le16_to_cpu(ihdr->num_dies);

	for (i = 0; i < num_dies; i++) {
		die_offset = le16_to_cpu(ihdr->die_info[i].die_offset);
		dhdr = (struct die_header *)(adev->mman.discovery_bin + die_offset);
		num_ips = le16_to_cpu(dhdr->num_ips);
		ip_offset = die_offset + sizeof(*dhdr);

		for (j = 0; j < num_ips; j++) {
			ip = (struct ip *)(adev->mman.discovery_bin + ip_offset);

			if ((le16_to_cpu(ip->hw_id) == hw_id) && (ip->number_instance == number_instance)) {
				if (major)
					*major = ip->major;
				if (minor)
					*minor = ip->minor;
				if (revision)
					*revision = ip->revision;
				return 0;
			}
			ip_offset += sizeof(*ip) + 4 * (ip->num_base_address - 1);
		}
	}

	return -EINVAL;
}

<<<<<<< HEAD
=======

int amdgpu_discovery_get_vcn_version(struct amdgpu_device *adev, int vcn_instance,
				     int *major, int *minor, int *revision)
{
	return amdgpu_discovery_get_ip_version(adev, VCN_HWID,
					       vcn_instance, major, minor, revision);
}

>>>>>>> 2734d6c1
void amdgpu_discovery_harvest_ip(struct amdgpu_device *adev)
{
	struct binary_header *bhdr;
	struct harvest_table *harvest_info;
	int i;

	bhdr = (struct binary_header *)adev->mman.discovery_bin;
	harvest_info = (struct harvest_table *)(adev->mman.discovery_bin +
			le16_to_cpu(bhdr->table_list[HARVEST_INFO].offset));

	for (i = 0; i < 32; i++) {
		if (le32_to_cpu(harvest_info->list[i].hw_id) == 0)
			break;

		switch (le32_to_cpu(harvest_info->list[i].hw_id)) {
		case VCN_HWID:
			adev->harvest_ip_mask |= AMD_HARVEST_IP_VCN_MASK;
			adev->harvest_ip_mask |= AMD_HARVEST_IP_JPEG_MASK;
			break;
		case DMU_HWID:
			adev->harvest_ip_mask |= AMD_HARVEST_IP_DMU_MASK;
			break;
		default:
			break;
		}
	}
}

int amdgpu_discovery_get_gfx_info(struct amdgpu_device *adev)
{
	struct binary_header *bhdr;
	struct gc_info_v1_0 *gc_info;

	if (!adev->mman.discovery_bin) {
		DRM_ERROR("ip discovery uninitialized\n");
		return -EINVAL;
	}

	bhdr = (struct binary_header *)adev->mman.discovery_bin;
	gc_info = (struct gc_info_v1_0 *)(adev->mman.discovery_bin +
			le16_to_cpu(bhdr->table_list[GC].offset));

	adev->gfx.config.max_shader_engines = le32_to_cpu(gc_info->gc_num_se);
	adev->gfx.config.max_cu_per_sh = 2 * (le32_to_cpu(gc_info->gc_num_wgp0_per_sa) +
					      le32_to_cpu(gc_info->gc_num_wgp1_per_sa));
	adev->gfx.config.max_sh_per_se = le32_to_cpu(gc_info->gc_num_sa_per_se);
	adev->gfx.config.max_backends_per_se = le32_to_cpu(gc_info->gc_num_rb_per_se);
	adev->gfx.config.max_texture_channel_caches = le32_to_cpu(gc_info->gc_num_gl2c);
	adev->gfx.config.max_gprs = le32_to_cpu(gc_info->gc_num_gprs);
	adev->gfx.config.max_gs_threads = le32_to_cpu(gc_info->gc_num_max_gs_thds);
	adev->gfx.config.gs_vgt_table_depth = le32_to_cpu(gc_info->gc_gs_table_depth);
	adev->gfx.config.gs_prim_buffer_depth = le32_to_cpu(gc_info->gc_gsprim_buff_depth);
	adev->gfx.config.double_offchip_lds_buf = le32_to_cpu(gc_info->gc_double_offchip_lds_buffer);
	adev->gfx.cu_info.wave_front_size = le32_to_cpu(gc_info->gc_wave_size);
	adev->gfx.cu_info.max_waves_per_simd = le32_to_cpu(gc_info->gc_max_waves_per_simd);
	adev->gfx.cu_info.max_scratch_slots_per_cu = le32_to_cpu(gc_info->gc_max_scratch_slots_per_cu);
	adev->gfx.cu_info.lds_size = le32_to_cpu(gc_info->gc_lds_size);
	adev->gfx.config.num_sc_per_sh = le32_to_cpu(gc_info->gc_num_sc_per_se) /
					 le32_to_cpu(gc_info->gc_num_sa_per_se);
	adev->gfx.config.num_packer_per_sc = le32_to_cpu(gc_info->gc_num_packer_per_sc);

	return 0;
}<|MERGE_RESOLUTION|>--- conflicted
+++ resolved
@@ -373,8 +373,6 @@
 	return -EINVAL;
 }
 
-<<<<<<< HEAD
-=======
 
 int amdgpu_discovery_get_vcn_version(struct amdgpu_device *adev, int vcn_instance,
 				     int *major, int *minor, int *revision)
@@ -383,7 +381,6 @@
 					       vcn_instance, major, minor, revision);
 }
 
->>>>>>> 2734d6c1
 void amdgpu_discovery_harvest_ip(struct amdgpu_device *adev)
 {
 	struct binary_header *bhdr;
