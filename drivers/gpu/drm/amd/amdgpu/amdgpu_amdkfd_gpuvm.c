--- conflicted
+++ resolved
@@ -1057,12 +1057,7 @@
 
 static int update_gpuvm_pte(struct kgd_mem *mem,
 			    struct kfd_mem_attachment *entry,
-<<<<<<< HEAD
-			    struct amdgpu_sync *sync,
-			    bool *table_freed)
-=======
 			    struct amdgpu_sync *sync)
->>>>>>> 2734d6c1
 {
 	struct amdgpu_bo_va *bo_va = entry->bo_va;
 	struct amdgpu_device *adev = entry->adev;
@@ -1073,7 +1068,7 @@
 		return ret;
 
 	/* Update the page tables  */
-	ret = amdgpu_vm_bo_update(adev, bo_va, false, table_freed);
+	ret = amdgpu_vm_bo_update(adev, bo_va, false);
 	if (ret) {
 		pr_err("amdgpu_vm_bo_update failed\n");
 		return ret;
@@ -1085,12 +1080,7 @@
 static int map_bo_to_gpuvm(struct kgd_mem *mem,
 			   struct kfd_mem_attachment *entry,
 			   struct amdgpu_sync *sync,
-<<<<<<< HEAD
-			   bool no_update_pte,
-			   bool *table_freed)
-=======
 			   bool no_update_pte)
->>>>>>> 2734d6c1
 {
 	int ret;
 
@@ -1107,11 +1097,7 @@
 	if (no_update_pte)
 		return 0;
 
-<<<<<<< HEAD
-	ret = update_gpuvm_pte(mem, entry, sync, table_freed);
-=======
 	ret = update_gpuvm_pte(mem, entry, sync);
->>>>>>> 2734d6c1
 	if (ret) {
 		pr_err("update_gpuvm_pte() failed\n");
 		goto update_gpuvm_pte_failed;
@@ -1608,12 +1594,7 @@
 }
 
 int amdgpu_amdkfd_gpuvm_map_memory_to_gpu(
-<<<<<<< HEAD
-		struct kgd_dev *kgd, struct kgd_mem *mem,
-		void *drm_priv, bool *table_freed)
-=======
 		struct kgd_dev *kgd, struct kgd_mem *mem, void *drm_priv)
->>>>>>> 2734d6c1
 {
 	struct amdgpu_device *adev = get_amdgpu_device(kgd);
 	struct amdgpu_vm *avm = drm_priv_to_vm(drm_priv);
@@ -1701,11 +1682,7 @@
 			 entry->va, entry->va + bo_size, entry);
 
 		ret = map_bo_to_gpuvm(mem, entry, ctx.sync,
-<<<<<<< HEAD
-				      is_invalid_userptr, table_freed);
-=======
 				      is_invalid_userptr);
->>>>>>> 2734d6c1
 		if (ret) {
 			pr_err("Failed to map bo to gpuvm\n");
 			goto out_unreserve;
@@ -2155,11 +2132,7 @@
 				continue;
 
 			kfd_mem_dmaunmap_attachment(mem, attachment);
-<<<<<<< HEAD
-			ret = update_gpuvm_pte(mem, attachment, &sync, NULL);
-=======
 			ret = update_gpuvm_pte(mem, attachment, &sync);
->>>>>>> 2734d6c1
 			if (ret) {
 				pr_err("%s: update PTE failed\n", __func__);
 				/* make sure this gets validated again */
@@ -2365,11 +2338,7 @@
 				continue;
 
 			kfd_mem_dmaunmap_attachment(mem, attachment);
-<<<<<<< HEAD
-			ret = update_gpuvm_pte(mem, attachment, &sync_obj, NULL);
-=======
 			ret = update_gpuvm_pte(mem, attachment, &sync_obj);
->>>>>>> 2734d6c1
 			if (ret) {
 				pr_debug("Memory eviction: update PTE failed. Try again\n");
 				goto validate_map_fail;
