#
# Copyright 2020 Advanced Micro Devices, Inc.
#
# Permission is hereby granted, free of charge, to any person obtaining a
# copy of this software and associated documentation files (the "Software"),
# to deal in the Software without restriction, including without limitation
# the rights to use, copy, modify, merge, publish, distribute, sublicense,
# and/or sell copies of the Software, and to permit persons to whom the
# Software is furnished to do so, subject to the following conditions:
#
# The above copyright notice and this permission notice shall be included in
# all copies or substantial portions of the Software.
#
# THE SOFTWARE IS PROVIDED "AS IS", WITHOUT WARRANTY OF ANY KIND, EXPRESS OR
# IMPLIED, INCLUDING BUT NOT LIMITED TO THE WARRANTIES OF MERCHANTABILITY,
# FITNESS FOR A PARTICULAR PURPOSE AND NONINFRINGEMENT.  IN NO EVENT SHALL
# THE COPYRIGHT HOLDER(S) OR AUTHOR(S) BE LIABLE FOR ANY CLAIM, DAMAGES OR
# OTHER LIABILITY, WHETHER IN AN ACTION OF CONTRACT, TORT OR OTHERWISE,
# ARISING FROM, OUT OF OR IN CONNECTION WITH THE SOFTWARE OR THE USE OR
# OTHER DEALINGS IN THE SOFTWARE.
#
#
# Makefile for the 'smu manager' sub-component of powerplay.
# It provides the smu management services for the driver.

<<<<<<< HEAD
SMU13_MGR = smu_v13_0.o aldebaran_ppt.o smu_v13_0_1.o yellow_carp_ppt.o
=======
SMU13_MGR = smu_v13_0.o aldebaran_ppt.o yellow_carp_ppt.o
>>>>>>> 2734d6c1

AMD_SWSMU_SMU13MGR = $(addprefix $(AMD_SWSMU_PATH)/smu13/,$(SMU13_MGR))

AMD_POWERPLAY_FILES += $(AMD_SWSMU_SMU13MGR)<|MERGE_RESOLUTION|>--- conflicted
+++ resolved
@@ -23,11 +23,7 @@
 # Makefile for the 'smu manager' sub-component of powerplay.
 # It provides the smu management services for the driver.
 
-<<<<<<< HEAD
-SMU13_MGR = smu_v13_0.o aldebaran_ppt.o smu_v13_0_1.o yellow_carp_ppt.o
-=======
 SMU13_MGR = smu_v13_0.o aldebaran_ppt.o yellow_carp_ppt.o
->>>>>>> 2734d6c1
 
 AMD_SWSMU_SMU13MGR = $(addprefix $(AMD_SWSMU_PATH)/smu13/,$(SMU13_MGR))
 
