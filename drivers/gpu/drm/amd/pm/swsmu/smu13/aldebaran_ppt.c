/*
 * Copyright 2019 Advanced Micro Devices, Inc.
 *
 * Permission is hereby granted, free of charge, to any person obtaining a
 * copy of this software and associated documentation files (the "Software"),
 * to deal in the Software without restriction, including without limitation
 * the rights to use, copy, modify, merge, publish, distribute, sublicense,
 * and/or sell copies of the Software, and to permit persons to whom the
 * Software is furnished to do so, subject to the following conditions:
 *
 * The above copyright notice and this permission notice shall be included in
 * all copies or substantial portions of the Software.
 *
 * THE SOFTWARE IS PROVIDED "AS IS", WITHOUT WARRANTY OF ANY KIND, EXPRESS OR
 * IMPLIED, INCLUDING BUT NOT LIMITED TO THE WARRANTIES OF MERCHANTABILITY,
 * FITNESS FOR A PARTICULAR PURPOSE AND NONINFRINGEMENT.  IN NO EVENT SHALL
 * THE COPYRIGHT HOLDER(S) OR AUTHOR(S) BE LIABLE FOR ANY CLAIM, DAMAGES OR
 * OTHER LIABILITY, WHETHER IN AN ACTION OF CONTRACT, TORT OR OTHERWISE,
 * ARISING FROM, OUT OF OR IN CONNECTION WITH THE SOFTWARE OR THE USE OR
 * OTHER DEALINGS IN THE SOFTWARE.
 *
 */

#define SWSMU_CODE_LAYER_L2

#include <linux/firmware.h>
#include "amdgpu.h"
#include "amdgpu_smu.h"
#include "atomfirmware.h"
#include "amdgpu_atomfirmware.h"
#include "amdgpu_atombios.h"
#include "smu_v13_0.h"
#include "smu13_driver_if_aldebaran.h"
#include "soc15_common.h"
#include "atom.h"
#include "power_state.h"
#include "aldebaran_ppt.h"
#include "smu_v13_0_pptable.h"
#include "aldebaran_ppsmc.h"
#include "nbio/nbio_7_4_offset.h"
#include "nbio/nbio_7_4_sh_mask.h"
#include "thm/thm_11_0_2_offset.h"
#include "thm/thm_11_0_2_sh_mask.h"
#include "amdgpu_xgmi.h"
#include <linux/pci.h>
#include "amdgpu_ras.h"
#include "smu_cmn.h"
#include "mp/mp_13_0_2_offset.h"

/*
 * DO NOT use these for err/warn/info/debug messages.
 * Use dev_err, dev_warn, dev_info and dev_dbg instead.
 * They are more MGPU friendly.
 */
#undef pr_err
#undef pr_warn
#undef pr_info
#undef pr_debug

#define to_amdgpu_device(x) (container_of(x, struct amdgpu_device, pm.smu_i2c))

#define ALDEBARAN_FEA_MAP(smu_feature, aldebaran_feature) \
	[smu_feature] = {1, (aldebaran_feature)}

#define FEATURE_MASK(feature) (1ULL << feature)
#define SMC_DPM_FEATURE ( \
			  FEATURE_MASK(FEATURE_DATA_CALCULATIONS) | \
			  FEATURE_MASK(FEATURE_DPM_GFXCLK_BIT)	| \
			  FEATURE_MASK(FEATURE_DPM_UCLK_BIT)	| \
			  FEATURE_MASK(FEATURE_DPM_SOCCLK_BIT)	| \
			  FEATURE_MASK(FEATURE_DPM_FCLK_BIT)	| \
			  FEATURE_MASK(FEATURE_DPM_LCLK_BIT)	| \
			  FEATURE_MASK(FEATURE_DPM_XGMI_BIT)	| \
			  FEATURE_MASK(FEATURE_DPM_VCN_BIT))

/* possible frequency drift (1Mhz) */
#define EPSILON				1

#define smnPCIE_ESM_CTRL			0x111003D0

static const struct smu_temperature_range smu13_thermal_policy[] =
{
	{-273150,  99000, 99000, -273150, 99000, 99000, -273150, 99000, 99000},
	{ 120000, 120000, 120000, 120000, 120000, 120000, 120000, 120000, 120000},
};

static const struct cmn2asic_msg_mapping aldebaran_message_map[SMU_MSG_MAX_COUNT] = {
	MSG_MAP(TestMessage,			     PPSMC_MSG_TestMessage,			0),
	MSG_MAP(GetSmuVersion,			     PPSMC_MSG_GetSmuVersion,			1),
	MSG_MAP(GetDriverIfVersion,		     PPSMC_MSG_GetDriverIfVersion,		1),
	MSG_MAP(EnableAllSmuFeatures,		     PPSMC_MSG_EnableAllSmuFeatures,		0),
	MSG_MAP(DisableAllSmuFeatures,		     PPSMC_MSG_DisableAllSmuFeatures,		0),
	MSG_MAP(GetEnabledSmuFeaturesLow,	     PPSMC_MSG_GetEnabledSmuFeaturesLow,	0),
	MSG_MAP(GetEnabledSmuFeaturesHigh,	     PPSMC_MSG_GetEnabledSmuFeaturesHigh,	0),
	MSG_MAP(SetDriverDramAddrHigh,		     PPSMC_MSG_SetDriverDramAddrHigh,		1),
	MSG_MAP(SetDriverDramAddrLow,		     PPSMC_MSG_SetDriverDramAddrLow,		1),
	MSG_MAP(SetToolsDramAddrHigh,		     PPSMC_MSG_SetToolsDramAddrHigh,		0),
	MSG_MAP(SetToolsDramAddrLow,		     PPSMC_MSG_SetToolsDramAddrLow,		0),
	MSG_MAP(TransferTableSmu2Dram,		     PPSMC_MSG_TransferTableSmu2Dram,		1),
	MSG_MAP(TransferTableDram2Smu,		     PPSMC_MSG_TransferTableDram2Smu,		0),
	MSG_MAP(UseDefaultPPTable,		     PPSMC_MSG_UseDefaultPPTable,		0),
	MSG_MAP(SetSystemVirtualDramAddrHigh,	     PPSMC_MSG_SetSystemVirtualDramAddrHigh,	0),
	MSG_MAP(SetSystemVirtualDramAddrLow,	     PPSMC_MSG_SetSystemVirtualDramAddrLow,	0),
	MSG_MAP(SetSoftMinByFreq,		     PPSMC_MSG_SetSoftMinByFreq,		0),
	MSG_MAP(SetSoftMaxByFreq,		     PPSMC_MSG_SetSoftMaxByFreq,		0),
	MSG_MAP(SetHardMinByFreq,		     PPSMC_MSG_SetHardMinByFreq,		0),
	MSG_MAP(SetHardMaxByFreq,		     PPSMC_MSG_SetHardMaxByFreq,		0),
	MSG_MAP(GetMinDpmFreq,			     PPSMC_MSG_GetMinDpmFreq,			0),
	MSG_MAP(GetMaxDpmFreq,			     PPSMC_MSG_GetMaxDpmFreq,			0),
	MSG_MAP(GetDpmFreqByIndex,		     PPSMC_MSG_GetDpmFreqByIndex,		1),
	MSG_MAP(SetWorkloadMask,		     PPSMC_MSG_SetWorkloadMask,			1),
	MSG_MAP(GetVoltageByDpm,		     PPSMC_MSG_GetVoltageByDpm,			0),
	MSG_MAP(GetVoltageByDpmOverdrive,	     PPSMC_MSG_GetVoltageByDpmOverdrive,	0),
	MSG_MAP(SetPptLimit,			     PPSMC_MSG_SetPptLimit,			0),
	MSG_MAP(GetPptLimit,			     PPSMC_MSG_GetPptLimit,			1),
	MSG_MAP(PrepareMp1ForUnload,		     PPSMC_MSG_PrepareMp1ForUnload,		0),
	MSG_MAP(GfxDeviceDriverReset,		     PPSMC_MSG_GfxDriverReset,			0),
	MSG_MAP(RunDcBtc,			     PPSMC_MSG_RunDcBtc,			0),
	MSG_MAP(DramLogSetDramAddrHigh,		     PPSMC_MSG_DramLogSetDramAddrHigh,		0),
	MSG_MAP(DramLogSetDramAddrLow,		     PPSMC_MSG_DramLogSetDramAddrLow,		0),
	MSG_MAP(DramLogSetDramSize,		     PPSMC_MSG_DramLogSetDramSize,		0),
	MSG_MAP(GetDebugData,			     PPSMC_MSG_GetDebugData,			0),
	MSG_MAP(WaflTest,			     PPSMC_MSG_WaflTest,			0),
	MSG_MAP(SetMemoryChannelEnable,		     PPSMC_MSG_SetMemoryChannelEnable,		0),
	MSG_MAP(SetNumBadHbmPagesRetired,	     PPSMC_MSG_SetNumBadHbmPagesRetired,	0),
	MSG_MAP(DFCstateControl,		     PPSMC_MSG_DFCstateControl,			0),
	MSG_MAP(GetGmiPwrDnHyst,		     PPSMC_MSG_GetGmiPwrDnHyst,			0),
	MSG_MAP(SetGmiPwrDnHyst,		     PPSMC_MSG_SetGmiPwrDnHyst,			0),
	MSG_MAP(GmiPwrDnControl,		     PPSMC_MSG_GmiPwrDnControl,			0),
	MSG_MAP(EnterGfxoff,			     PPSMC_MSG_EnterGfxoff,			0),
	MSG_MAP(ExitGfxoff,			     PPSMC_MSG_ExitGfxoff,			0),
	MSG_MAP(SetExecuteDMATest,		     PPSMC_MSG_SetExecuteDMATest,		0),
	MSG_MAP(EnableDeterminism,		     PPSMC_MSG_EnableDeterminism,		0),
	MSG_MAP(DisableDeterminism,		     PPSMC_MSG_DisableDeterminism,		0),
	MSG_MAP(SetUclkDpmMode,			     PPSMC_MSG_SetUclkDpmMode,			0),
	MSG_MAP(GfxDriverResetRecovery,		     PPSMC_MSG_GfxDriverResetRecovery,		0),
};

static const struct cmn2asic_mapping aldebaran_clk_map[SMU_CLK_COUNT] = {
	CLK_MAP(GFXCLK, PPCLK_GFXCLK),
	CLK_MAP(SCLK,	PPCLK_GFXCLK),
	CLK_MAP(SOCCLK, PPCLK_SOCCLK),
	CLK_MAP(FCLK, PPCLK_FCLK),
	CLK_MAP(UCLK, PPCLK_UCLK),
	CLK_MAP(MCLK, PPCLK_UCLK),
	CLK_MAP(DCLK, PPCLK_DCLK),
	CLK_MAP(VCLK, PPCLK_VCLK),
	CLK_MAP(LCLK, 	PPCLK_LCLK),
};

static const struct cmn2asic_mapping aldebaran_feature_mask_map[SMU_FEATURE_COUNT] = {
	ALDEBARAN_FEA_MAP(SMU_FEATURE_DPM_PREFETCHER_BIT, 		FEATURE_DATA_CALCULATIONS),
	ALDEBARAN_FEA_MAP(SMU_FEATURE_DPM_GFXCLK_BIT, 			FEATURE_DPM_GFXCLK_BIT),
	ALDEBARAN_FEA_MAP(SMU_FEATURE_DPM_UCLK_BIT, 			FEATURE_DPM_UCLK_BIT),
	ALDEBARAN_FEA_MAP(SMU_FEATURE_DPM_SOCCLK_BIT, 			FEATURE_DPM_SOCCLK_BIT),
	ALDEBARAN_FEA_MAP(SMU_FEATURE_DPM_FCLK_BIT, 			FEATURE_DPM_FCLK_BIT),
	ALDEBARAN_FEA_MAP(SMU_FEATURE_DPM_LCLK_BIT, 			FEATURE_DPM_LCLK_BIT),
	ALDEBARAN_FEA_MAP(SMU_FEATURE_XGMI_BIT, 				FEATURE_DPM_XGMI_BIT),
	ALDEBARAN_FEA_MAP(SMU_FEATURE_DS_GFXCLK_BIT, 			FEATURE_DS_GFXCLK_BIT),
	ALDEBARAN_FEA_MAP(SMU_FEATURE_DS_SOCCLK_BIT, 			FEATURE_DS_SOCCLK_BIT),
	ALDEBARAN_FEA_MAP(SMU_FEATURE_DS_LCLK_BIT, 				FEATURE_DS_LCLK_BIT),
	ALDEBARAN_FEA_MAP(SMU_FEATURE_DS_FCLK_BIT, 				FEATURE_DS_FCLK_BIT),
	ALDEBARAN_FEA_MAP(SMU_FEATURE_DS_UCLK_BIT,				FEATURE_DS_UCLK_BIT),
	ALDEBARAN_FEA_MAP(SMU_FEATURE_GFX_SS_BIT, 				FEATURE_GFX_SS_BIT),
	ALDEBARAN_FEA_MAP(SMU_FEATURE_VCN_PG_BIT, 				FEATURE_DPM_VCN_BIT),
	ALDEBARAN_FEA_MAP(SMU_FEATURE_RSMU_SMN_CG_BIT, 			FEATURE_RSMU_SMN_CG_BIT),
	ALDEBARAN_FEA_MAP(SMU_FEATURE_WAFL_CG_BIT, 				FEATURE_WAFL_CG_BIT),
	ALDEBARAN_FEA_MAP(SMU_FEATURE_PPT_BIT, 					FEATURE_PPT_BIT),
	ALDEBARAN_FEA_MAP(SMU_FEATURE_TDC_BIT, 					FEATURE_TDC_BIT),
	ALDEBARAN_FEA_MAP(SMU_FEATURE_APCC_PLUS_BIT, 			FEATURE_APCC_PLUS_BIT),
	ALDEBARAN_FEA_MAP(SMU_FEATURE_APCC_DFLL_BIT, 			FEATURE_APCC_DFLL_BIT),
	ALDEBARAN_FEA_MAP(SMU_FEATURE_FUSE_CG_BIT, 				FEATURE_FUSE_CG_BIT),
	ALDEBARAN_FEA_MAP(SMU_FEATURE_MP1_CG_BIT, 				FEATURE_MP1_CG_BIT),
	ALDEBARAN_FEA_MAP(SMU_FEATURE_SMUIO_CG_BIT, 			FEATURE_SMUIO_CG_BIT),
	ALDEBARAN_FEA_MAP(SMU_FEATURE_THM_CG_BIT, 				FEATURE_THM_CG_BIT),
	ALDEBARAN_FEA_MAP(SMU_FEATURE_CLK_CG_BIT, 				FEATURE_CLK_CG_BIT),
	ALDEBARAN_FEA_MAP(SMU_FEATURE_FW_CTF_BIT, 				FEATURE_FW_CTF_BIT),
	ALDEBARAN_FEA_MAP(SMU_FEATURE_THERMAL_BIT, 				FEATURE_THERMAL_BIT),
	ALDEBARAN_FEA_MAP(SMU_FEATURE_OUT_OF_BAND_MONITOR_BIT, 	FEATURE_OUT_OF_BAND_MONITOR_BIT),
	ALDEBARAN_FEA_MAP(SMU_FEATURE_XGMI_PER_LINK_PWR_DWN_BIT,FEATURE_XGMI_PER_LINK_PWR_DWN),
	ALDEBARAN_FEA_MAP(SMU_FEATURE_DF_CSTATE_BIT, 			FEATURE_DF_CSTATE),
};

static const struct cmn2asic_mapping aldebaran_table_map[SMU_TABLE_COUNT] = {
	TAB_MAP(PPTABLE),
	TAB_MAP(AVFS_PSM_DEBUG),
	TAB_MAP(AVFS_FUSE_OVERRIDE),
	TAB_MAP(PMSTATUSLOG),
	TAB_MAP(SMU_METRICS),
	TAB_MAP(DRIVER_SMU_CONFIG),
	TAB_MAP(I2C_COMMANDS),
};

static const uint8_t aldebaran_throttler_map[] = {
	[THROTTLER_PPT0_BIT]		= (SMU_THROTTLER_PPT0_BIT),
	[THROTTLER_PPT1_BIT]		= (SMU_THROTTLER_PPT1_BIT),
	[THROTTLER_TDC_GFX_BIT]		= (SMU_THROTTLER_TDC_GFX_BIT),
	[THROTTLER_TDC_SOC_BIT]		= (SMU_THROTTLER_TDC_SOC_BIT),
	[THROTTLER_TDC_HBM_BIT]		= (SMU_THROTTLER_TDC_MEM_BIT),
	[THROTTLER_TEMP_GPU_BIT]	= (SMU_THROTTLER_TEMP_GPU_BIT),
	[THROTTLER_TEMP_MEM_BIT]	= (SMU_THROTTLER_TEMP_MEM_BIT),
	[THROTTLER_TEMP_VR_GFX_BIT]	= (SMU_THROTTLER_TEMP_VR_GFX_BIT),
	[THROTTLER_TEMP_VR_SOC_BIT]	= (SMU_THROTTLER_TEMP_VR_SOC_BIT),
	[THROTTLER_TEMP_VR_MEM_BIT]	= (SMU_THROTTLER_TEMP_VR_MEM0_BIT),
	[THROTTLER_APCC_BIT]		= (SMU_THROTTLER_APCC_BIT),
};

static int aldebaran_tables_init(struct smu_context *smu)
{
	struct smu_table_context *smu_table = &smu->smu_table;
	struct smu_table *tables = smu_table->tables;

	SMU_TABLE_INIT(tables, SMU_TABLE_PPTABLE, sizeof(PPTable_t),
		       PAGE_SIZE, AMDGPU_GEM_DOMAIN_VRAM);

	SMU_TABLE_INIT(tables, SMU_TABLE_PMSTATUSLOG, SMU13_TOOL_SIZE,
		       PAGE_SIZE, AMDGPU_GEM_DOMAIN_VRAM);

	SMU_TABLE_INIT(tables, SMU_TABLE_SMU_METRICS, sizeof(SmuMetrics_t),
		       PAGE_SIZE, AMDGPU_GEM_DOMAIN_VRAM);

	SMU_TABLE_INIT(tables, SMU_TABLE_I2C_COMMANDS, sizeof(SwI2cRequest_t),
		       PAGE_SIZE, AMDGPU_GEM_DOMAIN_VRAM);

	smu_table->metrics_table = kzalloc(sizeof(SmuMetrics_t), GFP_KERNEL);
	if (!smu_table->metrics_table)
		return -ENOMEM;
	smu_table->metrics_time = 0;

	smu_table->gpu_metrics_table_size = sizeof(struct gpu_metrics_v1_3);
	smu_table->gpu_metrics_table = kzalloc(smu_table->gpu_metrics_table_size, GFP_KERNEL);
	if (!smu_table->gpu_metrics_table) {
		kfree(smu_table->metrics_table);
		return -ENOMEM;
	}

	return 0;
}

static int aldebaran_allocate_dpm_context(struct smu_context *smu)
{
	struct smu_dpm_context *smu_dpm = &smu->smu_dpm;

	smu_dpm->dpm_context = kzalloc(sizeof(struct smu_13_0_dpm_context),
				       GFP_KERNEL);
	if (!smu_dpm->dpm_context)
		return -ENOMEM;
	smu_dpm->dpm_context_size = sizeof(struct smu_13_0_dpm_context);

	smu_dpm->dpm_current_power_state = kzalloc(sizeof(struct smu_power_state),
						   GFP_KERNEL);
	if (!smu_dpm->dpm_current_power_state)
		return -ENOMEM;

	smu_dpm->dpm_request_power_state = kzalloc(sizeof(struct smu_power_state),
						   GFP_KERNEL);
	if (!smu_dpm->dpm_request_power_state)
		return -ENOMEM;

	return 0;
}

static int aldebaran_init_smc_tables(struct smu_context *smu)
{
	int ret = 0;

	ret = aldebaran_tables_init(smu);
	if (ret)
		return ret;

	ret = aldebaran_allocate_dpm_context(smu);
	if (ret)
		return ret;

	return smu_v13_0_init_smc_tables(smu);
}

static int aldebaran_get_allowed_feature_mask(struct smu_context *smu,
					      uint32_t *feature_mask, uint32_t num)
{
	if (num > 2)
		return -EINVAL;

	/* pptable will handle the features to enable */
	memset(feature_mask, 0xFF, sizeof(uint32_t) * num);

	return 0;
}

static int aldebaran_set_default_dpm_table(struct smu_context *smu)
{
	struct smu_13_0_dpm_context *dpm_context = smu->smu_dpm.dpm_context;
	struct smu_13_0_dpm_table *dpm_table = NULL;
	PPTable_t *pptable = smu->smu_table.driver_pptable;
	int ret = 0;

	/* socclk dpm table setup */
	dpm_table = &dpm_context->dpm_tables.soc_table;
	if (smu_cmn_feature_is_enabled(smu, SMU_FEATURE_DPM_SOCCLK_BIT)) {
		ret = smu_v13_0_set_single_dpm_table(smu,
						     SMU_SOCCLK,
						     dpm_table);
		if (ret)
			return ret;
	} else {
		dpm_table->count = 1;
		dpm_table->dpm_levels[0].value = smu->smu_table.boot_values.socclk / 100;
		dpm_table->dpm_levels[0].enabled = true;
		dpm_table->min = dpm_table->dpm_levels[0].value;
		dpm_table->max = dpm_table->dpm_levels[0].value;
	}

	/* gfxclk dpm table setup */
	dpm_table = &dpm_context->dpm_tables.gfx_table;
	if (smu_cmn_feature_is_enabled(smu, SMU_FEATURE_DPM_GFXCLK_BIT)) {
		/* in the case of gfxclk, only fine-grained dpm is honored */
		dpm_table->count = 2;
		dpm_table->dpm_levels[0].value = pptable->GfxclkFmin;
		dpm_table->dpm_levels[0].enabled = true;
		dpm_table->dpm_levels[1].value = pptable->GfxclkFmax;
		dpm_table->dpm_levels[1].enabled = true;
		dpm_table->min = dpm_table->dpm_levels[0].value;
		dpm_table->max = dpm_table->dpm_levels[1].value;
	} else {
		dpm_table->count = 1;
		dpm_table->dpm_levels[0].value = smu->smu_table.boot_values.gfxclk / 100;
		dpm_table->dpm_levels[0].enabled = true;
		dpm_table->min = dpm_table->dpm_levels[0].value;
		dpm_table->max = dpm_table->dpm_levels[0].value;
	}

	/* memclk dpm table setup */
	dpm_table = &dpm_context->dpm_tables.uclk_table;
	if (smu_cmn_feature_is_enabled(smu, SMU_FEATURE_DPM_UCLK_BIT)) {
		ret = smu_v13_0_set_single_dpm_table(smu,
						     SMU_UCLK,
						     dpm_table);
		if (ret)
			return ret;
	} else {
		dpm_table->count = 1;
		dpm_table->dpm_levels[0].value = smu->smu_table.boot_values.uclk / 100;
		dpm_table->dpm_levels[0].enabled = true;
		dpm_table->min = dpm_table->dpm_levels[0].value;
		dpm_table->max = dpm_table->dpm_levels[0].value;
	}

	/* fclk dpm table setup */
	dpm_table = &dpm_context->dpm_tables.fclk_table;
	if (smu_cmn_feature_is_enabled(smu, SMU_FEATURE_DPM_FCLK_BIT)) {
		ret = smu_v13_0_set_single_dpm_table(smu,
						     SMU_FCLK,
						     dpm_table);
		if (ret)
			return ret;
	} else {
		dpm_table->count = 1;
		dpm_table->dpm_levels[0].value = smu->smu_table.boot_values.fclk / 100;
		dpm_table->dpm_levels[0].enabled = true;
		dpm_table->min = dpm_table->dpm_levels[0].value;
		dpm_table->max = dpm_table->dpm_levels[0].value;
	}

	return 0;
}

static int aldebaran_check_powerplay_table(struct smu_context *smu)
{
	struct smu_table_context *table_context = &smu->smu_table;
	struct smu_13_0_powerplay_table *powerplay_table =
		table_context->power_play_table;

	table_context->thermal_controller_type =
		powerplay_table->thermal_controller_type;

	return 0;
}

static int aldebaran_store_powerplay_table(struct smu_context *smu)
{
	struct smu_table_context *table_context = &smu->smu_table;
	struct smu_13_0_powerplay_table *powerplay_table =
		table_context->power_play_table;
	memcpy(table_context->driver_pptable, &powerplay_table->smc_pptable,
	       sizeof(PPTable_t));

	return 0;
}

static int aldebaran_append_powerplay_table(struct smu_context *smu)
{
	struct smu_table_context *table_context = &smu->smu_table;
	PPTable_t *smc_pptable = table_context->driver_pptable;
	struct atom_smc_dpm_info_v4_10 *smc_dpm_table;
	int index, ret;

	index = get_index_into_master_table(atom_master_list_of_data_tables_v2_1,
					   smc_dpm_info);

	ret = amdgpu_atombios_get_data_table(smu->adev, index, NULL, NULL, NULL,
				      (uint8_t **)&smc_dpm_table);
	if (ret)
		return ret;

	dev_info(smu->adev->dev, "smc_dpm_info table revision(format.content): %d.%d\n",
			smc_dpm_table->table_header.format_revision,
			smc_dpm_table->table_header.content_revision);

	if ((smc_dpm_table->table_header.format_revision == 4) &&
	    (smc_dpm_table->table_header.content_revision == 10))
		memcpy(&smc_pptable->GfxMaxCurrent,
		       &smc_dpm_table->GfxMaxCurrent,
		       sizeof(*smc_dpm_table) - offsetof(struct atom_smc_dpm_info_v4_10, GfxMaxCurrent));
	return 0;
}

static int aldebaran_setup_pptable(struct smu_context *smu)
{
	int ret = 0;

	/* VBIOS pptable is the first choice */
	smu->smu_table.boot_values.pp_table_id = 0;

	ret = smu_v13_0_setup_pptable(smu);
	if (ret)
		return ret;

	ret = aldebaran_store_powerplay_table(smu);
	if (ret)
		return ret;

	ret = aldebaran_append_powerplay_table(smu);
	if (ret)
		return ret;

	ret = aldebaran_check_powerplay_table(smu);
	if (ret)
		return ret;

	return ret;
}

static int aldebaran_run_btc(struct smu_context *smu)
{
	int ret;

	ret = smu_cmn_send_smc_msg(smu, SMU_MSG_RunDcBtc, NULL);
	if (ret)
		dev_err(smu->adev->dev, "RunDcBtc failed!\n");

	return ret;
}

static int aldebaran_populate_umd_state_clk(struct smu_context *smu)
{
	struct smu_13_0_dpm_context *dpm_context =
		smu->smu_dpm.dpm_context;
	struct smu_13_0_dpm_table *gfx_table =
		&dpm_context->dpm_tables.gfx_table;
	struct smu_13_0_dpm_table *mem_table =
		&dpm_context->dpm_tables.uclk_table;
	struct smu_13_0_dpm_table *soc_table =
		&dpm_context->dpm_tables.soc_table;
	struct smu_umd_pstate_table *pstate_table =
		&smu->pstate_table;

	pstate_table->gfxclk_pstate.min = gfx_table->min;
	pstate_table->gfxclk_pstate.peak = gfx_table->max;
	pstate_table->gfxclk_pstate.curr.min = gfx_table->min;
	pstate_table->gfxclk_pstate.curr.max = gfx_table->max;

	pstate_table->uclk_pstate.min = mem_table->min;
	pstate_table->uclk_pstate.peak = mem_table->max;
	pstate_table->uclk_pstate.curr.min = mem_table->min;
	pstate_table->uclk_pstate.curr.max = mem_table->max;

	pstate_table->socclk_pstate.min = soc_table->min;
	pstate_table->socclk_pstate.peak = soc_table->max;
	pstate_table->socclk_pstate.curr.min = soc_table->min;
	pstate_table->socclk_pstate.curr.max = soc_table->max;

	if (gfx_table->count > ALDEBARAN_UMD_PSTATE_GFXCLK_LEVEL &&
	    mem_table->count > ALDEBARAN_UMD_PSTATE_MCLK_LEVEL &&
	    soc_table->count > ALDEBARAN_UMD_PSTATE_SOCCLK_LEVEL) {
		pstate_table->gfxclk_pstate.standard =
			gfx_table->dpm_levels[ALDEBARAN_UMD_PSTATE_GFXCLK_LEVEL].value;
		pstate_table->uclk_pstate.standard =
			mem_table->dpm_levels[ALDEBARAN_UMD_PSTATE_MCLK_LEVEL].value;
		pstate_table->socclk_pstate.standard =
			soc_table->dpm_levels[ALDEBARAN_UMD_PSTATE_SOCCLK_LEVEL].value;
	} else {
		pstate_table->gfxclk_pstate.standard =
			pstate_table->gfxclk_pstate.min;
		pstate_table->uclk_pstate.standard =
			pstate_table->uclk_pstate.min;
		pstate_table->socclk_pstate.standard =
			pstate_table->socclk_pstate.min;
	}

	return 0;
}

static int aldebaran_get_clk_table(struct smu_context *smu,
				   struct pp_clock_levels_with_latency *clocks,
				   struct smu_13_0_dpm_table *dpm_table)
{
	int i, count;

	count = (dpm_table->count > MAX_NUM_CLOCKS) ? MAX_NUM_CLOCKS : dpm_table->count;
	clocks->num_levels = count;

	for (i = 0; i < count; i++) {
		clocks->data[i].clocks_in_khz =
			dpm_table->dpm_levels[i].value * 1000;
		clocks->data[i].latency_in_us = 0;
	}

	return 0;
}

static int aldebaran_freqs_in_same_level(int32_t frequency1,
					 int32_t frequency2)
{
	return (abs(frequency1 - frequency2) <= EPSILON);
}

static bool aldebaran_is_primary(struct smu_context *smu)
{
	struct amdgpu_device *adev = smu->adev;

	if (adev->smuio.funcs && adev->smuio.funcs->get_die_id)
		return adev->smuio.funcs->get_die_id(adev) == 0;

	return true;
}

static int aldebaran_get_smu_metrics_data(struct smu_context *smu,
					  MetricsMember_t member,
					  uint32_t *value)
{
	struct smu_table_context *smu_table= &smu->smu_table;
	SmuMetrics_t *metrics = (SmuMetrics_t *)smu_table->metrics_table;
	int ret = 0;

	mutex_lock(&smu->metrics_lock);

	ret = smu_cmn_get_metrics_table_locked(smu,
					       NULL,
					       false);
	if (ret) {
		mutex_unlock(&smu->metrics_lock);
		return ret;
	}

	switch (member) {
	case METRICS_CURR_GFXCLK:
		*value = metrics->CurrClock[PPCLK_GFXCLK];
		break;
	case METRICS_CURR_SOCCLK:
		*value = metrics->CurrClock[PPCLK_SOCCLK];
		break;
	case METRICS_CURR_UCLK:
		*value = metrics->CurrClock[PPCLK_UCLK];
		break;
	case METRICS_CURR_VCLK:
		*value = metrics->CurrClock[PPCLK_VCLK];
		break;
	case METRICS_CURR_DCLK:
		*value = metrics->CurrClock[PPCLK_DCLK];
		break;
	case METRICS_CURR_FCLK:
		*value = metrics->CurrClock[PPCLK_FCLK];
		break;
	case METRICS_AVERAGE_GFXCLK:
		*value = metrics->AverageGfxclkFrequency;
		break;
	case METRICS_AVERAGE_SOCCLK:
		*value = metrics->AverageSocclkFrequency;
		break;
	case METRICS_AVERAGE_UCLK:
		*value = metrics->AverageUclkFrequency;
		break;
	case METRICS_AVERAGE_GFXACTIVITY:
		*value = metrics->AverageGfxActivity;
		break;
	case METRICS_AVERAGE_MEMACTIVITY:
		*value = metrics->AverageUclkActivity;
		break;
	case METRICS_AVERAGE_SOCKETPOWER:
		/* Valid power data is available only from primary die */
		*value = aldebaran_is_primary(smu) ?
				 metrics->AverageSocketPower << 8 :
				 0;
		break;
	case METRICS_TEMPERATURE_EDGE:
		*value = metrics->TemperatureEdge *
			SMU_TEMPERATURE_UNITS_PER_CENTIGRADES;
		break;
	case METRICS_TEMPERATURE_HOTSPOT:
		*value = metrics->TemperatureHotspot *
			SMU_TEMPERATURE_UNITS_PER_CENTIGRADES;
		break;
	case METRICS_TEMPERATURE_MEM:
		*value = metrics->TemperatureHBM *
			SMU_TEMPERATURE_UNITS_PER_CENTIGRADES;
		break;
	case METRICS_TEMPERATURE_VRGFX:
		*value = metrics->TemperatureVrGfx *
			SMU_TEMPERATURE_UNITS_PER_CENTIGRADES;
		break;
	case METRICS_TEMPERATURE_VRSOC:
		*value = metrics->TemperatureVrSoc *
			SMU_TEMPERATURE_UNITS_PER_CENTIGRADES;
		break;
	case METRICS_TEMPERATURE_VRMEM:
		*value = metrics->TemperatureVrMem *
			SMU_TEMPERATURE_UNITS_PER_CENTIGRADES;
		break;
	case METRICS_THROTTLER_STATUS:
		*value = metrics->ThrottlerStatus;
		break;
	default:
		*value = UINT_MAX;
		break;
	}

	mutex_unlock(&smu->metrics_lock);

	return ret;
}

static int aldebaran_get_current_clk_freq_by_table(struct smu_context *smu,
						   enum smu_clk_type clk_type,
						   uint32_t *value)
{
	MetricsMember_t member_type;
	int clk_id = 0;

	if (!value)
		return -EINVAL;

	clk_id = smu_cmn_to_asic_specific_index(smu,
						CMN2ASIC_MAPPING_CLK,
						clk_type);
	if (clk_id < 0)
		return -EINVAL;

	switch (clk_id) {
	case PPCLK_GFXCLK:
		/*
		 * CurrClock[clk_id] can provide accurate
		 *   output only when the dpm feature is enabled.
		 * We can use Average_* for dpm disabled case.
		 *   But this is available for gfxclk/uclk/socclk/vclk/dclk.
		 */
		if (smu_cmn_feature_is_enabled(smu, SMU_FEATURE_DPM_GFXCLK_BIT))
			member_type = METRICS_CURR_GFXCLK;
		else
			member_type = METRICS_AVERAGE_GFXCLK;
		break;
	case PPCLK_UCLK:
		if (smu_cmn_feature_is_enabled(smu, SMU_FEATURE_DPM_UCLK_BIT))
			member_type = METRICS_CURR_UCLK;
		else
			member_type = METRICS_AVERAGE_UCLK;
		break;
	case PPCLK_SOCCLK:
		if (smu_cmn_feature_is_enabled(smu, SMU_FEATURE_DPM_SOCCLK_BIT))
			member_type = METRICS_CURR_SOCCLK;
		else
			member_type = METRICS_AVERAGE_SOCCLK;
		break;
	case PPCLK_VCLK:
		if (smu_cmn_feature_is_enabled(smu, SMU_FEATURE_VCN_PG_BIT))
			member_type = METRICS_CURR_VCLK;
		else
			member_type = METRICS_AVERAGE_VCLK;
		break;
	case PPCLK_DCLK:
		if (smu_cmn_feature_is_enabled(smu, SMU_FEATURE_VCN_PG_BIT))
			member_type = METRICS_CURR_DCLK;
		else
			member_type = METRICS_AVERAGE_DCLK;
		break;
	case PPCLK_FCLK:
		member_type = METRICS_CURR_FCLK;
		break;
	default:
		return -EINVAL;
	}

	return aldebaran_get_smu_metrics_data(smu,
					      member_type,
					      value);
}

static int aldebaran_print_clk_levels(struct smu_context *smu,
				      enum smu_clk_type type, char *buf)
{
	int i, now, size = 0;
	int ret = 0;
	struct smu_umd_pstate_table *pstate_table = &smu->pstate_table;
	struct pp_clock_levels_with_latency clocks;
	struct smu_13_0_dpm_table *single_dpm_table;
	struct smu_dpm_context *smu_dpm = &smu->smu_dpm;
	struct smu_13_0_dpm_context *dpm_context = NULL;
	uint32_t display_levels;
	uint32_t freq_values[3] = {0};
	uint32_t min_clk, max_clk;

	if (amdgpu_ras_intr_triggered())
		return snprintf(buf, PAGE_SIZE, "unavailable\n");

	dpm_context = smu_dpm->dpm_context;

	switch (type) {

	case SMU_OD_SCLK:
		size = sprintf(buf, "%s:\n", "GFXCLK");
		fallthrough;
	case SMU_SCLK:
		ret = aldebaran_get_current_clk_freq_by_table(smu, SMU_GFXCLK, &now);
		if (ret) {
			dev_err(smu->adev->dev, "Attempt to get current gfx clk Failed!");
			return ret;
		}

		single_dpm_table = &(dpm_context->dpm_tables.gfx_table);
		ret = aldebaran_get_clk_table(smu, &clocks, single_dpm_table);
		if (ret) {
			dev_err(smu->adev->dev, "Attempt to get gfx clk levels Failed!");
			return ret;
		}

		display_levels = clocks.num_levels;

		min_clk = pstate_table->gfxclk_pstate.curr.min;
		max_clk = pstate_table->gfxclk_pstate.curr.max;

		freq_values[0] = min_clk;
		freq_values[1] = max_clk;

		/* fine-grained dpm has only 2 levels */
		if (now > min_clk && now < max_clk) {
			display_levels = clocks.num_levels + 1;
			freq_values[2] = max_clk;
			freq_values[1] = now;
		}

		/*
		 * For DPM disabled case, there will be only one clock level.
		 * And it's safe to assume that is always the current clock.
		 */
		if (display_levels == clocks.num_levels) {
			for (i = 0; i < clocks.num_levels; i++)
				size += sprintf(
					buf + size, "%d: %uMhz %s\n", i,
					freq_values[i],
					(clocks.num_levels == 1) ?
						"*" :
						(aldebaran_freqs_in_same_level(
							 freq_values[i], now) ?
							 "*" :
							 ""));
		} else {
			for (i = 0; i < display_levels; i++)
				size += sprintf(buf + size, "%d: %uMhz %s\n", i,
						freq_values[i], i == 1 ? "*" : "");
		}

		break;

	case SMU_OD_MCLK:
		size = sprintf(buf, "%s:\n", "MCLK");
		fallthrough;
	case SMU_MCLK:
		ret = aldebaran_get_current_clk_freq_by_table(smu, SMU_UCLK, &now);
		if (ret) {
			dev_err(smu->adev->dev, "Attempt to get current mclk Failed!");
			return ret;
		}

		single_dpm_table = &(dpm_context->dpm_tables.uclk_table);
		ret = aldebaran_get_clk_table(smu, &clocks, single_dpm_table);
		if (ret) {
			dev_err(smu->adev->dev, "Attempt to get memory clk levels Failed!");
			return ret;
		}

		for (i = 0; i < clocks.num_levels; i++)
			size += sprintf(buf + size, "%d: %uMhz %s\n",
					i, clocks.data[i].clocks_in_khz / 1000,
					(clocks.num_levels == 1) ? "*" :
					(aldebaran_freqs_in_same_level(
								       clocks.data[i].clocks_in_khz / 1000,
								       now) ? "*" : ""));
		break;

	case SMU_SOCCLK:
		ret = aldebaran_get_current_clk_freq_by_table(smu, SMU_SOCCLK, &now);
		if (ret) {
			dev_err(smu->adev->dev, "Attempt to get current socclk Failed!");
			return ret;
		}

		single_dpm_table = &(dpm_context->dpm_tables.soc_table);
		ret = aldebaran_get_clk_table(smu, &clocks, single_dpm_table);
		if (ret) {
			dev_err(smu->adev->dev, "Attempt to get socclk levels Failed!");
			return ret;
		}

		for (i = 0; i < clocks.num_levels; i++)
			size += sprintf(buf + size, "%d: %uMhz %s\n",
					i, clocks.data[i].clocks_in_khz / 1000,
					(clocks.num_levels == 1) ? "*" :
					(aldebaran_freqs_in_same_level(
								       clocks.data[i].clocks_in_khz / 1000,
								       now) ? "*" : ""));
		break;

	case SMU_FCLK:
		ret = aldebaran_get_current_clk_freq_by_table(smu, SMU_FCLK, &now);
		if (ret) {
			dev_err(smu->adev->dev, "Attempt to get current fclk Failed!");
			return ret;
		}

		single_dpm_table = &(dpm_context->dpm_tables.fclk_table);
		ret = aldebaran_get_clk_table(smu, &clocks, single_dpm_table);
		if (ret) {
			dev_err(smu->adev->dev, "Attempt to get fclk levels Failed!");
			return ret;
		}

		for (i = 0; i < single_dpm_table->count; i++)
			size += sprintf(buf + size, "%d: %uMhz %s\n",
					i, single_dpm_table->dpm_levels[i].value,
					(clocks.num_levels == 1) ? "*" :
					(aldebaran_freqs_in_same_level(
								       clocks.data[i].clocks_in_khz / 1000,
								       now) ? "*" : ""));
		break;

	case SMU_VCLK:
		ret = aldebaran_get_current_clk_freq_by_table(smu, SMU_VCLK, &now);
		if (ret) {
			dev_err(smu->adev->dev, "Attempt to get current vclk Failed!");
			return ret;
		}

		single_dpm_table = &(dpm_context->dpm_tables.vclk_table);
		ret = aldebaran_get_clk_table(smu, &clocks, single_dpm_table);
		if (ret) {
			dev_err(smu->adev->dev, "Attempt to get vclk levels Failed!");
			return ret;
		}

		for (i = 0; i < single_dpm_table->count; i++)
			size += sprintf(buf + size, "%d: %uMhz %s\n",
					i, single_dpm_table->dpm_levels[i].value,
					(clocks.num_levels == 1) ? "*" :
					(aldebaran_freqs_in_same_level(
								       clocks.data[i].clocks_in_khz / 1000,
								       now) ? "*" : ""));
		break;

	case SMU_DCLK:
		ret = aldebaran_get_current_clk_freq_by_table(smu, SMU_DCLK, &now);
		if (ret) {
			dev_err(smu->adev->dev, "Attempt to get current dclk Failed!");
			return ret;
		}

		single_dpm_table = &(dpm_context->dpm_tables.dclk_table);
		ret = aldebaran_get_clk_table(smu, &clocks, single_dpm_table);
		if (ret) {
			dev_err(smu->adev->dev, "Attempt to get dclk levels Failed!");
			return ret;
		}

		for (i = 0; i < single_dpm_table->count; i++)
			size += sprintf(buf + size, "%d: %uMhz %s\n",
					i, single_dpm_table->dpm_levels[i].value,
					(clocks.num_levels == 1) ? "*" :
					(aldebaran_freqs_in_same_level(
								       clocks.data[i].clocks_in_khz / 1000,
								       now) ? "*" : ""));
		break;

	default:
		break;
	}

	return size;
}

static int aldebaran_upload_dpm_level(struct smu_context *smu,
				      bool max,
				      uint32_t feature_mask,
				      uint32_t level)
{
	struct smu_13_0_dpm_context *dpm_context =
		smu->smu_dpm.dpm_context;
	uint32_t freq;
	int ret = 0;

	if (smu_cmn_feature_is_enabled(smu, SMU_FEATURE_DPM_GFXCLK_BIT) &&
	    (feature_mask & FEATURE_MASK(FEATURE_DPM_GFXCLK_BIT))) {
		freq = dpm_context->dpm_tables.gfx_table.dpm_levels[level].value;
		ret = smu_cmn_send_smc_msg_with_param(smu,
						      (max ? SMU_MSG_SetSoftMaxByFreq : SMU_MSG_SetSoftMinByFreq),
						      (PPCLK_GFXCLK << 16) | (freq & 0xffff),
						      NULL);
		if (ret) {
			dev_err(smu->adev->dev, "Failed to set soft %s gfxclk !\n",
				max ? "max" : "min");
			return ret;
		}
	}

	if (smu_cmn_feature_is_enabled(smu, SMU_FEATURE_DPM_UCLK_BIT) &&
	    (feature_mask & FEATURE_MASK(FEATURE_DPM_UCLK_BIT))) {
		freq = dpm_context->dpm_tables.uclk_table.dpm_levels[level].value;
		ret = smu_cmn_send_smc_msg_with_param(smu,
						      (max ? SMU_MSG_SetSoftMaxByFreq : SMU_MSG_SetSoftMinByFreq),
						      (PPCLK_UCLK << 16) | (freq & 0xffff),
						      NULL);
		if (ret) {
			dev_err(smu->adev->dev, "Failed to set soft %s memclk !\n",
				max ? "max" : "min");
			return ret;
		}
	}

	if (smu_cmn_feature_is_enabled(smu, SMU_FEATURE_DPM_SOCCLK_BIT) &&
	    (feature_mask & FEATURE_MASK(FEATURE_DPM_SOCCLK_BIT))) {
		freq = dpm_context->dpm_tables.soc_table.dpm_levels[level].value;
		ret = smu_cmn_send_smc_msg_with_param(smu,
						      (max ? SMU_MSG_SetSoftMaxByFreq : SMU_MSG_SetSoftMinByFreq),
						      (PPCLK_SOCCLK << 16) | (freq & 0xffff),
						      NULL);
		if (ret) {
			dev_err(smu->adev->dev, "Failed to set soft %s socclk !\n",
				max ? "max" : "min");
			return ret;
		}
	}

	return ret;
}

static int aldebaran_force_clk_levels(struct smu_context *smu,
				      enum smu_clk_type type, uint32_t mask)
{
	struct smu_13_0_dpm_context *dpm_context = smu->smu_dpm.dpm_context;
	struct smu_13_0_dpm_table *single_dpm_table = NULL;
	uint32_t soft_min_level, soft_max_level;
	int ret = 0;

	soft_min_level = mask ? (ffs(mask) - 1) : 0;
	soft_max_level = mask ? (fls(mask) - 1) : 0;

	switch (type) {
	case SMU_SCLK:
		single_dpm_table = &(dpm_context->dpm_tables.gfx_table);
		if (soft_max_level >= single_dpm_table->count) {
			dev_err(smu->adev->dev, "Clock level specified %d is over max allowed %d\n",
				soft_max_level, single_dpm_table->count - 1);
			ret = -EINVAL;
			break;
		}

		ret = aldebaran_upload_dpm_level(smu,
						 false,
						 FEATURE_MASK(FEATURE_DPM_GFXCLK_BIT),
						 soft_min_level);
		if (ret) {
			dev_err(smu->adev->dev, "Failed to upload boot level to lowest!\n");
			break;
		}

		ret = aldebaran_upload_dpm_level(smu,
						 true,
						 FEATURE_MASK(FEATURE_DPM_GFXCLK_BIT),
						 soft_max_level);
		if (ret)
			dev_err(smu->adev->dev, "Failed to upload dpm max level to highest!\n");

		break;

	case SMU_MCLK:
	case SMU_SOCCLK:
	case SMU_FCLK:
		/*
		 * Should not arrive here since aldebaran does not
		 * support mclk/socclk/fclk softmin/softmax settings
		 */
		ret = -EINVAL;
		break;

	default:
		break;
	}

	return ret;
}

static int aldebaran_get_thermal_temperature_range(struct smu_context *smu,
						   struct smu_temperature_range *range)
{
	struct smu_table_context *table_context = &smu->smu_table;
	struct smu_13_0_powerplay_table *powerplay_table =
		table_context->power_play_table;
	PPTable_t *pptable = smu->smu_table.driver_pptable;

	if (!range)
		return -EINVAL;

	memcpy(range, &smu13_thermal_policy[0], sizeof(struct smu_temperature_range));

	range->hotspot_crit_max = pptable->ThotspotLimit *
		SMU_TEMPERATURE_UNITS_PER_CENTIGRADES;
	range->hotspot_emergency_max = (pptable->ThotspotLimit + CTF_OFFSET_HOTSPOT) *
		SMU_TEMPERATURE_UNITS_PER_CENTIGRADES;
	range->mem_crit_max = pptable->TmemLimit *
		SMU_TEMPERATURE_UNITS_PER_CENTIGRADES;
	range->mem_emergency_max = (pptable->TmemLimit + CTF_OFFSET_MEM)*
		SMU_TEMPERATURE_UNITS_PER_CENTIGRADES;
	range->software_shutdown_temp = powerplay_table->software_shutdown_temp;

	return 0;
}

static int aldebaran_get_current_activity_percent(struct smu_context *smu,
						  enum amd_pp_sensors sensor,
						  uint32_t *value)
{
	int ret = 0;

	if (!value)
		return -EINVAL;

	switch (sensor) {
	case AMDGPU_PP_SENSOR_GPU_LOAD:
		ret = aldebaran_get_smu_metrics_data(smu,
						     METRICS_AVERAGE_GFXACTIVITY,
						     value);
		break;
	case AMDGPU_PP_SENSOR_MEM_LOAD:
		ret = aldebaran_get_smu_metrics_data(smu,
						     METRICS_AVERAGE_MEMACTIVITY,
						     value);
		break;
	default:
		dev_err(smu->adev->dev, "Invalid sensor for retrieving clock activity\n");
		return -EINVAL;
	}

	return ret;
}

static int aldebaran_get_gpu_power(struct smu_context *smu, uint32_t *value)
{
	if (!value)
		return -EINVAL;

	return aldebaran_get_smu_metrics_data(smu,
					      METRICS_AVERAGE_SOCKETPOWER,
					      value);
}

static int aldebaran_thermal_get_temperature(struct smu_context *smu,
					     enum amd_pp_sensors sensor,
					     uint32_t *value)
{
	int ret = 0;

	if (!value)
		return -EINVAL;

	switch (sensor) {
	case AMDGPU_PP_SENSOR_HOTSPOT_TEMP:
		ret = aldebaran_get_smu_metrics_data(smu,
						     METRICS_TEMPERATURE_HOTSPOT,
						     value);
		break;
	case AMDGPU_PP_SENSOR_EDGE_TEMP:
		ret = aldebaran_get_smu_metrics_data(smu,
						     METRICS_TEMPERATURE_EDGE,
						     value);
		break;
	case AMDGPU_PP_SENSOR_MEM_TEMP:
		ret = aldebaran_get_smu_metrics_data(smu,
						     METRICS_TEMPERATURE_MEM,
						     value);
		break;
	default:
		dev_err(smu->adev->dev, "Invalid sensor for retrieving temp\n");
		return -EINVAL;
	}

	return ret;
}

static int aldebaran_read_sensor(struct smu_context *smu,
				 enum amd_pp_sensors sensor,
				 void *data, uint32_t *size)
{
	int ret = 0;

	if (amdgpu_ras_intr_triggered())
		return 0;

	if (!data || !size)
		return -EINVAL;

	mutex_lock(&smu->sensor_lock);
	switch (sensor) {
	case AMDGPU_PP_SENSOR_MEM_LOAD:
	case AMDGPU_PP_SENSOR_GPU_LOAD:
		ret = aldebaran_get_current_activity_percent(smu,
							     sensor,
							     (uint32_t *)data);
		*size = 4;
		break;
	case AMDGPU_PP_SENSOR_GPU_POWER:
		ret = aldebaran_get_gpu_power(smu, (uint32_t *)data);
		*size = 4;
		break;
	case AMDGPU_PP_SENSOR_HOTSPOT_TEMP:
	case AMDGPU_PP_SENSOR_EDGE_TEMP:
	case AMDGPU_PP_SENSOR_MEM_TEMP:
		ret = aldebaran_thermal_get_temperature(smu, sensor,
							(uint32_t *)data);
		*size = 4;
		break;
	case AMDGPU_PP_SENSOR_GFX_MCLK:
		ret = aldebaran_get_current_clk_freq_by_table(smu, SMU_UCLK, (uint32_t *)data);
		/* the output clock frequency in 10K unit */
		*(uint32_t *)data *= 100;
		*size = 4;
		break;
	case AMDGPU_PP_SENSOR_GFX_SCLK:
		ret = aldebaran_get_current_clk_freq_by_table(smu, SMU_GFXCLK, (uint32_t *)data);
		*(uint32_t *)data *= 100;
		*size = 4;
		break;
	case AMDGPU_PP_SENSOR_VDDGFX:
		ret = smu_v13_0_get_gfx_vdd(smu, (uint32_t *)data);
		*size = 4;
		break;
	default:
		ret = -EOPNOTSUPP;
		break;
	}
	mutex_unlock(&smu->sensor_lock);

	return ret;
}

static int aldebaran_get_power_limit(struct smu_context *smu,
				     uint32_t *current_power_limit,
				     uint32_t *default_power_limit,
				     uint32_t *max_power_limit)
{
	PPTable_t *pptable = smu->smu_table.driver_pptable;
	uint32_t power_limit = 0;
	int ret;

	if (!smu_cmn_feature_is_enabled(smu, SMU_FEATURE_PPT_BIT))
		return -EINVAL;

	/* Valid power data is available only from primary die.
	 * For secondary die show the value as 0.
	 */
	if (aldebaran_is_primary(smu)) {
		ret = smu_cmn_send_smc_msg(smu, SMU_MSG_GetPptLimit,
					   &power_limit);

		if (ret) {
			/* the last hope to figure out the ppt limit */
			if (!pptable) {
				dev_err(smu->adev->dev,
					"Cannot get PPT limit due to pptable missing!");
				return -EINVAL;
			}
			power_limit = pptable->PptLimit;
		}
	}

	if (current_power_limit)
		*current_power_limit = power_limit;
	if (default_power_limit)
		*default_power_limit = power_limit;

	if (max_power_limit) {
		if (pptable)
			*max_power_limit = pptable->PptLimit;
	}

	return 0;
}

static int aldebaran_set_power_limit(struct smu_context *smu, uint32_t n)
{
	/* Power limit can be set only through primary die */
	if (aldebaran_is_primary(smu))
		return smu_v13_0_set_power_limit(smu, n);

	return -EINVAL;
}

static int aldebaran_system_features_control(struct  smu_context *smu, bool enable)
{
	int ret;

	ret = smu_v13_0_system_features_control(smu, enable);
	if (!ret && enable)
		ret = aldebaran_run_btc(smu);

	return ret;
}

static int aldebaran_set_performance_level(struct smu_context *smu,
					   enum amd_dpm_forced_level level)
{
	struct smu_dpm_context *smu_dpm = &(smu->smu_dpm);
	struct smu_13_0_dpm_context *dpm_context = smu_dpm->dpm_context;
	struct smu_13_0_dpm_table *gfx_table =
		&dpm_context->dpm_tables.gfx_table;
	struct smu_umd_pstate_table *pstate_table = &smu->pstate_table;

	/* Disable determinism if switching to another mode */
	if ((smu_dpm->dpm_level == AMD_DPM_FORCED_LEVEL_PERF_DETERMINISM) &&
	    (level != AMD_DPM_FORCED_LEVEL_PERF_DETERMINISM)) {
		smu_cmn_send_smc_msg(smu, SMU_MSG_DisableDeterminism, NULL);
		pstate_table->gfxclk_pstate.curr.max = gfx_table->max;
	}

	switch (level) {

	case AMD_DPM_FORCED_LEVEL_PERF_DETERMINISM:
		return 0;

	case AMD_DPM_FORCED_LEVEL_HIGH:
	case AMD_DPM_FORCED_LEVEL_LOW:
	case AMD_DPM_FORCED_LEVEL_PROFILE_STANDARD:
	case AMD_DPM_FORCED_LEVEL_PROFILE_MIN_SCLK:
	case AMD_DPM_FORCED_LEVEL_PROFILE_MIN_MCLK:
	case AMD_DPM_FORCED_LEVEL_PROFILE_PEAK:
	default:
		break;
	}

	return smu_v13_0_set_performance_level(smu, level);
}

static int aldebaran_set_soft_freq_limited_range(struct smu_context *smu,
					  enum smu_clk_type clk_type,
					  uint32_t min,
					  uint32_t max)
{
	struct smu_dpm_context *smu_dpm = &(smu->smu_dpm);
	struct smu_13_0_dpm_context *dpm_context = smu_dpm->dpm_context;
	struct smu_umd_pstate_table *pstate_table = &smu->pstate_table;
	struct amdgpu_device *adev = smu->adev;
	uint32_t min_clk;
	uint32_t max_clk;
	int ret = 0;

	if (clk_type != SMU_GFXCLK && clk_type != SMU_SCLK)
		return -EINVAL;

	if ((smu_dpm->dpm_level != AMD_DPM_FORCED_LEVEL_MANUAL)
			&& (smu_dpm->dpm_level != AMD_DPM_FORCED_LEVEL_PERF_DETERMINISM))
		return -EINVAL;

	if (smu_dpm->dpm_level == AMD_DPM_FORCED_LEVEL_MANUAL) {
		if (min >= max) {
			dev_err(smu->adev->dev,
				"Minimum GFX clk should be less than the maximum allowed clock\n");
			return -EINVAL;
		}
<<<<<<< HEAD

		if ((min == pstate_table->gfxclk_pstate.curr.min) &&
		    (max == pstate_table->gfxclk_pstate.curr.max))
			return 0;

=======

		if ((min == pstate_table->gfxclk_pstate.curr.min) &&
		    (max == pstate_table->gfxclk_pstate.curr.max))
			return 0;

>>>>>>> 2734d6c1
		ret = smu_v13_0_set_soft_freq_limited_range(smu, SMU_GFXCLK,
							    min, max);
		if (!ret) {
			pstate_table->gfxclk_pstate.curr.min = min;
			pstate_table->gfxclk_pstate.curr.max = max;
		}

		return ret;
	}

	if (smu_dpm->dpm_level == AMD_DPM_FORCED_LEVEL_PERF_DETERMINISM) {
		if (!max || (max < dpm_context->dpm_tables.gfx_table.min) ||
			(max > dpm_context->dpm_tables.gfx_table.max)) {
			dev_warn(adev->dev,
					"Invalid max frequency %d MHz specified for determinism\n", max);
			return -EINVAL;
		}

		/* Restore default min/max clocks and enable determinism */
		min_clk = dpm_context->dpm_tables.gfx_table.min;
		max_clk = dpm_context->dpm_tables.gfx_table.max;
		ret = smu_v13_0_set_soft_freq_limited_range(smu, SMU_GFXCLK, min_clk, max_clk);
		if (!ret) {
			usleep_range(500, 1000);
			ret = smu_cmn_send_smc_msg_with_param(smu,
					SMU_MSG_EnableDeterminism,
					max, NULL);
			if (ret) {
				dev_err(adev->dev,
						"Failed to enable determinism at GFX clock %d MHz\n", max);
			} else {
				pstate_table->gfxclk_pstate.curr.min = min_clk;
				pstate_table->gfxclk_pstate.curr.max = max;
			}
		}
	}

	return ret;
}

static int aldebaran_usr_edit_dpm_table(struct smu_context *smu, enum PP_OD_DPM_TABLE_COMMAND type,
							long input[], uint32_t size)
{
	struct smu_dpm_context *smu_dpm = &(smu->smu_dpm);
	struct smu_13_0_dpm_context *dpm_context = smu_dpm->dpm_context;
	struct smu_umd_pstate_table *pstate_table = &smu->pstate_table;
	uint32_t min_clk;
	uint32_t max_clk;
	int ret = 0;

	/* Only allowed in manual or determinism mode */
	if ((smu_dpm->dpm_level != AMD_DPM_FORCED_LEVEL_MANUAL)
			&& (smu_dpm->dpm_level != AMD_DPM_FORCED_LEVEL_PERF_DETERMINISM))
		return -EINVAL;

	switch (type) {
	case PP_OD_EDIT_SCLK_VDDC_TABLE:
		if (size != 2) {
			dev_err(smu->adev->dev, "Input parameter number not correct\n");
			return -EINVAL;
		}

		if (input[0] == 0) {
			if (input[1] < dpm_context->dpm_tables.gfx_table.min) {
				dev_warn(smu->adev->dev, "Minimum GFX clk (%ld) MHz specified is less than the minimum allowed (%d) MHz\n",
					input[1], dpm_context->dpm_tables.gfx_table.min);
				pstate_table->gfxclk_pstate.custom.min =
					pstate_table->gfxclk_pstate.curr.min;
				return -EINVAL;
			}

			pstate_table->gfxclk_pstate.custom.min = input[1];
		} else if (input[0] == 1) {
			if (input[1] > dpm_context->dpm_tables.gfx_table.max) {
				dev_warn(smu->adev->dev, "Maximum GFX clk (%ld) MHz specified is greater than the maximum allowed (%d) MHz\n",
					input[1], dpm_context->dpm_tables.gfx_table.max);
				pstate_table->gfxclk_pstate.custom.max =
					pstate_table->gfxclk_pstate.curr.max;
				return -EINVAL;
			}

			pstate_table->gfxclk_pstate.custom.max = input[1];
		} else {
			return -EINVAL;
		}
		break;
	case PP_OD_RESTORE_DEFAULT_TABLE:
		if (size != 0) {
			dev_err(smu->adev->dev, "Input parameter number not correct\n");
			return -EINVAL;
		} else {
			/* Use the default frequencies for manual and determinism mode */
			min_clk = dpm_context->dpm_tables.gfx_table.min;
			max_clk = dpm_context->dpm_tables.gfx_table.max;

			return aldebaran_set_soft_freq_limited_range(smu, SMU_GFXCLK, min_clk, max_clk);
		}
		break;
	case PP_OD_COMMIT_DPM_TABLE:
		if (size != 0) {
			dev_err(smu->adev->dev, "Input parameter number not correct\n");
			return -EINVAL;
		} else {
			if (!pstate_table->gfxclk_pstate.custom.min)
				pstate_table->gfxclk_pstate.custom.min =
					pstate_table->gfxclk_pstate.curr.min;

			if (!pstate_table->gfxclk_pstate.custom.max)
				pstate_table->gfxclk_pstate.custom.max =
					pstate_table->gfxclk_pstate.curr.max;

			min_clk = pstate_table->gfxclk_pstate.custom.min;
			max_clk = pstate_table->gfxclk_pstate.custom.max;

			return aldebaran_set_soft_freq_limited_range(smu, SMU_GFXCLK, min_clk, max_clk);
		}
		break;
	default:
		return -ENOSYS;
	}

	return ret;
}

static bool aldebaran_is_dpm_running(struct smu_context *smu)
{
	int ret;
	uint32_t feature_mask[2];
	unsigned long feature_enabled;

	ret = smu_cmn_get_enabled_mask(smu, feature_mask, 2);
	if (ret)
		return false;
	feature_enabled = (unsigned long)((uint64_t)feature_mask[0] |
					  ((uint64_t)feature_mask[1] << 32));
	return !!(feature_enabled & SMC_DPM_FEATURE);
}

static void aldebaran_fill_i2c_req(SwI2cRequest_t  *req, bool write,
				  uint8_t address, uint32_t numbytes,
				  uint8_t *data)
{
	int i;

	req->I2CcontrollerPort = 0;
	req->I2CSpeed = 2;
	req->SlaveAddress = address;
	req->NumCmds = numbytes;

	for (i = 0; i < numbytes; i++) {
		SwI2cCmd_t *cmd =  &req->SwI2cCmds[i];

		/* First 2 bytes are always write for lower 2b EEPROM address */
		if (i < 2)
			cmd->CmdConfig = CMDCONFIG_READWRITE_MASK;
		else
			cmd->CmdConfig = write ? CMDCONFIG_READWRITE_MASK : 0;


		/* Add RESTART for read  after address filled */
		cmd->CmdConfig |= (i == 2 && !write) ? CMDCONFIG_RESTART_MASK : 0;

		/* Add STOP in the end */
		cmd->CmdConfig |= (i == (numbytes - 1)) ? CMDCONFIG_STOP_MASK : 0;

		/* Fill with data regardless if read or write to simplify code */
		cmd->ReadWriteData = data[i];
	}
}

static int aldebaran_i2c_read_data(struct i2c_adapter *control,
					       uint8_t address,
					       uint8_t *data,
					       uint32_t numbytes)
{
	uint32_t  i, ret = 0;
	SwI2cRequest_t req;
	struct amdgpu_device *adev = to_amdgpu_device(control);
	struct smu_table_context *smu_table = &adev->smu.smu_table;
	struct smu_table *table = &smu_table->driver_table;

	if (numbytes > MAX_SW_I2C_COMMANDS) {
		dev_err(adev->dev, "numbytes requested %d is over max allowed %d\n",
			numbytes, MAX_SW_I2C_COMMANDS);
		return -EINVAL;
	}

	memset(&req, 0, sizeof(req));
	aldebaran_fill_i2c_req(&req, false, address, numbytes, data);

	mutex_lock(&adev->smu.mutex);
	/* Now read data starting with that address */
	ret = smu_cmn_update_table(&adev->smu, SMU_TABLE_I2C_COMMANDS, 0, &req,
					true);
	mutex_unlock(&adev->smu.mutex);

	if (!ret) {
		SwI2cRequest_t *res = (SwI2cRequest_t *)table->cpu_addr;

		/* Assume SMU  fills res.SwI2cCmds[i].Data with read bytes */
		for (i = 0; i < numbytes; i++)
			data[i] = res->SwI2cCmds[i].ReadWriteData;

		dev_dbg(adev->dev, "aldebaran_i2c_read_data, address = %x, bytes = %d, data :",
				  (uint16_t)address, numbytes);

		print_hex_dump(KERN_DEBUG, "data: ", DUMP_PREFIX_NONE,
			       8, 1, data, numbytes, false);
	} else
		dev_err(adev->dev, "aldebaran_i2c_read_data - error occurred :%x", ret);

	return ret;
}

static int aldebaran_i2c_write_data(struct i2c_adapter *control,
						uint8_t address,
						uint8_t *data,
						uint32_t numbytes)
{
	uint32_t ret;
	SwI2cRequest_t req;
	struct amdgpu_device *adev = to_amdgpu_device(control);

	if (numbytes > MAX_SW_I2C_COMMANDS) {
		dev_err(adev->dev, "numbytes requested %d is over max allowed %d\n",
			numbytes, MAX_SW_I2C_COMMANDS);
		return -EINVAL;
	}

	memset(&req, 0, sizeof(req));
	aldebaran_fill_i2c_req(&req, true, address, numbytes, data);

	mutex_lock(&adev->smu.mutex);
	ret = smu_cmn_update_table(&adev->smu, SMU_TABLE_I2C_COMMANDS, 0, &req, true);
	mutex_unlock(&adev->smu.mutex);

	if (!ret) {
		dev_dbg(adev->dev, "aldebaran_i2c_write(), address = %x, bytes = %d , data: ",
					 (uint16_t)address, numbytes);

		print_hex_dump(KERN_DEBUG, "data: ", DUMP_PREFIX_NONE,
			       8, 1, data, numbytes, false);
		/*
		 * According to EEPROM spec there is a MAX of 10 ms required for
		 * EEPROM to flush internal RX buffer after STOP was issued at the
		 * end of write transaction. During this time the EEPROM will not be
		 * responsive to any more commands - so wait a bit more.
		 */
		msleep(10);

	} else
		dev_err(adev->dev, "aldebaran_i2c_write- error occurred :%x", ret);

	return ret;
}

static int aldebaran_i2c_xfer(struct i2c_adapter *i2c_adap,
			      struct i2c_msg *msgs, int num)
{
	uint32_t  i, j, ret, data_size, data_chunk_size, next_eeprom_addr = 0;
	uint8_t *data_ptr, data_chunk[MAX_SW_I2C_COMMANDS] = { 0 };

	for (i = 0; i < num; i++) {
		/*
		 * SMU interface allows at most MAX_SW_I2C_COMMANDS bytes of data at
		 * once and hence the data needs to be spliced into chunks and sent each
		 * chunk separately
		 */
		data_size = msgs[i].len - 2;
		data_chunk_size = MAX_SW_I2C_COMMANDS - 2;
		next_eeprom_addr = (msgs[i].buf[0] << 8 & 0xff00) | (msgs[i].buf[1] & 0xff);
		data_ptr = msgs[i].buf + 2;

		for (j = 0; j < data_size / data_chunk_size; j++) {
			/* Insert the EEPROM dest addess, bits 0-15 */
			data_chunk[0] = ((next_eeprom_addr >> 8) & 0xff);
			data_chunk[1] = (next_eeprom_addr & 0xff);

			if (msgs[i].flags & I2C_M_RD) {
				ret = aldebaran_i2c_read_data(i2c_adap,
							     (uint8_t)msgs[i].addr,
							     data_chunk, MAX_SW_I2C_COMMANDS);

				memcpy(data_ptr, data_chunk + 2, data_chunk_size);
			} else {

				memcpy(data_chunk + 2, data_ptr, data_chunk_size);

				ret = aldebaran_i2c_write_data(i2c_adap,
							      (uint8_t)msgs[i].addr,
							      data_chunk, MAX_SW_I2C_COMMANDS);
			}

			if (ret) {
				num = -EIO;
				goto fail;
			}

			next_eeprom_addr += data_chunk_size;
			data_ptr += data_chunk_size;
		}

		if (data_size % data_chunk_size) {
			data_chunk[0] = ((next_eeprom_addr >> 8) & 0xff);
			data_chunk[1] = (next_eeprom_addr & 0xff);

			if (msgs[i].flags & I2C_M_RD) {
				ret = aldebaran_i2c_read_data(i2c_adap,
							     (uint8_t)msgs[i].addr,
							     data_chunk, (data_size % data_chunk_size) + 2);

				memcpy(data_ptr, data_chunk + 2, data_size % data_chunk_size);
			} else {
				memcpy(data_chunk + 2, data_ptr, data_size % data_chunk_size);

				ret = aldebaran_i2c_write_data(i2c_adap,
							      (uint8_t)msgs[i].addr,
							      data_chunk, (data_size % data_chunk_size) + 2);
			}

			if (ret) {
				num = -EIO;
				goto fail;
			}
		}
	}

fail:
	return num;
}

static u32 aldebaran_i2c_func(struct i2c_adapter *adap)
{
	return I2C_FUNC_I2C | I2C_FUNC_SMBUS_EMUL;
}


static const struct i2c_algorithm aldebaran_i2c_algo = {
	.master_xfer = aldebaran_i2c_xfer,
	.functionality = aldebaran_i2c_func,
};

static int aldebaran_i2c_control_init(struct smu_context *smu, struct i2c_adapter *control)
{
	struct amdgpu_device *adev = to_amdgpu_device(control);
	int res;

	control->owner = THIS_MODULE;
	control->class = I2C_CLASS_SPD;
	control->dev.parent = &adev->pdev->dev;
	control->algo = &aldebaran_i2c_algo;
	snprintf(control->name, sizeof(control->name), "AMDGPU SMU");

	res = i2c_add_adapter(control);
	if (res)
		DRM_ERROR("Failed to register hw i2c, err: %d\n", res);

	return res;
}

static void aldebaran_i2c_control_fini(struct smu_context *smu, struct i2c_adapter *control)
{
	i2c_del_adapter(control);
}

static void aldebaran_get_unique_id(struct smu_context *smu)
{
	struct amdgpu_device *adev = smu->adev;
	SmuMetrics_t *metrics = smu->smu_table.metrics_table;
	uint32_t upper32 = 0, lower32 = 0;
	int ret;

	mutex_lock(&smu->metrics_lock);
	ret = smu_cmn_get_metrics_table_locked(smu, NULL, false);
	if (ret)
		goto out_unlock;

	upper32 = metrics->PublicSerialNumUpper32;
	lower32 = metrics->PublicSerialNumLower32;

out_unlock:
	mutex_unlock(&smu->metrics_lock);

	adev->unique_id = ((uint64_t)upper32 << 32) | lower32;
	sprintf(adev->serial, "%016llx", adev->unique_id);
}

static bool aldebaran_is_baco_supported(struct smu_context *smu)
{
	/* aldebaran is not support baco */

	return false;
}

static int aldebaran_set_df_cstate(struct smu_context *smu,
				   enum pp_df_cstate state)
{
	return smu_cmn_send_smc_msg_with_param(smu, SMU_MSG_DFCstateControl, state, NULL);
}

static int aldebaran_allow_xgmi_power_down(struct smu_context *smu, bool en)
{
	return smu_cmn_send_smc_msg_with_param(smu,
					       SMU_MSG_GmiPwrDnControl,
					       en ? 1 : 0,
					       NULL);
}

static const struct throttling_logging_label {
	uint32_t feature_mask;
	const char *label;
} logging_label[] = {
	{(1U << THROTTLER_TEMP_MEM_BIT), "HBM"},
	{(1U << THROTTLER_TEMP_VR_GFX_BIT), "VR of GFX rail"},
	{(1U << THROTTLER_TEMP_VR_MEM_BIT), "VR of HBM rail"},
	{(1U << THROTTLER_TEMP_VR_SOC_BIT), "VR of SOC rail"},
};
static void aldebaran_log_thermal_throttling_event(struct smu_context *smu)
{
	int ret;
	int throttler_idx, throtting_events = 0, buf_idx = 0;
	struct amdgpu_device *adev = smu->adev;
	uint32_t throttler_status;
	char log_buf[256];

	ret = aldebaran_get_smu_metrics_data(smu,
					     METRICS_THROTTLER_STATUS,
					     &throttler_status);
	if (ret)
		return;

	memset(log_buf, 0, sizeof(log_buf));
	for (throttler_idx = 0; throttler_idx < ARRAY_SIZE(logging_label);
	     throttler_idx++) {
		if (throttler_status & logging_label[throttler_idx].feature_mask) {
			throtting_events++;
			buf_idx += snprintf(log_buf + buf_idx,
					    sizeof(log_buf) - buf_idx,
					    "%s%s",
					    throtting_events > 1 ? " and " : "",
					    logging_label[throttler_idx].label);
			if (buf_idx >= sizeof(log_buf)) {
				dev_err(adev->dev, "buffer overflow!\n");
				log_buf[sizeof(log_buf) - 1] = '\0';
				break;
			}
		}
	}

	dev_warn(adev->dev, "WARN: GPU thermal throttling temperature reached, expect performance decrease. %s.\n",
		 log_buf);
	kgd2kfd_smi_event_throttle(smu->adev->kfd.dev, throttler_status);
}

static int aldebaran_get_current_pcie_link_speed(struct smu_context *smu)
{
	struct amdgpu_device *adev = smu->adev;
	uint32_t esm_ctrl;

	/* TODO: confirm this on real target */
	esm_ctrl = RREG32_PCIE(smnPCIE_ESM_CTRL);
	if ((esm_ctrl >> 15) & 0x1FFFF)
		return (((esm_ctrl >> 8) & 0x3F) + 128);

	return smu_v13_0_get_current_pcie_link_speed(smu);
}

static ssize_t aldebaran_get_gpu_metrics(struct smu_context *smu,
					 void **table)
{
	struct smu_table_context *smu_table = &smu->smu_table;
	struct gpu_metrics_v1_3 *gpu_metrics =
		(struct gpu_metrics_v1_3 *)smu_table->gpu_metrics_table;
	SmuMetrics_t metrics;
	int i, ret = 0;

	ret = smu_cmn_get_metrics_table(smu,
					&metrics,
					true);
	if (ret)
		return ret;

	smu_cmn_init_soft_gpu_metrics(gpu_metrics, 1, 3);

	gpu_metrics->temperature_edge = metrics.TemperatureEdge;
	gpu_metrics->temperature_hotspot = metrics.TemperatureHotspot;
	gpu_metrics->temperature_mem = metrics.TemperatureHBM;
	gpu_metrics->temperature_vrgfx = metrics.TemperatureVrGfx;
	gpu_metrics->temperature_vrsoc = metrics.TemperatureVrSoc;
	gpu_metrics->temperature_vrmem = metrics.TemperatureVrMem;

	gpu_metrics->average_gfx_activity = metrics.AverageGfxActivity;
	gpu_metrics->average_umc_activity = metrics.AverageUclkActivity;
	gpu_metrics->average_mm_activity = 0;

	/* Valid power data is available only from primary die */
	if (aldebaran_is_primary(smu)) {
		gpu_metrics->average_socket_power = metrics.AverageSocketPower;
		gpu_metrics->energy_accumulator =
			(uint64_t)metrics.EnergyAcc64bitHigh << 32 |
			metrics.EnergyAcc64bitLow;
	} else {
		gpu_metrics->average_socket_power = 0;
		gpu_metrics->energy_accumulator = 0;
	}

	gpu_metrics->average_gfxclk_frequency = metrics.AverageGfxclkFrequency;
	gpu_metrics->average_socclk_frequency = metrics.AverageSocclkFrequency;
	gpu_metrics->average_uclk_frequency = metrics.AverageUclkFrequency;
	gpu_metrics->average_vclk0_frequency = 0;
	gpu_metrics->average_dclk0_frequency = 0;

	gpu_metrics->current_gfxclk = metrics.CurrClock[PPCLK_GFXCLK];
	gpu_metrics->current_socclk = metrics.CurrClock[PPCLK_SOCCLK];
	gpu_metrics->current_uclk = metrics.CurrClock[PPCLK_UCLK];
	gpu_metrics->current_vclk0 = metrics.CurrClock[PPCLK_VCLK];
	gpu_metrics->current_dclk0 = metrics.CurrClock[PPCLK_DCLK];

	gpu_metrics->throttle_status = metrics.ThrottlerStatus;
	gpu_metrics->indep_throttle_status =
			smu_cmn_get_indep_throttler_status(metrics.ThrottlerStatus,
							   aldebaran_throttler_map);

	gpu_metrics->current_fan_speed = 0;

	gpu_metrics->pcie_link_width =
		smu_v13_0_get_current_pcie_link_width(smu);
	gpu_metrics->pcie_link_speed =
		aldebaran_get_current_pcie_link_speed(smu);

	gpu_metrics->system_clock_counter = ktime_get_boottime_ns();

	gpu_metrics->gfx_activity_acc = metrics.GfxBusyAcc;
	gpu_metrics->mem_activity_acc = metrics.DramBusyAcc;

	for (i = 0; i < NUM_HBM_INSTANCES; i++)
		gpu_metrics->temperature_hbm[i] = metrics.TemperatureAllHBM[i];

	gpu_metrics->firmware_timestamp = ((uint64_t)metrics.TimeStampHigh << 32) |
					metrics.TimeStampLow;

	*table = (void *)gpu_metrics;

	return sizeof(struct gpu_metrics_v1_3);
}

static int aldebaran_mode2_reset(struct smu_context *smu)
{
	u32 smu_version;
	int ret = 0, index;
	struct amdgpu_device *adev = smu->adev;
	int timeout = 10;

	smu_cmn_get_smc_version(smu, NULL, &smu_version);

	index = smu_cmn_to_asic_specific_index(smu, CMN2ASIC_MAPPING_MSG,
						SMU_MSG_GfxDeviceDriverReset);

	mutex_lock(&smu->message_lock);
	if (smu_version >= 0x00441400) {
		ret = smu_cmn_send_msg_without_waiting(smu, (uint16_t)index, SMU_RESET_MODE_2);
		/* This is similar to FLR, wait till max FLR timeout */
		msleep(100);
		dev_dbg(smu->adev->dev, "restore config space...\n");
		/* Restore the config space saved during init */
		amdgpu_device_load_pci_state(adev->pdev);

		dev_dbg(smu->adev->dev, "wait for reset ack\n");
		while (ret == -ETIME && timeout)  {
			ret = smu_cmn_wait_for_response(smu);
			/* Wait a bit more time for getting ACK */
			if (ret == -ETIME) {
				--timeout;
				usleep_range(500, 1000);
				continue;
			}

			if (ret != 1) {
				dev_err(adev->dev, "failed to send mode2 message \tparam: 0x%08x response %#x\n",
						SMU_RESET_MODE_2, ret);
				goto out;
			}
		}

	} else {
		dev_err(adev->dev, "smu fw 0x%x does not support MSG_GfxDeviceDriverReset MSG\n",
				smu_version);
	}

	if (ret == 1)
		ret = 0;
out:
	mutex_unlock(&smu->message_lock);

	return ret;
}

static bool aldebaran_is_mode1_reset_supported(struct smu_context *smu)
{
#if 0
	struct amdgpu_device *adev = smu->adev;
	u32 smu_version;
	uint32_t val;
	/**
	 * PM FW version support mode1 reset from 68.07
	 */
	smu_cmn_get_smc_version(smu, NULL, &smu_version);
	if ((smu_version < 0x00440700))
		return false;
	/**
	 * mode1 reset relies on PSP, so we should check if
	 * PSP is alive.
	 */
	val = RREG32_SOC15(MP0, 0, regMP0_SMN_C2PMSG_81);

	return val != 0x0;
#endif
	return true;
}

static bool aldebaran_is_mode2_reset_supported(struct smu_context *smu)
{
	return true;
}

static int aldebaran_set_mp1_state(struct smu_context *smu,
				   enum pp_mp1_state mp1_state)
{
	switch (mp1_state) {
	case PP_MP1_STATE_UNLOAD:
		return smu_cmn_set_mp1_state(smu, mp1_state);
	default:
		return 0;
	}
<<<<<<< HEAD
=======
}

static int aldebaran_smu_send_hbm_bad_page_num(struct smu_context *smu,
		uint32_t size)
{
	int ret = 0;

	/* message SMU to update the bad page number on SMUBUS */
	ret = smu_cmn_send_smc_msg_with_param(smu, SMU_MSG_SetNumBadHbmPagesRetired, size, NULL);
	if (ret)
		dev_err(smu->adev->dev, "[%s] failed to message SMU to update HBM bad pages number\n",
				__func__);

	return ret;
>>>>>>> 2734d6c1
}

static const struct pptable_funcs aldebaran_ppt_funcs = {
	/* init dpm */
	.get_allowed_feature_mask = aldebaran_get_allowed_feature_mask,
	/* dpm/clk tables */
	.set_default_dpm_table = aldebaran_set_default_dpm_table,
	.populate_umd_state_clk = aldebaran_populate_umd_state_clk,
	.get_thermal_temperature_range = aldebaran_get_thermal_temperature_range,
	.print_clk_levels = aldebaran_print_clk_levels,
	.force_clk_levels = aldebaran_force_clk_levels,
	.read_sensor = aldebaran_read_sensor,
	.set_performance_level = aldebaran_set_performance_level,
	.get_power_limit = aldebaran_get_power_limit,
	.is_dpm_running = aldebaran_is_dpm_running,
	.get_unique_id = aldebaran_get_unique_id,
	.init_microcode = smu_v13_0_init_microcode,
	.load_microcode = smu_v13_0_load_microcode,
	.fini_microcode = smu_v13_0_fini_microcode,
	.init_smc_tables = aldebaran_init_smc_tables,
	.fini_smc_tables = smu_v13_0_fini_smc_tables,
	.init_power = smu_v13_0_init_power,
	.fini_power = smu_v13_0_fini_power,
	.check_fw_status = smu_v13_0_check_fw_status,
	/* pptable related */
	.setup_pptable = aldebaran_setup_pptable,
	.get_vbios_bootup_values = smu_v13_0_get_vbios_bootup_values,
	.check_fw_version = smu_v13_0_check_fw_version,
	.write_pptable = smu_cmn_write_pptable,
	.set_driver_table_location = smu_v13_0_set_driver_table_location,
	.set_tool_table_location = smu_v13_0_set_tool_table_location,
	.notify_memory_pool_location = smu_v13_0_notify_memory_pool_location,
	.system_features_control = aldebaran_system_features_control,
	.send_smc_msg_with_param = smu_cmn_send_smc_msg_with_param,
	.send_smc_msg = smu_cmn_send_smc_msg,
	.get_enabled_mask = smu_cmn_get_enabled_mask,
	.feature_is_enabled = smu_cmn_feature_is_enabled,
	.disable_all_features_with_exception = smu_cmn_disable_all_features_with_exception,
	.set_power_limit = aldebaran_set_power_limit,
	.init_max_sustainable_clocks = smu_v13_0_init_max_sustainable_clocks,
	.enable_thermal_alert = smu_v13_0_enable_thermal_alert,
	.disable_thermal_alert = smu_v13_0_disable_thermal_alert,
	.set_xgmi_pstate = smu_v13_0_set_xgmi_pstate,
	.register_irq_handler = smu_v13_0_register_irq_handler,
	.set_azalia_d3_pme = smu_v13_0_set_azalia_d3_pme,
	.get_max_sustainable_clocks_by_dc = smu_v13_0_get_max_sustainable_clocks_by_dc,
	.baco_is_support= aldebaran_is_baco_supported,
	.get_dpm_ultimate_freq = smu_v13_0_get_dpm_ultimate_freq,
	.set_soft_freq_limited_range = aldebaran_set_soft_freq_limited_range,
	.od_edit_dpm_table = aldebaran_usr_edit_dpm_table,
	.set_df_cstate = aldebaran_set_df_cstate,
	.allow_xgmi_power_down = aldebaran_allow_xgmi_power_down,
	.log_thermal_throttling_event = aldebaran_log_thermal_throttling_event,
	.get_pp_feature_mask = smu_cmn_get_pp_feature_mask,
	.set_pp_feature_mask = smu_cmn_set_pp_feature_mask,
	.get_gpu_metrics = aldebaran_get_gpu_metrics,
	.mode1_reset_is_support = aldebaran_is_mode1_reset_supported,
	.mode2_reset_is_support = aldebaran_is_mode2_reset_supported,
	.mode1_reset = smu_v13_0_mode1_reset,
	.set_mp1_state = aldebaran_set_mp1_state,
	.mode2_reset = aldebaran_mode2_reset,
	.wait_for_event = smu_v13_0_wait_for_event,
	.i2c_init = aldebaran_i2c_control_init,
	.i2c_fini = aldebaran_i2c_control_fini,
	.send_hbm_bad_pages_num = aldebaran_smu_send_hbm_bad_page_num,
};

void aldebaran_set_ppt_funcs(struct smu_context *smu)
{
	smu->ppt_funcs = &aldebaran_ppt_funcs;
	smu->message_map = aldebaran_message_map;
	smu->clock_map = aldebaran_clk_map;
	smu->feature_map = aldebaran_feature_mask_map;
	smu->table_map = aldebaran_table_map;
}<|MERGE_RESOLUTION|>--- conflicted
+++ resolved
@@ -1282,19 +1282,11 @@
 				"Minimum GFX clk should be less than the maximum allowed clock\n");
 			return -EINVAL;
 		}
-<<<<<<< HEAD
 
 		if ((min == pstate_table->gfxclk_pstate.curr.min) &&
 		    (max == pstate_table->gfxclk_pstate.curr.max))
 			return 0;
 
-=======
-
-		if ((min == pstate_table->gfxclk_pstate.curr.min) &&
-		    (max == pstate_table->gfxclk_pstate.curr.max))
-			return 0;
-
->>>>>>> 2734d6c1
 		ret = smu_v13_0_set_soft_freq_limited_range(smu, SMU_GFXCLK,
 							    min, max);
 		if (!ret) {
@@ -1929,8 +1921,6 @@
 	default:
 		return 0;
 	}
-<<<<<<< HEAD
-=======
 }
 
 static int aldebaran_smu_send_hbm_bad_page_num(struct smu_context *smu,
@@ -1945,7 +1935,6 @@
 				__func__);
 
 	return ret;
->>>>>>> 2734d6c1
 }
 
 static const struct pptable_funcs aldebaran_ppt_funcs = {
