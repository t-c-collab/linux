--- conflicted
+++ resolved
@@ -2911,10 +2911,6 @@
 	struct amdgpu_device *adev = dev_get_drvdata(dev);
 	const struct amd_pm_funcs *pp_funcs = adev->powerplay.pp_funcs;
 	enum pp_power_type power_type = to_sensor_dev_attr(attr)->index;
-<<<<<<< HEAD
-	enum pp_power_limit_level pp_limit_level = PP_PWR_LIMIT_MAX;
-=======
->>>>>>> 2734d6c1
 	uint32_t limit;
 	ssize_t size;
 	int r;
@@ -2933,18 +2929,6 @@
 		return r;
 	}
 
-<<<<<<< HEAD
-	if (pp_funcs && pp_funcs->get_power_limit)
-		r = pp_funcs->get_power_limit(adev->powerplay.pp_handle, &limit,
-					      pp_limit_level, power_type);
-	else
-		r = -ENODATA;
-
-	if (!r)
-		size = snprintf(buf, PAGE_SIZE, "%u\n", limit * 1000000);
-	else
-		size = snprintf(buf, PAGE_SIZE, "\n");
-=======
 	r = pp_funcs->get_power_limit(adev->powerplay.pp_handle, &limit,
 				      pp_limit_level, power_type);
 
@@ -2952,7 +2936,6 @@
 		size = sysfs_emit(buf, "%u\n", limit * 1000000);
 	else
 		size = sysfs_emit(buf, "\n");
->>>>>>> 2734d6c1
 
 	pm_runtime_mark_last_busy(adev_to_drm(adev)->dev);
 	pm_runtime_put_autosuspend(adev_to_drm(adev)->dev);
@@ -2965,41 +2948,9 @@
 					 struct device_attribute *attr,
 					 char *buf)
 {
-<<<<<<< HEAD
-	struct amdgpu_device *adev = dev_get_drvdata(dev);
-	const struct amd_pm_funcs *pp_funcs = adev->powerplay.pp_funcs;
-	enum pp_power_type power_type = to_sensor_dev_attr(attr)->index;
-	enum pp_power_limit_level pp_limit_level = PP_PWR_LIMIT_CURRENT;
-	uint32_t limit;
-	ssize_t size;
-	int r;
-
-	if (amdgpu_in_reset(adev))
-		return -EPERM;
-	if (adev->in_suspend && !adev->in_runpm)
-		return -EPERM;
-
-	r = pm_runtime_get_sync(adev_to_drm(adev)->dev);
-	if (r < 0) {
-		pm_runtime_put_autosuspend(adev_to_drm(adev)->dev);
-		return r;
-	}
-
-	if (pp_funcs && pp_funcs->get_power_limit)
-		r = pp_funcs->get_power_limit(adev->powerplay.pp_handle, &limit,
-					      pp_limit_level, power_type);
-	else
-		r = -ENODATA;
-
-	if (!r)
-		size = snprintf(buf, PAGE_SIZE, "%u\n", limit * 1000000);
-	else
-		size = snprintf(buf, PAGE_SIZE, "\n");
-=======
 	return amdgpu_hwmon_show_power_cap_generic(dev, attr, buf, PP_PWR_LIMIT_MAX);
 
 }
->>>>>>> 2734d6c1
 
 static ssize_t amdgpu_hwmon_show_power_cap(struct device *dev,
 					 struct device_attribute *attr,
@@ -3013,39 +2964,7 @@
 					 struct device_attribute *attr,
 					 char *buf)
 {
-<<<<<<< HEAD
-	struct amdgpu_device *adev = dev_get_drvdata(dev);
-	const struct amd_pm_funcs *pp_funcs = adev->powerplay.pp_funcs;
-	enum pp_power_type power_type = to_sensor_dev_attr(attr)->index;
-	enum pp_power_limit_level pp_limit_level = PP_PWR_LIMIT_DEFAULT;
-	uint32_t limit;
-	ssize_t size;
-	int r;
-
-	if (amdgpu_in_reset(adev))
-		return -EPERM;
-	if (adev->in_suspend && !adev->in_runpm)
-		return -EPERM;
-
-	r = pm_runtime_get_sync(adev_to_drm(adev)->dev);
-	if (r < 0) {
-		pm_runtime_put_autosuspend(adev_to_drm(adev)->dev);
-		return r;
-	}
-
-	if (pp_funcs && pp_funcs->get_power_limit)
-		r = pp_funcs->get_power_limit(adev->powerplay.pp_handle, &limit,
-					      pp_limit_level, power_type);
-	else
-		r = -ENODATA;
-
-	if (!r)
-		size = snprintf(buf, PAGE_SIZE, "%u\n", limit * 1000000);
-	else
-		size = snprintf(buf, PAGE_SIZE, "\n");
-=======
 	return amdgpu_hwmon_show_power_cap_generic(dev, attr, buf, PP_PWR_LIMIT_DEFAULT);
->>>>>>> 2734d6c1
 
 }
 
