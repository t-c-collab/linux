/*
 * Copyright 2014 Advanced Micro Devices, Inc.
 *
 * Permission is hereby granted, free of charge, to any person obtaining a
 * copy of this software and associated documentation files (the "Software"),
 * to deal in the Software without restriction, including without limitation
 * the rights to use, copy, modify, merge, publish, distribute, sublicense,
 * and/or sell copies of the Software, and to permit persons to whom the
 * Software is furnished to do so, subject to the following conditions:
 *
 * The above copyright notice and this permission notice shall be included in
 * all copies or substantial portions of the Software.
 *
 * THE SOFTWARE IS PROVIDED "AS IS", WITHOUT WARRANTY OF ANY KIND, EXPRESS OR
 * IMPLIED, INCLUDING BUT NOT LIMITED TO THE WARRANTIES OF MERCHANTABILITY,
 * FITNESS FOR A PARTICULAR PURPOSE AND NONINFRINGEMENT.  IN NO EVENT SHALL
 * THE COPYRIGHT HOLDER(S) OR AUTHOR(S) BE LIABLE FOR ANY CLAIM, DAMAGES OR
 * OTHER LIABILITY, WHETHER IN AN ACTION OF CONTRACT, TORT OR OTHERWISE,
 * ARISING FROM, OUT OF OR IN CONNECTION WITH THE SOFTWARE OR THE USE OR
 * OTHER DEALINGS IN THE SOFTWARE.
 */

#include <linux/types.h>
#include <linux/kernel.h>
#include <linux/pci.h>
#include <linux/errno.h>
#include <linux/acpi.h>
#include <linux/hash.h>
#include <linux/cpufreq.h>
#include <linux/log2.h>
#include <linux/dmi.h>
#include <linux/atomic.h>

#include "kfd_priv.h"
#include "kfd_crat.h"
#include "kfd_topology.h"
#include "kfd_device_queue_manager.h"
#include "kfd_iommu.h"
#include "kfd_svm.h"
#include "amdgpu_amdkfd.h"
#include "amdgpu_ras.h"

/* topology_device_list - Master list of all topology devices */
static struct list_head topology_device_list;
static struct kfd_system_properties sys_props;

static DECLARE_RWSEM(topology_lock);
static atomic_t topology_crat_proximity_domain;

struct kfd_topology_device *kfd_topology_device_by_proximity_domain(
						uint32_t proximity_domain)
{
	struct kfd_topology_device *top_dev;
	struct kfd_topology_device *device = NULL;

	down_read(&topology_lock);

	list_for_each_entry(top_dev, &topology_device_list, list)
		if (top_dev->proximity_domain == proximity_domain) {
			device = top_dev;
			break;
		}

	up_read(&topology_lock);

	return device;
}

struct kfd_topology_device *kfd_topology_device_by_id(uint32_t gpu_id)
{
	struct kfd_topology_device *top_dev = NULL;
	struct kfd_topology_device *ret = NULL;

	down_read(&topology_lock);

	list_for_each_entry(top_dev, &topology_device_list, list)
		if (top_dev->gpu_id == gpu_id) {
			ret = top_dev;
			break;
		}

	up_read(&topology_lock);

	return ret;
}

struct kfd_dev *kfd_device_by_id(uint32_t gpu_id)
{
	struct kfd_topology_device *top_dev;

	top_dev = kfd_topology_device_by_id(gpu_id);
	if (!top_dev)
		return NULL;

	return top_dev->gpu;
}

struct kfd_dev *kfd_device_by_pci_dev(const struct pci_dev *pdev)
{
	struct kfd_topology_device *top_dev;
	struct kfd_dev *device = NULL;

	down_read(&topology_lock);

	list_for_each_entry(top_dev, &topology_device_list, list)
		if (top_dev->gpu && top_dev->gpu->pdev == pdev) {
			device = top_dev->gpu;
			break;
		}

	up_read(&topology_lock);

	return device;
}

struct kfd_dev *kfd_device_by_kgd(const struct kgd_dev *kgd)
{
	struct kfd_topology_device *top_dev;
	struct kfd_dev *device = NULL;

	down_read(&topology_lock);

	list_for_each_entry(top_dev, &topology_device_list, list)
		if (top_dev->gpu && top_dev->gpu->kgd == kgd) {
			device = top_dev->gpu;
			break;
		}

	up_read(&topology_lock);

	return device;
}

/* Called with write topology_lock acquired */
static void kfd_release_topology_device(struct kfd_topology_device *dev)
{
	struct kfd_mem_properties *mem;
	struct kfd_cache_properties *cache;
	struct kfd_iolink_properties *iolink;
	struct kfd_perf_properties *perf;

	list_del(&dev->list);

	while (dev->mem_props.next != &dev->mem_props) {
		mem = container_of(dev->mem_props.next,
				struct kfd_mem_properties, list);
		list_del(&mem->list);
		kfree(mem);
	}

	while (dev->cache_props.next != &dev->cache_props) {
		cache = container_of(dev->cache_props.next,
				struct kfd_cache_properties, list);
		list_del(&cache->list);
		kfree(cache);
	}

	while (dev->io_link_props.next != &dev->io_link_props) {
		iolink = container_of(dev->io_link_props.next,
				struct kfd_iolink_properties, list);
		list_del(&iolink->list);
		kfree(iolink);
	}

	while (dev->perf_props.next != &dev->perf_props) {
		perf = container_of(dev->perf_props.next,
				struct kfd_perf_properties, list);
		list_del(&perf->list);
		kfree(perf);
	}

	kfree(dev);
}

void kfd_release_topology_device_list(struct list_head *device_list)
{
	struct kfd_topology_device *dev;

	while (!list_empty(device_list)) {
		dev = list_first_entry(device_list,
				       struct kfd_topology_device, list);
		kfd_release_topology_device(dev);
	}
}

static void kfd_release_live_view(void)
{
	kfd_release_topology_device_list(&topology_device_list);
	memset(&sys_props, 0, sizeof(sys_props));
}

struct kfd_topology_device *kfd_create_topology_device(
				struct list_head *device_list)
{
	struct kfd_topology_device *dev;

	dev = kfd_alloc_struct(dev);
	if (!dev) {
		pr_err("No memory to allocate a topology device");
		return NULL;
	}

	INIT_LIST_HEAD(&dev->mem_props);
	INIT_LIST_HEAD(&dev->cache_props);
	INIT_LIST_HEAD(&dev->io_link_props);
	INIT_LIST_HEAD(&dev->perf_props);

	list_add_tail(&dev->list, device_list);

	return dev;
}


#define sysfs_show_gen_prop(buffer, offs, fmt, ...)		\
		(offs += snprintf(buffer+offs, PAGE_SIZE-offs,	\
				  fmt, __VA_ARGS__))
#define sysfs_show_32bit_prop(buffer, offs, name, value) \
		sysfs_show_gen_prop(buffer, offs, "%s %u\n", name, value)
#define sysfs_show_64bit_prop(buffer, offs, name, value) \
		sysfs_show_gen_prop(buffer, offs, "%s %llu\n", name, value)
#define sysfs_show_32bit_val(buffer, offs, value) \
		sysfs_show_gen_prop(buffer, offs, "%u\n", value)
#define sysfs_show_str_val(buffer, offs, value) \
		sysfs_show_gen_prop(buffer, offs, "%s\n", value)

static ssize_t sysprops_show(struct kobject *kobj, struct attribute *attr,
		char *buffer)
{
	int offs = 0;

	/* Making sure that the buffer is an empty string */
	buffer[0] = 0;

	if (attr == &sys_props.attr_genid) {
		sysfs_show_32bit_val(buffer, offs,
				     sys_props.generation_count);
	} else if (attr == &sys_props.attr_props) {
		sysfs_show_64bit_prop(buffer, offs, "platform_oem",
				      sys_props.platform_oem);
		sysfs_show_64bit_prop(buffer, offs, "platform_id",
				      sys_props.platform_id);
		sysfs_show_64bit_prop(buffer, offs, "platform_rev",
				      sys_props.platform_rev);
	} else {
		offs = -EINVAL;
	}

	return offs;
}

static void kfd_topology_kobj_release(struct kobject *kobj)
{
	kfree(kobj);
}

static const struct sysfs_ops sysprops_ops = {
	.show = sysprops_show,
};

static struct kobj_type sysprops_type = {
	.release = kfd_topology_kobj_release,
	.sysfs_ops = &sysprops_ops,
};

static ssize_t iolink_show(struct kobject *kobj, struct attribute *attr,
		char *buffer)
{
	int offs = 0;
	struct kfd_iolink_properties *iolink;

	/* Making sure that the buffer is an empty string */
	buffer[0] = 0;

	iolink = container_of(attr, struct kfd_iolink_properties, attr);
	if (iolink->gpu && kfd_devcgroup_check_permission(iolink->gpu))
		return -EPERM;
	sysfs_show_32bit_prop(buffer, offs, "type", iolink->iolink_type);
	sysfs_show_32bit_prop(buffer, offs, "version_major", iolink->ver_maj);
	sysfs_show_32bit_prop(buffer, offs, "version_minor", iolink->ver_min);
	sysfs_show_32bit_prop(buffer, offs, "node_from", iolink->node_from);
	sysfs_show_32bit_prop(buffer, offs, "node_to", iolink->node_to);
	sysfs_show_32bit_prop(buffer, offs, "weight", iolink->weight);
	sysfs_show_32bit_prop(buffer, offs, "min_latency", iolink->min_latency);
	sysfs_show_32bit_prop(buffer, offs, "max_latency", iolink->max_latency);
	sysfs_show_32bit_prop(buffer, offs, "min_bandwidth",
			      iolink->min_bandwidth);
	sysfs_show_32bit_prop(buffer, offs, "max_bandwidth",
			      iolink->max_bandwidth);
	sysfs_show_32bit_prop(buffer, offs, "recommended_transfer_size",
			      iolink->rec_transfer_size);
	sysfs_show_32bit_prop(buffer, offs, "flags", iolink->flags);

	return offs;
}

static const struct sysfs_ops iolink_ops = {
	.show = iolink_show,
};

static struct kobj_type iolink_type = {
	.release = kfd_topology_kobj_release,
	.sysfs_ops = &iolink_ops,
};

static ssize_t mem_show(struct kobject *kobj, struct attribute *attr,
		char *buffer)
{
	int offs = 0;
	struct kfd_mem_properties *mem;

	/* Making sure that the buffer is an empty string */
	buffer[0] = 0;

	mem = container_of(attr, struct kfd_mem_properties, attr);
	if (mem->gpu && kfd_devcgroup_check_permission(mem->gpu))
		return -EPERM;
	sysfs_show_32bit_prop(buffer, offs, "heap_type", mem->heap_type);
	sysfs_show_64bit_prop(buffer, offs, "size_in_bytes",
			      mem->size_in_bytes);
	sysfs_show_32bit_prop(buffer, offs, "flags", mem->flags);
	sysfs_show_32bit_prop(buffer, offs, "width", mem->width);
	sysfs_show_32bit_prop(buffer, offs, "mem_clk_max",
			      mem->mem_clk_max);

	return offs;
}

static const struct sysfs_ops mem_ops = {
	.show = mem_show,
};

static struct kobj_type mem_type = {
	.release = kfd_topology_kobj_release,
	.sysfs_ops = &mem_ops,
};

static ssize_t kfd_cache_show(struct kobject *kobj, struct attribute *attr,
		char *buffer)
{
	int offs = 0;
	uint32_t i, j;
	struct kfd_cache_properties *cache;

	/* Making sure that the buffer is an empty string */
	buffer[0] = 0;

	cache = container_of(attr, struct kfd_cache_properties, attr);
	if (cache->gpu && kfd_devcgroup_check_permission(cache->gpu))
		return -EPERM;
	sysfs_show_32bit_prop(buffer, offs, "processor_id_low",
			cache->processor_id_low);
	sysfs_show_32bit_prop(buffer, offs, "level", cache->cache_level);
	sysfs_show_32bit_prop(buffer, offs, "size", cache->cache_size);
	sysfs_show_32bit_prop(buffer, offs, "cache_line_size",
			      cache->cacheline_size);
	sysfs_show_32bit_prop(buffer, offs, "cache_lines_per_tag",
			      cache->cachelines_per_tag);
	sysfs_show_32bit_prop(buffer, offs, "association", cache->cache_assoc);
	sysfs_show_32bit_prop(buffer, offs, "latency", cache->cache_latency);
	sysfs_show_32bit_prop(buffer, offs, "type", cache->cache_type);
	offs += snprintf(buffer+offs, PAGE_SIZE-offs, "sibling_map ");
	for (i = 0; i < CRAT_SIBLINGMAP_SIZE; i++)
		for (j = 0; j < sizeof(cache->sibling_map[0])*8; j++)
			/* Check each bit */
			offs += snprintf(buffer+offs, PAGE_SIZE-offs, "%d,",
					 (cache->sibling_map[i] >> j) & 1);

	/* Replace the last "," with end of line */
	buffer[offs-1] = '\n';
	return offs;
}

static const struct sysfs_ops cache_ops = {
	.show = kfd_cache_show,
};

static struct kobj_type cache_type = {
	.release = kfd_topology_kobj_release,
	.sysfs_ops = &cache_ops,
};

/****** Sysfs of Performance Counters ******/

struct kfd_perf_attr {
	struct kobj_attribute attr;
	uint32_t data;
};

static ssize_t perf_show(struct kobject *kobj, struct kobj_attribute *attrs,
			char *buf)
{
	int offs = 0;
	struct kfd_perf_attr *attr;

	buf[0] = 0;
	attr = container_of(attrs, struct kfd_perf_attr, attr);
	if (!attr->data) /* invalid data for PMC */
		return 0;
	else
		return sysfs_show_32bit_val(buf, offs, attr->data);
}

#define KFD_PERF_DESC(_name, _data)			\
{							\
	.attr  = __ATTR(_name, 0444, perf_show, NULL),	\
	.data = _data,					\
}

static struct kfd_perf_attr perf_attr_iommu[] = {
	KFD_PERF_DESC(max_concurrent, 0),
	KFD_PERF_DESC(num_counters, 0),
	KFD_PERF_DESC(counter_ids, 0),
};
/****************************************/

static ssize_t node_show(struct kobject *kobj, struct attribute *attr,
		char *buffer)
{
	int offs = 0;
	struct kfd_topology_device *dev;
	uint32_t log_max_watch_addr;

	/* Making sure that the buffer is an empty string */
	buffer[0] = 0;

	if (strcmp(attr->name, "gpu_id") == 0) {
		dev = container_of(attr, struct kfd_topology_device,
				attr_gpuid);
		if (dev->gpu && kfd_devcgroup_check_permission(dev->gpu))
			return -EPERM;
		return sysfs_show_32bit_val(buffer, offs, dev->gpu_id);
	}

	if (strcmp(attr->name, "name") == 0) {
		dev = container_of(attr, struct kfd_topology_device,
				attr_name);

		if (dev->gpu && kfd_devcgroup_check_permission(dev->gpu))
			return -EPERM;
		return sysfs_show_str_val(buffer, offs, dev->node_props.name);
	}

	dev = container_of(attr, struct kfd_topology_device,
			attr_props);
	if (dev->gpu && kfd_devcgroup_check_permission(dev->gpu))
		return -EPERM;
	sysfs_show_32bit_prop(buffer, offs, "cpu_cores_count",
			      dev->node_props.cpu_cores_count);
	sysfs_show_32bit_prop(buffer, offs, "simd_count",
			      dev->gpu ? dev->node_props.simd_count : 0);
	sysfs_show_32bit_prop(buffer, offs, "mem_banks_count",
			      dev->node_props.mem_banks_count);
	sysfs_show_32bit_prop(buffer, offs, "caches_count",
			      dev->node_props.caches_count);
	sysfs_show_32bit_prop(buffer, offs, "io_links_count",
			      dev->node_props.io_links_count);
	sysfs_show_32bit_prop(buffer, offs, "cpu_core_id_base",
			      dev->node_props.cpu_core_id_base);
	sysfs_show_32bit_prop(buffer, offs, "simd_id_base",
			      dev->node_props.simd_id_base);
	sysfs_show_32bit_prop(buffer, offs, "max_waves_per_simd",
			      dev->node_props.max_waves_per_simd);
	sysfs_show_32bit_prop(buffer, offs, "lds_size_in_kb",
			      dev->node_props.lds_size_in_kb);
	sysfs_show_32bit_prop(buffer, offs, "gds_size_in_kb",
			      dev->node_props.gds_size_in_kb);
	sysfs_show_32bit_prop(buffer, offs, "num_gws",
			      dev->node_props.num_gws);
	sysfs_show_32bit_prop(buffer, offs, "wave_front_size",
			      dev->node_props.wave_front_size);
	sysfs_show_32bit_prop(buffer, offs, "array_count",
			      dev->node_props.array_count);
	sysfs_show_32bit_prop(buffer, offs, "simd_arrays_per_engine",
			      dev->node_props.simd_arrays_per_engine);
	sysfs_show_32bit_prop(buffer, offs, "cu_per_simd_array",
			      dev->node_props.cu_per_simd_array);
	sysfs_show_32bit_prop(buffer, offs, "simd_per_cu",
			      dev->node_props.simd_per_cu);
	sysfs_show_32bit_prop(buffer, offs, "max_slots_scratch_cu",
			      dev->node_props.max_slots_scratch_cu);
	sysfs_show_32bit_prop(buffer, offs, "vendor_id",
			      dev->node_props.vendor_id);
	sysfs_show_32bit_prop(buffer, offs, "device_id",
			      dev->node_props.device_id);
	sysfs_show_32bit_prop(buffer, offs, "location_id",
			      dev->node_props.location_id);
	sysfs_show_32bit_prop(buffer, offs, "domain",
			      dev->node_props.domain);
	sysfs_show_32bit_prop(buffer, offs, "drm_render_minor",
			      dev->node_props.drm_render_minor);
	sysfs_show_64bit_prop(buffer, offs, "hive_id",
			      dev->node_props.hive_id);
	sysfs_show_32bit_prop(buffer, offs, "num_sdma_engines",
			      dev->node_props.num_sdma_engines);
	sysfs_show_32bit_prop(buffer, offs, "num_sdma_xgmi_engines",
			      dev->node_props.num_sdma_xgmi_engines);
	sysfs_show_32bit_prop(buffer, offs, "num_sdma_queues_per_engine",
			      dev->node_props.num_sdma_queues_per_engine);
	sysfs_show_32bit_prop(buffer, offs, "num_cp_queues",
			      dev->node_props.num_cp_queues);

	if (dev->gpu) {
		log_max_watch_addr =
			__ilog2_u32(dev->gpu->device_info->num_of_watch_points);

		if (log_max_watch_addr) {
			dev->node_props.capability |=
					HSA_CAP_WATCH_POINTS_SUPPORTED;

			dev->node_props.capability |=
				((log_max_watch_addr <<
					HSA_CAP_WATCH_POINTS_TOTALBITS_SHIFT) &
				HSA_CAP_WATCH_POINTS_TOTALBITS_MASK);
		}

		if (dev->gpu->device_info->asic_family == CHIP_TONGA)
			dev->node_props.capability |=
					HSA_CAP_AQL_QUEUE_DOUBLE_MAP;

		sysfs_show_32bit_prop(buffer, offs, "max_engine_clk_fcompute",
			dev->node_props.max_engine_clk_fcompute);

		sysfs_show_64bit_prop(buffer, offs, "local_mem_size", 0ULL);

		sysfs_show_32bit_prop(buffer, offs, "fw_version",
				      dev->gpu->mec_fw_version);
		sysfs_show_32bit_prop(buffer, offs, "capability",
				      dev->node_props.capability);
		sysfs_show_32bit_prop(buffer, offs, "sdma_fw_version",
				      dev->gpu->sdma_fw_version);
		sysfs_show_64bit_prop(buffer, offs, "unique_id",
				      amdgpu_amdkfd_get_unique_id(dev->gpu->kgd));

	}

	return sysfs_show_32bit_prop(buffer, offs, "max_engine_clk_ccompute",
				     cpufreq_quick_get_max(0)/1000);
}

static const struct sysfs_ops node_ops = {
	.show = node_show,
};

static struct kobj_type node_type = {
	.release = kfd_topology_kobj_release,
	.sysfs_ops = &node_ops,
};

static void kfd_remove_sysfs_file(struct kobject *kobj, struct attribute *attr)
{
	sysfs_remove_file(kobj, attr);
	kobject_del(kobj);
	kobject_put(kobj);
}

static void kfd_remove_sysfs_node_entry(struct kfd_topology_device *dev)
{
	struct kfd_iolink_properties *iolink;
	struct kfd_cache_properties *cache;
	struct kfd_mem_properties *mem;
	struct kfd_perf_properties *perf;

	if (dev->kobj_iolink) {
		list_for_each_entry(iolink, &dev->io_link_props, list)
			if (iolink->kobj) {
				kfd_remove_sysfs_file(iolink->kobj,
							&iolink->attr);
				iolink->kobj = NULL;
			}
		kobject_del(dev->kobj_iolink);
		kobject_put(dev->kobj_iolink);
		dev->kobj_iolink = NULL;
	}

	if (dev->kobj_cache) {
		list_for_each_entry(cache, &dev->cache_props, list)
			if (cache->kobj) {
				kfd_remove_sysfs_file(cache->kobj,
							&cache->attr);
				cache->kobj = NULL;
			}
		kobject_del(dev->kobj_cache);
		kobject_put(dev->kobj_cache);
		dev->kobj_cache = NULL;
	}

	if (dev->kobj_mem) {
		list_for_each_entry(mem, &dev->mem_props, list)
			if (mem->kobj) {
				kfd_remove_sysfs_file(mem->kobj, &mem->attr);
				mem->kobj = NULL;
			}
		kobject_del(dev->kobj_mem);
		kobject_put(dev->kobj_mem);
		dev->kobj_mem = NULL;
	}

	if (dev->kobj_perf) {
		list_for_each_entry(perf, &dev->perf_props, list) {
			kfree(perf->attr_group);
			perf->attr_group = NULL;
		}
		kobject_del(dev->kobj_perf);
		kobject_put(dev->kobj_perf);
		dev->kobj_perf = NULL;
	}

	if (dev->kobj_node) {
		sysfs_remove_file(dev->kobj_node, &dev->attr_gpuid);
		sysfs_remove_file(dev->kobj_node, &dev->attr_name);
		sysfs_remove_file(dev->kobj_node, &dev->attr_props);
		kobject_del(dev->kobj_node);
		kobject_put(dev->kobj_node);
		dev->kobj_node = NULL;
	}
}

static int kfd_build_sysfs_node_entry(struct kfd_topology_device *dev,
		uint32_t id)
{
	struct kfd_iolink_properties *iolink;
	struct kfd_cache_properties *cache;
	struct kfd_mem_properties *mem;
	struct kfd_perf_properties *perf;
	int ret;
	uint32_t i, num_attrs;
	struct attribute **attrs;

	if (WARN_ON(dev->kobj_node))
		return -EEXIST;

	/*
	 * Creating the sysfs folders
	 */
	dev->kobj_node = kfd_alloc_struct(dev->kobj_node);
	if (!dev->kobj_node)
		return -ENOMEM;

	ret = kobject_init_and_add(dev->kobj_node, &node_type,
			sys_props.kobj_nodes, "%d", id);
	if (ret < 0) {
		kobject_put(dev->kobj_node);
		return ret;
	}

	dev->kobj_mem = kobject_create_and_add("mem_banks", dev->kobj_node);
	if (!dev->kobj_mem)
		return -ENOMEM;

	dev->kobj_cache = kobject_create_and_add("caches", dev->kobj_node);
	if (!dev->kobj_cache)
		return -ENOMEM;

	dev->kobj_iolink = kobject_create_and_add("io_links", dev->kobj_node);
	if (!dev->kobj_iolink)
		return -ENOMEM;

	dev->kobj_perf = kobject_create_and_add("perf", dev->kobj_node);
	if (!dev->kobj_perf)
		return -ENOMEM;

	/*
	 * Creating sysfs files for node properties
	 */
	dev->attr_gpuid.name = "gpu_id";
	dev->attr_gpuid.mode = KFD_SYSFS_FILE_MODE;
	sysfs_attr_init(&dev->attr_gpuid);
	dev->attr_name.name = "name";
	dev->attr_name.mode = KFD_SYSFS_FILE_MODE;
	sysfs_attr_init(&dev->attr_name);
	dev->attr_props.name = "properties";
	dev->attr_props.mode = KFD_SYSFS_FILE_MODE;
	sysfs_attr_init(&dev->attr_props);
	ret = sysfs_create_file(dev->kobj_node, &dev->attr_gpuid);
	if (ret < 0)
		return ret;
	ret = sysfs_create_file(dev->kobj_node, &dev->attr_name);
	if (ret < 0)
		return ret;
	ret = sysfs_create_file(dev->kobj_node, &dev->attr_props);
	if (ret < 0)
		return ret;

	i = 0;
	list_for_each_entry(mem, &dev->mem_props, list) {
		mem->kobj = kzalloc(sizeof(struct kobject), GFP_KERNEL);
		if (!mem->kobj)
			return -ENOMEM;
		ret = kobject_init_and_add(mem->kobj, &mem_type,
				dev->kobj_mem, "%d", i);
		if (ret < 0) {
			kobject_put(mem->kobj);
			return ret;
		}

		mem->attr.name = "properties";
		mem->attr.mode = KFD_SYSFS_FILE_MODE;
		sysfs_attr_init(&mem->attr);
		ret = sysfs_create_file(mem->kobj, &mem->attr);
		if (ret < 0)
			return ret;
		i++;
	}

	i = 0;
	list_for_each_entry(cache, &dev->cache_props, list) {
		cache->kobj = kzalloc(sizeof(struct kobject), GFP_KERNEL);
		if (!cache->kobj)
			return -ENOMEM;
		ret = kobject_init_and_add(cache->kobj, &cache_type,
				dev->kobj_cache, "%d", i);
		if (ret < 0) {
			kobject_put(cache->kobj);
			return ret;
		}

		cache->attr.name = "properties";
		cache->attr.mode = KFD_SYSFS_FILE_MODE;
		sysfs_attr_init(&cache->attr);
		ret = sysfs_create_file(cache->kobj, &cache->attr);
		if (ret < 0)
			return ret;
		i++;
	}

	i = 0;
	list_for_each_entry(iolink, &dev->io_link_props, list) {
		iolink->kobj = kzalloc(sizeof(struct kobject), GFP_KERNEL);
		if (!iolink->kobj)
			return -ENOMEM;
		ret = kobject_init_and_add(iolink->kobj, &iolink_type,
				dev->kobj_iolink, "%d", i);
		if (ret < 0) {
			kobject_put(iolink->kobj);
			return ret;
		}

		iolink->attr.name = "properties";
		iolink->attr.mode = KFD_SYSFS_FILE_MODE;
		sysfs_attr_init(&iolink->attr);
		ret = sysfs_create_file(iolink->kobj, &iolink->attr);
		if (ret < 0)
			return ret;
		i++;
	}

	/* All hardware blocks have the same number of attributes. */
	num_attrs = ARRAY_SIZE(perf_attr_iommu);
	list_for_each_entry(perf, &dev->perf_props, list) {
		perf->attr_group = kzalloc(sizeof(struct kfd_perf_attr)
			* num_attrs + sizeof(struct attribute_group),
			GFP_KERNEL);
		if (!perf->attr_group)
			return -ENOMEM;

		attrs = (struct attribute **)(perf->attr_group + 1);
		if (!strcmp(perf->block_name, "iommu")) {
		/* Information of IOMMU's num_counters and counter_ids is shown
		 * under /sys/bus/event_source/devices/amd_iommu. We don't
		 * duplicate here.
		 */
			perf_attr_iommu[0].data = perf->max_concurrent;
			for (i = 0; i < num_attrs; i++)
				attrs[i] = &perf_attr_iommu[i].attr.attr;
		}
		perf->attr_group->name = perf->block_name;
		perf->attr_group->attrs = attrs;
		ret = sysfs_create_group(dev->kobj_perf, perf->attr_group);
		if (ret < 0)
			return ret;
	}

	return 0;
}

/* Called with write topology lock acquired */
static int kfd_build_sysfs_node_tree(void)
{
	struct kfd_topology_device *dev;
	int ret;
	uint32_t i = 0;

	list_for_each_entry(dev, &topology_device_list, list) {
		ret = kfd_build_sysfs_node_entry(dev, i);
		if (ret < 0)
			return ret;
		i++;
	}

	return 0;
}

/* Called with write topology lock acquired */
static void kfd_remove_sysfs_node_tree(void)
{
	struct kfd_topology_device *dev;

	list_for_each_entry(dev, &topology_device_list, list)
		kfd_remove_sysfs_node_entry(dev);
}

static int kfd_topology_update_sysfs(void)
{
	int ret;

	if (!sys_props.kobj_topology) {
		sys_props.kobj_topology =
				kfd_alloc_struct(sys_props.kobj_topology);
		if (!sys_props.kobj_topology)
			return -ENOMEM;

		ret = kobject_init_and_add(sys_props.kobj_topology,
				&sysprops_type,  &kfd_device->kobj,
				"topology");
		if (ret < 0) {
			kobject_put(sys_props.kobj_topology);
			return ret;
		}

		sys_props.kobj_nodes = kobject_create_and_add("nodes",
				sys_props.kobj_topology);
		if (!sys_props.kobj_nodes)
			return -ENOMEM;

		sys_props.attr_genid.name = "generation_id";
		sys_props.attr_genid.mode = KFD_SYSFS_FILE_MODE;
		sysfs_attr_init(&sys_props.attr_genid);
		ret = sysfs_create_file(sys_props.kobj_topology,
				&sys_props.attr_genid);
		if (ret < 0)
			return ret;

		sys_props.attr_props.name = "system_properties";
		sys_props.attr_props.mode = KFD_SYSFS_FILE_MODE;
		sysfs_attr_init(&sys_props.attr_props);
		ret = sysfs_create_file(sys_props.kobj_topology,
				&sys_props.attr_props);
		if (ret < 0)
			return ret;
	}

	kfd_remove_sysfs_node_tree();

	return kfd_build_sysfs_node_tree();
}

static void kfd_topology_release_sysfs(void)
{
	kfd_remove_sysfs_node_tree();
	if (sys_props.kobj_topology) {
		sysfs_remove_file(sys_props.kobj_topology,
				&sys_props.attr_genid);
		sysfs_remove_file(sys_props.kobj_topology,
				&sys_props.attr_props);
		if (sys_props.kobj_nodes) {
			kobject_del(sys_props.kobj_nodes);
			kobject_put(sys_props.kobj_nodes);
			sys_props.kobj_nodes = NULL;
		}
		kobject_del(sys_props.kobj_topology);
		kobject_put(sys_props.kobj_topology);
		sys_props.kobj_topology = NULL;
	}
}

/* Called with write topology_lock acquired */
static void kfd_topology_update_device_list(struct list_head *temp_list,
					struct list_head *master_list)
{
	while (!list_empty(temp_list)) {
		list_move_tail(temp_list->next, master_list);
		sys_props.num_devices++;
	}
}

static void kfd_debug_print_topology(void)
{
	struct kfd_topology_device *dev;

	down_read(&topology_lock);

	dev = list_last_entry(&topology_device_list,
			struct kfd_topology_device, list);
	if (dev) {
		if (dev->node_props.cpu_cores_count &&
				dev->node_props.simd_count) {
			pr_info("Topology: Add APU node [0x%0x:0x%0x]\n",
				dev->node_props.device_id,
				dev->node_props.vendor_id);
		} else if (dev->node_props.cpu_cores_count)
			pr_info("Topology: Add CPU node\n");
		else if (dev->node_props.simd_count)
			pr_info("Topology: Add dGPU node [0x%0x:0x%0x]\n",
				dev->node_props.device_id,
				dev->node_props.vendor_id);
	}
	up_read(&topology_lock);
}

/* Helper function for intializing platform_xx members of
 * kfd_system_properties. Uses OEM info from the last CPU/APU node.
 */
static void kfd_update_system_properties(void)
{
	struct kfd_topology_device *dev;

	down_read(&topology_lock);
	dev = list_last_entry(&topology_device_list,
			struct kfd_topology_device, list);
	if (dev) {
		sys_props.platform_id =
			(*((uint64_t *)dev->oem_id)) & CRAT_OEMID_64BIT_MASK;
		sys_props.platform_oem = *((uint64_t *)dev->oem_table_id);
		sys_props.platform_rev = dev->oem_revision;
	}
	up_read(&topology_lock);
}

static void find_system_memory(const struct dmi_header *dm,
	void *private)
{
	struct kfd_mem_properties *mem;
	u16 mem_width, mem_clock;
	struct kfd_topology_device *kdev =
		(struct kfd_topology_device *)private;
	const u8 *dmi_data = (const u8 *)(dm + 1);

	if (dm->type == DMI_ENTRY_MEM_DEVICE && dm->length >= 0x15) {
		mem_width = (u16)(*(const u16 *)(dmi_data + 0x6));
		mem_clock = (u16)(*(const u16 *)(dmi_data + 0x11));
		list_for_each_entry(mem, &kdev->mem_props, list) {
			if (mem_width != 0xFFFF && mem_width != 0)
				mem->width = mem_width;
			if (mem_clock != 0)
				mem->mem_clk_max = mem_clock;
		}
	}
}

/*
 * Performance counters information is not part of CRAT but we would like to
 * put them in the sysfs under topology directory for Thunk to get the data.
 * This function is called before updating the sysfs.
 */
static int kfd_add_perf_to_topology(struct kfd_topology_device *kdev)
{
	/* These are the only counters supported so far */
	return kfd_iommu_add_perf_counters(kdev);
}

/* kfd_add_non_crat_information - Add information that is not currently
 *	defined in CRAT but is necessary for KFD topology
 * @dev - topology device to which addition info is added
 */
static void kfd_add_non_crat_information(struct kfd_topology_device *kdev)
{
	/* Check if CPU only node. */
	if (!kdev->gpu) {
		/* Add system memory information */
		dmi_walk(find_system_memory, kdev);
	}
	/* TODO: For GPU node, rearrange code from kfd_topology_add_device */
}

/* kfd_is_acpi_crat_invalid - CRAT from ACPI is valid only for AMD APU devices.
 *	Ignore CRAT for all other devices. AMD APU is identified if both CPU
 *	and GPU cores are present.
 * @device_list - topology device list created by parsing ACPI CRAT table.
 * @return - TRUE if invalid, FALSE is valid.
 */
static bool kfd_is_acpi_crat_invalid(struct list_head *device_list)
{
	struct kfd_topology_device *dev;

	list_for_each_entry(dev, device_list, list) {
		if (dev->node_props.cpu_cores_count &&
			dev->node_props.simd_count)
			return false;
	}
	pr_info("Ignoring ACPI CRAT on non-APU system\n");
	return true;
}

int kfd_topology_init(void)
{
	void *crat_image = NULL;
	size_t image_size = 0;
	int ret;
	struct list_head temp_topology_device_list;
	int cpu_only_node = 0;
	struct kfd_topology_device *kdev;
	int proximity_domain;

	/* topology_device_list - Master list of all topology devices
	 * temp_topology_device_list - temporary list created while parsing CRAT
	 * or VCRAT. Once parsing is complete the contents of list is moved to
	 * topology_device_list
	 */

	/* Initialize the head for the both the lists */
	INIT_LIST_HEAD(&topology_device_list);
	INIT_LIST_HEAD(&temp_topology_device_list);
	init_rwsem(&topology_lock);

	memset(&sys_props, 0, sizeof(sys_props));

	/* Proximity domains in ACPI CRAT tables start counting at
	 * 0. The same should be true for virtual CRAT tables created
	 * at this stage. GPUs added later in kfd_topology_add_device
	 * use a counter.
	 */
	proximity_domain = 0;

	/*
	 * Get the CRAT image from the ACPI. If ACPI doesn't have one
	 * or if ACPI CRAT is invalid create a virtual CRAT.
	 * NOTE: The current implementation expects all AMD APUs to have
	 *	CRAT. If no CRAT is available, it is assumed to be a CPU
	 */
	ret = kfd_create_crat_image_acpi(&crat_image, &image_size);
	if (!ret) {
		ret = kfd_parse_crat_table(crat_image,
					   &temp_topology_device_list,
					   proximity_domain);
		if (ret ||
		    kfd_is_acpi_crat_invalid(&temp_topology_device_list)) {
			kfd_release_topology_device_list(
				&temp_topology_device_list);
			kfd_destroy_crat_image(crat_image);
			crat_image = NULL;
		}
	}

	if (!crat_image) {
		ret = kfd_create_crat_image_virtual(&crat_image, &image_size,
						    COMPUTE_UNIT_CPU, NULL,
						    proximity_domain);
		cpu_only_node = 1;
		if (ret) {
			pr_err("Error creating VCRAT table for CPU\n");
			return ret;
		}

		ret = kfd_parse_crat_table(crat_image,
					   &temp_topology_device_list,
					   proximity_domain);
		if (ret) {
			pr_err("Error parsing VCRAT table for CPU\n");
			goto err;
		}
	}

	kdev = list_first_entry(&temp_topology_device_list,
				struct kfd_topology_device, list);
	kfd_add_perf_to_topology(kdev);

	down_write(&topology_lock);
	kfd_topology_update_device_list(&temp_topology_device_list,
					&topology_device_list);
	atomic_set(&topology_crat_proximity_domain, sys_props.num_devices-1);
	ret = kfd_topology_update_sysfs();
	up_write(&topology_lock);

	if (!ret) {
		sys_props.generation_count++;
		kfd_update_system_properties();
		kfd_debug_print_topology();
	} else
		pr_err("Failed to update topology in sysfs ret=%d\n", ret);

	/* For nodes with GPU, this information gets added
	 * when GPU is detected (kfd_topology_add_device).
	 */
	if (cpu_only_node) {
		/* Add additional information to CPU only node created above */
		down_write(&topology_lock);
		kdev = list_first_entry(&topology_device_list,
				struct kfd_topology_device, list);
		up_write(&topology_lock);
		kfd_add_non_crat_information(kdev);
	}

err:
	kfd_destroy_crat_image(crat_image);
	return ret;
}

void kfd_topology_shutdown(void)
{
	down_write(&topology_lock);
	kfd_topology_release_sysfs();
	kfd_release_live_view();
	up_write(&topology_lock);
}

static uint32_t kfd_generate_gpu_id(struct kfd_dev *gpu)
{
	uint32_t hashout;
	uint32_t buf[7];
	uint64_t local_mem_size;
	int i;
	struct kfd_local_mem_info local_mem_info;

	if (!gpu)
		return 0;

	amdgpu_amdkfd_get_local_mem_info(gpu->kgd, &local_mem_info);

	local_mem_size = local_mem_info.local_mem_size_private +
			local_mem_info.local_mem_size_public;

	buf[0] = gpu->pdev->devfn;
	buf[1] = gpu->pdev->subsystem_vendor |
		(gpu->pdev->subsystem_device << 16);
	buf[2] = pci_domain_nr(gpu->pdev->bus);
	buf[3] = gpu->pdev->device;
	buf[4] = gpu->pdev->bus->number;
	buf[5] = lower_32_bits(local_mem_size);
	buf[6] = upper_32_bits(local_mem_size);

	for (i = 0, hashout = 0; i < 7; i++)
		hashout ^= hash_32(buf[i], KFD_GPU_ID_HASH_WIDTH);

	return hashout;
}
/* kfd_assign_gpu - Attach @gpu to the correct kfd topology device. If
 *		the GPU device is not already present in the topology device
 *		list then return NULL. This means a new topology device has to
 *		be created for this GPU.
 */
static struct kfd_topology_device *kfd_assign_gpu(struct kfd_dev *gpu)
{
	struct kfd_topology_device *dev;
	struct kfd_topology_device *out_dev = NULL;
	struct kfd_mem_properties *mem;
	struct kfd_cache_properties *cache;
	struct kfd_iolink_properties *iolink;

	down_write(&topology_lock);
	list_for_each_entry(dev, &topology_device_list, list) {
		/* Discrete GPUs need their own topology device list
		 * entries. Don't assign them to CPU/APU nodes.
		 */
		if (!gpu->use_iommu_v2 &&
		    dev->node_props.cpu_cores_count)
			continue;

		if (!dev->gpu && (dev->node_props.simd_count > 0)) {
			dev->gpu = gpu;
			out_dev = dev;

			list_for_each_entry(mem, &dev->mem_props, list)
				mem->gpu = dev->gpu;
			list_for_each_entry(cache, &dev->cache_props, list)
				cache->gpu = dev->gpu;
			list_for_each_entry(iolink, &dev->io_link_props, list)
				iolink->gpu = dev->gpu;
			break;
		}
	}
	up_write(&topology_lock);
	return out_dev;
}

static void kfd_notify_gpu_change(uint32_t gpu_id, int arrival)
{
	/*
	 * TODO: Generate an event for thunk about the arrival/removal
	 * of the GPU
	 */
}

/* kfd_fill_mem_clk_max_info - Since CRAT doesn't have memory clock info,
 *		patch this after CRAT parsing.
 */
static void kfd_fill_mem_clk_max_info(struct kfd_topology_device *dev)
{
	struct kfd_mem_properties *mem;
	struct kfd_local_mem_info local_mem_info;

	if (!dev)
		return;

	/* Currently, amdgpu driver (amdgpu_mc) deals only with GPUs with
	 * single bank of VRAM local memory.
	 * for dGPUs - VCRAT reports only one bank of Local Memory
	 * for APUs - If CRAT from ACPI reports more than one bank, then
	 *	all the banks will report the same mem_clk_max information
	 */
	amdgpu_amdkfd_get_local_mem_info(dev->gpu->kgd, &local_mem_info);

	list_for_each_entry(mem, &dev->mem_props, list)
		mem->mem_clk_max = local_mem_info.mem_clk_max;
}

static void kfd_set_iolink_no_atomics(struct kfd_topology_device *dev,
					struct kfd_topology_device *target_gpu_dev,
					struct kfd_iolink_properties *link)
{
	/* xgmi always supports atomics between links. */
	if (link->iolink_type == CRAT_IOLINK_TYPE_XGMI)
		return;

	/* check pcie support to set cpu(dev) flags for target_gpu_dev link. */
	if (target_gpu_dev) {
		uint32_t cap;

		pcie_capability_read_dword(target_gpu_dev->gpu->pdev,
				PCI_EXP_DEVCAP2, &cap);
<<<<<<< HEAD

		if (!(cap & (PCI_EXP_DEVCAP2_ATOMIC_COMP32 |
			     PCI_EXP_DEVCAP2_ATOMIC_COMP64)))
			link->flags |= CRAT_IOLINK_FLAGS_NO_ATOMICS_32_BIT |
				CRAT_IOLINK_FLAGS_NO_ATOMICS_64_BIT;
	/* set gpu (dev) flags. */
	} else {
		if (!dev->gpu->pci_atomic_requested ||
				dev->gpu->device_info->asic_family ==
							CHIP_HAWAII)
			link->flags |= CRAT_IOLINK_FLAGS_NO_ATOMICS_32_BIT |
				CRAT_IOLINK_FLAGS_NO_ATOMICS_64_BIT;
=======

		if (!(cap & (PCI_EXP_DEVCAP2_ATOMIC_COMP32 |
			     PCI_EXP_DEVCAP2_ATOMIC_COMP64)))
			link->flags |= CRAT_IOLINK_FLAGS_NO_ATOMICS_32_BIT |
				CRAT_IOLINK_FLAGS_NO_ATOMICS_64_BIT;
	/* set gpu (dev) flags. */
	} else {
		if (!dev->gpu->pci_atomic_requested ||
				dev->gpu->device_info->asic_family ==
							CHIP_HAWAII)
			link->flags |= CRAT_IOLINK_FLAGS_NO_ATOMICS_32_BIT |
				CRAT_IOLINK_FLAGS_NO_ATOMICS_64_BIT;
	}
}

static void kfd_set_iolink_non_coherent(struct kfd_topology_device *to_dev,
		struct kfd_iolink_properties *outbound_link,
		struct kfd_iolink_properties *inbound_link)
{
	/* CPU -> GPU with PCIe */
	if (!to_dev->gpu &&
	    inbound_link->iolink_type == CRAT_IOLINK_TYPE_PCIEXPRESS)
		inbound_link->flags |= CRAT_IOLINK_FLAGS_NON_COHERENT;

	if (to_dev->gpu) {
		/* GPU <-> GPU with PCIe and
		 * Vega20 with XGMI
		 */
		if (inbound_link->iolink_type == CRAT_IOLINK_TYPE_PCIEXPRESS ||
		    (inbound_link->iolink_type == CRAT_IOLINK_TYPE_XGMI &&
		    to_dev->gpu->device_info->asic_family == CHIP_VEGA20)) {
			outbound_link->flags |= CRAT_IOLINK_FLAGS_NON_COHERENT;
			inbound_link->flags |= CRAT_IOLINK_FLAGS_NON_COHERENT;
		}
>>>>>>> 2734d6c1
	}
}

static void kfd_fill_iolink_non_crat_info(struct kfd_topology_device *dev)
{
	struct kfd_iolink_properties *link, *inbound_link;
	struct kfd_topology_device *peer_dev;

	if (!dev || !dev->gpu)
		return;

	/* GPU only creates direct links so apply flags setting to all */
	list_for_each_entry(link, &dev->io_link_props, list) {
		link->flags = CRAT_IOLINK_FLAGS_ENABLED;
		kfd_set_iolink_no_atomics(dev, NULL, link);
		peer_dev = kfd_topology_device_by_proximity_domain(
				link->node_to);

		if (!peer_dev)
			continue;

		list_for_each_entry(inbound_link, &peer_dev->io_link_props,
									list) {
			if (inbound_link->node_to != link->node_from)
				continue;

			inbound_link->flags = CRAT_IOLINK_FLAGS_ENABLED;
			kfd_set_iolink_no_atomics(peer_dev, dev, inbound_link);
<<<<<<< HEAD
=======
			kfd_set_iolink_non_coherent(peer_dev, link, inbound_link);
>>>>>>> 2734d6c1
		}
	}
}

int kfd_topology_add_device(struct kfd_dev *gpu)
{
	uint32_t gpu_id;
	struct kfd_topology_device *dev;
	struct kfd_cu_info cu_info;
	int res = 0;
	struct list_head temp_topology_device_list;
	void *crat_image = NULL;
	size_t image_size = 0;
	int proximity_domain;
	struct amdgpu_device *adev;

	INIT_LIST_HEAD(&temp_topology_device_list);

	gpu_id = kfd_generate_gpu_id(gpu);

	pr_debug("Adding new GPU (ID: 0x%x) to topology\n", gpu_id);

	proximity_domain = atomic_inc_return(&topology_crat_proximity_domain);

	/* Check to see if this gpu device exists in the topology_device_list.
	 * If so, assign the gpu to that device,
	 * else create a Virtual CRAT for this gpu device and then parse that
	 * CRAT to create a new topology device. Once created assign the gpu to
	 * that topology device
	 */
	dev = kfd_assign_gpu(gpu);
	if (!dev) {
		res = kfd_create_crat_image_virtual(&crat_image, &image_size,
						    COMPUTE_UNIT_GPU, gpu,
						    proximity_domain);
		if (res) {
			pr_err("Error creating VCRAT for GPU (ID: 0x%x)\n",
			       gpu_id);
			return res;
		}
		res = kfd_parse_crat_table(crat_image,
					   &temp_topology_device_list,
					   proximity_domain);
		if (res) {
			pr_err("Error parsing VCRAT for GPU (ID: 0x%x)\n",
			       gpu_id);
			goto err;
		}

		down_write(&topology_lock);
		kfd_topology_update_device_list(&temp_topology_device_list,
			&topology_device_list);

		/* Update the SYSFS tree, since we added another topology
		 * device
		 */
		res = kfd_topology_update_sysfs();
		up_write(&topology_lock);

		if (!res)
			sys_props.generation_count++;
		else
			pr_err("Failed to update GPU (ID: 0x%x) to sysfs topology. res=%d\n",
						gpu_id, res);
		dev = kfd_assign_gpu(gpu);
		if (WARN_ON(!dev)) {
			res = -ENODEV;
			goto err;
		}
	}

	dev->gpu_id = gpu_id;
	gpu->id = gpu_id;

	/* TODO: Move the following lines to function
	 *	kfd_add_non_crat_information
	 */

	/* Fill-in additional information that is not available in CRAT but
	 * needed for the topology
	 */

	amdgpu_amdkfd_get_cu_info(dev->gpu->kgd, &cu_info);

	strncpy(dev->node_props.name, gpu->device_info->asic_name,
			KFD_TOPOLOGY_PUBLIC_NAME_SIZE);

	dev->node_props.simd_arrays_per_engine =
		cu_info.num_shader_arrays_per_engine;

	dev->node_props.vendor_id = gpu->pdev->vendor;
	dev->node_props.device_id = gpu->pdev->device;
	dev->node_props.capability |=
		((amdgpu_amdkfd_get_asic_rev_id(dev->gpu->kgd) <<
			HSA_CAP_ASIC_REVISION_SHIFT) &
			HSA_CAP_ASIC_REVISION_MASK);
	dev->node_props.location_id = pci_dev_id(gpu->pdev);
	dev->node_props.domain = pci_domain_nr(gpu->pdev->bus);
	dev->node_props.max_engine_clk_fcompute =
		amdgpu_amdkfd_get_max_engine_clock_in_mhz(dev->gpu->kgd);
	dev->node_props.max_engine_clk_ccompute =
		cpufreq_quick_get_max(0) / 1000;
	dev->node_props.drm_render_minor =
		gpu->shared_resources.drm_render_minor;

	dev->node_props.hive_id = gpu->hive_id;
	dev->node_props.num_sdma_engines = gpu->device_info->num_sdma_engines;
	dev->node_props.num_sdma_xgmi_engines =
				gpu->device_info->num_xgmi_sdma_engines;
	dev->node_props.num_sdma_queues_per_engine =
				gpu->device_info->num_sdma_queues_per_engine;
	dev->node_props.num_gws = (dev->gpu->gws &&
		dev->gpu->dqm->sched_policy != KFD_SCHED_POLICY_NO_HWS) ?
		amdgpu_amdkfd_get_num_gws(dev->gpu->kgd) : 0;
	dev->node_props.num_cp_queues = get_cp_queues_num(dev->gpu->dqm);

	kfd_fill_mem_clk_max_info(dev);
	kfd_fill_iolink_non_crat_info(dev);

	switch (dev->gpu->device_info->asic_family) {
	case CHIP_KAVERI:
	case CHIP_HAWAII:
	case CHIP_TONGA:
		dev->node_props.capability |= ((HSA_CAP_DOORBELL_TYPE_PRE_1_0 <<
			HSA_CAP_DOORBELL_TYPE_TOTALBITS_SHIFT) &
			HSA_CAP_DOORBELL_TYPE_TOTALBITS_MASK);
		break;
	case CHIP_CARRIZO:
	case CHIP_FIJI:
	case CHIP_POLARIS10:
	case CHIP_POLARIS11:
	case CHIP_POLARIS12:
	case CHIP_VEGAM:
		pr_debug("Adding doorbell packet type capability\n");
		dev->node_props.capability |= ((HSA_CAP_DOORBELL_TYPE_1_0 <<
			HSA_CAP_DOORBELL_TYPE_TOTALBITS_SHIFT) &
			HSA_CAP_DOORBELL_TYPE_TOTALBITS_MASK);
		break;
	case CHIP_VEGA10:
	case CHIP_VEGA12:
	case CHIP_VEGA20:
	case CHIP_RAVEN:
	case CHIP_RENOIR:
	case CHIP_ARCTURUS:
	case CHIP_ALDEBARAN:
	case CHIP_NAVI10:
	case CHIP_NAVI12:
	case CHIP_NAVI14:
	case CHIP_SIENNA_CICHLID:
	case CHIP_NAVY_FLOUNDER:
	case CHIP_VANGOGH:
	case CHIP_DIMGREY_CAVEFISH:
	case CHIP_BEIGE_GOBY:
	case CHIP_YELLOW_CARP:
		dev->node_props.capability |= ((HSA_CAP_DOORBELL_TYPE_2_0 <<
			HSA_CAP_DOORBELL_TYPE_TOTALBITS_SHIFT) &
			HSA_CAP_DOORBELL_TYPE_TOTALBITS_MASK);
		break;
	default:
		WARN(1, "Unexpected ASIC family %u",
		     dev->gpu->device_info->asic_family);
	}

	/*
	* Overwrite ATS capability according to needs_iommu_device to fix
	* potential missing corresponding bit in CRAT of BIOS.
	*/
	if (dev->gpu->use_iommu_v2)
		dev->node_props.capability |= HSA_CAP_ATS_PRESENT;
	else
		dev->node_props.capability &= ~HSA_CAP_ATS_PRESENT;

	/* Fix errors in CZ CRAT.
	 * simd_count: Carrizo CRAT reports wrong simd_count, probably
	 *		because it doesn't consider masked out CUs
	 * max_waves_per_simd: Carrizo reports wrong max_waves_per_simd
	 */
	if (dev->gpu->device_info->asic_family == CHIP_CARRIZO) {
		dev->node_props.simd_count =
			cu_info.simd_per_cu * cu_info.cu_active_number;
		dev->node_props.max_waves_per_simd = 10;
	}

	adev = (struct amdgpu_device *)(dev->gpu->kgd);
	/* kfd only concerns sram ecc on GFX and HBM ecc on UMC */
	dev->node_props.capability |=
		((adev->ras_enabled & BIT(AMDGPU_RAS_BLOCK__GFX)) != 0) ?
		HSA_CAP_SRAM_EDCSUPPORTED : 0;
	dev->node_props.capability |= ((adev->ras_enabled & BIT(AMDGPU_RAS_BLOCK__UMC)) != 0) ?
		HSA_CAP_MEM_EDCSUPPORTED : 0;

	if (adev->asic_type != CHIP_VEGA10)
		dev->node_props.capability |= (adev->ras_enabled != 0) ?
			HSA_CAP_RASEVENTNOTIFY : 0;

	if (KFD_IS_SVM_API_SUPPORTED(adev->kfd.dev))
		dev->node_props.capability |= HSA_CAP_SVMAPI_SUPPORTED;

	kfd_debug_print_topology();

	if (!res)
		kfd_notify_gpu_change(gpu_id, 1);
err:
	kfd_destroy_crat_image(crat_image);
	return res;
}

int kfd_topology_remove_device(struct kfd_dev *gpu)
{
	struct kfd_topology_device *dev, *tmp;
	uint32_t gpu_id;
	int res = -ENODEV;

	down_write(&topology_lock);

	list_for_each_entry_safe(dev, tmp, &topology_device_list, list)
		if (dev->gpu == gpu) {
			gpu_id = dev->gpu_id;
			kfd_remove_sysfs_node_entry(dev);
			kfd_release_topology_device(dev);
			sys_props.num_devices--;
			res = 0;
			if (kfd_topology_update_sysfs() < 0)
				kfd_topology_release_sysfs();
			break;
		}

	up_write(&topology_lock);

	if (!res)
		kfd_notify_gpu_change(gpu_id, 0);

	return res;
}

/* kfd_topology_enum_kfd_devices - Enumerate through all devices in KFD
 *	topology. If GPU device is found @idx, then valid kfd_dev pointer is
 *	returned through @kdev
 * Return -	0: On success (@kdev will be NULL for non GPU nodes)
 *		-1: If end of list
 */
int kfd_topology_enum_kfd_devices(uint8_t idx, struct kfd_dev **kdev)
{

	struct kfd_topology_device *top_dev;
	uint8_t device_idx = 0;

	*kdev = NULL;
	down_read(&topology_lock);

	list_for_each_entry(top_dev, &topology_device_list, list) {
		if (device_idx == idx) {
			*kdev = top_dev->gpu;
			up_read(&topology_lock);
			return 0;
		}

		device_idx++;
	}

	up_read(&topology_lock);

	return -1;

}

static int kfd_cpumask_to_apic_id(const struct cpumask *cpumask)
{
	int first_cpu_of_numa_node;

	if (!cpumask || cpumask == cpu_none_mask)
		return -1;
	first_cpu_of_numa_node = cpumask_first(cpumask);
	if (first_cpu_of_numa_node >= nr_cpu_ids)
		return -1;
#ifdef CONFIG_X86_64
	return cpu_data(first_cpu_of_numa_node).apicid;
#else
	return first_cpu_of_numa_node;
#endif
}

/* kfd_numa_node_to_apic_id - Returns the APIC ID of the first logical processor
 *	of the given NUMA node (numa_node_id)
 * Return -1 on failure
 */
int kfd_numa_node_to_apic_id(int numa_node_id)
{
	if (numa_node_id == -1) {
		pr_warn("Invalid NUMA Node. Use online CPU mask\n");
		return kfd_cpumask_to_apic_id(cpu_online_mask);
	}
	return kfd_cpumask_to_apic_id(cpumask_of_node(numa_node_id));
}

void kfd_double_confirm_iommu_support(struct kfd_dev *gpu)
{
	struct kfd_topology_device *dev;

	gpu->use_iommu_v2 = false;

	if (!gpu->device_info->needs_iommu_device)
		return;

	down_read(&topology_lock);

	/* Only use IOMMUv2 if there is an APU topology node with no GPU
	 * assigned yet. This GPU will be assigned to it.
	 */
	list_for_each_entry(dev, &topology_device_list, list)
		if (dev->node_props.cpu_cores_count &&
		    dev->node_props.simd_count &&
		    !dev->gpu)
			gpu->use_iommu_v2 = true;

	up_read(&topology_lock);
}

#if defined(CONFIG_DEBUG_FS)

int kfd_debugfs_hqds_by_device(struct seq_file *m, void *data)
{
	struct kfd_topology_device *dev;
	unsigned int i = 0;
	int r = 0;

	down_read(&topology_lock);

	list_for_each_entry(dev, &topology_device_list, list) {
		if (!dev->gpu) {
			i++;
			continue;
		}

		seq_printf(m, "Node %u, gpu_id %x:\n", i++, dev->gpu->id);
		r = dqm_debugfs_hqds(m, dev->gpu->dqm);
		if (r)
			break;
	}

	up_read(&topology_lock);

	return r;
}

int kfd_debugfs_rls_by_device(struct seq_file *m, void *data)
{
	struct kfd_topology_device *dev;
	unsigned int i = 0;
	int r = 0;

	down_read(&topology_lock);

	list_for_each_entry(dev, &topology_device_list, list) {
		if (!dev->gpu) {
			i++;
			continue;
		}

		seq_printf(m, "Node %u, gpu_id %x:\n", i++, dev->gpu->id);
		r = pm_debugfs_runlist(m, &dev->gpu->dqm->packets);
		if (r)
			break;
	}

	up_read(&topology_lock);

	return r;
}

#endif<|MERGE_RESOLUTION|>--- conflicted
+++ resolved
@@ -1207,7 +1207,6 @@
 
 		pcie_capability_read_dword(target_gpu_dev->gpu->pdev,
 				PCI_EXP_DEVCAP2, &cap);
-<<<<<<< HEAD
 
 		if (!(cap & (PCI_EXP_DEVCAP2_ATOMIC_COMP32 |
 			     PCI_EXP_DEVCAP2_ATOMIC_COMP64)))
@@ -1220,19 +1219,6 @@
 							CHIP_HAWAII)
 			link->flags |= CRAT_IOLINK_FLAGS_NO_ATOMICS_32_BIT |
 				CRAT_IOLINK_FLAGS_NO_ATOMICS_64_BIT;
-=======
-
-		if (!(cap & (PCI_EXP_DEVCAP2_ATOMIC_COMP32 |
-			     PCI_EXP_DEVCAP2_ATOMIC_COMP64)))
-			link->flags |= CRAT_IOLINK_FLAGS_NO_ATOMICS_32_BIT |
-				CRAT_IOLINK_FLAGS_NO_ATOMICS_64_BIT;
-	/* set gpu (dev) flags. */
-	} else {
-		if (!dev->gpu->pci_atomic_requested ||
-				dev->gpu->device_info->asic_family ==
-							CHIP_HAWAII)
-			link->flags |= CRAT_IOLINK_FLAGS_NO_ATOMICS_32_BIT |
-				CRAT_IOLINK_FLAGS_NO_ATOMICS_64_BIT;
 	}
 }
 
@@ -1255,7 +1241,6 @@
 			outbound_link->flags |= CRAT_IOLINK_FLAGS_NON_COHERENT;
 			inbound_link->flags |= CRAT_IOLINK_FLAGS_NON_COHERENT;
 		}
->>>>>>> 2734d6c1
 	}
 }
 
@@ -1284,10 +1269,7 @@
 
 			inbound_link->flags = CRAT_IOLINK_FLAGS_ENABLED;
 			kfd_set_iolink_no_atomics(peer_dev, dev, inbound_link);
-<<<<<<< HEAD
-=======
 			kfd_set_iolink_non_coherent(peer_dev, link, inbound_link);
->>>>>>> 2734d6c1
 		}
 	}
 }
