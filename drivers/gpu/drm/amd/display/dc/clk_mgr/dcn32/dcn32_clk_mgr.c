--- conflicted
+++ resolved
@@ -255,20 +255,6 @@
 	}
 }
 
-<<<<<<< HEAD
-static void dcn32_update_clocks_update_dentist(
-		struct clk_mgr_internal *clk_mgr,
-		struct dc_state *context,
-		uint32_t old_dispclk_khz)
-{
-	uint32_t new_disp_divider = 0;
-	uint32_t old_disp_divider = 0;
-	uint32_t new_dispclk_wdivider = 0;
-	uint32_t old_dispclk_wdivider = 0;
-	uint32_t i;
-
-	if (old_dispclk_khz == 0 || clk_mgr->base.clks.dispclk_khz == 0)
-=======
 void dcn32_update_clocks_update_dpp_dto(struct clk_mgr_internal *clk_mgr,
 		struct dc_state *context, bool safe_to_lower)
 {
@@ -315,23 +301,14 @@
 	struct dc *dc = clk_mgr->base.ctx->dc;
 
 	if (clk_mgr->base.clks.dispclk_khz == 0)
->>>>>>> 82bbec18
 		return;
 
 	new_disp_divider = DENTIST_DIVIDER_RANGE_SCALE_FACTOR
 			* clk_mgr->base.dentist_vco_freq_khz / clk_mgr->base.clks.dispclk_khz;
-<<<<<<< HEAD
-	old_disp_divider = DENTIST_DIVIDER_RANGE_SCALE_FACTOR
-			* clk_mgr->base.dentist_vco_freq_khz / old_dispclk_khz;
-
-	new_dispclk_wdivider = dentist_get_did_from_divider(new_disp_divider);
-	old_dispclk_wdivider = dentist_get_did_from_divider(old_disp_divider);
-=======
 
 	new_dispclk_wdivider = dentist_get_did_from_divider(new_disp_divider);
 	REG_GET(DENTIST_DISPCLK_CNTL,
 			DENTIST_DISPCLK_WDIVIDER, &old_dispclk_wdivider);
->>>>>>> 82bbec18
 
 	/* When changing divider to or from 127, some extra programming is required to prevent corruption */
 	if (old_dispclk_wdivider == 127 && new_dispclk_wdivider != 127) {
@@ -370,8 +347,6 @@
 		if (clk_mgr->smu_present)
 			dcn32_smu_set_hard_min_by_freq(clk_mgr, PPCLK_DISPCLK, khz_to_mhz_ceil(temp_dispclk_khz));
 
-<<<<<<< HEAD
-=======
 		if (dc->debug.override_dispclk_programming) {
 			REG_GET(DENTIST_DISPCLK_CNTL,
 					DENTIST_DISPCLK_WDIVIDER, &dentist_dispclk_wdivider_readback);
@@ -383,7 +358,6 @@
 			}
 		}
 
->>>>>>> 82bbec18
 		for (i = 0; i < clk_mgr->base.ctx->dc->res_pool->pipe_count; i++) {
 			struct pipe_ctx *pipe_ctx = &context->res_ctx.pipe_ctx[i];
 			struct dccg *dccg = clk_mgr->base.ctx->dc->res_pool->dccg;
@@ -411,8 +385,6 @@
 	/* do requested DISPCLK updates*/
 	if (clk_mgr->smu_present)
 		dcn32_smu_set_hard_min_by_freq(clk_mgr, PPCLK_DISPCLK, khz_to_mhz_ceil(clk_mgr->base.clks.dispclk_khz));
-<<<<<<< HEAD
-=======
 
 	if (dc->debug.override_dispclk_programming) {
 		REG_GET(DENTIST_DISPCLK_CNTL,
@@ -425,7 +397,6 @@
 		}
 	}
 
->>>>>>> 82bbec18
 }
 
 static void dcn32_update_clocks(struct clk_mgr *clk_mgr_base,
@@ -446,7 +417,6 @@
 	bool p_state_change_support;
 	bool fclk_p_state_change_support;
 	int total_plane_count;
-	int old_dispclk_khz = clk_mgr_base->clks.dispclk_khz;
 
 	if (dc->work_arounds.skip_clock_update)
 		return;
@@ -588,23 +558,14 @@
 	if (dc->config.forced_clocks == false || (force_reset && safe_to_lower)) {
 		if (dpp_clock_lowered) {
 			/* if clock is being lowered, increase DTO before lowering refclk */
-<<<<<<< HEAD
-			dcn20_update_clocks_update_dpp_dto(clk_mgr, context, safe_to_lower);
-			dcn32_update_clocks_update_dentist(clk_mgr, context, old_dispclk_khz);
-=======
 			dcn32_update_clocks_update_dpp_dto(clk_mgr, context, safe_to_lower);
 			dcn32_update_clocks_update_dentist(clk_mgr, context);
->>>>>>> 82bbec18
 			if (clk_mgr->smu_present)
 				dcn32_smu_set_hard_min_by_freq(clk_mgr, PPCLK_DPPCLK, khz_to_mhz_ceil(clk_mgr_base->clks.dppclk_khz));
 		} else {
 			/* if clock is being raised, increase refclk before lowering DTO */
 			if (update_dppclk || update_dispclk)
-<<<<<<< HEAD
-				dcn32_update_clocks_update_dentist(clk_mgr, context, old_dispclk_khz);
-=======
 				dcn32_update_clocks_update_dentist(clk_mgr, context);
->>>>>>> 82bbec18
 			/* There is a check inside dcn20_update_clocks_update_dpp_dto which ensures
 			 * that we do not lower dto when it is not safe to lower. We do not need to
 			 * compare the current and new dppclk before calling this function.
