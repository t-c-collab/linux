/*
 * Copyright 2021 Advanced Micro Devices, Inc.
 *
 * Permission is hereby granted, free of charge, to any person obtaining a
 * copy of this software and associated documentation files (the "Software"),
 * to deal in the Software without restriction, including without limitation
 * the rights to use, copy, modify, merge, publish, distribute, sublicense,
 * and/or sell copies of the Software, and to permit persons to whom the
 * Software is furnished to do so, subject to the following conditions:
 *
 * The above copyright notice and this permission notice shall be included in
 * all copies or substantial portions of the Software.
 *
 * THE SOFTWARE IS PROVIDED "AS IS", WITHOUT WARRANTY OF ANY KIND, EXPRESS OR
 * IMPLIED, INCLUDING BUT NOT LIMITED TO THE WARRANTIES OF MERCHANTABILITY,
 * FITNESS FOR A PARTICULAR PURPOSE AND NONINFRINGEMENT.  IN NO EVENT SHALL
 * THE COPYRIGHT HOLDER(S) OR AUTHOR(S) BE LIABLE FOR ANY CLAIM, DAMAGES OR
 * OTHER LIABILITY, WHETHER IN AN ACTION OF CONTRACT, TORT OR OTHERWISE,
 * ARISING FROM, OUT OF OR IN CONNECTION WITH THE SOFTWARE OR THE USE OR
 * OTHER DEALINGS IN THE SOFTWARE.
 *
 * Authors: AMD
 *
 */

#include "dccg.h"
#include "clk_mgr_internal.h"

#include "dcn32/dcn32_clk_mgr_smu_msg.h"
#include "dcn20/dcn20_clk_mgr.h"
#include "dce100/dce_clk_mgr.h"
#include "dcn31/dcn31_clk_mgr.h"
#include "reg_helper.h"
#include "core_types.h"
#include "dm_helpers.h"
#include "link.h"

#include "atomfirmware.h"
#include "smu13_driver_if.h"

#include "dcn/dcn_3_2_0_offset.h"
#include "dcn/dcn_3_2_0_sh_mask.h"

#include "dcn32/dcn32_clk_mgr.h"
#include "dml/dcn32/dcn32_fpu.h"

#define DCN_BASE__INST0_SEG1                       0x000000C0

#define mmCLK1_CLK_PLL_REQ                              0x16E37
#define mmCLK1_CLK0_DFS_CNTL                            0x16E69
#define mmCLK1_CLK1_DFS_CNTL                            0x16E6C
#define mmCLK1_CLK2_DFS_CNTL                            0x16E6F
#define mmCLK1_CLK3_DFS_CNTL                            0x16E72
#define mmCLK1_CLK4_DFS_CNTL                            0x16E75

#define CLK1_CLK_PLL_REQ__FbMult_int_MASK               0x000001ffUL
#define CLK1_CLK_PLL_REQ__PllSpineDiv_MASK              0x0000f000UL
#define CLK1_CLK_PLL_REQ__FbMult_frac_MASK              0xffff0000UL
#define CLK1_CLK_PLL_REQ__FbMult_int__SHIFT             0x00000000
#define CLK1_CLK_PLL_REQ__PllSpineDiv__SHIFT            0x0000000c
#define CLK1_CLK_PLL_REQ__FbMult_frac__SHIFT            0x00000010

#define mmCLK01_CLK0_CLK_PLL_REQ                        0x16E37
#define mmCLK01_CLK0_CLK0_DFS_CNTL                      0x16E64
#define mmCLK01_CLK0_CLK1_DFS_CNTL                      0x16E67
#define mmCLK01_CLK0_CLK2_DFS_CNTL                      0x16E6A
#define mmCLK01_CLK0_CLK3_DFS_CNTL                      0x16E6D
#define mmCLK01_CLK0_CLK4_DFS_CNTL                      0x16E70

#define CLK0_CLK_PLL_REQ__FbMult_int_MASK               0x000001ffL
#define CLK0_CLK_PLL_REQ__PllSpineDiv_MASK              0x0000f000L
#define CLK0_CLK_PLL_REQ__FbMult_frac_MASK              0xffff0000L
#define CLK0_CLK_PLL_REQ__FbMult_int__SHIFT             0x00000000
#define CLK0_CLK_PLL_REQ__PllSpineDiv__SHIFT            0x0000000c
#define CLK0_CLK_PLL_REQ__FbMult_frac__SHIFT            0x00000010

#undef FN
#define FN(reg_name, field_name) \
	clk_mgr->clk_mgr_shift->field_name, clk_mgr->clk_mgr_mask->field_name

#define REG(reg) \
	(clk_mgr->regs->reg)

#define BASE_INNER(seg) DCN_BASE__INST0_SEG ## seg

#define BASE(seg) BASE_INNER(seg)

#define SR(reg_name)\
		.reg_name = BASE(reg ## reg_name ## _BASE_IDX) +  \
					reg ## reg_name

#define CLK_SR_DCN32(reg_name)\
	.reg_name = mm ## reg_name

static const struct clk_mgr_registers clk_mgr_regs_dcn32 = {
	CLK_REG_LIST_DCN32()
};

static const struct clk_mgr_shift clk_mgr_shift_dcn32 = {
	CLK_COMMON_MASK_SH_LIST_DCN32(__SHIFT)
};

static const struct clk_mgr_mask clk_mgr_mask_dcn32 = {
	CLK_COMMON_MASK_SH_LIST_DCN32(_MASK)
};


#define CLK_SR_DCN321(reg_name, block, inst)\
	.reg_name = mm ## block ## _ ## reg_name

static const struct clk_mgr_registers clk_mgr_regs_dcn321 = {
	CLK_REG_LIST_DCN321()
};

static const struct clk_mgr_shift clk_mgr_shift_dcn321 = {
	CLK_COMMON_MASK_SH_LIST_DCN321(__SHIFT)
};

static const struct clk_mgr_mask clk_mgr_mask_dcn321 = {
	CLK_COMMON_MASK_SH_LIST_DCN321(_MASK)
};


/* Query SMU for all clock states for a particular clock */
static void dcn32_init_single_clock(struct clk_mgr_internal *clk_mgr, PPCLK_e clk, unsigned int *entry_0,
		unsigned int *num_levels)
{
	unsigned int i;
	char *entry_i = (char *)entry_0;

	uint32_t ret = dcn30_smu_get_dpm_freq_by_index(clk_mgr, clk, 0xFF);

	if (ret & (1 << 31))
		/* fine-grained, only min and max */
		*num_levels = 2;
	else
		/* discrete, a number of fixed states */
		/* will set num_levels to 0 on failure */
		*num_levels = ret & 0xFF;

	/* if the initial message failed, num_levels will be 0 */
	for (i = 0; i < *num_levels; i++) {
		*((unsigned int *)entry_i) = (dcn30_smu_get_dpm_freq_by_index(clk_mgr, clk, i) & 0xFFFF);
		entry_i += sizeof(clk_mgr->base.bw_params->clk_table.entries[0]);
	}
}

static void dcn32_build_wm_range_table(struct clk_mgr_internal *clk_mgr)
{
	DC_FP_START();
	dcn32_build_wm_range_table_fpu(clk_mgr);
	DC_FP_END();
}

void dcn32_init_clocks(struct clk_mgr *clk_mgr_base)
{
	struct clk_mgr_internal *clk_mgr = TO_CLK_MGR_INTERNAL(clk_mgr_base);
	unsigned int num_levels;
	struct clk_limit_num_entries *num_entries_per_clk = &clk_mgr_base->bw_params->clk_table.num_entries_per_clk;
	unsigned int i;

	memset(&(clk_mgr_base->clks), 0, sizeof(struct dc_clocks));
	clk_mgr_base->clks.p_state_change_support = true;
	clk_mgr_base->clks.prev_p_state_change_support = true;
	clk_mgr_base->clks.fclk_prev_p_state_change_support = true;
	clk_mgr->smu_present = false;
	clk_mgr->dpm_present = false;

	if (!clk_mgr_base->bw_params)
		return;

	if (!clk_mgr_base->force_smu_not_present && dcn30_smu_get_smu_version(clk_mgr, &clk_mgr->smu_ver))
		clk_mgr->smu_present = true;

	if (!clk_mgr->smu_present)
		return;

	dcn30_smu_check_driver_if_version(clk_mgr);
	dcn30_smu_check_msg_header_version(clk_mgr);

	/* DCFCLK */
	dcn32_init_single_clock(clk_mgr, PPCLK_DCFCLK,
			&clk_mgr_base->bw_params->clk_table.entries[0].dcfclk_mhz,
			&num_entries_per_clk->num_dcfclk_levels);

	/* SOCCLK */
	dcn32_init_single_clock(clk_mgr, PPCLK_SOCCLK,
					&clk_mgr_base->bw_params->clk_table.entries[0].socclk_mhz,
					&num_entries_per_clk->num_socclk_levels);

	/* DTBCLK */
	if (!clk_mgr->base.ctx->dc->debug.disable_dtb_ref_clk_switch)
		dcn32_init_single_clock(clk_mgr, PPCLK_DTBCLK,
				&clk_mgr_base->bw_params->clk_table.entries[0].dtbclk_mhz,
				&num_entries_per_clk->num_dtbclk_levels);

	/* DISPCLK */
	dcn32_init_single_clock(clk_mgr, PPCLK_DISPCLK,
			&clk_mgr_base->bw_params->clk_table.entries[0].dispclk_mhz,
			&num_entries_per_clk->num_dispclk_levels);
	num_levels = num_entries_per_clk->num_dispclk_levels;

	if (num_entries_per_clk->num_dcfclk_levels &&
			num_entries_per_clk->num_dtbclk_levels &&
			num_entries_per_clk->num_dispclk_levels)
		clk_mgr->dpm_present = true;

	if (clk_mgr_base->ctx->dc->debug.min_disp_clk_khz) {
		for (i = 0; i < num_levels; i++)
			if (clk_mgr_base->bw_params->clk_table.entries[i].dispclk_mhz
					< khz_to_mhz_ceil(clk_mgr_base->ctx->dc->debug.min_disp_clk_khz))
				clk_mgr_base->bw_params->clk_table.entries[i].dispclk_mhz
					= khz_to_mhz_ceil(clk_mgr_base->ctx->dc->debug.min_disp_clk_khz);
	}
	for (i = 0; i < num_levels; i++)
		if (clk_mgr_base->bw_params->clk_table.entries[i].dispclk_mhz > 1950)
			clk_mgr_base->bw_params->clk_table.entries[i].dispclk_mhz = 1950;

	if (clk_mgr_base->ctx->dc->debug.min_dpp_clk_khz) {
		for (i = 0; i < num_levels; i++)
			if (clk_mgr_base->bw_params->clk_table.entries[i].dppclk_mhz
					< khz_to_mhz_ceil(clk_mgr_base->ctx->dc->debug.min_dpp_clk_khz))
				clk_mgr_base->bw_params->clk_table.entries[i].dppclk_mhz
					= khz_to_mhz_ceil(clk_mgr_base->ctx->dc->debug.min_dpp_clk_khz);
	}

	/* Get UCLK, update bounding box */
	clk_mgr_base->funcs->get_memclk_states_from_smu(clk_mgr_base);

	DC_FP_START();
	/* WM range table */
	dcn32_build_wm_range_table(clk_mgr);
	DC_FP_END();
}

/* Since DPPCLK request to PMFW needs to be exact (due to DPP DTO programming),
 * update DPPCLK to be the exact frequency that will be set after the DPPCLK
 * divider is updated. This will prevent rounding issues that could cause DPP
 * refclk and DPP DTO to not match up.
 */
static void dcn32_update_dppclk_dispclk_freq(struct clk_mgr_internal *clk_mgr, struct dc_clocks *new_clocks)
{
	int dpp_divider = 0;
	int disp_divider = 0;

	if (new_clocks->dppclk_khz) {
		dpp_divider = DENTIST_DIVIDER_RANGE_SCALE_FACTOR
				* clk_mgr->base.dentist_vco_freq_khz / new_clocks->dppclk_khz;
		new_clocks->dppclk_khz = (DENTIST_DIVIDER_RANGE_SCALE_FACTOR * clk_mgr->base.dentist_vco_freq_khz) / dpp_divider;
	}
	if (new_clocks->dispclk_khz > 0) {
		disp_divider = DENTIST_DIVIDER_RANGE_SCALE_FACTOR
				* clk_mgr->base.dentist_vco_freq_khz / new_clocks->dispclk_khz;
		new_clocks->dispclk_khz = (DENTIST_DIVIDER_RANGE_SCALE_FACTOR * clk_mgr->base.dentist_vco_freq_khz) / disp_divider;
	}
}

void dcn32_update_clocks_update_dpp_dto(struct clk_mgr_internal *clk_mgr,
		struct dc_state *context, bool safe_to_lower)
{
	int i;

	clk_mgr->dccg->ref_dppclk = clk_mgr->base.clks.dppclk_khz;
	for (i = 0; i < clk_mgr->base.ctx->dc->res_pool->pipe_count; i++) {
		int dpp_inst, dppclk_khz, prev_dppclk_khz;

		dppclk_khz = context->res_ctx.pipe_ctx[i].plane_res.bw.dppclk_khz;

		if (context->res_ctx.pipe_ctx[i].plane_res.dpp)
			dpp_inst = context->res_ctx.pipe_ctx[i].plane_res.dpp->inst;
		else if (!context->res_ctx.pipe_ctx[i].plane_res.dpp && dppclk_khz == 0) {
			/* dpp == NULL && dppclk_khz == 0 is valid because of pipe harvesting.
			 * In this case just continue in loop
			 */
			continue;
		} else if (!context->res_ctx.pipe_ctx[i].plane_res.dpp && dppclk_khz > 0) {
			/* The software state is not valid if dpp resource is NULL and
			 * dppclk_khz > 0.
			 */
			ASSERT(false);
			continue;
		}

		prev_dppclk_khz = clk_mgr->dccg->pipe_dppclk_khz[i];

		if (safe_to_lower || prev_dppclk_khz < dppclk_khz)
			clk_mgr->dccg->funcs->update_dpp_dto(
							clk_mgr->dccg, dpp_inst, dppclk_khz);
	}
}

static void dcn32_update_clocks_update_dentist(
		struct clk_mgr_internal *clk_mgr,
		struct dc_state *context)
{
	uint32_t new_disp_divider = 0;
	uint32_t new_dispclk_wdivider = 0;
	uint32_t old_dispclk_wdivider = 0;
	uint32_t i;
	uint32_t dentist_dispclk_wdivider_readback = 0;
	struct dc *dc = clk_mgr->base.ctx->dc;

	if (clk_mgr->base.clks.dispclk_khz == 0)
		return;

	new_disp_divider = DENTIST_DIVIDER_RANGE_SCALE_FACTOR
			* clk_mgr->base.dentist_vco_freq_khz / clk_mgr->base.clks.dispclk_khz;

	new_dispclk_wdivider = dentist_get_did_from_divider(new_disp_divider);
	REG_GET(DENTIST_DISPCLK_CNTL,
			DENTIST_DISPCLK_WDIVIDER, &old_dispclk_wdivider);

	/* When changing divider to or from 127, some extra programming is required to prevent corruption */
	if (old_dispclk_wdivider == 127 && new_dispclk_wdivider != 127) {
		for (i = 0; i < clk_mgr->base.ctx->dc->res_pool->pipe_count; i++) {
			struct pipe_ctx *pipe_ctx = &context->res_ctx.pipe_ctx[i];
			uint32_t fifo_level;
			struct dccg *dccg = clk_mgr->base.ctx->dc->res_pool->dccg;
			struct stream_encoder *stream_enc = pipe_ctx->stream_res.stream_enc;
			int32_t N;
			int32_t j;

			if (!pipe_ctx->stream)
				continue;
			/* Virtual encoders don't have this function */
			if (!stream_enc->funcs->get_fifo_cal_average_level)
				continue;
			fifo_level = stream_enc->funcs->get_fifo_cal_average_level(
					stream_enc);
			N = fifo_level / 4;
			dccg->funcs->set_fifo_errdet_ovr_en(
					dccg,
					true);
			for (j = 0; j < N - 4; j++)
				dccg->funcs->otg_drop_pixel(
						dccg,
						pipe_ctx->stream_res.tg->inst);
			dccg->funcs->set_fifo_errdet_ovr_en(
					dccg,
					false);
		}
	} else if (new_dispclk_wdivider == 127 && old_dispclk_wdivider != 127) {
		/* request clock with 126 divider first */
		uint32_t temp_disp_divider = dentist_get_divider_from_did(126);
		uint32_t temp_dispclk_khz = (DENTIST_DIVIDER_RANGE_SCALE_FACTOR * clk_mgr->base.dentist_vco_freq_khz) / temp_disp_divider;

		if (clk_mgr->smu_present)
			dcn32_smu_set_hard_min_by_freq(clk_mgr, PPCLK_DISPCLK, khz_to_mhz_ceil(temp_dispclk_khz));

		if (dc->debug.override_dispclk_programming) {
			REG_GET(DENTIST_DISPCLK_CNTL,
					DENTIST_DISPCLK_WDIVIDER, &dentist_dispclk_wdivider_readback);

			if (dentist_dispclk_wdivider_readback != 126) {
				REG_UPDATE(DENTIST_DISPCLK_CNTL,
						DENTIST_DISPCLK_WDIVIDER, 126);
				REG_WAIT(DENTIST_DISPCLK_CNTL, DENTIST_DISPCLK_CHG_DONE, 1, 50, 2000);
			}
		}

		for (i = 0; i < clk_mgr->base.ctx->dc->res_pool->pipe_count; i++) {
			struct pipe_ctx *pipe_ctx = &context->res_ctx.pipe_ctx[i];
			struct dccg *dccg = clk_mgr->base.ctx->dc->res_pool->dccg;
			struct stream_encoder *stream_enc = pipe_ctx->stream_res.stream_enc;
			uint32_t fifo_level;
			int32_t N;
			int32_t j;

			if (!pipe_ctx->stream)
				continue;
			/* Virtual encoders don't have this function */
			if (!stream_enc->funcs->get_fifo_cal_average_level)
				continue;
			fifo_level = stream_enc->funcs->get_fifo_cal_average_level(
					stream_enc);
			N = fifo_level / 4;
			dccg->funcs->set_fifo_errdet_ovr_en(dccg, true);
			for (j = 0; j < 12 - N; j++)
				dccg->funcs->otg_add_pixel(dccg,
						pipe_ctx->stream_res.tg->inst);
			dccg->funcs->set_fifo_errdet_ovr_en(dccg, false);
		}
	}

	/* do requested DISPCLK updates*/
	if (clk_mgr->smu_present)
		dcn32_smu_set_hard_min_by_freq(clk_mgr, PPCLK_DISPCLK, khz_to_mhz_ceil(clk_mgr->base.clks.dispclk_khz));

	if (dc->debug.override_dispclk_programming) {
		REG_GET(DENTIST_DISPCLK_CNTL,
				DENTIST_DISPCLK_WDIVIDER, &dentist_dispclk_wdivider_readback);

		if (dentist_dispclk_wdivider_readback > new_dispclk_wdivider) {
			REG_UPDATE(DENTIST_DISPCLK_CNTL,
					DENTIST_DISPCLK_WDIVIDER, new_dispclk_wdivider);
			REG_WAIT(DENTIST_DISPCLK_CNTL, DENTIST_DISPCLK_CHG_DONE, 1, 50, 2000);
		}
	}

<<<<<<< HEAD
=======
}

static int dcn32_get_dispclk_from_dentist(struct clk_mgr *clk_mgr_base)
{
	struct clk_mgr_internal *clk_mgr = TO_CLK_MGR_INTERNAL(clk_mgr_base);
	uint32_t dispclk_wdivider;
	int disp_divider;

	REG_GET(DENTIST_DISPCLK_CNTL, DENTIST_DISPCLK_WDIVIDER, &dispclk_wdivider);
	disp_divider = dentist_get_divider_from_did(dispclk_wdivider);

	/* Return DISPCLK freq in Khz */
	if (disp_divider)
		return (DENTIST_DIVIDER_RANGE_SCALE_FACTOR * clk_mgr->base.dentist_vco_freq_khz) / disp_divider;

	return 0;
>>>>>>> 33a86170
}


static void dcn32_update_clocks(struct clk_mgr *clk_mgr_base,
			struct dc_state *context,
			bool safe_to_lower)
{
	struct clk_mgr_internal *clk_mgr = TO_CLK_MGR_INTERNAL(clk_mgr_base);
	struct dc_clocks *new_clocks = &context->bw_ctx.bw.dcn.clk;
	struct dc *dc = clk_mgr_base->ctx->dc;
	int display_count;
	bool update_dppclk = false;
	bool update_dispclk = false;
	bool enter_display_off = false;
	bool dpp_clock_lowered = false;
	struct dmcu *dmcu = clk_mgr_base->ctx->dc->res_pool->dmcu;
	bool force_reset = false;
	bool update_uclk = false, update_fclk = false;
	bool p_state_change_support;
	bool fclk_p_state_change_support;
	int total_plane_count;

	if (dc->work_arounds.skip_clock_update)
		return;

	if (clk_mgr_base->clks.dispclk_khz == 0 ||
			(dc->debug.force_clock_mode & 0x1)) {
		/* This is from resume or boot up, if forced_clock cfg option used,
		 * we bypass program dispclk and DPPCLK, but need set them for S3.
		 */
		force_reset = true;

		dcn2_read_clocks_from_hw_dentist(clk_mgr_base);

		/* Force_clock_mode 0x1:  force reset the clock even it is the same clock
		 * as long as it is in Passive level.
		 */
	}
	display_count = clk_mgr_helper_get_active_display_cnt(dc, context);

	if (display_count == 0)
		enter_display_off = true;

	if (clk_mgr->smu_present) {
		if (enter_display_off == safe_to_lower)
			dcn30_smu_set_num_of_displays(clk_mgr, display_count);

		clk_mgr_base->clks.fclk_prev_p_state_change_support = clk_mgr_base->clks.fclk_p_state_change_support;

		total_plane_count = clk_mgr_helper_get_active_plane_cnt(dc, context);
		fclk_p_state_change_support = new_clocks->fclk_p_state_change_support || (total_plane_count == 0);

		if (should_update_pstate_support(safe_to_lower, fclk_p_state_change_support, clk_mgr_base->clks.fclk_p_state_change_support)) {
			clk_mgr_base->clks.fclk_p_state_change_support = fclk_p_state_change_support;

			/* To enable FCLK P-state switching, send FCLK_PSTATE_SUPPORTED message to PMFW */
			if (clk_mgr_base->ctx->dce_version != DCN_VERSION_3_21 && clk_mgr_base->clks.fclk_p_state_change_support) {
				/* Handle the code for sending a message to PMFW that FCLK P-state change is supported */
				dcn32_smu_send_fclk_pstate_message(clk_mgr, FCLK_PSTATE_SUPPORTED);
			}
		}

		if (dc->debug.force_min_dcfclk_mhz > 0)
			new_clocks->dcfclk_khz = (new_clocks->dcfclk_khz > (dc->debug.force_min_dcfclk_mhz * 1000)) ?
					new_clocks->dcfclk_khz : (dc->debug.force_min_dcfclk_mhz * 1000);

		if (should_set_clock(safe_to_lower, new_clocks->dcfclk_khz, clk_mgr_base->clks.dcfclk_khz)) {
			clk_mgr_base->clks.dcfclk_khz = new_clocks->dcfclk_khz;
			dcn32_smu_set_hard_min_by_freq(clk_mgr, PPCLK_DCFCLK, khz_to_mhz_ceil(clk_mgr_base->clks.dcfclk_khz));
		}

		if (should_set_clock(safe_to_lower, new_clocks->dcfclk_deep_sleep_khz, clk_mgr_base->clks.dcfclk_deep_sleep_khz)) {
			clk_mgr_base->clks.dcfclk_deep_sleep_khz = new_clocks->dcfclk_deep_sleep_khz;
			dcn30_smu_set_min_deep_sleep_dcef_clk(clk_mgr, khz_to_mhz_ceil(clk_mgr_base->clks.dcfclk_deep_sleep_khz));
		}

		if (should_set_clock(safe_to_lower, new_clocks->socclk_khz, clk_mgr_base->clks.socclk_khz))
			/* We don't actually care about socclk, don't notify SMU of hard min */
			clk_mgr_base->clks.socclk_khz = new_clocks->socclk_khz;

		clk_mgr_base->clks.prev_p_state_change_support = clk_mgr_base->clks.p_state_change_support;
		clk_mgr_base->clks.prev_num_ways = clk_mgr_base->clks.num_ways;

		if (clk_mgr_base->clks.num_ways != new_clocks->num_ways &&
				clk_mgr_base->clks.num_ways < new_clocks->num_ways) {
			clk_mgr_base->clks.num_ways = new_clocks->num_ways;
			dcn32_smu_send_cab_for_uclk_message(clk_mgr, clk_mgr_base->clks.num_ways);
		}


		p_state_change_support = new_clocks->p_state_change_support || (total_plane_count == 0);
		if (should_update_pstate_support(safe_to_lower, p_state_change_support, clk_mgr_base->clks.p_state_change_support)) {
			clk_mgr_base->clks.p_state_change_support = p_state_change_support;

			/* to disable P-State switching, set UCLK min = max */
			if (!clk_mgr_base->clks.p_state_change_support)
				dcn32_smu_set_hard_min_by_freq(clk_mgr, PPCLK_UCLK,
						clk_mgr_base->bw_params->clk_table.entries[clk_mgr_base->bw_params->clk_table.num_entries_per_clk.num_memclk_levels - 1].memclk_mhz);
		}

		/* Always update saved value, even if new value not set due to P-State switching unsupported. Also check safe_to_lower for FCLK */
		if (safe_to_lower && (clk_mgr_base->clks.fclk_p_state_change_support != clk_mgr_base->clks.fclk_prev_p_state_change_support)) {
			update_fclk = true;
		}

		if (clk_mgr_base->ctx->dce_version != DCN_VERSION_3_21 && !clk_mgr_base->clks.fclk_p_state_change_support && update_fclk) {
			/* Handle code for sending a message to PMFW that FCLK P-state change is not supported */
			dcn32_smu_send_fclk_pstate_message(clk_mgr, FCLK_PSTATE_NOTSUPPORTED);
		}

		/* Always update saved value, even if new value not set due to P-State switching unsupported */
		if (should_set_clock(safe_to_lower, new_clocks->dramclk_khz, clk_mgr_base->clks.dramclk_khz)) {
			clk_mgr_base->clks.dramclk_khz = new_clocks->dramclk_khz;
			update_uclk = true;
		}

		/* set UCLK to requested value if P-State switching is supported, or to re-enable P-State switching */
		if (clk_mgr_base->clks.p_state_change_support &&
				(update_uclk || !clk_mgr_base->clks.prev_p_state_change_support))
			dcn32_smu_set_hard_min_by_freq(clk_mgr, PPCLK_UCLK, khz_to_mhz_ceil(clk_mgr_base->clks.dramclk_khz));

		if (clk_mgr_base->clks.num_ways != new_clocks->num_ways &&
				clk_mgr_base->clks.num_ways > new_clocks->num_ways) {
			clk_mgr_base->clks.num_ways = new_clocks->num_ways;
			dcn32_smu_send_cab_for_uclk_message(clk_mgr, clk_mgr_base->clks.num_ways);
		}
	}

	dcn32_update_dppclk_dispclk_freq(clk_mgr, new_clocks);
	if (should_set_clock(safe_to_lower, new_clocks->dppclk_khz, clk_mgr_base->clks.dppclk_khz)) {
		if (clk_mgr_base->clks.dppclk_khz > new_clocks->dppclk_khz)
			dpp_clock_lowered = true;

		clk_mgr_base->clks.dppclk_khz = new_clocks->dppclk_khz;

		if (clk_mgr->smu_present && !dpp_clock_lowered)
			dcn32_smu_set_hard_min_by_freq(clk_mgr, PPCLK_DPPCLK, khz_to_mhz_ceil(clk_mgr_base->clks.dppclk_khz));

		update_dppclk = true;
	}

	if (should_set_clock(safe_to_lower, new_clocks->dispclk_khz, clk_mgr_base->clks.dispclk_khz)) {
		clk_mgr_base->clks.dispclk_khz = new_clocks->dispclk_khz;

		update_dispclk = true;
	}

	if (!new_clocks->dtbclk_en) {
		new_clocks->ref_dtbclk_khz = clk_mgr_base->bw_params->clk_table.entries[0].dtbclk_mhz * 1000;
	}

	/* clock limits are received with MHz precision, divide by 1000 to prevent setting clocks at every call */
	if (!dc->debug.disable_dtb_ref_clk_switch &&
			should_set_clock(safe_to_lower, new_clocks->ref_dtbclk_khz / 1000, clk_mgr_base->clks.ref_dtbclk_khz / 1000)) {
		/* DCCG requires KHz precision for DTBCLK */
		clk_mgr_base->clks.ref_dtbclk_khz =
				dcn32_smu_set_hard_min_by_freq(clk_mgr, PPCLK_DTBCLK, khz_to_mhz_ceil(new_clocks->ref_dtbclk_khz));
	}

	if (dc->config.forced_clocks == false || (force_reset && safe_to_lower)) {
		if (dpp_clock_lowered) {
			/* if clock is being lowered, increase DTO before lowering refclk */
			dcn32_update_clocks_update_dpp_dto(clk_mgr, context, safe_to_lower);
			dcn32_update_clocks_update_dentist(clk_mgr, context);
			if (clk_mgr->smu_present)
				dcn32_smu_set_hard_min_by_freq(clk_mgr, PPCLK_DPPCLK, khz_to_mhz_ceil(clk_mgr_base->clks.dppclk_khz));
		} else {
			/* if clock is being raised, increase refclk before lowering DTO */
			if (update_dppclk || update_dispclk)
				dcn32_update_clocks_update_dentist(clk_mgr, context);
			/* There is a check inside dcn20_update_clocks_update_dpp_dto which ensures
			 * that we do not lower dto when it is not safe to lower. We do not need to
			 * compare the current and new dppclk before calling this function.
			 */
			dcn32_update_clocks_update_dpp_dto(clk_mgr, context, safe_to_lower);
		}
	}

	if (update_dispclk && dmcu && dmcu->funcs->is_dmcu_initialized(dmcu))
		/*update dmcu for wait_loop count*/
		dmcu->funcs->set_psr_wait_loop(dmcu,
				clk_mgr_base->clks.dispclk_khz / 1000 / 7);
}

static uint32_t dcn32_get_vco_frequency_from_reg(struct clk_mgr_internal *clk_mgr)
{
		struct fixed31_32 pll_req;
		uint32_t pll_req_reg = 0;

		/* get FbMult value */
		if (ASICREV_IS_GC_11_0_2(clk_mgr->base.ctx->asic_id.hw_internal_rev))
			pll_req_reg = REG_READ(CLK0_CLK_PLL_REQ);
		else
			pll_req_reg = REG_READ(CLK1_CLK_PLL_REQ);

		/* set up a fixed-point number
		 * this works because the int part is on the right edge of the register
		 * and the frac part is on the left edge
		 */
		pll_req = dc_fixpt_from_int(pll_req_reg & clk_mgr->clk_mgr_mask->FbMult_int);
		pll_req.value |= pll_req_reg & clk_mgr->clk_mgr_mask->FbMult_frac;

		/* multiply by REFCLK period */
		pll_req = dc_fixpt_mul_int(pll_req, clk_mgr->dfs_ref_freq_khz);

		return dc_fixpt_floor(pll_req);
}

static void dcn32_dump_clk_registers(struct clk_state_registers_and_bypass *regs_and_bypass,
		struct clk_mgr *clk_mgr_base, struct clk_log_info *log_info)
{
	struct clk_mgr_internal *clk_mgr = TO_CLK_MGR_INTERNAL(clk_mgr_base);
	uint32_t dprefclk_did = 0;
	uint32_t dcfclk_did = 0;
	uint32_t dtbclk_did = 0;
	uint32_t dispclk_did = 0;
	uint32_t dppclk_did = 0;
	uint32_t target_div = 0;

	if (ASICREV_IS_GC_11_0_2(clk_mgr->base.ctx->asic_id.hw_internal_rev)) {
		/* DFS Slice 0 is used for DISPCLK */
		dispclk_did = REG_READ(CLK0_CLK0_DFS_CNTL);
		/* DFS Slice 1 is used for DPPCLK */
		dppclk_did = REG_READ(CLK0_CLK1_DFS_CNTL);
		/* DFS Slice 2 is used for DPREFCLK */
		dprefclk_did = REG_READ(CLK0_CLK2_DFS_CNTL);
		/* DFS Slice 3 is used for DCFCLK */
		dcfclk_did = REG_READ(CLK0_CLK3_DFS_CNTL);
		/* DFS Slice 4 is used for DTBCLK */
		dtbclk_did = REG_READ(CLK0_CLK4_DFS_CNTL);
	} else {
		/* DFS Slice 0 is used for DISPCLK */
		dispclk_did = REG_READ(CLK1_CLK0_DFS_CNTL);
		/* DFS Slice 1 is used for DPPCLK */
		dppclk_did = REG_READ(CLK1_CLK1_DFS_CNTL);
		/* DFS Slice 2 is used for DPREFCLK */
		dprefclk_did = REG_READ(CLK1_CLK2_DFS_CNTL);
		/* DFS Slice 3 is used for DCFCLK */
		dcfclk_did = REG_READ(CLK1_CLK3_DFS_CNTL);
		/* DFS Slice 4 is used for DTBCLK */
		dtbclk_did = REG_READ(CLK1_CLK4_DFS_CNTL);
	}

	/* Convert DISPCLK DFS Slice DID to divider*/
	target_div = dentist_get_divider_from_did(dispclk_did);
	//Get dispclk in khz
	regs_and_bypass->dispclk = (DENTIST_DIVIDER_RANGE_SCALE_FACTOR
			* clk_mgr->base.dentist_vco_freq_khz) / target_div;

	/* Convert DISPCLK DFS Slice DID to divider*/
	target_div = dentist_get_divider_from_did(dppclk_did);
	//Get dppclk in khz
	regs_and_bypass->dppclk = (DENTIST_DIVIDER_RANGE_SCALE_FACTOR
			* clk_mgr->base.dentist_vco_freq_khz) / target_div;

	/* Convert DPREFCLK DFS Slice DID to divider*/
	target_div = dentist_get_divider_from_did(dprefclk_did);
	//Get dprefclk in khz
	regs_and_bypass->dprefclk = (DENTIST_DIVIDER_RANGE_SCALE_FACTOR
			* clk_mgr->base.dentist_vco_freq_khz) / target_div;

	/* Convert DCFCLK DFS Slice DID to divider*/
	target_div = dentist_get_divider_from_did(dcfclk_did);
	//Get dcfclk in khz
	regs_and_bypass->dcfclk = (DENTIST_DIVIDER_RANGE_SCALE_FACTOR
			* clk_mgr->base.dentist_vco_freq_khz) / target_div;

	/* Convert DTBCLK DFS Slice DID to divider*/
	target_div = dentist_get_divider_from_did(dtbclk_did);
	//Get dtbclk in khz
	regs_and_bypass->dtbclk = (DENTIST_DIVIDER_RANGE_SCALE_FACTOR
			* clk_mgr->base.dentist_vco_freq_khz) / target_div;
}

static void dcn32_clock_read_ss_info(struct clk_mgr_internal *clk_mgr)
{
	struct dc_bios *bp = clk_mgr->base.ctx->dc_bios;
	int ss_info_num = bp->funcs->get_ss_entry_number(
			bp, AS_SIGNAL_TYPE_GPU_PLL);

	if (ss_info_num) {
		struct spread_spectrum_info info = { { 0 } };
		enum bp_result result = bp->funcs->get_spread_spectrum_info(
				bp, AS_SIGNAL_TYPE_GPU_PLL, 0, &info);

		/* SSInfo.spreadSpectrumPercentage !=0 would be sign
		 * that SS is enabled
		 */
		if (result == BP_RESULT_OK &&
				info.spread_spectrum_percentage != 0) {
			clk_mgr->ss_on_dprefclk = true;
			clk_mgr->dprefclk_ss_divider = info.spread_percentage_divider;

			if (info.type.CENTER_MODE == 0) {
				/* Currently for DP Reference clock we
				 * need only SS percentage for
				 * downspread
				 */
				clk_mgr->dprefclk_ss_percentage =
						info.spread_spectrum_percentage;
			}
		}
	}
}
static void dcn32_notify_wm_ranges(struct clk_mgr *clk_mgr_base)
{
	unsigned int i;
	struct clk_mgr_internal *clk_mgr = TO_CLK_MGR_INTERNAL(clk_mgr_base);
	WatermarksExternal_t *table = (WatermarksExternal_t *) clk_mgr->wm_range_table;

	if (!clk_mgr->smu_present)
		return;

	if (!table)
		return;

	memset(table, 0, sizeof(*table));

	/* collect valid ranges, place in pmfw table */
	for (i = 0; i < WM_SET_COUNT; i++)
		if (clk_mgr->base.bw_params->wm_table.nv_entries[i].valid) {
			table->Watermarks.WatermarkRow[i].WmSetting = i;
			table->Watermarks.WatermarkRow[i].Flags = clk_mgr->base.bw_params->wm_table.nv_entries[i].pmfw_breakdown.wm_type;
		}
	dcn30_smu_set_dram_addr_high(clk_mgr, clk_mgr->wm_range_table_addr >> 32);
	dcn30_smu_set_dram_addr_low(clk_mgr, clk_mgr->wm_range_table_addr & 0xFFFFFFFF);
	dcn32_smu_transfer_wm_table_dram_2_smu(clk_mgr);
}

/* Set min memclk to minimum, either constrained by the current mode or DPM0 */
static void dcn32_set_hard_min_memclk(struct clk_mgr *clk_mgr_base, bool current_mode)
{
	struct clk_mgr_internal *clk_mgr = TO_CLK_MGR_INTERNAL(clk_mgr_base);

	if (!clk_mgr->smu_present)
		return;

	if (current_mode) {
		if (clk_mgr_base->clks.p_state_change_support)
			dcn32_smu_set_hard_min_by_freq(clk_mgr, PPCLK_UCLK,
					khz_to_mhz_ceil(clk_mgr_base->clks.dramclk_khz));
		else
			dcn32_smu_set_hard_min_by_freq(clk_mgr, PPCLK_UCLK,
					clk_mgr_base->bw_params->clk_table.entries[clk_mgr_base->bw_params->clk_table.num_entries_per_clk.num_memclk_levels - 1].memclk_mhz);
	} else {
		dcn32_smu_set_hard_min_by_freq(clk_mgr, PPCLK_UCLK,
				clk_mgr_base->bw_params->clk_table.entries[0].memclk_mhz);
	}
}

/* Set max memclk to highest DPM value */
static void dcn32_set_hard_max_memclk(struct clk_mgr *clk_mgr_base)
{
	struct clk_mgr_internal *clk_mgr = TO_CLK_MGR_INTERNAL(clk_mgr_base);

	if (!clk_mgr->smu_present)
		return;

	dcn30_smu_set_hard_max_by_freq(clk_mgr, PPCLK_UCLK,
			clk_mgr_base->bw_params->clk_table.entries[clk_mgr_base->bw_params->clk_table.num_entries_per_clk.num_memclk_levels - 1].memclk_mhz);
}

/* Get current memclk states, update bounding box */
static void dcn32_get_memclk_states_from_smu(struct clk_mgr *clk_mgr_base)
{
	struct clk_mgr_internal *clk_mgr = TO_CLK_MGR_INTERNAL(clk_mgr_base);
	struct clk_limit_num_entries *num_entries_per_clk = &clk_mgr_base->bw_params->clk_table.num_entries_per_clk;
	unsigned int num_levels;

	if (!clk_mgr->smu_present)
		return;

	/* Refresh memclk and fclk states */
	dcn32_init_single_clock(clk_mgr, PPCLK_UCLK,
			&clk_mgr_base->bw_params->clk_table.entries[0].memclk_mhz,
			&num_entries_per_clk->num_memclk_levels);

	/* memclk must have at least one level */
	num_entries_per_clk->num_memclk_levels = num_entries_per_clk->num_memclk_levels ? num_entries_per_clk->num_memclk_levels : 1;

	dcn32_init_single_clock(clk_mgr, PPCLK_FCLK,
			&clk_mgr_base->bw_params->clk_table.entries[0].fclk_mhz,
			&num_entries_per_clk->num_fclk_levels);

	if (num_entries_per_clk->num_memclk_levels >= num_entries_per_clk->num_fclk_levels) {
		num_levels = num_entries_per_clk->num_memclk_levels;
	} else {
		num_levels = num_entries_per_clk->num_fclk_levels;
	}

	clk_mgr_base->bw_params->clk_table.num_entries = num_levels ? num_levels : 1;

	if (clk_mgr->dpm_present && !num_levels)
		clk_mgr->dpm_present = false;

	if (!clk_mgr->dpm_present)
		dcn32_patch_dpm_table(clk_mgr_base->bw_params);

	DC_FP_START();
	/* Refresh bounding box */
	clk_mgr_base->ctx->dc->res_pool->funcs->update_bw_bounding_box(
			clk_mgr->base.ctx->dc, clk_mgr_base->bw_params);
	DC_FP_END();
}

static bool dcn32_are_clock_states_equal(struct dc_clocks *a,
					struct dc_clocks *b)
{
	if (a->dispclk_khz != b->dispclk_khz)
		return false;
	else if (a->dppclk_khz != b->dppclk_khz)
		return false;
	else if (a->dcfclk_khz != b->dcfclk_khz)
		return false;
	else if (a->dcfclk_deep_sleep_khz != b->dcfclk_deep_sleep_khz)
		return false;
	else if (a->dramclk_khz != b->dramclk_khz)
		return false;
	else if (a->p_state_change_support != b->p_state_change_support)
		return false;
	else if (a->fclk_p_state_change_support != b->fclk_p_state_change_support)
		return false;

	return true;
}

static void dcn32_enable_pme_wa(struct clk_mgr *clk_mgr_base)
{
	struct clk_mgr_internal *clk_mgr = TO_CLK_MGR_INTERNAL(clk_mgr_base);

	if (!clk_mgr->smu_present)
		return;

	dcn32_smu_set_pme_workaround(clk_mgr);
}

static bool dcn32_is_smu_present(struct clk_mgr *clk_mgr_base)
{
	struct clk_mgr_internal *clk_mgr = TO_CLK_MGR_INTERNAL(clk_mgr_base);
	return clk_mgr->smu_present;
}


static struct clk_mgr_funcs dcn32_funcs = {
		.get_dp_ref_clk_frequency = dce12_get_dp_ref_freq_khz,
		.get_dtb_ref_clk_frequency = dcn31_get_dtb_ref_freq_khz,
		.update_clocks = dcn32_update_clocks,
		.dump_clk_registers = dcn32_dump_clk_registers,
		.init_clocks = dcn32_init_clocks,
		.notify_wm_ranges = dcn32_notify_wm_ranges,
		.set_hard_min_memclk = dcn32_set_hard_min_memclk,
		.set_hard_max_memclk = dcn32_set_hard_max_memclk,
		.get_memclk_states_from_smu = dcn32_get_memclk_states_from_smu,
		.are_clock_states_equal = dcn32_are_clock_states_equal,
		.enable_pme_wa = dcn32_enable_pme_wa,
		.is_smu_present = dcn32_is_smu_present,
		.get_dispclk_from_dentist = dcn32_get_dispclk_from_dentist,
};

void dcn32_clk_mgr_construct(
		struct dc_context *ctx,
		struct clk_mgr_internal *clk_mgr,
		struct pp_smu_funcs *pp_smu,
		struct dccg *dccg)
{
	struct clk_log_info log_info = {0};

	clk_mgr->base.ctx = ctx;
	clk_mgr->base.funcs = &dcn32_funcs;
	if (ASICREV_IS_GC_11_0_2(clk_mgr->base.ctx->asic_id.hw_internal_rev)) {
		clk_mgr->regs = &clk_mgr_regs_dcn321;
		clk_mgr->clk_mgr_shift = &clk_mgr_shift_dcn321;
		clk_mgr->clk_mgr_mask = &clk_mgr_mask_dcn321;
	} else {
		clk_mgr->regs = &clk_mgr_regs_dcn32;
		clk_mgr->clk_mgr_shift = &clk_mgr_shift_dcn32;
		clk_mgr->clk_mgr_mask = &clk_mgr_mask_dcn32;
	}

	clk_mgr->dccg = dccg;
	clk_mgr->dfs_bypass_disp_clk = 0;

	clk_mgr->dprefclk_ss_percentage = 0;
	clk_mgr->dprefclk_ss_divider = 1000;
	clk_mgr->ss_on_dprefclk = false;
	clk_mgr->dfs_ref_freq_khz = 100000;

	/* Changed from DCN3.2_clock_frequency doc to match
	 * dcn32_dump_clk_registers from 4 * dentist_vco_freq_khz /
	 * dprefclk DID divider
	 */
	clk_mgr->base.dprefclk_khz = 716666;
	if (ctx->dc->debug.disable_dtb_ref_clk_switch) {
		//initialize DTB ref clock value if DPM disabled
		if (ctx->dce_version == DCN_VERSION_3_21)
			clk_mgr->base.clks.ref_dtbclk_khz = 477800;
		else
			clk_mgr->base.clks.ref_dtbclk_khz = 268750;
	}


	/* integer part is now VCO frequency in kHz */
	clk_mgr->base.dentist_vco_freq_khz = dcn32_get_vco_frequency_from_reg(clk_mgr);

	/* in case we don't get a value from the register, use default */
	if (clk_mgr->base.dentist_vco_freq_khz == 0)
		clk_mgr->base.dentist_vco_freq_khz = 4300000; /* Updated as per HW docs */

	dcn32_dump_clk_registers(&clk_mgr->base.boot_snapshot, &clk_mgr->base, &log_info);

	if (ctx->dc->debug.disable_dtb_ref_clk_switch &&
			clk_mgr->base.clks.ref_dtbclk_khz != clk_mgr->base.boot_snapshot.dtbclk) {
		clk_mgr->base.clks.ref_dtbclk_khz = clk_mgr->base.boot_snapshot.dtbclk;
	}

	if (clk_mgr->base.boot_snapshot.dprefclk != 0) {
		clk_mgr->base.dprefclk_khz = clk_mgr->base.boot_snapshot.dprefclk;
	}
	dcn32_clock_read_ss_info(clk_mgr);

	clk_mgr->dfs_bypass_enabled = false;

	clk_mgr->smu_present = false;

	clk_mgr->base.bw_params = kzalloc(sizeof(*clk_mgr->base.bw_params), GFP_KERNEL);

	/* need physical address of table to give to PMFW */
	clk_mgr->wm_range_table = dm_helpers_allocate_gpu_mem(clk_mgr->base.ctx,
			DC_MEM_ALLOC_TYPE_GART, sizeof(WatermarksExternal_t),
			&clk_mgr->wm_range_table_addr);
}

void dcn32_clk_mgr_destroy(struct clk_mgr_internal *clk_mgr)
{
	kfree(clk_mgr->base.bw_params);

	if (clk_mgr->wm_range_table)
		dm_helpers_free_gpu_mem(clk_mgr->base.ctx, DC_MEM_ALLOC_TYPE_GART,
				clk_mgr->wm_range_table);
}
<|MERGE_RESOLUTION|>--- conflicted
+++ resolved
@@ -397,8 +397,6 @@
 		}
 	}
 
-<<<<<<< HEAD
-=======
 }
 
 static int dcn32_get_dispclk_from_dentist(struct clk_mgr *clk_mgr_base)
@@ -415,7 +413,6 @@
 		return (DENTIST_DIVIDER_RANGE_SCALE_FACTOR * clk_mgr->base.dentist_vco_freq_khz) / disp_divider;
 
 	return 0;
->>>>>>> 33a86170
 }
 
 
