// SPDX-License-Identifier: MIT
/*
 * Copyright 2022 Advanced Micro Devices, Inc.
 *
 * Permission is hereby granted, free of charge, to any person obtaining a
 * copy of this software and associated documentation files (the "Software"),
 * to deal in the Software without restriction, including without limitation
 * the rights to use, copy, modify, merge, publish, distribute, sublicense,
 * and/or sell copies of the Software, and to permit persons to whom the
 * Software is furnished to do so, subject to the following conditions:
 *
 * The above copyright notice and this permission notice shall be included in
 * all copies or substantial portions of the Software.
 *
 * THE SOFTWARE IS PROVIDED "AS IS", WITHOUT WARRANTY OF ANY KIND, EXPRESS OR
 * IMPLIED, INCLUDING BUT NOT LIMITED TO THE WARRANTIES OF MERCHANTABILITY,
 * FITNESS FOR A PARTICULAR PURPOSE AND NONINFRINGEMENT.  IN NO EVENT SHALL
 * THE COPYRIGHT HOLDER(S) OR AUTHOR(S) BE LIABLE FOR ANY CLAIM, DAMAGES OR
 * OTHER LIABILITY, WHETHER IN AN ACTION OF CONTRACT, TORT OR OTHERWISE,
 * ARISING FROM, OUT OF OR IN CONNECTION WITH THE SOFTWARE OR THE USE OR
 * OTHER DEALINGS IN THE SOFTWARE.
 *
 * Authors: AMD
 *
 */

#include "dm_services.h"
#include "dc.h"

#include "dcn32_init.h"

#include "resource.h"
#include "include/irq_service_interface.h"
#include "dcn32_resource.h"

#include "dcn20/dcn20_resource.h"
#include "dcn30/dcn30_resource.h"

#include "dcn10/dcn10_ipp.h"
#include "dcn30/dcn30_hubbub.h"
#include "dcn31/dcn31_hubbub.h"
#include "dcn32/dcn32_hubbub.h"
#include "dcn32/dcn32_mpc.h"
#include "dcn32_hubp.h"
#include "irq/dcn32/irq_service_dcn32.h"
#include "dcn32/dcn32_dpp.h"
#include "dcn32/dcn32_optc.h"
#include "dcn20/dcn20_hwseq.h"
#include "dcn30/dcn30_hwseq.h"
#include "dce110/dce110_hw_sequencer.h"
#include "dcn30/dcn30_opp.h"
#include "dcn20/dcn20_dsc.h"
#include "dcn30/dcn30_vpg.h"
#include "dcn30/dcn30_afmt.h"
#include "dcn30/dcn30_dio_stream_encoder.h"
#include "dcn32/dcn32_dio_stream_encoder.h"
#include "dcn31/dcn31_hpo_dp_stream_encoder.h"
#include "dcn31/dcn31_hpo_dp_link_encoder.h"
#include "dcn32/dcn32_hpo_dp_link_encoder.h"
#include "dcn31/dcn31_apg.h"
#include "dcn31/dcn31_dio_link_encoder.h"
#include "dcn32/dcn32_dio_link_encoder.h"
#include "dce/dce_clock_source.h"
#include "dce/dce_audio.h"
#include "dce/dce_hwseq.h"
#include "clk_mgr.h"
#include "virtual/virtual_stream_encoder.h"
#include "dml/display_mode_vba.h"
#include "dcn32/dcn32_dccg.h"
#include "dcn10/dcn10_resource.h"
#include "link.h"
#include "dcn31/dcn31_panel_cntl.h"

#include "dcn30/dcn30_dwb.h"
#include "dcn32/dcn32_mmhubbub.h"

#include "dcn/dcn_3_2_0_offset.h"
#include "dcn/dcn_3_2_0_sh_mask.h"
#include "nbio/nbio_4_3_0_offset.h"

#include "reg_helper.h"
#include "dce/dmub_abm.h"
#include "dce/dmub_psr.h"
#include "dce/dce_aux.h"
#include "dce/dce_i2c.h"

#include "dml/dcn30/display_mode_vba_30.h"
#include "vm_helper.h"
#include "dcn20/dcn20_vmid.h"
#include "dml/dcn32/dcn32_fpu.h"

#define DC_LOGGER_INIT(logger)

enum dcn32_clk_src_array_id {
	DCN32_CLK_SRC_PLL0,
	DCN32_CLK_SRC_PLL1,
	DCN32_CLK_SRC_PLL2,
	DCN32_CLK_SRC_PLL3,
	DCN32_CLK_SRC_PLL4,
	DCN32_CLK_SRC_TOTAL
};

/* begin *********************
 * macros to expend register list macro defined in HW object header file
 */

/* DCN */
#define BASE_INNER(seg) ctx->dcn_reg_offsets[seg]

#define BASE(seg) BASE_INNER(seg)

#define SR(reg_name)\
		REG_STRUCT.reg_name = BASE(reg ## reg_name ## _BASE_IDX) +  \
					reg ## reg_name
#define SR_ARR(reg_name, id) \
	REG_STRUCT[id].reg_name = BASE(reg##reg_name##_BASE_IDX) + reg##reg_name

#define SR_ARR_INIT(reg_name, id, value) \
	REG_STRUCT[id].reg_name = value

#define SRI(reg_name, block, id)\
	REG_STRUCT.reg_name = BASE(reg ## block ## id ## _ ## reg_name ## _BASE_IDX) + \
		reg ## block ## id ## _ ## reg_name

#define SRI_ARR(reg_name, block, id)\
	REG_STRUCT[id].reg_name = BASE(reg ## block ## id ## _ ## reg_name ## _BASE_IDX) + \
		reg ## block ## id ## _ ## reg_name

#define SR_ARR_I2C(reg_name, id) \
	REG_STRUCT[id-1].reg_name = BASE(reg##reg_name##_BASE_IDX) + reg##reg_name

#define SRI_ARR_I2C(reg_name, block, id)\
	REG_STRUCT[id-1].reg_name = BASE(reg ## block ## id ## _ ## reg_name ## _BASE_IDX) + \
		reg ## block ## id ## _ ## reg_name

#define SRI_ARR_ALPHABET(reg_name, block, index, id)\
	REG_STRUCT[index].reg_name = BASE(reg ## block ## id ## _ ## reg_name ## _BASE_IDX) + \
		reg ## block ## id ## _ ## reg_name

#define SRI2(reg_name, block, id)\
	.reg_name = BASE(reg ## reg_name ## _BASE_IDX) +	\
		reg ## reg_name
#define SRI2_ARR(reg_name, block, id)\
	REG_STRUCT[id].reg_name = BASE(reg ## reg_name ## _BASE_IDX) +	\
		reg ## reg_name

#define SRIR(var_name, reg_name, block, id)\
	.var_name = BASE(reg ## block ## id ## _ ## reg_name ## _BASE_IDX) + \
		reg ## block ## id ## _ ## reg_name

#define SRII(reg_name, block, id)\
	REG_STRUCT.reg_name[id] = BASE(reg ## block ## id ## _ ## reg_name ## _BASE_IDX) + \
					reg ## block ## id ## _ ## reg_name

#define SRII_ARR_2(reg_name, block, id, inst)\
	REG_STRUCT[inst].reg_name[id] = BASE(reg ## block ## id ## _ ## reg_name ## _BASE_IDX) + \
		reg ## block ## id ## _ ## reg_name

#define SRII_MPC_RMU(reg_name, block, id)\
	.RMU##_##reg_name[id] = BASE(reg ## block ## id ## _ ## reg_name ## _BASE_IDX) + \
		reg ## block ## id ## _ ## reg_name

#define SRII_DWB(reg_name, temp_name, block, id)\
	REG_STRUCT.reg_name[id] = BASE(reg ## block ## id ## _ ## temp_name ## _BASE_IDX) + \
		reg ## block ## id ## _ ## temp_name

#define SF_DWB2(reg_name, block, id, field_name, post_fix)	\
	.field_name = reg_name ## __ ## field_name ## post_fix

#define DCCG_SRII(reg_name, block, id)\
	REG_STRUCT.block ## _ ## reg_name[id] = BASE(reg ## block ## id ## _ ## reg_name ## _BASE_IDX) + \
		reg ## block ## id ## _ ## reg_name

#define VUPDATE_SRII(reg_name, block, id)\
	REG_STRUCT.reg_name[id] = BASE(reg ## reg_name ## _ ## block ## id ## _BASE_IDX) + \
		reg ## reg_name ## _ ## block ## id

/* NBIO */
#define NBIO_BASE_INNER(seg) ctx->nbio_reg_offsets[seg]

#define NBIO_BASE(seg) \
	NBIO_BASE_INNER(seg)

#define NBIO_SR(reg_name)\
	REG_STRUCT.reg_name = NBIO_BASE(regBIF_BX0_ ## reg_name ## _BASE_IDX) + \
			regBIF_BX0_ ## reg_name
#define NBIO_SR_ARR(reg_name, id)\
	REG_STRUCT[id].reg_name = NBIO_BASE(regBIF_BX0_ ## reg_name ## _BASE_IDX) + \
		regBIF_BX0_ ## reg_name

#undef CTX
#define CTX ctx
#define REG(reg_name) \
	(ctx->dcn_reg_offsets[reg ## reg_name ## _BASE_IDX] + reg ## reg_name)

static struct bios_registers bios_regs;

#define bios_regs_init() \
		( \
		NBIO_SR(BIOS_SCRATCH_3),\
		NBIO_SR(BIOS_SCRATCH_6)\
		)

#define clk_src_regs_init(index, pllid)\
	CS_COMMON_REG_LIST_DCN3_0_RI(index, pllid)

static struct dce110_clk_src_regs clk_src_regs[5];

static const struct dce110_clk_src_shift cs_shift = {
		CS_COMMON_MASK_SH_LIST_DCN3_2(__SHIFT)
};

static const struct dce110_clk_src_mask cs_mask = {
		CS_COMMON_MASK_SH_LIST_DCN3_2(_MASK)
};

#define abm_regs_init(id)\
		ABM_DCN32_REG_LIST_RI(id)

static struct dce_abm_registers abm_regs[4];

static const struct dce_abm_shift abm_shift = {
		ABM_MASK_SH_LIST_DCN32(__SHIFT)
};

static const struct dce_abm_mask abm_mask = {
		ABM_MASK_SH_LIST_DCN32(_MASK)
};

#define audio_regs_init(id)\
		AUD_COMMON_REG_LIST_RI(id)

static struct dce_audio_registers audio_regs[5];

#define DCE120_AUD_COMMON_MASK_SH_LIST(mask_sh)\
		SF(AZF0ENDPOINT0_AZALIA_F0_CODEC_ENDPOINT_INDEX, AZALIA_ENDPOINT_REG_INDEX, mask_sh),\
		SF(AZF0ENDPOINT0_AZALIA_F0_CODEC_ENDPOINT_DATA, AZALIA_ENDPOINT_REG_DATA, mask_sh),\
		AUD_COMMON_MASK_SH_LIST_BASE(mask_sh)

static const struct dce_audio_shift audio_shift = {
		DCE120_AUD_COMMON_MASK_SH_LIST(__SHIFT)
};

static const struct dce_audio_mask audio_mask = {
		DCE120_AUD_COMMON_MASK_SH_LIST(_MASK)
};

#define vpg_regs_init(id)\
	VPG_DCN3_REG_LIST_RI(id)

static struct dcn30_vpg_registers vpg_regs[10];

static const struct dcn30_vpg_shift vpg_shift = {
	DCN3_VPG_MASK_SH_LIST(__SHIFT)
};

static const struct dcn30_vpg_mask vpg_mask = {
	DCN3_VPG_MASK_SH_LIST(_MASK)
};

#define afmt_regs_init(id)\
	AFMT_DCN3_REG_LIST_RI(id)

static struct dcn30_afmt_registers afmt_regs[6];

static const struct dcn30_afmt_shift afmt_shift = {
	DCN3_AFMT_MASK_SH_LIST(__SHIFT)
};

static const struct dcn30_afmt_mask afmt_mask = {
	DCN3_AFMT_MASK_SH_LIST(_MASK)
};

#define apg_regs_init(id)\
	APG_DCN31_REG_LIST_RI(id)

static struct dcn31_apg_registers apg_regs[4];

static const struct dcn31_apg_shift apg_shift = {
	DCN31_APG_MASK_SH_LIST(__SHIFT)
};

static const struct dcn31_apg_mask apg_mask = {
		DCN31_APG_MASK_SH_LIST(_MASK)
};

#define stream_enc_regs_init(id)\
	SE_DCN32_REG_LIST_RI(id)

static struct dcn10_stream_enc_registers stream_enc_regs[5];

static const struct dcn10_stream_encoder_shift se_shift = {
		SE_COMMON_MASK_SH_LIST_DCN32(__SHIFT)
};

static const struct dcn10_stream_encoder_mask se_mask = {
		SE_COMMON_MASK_SH_LIST_DCN32(_MASK)
};


#define aux_regs_init(id)\
	DCN2_AUX_REG_LIST_RI(id)

static struct dcn10_link_enc_aux_registers link_enc_aux_regs[5];

#define hpd_regs_init(id)\
	HPD_REG_LIST_RI(id)

static struct dcn10_link_enc_hpd_registers link_enc_hpd_regs[5];

#define link_regs_init(id, phyid)\
	( \
	LE_DCN31_REG_LIST_RI(id), \
	UNIPHY_DCN2_REG_LIST_RI(id, phyid)\
	)
	/*DPCS_DCN31_REG_LIST(id),*/ \

static struct dcn10_link_enc_registers link_enc_regs[5];

static const struct dcn10_link_enc_shift le_shift = {
	LINK_ENCODER_MASK_SH_LIST_DCN31(__SHIFT), \
	//DPCS_DCN31_MASK_SH_LIST(__SHIFT)
};

static const struct dcn10_link_enc_mask le_mask = {
	LINK_ENCODER_MASK_SH_LIST_DCN31(_MASK), \
	//DPCS_DCN31_MASK_SH_LIST(_MASK)
};

#define hpo_dp_stream_encoder_reg_init(id)\
	DCN3_1_HPO_DP_STREAM_ENC_REG_LIST_RI(id)

static struct dcn31_hpo_dp_stream_encoder_registers hpo_dp_stream_enc_regs[4];

static const struct dcn31_hpo_dp_stream_encoder_shift hpo_dp_se_shift = {
	DCN3_1_HPO_DP_STREAM_ENC_MASK_SH_LIST(__SHIFT)
};

static const struct dcn31_hpo_dp_stream_encoder_mask hpo_dp_se_mask = {
	DCN3_1_HPO_DP_STREAM_ENC_MASK_SH_LIST(_MASK)
};


#define hpo_dp_link_encoder_reg_init(id)\
	DCN3_1_HPO_DP_LINK_ENC_REG_LIST_RI(id)
	/*DCN3_1_RDPCSTX_REG_LIST(0),*/
	/*DCN3_1_RDPCSTX_REG_LIST(1),*/
	/*DCN3_1_RDPCSTX_REG_LIST(2),*/
	/*DCN3_1_RDPCSTX_REG_LIST(3),*/

static struct dcn31_hpo_dp_link_encoder_registers hpo_dp_link_enc_regs[2];

static const struct dcn31_hpo_dp_link_encoder_shift hpo_dp_le_shift = {
	DCN3_2_HPO_DP_LINK_ENC_MASK_SH_LIST(__SHIFT)
};

static const struct dcn31_hpo_dp_link_encoder_mask hpo_dp_le_mask = {
	DCN3_2_HPO_DP_LINK_ENC_MASK_SH_LIST(_MASK)
};

#define dpp_regs_init(id)\
	DPP_REG_LIST_DCN30_COMMON_RI(id)

static struct dcn3_dpp_registers dpp_regs[4];

static const struct dcn3_dpp_shift tf_shift = {
		DPP_REG_LIST_SH_MASK_DCN30_COMMON(__SHIFT)
};

static const struct dcn3_dpp_mask tf_mask = {
		DPP_REG_LIST_SH_MASK_DCN30_COMMON(_MASK)
};


#define opp_regs_init(id)\
	OPP_REG_LIST_DCN30_RI(id)

static struct dcn20_opp_registers opp_regs[4];

static const struct dcn20_opp_shift opp_shift = {
	OPP_MASK_SH_LIST_DCN20(__SHIFT)
};

static const struct dcn20_opp_mask opp_mask = {
	OPP_MASK_SH_LIST_DCN20(_MASK)
};

#define aux_engine_regs_init(id)\
	( \
	AUX_COMMON_REG_LIST0_RI(id), \
	SR_ARR_INIT(AUXN_IMPCAL, id, 0), \
	SR_ARR_INIT(AUXP_IMPCAL, id, 0), \
	SR_ARR_INIT(AUX_RESET_MASK, id, DP_AUX0_AUX_CONTROL__AUX_RESET_MASK), \
	SR_ARR_INIT(AUX_RESET_MASK, id, DP_AUX0_AUX_CONTROL__AUX_RESET_MASK)\
	)

static struct dce110_aux_registers aux_engine_regs[5];

static const struct dce110_aux_registers_shift aux_shift = {
	DCN_AUX_MASK_SH_LIST(__SHIFT)
};

static const struct dce110_aux_registers_mask aux_mask = {
	DCN_AUX_MASK_SH_LIST(_MASK)
};

#define dwbc_regs_dcn3_init(id)\
	DWBC_COMMON_REG_LIST_DCN30_RI(id)

static struct dcn30_dwbc_registers dwbc30_regs[1];

static const struct dcn30_dwbc_shift dwbc30_shift = {
	DWBC_COMMON_MASK_SH_LIST_DCN30(__SHIFT)
};

static const struct dcn30_dwbc_mask dwbc30_mask = {
	DWBC_COMMON_MASK_SH_LIST_DCN30(_MASK)
};

#define mcif_wb_regs_dcn3_init(id)\
	MCIF_WB_COMMON_REG_LIST_DCN32_RI(id)

static struct dcn30_mmhubbub_registers mcif_wb30_regs[1];

static const struct dcn30_mmhubbub_shift mcif_wb30_shift = {
	MCIF_WB_COMMON_MASK_SH_LIST_DCN32(__SHIFT)
};

static const struct dcn30_mmhubbub_mask mcif_wb30_mask = {
	MCIF_WB_COMMON_MASK_SH_LIST_DCN32(_MASK)
};

#define dsc_regsDCN20_init(id)\
	DSC_REG_LIST_DCN20_RI(id)

static struct dcn20_dsc_registers dsc_regs[4];

static const struct dcn20_dsc_shift dsc_shift = {
	DSC_REG_LIST_SH_MASK_DCN20(__SHIFT)
};

static const struct dcn20_dsc_mask dsc_mask = {
	DSC_REG_LIST_SH_MASK_DCN20(_MASK)
};

static struct dcn30_mpc_registers mpc_regs;

#define dcn_mpc_regs_init() \
	MPC_REG_LIST_DCN3_2_RI(0),\
	MPC_REG_LIST_DCN3_2_RI(1),\
	MPC_REG_LIST_DCN3_2_RI(2),\
	MPC_REG_LIST_DCN3_2_RI(3),\
	MPC_OUT_MUX_REG_LIST_DCN3_0_RI(0),\
	MPC_OUT_MUX_REG_LIST_DCN3_0_RI(1),\
	MPC_OUT_MUX_REG_LIST_DCN3_0_RI(2),\
	MPC_OUT_MUX_REG_LIST_DCN3_0_RI(3),\
	MPC_DWB_MUX_REG_LIST_DCN3_0_RI(0)

static const struct dcn30_mpc_shift mpc_shift = {
	MPC_COMMON_MASK_SH_LIST_DCN32(__SHIFT)
};

static const struct dcn30_mpc_mask mpc_mask = {
	MPC_COMMON_MASK_SH_LIST_DCN32(_MASK)
};

#define optc_regs_init(id)\
	OPTC_COMMON_REG_LIST_DCN3_2_RI(id)

static struct dcn_optc_registers optc_regs[4];

static const struct dcn_optc_shift optc_shift = {
	OPTC_COMMON_MASK_SH_LIST_DCN3_2(__SHIFT)
};

static const struct dcn_optc_mask optc_mask = {
	OPTC_COMMON_MASK_SH_LIST_DCN3_2(_MASK)
};

#define hubp_regs_init(id)\
	HUBP_REG_LIST_DCN32_RI(id)

static struct dcn_hubp2_registers hubp_regs[4];


static const struct dcn_hubp2_shift hubp_shift = {
		HUBP_MASK_SH_LIST_DCN32(__SHIFT)
};

static const struct dcn_hubp2_mask hubp_mask = {
		HUBP_MASK_SH_LIST_DCN32(_MASK)
};

static struct dcn_hubbub_registers hubbub_reg;
#define hubbub_reg_init()\
		HUBBUB_REG_LIST_DCN32_RI(0)

static const struct dcn_hubbub_shift hubbub_shift = {
		HUBBUB_MASK_SH_LIST_DCN32(__SHIFT)
};

static const struct dcn_hubbub_mask hubbub_mask = {
		HUBBUB_MASK_SH_LIST_DCN32(_MASK)
};

static struct dccg_registers dccg_regs;

#define dccg_regs_init()\
	DCCG_REG_LIST_DCN32_RI()

static const struct dccg_shift dccg_shift = {
		DCCG_MASK_SH_LIST_DCN32(__SHIFT)
};

static const struct dccg_mask dccg_mask = {
		DCCG_MASK_SH_LIST_DCN32(_MASK)
};


#define SRII2(reg_name_pre, reg_name_post, id)\
	.reg_name_pre ## _ ##  reg_name_post[id] = BASE(reg ## reg_name_pre \
			## id ## _ ## reg_name_post ## _BASE_IDX) + \
			reg ## reg_name_pre ## id ## _ ## reg_name_post


#define HWSEQ_DCN32_REG_LIST()\
	SR(DCHUBBUB_GLOBAL_TIMER_CNTL), \
	SR(DIO_MEM_PWR_CTRL), \
	SR(ODM_MEM_PWR_CTRL3), \
	SR(MMHUBBUB_MEM_PWR_CNTL), \
	SR(DCCG_GATE_DISABLE_CNTL), \
	SR(DCCG_GATE_DISABLE_CNTL2), \
	SR(DCFCLK_CNTL),\
	SR(DC_MEM_GLOBAL_PWR_REQ_CNTL), \
	SRII(PIXEL_RATE_CNTL, OTG, 0), \
	SRII(PIXEL_RATE_CNTL, OTG, 1),\
	SRII(PIXEL_RATE_CNTL, OTG, 2),\
	SRII(PIXEL_RATE_CNTL, OTG, 3),\
	SRII(PHYPLL_PIXEL_RATE_CNTL, OTG, 0),\
	SRII(PHYPLL_PIXEL_RATE_CNTL, OTG, 1),\
	SRII(PHYPLL_PIXEL_RATE_CNTL, OTG, 2),\
	SRII(PHYPLL_PIXEL_RATE_CNTL, OTG, 3),\
	SR(MICROSECOND_TIME_BASE_DIV), \
	SR(MILLISECOND_TIME_BASE_DIV), \
	SR(DISPCLK_FREQ_CHANGE_CNTL), \
	SR(RBBMIF_TIMEOUT_DIS), \
	SR(RBBMIF_TIMEOUT_DIS_2), \
	SR(DCHUBBUB_CRC_CTRL), \
	SR(DPP_TOP0_DPP_CRC_CTRL), \
	SR(DPP_TOP0_DPP_CRC_VAL_B_A), \
	SR(DPP_TOP0_DPP_CRC_VAL_R_G), \
	SR(MPC_CRC_CTRL), \
	SR(MPC_CRC_RESULT_GB), \
	SR(MPC_CRC_RESULT_C), \
	SR(MPC_CRC_RESULT_AR), \
	SR(DOMAIN0_PG_CONFIG), \
	SR(DOMAIN1_PG_CONFIG), \
	SR(DOMAIN2_PG_CONFIG), \
	SR(DOMAIN3_PG_CONFIG), \
	SR(DOMAIN16_PG_CONFIG), \
	SR(DOMAIN17_PG_CONFIG), \
	SR(DOMAIN18_PG_CONFIG), \
	SR(DOMAIN19_PG_CONFIG), \
	SR(DOMAIN0_PG_STATUS), \
	SR(DOMAIN1_PG_STATUS), \
	SR(DOMAIN2_PG_STATUS), \
	SR(DOMAIN3_PG_STATUS), \
	SR(DOMAIN16_PG_STATUS), \
	SR(DOMAIN17_PG_STATUS), \
	SR(DOMAIN18_PG_STATUS), \
	SR(DOMAIN19_PG_STATUS), \
	SR(D1VGA_CONTROL), \
	SR(D2VGA_CONTROL), \
	SR(D3VGA_CONTROL), \
	SR(D4VGA_CONTROL), \
	SR(D5VGA_CONTROL), \
	SR(D6VGA_CONTROL), \
	SR(DC_IP_REQUEST_CNTL), \
	SR(AZALIA_AUDIO_DTO), \
	SR(AZALIA_CONTROLLER_CLOCK_GATING)

static struct dce_hwseq_registers hwseq_reg;

#define hwseq_reg_init()\
	HWSEQ_DCN32_REG_LIST()

#define HWSEQ_DCN32_MASK_SH_LIST(mask_sh)\
	HWSEQ_DCN_MASK_SH_LIST(mask_sh), \
	HWS_SF(, DCHUBBUB_GLOBAL_TIMER_CNTL, DCHUBBUB_GLOBAL_TIMER_REFDIV, mask_sh), \
	HWS_SF(, DOMAIN0_PG_CONFIG, DOMAIN_POWER_FORCEON, mask_sh), \
	HWS_SF(, DOMAIN0_PG_CONFIG, DOMAIN_POWER_GATE, mask_sh), \
	HWS_SF(, DOMAIN1_PG_CONFIG, DOMAIN_POWER_FORCEON, mask_sh), \
	HWS_SF(, DOMAIN1_PG_CONFIG, DOMAIN_POWER_GATE, mask_sh), \
	HWS_SF(, DOMAIN2_PG_CONFIG, DOMAIN_POWER_FORCEON, mask_sh), \
	HWS_SF(, DOMAIN2_PG_CONFIG, DOMAIN_POWER_GATE, mask_sh), \
	HWS_SF(, DOMAIN3_PG_CONFIG, DOMAIN_POWER_FORCEON, mask_sh), \
	HWS_SF(, DOMAIN3_PG_CONFIG, DOMAIN_POWER_GATE, mask_sh), \
	HWS_SF(, DOMAIN16_PG_CONFIG, DOMAIN_POWER_FORCEON, mask_sh), \
	HWS_SF(, DOMAIN16_PG_CONFIG, DOMAIN_POWER_GATE, mask_sh), \
	HWS_SF(, DOMAIN17_PG_CONFIG, DOMAIN_POWER_FORCEON, mask_sh), \
	HWS_SF(, DOMAIN17_PG_CONFIG, DOMAIN_POWER_GATE, mask_sh), \
	HWS_SF(, DOMAIN18_PG_CONFIG, DOMAIN_POWER_FORCEON, mask_sh), \
	HWS_SF(, DOMAIN18_PG_CONFIG, DOMAIN_POWER_GATE, mask_sh), \
	HWS_SF(, DOMAIN19_PG_CONFIG, DOMAIN_POWER_FORCEON, mask_sh), \
	HWS_SF(, DOMAIN19_PG_CONFIG, DOMAIN_POWER_GATE, mask_sh), \
	HWS_SF(, DOMAIN0_PG_STATUS, DOMAIN_PGFSM_PWR_STATUS, mask_sh), \
	HWS_SF(, DOMAIN1_PG_STATUS, DOMAIN_PGFSM_PWR_STATUS, mask_sh), \
	HWS_SF(, DOMAIN2_PG_STATUS, DOMAIN_PGFSM_PWR_STATUS, mask_sh), \
	HWS_SF(, DOMAIN3_PG_STATUS, DOMAIN_PGFSM_PWR_STATUS, mask_sh), \
	HWS_SF(, DOMAIN16_PG_STATUS, DOMAIN_PGFSM_PWR_STATUS, mask_sh), \
	HWS_SF(, DOMAIN17_PG_STATUS, DOMAIN_PGFSM_PWR_STATUS, mask_sh), \
	HWS_SF(, DOMAIN18_PG_STATUS, DOMAIN_PGFSM_PWR_STATUS, mask_sh), \
	HWS_SF(, DOMAIN19_PG_STATUS, DOMAIN_PGFSM_PWR_STATUS, mask_sh), \
	HWS_SF(, DC_IP_REQUEST_CNTL, IP_REQUEST_EN, mask_sh), \
	HWS_SF(, AZALIA_AUDIO_DTO, AZALIA_AUDIO_DTO_MODULE, mask_sh), \
	HWS_SF(, HPO_TOP_CLOCK_CONTROL, HPO_HDMISTREAMCLK_G_GATE_DIS, mask_sh), \
	HWS_SF(, ODM_MEM_PWR_CTRL3, ODM_MEM_UNASSIGNED_PWR_MODE, mask_sh), \
	HWS_SF(, ODM_MEM_PWR_CTRL3, ODM_MEM_VBLANK_PWR_MODE, mask_sh), \
	HWS_SF(, MMHUBBUB_MEM_PWR_CNTL, VGA_MEM_PWR_FORCE, mask_sh)

static const struct dce_hwseq_shift hwseq_shift = {
		HWSEQ_DCN32_MASK_SH_LIST(__SHIFT)
};

static const struct dce_hwseq_mask hwseq_mask = {
		HWSEQ_DCN32_MASK_SH_LIST(_MASK)
};
#define vmid_regs_init(id)\
		DCN20_VMID_REG_LIST_RI(id)

static struct dcn_vmid_registers vmid_regs[16];

static const struct dcn20_vmid_shift vmid_shifts = {
		DCN20_VMID_MASK_SH_LIST(__SHIFT)
};

static const struct dcn20_vmid_mask vmid_masks = {
		DCN20_VMID_MASK_SH_LIST(_MASK)
};

static const struct resource_caps res_cap_dcn32 = {
	.num_timing_generator = 4,
	.num_opp = 4,
	.num_video_plane = 4,
	.num_audio = 5,
	.num_stream_encoder = 5,
	.num_hpo_dp_stream_encoder = 4,
	.num_hpo_dp_link_encoder = 2,
	.num_pll = 5,
	.num_dwb = 1,
	.num_ddc = 5,
	.num_vmid = 16,
	.num_mpc_3dlut = 4,
	.num_dsc = 4,
};

static const struct dc_plane_cap plane_cap = {
	.type = DC_PLANE_TYPE_DCN_UNIVERSAL,
	.per_pixel_alpha = true,

	.pixel_format_support = {
			.argb8888 = true,
			.nv12 = true,
			.fp16 = true,
			.p010 = true,
			.ayuv = false,
	},

	.max_upscale_factor = {
			.argb8888 = 16000,
			.nv12 = 16000,
			.fp16 = 16000
	},

	// 6:1 downscaling ratio: 1000/6 = 166.666
	.max_downscale_factor = {
			.argb8888 = 167,
			.nv12 = 167,
			.fp16 = 167
	},
	64,
	64
};

static const struct dc_debug_options debug_defaults_drv = {
	.disable_dmcu = true,
	.force_abm_enable = false,
	.timing_trace = false,
	.clock_trace = true,
	.disable_pplib_clock_request = false,
	.pipe_split_policy = MPC_SPLIT_AVOID, // Due to CRB, no need to MPC split anymore
	.force_single_disp_pipe_split = false,
	.disable_dcc = DCC_ENABLE,
	.vsr_support = true,
	.performance_trace = false,
	.max_downscale_src_width = 7680,/*upto 8K*/
	.disable_pplib_wm_range = false,
	.scl_reset_length10 = true,
	.sanity_checks = false,
	.underflow_assert_delay_us = 0xFFFFFFFF,
	.dwb_fi_phase = -1, // -1 = disable,
	.dmub_command_table = true,
	.enable_mem_low_power = {
		.bits = {
			.vga = false,
			.i2c = false,
			.dmcu = false, // This is previously known to cause hang on S3 cycles if enabled
			.dscl = false,
			.cm = false,
			.mpc = false,
			.optc = true,
		}
	},
	.use_max_lb = true,
	.force_disable_subvp = false,
	.exit_idle_opt_for_cursor_updates = true,
	.enable_single_display_2to1_odm_policy = true,

	/* Must match enable_single_display_2to1_odm_policy to support dynamic ODM transitions*/
	.enable_double_buffered_dsc_pg_support = true,
	.enable_dp_dig_pixel_rate_div_policy = 1,
	.allow_sw_cursor_fallback = false, // Linux can't do SW cursor "fallback"
	.alloc_extra_way_for_cursor = true,
	.min_prefetch_in_strobe_ns = 60000, // 60us
	.disable_unbounded_requesting = false,
	.override_dispclk_programming = true,
<<<<<<< HEAD
=======
	.disable_fpo_optimizations = false,
	.fpo_vactive_margin_us = 2000, // 2000us
	.disable_fpo_vactive = true,
	.disable_boot_optimizations = false,
>>>>>>> 33a86170
};

static const struct dc_debug_options debug_defaults_diags = {
	.disable_dmcu = true,
	.force_abm_enable = false,
	.timing_trace = true,
	.clock_trace = true,
	.disable_dpp_power_gate = true,
	.disable_hubp_power_gate = true,
	.disable_dsc_power_gate = true,
	.disable_clock_gate = true,
	.disable_pplib_clock_request = true,
	.disable_pplib_wm_range = true,
	.disable_stutter = false,
	.scl_reset_length10 = true,
	.dwb_fi_phase = -1, // -1 = disable
	.dmub_command_table = true,
	.enable_tri_buf = true,
	.use_max_lb = true,
	.force_disable_subvp = true
};

static struct dce_aux *dcn32_aux_engine_create(
	struct dc_context *ctx,
	uint32_t inst)
{
	struct aux_engine_dce110 *aux_engine =
		kzalloc(sizeof(struct aux_engine_dce110), GFP_KERNEL);

	if (!aux_engine)
		return NULL;

#undef REG_STRUCT
#define REG_STRUCT aux_engine_regs
	aux_engine_regs_init(0),
	aux_engine_regs_init(1),
	aux_engine_regs_init(2),
	aux_engine_regs_init(3),
	aux_engine_regs_init(4);

	dce110_aux_engine_construct(aux_engine, ctx, inst,
				    SW_AUX_TIMEOUT_PERIOD_MULTIPLIER * AUX_TIMEOUT_PERIOD,
				    &aux_engine_regs[inst],
					&aux_mask,
					&aux_shift,
					ctx->dc->caps.extended_aux_timeout_support);

	return &aux_engine->base;
}
#define i2c_inst_regs_init(id)\
	I2C_HW_ENGINE_COMMON_REG_LIST_DCN30_RI(id)

static struct dce_i2c_registers i2c_hw_regs[5];

static const struct dce_i2c_shift i2c_shifts = {
		I2C_COMMON_MASK_SH_LIST_DCN30(__SHIFT)
};

static const struct dce_i2c_mask i2c_masks = {
		I2C_COMMON_MASK_SH_LIST_DCN30(_MASK)
};

static struct dce_i2c_hw *dcn32_i2c_hw_create(
	struct dc_context *ctx,
	uint32_t inst)
{
	struct dce_i2c_hw *dce_i2c_hw =
		kzalloc(sizeof(struct dce_i2c_hw), GFP_KERNEL);

	if (!dce_i2c_hw)
		return NULL;

#undef REG_STRUCT
#define REG_STRUCT i2c_hw_regs
	i2c_inst_regs_init(1),
	i2c_inst_regs_init(2),
	i2c_inst_regs_init(3),
	i2c_inst_regs_init(4),
	i2c_inst_regs_init(5);

	dcn2_i2c_hw_construct(dce_i2c_hw, ctx, inst,
				    &i2c_hw_regs[inst], &i2c_shifts, &i2c_masks);

	return dce_i2c_hw;
}

static struct clock_source *dcn32_clock_source_create(
		struct dc_context *ctx,
		struct dc_bios *bios,
		enum clock_source_id id,
		const struct dce110_clk_src_regs *regs,
		bool dp_clk_src)
{
	struct dce110_clk_src *clk_src =
		kzalloc(sizeof(struct dce110_clk_src), GFP_KERNEL);

	if (!clk_src)
		return NULL;

	if (dcn31_clk_src_construct(clk_src, ctx, bios, id,
			regs, &cs_shift, &cs_mask)) {
		clk_src->base.dp_clk_src = dp_clk_src;
		return &clk_src->base;
	}

	kfree(clk_src);
	BREAK_TO_DEBUGGER();
	return NULL;
}

static struct hubbub *dcn32_hubbub_create(struct dc_context *ctx)
{
	int i;

	struct dcn20_hubbub *hubbub2 = kzalloc(sizeof(struct dcn20_hubbub),
					  GFP_KERNEL);

	if (!hubbub2)
		return NULL;

#undef REG_STRUCT
#define REG_STRUCT hubbub_reg
	hubbub_reg_init();

#undef REG_STRUCT
#define REG_STRUCT vmid_regs
	vmid_regs_init(0),
	vmid_regs_init(1),
	vmid_regs_init(2),
	vmid_regs_init(3),
	vmid_regs_init(4),
	vmid_regs_init(5),
	vmid_regs_init(6),
	vmid_regs_init(7),
	vmid_regs_init(8),
	vmid_regs_init(9),
	vmid_regs_init(10),
	vmid_regs_init(11),
	vmid_regs_init(12),
	vmid_regs_init(13),
	vmid_regs_init(14),
	vmid_regs_init(15);

	hubbub32_construct(hubbub2, ctx,
			&hubbub_reg,
			&hubbub_shift,
			&hubbub_mask,
			ctx->dc->dml.ip.det_buffer_size_kbytes,
			ctx->dc->dml.ip.pixel_chunk_size_kbytes,
			ctx->dc->dml.ip.config_return_buffer_size_in_kbytes);


	for (i = 0; i < res_cap_dcn32.num_vmid; i++) {
		struct dcn20_vmid *vmid = &hubbub2->vmid[i];

		vmid->ctx = ctx;

		vmid->regs = &vmid_regs[i];
		vmid->shifts = &vmid_shifts;
		vmid->masks = &vmid_masks;
	}

	return &hubbub2->base;
}

static struct hubp *dcn32_hubp_create(
	struct dc_context *ctx,
	uint32_t inst)
{
	struct dcn20_hubp *hubp2 =
		kzalloc(sizeof(struct dcn20_hubp), GFP_KERNEL);

	if (!hubp2)
		return NULL;

#undef REG_STRUCT
#define REG_STRUCT hubp_regs
	hubp_regs_init(0),
	hubp_regs_init(1),
	hubp_regs_init(2),
	hubp_regs_init(3);

	if (hubp32_construct(hubp2, ctx, inst,
			&hubp_regs[inst], &hubp_shift, &hubp_mask))
		return &hubp2->base;

	BREAK_TO_DEBUGGER();
	kfree(hubp2);
	return NULL;
}

static void dcn32_dpp_destroy(struct dpp **dpp)
{
	kfree(TO_DCN30_DPP(*dpp));
	*dpp = NULL;
}

static struct dpp *dcn32_dpp_create(
	struct dc_context *ctx,
	uint32_t inst)
{
	struct dcn3_dpp *dpp3 =
		kzalloc(sizeof(struct dcn3_dpp), GFP_KERNEL);

	if (!dpp3)
		return NULL;

#undef REG_STRUCT
#define REG_STRUCT dpp_regs
	dpp_regs_init(0),
	dpp_regs_init(1),
	dpp_regs_init(2),
	dpp_regs_init(3);

	if (dpp32_construct(dpp3, ctx, inst,
			&dpp_regs[inst], &tf_shift, &tf_mask))
		return &dpp3->base;

	BREAK_TO_DEBUGGER();
	kfree(dpp3);
	return NULL;
}

static struct mpc *dcn32_mpc_create(
		struct dc_context *ctx,
		int num_mpcc,
		int num_rmu)
{
	struct dcn30_mpc *mpc30 = kzalloc(sizeof(struct dcn30_mpc),
					  GFP_KERNEL);

	if (!mpc30)
		return NULL;

#undef REG_STRUCT
#define REG_STRUCT mpc_regs
	dcn_mpc_regs_init();

	dcn32_mpc_construct(mpc30, ctx,
			&mpc_regs,
			&mpc_shift,
			&mpc_mask,
			num_mpcc,
			num_rmu);

	return &mpc30->base;
}

static struct output_pixel_processor *dcn32_opp_create(
	struct dc_context *ctx, uint32_t inst)
{
	struct dcn20_opp *opp2 =
		kzalloc(sizeof(struct dcn20_opp), GFP_KERNEL);

	if (!opp2) {
		BREAK_TO_DEBUGGER();
		return NULL;
	}

#undef REG_STRUCT
#define REG_STRUCT opp_regs
	opp_regs_init(0),
	opp_regs_init(1),
	opp_regs_init(2),
	opp_regs_init(3);

	dcn20_opp_construct(opp2, ctx, inst,
			&opp_regs[inst], &opp_shift, &opp_mask);
	return &opp2->base;
}


static struct timing_generator *dcn32_timing_generator_create(
		struct dc_context *ctx,
		uint32_t instance)
{
	struct optc *tgn10 =
		kzalloc(sizeof(struct optc), GFP_KERNEL);

	if (!tgn10)
		return NULL;

#undef REG_STRUCT
#define REG_STRUCT optc_regs
	optc_regs_init(0),
	optc_regs_init(1),
	optc_regs_init(2),
	optc_regs_init(3);

	tgn10->base.inst = instance;
	tgn10->base.ctx = ctx;

	tgn10->tg_regs = &optc_regs[instance];
	tgn10->tg_shift = &optc_shift;
	tgn10->tg_mask = &optc_mask;

	dcn32_timing_generator_init(tgn10);

	return &tgn10->base;
}

static const struct encoder_feature_support link_enc_feature = {
		.max_hdmi_deep_color = COLOR_DEPTH_121212,
		.max_hdmi_pixel_clock = 600000,
		.hdmi_ycbcr420_supported = true,
		.dp_ycbcr420_supported = true,
		.fec_supported = true,
		.flags.bits.IS_HBR2_CAPABLE = true,
		.flags.bits.IS_HBR3_CAPABLE = true,
		.flags.bits.IS_TPS3_CAPABLE = true,
		.flags.bits.IS_TPS4_CAPABLE = true
};

static struct link_encoder *dcn32_link_encoder_create(
	struct dc_context *ctx,
	const struct encoder_init_data *enc_init_data)
{
	struct dcn20_link_encoder *enc20 =
		kzalloc(sizeof(struct dcn20_link_encoder), GFP_KERNEL);

	if (!enc20)
		return NULL;

#undef REG_STRUCT
#define REG_STRUCT link_enc_aux_regs
	aux_regs_init(0),
	aux_regs_init(1),
	aux_regs_init(2),
	aux_regs_init(3),
	aux_regs_init(4);

#undef REG_STRUCT
#define REG_STRUCT link_enc_hpd_regs
	hpd_regs_init(0),
	hpd_regs_init(1),
	hpd_regs_init(2),
	hpd_regs_init(3),
	hpd_regs_init(4);

#undef REG_STRUCT
#define REG_STRUCT link_enc_regs
	link_regs_init(0, A),
	link_regs_init(1, B),
	link_regs_init(2, C),
	link_regs_init(3, D),
	link_regs_init(4, E);

	dcn32_link_encoder_construct(enc20,
			enc_init_data,
			&link_enc_feature,
			&link_enc_regs[enc_init_data->transmitter],
			&link_enc_aux_regs[enc_init_data->channel - 1],
			&link_enc_hpd_regs[enc_init_data->hpd_source],
			&le_shift,
			&le_mask);

	return &enc20->enc10.base;
}

struct panel_cntl *dcn32_panel_cntl_create(const struct panel_cntl_init_data *init_data)
{
	struct dcn31_panel_cntl *panel_cntl =
		kzalloc(sizeof(struct dcn31_panel_cntl), GFP_KERNEL);

	if (!panel_cntl)
		return NULL;

	dcn31_panel_cntl_construct(panel_cntl, init_data);

	return &panel_cntl->base;
}

static void read_dce_straps(
	struct dc_context *ctx,
	struct resource_straps *straps)
{
	generic_reg_get(ctx, ctx->dcn_reg_offsets[regDC_PINSTRAPS_BASE_IDX] + regDC_PINSTRAPS,
		FN(DC_PINSTRAPS, DC_PINSTRAPS_AUDIO), &straps->dc_pinstraps_audio);

}

static struct audio *dcn32_create_audio(
		struct dc_context *ctx, unsigned int inst)
{

#undef REG_STRUCT
#define REG_STRUCT audio_regs
	audio_regs_init(0),
	audio_regs_init(1),
	audio_regs_init(2),
	audio_regs_init(3),
	audio_regs_init(4);

	return dce_audio_create(ctx, inst,
			&audio_regs[inst], &audio_shift, &audio_mask);
}

static struct vpg *dcn32_vpg_create(
	struct dc_context *ctx,
	uint32_t inst)
{
	struct dcn30_vpg *vpg3 = kzalloc(sizeof(struct dcn30_vpg), GFP_KERNEL);

	if (!vpg3)
		return NULL;

#undef REG_STRUCT
#define REG_STRUCT vpg_regs
	vpg_regs_init(0),
	vpg_regs_init(1),
	vpg_regs_init(2),
	vpg_regs_init(3),
	vpg_regs_init(4),
	vpg_regs_init(5),
	vpg_regs_init(6),
	vpg_regs_init(7),
	vpg_regs_init(8),
	vpg_regs_init(9);

	vpg3_construct(vpg3, ctx, inst,
			&vpg_regs[inst],
			&vpg_shift,
			&vpg_mask);

	return &vpg3->base;
}

static struct afmt *dcn32_afmt_create(
	struct dc_context *ctx,
	uint32_t inst)
{
	struct dcn30_afmt *afmt3 = kzalloc(sizeof(struct dcn30_afmt), GFP_KERNEL);

	if (!afmt3)
		return NULL;

#undef REG_STRUCT
#define REG_STRUCT afmt_regs
	afmt_regs_init(0),
	afmt_regs_init(1),
	afmt_regs_init(2),
	afmt_regs_init(3),
	afmt_regs_init(4),
	afmt_regs_init(5);

	afmt3_construct(afmt3, ctx, inst,
			&afmt_regs[inst],
			&afmt_shift,
			&afmt_mask);

	return &afmt3->base;
}

static struct apg *dcn31_apg_create(
	struct dc_context *ctx,
	uint32_t inst)
{
	struct dcn31_apg *apg31 = kzalloc(sizeof(struct dcn31_apg), GFP_KERNEL);

	if (!apg31)
		return NULL;

#undef REG_STRUCT
#define REG_STRUCT apg_regs
	apg_regs_init(0),
	apg_regs_init(1),
	apg_regs_init(2),
	apg_regs_init(3);

	apg31_construct(apg31, ctx, inst,
			&apg_regs[inst],
			&apg_shift,
			&apg_mask);

	return &apg31->base;
}

static struct stream_encoder *dcn32_stream_encoder_create(
	enum engine_id eng_id,
	struct dc_context *ctx)
{
	struct dcn10_stream_encoder *enc1;
	struct vpg *vpg;
	struct afmt *afmt;
	int vpg_inst;
	int afmt_inst;

	/* Mapping of VPG, AFMT, DME register blocks to DIO block instance */
	if (eng_id <= ENGINE_ID_DIGF) {
		vpg_inst = eng_id;
		afmt_inst = eng_id;
	} else
		return NULL;

	enc1 = kzalloc(sizeof(struct dcn10_stream_encoder), GFP_KERNEL);
	vpg = dcn32_vpg_create(ctx, vpg_inst);
	afmt = dcn32_afmt_create(ctx, afmt_inst);

	if (!enc1 || !vpg || !afmt) {
		kfree(enc1);
		kfree(vpg);
		kfree(afmt);
		return NULL;
	}

#undef REG_STRUCT
#define REG_STRUCT stream_enc_regs
	stream_enc_regs_init(0),
	stream_enc_regs_init(1),
	stream_enc_regs_init(2),
	stream_enc_regs_init(3),
	stream_enc_regs_init(4);

	dcn32_dio_stream_encoder_construct(enc1, ctx, ctx->dc_bios,
					eng_id, vpg, afmt,
					&stream_enc_regs[eng_id],
					&se_shift, &se_mask);

	return &enc1->base;
}

static struct hpo_dp_stream_encoder *dcn32_hpo_dp_stream_encoder_create(
	enum engine_id eng_id,
	struct dc_context *ctx)
{
	struct dcn31_hpo_dp_stream_encoder *hpo_dp_enc31;
	struct vpg *vpg;
	struct apg *apg;
	uint32_t hpo_dp_inst;
	uint32_t vpg_inst;
	uint32_t apg_inst;

	ASSERT((eng_id >= ENGINE_ID_HPO_DP_0) && (eng_id <= ENGINE_ID_HPO_DP_3));
	hpo_dp_inst = eng_id - ENGINE_ID_HPO_DP_0;

	/* Mapping of VPG register blocks to HPO DP block instance:
	 * VPG[6] -> HPO_DP[0]
	 * VPG[7] -> HPO_DP[1]
	 * VPG[8] -> HPO_DP[2]
	 * VPG[9] -> HPO_DP[3]
	 */
	vpg_inst = hpo_dp_inst + 6;

	/* Mapping of APG register blocks to HPO DP block instance:
	 * APG[0] -> HPO_DP[0]
	 * APG[1] -> HPO_DP[1]
	 * APG[2] -> HPO_DP[2]
	 * APG[3] -> HPO_DP[3]
	 */
	apg_inst = hpo_dp_inst;

	/* allocate HPO stream encoder and create VPG sub-block */
	hpo_dp_enc31 = kzalloc(sizeof(struct dcn31_hpo_dp_stream_encoder), GFP_KERNEL);
	vpg = dcn32_vpg_create(ctx, vpg_inst);
	apg = dcn31_apg_create(ctx, apg_inst);

	if (!hpo_dp_enc31 || !vpg || !apg) {
		kfree(hpo_dp_enc31);
		kfree(vpg);
		kfree(apg);
		return NULL;
	}

#undef REG_STRUCT
#define REG_STRUCT hpo_dp_stream_enc_regs
	hpo_dp_stream_encoder_reg_init(0),
	hpo_dp_stream_encoder_reg_init(1),
	hpo_dp_stream_encoder_reg_init(2),
	hpo_dp_stream_encoder_reg_init(3);

	dcn31_hpo_dp_stream_encoder_construct(hpo_dp_enc31, ctx, ctx->dc_bios,
					hpo_dp_inst, eng_id, vpg, apg,
					&hpo_dp_stream_enc_regs[hpo_dp_inst],
					&hpo_dp_se_shift, &hpo_dp_se_mask);

	return &hpo_dp_enc31->base;
}

static struct hpo_dp_link_encoder *dcn32_hpo_dp_link_encoder_create(
	uint8_t inst,
	struct dc_context *ctx)
{
	struct dcn31_hpo_dp_link_encoder *hpo_dp_enc31;

	/* allocate HPO link encoder */
	hpo_dp_enc31 = kzalloc(sizeof(struct dcn31_hpo_dp_link_encoder), GFP_KERNEL);

#undef REG_STRUCT
#define REG_STRUCT hpo_dp_link_enc_regs
	hpo_dp_link_encoder_reg_init(0),
	hpo_dp_link_encoder_reg_init(1);

	hpo_dp_link_encoder32_construct(hpo_dp_enc31, ctx, inst,
					&hpo_dp_link_enc_regs[inst],
					&hpo_dp_le_shift, &hpo_dp_le_mask);

	return &hpo_dp_enc31->base;
}

static struct dce_hwseq *dcn32_hwseq_create(
	struct dc_context *ctx)
{
	struct dce_hwseq *hws = kzalloc(sizeof(struct dce_hwseq), GFP_KERNEL);

#undef REG_STRUCT
#define REG_STRUCT hwseq_reg
	hwseq_reg_init();

	if (hws) {
		hws->ctx = ctx;
		hws->regs = &hwseq_reg;
		hws->shifts = &hwseq_shift;
		hws->masks = &hwseq_mask;
	}
	return hws;
}
static const struct resource_create_funcs res_create_funcs = {
	.read_dce_straps = read_dce_straps,
	.create_audio = dcn32_create_audio,
	.create_stream_encoder = dcn32_stream_encoder_create,
	.create_hpo_dp_stream_encoder = dcn32_hpo_dp_stream_encoder_create,
	.create_hpo_dp_link_encoder = dcn32_hpo_dp_link_encoder_create,
	.create_hwseq = dcn32_hwseq_create,
};

static const struct resource_create_funcs res_create_maximus_funcs = {
	.read_dce_straps = NULL,
	.create_audio = NULL,
	.create_stream_encoder = NULL,
	.create_hpo_dp_stream_encoder = dcn32_hpo_dp_stream_encoder_create,
	.create_hpo_dp_link_encoder = dcn32_hpo_dp_link_encoder_create,
	.create_hwseq = dcn32_hwseq_create,
};

static void dcn32_resource_destruct(struct dcn32_resource_pool *pool)
{
	unsigned int i;

	for (i = 0; i < pool->base.stream_enc_count; i++) {
		if (pool->base.stream_enc[i] != NULL) {
			if (pool->base.stream_enc[i]->vpg != NULL) {
				kfree(DCN30_VPG_FROM_VPG(pool->base.stream_enc[i]->vpg));
				pool->base.stream_enc[i]->vpg = NULL;
			}
			if (pool->base.stream_enc[i]->afmt != NULL) {
				kfree(DCN30_AFMT_FROM_AFMT(pool->base.stream_enc[i]->afmt));
				pool->base.stream_enc[i]->afmt = NULL;
			}
			kfree(DCN10STRENC_FROM_STRENC(pool->base.stream_enc[i]));
			pool->base.stream_enc[i] = NULL;
		}
	}

	for (i = 0; i < pool->base.hpo_dp_stream_enc_count; i++) {
		if (pool->base.hpo_dp_stream_enc[i] != NULL) {
			if (pool->base.hpo_dp_stream_enc[i]->vpg != NULL) {
				kfree(DCN30_VPG_FROM_VPG(pool->base.hpo_dp_stream_enc[i]->vpg));
				pool->base.hpo_dp_stream_enc[i]->vpg = NULL;
			}
			if (pool->base.hpo_dp_stream_enc[i]->apg != NULL) {
				kfree(DCN31_APG_FROM_APG(pool->base.hpo_dp_stream_enc[i]->apg));
				pool->base.hpo_dp_stream_enc[i]->apg = NULL;
			}
			kfree(DCN3_1_HPO_DP_STREAM_ENC_FROM_HPO_STREAM_ENC(pool->base.hpo_dp_stream_enc[i]));
			pool->base.hpo_dp_stream_enc[i] = NULL;
		}
	}

	for (i = 0; i < pool->base.hpo_dp_link_enc_count; i++) {
		if (pool->base.hpo_dp_link_enc[i] != NULL) {
			kfree(DCN3_1_HPO_DP_LINK_ENC_FROM_HPO_LINK_ENC(pool->base.hpo_dp_link_enc[i]));
			pool->base.hpo_dp_link_enc[i] = NULL;
		}
	}

	for (i = 0; i < pool->base.res_cap->num_dsc; i++) {
		if (pool->base.dscs[i] != NULL)
			dcn20_dsc_destroy(&pool->base.dscs[i]);
	}

	if (pool->base.mpc != NULL) {
		kfree(TO_DCN20_MPC(pool->base.mpc));
		pool->base.mpc = NULL;
	}
	if (pool->base.hubbub != NULL) {
		kfree(TO_DCN20_HUBBUB(pool->base.hubbub));
		pool->base.hubbub = NULL;
	}
	for (i = 0; i < pool->base.pipe_count; i++) {
		if (pool->base.dpps[i] != NULL)
			dcn32_dpp_destroy(&pool->base.dpps[i]);

		if (pool->base.ipps[i] != NULL)
			pool->base.ipps[i]->funcs->ipp_destroy(&pool->base.ipps[i]);

		if (pool->base.hubps[i] != NULL) {
			kfree(TO_DCN20_HUBP(pool->base.hubps[i]));
			pool->base.hubps[i] = NULL;
		}

		if (pool->base.irqs != NULL) {
			dal_irq_service_destroy(&pool->base.irqs);
		}
	}

	for (i = 0; i < pool->base.res_cap->num_ddc; i++) {
		if (pool->base.engines[i] != NULL)
			dce110_engine_destroy(&pool->base.engines[i]);
		if (pool->base.hw_i2cs[i] != NULL) {
			kfree(pool->base.hw_i2cs[i]);
			pool->base.hw_i2cs[i] = NULL;
		}
		if (pool->base.sw_i2cs[i] != NULL) {
			kfree(pool->base.sw_i2cs[i]);
			pool->base.sw_i2cs[i] = NULL;
		}
	}

	for (i = 0; i < pool->base.res_cap->num_opp; i++) {
		if (pool->base.opps[i] != NULL)
			pool->base.opps[i]->funcs->opp_destroy(&pool->base.opps[i]);
	}

	for (i = 0; i < pool->base.res_cap->num_timing_generator; i++) {
		if (pool->base.timing_generators[i] != NULL)	{
			kfree(DCN10TG_FROM_TG(pool->base.timing_generators[i]));
			pool->base.timing_generators[i] = NULL;
		}
	}

	for (i = 0; i < pool->base.res_cap->num_dwb; i++) {
		if (pool->base.dwbc[i] != NULL) {
			kfree(TO_DCN30_DWBC(pool->base.dwbc[i]));
			pool->base.dwbc[i] = NULL;
		}
		if (pool->base.mcif_wb[i] != NULL) {
			kfree(TO_DCN30_MMHUBBUB(pool->base.mcif_wb[i]));
			pool->base.mcif_wb[i] = NULL;
		}
	}

	for (i = 0; i < pool->base.audio_count; i++) {
		if (pool->base.audios[i])
			dce_aud_destroy(&pool->base.audios[i]);
	}

	for (i = 0; i < pool->base.clk_src_count; i++) {
		if (pool->base.clock_sources[i] != NULL) {
			dcn20_clock_source_destroy(&pool->base.clock_sources[i]);
			pool->base.clock_sources[i] = NULL;
		}
	}

	for (i = 0; i < pool->base.res_cap->num_mpc_3dlut; i++) {
		if (pool->base.mpc_lut[i] != NULL) {
			dc_3dlut_func_release(pool->base.mpc_lut[i]);
			pool->base.mpc_lut[i] = NULL;
		}
		if (pool->base.mpc_shaper[i] != NULL) {
			dc_transfer_func_release(pool->base.mpc_shaper[i]);
			pool->base.mpc_shaper[i] = NULL;
		}
	}

	if (pool->base.dp_clock_source != NULL) {
		dcn20_clock_source_destroy(&pool->base.dp_clock_source);
		pool->base.dp_clock_source = NULL;
	}

	for (i = 0; i < pool->base.res_cap->num_timing_generator; i++) {
		if (pool->base.multiple_abms[i] != NULL)
			dce_abm_destroy(&pool->base.multiple_abms[i]);
	}

	if (pool->base.psr != NULL)
		dmub_psr_destroy(&pool->base.psr);

	if (pool->base.dccg != NULL)
		dcn_dccg_destroy(&pool->base.dccg);

	if (pool->base.oem_device != NULL) {
		struct dc *dc = pool->base.oem_device->ctx->dc;

		dc->link_srv->destroy_ddc_service(&pool->base.oem_device);
	}
}


static bool dcn32_dwbc_create(struct dc_context *ctx, struct resource_pool *pool)
{
	int i;
	uint32_t dwb_count = pool->res_cap->num_dwb;

	for (i = 0; i < dwb_count; i++) {
		struct dcn30_dwbc *dwbc30 = kzalloc(sizeof(struct dcn30_dwbc),
						    GFP_KERNEL);

		if (!dwbc30) {
			dm_error("DC: failed to create dwbc30!\n");
			return false;
		}

#undef REG_STRUCT
#define REG_STRUCT dwbc30_regs
		dwbc_regs_dcn3_init(0);

		dcn30_dwbc_construct(dwbc30, ctx,
				&dwbc30_regs[i],
				&dwbc30_shift,
				&dwbc30_mask,
				i);

		pool->dwbc[i] = &dwbc30->base;
	}
	return true;
}

static bool dcn32_mmhubbub_create(struct dc_context *ctx, struct resource_pool *pool)
{
	int i;
	uint32_t dwb_count = pool->res_cap->num_dwb;

	for (i = 0; i < dwb_count; i++) {
		struct dcn30_mmhubbub *mcif_wb30 = kzalloc(sizeof(struct dcn30_mmhubbub),
						    GFP_KERNEL);

		if (!mcif_wb30) {
			dm_error("DC: failed to create mcif_wb30!\n");
			return false;
		}

#undef REG_STRUCT
#define REG_STRUCT mcif_wb30_regs
		mcif_wb_regs_dcn3_init(0);

		dcn32_mmhubbub_construct(mcif_wb30, ctx,
				&mcif_wb30_regs[i],
				&mcif_wb30_shift,
				&mcif_wb30_mask,
				i);

		pool->mcif_wb[i] = &mcif_wb30->base;
	}
	return true;
}

static struct display_stream_compressor *dcn32_dsc_create(
	struct dc_context *ctx, uint32_t inst)
{
	struct dcn20_dsc *dsc =
		kzalloc(sizeof(struct dcn20_dsc), GFP_KERNEL);

	if (!dsc) {
		BREAK_TO_DEBUGGER();
		return NULL;
	}

#undef REG_STRUCT
#define REG_STRUCT dsc_regs
	dsc_regsDCN20_init(0),
	dsc_regsDCN20_init(1),
	dsc_regsDCN20_init(2),
	dsc_regsDCN20_init(3);

	dsc2_construct(dsc, ctx, inst, &dsc_regs[inst], &dsc_shift, &dsc_mask);

	dsc->max_image_width = 6016;

	return &dsc->base;
}

static void dcn32_destroy_resource_pool(struct resource_pool **pool)
{
	struct dcn32_resource_pool *dcn32_pool = TO_DCN32_RES_POOL(*pool);

	dcn32_resource_destruct(dcn32_pool);
	kfree(dcn32_pool);
	*pool = NULL;
}

bool dcn32_acquire_post_bldn_3dlut(
		struct resource_context *res_ctx,
		const struct resource_pool *pool,
		int mpcc_id,
		struct dc_3dlut **lut,
		struct dc_transfer_func **shaper)
{
	bool ret = false;

	ASSERT(*lut == NULL && *shaper == NULL);
	*lut = NULL;
	*shaper = NULL;

	if (!res_ctx->is_mpc_3dlut_acquired[mpcc_id]) {
		*lut = pool->mpc_lut[mpcc_id];
		*shaper = pool->mpc_shaper[mpcc_id];
		res_ctx->is_mpc_3dlut_acquired[mpcc_id] = true;
		ret = true;
	}
	return ret;
}

bool dcn32_release_post_bldn_3dlut(
		struct resource_context *res_ctx,
		const struct resource_pool *pool,
		struct dc_3dlut **lut,
		struct dc_transfer_func **shaper)
{
	int i;
	bool ret = false;

	for (i = 0; i < pool->res_cap->num_mpc_3dlut; i++) {
		if (pool->mpc_lut[i] == *lut && pool->mpc_shaper[i] == *shaper) {
			res_ctx->is_mpc_3dlut_acquired[i] = false;
			pool->mpc_lut[i]->state.raw = 0;
			*lut = NULL;
			*shaper = NULL;
			ret = true;
			break;
		}
	}
	return ret;
}

static void dcn32_enable_phantom_plane(struct dc *dc,
		struct dc_state *context,
		struct dc_stream_state *phantom_stream,
		unsigned int dc_pipe_idx)
{
	struct dc_plane_state *phantom_plane = NULL;
	struct dc_plane_state *prev_phantom_plane = NULL;
	struct pipe_ctx *curr_pipe = &context->res_ctx.pipe_ctx[dc_pipe_idx];

	while (curr_pipe) {
		if (curr_pipe->top_pipe && curr_pipe->top_pipe->plane_state == curr_pipe->plane_state)
			phantom_plane = prev_phantom_plane;
		else
			phantom_plane = dc_create_plane_state(dc);

		memcpy(&phantom_plane->address, &curr_pipe->plane_state->address, sizeof(phantom_plane->address));
		memcpy(&phantom_plane->scaling_quality, &curr_pipe->plane_state->scaling_quality,
				sizeof(phantom_plane->scaling_quality));
		memcpy(&phantom_plane->src_rect, &curr_pipe->plane_state->src_rect, sizeof(phantom_plane->src_rect));
		memcpy(&phantom_plane->dst_rect, &curr_pipe->plane_state->dst_rect, sizeof(phantom_plane->dst_rect));
		memcpy(&phantom_plane->clip_rect, &curr_pipe->plane_state->clip_rect, sizeof(phantom_plane->clip_rect));
		memcpy(&phantom_plane->plane_size, &curr_pipe->plane_state->plane_size,
				sizeof(phantom_plane->plane_size));
		memcpy(&phantom_plane->tiling_info, &curr_pipe->plane_state->tiling_info,
				sizeof(phantom_plane->tiling_info));
		memcpy(&phantom_plane->dcc, &curr_pipe->plane_state->dcc, sizeof(phantom_plane->dcc));
		phantom_plane->format = curr_pipe->plane_state->format;
		phantom_plane->rotation = curr_pipe->plane_state->rotation;
		phantom_plane->visible = curr_pipe->plane_state->visible;

		/* Shadow pipe has small viewport. */
		phantom_plane->clip_rect.y = 0;
		phantom_plane->clip_rect.height = phantom_stream->src.height;

		phantom_plane->is_phantom = true;

		dc_add_plane_to_context(dc, phantom_stream, phantom_plane, context);

		curr_pipe = curr_pipe->bottom_pipe;
		prev_phantom_plane = phantom_plane;
	}
}

static struct dc_stream_state *dcn32_enable_phantom_stream(struct dc *dc,
		struct dc_state *context,
		display_e2e_pipe_params_st *pipes,
		unsigned int pipe_cnt,
		unsigned int dc_pipe_idx)
{
	struct dc_stream_state *phantom_stream = NULL;
	struct pipe_ctx *ref_pipe = &context->res_ctx.pipe_ctx[dc_pipe_idx];

	phantom_stream = dc_create_stream_for_sink(ref_pipe->stream->sink);
	phantom_stream->signal = SIGNAL_TYPE_VIRTUAL;
	phantom_stream->dpms_off = true;
	phantom_stream->mall_stream_config.type = SUBVP_PHANTOM;
	phantom_stream->mall_stream_config.paired_stream = ref_pipe->stream;
	ref_pipe->stream->mall_stream_config.type = SUBVP_MAIN;
	ref_pipe->stream->mall_stream_config.paired_stream = phantom_stream;

	/* stream has limited viewport and small timing */
	memcpy(&phantom_stream->timing, &ref_pipe->stream->timing, sizeof(phantom_stream->timing));
	memcpy(&phantom_stream->src, &ref_pipe->stream->src, sizeof(phantom_stream->src));
	memcpy(&phantom_stream->dst, &ref_pipe->stream->dst, sizeof(phantom_stream->dst));
	DC_FP_START();
	dcn32_set_phantom_stream_timing(dc, context, ref_pipe, phantom_stream, pipes, pipe_cnt, dc_pipe_idx);
	DC_FP_END();

	dc_add_stream_to_ctx(dc, context, phantom_stream);
	return phantom_stream;
}

void dcn32_retain_phantom_pipes(struct dc *dc, struct dc_state *context)
{
	int i;
	struct dc_plane_state *phantom_plane = NULL;
	struct dc_stream_state *phantom_stream = NULL;

	for (i = 0; i < dc->res_pool->pipe_count; i++) {
		struct pipe_ctx *pipe = &context->res_ctx.pipe_ctx[i];

		if (!pipe->top_pipe && !pipe->prev_odm_pipe &&
				pipe->plane_state && pipe->stream &&
				pipe->stream->mall_stream_config.type == SUBVP_PHANTOM) {
			phantom_plane = pipe->plane_state;
			phantom_stream = pipe->stream;

			dc_plane_state_retain(phantom_plane);
			dc_stream_retain(phantom_stream);
		}
	}
}

// return true if removed piped from ctx, false otherwise
bool dcn32_remove_phantom_pipes(struct dc *dc, struct dc_state *context, bool fast_update)
{
	int i;
	bool removed_pipe = false;
	struct dc_plane_state *phantom_plane = NULL;
	struct dc_stream_state *phantom_stream = NULL;

	for (i = 0; i < dc->res_pool->pipe_count; i++) {
		struct pipe_ctx *pipe = &context->res_ctx.pipe_ctx[i];
		// build scaling params for phantom pipes
		if (pipe->plane_state && pipe->stream && pipe->stream->mall_stream_config.type == SUBVP_PHANTOM) {
			phantom_plane = pipe->plane_state;
			phantom_stream = pipe->stream;

			dc_rem_all_planes_for_stream(dc, pipe->stream, context);
			dc_remove_stream_from_ctx(dc, context, pipe->stream);

			/* Ref count is incremented on allocation and also when added to the context.
			 * Therefore we must call release for the the phantom plane and stream once
			 * they are removed from the ctx to finally decrement the refcount to 0 to free.
			 */
			dc_plane_state_release(phantom_plane);
			dc_stream_release(phantom_stream);

			removed_pipe = true;
		}

		/* For non-full updates, a shallow copy of the current state
		 * is created. In this case we don't want to erase the current
		 * state (there can be 2 HIRQL threads, one in flip, and one in
		 * checkMPO) that can cause a race condition.
		 *
		 * This is just a workaround, needs a proper fix.
		 */
		if (!fast_update) {
			// Clear all phantom stream info
			if (pipe->stream) {
				pipe->stream->mall_stream_config.type = SUBVP_NONE;
				pipe->stream->mall_stream_config.paired_stream = NULL;
			}

			if (pipe->plane_state) {
				pipe->plane_state->is_phantom = false;
			}
		}
	}
	return removed_pipe;
}

/* TODO: Input to this function should indicate which pipe indexes (or streams)
 * require a phantom pipe / stream
 */
void dcn32_add_phantom_pipes(struct dc *dc, struct dc_state *context,
		display_e2e_pipe_params_st *pipes,
		unsigned int pipe_cnt,
		unsigned int index)
{
	struct dc_stream_state *phantom_stream = NULL;
	unsigned int i;

	// The index of the DC pipe passed into this function is guarenteed to
	// be a valid candidate for SubVP (i.e. has a plane, stream, doesn't
	// already have phantom pipe assigned, etc.) by previous checks.
	phantom_stream = dcn32_enable_phantom_stream(dc, context, pipes, pipe_cnt, index);
	dcn32_enable_phantom_plane(dc, context, phantom_stream, index);

	for (i = 0; i < dc->res_pool->pipe_count; i++) {
		struct pipe_ctx *pipe = &context->res_ctx.pipe_ctx[i];

		// Build scaling params for phantom pipes which were newly added.
		// We determine which phantom pipes were added by comparing with
		// the phantom stream.
		if (pipe->plane_state && pipe->stream && pipe->stream == phantom_stream &&
				pipe->stream->mall_stream_config.type == SUBVP_PHANTOM) {
			pipe->stream->use_dynamic_meta = false;
			pipe->plane_state->flip_immediate = false;
			if (!resource_build_scaling_params(pipe)) {
				// Log / remove phantom pipes since failed to build scaling params
			}
		}
	}
}

bool dcn32_validate_bandwidth(struct dc *dc,
		struct dc_state *context,
		bool fast_validate)
{
	bool out = false;

	BW_VAL_TRACE_SETUP();

	int vlevel = 0;
	int pipe_cnt = 0;
	display_e2e_pipe_params_st *pipes = kzalloc(dc->res_pool->pipe_count * sizeof(display_e2e_pipe_params_st), GFP_KERNEL);
	struct mall_temp_config mall_temp_config;

	/* To handle Freesync properly, setting FreeSync DML parameters
	 * to its default state for the first stage of validation
	 */
	context->bw_ctx.bw.dcn.clk.fw_based_mclk_switching = false;
	context->bw_ctx.dml.soc.dram_clock_change_requirement_final = true;

	DC_LOGGER_INIT(dc->ctx->logger);

	/* For fast validation, there are situations where a shallow copy of
	 * of the dc->current_state is created for the validation. In this case
	 * we want to save and restore the mall config because we always
	 * teardown subvp at the beginning of validation (and don't attempt
	 * to add it back if it's fast validation). If we don't restore the
	 * subvp config in cases of fast validation + shallow copy of the
	 * dc->current_state, the dc->current_state will have a partially
	 * removed subvp state when we did not intend to remove it.
	 */
	if (fast_validate) {
		memset(&mall_temp_config, 0, sizeof(mall_temp_config));
		dcn32_save_mall_state(dc, context, &mall_temp_config);
	}

	BW_VAL_TRACE_COUNT();

	DC_FP_START();
	out = dcn32_internal_validate_bw(dc, context, pipes, &pipe_cnt, &vlevel, fast_validate);
	DC_FP_END();

	if (fast_validate)
		dcn32_restore_mall_state(dc, context, &mall_temp_config);

	if (pipe_cnt == 0)
		goto validate_out;

	if (!out)
		goto validate_fail;

	BW_VAL_TRACE_END_VOLTAGE_LEVEL();

	if (fast_validate) {
		BW_VAL_TRACE_SKIP(fast);
		goto validate_out;
	}

	dc->res_pool->funcs->calculate_wm_and_dlg(dc, context, pipes, pipe_cnt, vlevel);

	BW_VAL_TRACE_END_WATERMARKS();

	goto validate_out;

validate_fail:
	DC_LOG_WARNING("Mode Validation Warning: %s failed validation.\n",
		dml_get_status_message(context->bw_ctx.dml.vba.ValidationStatus[context->bw_ctx.dml.vba.soc.num_states]));

	BW_VAL_TRACE_SKIP(fail);
	out = false;

validate_out:
	kfree(pipes);

	BW_VAL_TRACE_FINISH();

	return out;
}

int dcn32_populate_dml_pipes_from_context(
	struct dc *dc, struct dc_state *context,
	display_e2e_pipe_params_st *pipes,
	bool fast_validate)
{
	int i, pipe_cnt;
	struct resource_context *res_ctx = &context->res_ctx;
	struct pipe_ctx *pipe;
	bool subvp_in_use = false;
	struct dc_crtc_timing *timing;
	bool vsr_odm_support = false;

	dcn20_populate_dml_pipes_from_context(dc, context, pipes, fast_validate);

	/* Determine whether we will apply ODM 2to1 policy:
	 * Applies to single display and where the number of planes is less than 3.
	 * For 3 plane case ( 2 MPO planes ), we will not set the policy for the MPO pipes.
	 *
	 * Apply pipe split policy first so we can predict the pipe split correctly
	 * (dcn32_predict_pipe_split).
	 */
	for (i = 0, pipe_cnt = 0; i < dc->res_pool->pipe_count; i++) {
		if (!res_ctx->pipe_ctx[i].stream)
			continue;
		pipe = &res_ctx->pipe_ctx[i];
		timing = &pipe->stream->timing;

		pipes[pipe_cnt].pipe.dest.odm_combine_policy = dm_odm_combine_policy_dal;
		vsr_odm_support = (res_ctx->pipe_ctx[i].stream->src.width >= 5120 &&
				res_ctx->pipe_ctx[i].stream->src.width > res_ctx->pipe_ctx[i].stream->dst.width);
		if (context->stream_count == 1 &&
				context->stream_status[0].plane_count == 1 &&
				!dc_is_hdmi_signal(res_ctx->pipe_ctx[i].stream->signal) &&
				is_h_timing_divisible_by_2(res_ctx->pipe_ctx[i].stream) &&
				pipe->stream->timing.pix_clk_100hz * 100 > DCN3_2_VMIN_DISPCLK_HZ &&
				dc->debug.enable_single_display_2to1_odm_policy &&
				!vsr_odm_support) { //excluding 2to1 ODM combine on >= 5k vsr
			pipes[pipe_cnt].pipe.dest.odm_combine_policy = dm_odm_combine_policy_2to1;
		}
		pipe_cnt++;
	}

	for (i = 0, pipe_cnt = 0; i < dc->res_pool->pipe_count; i++) {

		if (!res_ctx->pipe_ctx[i].stream)
			continue;
		pipe = &res_ctx->pipe_ctx[i];
		timing = &pipe->stream->timing;

		pipes[pipe_cnt].pipe.src.gpuvm = true;
		DC_FP_START();
		dcn32_zero_pipe_dcc_fraction(pipes, pipe_cnt);
		DC_FP_END();
		pipes[pipe_cnt].pipe.dest.vfront_porch = timing->v_front_porch;
		pipes[pipe_cnt].pipe.src.gpuvm_min_page_size_kbytes = 256; // according to spreadsheet
		pipes[pipe_cnt].pipe.src.unbounded_req_mode = false;
		pipes[pipe_cnt].pipe.scale_ratio_depth.lb_depth = dm_lb_19;

		/* Only populate DML input with subvp info for full updates.
		 * This is just a workaround -- needs a proper fix.
		 */
		if (!fast_validate) {
			switch (pipe->stream->mall_stream_config.type) {
			case SUBVP_MAIN:
				pipes[pipe_cnt].pipe.src.use_mall_for_pstate_change = dm_use_mall_pstate_change_sub_viewport;
				subvp_in_use = true;
				break;
			case SUBVP_PHANTOM:
				pipes[pipe_cnt].pipe.src.use_mall_for_pstate_change = dm_use_mall_pstate_change_phantom_pipe;
				pipes[pipe_cnt].pipe.src.use_mall_for_static_screen = dm_use_mall_static_screen_disable;
				// Disallow unbounded req for SubVP according to DCHUB programming guide
				pipes[pipe_cnt].pipe.src.unbounded_req_mode = false;
				break;
			case SUBVP_NONE:
				pipes[pipe_cnt].pipe.src.use_mall_for_pstate_change = dm_use_mall_pstate_change_disable;
				pipes[pipe_cnt].pipe.src.use_mall_for_static_screen = dm_use_mall_static_screen_disable;
				break;
			default:
				break;
			}
		}

		pipes[pipe_cnt].dout.dsc_input_bpc = 0;
		if (pipes[pipe_cnt].dout.dsc_enable) {
			switch (timing->display_color_depth) {
			case COLOR_DEPTH_888:
				pipes[pipe_cnt].dout.dsc_input_bpc = 8;
				break;
			case COLOR_DEPTH_101010:
				pipes[pipe_cnt].dout.dsc_input_bpc = 10;
				break;
			case COLOR_DEPTH_121212:
				pipes[pipe_cnt].dout.dsc_input_bpc = 12;
				break;
			default:
				ASSERT(0);
				break;
			}
		}

		DC_FP_START();
		dcn32_predict_pipe_split(context, &pipes[pipe_cnt]);
		DC_FP_END();

		pipe_cnt++;
	}

	/* For DET allocation, we don't want to use DML policy (not optimal for utilizing all
	 * the DET available for each pipe). Use the DET override input to maintain our driver
	 * policy.
	 */
	dcn32_set_det_allocations(dc, context, pipes);

	// In general cases we want to keep the dram clock change requirement
	// (prefer configs that support MCLK switch). Only override to false
	// for SubVP
	if (context->bw_ctx.bw.dcn.clk.fw_based_mclk_switching || subvp_in_use)
		context->bw_ctx.dml.soc.dram_clock_change_requirement_final = false;
	else
		context->bw_ctx.dml.soc.dram_clock_change_requirement_final = true;

	return pipe_cnt;
}

static struct dc_cap_funcs cap_funcs = {
	.get_dcc_compression_cap = dcn20_get_dcc_compression_cap
};

void dcn32_calculate_wm_and_dlg(struct dc *dc, struct dc_state *context,
				display_e2e_pipe_params_st *pipes,
				int pipe_cnt,
				int vlevel)
{
    DC_FP_START();
    dcn32_calculate_wm_and_dlg_fpu(dc, context, pipes, pipe_cnt, vlevel);
    DC_FP_END();
}

static void dcn32_update_bw_bounding_box(struct dc *dc, struct clk_bw_params *bw_params)
{
	DC_FP_START();
	dcn32_update_bw_bounding_box_fpu(dc, bw_params);
	DC_FP_END();
}

static struct resource_funcs dcn32_res_pool_funcs = {
	.destroy = dcn32_destroy_resource_pool,
	.link_enc_create = dcn32_link_encoder_create,
	.link_enc_create_minimal = NULL,
	.panel_cntl_create = dcn32_panel_cntl_create,
	.validate_bandwidth = dcn32_validate_bandwidth,
	.calculate_wm_and_dlg = dcn32_calculate_wm_and_dlg,
	.populate_dml_pipes = dcn32_populate_dml_pipes_from_context,
	.acquire_idle_pipe_for_head_pipe_in_layer = dcn32_acquire_idle_pipe_for_head_pipe_in_layer,
	.add_stream_to_ctx = dcn30_add_stream_to_ctx,
	.add_dsc_to_stream_resource = dcn20_add_dsc_to_stream_resource,
	.remove_stream_from_ctx = dcn20_remove_stream_from_ctx,
	.populate_dml_writeback_from_context = dcn30_populate_dml_writeback_from_context,
	.set_mcif_arb_params = dcn30_set_mcif_arb_params,
	.find_first_free_match_stream_enc_for_link = dcn10_find_first_free_match_stream_enc_for_link,
	.acquire_post_bldn_3dlut = dcn32_acquire_post_bldn_3dlut,
	.release_post_bldn_3dlut = dcn32_release_post_bldn_3dlut,
	.update_bw_bounding_box = dcn32_update_bw_bounding_box,
	.patch_unknown_plane_state = dcn20_patch_unknown_plane_state,
	.update_soc_for_wm_a = dcn30_update_soc_for_wm_a,
	.add_phantom_pipes = dcn32_add_phantom_pipes,
	.remove_phantom_pipes = dcn32_remove_phantom_pipes,
	.retain_phantom_pipes = dcn32_retain_phantom_pipes,
	.save_mall_state = dcn32_save_mall_state,
	.restore_mall_state = dcn32_restore_mall_state,
};

static uint32_t read_pipe_fuses(struct dc_context *ctx)
{
	uint32_t value = REG_READ(CC_DC_PIPE_DIS);
	/* DCN32 support max 4 pipes */
	value = value & 0xf;
	return value;
}


static bool dcn32_resource_construct(
	uint8_t num_virtual_links,
	struct dc *dc,
	struct dcn32_resource_pool *pool)
{
	int i, j;
	struct dc_context *ctx = dc->ctx;
	struct irq_service_init_data init_data;
	struct ddc_service_init_data ddc_init_data = {0};
	uint32_t pipe_fuses = 0;
	uint32_t num_pipes  = 4;

#undef REG_STRUCT
#define REG_STRUCT bios_regs
	bios_regs_init();

#undef REG_STRUCT
#define REG_STRUCT clk_src_regs
	clk_src_regs_init(0, A),
	clk_src_regs_init(1, B),
	clk_src_regs_init(2, C),
	clk_src_regs_init(3, D),
	clk_src_regs_init(4, E);

#undef REG_STRUCT
#define REG_STRUCT abm_regs
	abm_regs_init(0),
	abm_regs_init(1),
	abm_regs_init(2),
	abm_regs_init(3);

#undef REG_STRUCT
#define REG_STRUCT dccg_regs
	dccg_regs_init();

	DC_FP_START();

	ctx->dc_bios->regs = &bios_regs;

	pool->base.res_cap = &res_cap_dcn32;
	/* max number of pipes for ASIC before checking for pipe fuses */
	num_pipes  = pool->base.res_cap->num_timing_generator;
	pipe_fuses = read_pipe_fuses(ctx);

	for (i = 0; i < pool->base.res_cap->num_timing_generator; i++)
		if (pipe_fuses & 1 << i)
			num_pipes--;

	if (pipe_fuses & 1)
		ASSERT(0); //Unexpected - Pipe 0 should always be fully functional!

	if (pipe_fuses & CC_DC_PIPE_DIS__DC_FULL_DIS_MASK)
		ASSERT(0); //Entire DCN is harvested!

	/* within dml lib, initial value is hard coded, if ASIC pipe is fused, the
	 * value will be changed, update max_num_dpp and max_num_otg for dml.
	 */
	dcn3_2_ip.max_num_dpp = num_pipes;
	dcn3_2_ip.max_num_otg = num_pipes;

	pool->base.funcs = &dcn32_res_pool_funcs;

	/*************************************************
	 *  Resource + asic cap harcoding                *
	 *************************************************/
	pool->base.underlay_pipe_index = NO_UNDERLAY_PIPE;
	pool->base.timing_generator_count = num_pipes;
	pool->base.pipe_count = num_pipes;
	pool->base.mpcc_count = num_pipes;
	dc->caps.max_downscale_ratio = 600;
	dc->caps.i2c_speed_in_khz = 100;
	dc->caps.i2c_speed_in_khz_hdcp = 100; /*1.4 w/a applied by default*/
	/* TODO: Bring max_cursor_size back to 256 after subvp cursor corruption is fixed*/
	dc->caps.max_cursor_size = 64;
	dc->caps.min_horizontal_blanking_period = 80;
	dc->caps.dmdata_alloc_size = 2048;
	dc->caps.mall_size_per_mem_channel = 4;
	dc->caps.mall_size_total = 0;
	dc->caps.cursor_cache_size = dc->caps.max_cursor_size * dc->caps.max_cursor_size * 8;

	dc->caps.cache_line_size = 64;
	dc->caps.cache_num_ways = 16;

	/* Calculate the available MALL space */
	dc->caps.max_cab_allocation_bytes = dcn32_calc_num_avail_chans_for_mall(
		dc, dc->ctx->dc_bios->vram_info.num_chans) *
		dc->caps.mall_size_per_mem_channel * 1024 * 1024;
	dc->caps.mall_size_total = dc->caps.max_cab_allocation_bytes;

	dc->caps.subvp_fw_processing_delay_us = 15;
	dc->caps.subvp_drr_max_vblank_margin_us = 40;
	dc->caps.subvp_prefetch_end_to_mall_start_us = 15;
	dc->caps.subvp_swath_height_margin_lines = 16;
	dc->caps.subvp_pstate_allow_width_us = 20;
	dc->caps.subvp_vertical_int_margin_us = 30;
	dc->caps.subvp_drr_vblank_start_margin_us = 100; // 100us margin

	dc->caps.max_slave_planes = 2;
	dc->caps.max_slave_yuv_planes = 2;
	dc->caps.max_slave_rgb_planes = 2;
	dc->caps.post_blend_color_processing = true;
	dc->caps.force_dp_tps4_for_cp2520 = true;
	if (dc->config.forceHBR2CP2520)
		dc->caps.force_dp_tps4_for_cp2520 = false;
	dc->caps.dp_hpo = true;
	dc->caps.dp_hdmi21_pcon_support = true;
	dc->caps.edp_dsc_support = true;
	dc->caps.extended_aux_timeout_support = true;
	dc->caps.dmcub_support = true;
	dc->caps.seamless_odm = true;

	/* Color pipeline capabilities */
	dc->caps.color.dpp.dcn_arch = 1;
	dc->caps.color.dpp.input_lut_shared = 0;
	dc->caps.color.dpp.icsc = 1;
	dc->caps.color.dpp.dgam_ram = 0; // must use gamma_corr
	dc->caps.color.dpp.dgam_rom_caps.srgb = 1;
	dc->caps.color.dpp.dgam_rom_caps.bt2020 = 1;
	dc->caps.color.dpp.dgam_rom_caps.gamma2_2 = 1;
	dc->caps.color.dpp.dgam_rom_caps.pq = 1;
	dc->caps.color.dpp.dgam_rom_caps.hlg = 1;
	dc->caps.color.dpp.post_csc = 1;
	dc->caps.color.dpp.gamma_corr = 1;
	dc->caps.color.dpp.dgam_rom_for_yuv = 0;

	dc->caps.color.dpp.hw_3d_lut = 1;
	dc->caps.color.dpp.ogam_ram = 0;  // no OGAM in DPP since DCN1
	// no OGAM ROM on DCN2 and later ASICs
	dc->caps.color.dpp.ogam_rom_caps.srgb = 0;
	dc->caps.color.dpp.ogam_rom_caps.bt2020 = 0;
	dc->caps.color.dpp.ogam_rom_caps.gamma2_2 = 0;
	dc->caps.color.dpp.ogam_rom_caps.pq = 0;
	dc->caps.color.dpp.ogam_rom_caps.hlg = 0;
	dc->caps.color.dpp.ocsc = 0;

	dc->caps.color.mpc.gamut_remap = 1;
	dc->caps.color.mpc.num_3dluts = pool->base.res_cap->num_mpc_3dlut; //4, configurable to be before or after BLND in MPCC
	dc->caps.color.mpc.ogam_ram = 1;
	dc->caps.color.mpc.ogam_rom_caps.srgb = 0;
	dc->caps.color.mpc.ogam_rom_caps.bt2020 = 0;
	dc->caps.color.mpc.ogam_rom_caps.gamma2_2 = 0;
	dc->caps.color.mpc.ogam_rom_caps.pq = 0;
	dc->caps.color.mpc.ogam_rom_caps.hlg = 0;
	dc->caps.color.mpc.ocsc = 1;

	/* Use pipe context based otg sync logic */
	dc->config.use_pipe_ctx_sync_logic = true;

	/* read VBIOS LTTPR caps */
	{
		if (ctx->dc_bios->funcs->get_lttpr_caps) {
			enum bp_result bp_query_result;
			uint8_t is_vbios_lttpr_enable = 0;

			bp_query_result = ctx->dc_bios->funcs->get_lttpr_caps(ctx->dc_bios, &is_vbios_lttpr_enable);
			dc->caps.vbios_lttpr_enable = (bp_query_result == BP_RESULT_OK) && !!is_vbios_lttpr_enable;
		}

		/* interop bit is implicit */
		{
			dc->caps.vbios_lttpr_aware = true;
		}
	}

	if (dc->ctx->dce_environment == DCE_ENV_PRODUCTION_DRV)
		dc->debug = debug_defaults_drv;
	else if (dc->ctx->dce_environment == DCE_ENV_FPGA_MAXIMUS) {
		dc->debug = debug_defaults_diags;
	} else
		dc->debug = debug_defaults_diags;
	// Init the vm_helper
	if (dc->vm_helper)
		vm_helper_init(dc->vm_helper, 16);

	/*************************************************
	 *  Create resources                             *
	 *************************************************/

	/* Clock Sources for Pixel Clock*/
	pool->base.clock_sources[DCN32_CLK_SRC_PLL0] =
			dcn32_clock_source_create(ctx, ctx->dc_bios,
				CLOCK_SOURCE_COMBO_PHY_PLL0,
				&clk_src_regs[0], false);
	pool->base.clock_sources[DCN32_CLK_SRC_PLL1] =
			dcn32_clock_source_create(ctx, ctx->dc_bios,
				CLOCK_SOURCE_COMBO_PHY_PLL1,
				&clk_src_regs[1], false);
	pool->base.clock_sources[DCN32_CLK_SRC_PLL2] =
			dcn32_clock_source_create(ctx, ctx->dc_bios,
				CLOCK_SOURCE_COMBO_PHY_PLL2,
				&clk_src_regs[2], false);
	pool->base.clock_sources[DCN32_CLK_SRC_PLL3] =
			dcn32_clock_source_create(ctx, ctx->dc_bios,
				CLOCK_SOURCE_COMBO_PHY_PLL3,
				&clk_src_regs[3], false);
	pool->base.clock_sources[DCN32_CLK_SRC_PLL4] =
			dcn32_clock_source_create(ctx, ctx->dc_bios,
				CLOCK_SOURCE_COMBO_PHY_PLL4,
				&clk_src_regs[4], false);

	pool->base.clk_src_count = DCN32_CLK_SRC_TOTAL;

	/* todo: not reuse phy_pll registers */
	pool->base.dp_clock_source =
			dcn32_clock_source_create(ctx, ctx->dc_bios,
				CLOCK_SOURCE_ID_DP_DTO,
				&clk_src_regs[0], true);

	for (i = 0; i < pool->base.clk_src_count; i++) {
		if (pool->base.clock_sources[i] == NULL) {
			dm_error("DC: failed to create clock sources!\n");
			BREAK_TO_DEBUGGER();
			goto create_fail;
		}
	}

	/* DCCG */
	pool->base.dccg = dccg32_create(ctx, &dccg_regs, &dccg_shift, &dccg_mask);
	if (pool->base.dccg == NULL) {
		dm_error("DC: failed to create dccg!\n");
		BREAK_TO_DEBUGGER();
		goto create_fail;
	}

	/* DML */
	if (!IS_FPGA_MAXIMUS_DC(dc->ctx->dce_environment))
		dml_init_instance(&dc->dml, &dcn3_2_soc, &dcn3_2_ip, DML_PROJECT_DCN32);

	/* IRQ Service */
	init_data.ctx = dc->ctx;
	pool->base.irqs = dal_irq_service_dcn32_create(&init_data);
	if (!pool->base.irqs)
		goto create_fail;

	/* HUBBUB */
	pool->base.hubbub = dcn32_hubbub_create(ctx);
	if (pool->base.hubbub == NULL) {
		BREAK_TO_DEBUGGER();
		dm_error("DC: failed to create hubbub!\n");
		goto create_fail;
	}

	/* HUBPs, DPPs, OPPs, TGs, ABMs */
	for (i = 0, j = 0; i < pool->base.res_cap->num_timing_generator; i++) {

		/* if pipe is disabled, skip instance of HW pipe,
		 * i.e, skip ASIC register instance
		 */
		if (pipe_fuses & 1 << i)
			continue;

		/* HUBPs */
		pool->base.hubps[j] = dcn32_hubp_create(ctx, i);
		if (pool->base.hubps[j] == NULL) {
			BREAK_TO_DEBUGGER();
			dm_error(
				"DC: failed to create hubps!\n");
			goto create_fail;
		}

		/* DPPs */
		pool->base.dpps[j] = dcn32_dpp_create(ctx, i);
		if (pool->base.dpps[j] == NULL) {
			BREAK_TO_DEBUGGER();
			dm_error(
				"DC: failed to create dpps!\n");
			goto create_fail;
		}

		/* OPPs */
		pool->base.opps[j] = dcn32_opp_create(ctx, i);
		if (pool->base.opps[j] == NULL) {
			BREAK_TO_DEBUGGER();
			dm_error(
				"DC: failed to create output pixel processor!\n");
			goto create_fail;
		}

		/* TGs */
		pool->base.timing_generators[j] = dcn32_timing_generator_create(
				ctx, i);
		if (pool->base.timing_generators[j] == NULL) {
			BREAK_TO_DEBUGGER();
			dm_error("DC: failed to create tg!\n");
			goto create_fail;
		}

		/* ABMs */
		pool->base.multiple_abms[j] = dmub_abm_create(ctx,
				&abm_regs[i],
				&abm_shift,
				&abm_mask);
		if (pool->base.multiple_abms[j] == NULL) {
			dm_error("DC: failed to create abm for pipe %d!\n", i);
			BREAK_TO_DEBUGGER();
			goto create_fail;
		}

		/* index for resource pool arrays for next valid pipe */
		j++;
	}

	/* PSR */
	pool->base.psr = dmub_psr_create(ctx);
	if (pool->base.psr == NULL) {
		dm_error("DC: failed to create psr obj!\n");
		BREAK_TO_DEBUGGER();
		goto create_fail;
	}

	/* MPCCs */
	pool->base.mpc = dcn32_mpc_create(ctx, pool->base.res_cap->num_timing_generator, pool->base.res_cap->num_mpc_3dlut);
	if (pool->base.mpc == NULL) {
		BREAK_TO_DEBUGGER();
		dm_error("DC: failed to create mpc!\n");
		goto create_fail;
	}

	/* DSCs */
	for (i = 0; i < pool->base.res_cap->num_dsc; i++) {
		pool->base.dscs[i] = dcn32_dsc_create(ctx, i);
		if (pool->base.dscs[i] == NULL) {
			BREAK_TO_DEBUGGER();
			dm_error("DC: failed to create display stream compressor %d!\n", i);
			goto create_fail;
		}
	}

	/* DWB */
	if (!dcn32_dwbc_create(ctx, &pool->base)) {
		BREAK_TO_DEBUGGER();
		dm_error("DC: failed to create dwbc!\n");
		goto create_fail;
	}

	/* MMHUBBUB */
	if (!dcn32_mmhubbub_create(ctx, &pool->base)) {
		BREAK_TO_DEBUGGER();
		dm_error("DC: failed to create mcif_wb!\n");
		goto create_fail;
	}

	/* AUX and I2C */
	for (i = 0; i < pool->base.res_cap->num_ddc; i++) {
		pool->base.engines[i] = dcn32_aux_engine_create(ctx, i);
		if (pool->base.engines[i] == NULL) {
			BREAK_TO_DEBUGGER();
			dm_error(
				"DC:failed to create aux engine!!\n");
			goto create_fail;
		}
		pool->base.hw_i2cs[i] = dcn32_i2c_hw_create(ctx, i);
		if (pool->base.hw_i2cs[i] == NULL) {
			BREAK_TO_DEBUGGER();
			dm_error(
				"DC:failed to create hw i2c!!\n");
			goto create_fail;
		}
		pool->base.sw_i2cs[i] = NULL;
	}

	/* Audio, HWSeq, Stream Encoders including HPO and virtual, MPC 3D LUTs */
	if (!resource_construct(num_virtual_links, dc, &pool->base,
			(!IS_FPGA_MAXIMUS_DC(dc->ctx->dce_environment) ?
			&res_create_funcs : &res_create_maximus_funcs)))
			goto create_fail;

	/* HW Sequencer init functions and Plane caps */
	dcn32_hw_sequencer_init_functions(dc);

	dc->caps.max_planes =  pool->base.pipe_count;

	for (i = 0; i < dc->caps.max_planes; ++i)
		dc->caps.planes[i] = plane_cap;

	dc->cap_funcs = cap_funcs;

	if (dc->ctx->dc_bios->fw_info.oem_i2c_present) {
		ddc_init_data.ctx = dc->ctx;
		ddc_init_data.link = NULL;
		ddc_init_data.id.id = dc->ctx->dc_bios->fw_info.oem_i2c_obj_id;
		ddc_init_data.id.enum_id = 0;
		ddc_init_data.id.type = OBJECT_TYPE_GENERIC;
		pool->base.oem_device = dc->link_srv->create_ddc_service(&ddc_init_data);
	} else {
		pool->base.oem_device = NULL;
	}

	if (ASICREV_IS_GC_11_0_3(dc->ctx->asic_id.hw_internal_rev) && (dc->config.sdpif_request_limit_words_per_umc == 0))
		dc->config.sdpif_request_limit_words_per_umc = 16;

	DC_FP_END();

	return true;

create_fail:

	DC_FP_END();

	dcn32_resource_destruct(pool);

	return false;
}

struct resource_pool *dcn32_create_resource_pool(
		const struct dc_init_data *init_data,
		struct dc *dc)
{
	struct dcn32_resource_pool *pool =
		kzalloc(sizeof(struct dcn32_resource_pool), GFP_KERNEL);

	if (!pool)
		return NULL;

	if (dcn32_resource_construct(init_data->num_virtual_links, dc, pool))
		return &pool->base;

	BREAK_TO_DEBUGGER();
	kfree(pool);
	return NULL;
}

static struct pipe_ctx *find_idle_secondary_pipe_check_mpo(
		struct resource_context *res_ctx,
		const struct resource_pool *pool,
		const struct pipe_ctx *primary_pipe)
{
	int i;
	struct pipe_ctx *secondary_pipe = NULL;
	struct pipe_ctx *next_odm_mpo_pipe = NULL;
	int primary_index, preferred_pipe_idx;
	struct pipe_ctx *old_primary_pipe = NULL;

	/*
	 * Modified from find_idle_secondary_pipe
	 * With windowed MPO and ODM, we want to avoid the case where we want a
	 *  free pipe for the left side but the free pipe is being used on the
	 *  right side.
	 * Add check on current_state if the primary_pipe is the left side,
	 *  to check the right side ( primary_pipe->next_odm_pipe ) to see if
	 *  it is using a pipe for MPO ( primary_pipe->next_odm_pipe->bottom_pipe )
	 * - If so, then don't use this pipe
	 * EXCEPTION - 3 plane ( 2 MPO plane ) case
	 * - in this case, the primary pipe has already gotten a free pipe for the
	 *  MPO window in the left
	 * - when it tries to get a free pipe for the MPO window on the right,
	 *  it will see that it is already assigned to the right side
	 *  ( primary_pipe->next_odm_pipe ).  But in this case, we want this
	 *  free pipe, since it will be for the right side.  So add an
	 *  additional condition, that skipping the free pipe on the right only
	 *  applies if the primary pipe has no bottom pipe currently assigned
	 */
	if (primary_pipe) {
		primary_index = primary_pipe->pipe_idx;
		old_primary_pipe = &primary_pipe->stream->ctx->dc->current_state->res_ctx.pipe_ctx[primary_index];
		if ((old_primary_pipe->next_odm_pipe) && (old_primary_pipe->next_odm_pipe->bottom_pipe)
			&& (!primary_pipe->bottom_pipe))
			next_odm_mpo_pipe = old_primary_pipe->next_odm_pipe->bottom_pipe;

		preferred_pipe_idx = (pool->pipe_count - 1) - primary_pipe->pipe_idx;
		if ((res_ctx->pipe_ctx[preferred_pipe_idx].stream == NULL) &&
			!(next_odm_mpo_pipe && next_odm_mpo_pipe->pipe_idx == preferred_pipe_idx)) {
			secondary_pipe = &res_ctx->pipe_ctx[preferred_pipe_idx];
			secondary_pipe->pipe_idx = preferred_pipe_idx;
		}
	}

	/*
	 * search backwards for the second pipe to keep pipe
	 * assignment more consistent
	 */
	if (!secondary_pipe)
		for (i = pool->pipe_count - 1; i >= 0; i--) {
			if ((res_ctx->pipe_ctx[i].stream == NULL) &&
				!(next_odm_mpo_pipe && next_odm_mpo_pipe->pipe_idx == i)) {
				secondary_pipe = &res_ctx->pipe_ctx[i];
				secondary_pipe->pipe_idx = i;
				break;
			}
		}

	return secondary_pipe;
}

struct pipe_ctx *dcn32_acquire_idle_pipe_for_head_pipe_in_layer(
		struct dc_state *state,
		const struct resource_pool *pool,
		struct dc_stream_state *stream,
		struct pipe_ctx *head_pipe)
{
	struct resource_context *res_ctx = &state->res_ctx;
	struct pipe_ctx *idle_pipe, *pipe;
	struct resource_context *old_ctx = &stream->ctx->dc->current_state->res_ctx;
	int head_index;

	if (!head_pipe)
		ASSERT(0);

	/*
	 * Modified from dcn20_acquire_idle_pipe_for_layer
	 * Check if head_pipe in old_context already has bottom_pipe allocated.
	 * - If so, check if that pipe is available in the current context.
	 * --  If so, reuse pipe from old_context
	 */
	head_index = head_pipe->pipe_idx;
	pipe = &old_ctx->pipe_ctx[head_index];
	if (pipe->bottom_pipe && res_ctx->pipe_ctx[pipe->bottom_pipe->pipe_idx].stream == NULL) {
		idle_pipe = &res_ctx->pipe_ctx[pipe->bottom_pipe->pipe_idx];
		idle_pipe->pipe_idx = pipe->bottom_pipe->pipe_idx;
	} else {
		idle_pipe = find_idle_secondary_pipe_check_mpo(res_ctx, pool, head_pipe);
		if (!idle_pipe)
			return NULL;
	}

	idle_pipe->stream = head_pipe->stream;
	idle_pipe->stream_res.tg = head_pipe->stream_res.tg;
	idle_pipe->stream_res.opp = head_pipe->stream_res.opp;

	idle_pipe->plane_res.hubp = pool->hubps[idle_pipe->pipe_idx];
	idle_pipe->plane_res.ipp = pool->ipps[idle_pipe->pipe_idx];
	idle_pipe->plane_res.dpp = pool->dpps[idle_pipe->pipe_idx];
	idle_pipe->plane_res.mpcc_inst = pool->dpps[idle_pipe->pipe_idx]->inst;

	return idle_pipe;
}

unsigned int dcn32_calc_num_avail_chans_for_mall(struct dc *dc, int num_chans)
{
	/*
	 * DCN32 and DCN321 SKUs may have different sizes for MALL
	 *  but we may not be able to access all the MALL space.
	 *  If the num_chans is power of 2, then we can access all
	 *  of the available MALL space.  Otherwise, we can only
	 *  access:
	 *
	 *  max_cab_size_in_bytes = total_cache_size_in_bytes *
	 *    ((2^floor(log2(num_chans)))/num_chans)
	 *
	 * Calculating the MALL sizes for all available SKUs, we
	 *  have come up with the follow simplified check.
	 * - we have max_chans which provides the max MALL size.
	 *  Each chans supports 4MB of MALL so:
	 *
	 *  total_cache_size_in_bytes = max_chans * 4 MB
	 *
	 * - we have avail_chans which shows the number of channels
	 *  we can use if we can't access the entire MALL space.
	 *  It is generally half of max_chans
	 * - so we use the following checks:
	 *
	 *   if (num_chans == max_chans), return max_chans
	 *   if (num_chans < max_chans), return avail_chans
	 *
	 * - exception is GC_11_0_0 where we can't access max_chans,
	 *  so we define max_avail_chans as the maximum available
	 *  MALL space
	 *
	 */
	int gc_11_0_0_max_chans = 48;
	int gc_11_0_0_max_avail_chans = 32;
	int gc_11_0_0_avail_chans = 16;
	int gc_11_0_3_max_chans = 16;
	int gc_11_0_3_avail_chans = 8;
	int gc_11_0_2_max_chans = 8;
	int gc_11_0_2_avail_chans = 4;

	if (ASICREV_IS_GC_11_0_0(dc->ctx->asic_id.hw_internal_rev)) {
		return (num_chans == gc_11_0_0_max_chans) ?
			gc_11_0_0_max_avail_chans : gc_11_0_0_avail_chans;
	} else if (ASICREV_IS_GC_11_0_2(dc->ctx->asic_id.hw_internal_rev)) {
		return (num_chans == gc_11_0_2_max_chans) ?
			gc_11_0_2_max_chans : gc_11_0_2_avail_chans;
	} else { // if (ASICREV_IS_GC_11_0_3(dc->ctx->asic_id.hw_internal_rev)) {
		return (num_chans == gc_11_0_3_max_chans) ?
			gc_11_0_3_max_chans : gc_11_0_3_avail_chans;
	}
}<|MERGE_RESOLUTION|>--- conflicted
+++ resolved
@@ -724,13 +724,10 @@
 	.min_prefetch_in_strobe_ns = 60000, // 60us
 	.disable_unbounded_requesting = false,
 	.override_dispclk_programming = true,
-<<<<<<< HEAD
-=======
 	.disable_fpo_optimizations = false,
 	.fpo_vactive_margin_us = 2000, // 2000us
 	.disable_fpo_vactive = true,
 	.disable_boot_optimizations = false,
->>>>>>> 33a86170
 };
 
 static const struct dc_debug_options debug_defaults_diags = {
