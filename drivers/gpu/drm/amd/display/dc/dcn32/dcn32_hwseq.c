/*
 * Copyright 2016 Advanced Micro Devices, Inc.
 *
 * Permission is hereby granted, free of charge, to any person obtaining a
 * copy of this software and associated documentation files (the "Software"),
 * to deal in the Software without restriction, including without limitation
 * the rights to use, copy, modify, merge, publish, distribute, sublicense,
 * and/or sell copies of the Software, and to permit persons to whom the
 * Software is furnished to do so, subject to the following conditions:
 *
 * The above copyright notice and this permission notice shall be included in
 * all copies or substantial portions of the Software.
 *
 * THE SOFTWARE IS PROVIDED "AS IS", WITHOUT WARRANTY OF ANY KIND, EXPRESS OR
 * IMPLIED, INCLUDING BUT NOT LIMITED TO THE WARRANTIES OF MERCHANTABILITY,
 * FITNESS FOR A PARTICULAR PURPOSE AND NONINFRINGEMENT.  IN NO EVENT SHALL
 * THE COPYRIGHT HOLDER(S) OR AUTHOR(S) BE LIABLE FOR ANY CLAIM, DAMAGES OR
 * OTHER LIABILITY, WHETHER IN AN ACTION OF CONTRACT, TORT OR OTHERWISE,
 * ARISING FROM, OUT OF OR IN CONNECTION WITH THE SOFTWARE OR THE USE OR
 * OTHER DEALINGS IN THE SOFTWARE.
 *
 * Authors: AMD
 *
 */


#include "dm_services.h"
#include "dm_helpers.h"
#include "core_types.h"
#include "resource.h"
#include "dccg.h"
#include "dce/dce_hwseq.h"
#include "dcn30/dcn30_cm_common.h"
#include "reg_helper.h"
#include "abm.h"
#include "hubp.h"
#include "dchubbub.h"
#include "timing_generator.h"
#include "opp.h"
#include "ipp.h"
#include "mpc.h"
#include "mcif_wb.h"
#include "dc_dmub_srv.h"
#include "link_hwss.h"
#include "dpcd_defs.h"
#include "dcn32_hwseq.h"
#include "clk_mgr.h"
#include "dsc.h"
#include "dcn20/dcn20_optc.h"
#include "dmub_subvp_state.h"
#include "dce/dmub_hw_lock_mgr.h"
#include "dcn32_resource.h"
#include "link.h"
#include "dmub/inc/dmub_subvp_state.h"

#define DC_LOGGER_INIT(logger)

#define CTX \
	hws->ctx
#define REG(reg)\
	hws->regs->reg
#define DC_LOGGER \
		dc->ctx->logger


#undef FN
#define FN(reg_name, field_name) \
	hws->shifts->field_name, hws->masks->field_name

void dcn32_dsc_pg_control(
		struct dce_hwseq *hws,
		unsigned int dsc_inst,
		bool power_on)
{
	uint32_t power_gate = power_on ? 0 : 1;
	uint32_t pwr_status = power_on ? 0 : 2;
	uint32_t org_ip_request_cntl = 0;

	if (hws->ctx->dc->debug.disable_dsc_power_gate)
		return;

	REG_GET(DC_IP_REQUEST_CNTL, IP_REQUEST_EN, &org_ip_request_cntl);
	if (org_ip_request_cntl == 0)
		REG_SET(DC_IP_REQUEST_CNTL, 0, IP_REQUEST_EN, 1);

	switch (dsc_inst) {
	case 0: /* DSC0 */
		REG_UPDATE(DOMAIN16_PG_CONFIG,
				DOMAIN_POWER_GATE, power_gate);

		REG_WAIT(DOMAIN16_PG_STATUS,
				DOMAIN_PGFSM_PWR_STATUS, pwr_status,
				1, 1000);
		break;
	case 1: /* DSC1 */
		REG_UPDATE(DOMAIN17_PG_CONFIG,
				DOMAIN_POWER_GATE, power_gate);

		REG_WAIT(DOMAIN17_PG_STATUS,
				DOMAIN_PGFSM_PWR_STATUS, pwr_status,
				1, 1000);
		break;
	case 2: /* DSC2 */
		REG_UPDATE(DOMAIN18_PG_CONFIG,
				DOMAIN_POWER_GATE, power_gate);

		REG_WAIT(DOMAIN18_PG_STATUS,
				DOMAIN_PGFSM_PWR_STATUS, pwr_status,
				1, 1000);
		break;
	case 3: /* DSC3 */
		REG_UPDATE(DOMAIN19_PG_CONFIG,
				DOMAIN_POWER_GATE, power_gate);

		REG_WAIT(DOMAIN19_PG_STATUS,
				DOMAIN_PGFSM_PWR_STATUS, pwr_status,
				1, 1000);
		break;
	default:
		BREAK_TO_DEBUGGER();
		break;
	}

	if (org_ip_request_cntl == 0)
		REG_SET(DC_IP_REQUEST_CNTL, 0, IP_REQUEST_EN, 0);
}


void dcn32_enable_power_gating_plane(
	struct dce_hwseq *hws,
	bool enable)
{
	bool force_on = true; /* disable power gating */
	uint32_t org_ip_request_cntl = 0;

	if (enable)
		force_on = false;

	REG_GET(DC_IP_REQUEST_CNTL, IP_REQUEST_EN, &org_ip_request_cntl);
	if (org_ip_request_cntl == 0)
		REG_SET(DC_IP_REQUEST_CNTL, 0, IP_REQUEST_EN, 1);

	/* DCHUBP0/1/2/3 */
	REG_UPDATE(DOMAIN0_PG_CONFIG, DOMAIN_POWER_FORCEON, force_on);
	REG_UPDATE(DOMAIN1_PG_CONFIG, DOMAIN_POWER_FORCEON, force_on);
	REG_UPDATE(DOMAIN2_PG_CONFIG, DOMAIN_POWER_FORCEON, force_on);
	REG_UPDATE(DOMAIN3_PG_CONFIG, DOMAIN_POWER_FORCEON, force_on);

	/* DCS0/1/2/3 */
	REG_UPDATE(DOMAIN16_PG_CONFIG, DOMAIN_POWER_FORCEON, force_on);
	REG_UPDATE(DOMAIN17_PG_CONFIG, DOMAIN_POWER_FORCEON, force_on);
	REG_UPDATE(DOMAIN18_PG_CONFIG, DOMAIN_POWER_FORCEON, force_on);
	REG_UPDATE(DOMAIN19_PG_CONFIG, DOMAIN_POWER_FORCEON, force_on);

	if (org_ip_request_cntl == 0)
		REG_SET(DC_IP_REQUEST_CNTL, 0, IP_REQUEST_EN, 0);
}

void dcn32_hubp_pg_control(struct dce_hwseq *hws, unsigned int hubp_inst, bool power_on)
{
	uint32_t power_gate = power_on ? 0 : 1;
	uint32_t pwr_status = power_on ? 0 : 2;

	if (hws->ctx->dc->debug.disable_hubp_power_gate)
		return;

	if (REG(DOMAIN0_PG_CONFIG) == 0)
		return;

	switch (hubp_inst) {
	case 0:
		REG_SET(DOMAIN0_PG_CONFIG, 0, DOMAIN_POWER_GATE, power_gate);
		REG_WAIT(DOMAIN0_PG_STATUS, DOMAIN_PGFSM_PWR_STATUS, pwr_status, 1, 1000);
		break;
	case 1:
		REG_SET(DOMAIN1_PG_CONFIG, 0, DOMAIN_POWER_GATE, power_gate);
		REG_WAIT(DOMAIN1_PG_STATUS, DOMAIN_PGFSM_PWR_STATUS, pwr_status, 1, 1000);
		break;
	case 2:
		REG_SET(DOMAIN2_PG_CONFIG, 0, DOMAIN_POWER_GATE, power_gate);
		REG_WAIT(DOMAIN2_PG_STATUS, DOMAIN_PGFSM_PWR_STATUS, pwr_status, 1, 1000);
		break;
	case 3:
		REG_SET(DOMAIN3_PG_CONFIG, 0, DOMAIN_POWER_GATE, power_gate);
		REG_WAIT(DOMAIN3_PG_STATUS, DOMAIN_PGFSM_PWR_STATUS, pwr_status, 1, 1000);
		break;
	default:
		BREAK_TO_DEBUGGER();
		break;
	}
}

static bool dcn32_check_no_memory_request_for_cab(struct dc *dc)
{
	int i;

    /* First, check no-memory-request case */
	for (i = 0; i < dc->current_state->stream_count; i++) {
		if ((dc->current_state->stream_status[i].plane_count) &&
			(dc->current_state->streams[i]->link->psr_settings.psr_version == DC_PSR_VERSION_UNSUPPORTED))
			/* Fail eligibility on a visible stream */
			break;
	}

	if (i == dc->current_state->stream_count)
		return true;

	return false;
}


/* This function loops through every surface that needs to be cached in CAB for SS,
 * and calculates the total number of ways required to store all surfaces (primary,
 * meta, cursor).
 */
static uint32_t dcn32_calculate_cab_allocation(struct dc *dc, struct dc_state *ctx)
{
	int i;
	uint8_t num_ways = 0;
	uint32_t mall_ss_size_bytes = 0;

	mall_ss_size_bytes = ctx->bw_ctx.bw.dcn.mall_ss_size_bytes;
	// TODO add additional logic for PSR active stream exclusion optimization
	// mall_ss_psr_active_size_bytes = ctx->bw_ctx.bw.dcn.mall_ss_psr_active_size_bytes;

	// Include cursor size for CAB allocation
	for (i = 0; i < dc->res_pool->pipe_count; i++) {
		struct pipe_ctx *pipe = &ctx->res_ctx.pipe_ctx[i];

		if (!pipe->stream || !pipe->plane_state)
			continue;

		mall_ss_size_bytes += dcn32_helper_calculate_mall_bytes_for_cursor(dc, pipe, false);
	}

	// Convert number of cache lines required to number of ways
	if (dc->debug.force_mall_ss_num_ways > 0) {
		num_ways = dc->debug.force_mall_ss_num_ways;
	} else {
		num_ways = dcn32_helper_mall_bytes_to_ways(dc, mall_ss_size_bytes);
	}

	return num_ways;
}

bool dcn32_apply_idle_power_optimizations(struct dc *dc, bool enable)
{
	union dmub_rb_cmd cmd;
	uint8_t ways, i;
	int j;
	bool mall_ss_unsupported = false;
	struct dc_plane_state *plane = NULL;

	if (!dc->ctx->dmub_srv)
		return false;

	for (i = 0; i < dc->current_state->stream_count; i++) {
		/* MALL SS messaging is not supported with PSR at this time */
		if (dc->current_state->streams[i] != NULL &&
				dc->current_state->streams[i]->link->psr_settings.psr_version != DC_PSR_VERSION_UNSUPPORTED)
			return false;
	}

	if (enable) {
		if (dc->current_state) {

			/* 1. Check no memory request case for CAB.
			 * If no memory request case, send CAB_ACTION NO_DF_REQ DMUB message
			 */
			if (dcn32_check_no_memory_request_for_cab(dc)) {
				/* Enable no-memory-requests case */
				memset(&cmd, 0, sizeof(cmd));
				cmd.cab.header.type = DMUB_CMD__CAB_FOR_SS;
				cmd.cab.header.sub_type = DMUB_CMD__CAB_NO_DCN_REQ;
				cmd.cab.header.payload_bytes = sizeof(cmd.cab) - sizeof(cmd.cab.header);

				dc_dmub_srv_cmd_queue(dc->ctx->dmub_srv, &cmd);
				dc_dmub_srv_cmd_execute(dc->ctx->dmub_srv);

				return true;
			}

			/* 2. Check if all surfaces can fit in CAB.
			 * If surfaces can fit into CAB, send CAB_ACTION_ALLOW DMUB message
			 * and configure HUBP's to fetch from MALL
			 */
			ways = dcn32_calculate_cab_allocation(dc, dc->current_state);

			/* MALL not supported with Stereo3D or TMZ surface. If any plane is using stereo,
			 * or TMZ surface, don't try to enter MALL.
			 */
			for (i = 0; i < dc->current_state->stream_count; i++) {
				for (j = 0; j < dc->current_state->stream_status[i].plane_count; j++) {
					plane = dc->current_state->stream_status[i].plane_states[j];

					if (plane->address.type == PLN_ADDR_TYPE_GRPH_STEREO ||
							plane->address.tmz_surface) {
						mall_ss_unsupported = true;
						break;
					}
				}
				if (mall_ss_unsupported)
					break;
			}
			if (ways <= dc->caps.cache_num_ways && !mall_ss_unsupported) {
				memset(&cmd, 0, sizeof(cmd));
				cmd.cab.header.type = DMUB_CMD__CAB_FOR_SS;
				cmd.cab.header.sub_type = DMUB_CMD__CAB_DCN_SS_FIT_IN_CAB;
				cmd.cab.header.payload_bytes = sizeof(cmd.cab) - sizeof(cmd.cab.header);
				cmd.cab.cab_alloc_ways = ways;

				dc_dmub_srv_cmd_queue(dc->ctx->dmub_srv, &cmd);
				dc_dmub_srv_cmd_execute(dc->ctx->dmub_srv);

				return true;
			}

		}
		return false;
	}

	/* Disable CAB */
	memset(&cmd, 0, sizeof(cmd));
	cmd.cab.header.type = DMUB_CMD__CAB_FOR_SS;
	cmd.cab.header.sub_type = DMUB_CMD__CAB_NO_IDLE_OPTIMIZATION;
	cmd.cab.header.payload_bytes =
			sizeof(cmd.cab) - sizeof(cmd.cab.header);

	dc_dmub_srv_cmd_queue(dc->ctx->dmub_srv, &cmd);
	dc_dmub_srv_cmd_execute(dc->ctx->dmub_srv);
	dc_dmub_srv_wait_idle(dc->ctx->dmub_srv);

	return true;
}

/* Send DMCUB message with SubVP pipe info
 * - For each pipe in context, populate payload with required SubVP information
 *   if the pipe is using SubVP for MCLK switch
 * - This function must be called while the DMUB HW lock is acquired by driver
 */
void dcn32_commit_subvp_config(struct dc *dc, struct dc_state *context)
{
	int i;
	bool enable_subvp = false;

	if (!dc->ctx || !dc->ctx->dmub_srv)
		return;

	for (i = 0; i < dc->res_pool->pipe_count; i++) {
		struct pipe_ctx *pipe_ctx = &context->res_ctx.pipe_ctx[i];

		if (pipe_ctx->stream && pipe_ctx->stream->mall_stream_config.paired_stream &&
				pipe_ctx->stream->mall_stream_config.type == SUBVP_MAIN) {
			// There is at least 1 SubVP pipe, so enable SubVP
			enable_subvp = true;
			break;
		}
	}
	dc_dmub_setup_subvp_dmub_command(dc, context, enable_subvp);
}

/* Sub-Viewport DMUB lock needs to be acquired by driver whenever SubVP is active and:
 * 1. Any full update for any SubVP main pipe
 * 2. Any immediate flip for any SubVP pipe
 * 3. Any flip for DRR pipe
 * 4. If SubVP was previously in use (i.e. in old context)
 */
void dcn32_subvp_pipe_control_lock(struct dc *dc,
		struct dc_state *context,
		bool lock,
		bool should_lock_all_pipes,
		struct pipe_ctx *top_pipe_to_program,
		bool subvp_prev_use)
{
	unsigned int i = 0;
	bool subvp_immediate_flip = false;
	bool subvp_in_use = false;
	struct pipe_ctx *pipe;

	for (i = 0; i < dc->res_pool->pipe_count; i++) {
		pipe = &context->res_ctx.pipe_ctx[i];

		if (pipe->stream && pipe->plane_state && pipe->stream->mall_stream_config.type == SUBVP_MAIN) {
			subvp_in_use = true;
			break;
		}
	}

	if (top_pipe_to_program && top_pipe_to_program->stream && top_pipe_to_program->plane_state) {
		if (top_pipe_to_program->stream->mall_stream_config.type == SUBVP_MAIN &&
				top_pipe_to_program->plane_state->flip_immediate)
			subvp_immediate_flip = true;
	}

	// Don't need to lock for DRR VSYNC flips -- FW will wait for DRR pending update cleared.
	if ((subvp_in_use && (should_lock_all_pipes || subvp_immediate_flip)) || (!subvp_in_use && subvp_prev_use)) {
		union dmub_inbox0_cmd_lock_hw hw_lock_cmd = { 0 };

		if (!lock) {
			for (i = 0; i < dc->res_pool->pipe_count; i++) {
				pipe = &context->res_ctx.pipe_ctx[i];
				if (pipe->stream && pipe->plane_state && pipe->stream->mall_stream_config.type == SUBVP_MAIN &&
						should_lock_all_pipes)
					pipe->stream_res.tg->funcs->wait_for_state(pipe->stream_res.tg, CRTC_STATE_VBLANK);
			}
		}

		hw_lock_cmd.bits.command_code = DMUB_INBOX0_CMD__HW_LOCK;
		hw_lock_cmd.bits.hw_lock_client = HW_LOCK_CLIENT_DRIVER;
		hw_lock_cmd.bits.lock = lock;
		hw_lock_cmd.bits.should_release = !lock;
		dmub_hw_lock_mgr_inbox0_cmd(dc->ctx->dmub_srv, hw_lock_cmd);
	}
}


static bool dcn32_set_mpc_shaper_3dlut(
	struct pipe_ctx *pipe_ctx, const struct dc_stream_state *stream)
{
	struct dpp *dpp_base = pipe_ctx->plane_res.dpp;
	int mpcc_id = pipe_ctx->plane_res.hubp->inst;
	struct mpc *mpc = pipe_ctx->stream_res.opp->ctx->dc->res_pool->mpc;
	bool result = false;

	const struct pwl_params *shaper_lut = NULL;
	//get the shaper lut params
	if (stream->func_shaper) {
		if (stream->func_shaper->type == TF_TYPE_HWPWL)
			shaper_lut = &stream->func_shaper->pwl;
		else if (stream->func_shaper->type == TF_TYPE_DISTRIBUTED_POINTS) {
			cm_helper_translate_curve_to_hw_format(
					stream->func_shaper,
					&dpp_base->shaper_params, true);
			shaper_lut = &dpp_base->shaper_params;
		}
	}

	if (stream->lut3d_func &&
		stream->lut3d_func->state.bits.initialized == 1) {

		result = mpc->funcs->program_3dlut(mpc,
								&stream->lut3d_func->lut_3d,
								mpcc_id);

		result = mpc->funcs->program_shaper(mpc,
								shaper_lut,
								mpcc_id);
	}

	return result;
}

bool dcn32_set_mcm_luts(
	struct pipe_ctx *pipe_ctx, const struct dc_plane_state *plane_state)
{
	struct dpp *dpp_base = pipe_ctx->plane_res.dpp;
	int mpcc_id = pipe_ctx->plane_res.hubp->inst;
	struct mpc *mpc = pipe_ctx->stream_res.opp->ctx->dc->res_pool->mpc;
	bool result = true;
	struct pwl_params *lut_params = NULL;

	// 1D LUT
	if (plane_state->blend_tf) {
		if (plane_state->blend_tf->type == TF_TYPE_HWPWL)
			lut_params = &plane_state->blend_tf->pwl;
		else if (plane_state->blend_tf->type == TF_TYPE_DISTRIBUTED_POINTS) {
			cm_helper_translate_curve_to_hw_format(
					plane_state->blend_tf,
					&dpp_base->regamma_params, false);
			lut_params = &dpp_base->regamma_params;
		}
	}
	result = mpc->funcs->program_1dlut(mpc, lut_params, mpcc_id);

	// Shaper
	if (plane_state->in_shaper_func) {
		if (plane_state->in_shaper_func->type == TF_TYPE_HWPWL)
			lut_params = &plane_state->in_shaper_func->pwl;
		else if (plane_state->in_shaper_func->type == TF_TYPE_DISTRIBUTED_POINTS) {
			// TODO: dpp_base replace
			ASSERT(false);
			cm_helper_translate_curve_to_hw_format(
					plane_state->in_shaper_func,
					&dpp_base->shaper_params, true);
			lut_params = &dpp_base->shaper_params;
		}
	}

	result = mpc->funcs->program_shaper(mpc, lut_params, mpcc_id);

	// 3D
	if (plane_state->lut3d_func && plane_state->lut3d_func->state.bits.initialized == 1)
		result = mpc->funcs->program_3dlut(mpc, &plane_state->lut3d_func->lut_3d, mpcc_id);
	else
		result = mpc->funcs->program_3dlut(mpc, NULL, mpcc_id);

	return result;
}

bool dcn32_set_input_transfer_func(struct dc *dc,
				struct pipe_ctx *pipe_ctx,
				const struct dc_plane_state *plane_state)
{
	struct dce_hwseq *hws = dc->hwseq;
	struct mpc *mpc = dc->res_pool->mpc;
	struct dpp *dpp_base = pipe_ctx->plane_res.dpp;

	enum dc_transfer_func_predefined tf;
	bool result = true;
	struct pwl_params *params = NULL;

	if (mpc == NULL || plane_state == NULL)
		return false;

	tf = TRANSFER_FUNCTION_UNITY;

	if (plane_state->in_transfer_func &&
		plane_state->in_transfer_func->type == TF_TYPE_PREDEFINED)
		tf = plane_state->in_transfer_func->tf;

	dpp_base->funcs->dpp_set_pre_degam(dpp_base, tf);

	if (plane_state->in_transfer_func) {
		if (plane_state->in_transfer_func->type == TF_TYPE_HWPWL)
			params = &plane_state->in_transfer_func->pwl;
		else if (plane_state->in_transfer_func->type == TF_TYPE_DISTRIBUTED_POINTS &&
			cm3_helper_translate_curve_to_hw_format(plane_state->in_transfer_func,
					&dpp_base->degamma_params, false))
			params = &dpp_base->degamma_params;
	}

	dpp_base->funcs->dpp_program_gamcor_lut(dpp_base, params);

	if (pipe_ctx->stream_res.opp &&
			pipe_ctx->stream_res.opp->ctx &&
			hws->funcs.set_mcm_luts)
		result = hws->funcs.set_mcm_luts(pipe_ctx, plane_state);

	return result;
}

bool dcn32_set_output_transfer_func(struct dc *dc,
				struct pipe_ctx *pipe_ctx,
				const struct dc_stream_state *stream)
{
	int mpcc_id = pipe_ctx->plane_res.hubp->inst;
	struct mpc *mpc = pipe_ctx->stream_res.opp->ctx->dc->res_pool->mpc;
	struct pwl_params *params = NULL;
	bool ret = false;

	/* program OGAM or 3DLUT only for the top pipe*/
	if (pipe_ctx->top_pipe == NULL) {
		/*program shaper and 3dlut in MPC*/
		ret = dcn32_set_mpc_shaper_3dlut(pipe_ctx, stream);
		if (ret == false && mpc->funcs->set_output_gamma && stream->out_transfer_func) {
			if (stream->out_transfer_func->type == TF_TYPE_HWPWL)
				params = &stream->out_transfer_func->pwl;
			else if (pipe_ctx->stream->out_transfer_func->type ==
					TF_TYPE_DISTRIBUTED_POINTS &&
					cm3_helper_translate_curve_to_hw_format(
					stream->out_transfer_func,
					&mpc->blender_params, false))
				params = &mpc->blender_params;
			/* there are no ROM LUTs in OUTGAM */
			if (stream->out_transfer_func->type == TF_TYPE_PREDEFINED)
				BREAK_TO_DEBUGGER();
		}
	}

	mpc->funcs->set_output_gamma(mpc, mpcc_id, params);
	return ret;
}

/* Program P-State force value according to if pipe is using SubVP or not:
 * 1. Reset P-State force on all pipes first
 * 2. For each main pipe, force P-State disallow (P-State allow moderated by DMUB)
 */
void dcn32_subvp_update_force_pstate(struct dc *dc, struct dc_state *context)
{
	int i;
	int num_subvp = 0;
	/* Unforce p-state for each pipe
	 */
	for (i = 0; i < dc->res_pool->pipe_count; i++) {
		struct pipe_ctx *pipe = &context->res_ctx.pipe_ctx[i];
		struct hubp *hubp = pipe->plane_res.hubp;

		if (hubp && hubp->funcs->hubp_update_force_pstate_disallow)
			hubp->funcs->hubp_update_force_pstate_disallow(hubp, false);
		if (pipe->stream && pipe->stream->mall_stream_config.type == SUBVP_MAIN)
			num_subvp++;
	}

	if (num_subvp == 0)
		return;

	/* Loop through each pipe -- for each subvp main pipe force p-state allow equal to false.
	 */
	for (i = 0; i < dc->res_pool->pipe_count; i++) {
		struct pipe_ctx *pipe = &context->res_ctx.pipe_ctx[i];

		if (pipe->stream && pipe->plane_state && (pipe->stream->mall_stream_config.type == SUBVP_MAIN)) {
			struct hubp *hubp = pipe->plane_res.hubp;

			if (hubp && hubp->funcs->hubp_update_force_pstate_disallow)
				hubp->funcs->hubp_update_force_pstate_disallow(hubp, true);
		}
	}
}

/* Update MALL_SEL register based on if pipe / plane
 * is a phantom pipe, main pipe, and if using MALL
 * for SS.
 */
void dcn32_update_mall_sel(struct dc *dc, struct dc_state *context)
{
	int i;
	unsigned int num_ways = dcn32_calculate_cab_allocation(dc, context);
	bool cache_cursor = false;

	for (i = 0; i < dc->res_pool->pipe_count; i++) {
		struct pipe_ctx *pipe = &context->res_ctx.pipe_ctx[i];
		struct hubp *hubp = pipe->plane_res.hubp;

		if (pipe->stream && pipe->plane_state && hubp && hubp->funcs->hubp_update_mall_sel) {
			int cursor_size = hubp->curs_attr.pitch * hubp->curs_attr.height;

			switch (hubp->curs_attr.color_format) {
			case CURSOR_MODE_MONO:
				cursor_size /= 2;
				break;
			case CURSOR_MODE_COLOR_1BIT_AND:
			case CURSOR_MODE_COLOR_PRE_MULTIPLIED_ALPHA:
			case CURSOR_MODE_COLOR_UN_PRE_MULTIPLIED_ALPHA:
				cursor_size *= 4;
				break;

			case CURSOR_MODE_COLOR_64BIT_FP_PRE_MULTIPLIED:
			case CURSOR_MODE_COLOR_64BIT_FP_UN_PRE_MULTIPLIED:
			default:
				cursor_size *= 8;
				break;
			}

			if (cursor_size > 16384)
				cache_cursor = true;

			if (pipe->stream->mall_stream_config.type == SUBVP_PHANTOM) {
					hubp->funcs->hubp_update_mall_sel(hubp, 1, false);
			} else {
				// MALL not supported with Stereo3D
				hubp->funcs->hubp_update_mall_sel(hubp,
					num_ways <= dc->caps.cache_num_ways &&
					pipe->stream->link->psr_settings.psr_version == DC_PSR_VERSION_UNSUPPORTED &&
					pipe->plane_state->address.type !=  PLN_ADDR_TYPE_GRPH_STEREO &&
					!pipe->plane_state->address.tmz_surface ? 2 : 0,
							cache_cursor);
			}
		}
	}
}

/* Program the sub-viewport pipe configuration after the main / phantom pipes
 * have been programmed in hardware.
 * 1. Update force P-State for all the main pipes (disallow P-state)
 * 2. Update MALL_SEL register
 * 3. Program FORCE_ONE_ROW_FOR_FRAME for main subvp pipes
 */
void dcn32_program_mall_pipe_config(struct dc *dc, struct dc_state *context)
{
	int i;
	struct dce_hwseq *hws = dc->hwseq;

	// Don't force p-state disallow -- can't block dummy p-state

	// Update MALL_SEL register for each pipe
	if (hws && hws->funcs.update_mall_sel)
		hws->funcs.update_mall_sel(dc, context);

	//update subvp force pstate
	if (hws && hws->funcs.subvp_update_force_pstate)
		dc->hwseq->funcs.subvp_update_force_pstate(dc, context);

	// Program FORCE_ONE_ROW_FOR_FRAME and CURSOR_REQ_MODE for main subvp pipes
	for (i = 0; i < dc->res_pool->pipe_count; i++) {
		struct pipe_ctx *pipe = &context->res_ctx.pipe_ctx[i];
		struct hubp *hubp = pipe->plane_res.hubp;

		if (pipe->stream && hubp && hubp->funcs->hubp_prepare_subvp_buffering) {
			/* TODO - remove setting CURSOR_REQ_MODE to 0 for legacy cases
			 *      - need to investigate single pipe MPO + SubVP case to
			 *        see if CURSOR_REQ_MODE will be back to 1 for SubVP
			 *        when it should be 0 for MPO
			 */
			if (pipe->stream->mall_stream_config.type == SUBVP_MAIN) {
				hubp->funcs->hubp_prepare_subvp_buffering(hubp, true);
			}
		}
	}
}

static void dcn32_initialize_min_clocks(struct dc *dc)
{
	struct dc_clocks *clocks = &dc->current_state->bw_ctx.bw.dcn.clk;

	clocks->dcfclk_deep_sleep_khz = DCN3_2_DCFCLK_DS_INIT_KHZ;
	clocks->dcfclk_khz = dc->clk_mgr->bw_params->clk_table.entries[0].dcfclk_mhz * 1000;
	clocks->socclk_khz = dc->clk_mgr->bw_params->clk_table.entries[0].socclk_mhz * 1000;
	clocks->dramclk_khz = dc->clk_mgr->bw_params->clk_table.entries[0].memclk_mhz * 1000;
	clocks->dppclk_khz = dc->clk_mgr->bw_params->clk_table.entries[0].dppclk_mhz * 1000;
	clocks->dispclk_khz = dc->clk_mgr->bw_params->clk_table.entries[0].dispclk_mhz * 1000;
	clocks->ref_dtbclk_khz = dc->clk_mgr->bw_params->clk_table.entries[0].dtbclk_mhz * 1000;
	clocks->fclk_p_state_change_support = true;
	clocks->p_state_change_support = true;

	dc->clk_mgr->funcs->update_clocks(
			dc->clk_mgr,
			dc->current_state,
			true);
}

void dcn32_init_hw(struct dc *dc)
{
	struct abm **abms = dc->res_pool->multiple_abms;
	struct dce_hwseq *hws = dc->hwseq;
	struct dc_bios *dcb = dc->ctx->dc_bios;
	struct resource_pool *res_pool = dc->res_pool;
	int i;
	int edp_num;
	uint32_t backlight = MAX_BACKLIGHT_LEVEL;

	if (dc->clk_mgr && dc->clk_mgr->funcs->init_clocks)
		dc->clk_mgr->funcs->init_clocks(dc->clk_mgr);

	// Initialize the dccg
	if (res_pool->dccg->funcs->dccg_init)
		res_pool->dccg->funcs->dccg_init(res_pool->dccg);

	if (!dcb->funcs->is_accelerated_mode(dcb)) {
		hws->funcs.bios_golden_init(dc);
		hws->funcs.disable_vga(dc->hwseq);
	}

	// Set default OPTC memory power states
	if (dc->debug.enable_mem_low_power.bits.optc) {
		// Shutdown when unassigned and light sleep in VBLANK
		REG_SET_2(ODM_MEM_PWR_CTRL3, 0, ODM_MEM_UNASSIGNED_PWR_MODE, 3, ODM_MEM_VBLANK_PWR_MODE, 1);
	}

	if (dc->debug.enable_mem_low_power.bits.vga) {
		// Power down VGA memory
		REG_UPDATE(MMHUBBUB_MEM_PWR_CNTL, VGA_MEM_PWR_FORCE, 1);
	}

	if (dc->ctx->dc_bios->fw_info_valid) {
		res_pool->ref_clocks.xtalin_clock_inKhz =
				dc->ctx->dc_bios->fw_info.pll_info.crystal_frequency;

		if (res_pool->dccg && res_pool->hubbub) {
			(res_pool->dccg->funcs->get_dccg_ref_freq)(res_pool->dccg,
					dc->ctx->dc_bios->fw_info.pll_info.crystal_frequency,
					&res_pool->ref_clocks.dccg_ref_clock_inKhz);

			(res_pool->hubbub->funcs->get_dchub_ref_freq)(res_pool->hubbub,
					res_pool->ref_clocks.dccg_ref_clock_inKhz,
					&res_pool->ref_clocks.dchub_ref_clock_inKhz);
		} else {
			// Not all ASICs have DCCG sw component
			res_pool->ref_clocks.dccg_ref_clock_inKhz =
					res_pool->ref_clocks.xtalin_clock_inKhz;
			res_pool->ref_clocks.dchub_ref_clock_inKhz =
					res_pool->ref_clocks.xtalin_clock_inKhz;
		}
	} else
		ASSERT_CRITICAL(false);

	for (i = 0; i < dc->link_count; i++) {
		/* Power up AND update implementation according to the
		 * required signal (which may be different from the
		 * default signal on connector).
		 */
		struct dc_link *link = dc->links[i];

		link->link_enc->funcs->hw_init(link->link_enc);

		/* Check for enabled DIG to identify enabled display */
		if (link->link_enc->funcs->is_dig_enabled &&
			link->link_enc->funcs->is_dig_enabled(link->link_enc)) {
			link->link_status.link_active = true;
			link->phy_state.symclk_state = SYMCLK_ON_TX_ON;
			if (link->link_enc->funcs->fec_is_active &&
					link->link_enc->funcs->fec_is_active(link->link_enc))
				link->fec_state = dc_link_fec_enabled;
		}
	}

	/* enable_power_gating_plane before dsc_pg_control because
	 * FORCEON = 1 with hw default value on bootup, resume from s3
	 */
	if (hws->funcs.enable_power_gating_plane)
		hws->funcs.enable_power_gating_plane(dc->hwseq, true);

	/* we want to turn off all dp displays before doing detection */
	dc->link_srv->blank_all_dp_displays(dc);

	/* If taking control over from VBIOS, we may want to optimize our first
	 * mode set, so we need to skip powering down pipes until we know which
	 * pipes we want to use.
	 * Otherwise, if taking control is not possible, we need to power
	 * everything down.
	 */
	if (dcb->funcs->is_accelerated_mode(dcb) || !dc->config.seamless_boot_edp_requested) {
		hws->funcs.init_pipes(dc, dc->current_state);
		if (dc->res_pool->hubbub->funcs->allow_self_refresh_control)
			dc->res_pool->hubbub->funcs->allow_self_refresh_control(dc->res_pool->hubbub,
					!dc->res_pool->hubbub->ctx->dc->debug.disable_stutter);

		dcn32_initialize_min_clocks(dc);

		/* On HW init, allow idle optimizations after pipes have been turned off.
		 *
		 * In certain D3 cases (i.e. BOCO / BOMACO) it's possible that hardware state
		 * is reset (i.e. not in idle at the time hw init is called), but software state
		 * still has idle_optimizations = true, so we must disable idle optimizations first
		 * (i.e. set false), then re-enable (set true).
		 */
		dc_allow_idle_optimizations(dc, false);
		dc_allow_idle_optimizations(dc, true);
	}

	/* In headless boot cases, DIG may be turned
	 * on which causes HW/SW discrepancies.
	 * To avoid this, power down hardware on boot
	 * if DIG is turned on and seamless boot not enabled
	 */
	if (!dc->config.seamless_boot_edp_requested) {
		struct dc_link *edp_links[MAX_NUM_EDP];
		struct dc_link *edp_link;

		dc_get_edp_links(dc, edp_links, &edp_num);
		if (edp_num) {
			for (i = 0; i < edp_num; i++) {
				edp_link = edp_links[i];
				if (edp_link->link_enc->funcs->is_dig_enabled &&
						edp_link->link_enc->funcs->is_dig_enabled(edp_link->link_enc) &&
						dc->hwss.edp_backlight_control &&
						dc->hwss.power_down &&
						dc->hwss.edp_power_control) {
					dc->hwss.edp_backlight_control(edp_link, false);
					dc->hwss.power_down(dc);
					dc->hwss.edp_power_control(edp_link, false);
				}
			}
		} else {
			for (i = 0; i < dc->link_count; i++) {
				struct dc_link *link = dc->links[i];

				if (link->link_enc->funcs->is_dig_enabled &&
						link->link_enc->funcs->is_dig_enabled(link->link_enc) &&
						dc->hwss.power_down) {
					dc->hwss.power_down(dc);
					break;
				}

			}
		}
	}

	for (i = 0; i < res_pool->audio_count; i++) {
		struct audio *audio = res_pool->audios[i];

		audio->funcs->hw_init(audio);
	}

	for (i = 0; i < dc->link_count; i++) {
		struct dc_link *link = dc->links[i];

		if (link->panel_cntl)
			backlight = link->panel_cntl->funcs->hw_init(link->panel_cntl);
	}

	for (i = 0; i < dc->res_pool->pipe_count; i++) {
		if (abms[i] != NULL && abms[i]->funcs != NULL)
			abms[i]->funcs->abm_init(abms[i], backlight);
	}

	/* power AFMT HDMI memory TODO: may move to dis/en output save power*/
	REG_WRITE(DIO_MEM_PWR_CTRL, 0);

	if (!dc->debug.disable_clock_gate) {
		/* enable all DCN clock gating */
		REG_WRITE(DCCG_GATE_DISABLE_CNTL, 0);

		REG_WRITE(DCCG_GATE_DISABLE_CNTL2, 0);

		REG_UPDATE(DCFCLK_CNTL, DCFCLK_GATE_DIS, 0);
	}

	if (!dcb->funcs->is_accelerated_mode(dcb) && dc->res_pool->hubbub->funcs->init_watermarks)
		dc->res_pool->hubbub->funcs->init_watermarks(dc->res_pool->hubbub);

	if (dc->clk_mgr->funcs->notify_wm_ranges)
		dc->clk_mgr->funcs->notify_wm_ranges(dc->clk_mgr);

	if (dc->clk_mgr->funcs->set_hard_max_memclk)
		dc->clk_mgr->funcs->set_hard_max_memclk(dc->clk_mgr);

	if (dc->res_pool->hubbub->funcs->force_pstate_change_control)
		dc->res_pool->hubbub->funcs->force_pstate_change_control(
				dc->res_pool->hubbub, false, false);

	if (dc->res_pool->hubbub->funcs->init_crb)
		dc->res_pool->hubbub->funcs->init_crb(dc->res_pool->hubbub);

	if (dc->res_pool->hubbub->funcs->set_request_limit && dc->config.sdpif_request_limit_words_per_umc > 0)
		dc->res_pool->hubbub->funcs->set_request_limit(dc->res_pool->hubbub, dc->ctx->dc_bios->vram_info.num_chans, dc->config.sdpif_request_limit_words_per_umc);

	// Get DMCUB capabilities
	if (dc->ctx->dmub_srv) {
		dc_dmub_srv_query_caps_cmd(dc->ctx->dmub_srv->dmub);
		dc->caps.dmub_caps.psr = dc->ctx->dmub_srv->dmub->feature_caps.psr;
	}
}

static int calc_mpc_flow_ctrl_cnt(const struct dc_stream_state *stream,
		int opp_cnt)
{
	bool hblank_halved = optc2_is_two_pixels_per_containter(&stream->timing);
	int flow_ctrl_cnt;

	if (opp_cnt >= 2)
		hblank_halved = true;

	flow_ctrl_cnt = stream->timing.h_total - stream->timing.h_addressable -
			stream->timing.h_border_left -
			stream->timing.h_border_right;

	if (hblank_halved)
		flow_ctrl_cnt /= 2;

	/* ODM combine 4:1 case */
	if (opp_cnt == 4)
		flow_ctrl_cnt /= 2;

	return flow_ctrl_cnt;
}

static void update_dsc_on_stream(struct pipe_ctx *pipe_ctx, bool enable)
{
	struct display_stream_compressor *dsc = pipe_ctx->stream_res.dsc;
	struct dc_stream_state *stream = pipe_ctx->stream;
	struct pipe_ctx *odm_pipe;
	int opp_cnt = 1;

	ASSERT(dsc);
	for (odm_pipe = pipe_ctx->next_odm_pipe; odm_pipe; odm_pipe = odm_pipe->next_odm_pipe)
		opp_cnt++;

	if (enable) {
		struct dsc_config dsc_cfg;
		struct dsc_optc_config dsc_optc_cfg;
		enum optc_dsc_mode optc_dsc_mode;

		/* Enable DSC hw block */
		dsc_cfg.pic_width = (stream->timing.h_addressable + stream->timing.h_border_left + stream->timing.h_border_right) / opp_cnt;
		dsc_cfg.pic_height = stream->timing.v_addressable + stream->timing.v_border_top + stream->timing.v_border_bottom;
		dsc_cfg.pixel_encoding = stream->timing.pixel_encoding;
		dsc_cfg.color_depth = stream->timing.display_color_depth;
		dsc_cfg.is_odm = pipe_ctx->next_odm_pipe ? true : false;
		dsc_cfg.dc_dsc_cfg = stream->timing.dsc_cfg;
		ASSERT(dsc_cfg.dc_dsc_cfg.num_slices_h % opp_cnt == 0);
		dsc_cfg.dc_dsc_cfg.num_slices_h /= opp_cnt;

		dsc->funcs->dsc_set_config(dsc, &dsc_cfg, &dsc_optc_cfg);
		dsc->funcs->dsc_enable(dsc, pipe_ctx->stream_res.opp->inst);
		for (odm_pipe = pipe_ctx->next_odm_pipe; odm_pipe; odm_pipe = odm_pipe->next_odm_pipe) {
			struct display_stream_compressor *odm_dsc = odm_pipe->stream_res.dsc;

			ASSERT(odm_dsc);
			odm_dsc->funcs->dsc_set_config(odm_dsc, &dsc_cfg, &dsc_optc_cfg);
			odm_dsc->funcs->dsc_enable(odm_dsc, odm_pipe->stream_res.opp->inst);
		}
		dsc_cfg.dc_dsc_cfg.num_slices_h *= opp_cnt;
		dsc_cfg.pic_width *= opp_cnt;

		optc_dsc_mode = dsc_optc_cfg.is_pixel_format_444 ? OPTC_DSC_ENABLED_444 : OPTC_DSC_ENABLED_NATIVE_SUBSAMPLED;

		/* Enable DSC in OPTC */
		DC_LOG_DSC("Setting optc DSC config for tg instance %d:", pipe_ctx->stream_res.tg->inst);
		pipe_ctx->stream_res.tg->funcs->set_dsc_config(pipe_ctx->stream_res.tg,
							optc_dsc_mode,
							dsc_optc_cfg.bytes_per_pixel,
							dsc_optc_cfg.slice_width);
	} else {
		/* disable DSC in OPTC */
		pipe_ctx->stream_res.tg->funcs->set_dsc_config(
				pipe_ctx->stream_res.tg,
				OPTC_DSC_DISABLED, 0, 0);

		/* disable DSC block */
		dsc->funcs->dsc_disable(pipe_ctx->stream_res.dsc);
		for (odm_pipe = pipe_ctx->next_odm_pipe; odm_pipe; odm_pipe = odm_pipe->next_odm_pipe) {
			ASSERT(odm_pipe->stream_res.dsc);
			odm_pipe->stream_res.dsc->funcs->dsc_disable(odm_pipe->stream_res.dsc);
		}
	}
}

/*
* Given any pipe_ctx, return the total ODM combine factor, and optionally return
* the OPPids which are used
* */
static unsigned int get_odm_config(struct pipe_ctx *pipe_ctx, unsigned int *opp_instances)
{
	unsigned int opp_count = 1;
	struct pipe_ctx *odm_pipe;

	/* First get to the top pipe */
	for (odm_pipe = pipe_ctx; odm_pipe->prev_odm_pipe; odm_pipe = odm_pipe->prev_odm_pipe)
		;

	/* First pipe is always used */
	if (opp_instances)
		opp_instances[0] = odm_pipe->stream_res.opp->inst;

	/* Find and count odm pipes, if any */
	for (odm_pipe = odm_pipe->next_odm_pipe; odm_pipe; odm_pipe = odm_pipe->next_odm_pipe) {
		if (opp_instances)
			opp_instances[opp_count] = odm_pipe->stream_res.opp->inst;
		opp_count++;
	}

	return opp_count;
}

void dcn32_update_odm(struct dc *dc, struct dc_state *context, struct pipe_ctx *pipe_ctx)
{
	struct pipe_ctx *odm_pipe;
	int opp_cnt = 0;
	int opp_inst[MAX_PIPES] = {0};
	bool rate_control_2x_pclk = (pipe_ctx->stream->timing.flags.INTERLACE || optc2_is_two_pixels_per_containter(&pipe_ctx->stream->timing));
	struct mpc_dwb_flow_control flow_control;
	struct mpc *mpc = dc->res_pool->mpc;
	int i;

	opp_cnt = get_odm_config(pipe_ctx, opp_inst);

	if (opp_cnt > 1)
		pipe_ctx->stream_res.tg->funcs->set_odm_combine(
				pipe_ctx->stream_res.tg,
				opp_inst, opp_cnt,
				&pipe_ctx->stream->timing);
	else
		pipe_ctx->stream_res.tg->funcs->set_odm_bypass(
				pipe_ctx->stream_res.tg, &pipe_ctx->stream->timing);

	rate_control_2x_pclk = rate_control_2x_pclk || opp_cnt > 1;
	flow_control.flow_ctrl_mode = 0;
	flow_control.flow_ctrl_cnt0 = 0x80;
	flow_control.flow_ctrl_cnt1 = calc_mpc_flow_ctrl_cnt(pipe_ctx->stream, opp_cnt);
	if (mpc->funcs->set_out_rate_control) {
		for (i = 0; i < opp_cnt; ++i) {
			mpc->funcs->set_out_rate_control(
					mpc, opp_inst[i],
					true,
					rate_control_2x_pclk,
					&flow_control);
		}
	}

	for (odm_pipe = pipe_ctx->next_odm_pipe; odm_pipe; odm_pipe = odm_pipe->next_odm_pipe) {
		odm_pipe->stream_res.opp->funcs->opp_pipe_clock_control(
				odm_pipe->stream_res.opp,
				true);
	}

	if (pipe_ctx->stream_res.dsc) {
		struct pipe_ctx *current_pipe_ctx = &dc->current_state->res_ctx.pipe_ctx[pipe_ctx->pipe_idx];

		update_dsc_on_stream(pipe_ctx, pipe_ctx->stream->timing.flags.DSC);

		/* Check if no longer using pipe for ODM, then need to disconnect DSC for that pipe */
		if (!pipe_ctx->next_odm_pipe && current_pipe_ctx->next_odm_pipe &&
				current_pipe_ctx->next_odm_pipe->stream_res.dsc) {
			struct display_stream_compressor *dsc = current_pipe_ctx->next_odm_pipe->stream_res.dsc;
			/* disconnect DSC block from stream */
			dsc->funcs->dsc_disconnect(dsc);
		}
	}
}

unsigned int dcn32_calculate_dccg_k1_k2_values(struct pipe_ctx *pipe_ctx, unsigned int *k1_div, unsigned int *k2_div)
{
	struct dc_stream_state *stream = pipe_ctx->stream;
	unsigned int odm_combine_factor = 0;
	bool two_pix_per_container = false;

	// For phantom pipes, use the same programming as the main pipes
	if (pipe_ctx->stream->mall_stream_config.type == SUBVP_PHANTOM) {
		stream = pipe_ctx->stream->mall_stream_config.paired_stream;
	}
	two_pix_per_container = optc2_is_two_pixels_per_containter(&stream->timing);
	odm_combine_factor = get_odm_config(pipe_ctx, NULL);

<<<<<<< HEAD
	if (link_is_dp_128b_132b_signal(pipe_ctx)) {
=======
	if (stream->ctx->dc->link_srv->dp_is_128b_132b_signal(pipe_ctx)) {
>>>>>>> 82bbec18
		*k1_div = PIXEL_RATE_DIV_BY_1;
		*k2_div = PIXEL_RATE_DIV_BY_1;
	} else if (dc_is_hdmi_tmds_signal(stream->signal) || dc_is_dvi_signal(stream->signal)) {
		*k1_div = PIXEL_RATE_DIV_BY_1;
		if (stream->timing.pixel_encoding == PIXEL_ENCODING_YCBCR420)
			*k2_div = PIXEL_RATE_DIV_BY_2;
		else
			*k2_div = PIXEL_RATE_DIV_BY_4;
	} else if (dc_is_dp_signal(stream->signal)) {
		if (two_pix_per_container) {
			*k1_div = PIXEL_RATE_DIV_BY_1;
			*k2_div = PIXEL_RATE_DIV_BY_2;
		} else {
			*k1_div = PIXEL_RATE_DIV_BY_1;
			*k2_div = PIXEL_RATE_DIV_BY_4;
			if ((odm_combine_factor == 2) || dcn32_is_dp_dig_pixel_rate_div_policy(pipe_ctx))
				*k2_div = PIXEL_RATE_DIV_BY_2;
		}
	}

	if ((*k1_div == PIXEL_RATE_DIV_NA) && (*k2_div == PIXEL_RATE_DIV_NA))
		ASSERT(false);

	return odm_combine_factor;
}

void dcn32_set_pixels_per_cycle(struct pipe_ctx *pipe_ctx)
{
	uint32_t pix_per_cycle = 1;
	uint32_t odm_combine_factor = 1;

	if (!pipe_ctx || !pipe_ctx->stream || !pipe_ctx->stream_res.stream_enc)
		return;

	odm_combine_factor = get_odm_config(pipe_ctx, NULL);
	if (optc2_is_two_pixels_per_containter(&pipe_ctx->stream->timing) || odm_combine_factor > 1
		|| dcn32_is_dp_dig_pixel_rate_div_policy(pipe_ctx))
		pix_per_cycle = 2;

	if (pipe_ctx->stream_res.stream_enc->funcs->set_input_mode)
		pipe_ctx->stream_res.stream_enc->funcs->set_input_mode(pipe_ctx->stream_res.stream_enc,
				pix_per_cycle);
}

void dcn32_unblank_stream(struct pipe_ctx *pipe_ctx,
		struct dc_link_settings *link_settings)
{
	struct encoder_unblank_param params = {0};
	struct dc_stream_state *stream = pipe_ctx->stream;
	struct dc_link *link = stream->link;
	struct dce_hwseq *hws = link->dc->hwseq;
	struct pipe_ctx *odm_pipe;
	uint32_t pix_per_cycle = 1;

	params.opp_cnt = 1;
	for (odm_pipe = pipe_ctx->next_odm_pipe; odm_pipe; odm_pipe = odm_pipe->next_odm_pipe)
		params.opp_cnt++;

	/* only 3 items below are used by unblank */
	params.timing = pipe_ctx->stream->timing;

	params.link_settings.link_rate = link_settings->link_rate;

<<<<<<< HEAD
	if (link_is_dp_128b_132b_signal(pipe_ctx)) {
=======
	if (link->dc->link_srv->dp_is_128b_132b_signal(pipe_ctx)) {
>>>>>>> 82bbec18
		/* TODO - DP2.0 HW: Set ODM mode in dp hpo encoder here */
		pipe_ctx->stream_res.hpo_dp_stream_enc->funcs->dp_unblank(
				pipe_ctx->stream_res.hpo_dp_stream_enc,
				pipe_ctx->stream_res.tg->inst);
	} else if (dc_is_dp_signal(pipe_ctx->stream->signal)) {
		if (optc2_is_two_pixels_per_containter(&stream->timing) || params.opp_cnt > 1
			|| dcn32_is_dp_dig_pixel_rate_div_policy(pipe_ctx)) {
			params.timing.pix_clk_100hz /= 2;
			pix_per_cycle = 2;
		}
		pipe_ctx->stream_res.stream_enc->funcs->dp_set_odm_combine(
				pipe_ctx->stream_res.stream_enc, pix_per_cycle > 1);
		pipe_ctx->stream_res.stream_enc->funcs->dp_unblank(link, pipe_ctx->stream_res.stream_enc, &params);
	}

	if (link->local_sink && link->local_sink->sink_signal == SIGNAL_TYPE_EDP)
		hws->funcs.edp_backlight_control(link, true);
}

bool dcn32_is_dp_dig_pixel_rate_div_policy(struct pipe_ctx *pipe_ctx)
{
	struct dc *dc = pipe_ctx->stream->ctx->dc;

	if (!is_h_timing_divisible_by_2(pipe_ctx->stream))
		return false;

<<<<<<< HEAD
	if (dc_is_dp_signal(pipe_ctx->stream->signal) && !link_is_dp_128b_132b_signal(pipe_ctx) &&
=======
	if (dc_is_dp_signal(pipe_ctx->stream->signal) && !dc->link_srv->dp_is_128b_132b_signal(pipe_ctx) &&
>>>>>>> 82bbec18
		dc->debug.enable_dp_dig_pixel_rate_div_policy)
		return true;
	return false;
}

static void apply_symclk_on_tx_off_wa(struct dc_link *link)
{
	/* There are use cases where SYMCLK is referenced by OTG. For instance
	 * for TMDS signal, OTG relies SYMCLK even if TX video output is off.
	 * However current link interface will power off PHY when disabling link
	 * output. This will turn off SYMCLK generated by PHY. The workaround is
	 * to identify such case where SYMCLK is still in use by OTG when we
	 * power off PHY. When this is detected, we will temporarily power PHY
	 * back on and move PHY's SYMCLK state to SYMCLK_ON_TX_OFF by calling
	 * program_pix_clk interface. When OTG is disabled, we will then power
	 * off PHY by calling disable link output again.
	 *
	 * In future dcn generations, we plan to rework transmitter control
	 * interface so that we could have an option to set SYMCLK ON TX OFF
	 * state in one step without this workaround
	 */

	struct dc *dc = link->ctx->dc;
	struct pipe_ctx *pipe_ctx = NULL;
	uint8_t i;

	if (link->phy_state.symclk_ref_cnts.otg > 0) {
		for (i = 0; i < MAX_PIPES; i++) {
			pipe_ctx = &dc->current_state->res_ctx.pipe_ctx[i];
			if (pipe_ctx->stream && pipe_ctx->stream->link == link && pipe_ctx->top_pipe == NULL) {
				pipe_ctx->clock_source->funcs->program_pix_clk(
						pipe_ctx->clock_source,
						&pipe_ctx->stream_res.pix_clk_params,
<<<<<<< HEAD
						link_dp_get_encoding_format(&pipe_ctx->link_config.dp_link_settings),
=======
						dc->link_srv->dp_get_encoding_format(
								&pipe_ctx->link_config.dp_link_settings),
>>>>>>> 82bbec18
						&pipe_ctx->pll_settings);
				link->phy_state.symclk_state = SYMCLK_ON_TX_OFF;
				break;
			}
		}
	}
}

void dcn32_disable_link_output(struct dc_link *link,
		const struct link_resource *link_res,
		enum signal_type signal)
{
	struct dc *dc = link->ctx->dc;
	const struct link_hwss *link_hwss = get_link_hwss(link, link_res);
	struct dmcu *dmcu = dc->res_pool->dmcu;

	if (signal == SIGNAL_TYPE_EDP &&
			link->dc->hwss.edp_backlight_control)
		link->dc->hwss.edp_backlight_control(link, false);
	else if (dmcu != NULL && dmcu->funcs->lock_phy)
		dmcu->funcs->lock_phy(dmcu);

	link_hwss->disable_link_output(link, link_res, signal);
	link->phy_state.symclk_state = SYMCLK_OFF_TX_OFF;

	if (signal == SIGNAL_TYPE_EDP &&
			link->dc->hwss.edp_backlight_control)
		link->dc->hwss.edp_power_control(link, false);
	else if (dmcu != NULL && dmcu->funcs->lock_phy)
		dmcu->funcs->unlock_phy(dmcu);

	dc->link_srv->dp_trace_source_sequence(link, DPCD_SOURCE_SEQ_AFTER_DISABLE_LINK_PHY);

	apply_symclk_on_tx_off_wa(link);
}

/* For SubVP the main pipe can have a viewport position change
 * without a full update. In this case we must also update the
 * viewport positions for the phantom pipe accordingly.
 */
void dcn32_update_phantom_vp_position(struct dc *dc,
		struct dc_state *context,
		struct pipe_ctx *phantom_pipe)
{
	uint32_t i;
	struct dc_plane_state *phantom_plane = phantom_pipe->plane_state;

	for (i = 0; i < dc->res_pool->pipe_count; i++) {
		struct pipe_ctx *pipe = &context->res_ctx.pipe_ctx[i];

		if (pipe->stream && pipe->stream->mall_stream_config.type == SUBVP_MAIN &&
				pipe->stream->mall_stream_config.paired_stream == phantom_pipe->stream) {
			if (pipe->plane_state && pipe->plane_state->update_flags.bits.position_change) {

				phantom_plane->src_rect.x = pipe->plane_state->src_rect.x;
				phantom_plane->src_rect.y = pipe->plane_state->src_rect.y;
				phantom_plane->clip_rect.x = pipe->plane_state->clip_rect.x;
				phantom_plane->dst_rect.x = pipe->plane_state->dst_rect.x;
				phantom_plane->dst_rect.y = pipe->plane_state->dst_rect.y;

				phantom_pipe->plane_state->update_flags.bits.position_change = 1;
				resource_build_scaling_params(phantom_pipe);
				return;
			}
		}
	}
}

/* Treat the phantom pipe as if it needs to be fully enabled.
 * If the pipe was previously in use but not phantom, it would
 * have been disabled earlier in the sequence so we need to run
 * the full enable sequence.
 */
void dcn32_apply_update_flags_for_phantom(struct pipe_ctx *phantom_pipe)
{
	phantom_pipe->update_flags.raw = 0;
	if (phantom_pipe->stream && phantom_pipe->stream->mall_stream_config.type == SUBVP_PHANTOM) {
		if (phantom_pipe->stream && phantom_pipe->plane_state) {
			phantom_pipe->update_flags.bits.enable = 1;
			phantom_pipe->update_flags.bits.mpcc = 1;
			phantom_pipe->update_flags.bits.dppclk = 1;
			phantom_pipe->update_flags.bits.hubp_interdependent = 1;
			phantom_pipe->update_flags.bits.hubp_rq_dlg_ttu = 1;
			phantom_pipe->update_flags.bits.gamut_remap = 1;
			phantom_pipe->update_flags.bits.scaler = 1;
			phantom_pipe->update_flags.bits.viewport = 1;
			phantom_pipe->update_flags.bits.det_size = 1;
			if (!phantom_pipe->top_pipe && !phantom_pipe->prev_odm_pipe) {
				phantom_pipe->update_flags.bits.odm = 1;
				phantom_pipe->update_flags.bits.global_sync = 1;
			}
		}
	}
}

bool dcn32_dsc_pg_status(
		struct dce_hwseq *hws,
		unsigned int dsc_inst)
{
	uint32_t pwr_status = 0;

	switch (dsc_inst) {
	case 0: /* DSC0 */
		REG_GET(DOMAIN16_PG_STATUS,
				DOMAIN_PGFSM_PWR_STATUS, &pwr_status);
		break;
	case 1: /* DSC1 */

		REG_GET(DOMAIN17_PG_STATUS,
				DOMAIN_PGFSM_PWR_STATUS, &pwr_status);
		break;
	case 2: /* DSC2 */
		REG_GET(DOMAIN18_PG_STATUS,
				DOMAIN_PGFSM_PWR_STATUS, &pwr_status);
		break;
	case 3: /* DSC3 */
		REG_GET(DOMAIN19_PG_STATUS,
				DOMAIN_PGFSM_PWR_STATUS, &pwr_status);
		break;
	default:
		BREAK_TO_DEBUGGER();
		break;
	}

	return pwr_status == 0;
}

void dcn32_update_dsc_pg(struct dc *dc,
		struct dc_state *context,
		bool safe_to_disable)
{
	struct dce_hwseq *hws = dc->hwseq;
	int i;

	for (i = 0; i < dc->res_pool->res_cap->num_dsc; i++) {
		struct display_stream_compressor *dsc = dc->res_pool->dscs[i];
		bool is_dsc_ungated = hws->funcs.dsc_pg_status(hws, dsc->inst);

		if (context->res_ctx.is_dsc_acquired[i]) {
			if (!is_dsc_ungated) {
				hws->funcs.dsc_pg_control(hws, dsc->inst, true);
			}
		} else if (safe_to_disable) {
			if (is_dsc_ungated) {
				hws->funcs.dsc_pg_control(hws, dsc->inst, false);
			}
		}
	}
}

void dcn32_enable_phantom_streams(struct dc *dc, struct dc_state *context)
{
	unsigned int i;

	for (i = 0; i < dc->res_pool->pipe_count; i++) {
		struct pipe_ctx *pipe = &context->res_ctx.pipe_ctx[i];
		struct pipe_ctx *old_pipe = &dc->current_state->res_ctx.pipe_ctx[i];

		/* If an active, non-phantom pipe is being transitioned into a phantom
		 * pipe, wait for the double buffer update to complete first before we do
		 * ANY phantom pipe programming.
		 */
		if (pipe->stream && pipe->stream->mall_stream_config.type == SUBVP_PHANTOM &&
				old_pipe->stream && old_pipe->stream->mall_stream_config.type != SUBVP_PHANTOM) {
			old_pipe->stream_res.tg->funcs->wait_for_state(
					old_pipe->stream_res.tg,
					CRTC_STATE_VBLANK);
			old_pipe->stream_res.tg->funcs->wait_for_state(
					old_pipe->stream_res.tg,
					CRTC_STATE_VACTIVE);
		}
	}
	for (i = 0; i < dc->res_pool->pipe_count; i++) {
		struct pipe_ctx *new_pipe = &context->res_ctx.pipe_ctx[i];

		if (new_pipe->stream && new_pipe->stream->mall_stream_config.type == SUBVP_PHANTOM) {
			// If old context or new context has phantom pipes, apply
			// the phantom timings now. We can't change the phantom
			// pipe configuration safely without driver acquiring
			// the DMCUB lock first.
			dc->hwss.apply_ctx_to_hw(dc, context);
			break;
		}
	}
<<<<<<< HEAD
=======
}

/* Blank pixel data during initialization */
void dcn32_init_blank(
		struct dc *dc,
		struct timing_generator *tg)
{
	struct dce_hwseq *hws = dc->hwseq;
	enum dc_color_space color_space;
	struct tg_color black_color = {0};
	struct output_pixel_processor *opp = NULL;
	struct output_pixel_processor *bottom_opp = NULL;
	uint32_t num_opps, opp_id_src0, opp_id_src1;
	uint32_t otg_active_width, otg_active_height;
	uint32_t i;

	/* program opp dpg blank color */
	color_space = COLOR_SPACE_SRGB;
	color_space_to_black_color(dc, color_space, &black_color);

	/* get the OTG active size */
	tg->funcs->get_otg_active_size(tg,
			&otg_active_width,
			&otg_active_height);

	/* get the OPTC source */
	tg->funcs->get_optc_source(tg, &num_opps, &opp_id_src0, &opp_id_src1);

	if (opp_id_src0 >= dc->res_pool->res_cap->num_opp) {
		ASSERT(false);
		return;
	}

	for (i = 0; i < dc->res_pool->res_cap->num_opp; i++) {
		if (dc->res_pool->opps[i] != NULL && dc->res_pool->opps[i]->inst == opp_id_src0) {
			opp = dc->res_pool->opps[i];
			break;
		}
	}

	if (num_opps == 2) {
		otg_active_width = otg_active_width / 2;

		if (opp_id_src1 >= dc->res_pool->res_cap->num_opp) {
			ASSERT(false);
			return;
		}
		for (i = 0; i < dc->res_pool->res_cap->num_opp; i++) {
			if (dc->res_pool->opps[i] != NULL && dc->res_pool->opps[i]->inst == opp_id_src1) {
				bottom_opp = dc->res_pool->opps[i];
				break;
			}
		}
	}

	if (opp && opp->funcs->opp_set_disp_pattern_generator)
		opp->funcs->opp_set_disp_pattern_generator(
				opp,
				CONTROLLER_DP_TEST_PATTERN_SOLID_COLOR,
				CONTROLLER_DP_COLOR_SPACE_UDEFINED,
				COLOR_DEPTH_UNDEFINED,
				&black_color,
				otg_active_width,
				otg_active_height,
				0);

	if (num_opps == 2) {
		if (bottom_opp && bottom_opp->funcs->opp_set_disp_pattern_generator) {
			bottom_opp->funcs->opp_set_disp_pattern_generator(
					bottom_opp,
					CONTROLLER_DP_TEST_PATTERN_SOLID_COLOR,
					CONTROLLER_DP_COLOR_SPACE_UDEFINED,
					COLOR_DEPTH_UNDEFINED,
					&black_color,
					otg_active_width,
					otg_active_height,
					0);
			hws->funcs.wait_for_blank_complete(bottom_opp);
		}
	}

	if (opp)
		hws->funcs.wait_for_blank_complete(opp);
>>>>>>> 82bbec18
}<|MERGE_RESOLUTION|>--- conflicted
+++ resolved
@@ -1102,11 +1102,7 @@
 	two_pix_per_container = optc2_is_two_pixels_per_containter(&stream->timing);
 	odm_combine_factor = get_odm_config(pipe_ctx, NULL);
 
-<<<<<<< HEAD
-	if (link_is_dp_128b_132b_signal(pipe_ctx)) {
-=======
 	if (stream->ctx->dc->link_srv->dp_is_128b_132b_signal(pipe_ctx)) {
->>>>>>> 82bbec18
 		*k1_div = PIXEL_RATE_DIV_BY_1;
 		*k2_div = PIXEL_RATE_DIV_BY_1;
 	} else if (dc_is_hdmi_tmds_signal(stream->signal) || dc_is_dvi_signal(stream->signal)) {
@@ -1170,11 +1166,7 @@
 
 	params.link_settings.link_rate = link_settings->link_rate;
 
-<<<<<<< HEAD
-	if (link_is_dp_128b_132b_signal(pipe_ctx)) {
-=======
 	if (link->dc->link_srv->dp_is_128b_132b_signal(pipe_ctx)) {
->>>>>>> 82bbec18
 		/* TODO - DP2.0 HW: Set ODM mode in dp hpo encoder here */
 		pipe_ctx->stream_res.hpo_dp_stream_enc->funcs->dp_unblank(
 				pipe_ctx->stream_res.hpo_dp_stream_enc,
@@ -1201,11 +1193,7 @@
 	if (!is_h_timing_divisible_by_2(pipe_ctx->stream))
 		return false;
 
-<<<<<<< HEAD
-	if (dc_is_dp_signal(pipe_ctx->stream->signal) && !link_is_dp_128b_132b_signal(pipe_ctx) &&
-=======
 	if (dc_is_dp_signal(pipe_ctx->stream->signal) && !dc->link_srv->dp_is_128b_132b_signal(pipe_ctx) &&
->>>>>>> 82bbec18
 		dc->debug.enable_dp_dig_pixel_rate_div_policy)
 		return true;
 	return false;
@@ -1239,12 +1227,8 @@
 				pipe_ctx->clock_source->funcs->program_pix_clk(
 						pipe_ctx->clock_source,
 						&pipe_ctx->stream_res.pix_clk_params,
-<<<<<<< HEAD
-						link_dp_get_encoding_format(&pipe_ctx->link_config.dp_link_settings),
-=======
 						dc->link_srv->dp_get_encoding_format(
 								&pipe_ctx->link_config.dp_link_settings),
->>>>>>> 82bbec18
 						&pipe_ctx->pll_settings);
 				link->phy_state.symclk_state = SYMCLK_ON_TX_OFF;
 				break;
@@ -1429,8 +1413,6 @@
 			break;
 		}
 	}
-<<<<<<< HEAD
-=======
 }
 
 /* Blank pixel data during initialization */
@@ -1514,5 +1496,4 @@
 
 	if (opp)
 		hws->funcs.wait_for_blank_complete(opp);
->>>>>>> 82bbec18
 }