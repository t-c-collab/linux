--- conflicted
+++ resolved
@@ -59,37 +59,21 @@
 {
 	struct hubp *hubp = pipe_ctx->plane_res.hubp;
 	uint32_t cursor_size = hubp->curs_attr.pitch * hubp->curs_attr.height;
-<<<<<<< HEAD
-	uint32_t cursor_bpp = 4;
-=======
->>>>>>> 82bbec18
 	uint32_t cursor_mall_size_bytes = 0;
 
 	switch (pipe_ctx->stream->cursor_attributes.color_format) {
 	case CURSOR_MODE_MONO:
 		cursor_size /= 2;
-<<<<<<< HEAD
-		cursor_bpp = 4;
-=======
->>>>>>> 82bbec18
 		break;
 	case CURSOR_MODE_COLOR_1BIT_AND:
 	case CURSOR_MODE_COLOR_PRE_MULTIPLIED_ALPHA:
 	case CURSOR_MODE_COLOR_UN_PRE_MULTIPLIED_ALPHA:
 		cursor_size *= 4;
-<<<<<<< HEAD
-		cursor_bpp = 4;
-=======
->>>>>>> 82bbec18
 		break;
 
 	case CURSOR_MODE_COLOR_64BIT_FP_PRE_MULTIPLIED:
 	case CURSOR_MODE_COLOR_64BIT_FP_UN_PRE_MULTIPLIED:
 		cursor_size *= 8;
-<<<<<<< HEAD
-		cursor_bpp = 8;
-=======
->>>>>>> 82bbec18
 		break;
 	}
 
@@ -273,11 +257,8 @@
 	return psr_capable;
 }
 
-<<<<<<< HEAD
-=======
 #define DCN3_2_NEW_DET_OVERRIDE_MIN_MULTIPLIER 7
 
->>>>>>> 82bbec18
 /**
  * *******************************************************************************************
  * dcn32_determine_det_override: Determine DET allocation for each pipe
