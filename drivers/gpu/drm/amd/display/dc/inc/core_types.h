/*
 * Copyright 2015 Advanced Micro Devices, Inc.
 *
 * Permission is hereby granted, free of charge, to any person obtaining a
 * copy of this software and associated documentation files (the "Software"),
 * to deal in the Software without restriction, including without limitation
 * the rights to use, copy, modify, merge, publish, distribute, sublicense,
 * and/or sell copies of the Software, and to permit persons to whom the
 * Software is furnished to do so, subject to the following conditions:
 *
 * The above copyright notice and this permission notice shall be included in
 * all copies or substantial portions of the Software.
 *
 * THE SOFTWARE IS PROVIDED "AS IS", WITHOUT WARRANTY OF ANY KIND, EXPRESS OR
 * IMPLIED, INCLUDING BUT NOT LIMITED TO THE WARRANTIES OF MERCHANTABILITY,
 * FITNESS FOR A PARTICULAR PURPOSE AND NONINFRINGEMENT.  IN NO EVENT SHALL
 * THE COPYRIGHT HOLDER(S) OR AUTHOR(S) BE LIABLE FOR ANY CLAIM, DAMAGES OR
 * OTHER LIABILITY, WHETHER IN AN ACTION OF CONTRACT, TORT OR OTHERWISE,
 * ARISING FROM, OUT OF OR IN CONNECTION WITH THE SOFTWARE OR THE USE OR
 * OTHER DEALINGS IN THE SOFTWARE.
 *
 * Authors: AMD
 *
 */

#ifndef _CORE_TYPES_H_
#define _CORE_TYPES_H_

#include "dc.h"
#include "dce_calcs.h"
#include "dcn_calcs.h"
#include "ddc_service_types.h"
#include "dc_bios_types.h"
#include "mem_input.h"
#include "hubp.h"
#if defined(CONFIG_DRM_AMD_DC_DCN)
#include "mpc.h"
#endif
#include "dwb.h"
#include "mcif_wb.h"
#include "panel_cntl.h"

#define MAX_CLOCK_SOURCES 7

void enable_surface_flip_reporting(struct dc_plane_state *plane_state,
		uint32_t controller_id);

#include "grph_object_id.h"
#include "link_encoder.h"
#include "stream_encoder.h"
#include "clock_source.h"
#include "audio.h"
#include "dm_pp_smu.h"
#ifdef CONFIG_DRM_AMD_DC_HDCP
#include "dm_cp_psp.h"
#endif

/************ link *****************/
struct link_init_data {
	const struct dc *dc;
	struct dc_context *ctx; /* TODO: remove 'dal' when DC is complete. */
	uint32_t connector_index; /* this will be mapped to the HPD pins */
	uint32_t link_index; /* this is mapped to DAL display_index
				TODO: remove it when DC is complete. */
};

struct dc_link *link_create(const struct link_init_data *init_params);
void link_destroy(struct dc_link **link);

enum dc_status dc_link_validate_mode_timing(
		const struct dc_stream_state *stream,
		struct dc_link *link,
		const struct dc_crtc_timing *timing);

void core_link_resume(struct dc_link *link);

void core_link_enable_stream(
		struct dc_state *state,
		struct pipe_ctx *pipe_ctx);

void core_link_disable_stream(struct pipe_ctx *pipe_ctx);

void core_link_set_avmute(struct pipe_ctx *pipe_ctx, bool enable);
/********** DAL Core*********************/
#include "transform.h"
#include "dpp.h"

struct resource_pool;
struct dc_state;
struct resource_context;
struct clk_bw_params;

struct resource_funcs {
	void (*destroy)(struct resource_pool **pool);
	void (*link_init)(struct dc_link *link);
	struct panel_cntl*(*panel_cntl_create)(
		const struct panel_cntl_init_data *panel_cntl_init_data);
	struct link_encoder *(*link_enc_create)(
			const struct encoder_init_data *init);
	/* Create a minimal link encoder object with no dc_link object
	 * associated with it. */
	struct link_encoder *(*link_enc_create_minimal)(struct dc_context *ctx, enum engine_id eng_id);

	bool (*validate_bandwidth)(
					struct dc *dc,
					struct dc_state *context,
					bool fast_validate);
	void (*calculate_wm_and_dlg)(
				struct dc *dc, struct dc_state *context,
				display_e2e_pipe_params_st *pipes,
				int pipe_cnt,
				int vlevel);
	void (*update_soc_for_wm_a)(
				struct dc *dc, struct dc_state *context);
	int (*populate_dml_pipes)(
		struct dc *dc,
		struct dc_state *context,
		display_e2e_pipe_params_st *pipes,
		bool fast_validate);

	/*
	 * Algorithm for assigning available link encoders to links.
	 *
	 * Update link_enc_assignments table and link_enc_avail list accordingly in
	 * struct resource_context.
	 */
	void (*link_encs_assign)(
			struct dc *dc,
			struct dc_state *state,
			struct dc_stream_state *streams[],
			uint8_t stream_count);
	/*
	 * Unassign a link encoder from a stream.
	 *
	 * Update link_enc_assignments table and link_enc_avail list accordingly in
	 * struct resource_context.
	 */
	void (*link_enc_unassign)(
			struct dc_state *state,
			struct dc_stream_state *stream);

	enum dc_status (*validate_global)(
		struct dc *dc,
		struct dc_state *context);

	struct pipe_ctx *(*acquire_idle_pipe_for_layer)(
			struct dc_state *context,
			const struct resource_pool *pool,
			struct dc_stream_state *stream);

	enum dc_status (*validate_plane)(const struct dc_plane_state *plane_state, struct dc_caps *caps);

	enum dc_status (*add_stream_to_ctx)(
			struct dc *dc,
			struct dc_state *new_ctx,
			struct dc_stream_state *dc_stream);

	enum dc_status (*remove_stream_from_ctx)(
				struct dc *dc,
				struct dc_state *new_ctx,
				struct dc_stream_state *stream);
	enum dc_status (*patch_unknown_plane_state)(
			struct dc_plane_state *plane_state);

	struct stream_encoder *(*find_first_free_match_stream_enc_for_link)(
			struct resource_context *res_ctx,
			const struct resource_pool *pool,
			struct dc_stream_state *stream);
	void (*populate_dml_writeback_from_context)(
			struct dc *dc,
			struct resource_context *res_ctx,
			display_e2e_pipe_params_st *pipes);

	void (*set_mcif_arb_params)(
			struct dc *dc,
			struct dc_state *context,
			display_e2e_pipe_params_st *pipes,
			int pipe_cnt);
	void (*update_bw_bounding_box)(
			struct dc *dc,
			struct clk_bw_params *bw_params);
#if defined(CONFIG_DRM_AMD_DC_DCN)
	bool (*acquire_post_bldn_3dlut)(
			struct resource_context *res_ctx,
			const struct resource_pool *pool,
			int mpcc_id,
			struct dc_3dlut **lut,
			struct dc_transfer_func **shaper);

	bool (*release_post_bldn_3dlut)(
			struct resource_context *res_ctx,
			const struct resource_pool *pool,
			struct dc_3dlut **lut,
			struct dc_transfer_func **shaper);
#endif
	enum dc_status (*add_dsc_to_stream_resource)(
			struct dc *dc, struct dc_state *state,
			struct dc_stream_state *stream);
};

struct audio_support{
	bool dp_audio;
	bool hdmi_audio_on_dongle;
	bool hdmi_audio_native;
};

#define NO_UNDERLAY_PIPE -1

struct resource_pool {
	struct mem_input *mis[MAX_PIPES];
	struct hubp *hubps[MAX_PIPES];
	struct input_pixel_processor *ipps[MAX_PIPES];
	struct transform *transforms[MAX_PIPES];
	struct dpp *dpps[MAX_PIPES];
	struct output_pixel_processor *opps[MAX_PIPES];
	struct timing_generator *timing_generators[MAX_PIPES];
	struct stream_encoder *stream_enc[MAX_PIPES * 2];
	struct hubbub *hubbub;
	struct mpc *mpc;
	struct pp_smu_funcs *pp_smu;
	struct dce_aux *engines[MAX_PIPES];
	struct dce_i2c_hw *hw_i2cs[MAX_PIPES];
	struct dce_i2c_sw *sw_i2cs[MAX_PIPES];
	bool i2c_hw_buffer_in_use;

	struct dwbc *dwbc[MAX_DWB_PIPES];
	struct mcif_wb *mcif_wb[MAX_DWB_PIPES];
	struct {
		unsigned int gsl_0:1;
		unsigned int gsl_1:1;
		unsigned int gsl_2:1;
	} gsl_groups;

	struct display_stream_compressor *dscs[MAX_PIPES];

	unsigned int pipe_count;
	unsigned int underlay_pipe_index;
	unsigned int stream_enc_count;

	/* An array for accessing the link encoder objects that have been created.
	 * Index in array corresponds to engine ID - viz. 0: ENGINE_ID_DIGA
	 */
	struct link_encoder *link_encoders[MAX_DIG_LINK_ENCODERS];
	/* Number of DIG link encoder objects created - i.e. number of valid
	 * entries in link_encoders array.
	 */
	unsigned int dig_link_enc_count;

#if defined(CONFIG_DRM_AMD_DC_DCN)
	struct dc_3dlut *mpc_lut[MAX_PIPES];
	struct dc_transfer_func *mpc_shaper[MAX_PIPES];
#endif
	struct {
		unsigned int xtalin_clock_inKhz;
		unsigned int dccg_ref_clock_inKhz;
		unsigned int dchub_ref_clock_inKhz;
	} ref_clocks;
	unsigned int timing_generator_count;
	unsigned int mpcc_count;

	unsigned int writeback_pipe_count;
	/*
	 * reserved clock source for DP
	 */
	struct clock_source *dp_clock_source;

	struct clock_source *clock_sources[MAX_CLOCK_SOURCES];
	unsigned int clk_src_count;

	struct audio *audios[MAX_AUDIOS];
	unsigned int audio_count;
	struct audio_support audio_support;

	struct dccg *dccg;
	struct irq_service *irqs;

	struct abm *abm;
	struct dmcu *dmcu;
	struct dmub_psr *psr;

#if defined(CONFIG_DRM_AMD_DC_DCN)
	struct abm *multiple_abms[MAX_PIPES];
#endif

	const struct resource_funcs *funcs;
	const struct resource_caps *res_cap;

	struct ddc_service *oem_device;
};

struct dcn_fe_bandwidth {
	int dppclk_khz;

};

struct stream_resource {
	struct output_pixel_processor *opp;
	struct display_stream_compressor *dsc;
	struct timing_generator *tg;
	struct stream_encoder *stream_enc;
	struct audio *audio;

	struct pixel_clk_params pix_clk_params;
	struct encoder_info_frame encoder_info_frame;

	struct abm *abm;
	/* There are only (num_pipes+1)/2 groups. 0 means unassigned,
	 * otherwise it's using group number 'gsl_group-1'
	 */
	uint8_t gsl_group;
};

struct plane_resource {
	struct scaler_data scl_data;
	struct hubp *hubp;
	struct mem_input *mi;
	struct input_pixel_processor *ipp;
	struct transform *xfm;
	struct dpp *dpp;
	uint8_t mpcc_inst;

	struct dcn_fe_bandwidth bw;
};

union pipe_update_flags {
	struct {
		uint32_t enable : 1;
		uint32_t disable : 1;
		uint32_t odm : 1;
		uint32_t global_sync : 1;
		uint32_t opp_changed : 1;
		uint32_t tg_changed : 1;
		uint32_t mpcc : 1;
		uint32_t dppclk : 1;
		uint32_t hubp_interdependent : 1;
		uint32_t hubp_rq_dlg_ttu : 1;
		uint32_t gamut_remap : 1;
		uint32_t scaler : 1;
		uint32_t viewport : 1;
		uint32_t plane_changed : 1;
<<<<<<< HEAD
#if defined(CONFIG_DRM_AMD_DC_DCN3_1)
		uint32_t det_size : 1;
#endif
=======
		uint32_t det_size : 1;
>>>>>>> 2734d6c1
	} bits;
	uint32_t raw;
};

struct pipe_ctx {
	struct dc_plane_state *plane_state;
	struct dc_stream_state *stream;

	struct plane_resource plane_res;
	struct stream_resource stream_res;

	struct clock_source *clock_source;

	struct pll_settings pll_settings;

	uint8_t pipe_idx;

	struct pipe_ctx *top_pipe;
	struct pipe_ctx *bottom_pipe;
	struct pipe_ctx *next_odm_pipe;
	struct pipe_ctx *prev_odm_pipe;

#ifdef CONFIG_DRM_AMD_DC_DCN
	struct _vcs_dpi_display_dlg_regs_st dlg_regs;
	struct _vcs_dpi_display_ttu_regs_st ttu_regs;
	struct _vcs_dpi_display_rq_regs_st rq_regs;
	struct _vcs_dpi_display_pipe_dest_params_st pipe_dlg_param;
<<<<<<< HEAD
#if defined(CONFIG_DRM_AMD_DC_DCN3_1)
	int det_buffer_size_kb;
	bool unbounded_req;
#endif
=======
	int det_buffer_size_kb;
	bool unbounded_req;
>>>>>>> 2734d6c1
#endif
	union pipe_update_flags update_flags;
	struct dwbc *dwbc;
	struct mcif_wb *mcif_wb;
	bool vtp_locked;
};

struct resource_context {
	struct pipe_ctx pipe_ctx[MAX_PIPES];
	bool is_stream_enc_acquired[MAX_PIPES * 2];
	bool is_audio_acquired[MAX_PIPES];
	uint8_t clock_source_ref_count[MAX_CLOCK_SOURCES];
	uint8_t dp_clock_source_ref_count;
	bool is_dsc_acquired[MAX_PIPES];
	/* A table/array of encoder-to-link assignments. One entry per stream.
	 * Indexed by stream index in dc_state.
	 */
	struct link_enc_assignment link_enc_assignments[MAX_PIPES];
	/* List of available link encoders. Uses engine ID as encoder identifier. */
	enum engine_id link_enc_avail[MAX_DIG_LINK_ENCODERS];
#if defined(CONFIG_DRM_AMD_DC_DCN)
	bool is_mpc_3dlut_acquired[MAX_PIPES];
#endif
};

struct dce_bw_output {
	bool cpuc_state_change_enable;
	bool cpup_state_change_enable;
	bool stutter_mode_enable;
	bool nbp_state_change_enable;
	bool all_displays_in_sync;
	struct dce_watermarks urgent_wm_ns[MAX_PIPES];
	struct dce_watermarks stutter_exit_wm_ns[MAX_PIPES];
	struct dce_watermarks stutter_entry_wm_ns[MAX_PIPES];
	struct dce_watermarks nbp_state_change_wm_ns[MAX_PIPES];
	int sclk_khz;
	int sclk_deep_sleep_khz;
	int yclk_khz;
	int dispclk_khz;
	int blackout_recovery_time_us;
};

struct dcn_bw_writeback {
	struct mcif_arb_params mcif_wb_arb[MAX_DWB_PIPES];
};

struct dcn_bw_output {
	struct dc_clocks clk;
	struct dcn_watermark_set watermarks;
	struct dcn_bw_writeback bw_writeback;
<<<<<<< HEAD
#if defined(CONFIG_DRM_AMD_DC_DCN3_1)
	int compbuf_size_kb;
#endif
=======
	int compbuf_size_kb;
>>>>>>> 2734d6c1
};

union bw_output {
	struct dcn_bw_output dcn;
	struct dce_bw_output dce;
};

struct bw_context {
	union bw_output bw;
	struct display_mode_lib dml;
};
/**
 * struct dc_state - The full description of a state requested by a user
 *
 * @streams: Stream properties
 * @stream_status: The planes on a given stream
 * @res_ctx: Persistent state of resources
 * @bw_ctx: The output from bandwidth and watermark calculations and the DML
 * @pp_display_cfg: PowerPlay clocks and settings
 * @dcn_bw_vars: non-stack memory to support bandwidth calculations
 *
 */
struct dc_state {
	struct dc_stream_state *streams[MAX_PIPES];
	struct dc_stream_status stream_status[MAX_PIPES];
	uint8_t stream_count;
	uint8_t stream_mask;

	struct resource_context res_ctx;

	struct bw_context bw_ctx;

	/* Note: these are big structures, do *not* put on stack! */
	struct dm_pp_display_configuration pp_display_cfg;
#ifdef CONFIG_DRM_AMD_DC_DCN
	struct dcn_bw_internal_vars dcn_bw_vars;
#endif

	struct clk_mgr *clk_mgr;

	struct kref refcount;

	struct {
		unsigned int stutter_period_us;
	} perf_params;
};

#endif /* _CORE_TYPES_H_ */<|MERGE_RESOLUTION|>--- conflicted
+++ resolved
@@ -338,13 +338,7 @@
 		uint32_t scaler : 1;
 		uint32_t viewport : 1;
 		uint32_t plane_changed : 1;
-<<<<<<< HEAD
-#if defined(CONFIG_DRM_AMD_DC_DCN3_1)
 		uint32_t det_size : 1;
-#endif
-=======
-		uint32_t det_size : 1;
->>>>>>> 2734d6c1
 	} bits;
 	uint32_t raw;
 };
@@ -372,15 +366,8 @@
 	struct _vcs_dpi_display_ttu_regs_st ttu_regs;
 	struct _vcs_dpi_display_rq_regs_st rq_regs;
 	struct _vcs_dpi_display_pipe_dest_params_st pipe_dlg_param;
-<<<<<<< HEAD
-#if defined(CONFIG_DRM_AMD_DC_DCN3_1)
 	int det_buffer_size_kb;
 	bool unbounded_req;
-#endif
-=======
-	int det_buffer_size_kb;
-	bool unbounded_req;
->>>>>>> 2734d6c1
 #endif
 	union pipe_update_flags update_flags;
 	struct dwbc *dwbc;
@@ -431,13 +418,7 @@
 	struct dc_clocks clk;
 	struct dcn_watermark_set watermarks;
 	struct dcn_bw_writeback bw_writeback;
-<<<<<<< HEAD
-#if defined(CONFIG_DRM_AMD_DC_DCN3_1)
 	int compbuf_size_kb;
-#endif
-=======
-	int compbuf_size_kb;
->>>>>>> 2734d6c1
 };
 
 union bw_output {
