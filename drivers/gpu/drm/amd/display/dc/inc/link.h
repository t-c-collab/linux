/*
 * Copyright 2022 Advanced Micro Devices, Inc.
 *
 * Permission is hereby granted, free of charge, to any person obtaining a
 * copy of this software and associated documentation files (the "Software"),
 * to deal in the Software without restriction, including without limitation
 * the rights to use, copy, modify, merge, publish, distribute, sublicense,
 * and/or sell copies of the Software, and to permit persons to whom the
 * Software is furnished to do so, subject to the following conditions:
 *
 * The above copyright notice and this permission notice shall be included in
 * all copies or substantial portions of the Software.
 *
 * THE SOFTWARE IS PROVIDED "AS IS", WITHOUT WARRANTY OF ANY KIND, EXPRESS OR
 * IMPLIED, INCLUDING BUT NOT LIMITED TO THE WARRANTIES OF MERCHANTABILITY,
 * FITNESS FOR A PARTICULAR PURPOSE AND NONINFRINGEMENT.  IN NO EVENT SHALL
 * THE COPYRIGHT HOLDER(S) OR AUTHOR(S) BE LIABLE FOR ANY CLAIM, DAMAGES OR
 * OTHER LIABILITY, WHETHER IN AN ACTION OF CONTRACT, TORT OR OTHERWISE,
 * ARISING FROM, OUT OF OR IN CONNECTION WITH THE SOFTWARE OR THE USE OR
 * OTHER DEALINGS IN THE SOFTWARE.
 *
 * Authors: AMD
 *
 */

#ifndef __DC_LINK_H__
#define __DC_LINK_H__

/* FILE POLICY AND INTENDED USAGE:
 *
 * This header defines link component function interfaces aka link_service.
 * link_service provides the only entry point to link functions with function
 * pointer style. This header is strictly private in dc and should never be
 * included by DM because it exposes too much dc detail including all dc
 * private types defined in core_types.h. Otherwise it will break DM - DC
 * encapsulation and turn DM into a maintenance nightmare.
 *
 * The following shows a link component relation map.
 *
 * DM to DC:
 * DM includes dc.h
 * dc_link_exports.c or other dc files implement dc.h
 *
 * DC to Link:
 * dc_link_exports.c or other dc files include link.h
 * link_factory.c implements link.h
 *
 * Link sub-component to Link sub-component:
 * link_factory.c includes --> link_xxx.h
 * link_xxx.c implements link_xxx.h

 * As you can see if you ever need to add a new dc link function and call it on
 * DM/dc side, it is very difficult because you will need layers of translation.
 * The most appropriate approach to implement new requirements on DM/dc side is
 * to extend or generalize the functionality of existing link function
 * interfaces so minimal modification is needed outside link component to
 * achieve your new requirements. This approach reduces or even eliminates the
 * effort needed outside link component to support a new link feature. This also
 * reduces code discrepancy among DMs to support the same link feature. If we
 * test full code path on one version of DM, and there is no feature specific
 * modification required on other DMs, then we can have higher confidence that
 * the feature will run on other DMs and produce the same result. The following
 * are some good examples to start with:
 *
 * - detect_link --> to add new link detection or capability retrieval routines
 *
 * - validate_mode_timing --> to add new timing validation conditions
 *
 * - set_dpms_on/set_dpms_off --> to include new link enablement sequences
 *
 * If you must add new link functions, you will need to:
 * 1. declare the function pointer here under the suitable commented category.
 * 2. Implement your function in the suitable link_xxx.c file.
 * 3. Assign the function to link_service in link_factory.c
 * 4. NEVER include link_xxx.h headers outside link component.
 * 5. NEVER include link.h on DM side.
 */
#include "core_types.h"

struct link_service *link_create_link_service(void);
void link_destroy_link_service(struct link_service **link_srv);

struct link_init_data {
	const struct dc *dc;
	struct dc_context *ctx; /* TODO: remove 'dal' when DC is complete. */
	uint32_t connector_index; /* this will be mapped to the HPD pins */
	uint32_t link_index; /* this is mapped to DAL display_index
				TODO: remove it when DC is complete. */
	bool is_dpia_link;
};

struct ddc_service_init_data {
	struct graphics_object_id id;
	struct dc_context *ctx;
	struct dc_link *link;
	bool is_dpia_link;
};

struct link_service {
	/************************** Factory ***********************************/
	struct dc_link *(*create_link)(
			const struct link_init_data *init_params);
	void (*destroy_link)(struct dc_link **link);


	/************************** Detection *********************************/
	bool (*detect_link)(struct dc_link *link, enum dc_detect_reason reason);
	bool (*detect_connection_type)(struct dc_link *link,
			enum dc_connection_type *type);
	struct dc_sink *(*add_remote_sink)(
			struct dc_link *link,
			const uint8_t *edid,
			int len,
			struct dc_sink_init_data *init_data);
	void (*remove_remote_sink)(struct dc_link *link, struct dc_sink *sink);
	bool (*get_hpd_state)(struct dc_link *link);
	struct gpio *(*get_hpd_gpio)(struct dc_bios *dcb,
			struct graphics_object_id link_id,
			struct gpio_service *gpio_service);
	void (*enable_hpd)(const struct dc_link *link);
	void (*disable_hpd)(const struct dc_link *link);
	void (*enable_hpd_filter)(struct dc_link *link, bool enable);
	bool (*reset_cur_dp_mst_topology)(struct dc_link *link);
	const struct dc_link_status *(*get_status)(const struct dc_link *link);
	bool (*is_hdcp1x_supported)(struct dc_link *link,
			enum signal_type signal);
	bool (*is_hdcp2x_supported)(struct dc_link *link,
			enum signal_type signal);
	void (*clear_dprx_states)(struct dc_link *link);


	/*************************** Resource *********************************/
	void (*get_cur_res_map)(const struct dc *dc, uint32_t *map);
	void (*restore_res_map)(const struct dc *dc, uint32_t *map);
	void (*get_cur_link_res)(const struct dc_link *link,
			struct link_resource *link_res);


	/*************************** Validation *******************************/
	enum dc_status (*validate_mode_timing)(
			const struct dc_stream_state *stream,
			struct dc_link *link,
			const struct dc_crtc_timing *timing);
	uint32_t (*dp_link_bandwidth_kbps)(
		const struct dc_link *link,
		const struct dc_link_settings *link_settings);
<<<<<<< HEAD
=======
	bool (*validate_dpia_bandwidth)(
			const struct dc_stream_state *stream,
			const unsigned int num_streams);
>>>>>>> 33a86170


	/*************************** DPMS *************************************/
	void (*set_dpms_on)(struct dc_state *state, struct pipe_ctx *pipe_ctx);
	void (*set_dpms_off)(struct pipe_ctx *pipe_ctx);
	void (*resume)(struct dc_link *link);
	void (*blank_all_dp_displays)(struct dc *dc);
	void (*blank_all_edp_displays)(struct dc *dc);
	void (*blank_dp_stream)(struct dc_link *link, bool hw_init);
	enum dc_status (*increase_mst_payload)(
			struct pipe_ctx *pipe_ctx, uint32_t req_pbn);
	enum dc_status (*reduce_mst_payload)(
			struct pipe_ctx *pipe_ctx, uint32_t req_pbn);
	void (*set_dsc_on_stream)(struct pipe_ctx *pipe_ctx, bool enable);
	bool (*set_dsc_enable)(struct pipe_ctx *pipe_ctx, bool enable);
	bool (*update_dsc_config)(struct pipe_ctx *pipe_ctx);


	/*************************** DDC **************************************/
	struct ddc_service *(*create_ddc_service)(
			struct ddc_service_init_data *ddc_init_data);
	void (*destroy_ddc_service)(struct ddc_service **ddc);
	bool (*query_ddc_data)(
			struct ddc_service *ddc,
			uint32_t address,
			uint8_t *write_buf,
			uint32_t write_size,
			uint8_t *read_buf,
			uint32_t read_size);
	int (*aux_transfer_raw)(struct ddc_service *ddc,
			struct aux_payload *payload,
			enum aux_return_code_type *operation_result);
	bool (*aux_transfer_with_retries_no_mutex)(struct ddc_service *ddc,
			struct aux_payload *payload);
	bool (*is_in_aux_transaction_mode)(struct ddc_service *ddc);
	uint32_t (*get_aux_defer_delay)(struct ddc_service *ddc);


	/*************************** DP Capability ****************************/
	bool (*dp_is_sink_present)(struct dc_link *link);
	bool (*dp_is_fec_supported)(const struct dc_link *link);
	bool (*dp_is_128b_132b_signal)(struct pipe_ctx *pipe_ctx);
	bool (*dp_get_max_link_enc_cap)(const struct dc_link *link,
			struct dc_link_settings *max_link_enc_cap);
	const struct dc_link_settings *(*dp_get_verified_link_cap)(
			const struct dc_link *link);
	enum dp_link_encoding (*dp_get_encoding_format)(
			const struct dc_link_settings *link_settings);
	bool (*dp_should_enable_fec)(const struct dc_link *link);
	bool (*dp_decide_link_settings)(
		struct dc_stream_state *stream,
		struct dc_link_settings *link_setting);
	enum dp_link_encoding (*mst_decide_link_encoding_format)(
			const struct dc_link *link);
	bool (*edp_decide_link_settings)(struct dc_link *link,
			struct dc_link_settings *link_setting, uint32_t req_bw);
	uint32_t (*bw_kbps_from_raw_frl_link_rate_data)(uint8_t bw);
	bool (*dp_overwrite_extended_receiver_cap)(struct dc_link *link);
	enum lttpr_mode (*dp_decide_lttpr_mode)(struct dc_link *link,
			struct dc_link_settings *link_setting);


	/*************************** DP DPIA/PHY ******************************/
	int (*dpia_handle_usb4_bandwidth_allocation_for_link)(
			struct dc_link *link, int peak_bw);
	void (*dpia_handle_bw_alloc_response)(
			struct dc_link *link, uint8_t bw, uint8_t result);
	void (*dp_set_drive_settings)(
		struct dc_link *link,
		const struct link_resource *link_res,
		struct link_training_settings *lt_settings);
	void (*dpcd_write_rx_power_ctrl)(struct dc_link *link, bool on);


	/*************************** DP IRQ Handler ***************************/
	bool (*dp_parse_link_loss_status)(
		struct dc_link *link,
		union hpd_irq_data *hpd_irq_dpcd_data);
	bool (*dp_should_allow_hpd_rx_irq)(const struct dc_link *link);
	void (*dp_handle_link_loss)(struct dc_link *link);
	enum dc_status (*dp_read_hpd_rx_irq_data)(
		struct dc_link *link,
		union hpd_irq_data *irq_data);
	bool (*dp_handle_hpd_rx_irq)(struct dc_link *link,
			union hpd_irq_data *out_hpd_irq_dpcd_data,
			bool *out_link_loss,
			bool defer_handling, bool *has_left_work);


	/*************************** eDP Panel Control ************************/
	void (*edp_panel_backlight_power_on)(
			struct dc_link *link, bool wait_for_hpd);
	int (*edp_get_backlight_level)(const struct dc_link *link);
	bool (*edp_get_backlight_level_nits)(struct dc_link *link,
			uint32_t *backlight_millinits_avg,
			uint32_t *backlight_millinits_peak);
	bool (*edp_set_backlight_level)(const struct dc_link *link,
			uint32_t backlight_pwm_u16_16,
			uint32_t frame_ramp);
	bool (*edp_set_backlight_level_nits)(struct dc_link *link,
			bool isHDR,
			uint32_t backlight_millinits,
			uint32_t transition_time_in_ms);
	int (*edp_get_target_backlight_pwm)(const struct dc_link *link);
	bool (*edp_get_psr_state)(
			const struct dc_link *link, enum dc_psr_state *state);
	bool (*edp_set_psr_allow_active)(
			struct dc_link *link,
			const bool *allow_active,
			bool wait,
			bool force_static,
			const unsigned int *power_opts);
	bool (*edp_setup_psr)(struct dc_link *link,
			const struct dc_stream_state *stream,
			struct psr_config *psr_config,
			struct psr_context *psr_context);
	bool (*edp_set_sink_vtotal_in_psr_active)(
			const struct dc_link *link,
			uint16_t psr_vtotal_idle,
			uint16_t psr_vtotal_su);
	void (*edp_get_psr_residency)(
			const struct dc_link *link, uint32_t *residency);
	bool (*edp_wait_for_t12)(struct dc_link *link);
	bool (*edp_is_ilr_optimization_required)(struct dc_link *link,
			struct dc_crtc_timing *crtc_timing);
	bool (*edp_backlight_enable_aux)(struct dc_link *link, bool enable);
	void (*edp_add_delay_for_T9)(struct dc_link *link);
	bool (*edp_receiver_ready_T9)(struct dc_link *link);
	bool (*edp_receiver_ready_T7)(struct dc_link *link);
	bool (*edp_power_alpm_dpcd_enable)(struct dc_link *link, bool enable);


	/*************************** DP CTS ************************************/
	void (*dp_handle_automated_test)(struct dc_link *link);
	bool (*dp_set_test_pattern)(
			struct dc_link *link,
			enum dp_test_pattern test_pattern,
			enum dp_test_pattern_color_space test_pattern_color_space,
			const struct link_training_settings *p_link_settings,
			const unsigned char *p_custom_pattern,
			unsigned int cust_pattern_size);
	void (*dp_set_preferred_link_settings)(struct dc *dc,
			struct dc_link_settings *link_setting,
			struct dc_link *link);
	void (*dp_set_preferred_training_settings)(struct dc *dc,
			struct dc_link_settings *link_setting,
			struct dc_link_training_overrides *lt_overrides,
			struct dc_link *link,
			bool skip_immediate_retrain);


	/*************************** DP Trace *********************************/
	bool (*dp_trace_is_initialized)(struct dc_link *link);
	void (*dp_trace_set_is_logged_flag)(struct dc_link *link,
			bool in_detection,
			bool is_logged);
	bool (*dp_trace_is_logged)(struct dc_link *link, bool in_detection);
	unsigned long long (*dp_trace_get_lt_end_timestamp)(
			struct dc_link *link, bool in_detection);
	const struct dp_trace_lt_counts *(*dp_trace_get_lt_counts)(
			struct dc_link *link, bool in_detection);
	unsigned int (*dp_trace_get_link_loss_count)(struct dc_link *link);
	void (*dp_trace_set_edp_power_timestamp)(struct dc_link *link,
			bool power_up);
	uint64_t (*dp_trace_get_edp_poweron_timestamp)(struct dc_link *link);
	uint64_t (*dp_trace_get_edp_poweroff_timestamp)(struct dc_link *link);
	void (*dp_trace_source_sequence)(
			struct dc_link *link, uint8_t dp_test_mode);
};
#endif /* __DC_LINK_HPD_H__ */<|MERGE_RESOLUTION|>--- conflicted
+++ resolved
@@ -144,12 +144,9 @@
 	uint32_t (*dp_link_bandwidth_kbps)(
 		const struct dc_link *link,
 		const struct dc_link_settings *link_settings);
-<<<<<<< HEAD
-=======
 	bool (*validate_dpia_bandwidth)(
 			const struct dc_stream_state *stream,
 			const unsigned int num_streams);
->>>>>>> 33a86170
 
 
 	/*************************** DPMS *************************************/
