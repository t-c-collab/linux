--- conflicted
+++ resolved
@@ -29,10 +29,6 @@
 #include "dc_types.h"
 #include "hw_shared.h"
 
-<<<<<<< HEAD
-#if defined(CONFIG_DRM_AMD_DC_DCN3_1)
-=======
->>>>>>> 2734d6c1
 enum phyd32clk_clock_source {
 	PHYD32CLKA,
 	PHYD32CLKB,
@@ -58,27 +54,15 @@
 	DISPCLK_CHANGE_MODE_IMMEDIATE,
 	DISPCLK_CHANGE_MODE_RAMPING,
 };
-<<<<<<< HEAD
-#endif
-=======
->>>>>>> 2734d6c1
 
 struct dccg {
 	struct dc_context *ctx;
 	const struct dccg_funcs *funcs;
 	int pipe_dppclk_khz[MAX_PIPES];
 	int ref_dppclk;
-<<<<<<< HEAD
-#if defined(CONFIG_DRM_AMD_DC_DCN3_1)
 	int dtbclk_khz[MAX_PIPES];
 	int audio_dtbclk_khz;
 	int ref_dtbclk_khz;
-#endif
-=======
-	int dtbclk_khz[MAX_PIPES];
-	int audio_dtbclk_khz;
-	int ref_dtbclk_khz;
->>>>>>> 2734d6c1
 };
 
 struct dccg_funcs {
@@ -95,10 +79,6 @@
 	void (*otg_drop_pixel)(struct dccg *dccg,
 			uint32_t otg_inst);
 	void (*dccg_init)(struct dccg *dccg);
-<<<<<<< HEAD
-#if defined(CONFIG_DRM_AMD_DC_DCN3_1)
-=======
->>>>>>> 2734d6c1
 
 	void (*set_physymclk)(
 			struct dccg *dccg,
@@ -120,10 +100,6 @@
 	void (*set_dispclk_change_mode)(
 			struct dccg *dccg,
 			enum dentist_dispclk_change_mode change_mode);
-<<<<<<< HEAD
-#endif
-=======
->>>>>>> 2734d6c1
 };
 
 #endif //__DAL_DCCG_H__