--- conflicted
+++ resolved
@@ -152,17 +152,9 @@
 	void (*force_pstate_change_control)(struct hubbub *hubbub, bool force, bool allow);
 
 	void (*init_watermarks)(struct hubbub *hubbub);
-<<<<<<< HEAD
-#if defined(CONFIG_DRM_AMD_DC_DCN3_1)
 	void (*program_det_size)(struct hubbub *hubbub, int hubp_inst, unsigned det_buffer_size_in_kbyte);
 	void (*program_compbuf_size)(struct hubbub *hubbub, unsigned compbuf_size_kb, bool safe_to_increase);
 	void (*init_crb)(struct hubbub *hubbub);
-#endif
-=======
-	void (*program_det_size)(struct hubbub *hubbub, int hubp_inst, unsigned det_buffer_size_in_kbyte);
-	void (*program_compbuf_size)(struct hubbub *hubbub, unsigned compbuf_size_kb, bool safe_to_increase);
-	void (*init_crb)(struct hubbub *hubbub);
->>>>>>> 2734d6c1
 };
 
 struct hubbub {
