--- conflicted
+++ resolved
@@ -1270,11 +1270,7 @@
 	for (i = 0; i < dc->res_pool->pipe_count; i++) {
 		if (!context->res_ctx.pipe_ctx[i].stream)
 			continue;
-<<<<<<< HEAD
-		if (link_is_dp_128b_132b_signal(&context->res_ctx.pipe_ctx[i]))
-=======
 		if (dc->link_srv->dp_is_128b_132b_signal(&context->res_ctx.pipe_ctx[i]))
->>>>>>> 82bbec18
 			return true;
 	}
 	return false;
@@ -2754,8 +2750,6 @@
 			allow = true;
 	}
 	return allow;
-<<<<<<< HEAD
-=======
 }
 
 /**
@@ -2786,5 +2780,4 @@
 		}
 	}
 	return max_vratio_pre;
->>>>>>> 82bbec18
 }