/*
 * Copyright 2012-15 Advanced Micro Devices, Inc.
 *
 * Permission is hereby granted, free of charge, to any person obtaining a
 * copy of this software and associated documentation files (the "Software"),
 * to deal in the Software without restriction, including without limitation
 * the rights to use, copy, modify, merge, publish, distribute, sublicense,
 * and/or sell copies of the Software, and to permit persons to whom the
 * Software is furnished to do so, subject to the following conditions:
 *
 * The above copyright notice and this permission notice shall be included in
 * all copies or substantial portions of the Software.
 *
 * THE SOFTWARE IS PROVIDED "AS IS", WITHOUT WARRANTY OF ANY KIND, EXPRESS OR
 * IMPLIED, INCLUDING BUT NOT LIMITED TO THE WARRANTIES OF MERCHANTABILITY,
 * FITNESS FOR A PARTICULAR PURPOSE AND NONINFRINGEMENT.  IN NO EVENT SHALL
 * THE COPYRIGHT HOLDER(S) OR AUTHOR(S) BE LIABLE FOR ANY CLAIM, DAMAGES OR
 * OTHER LIABILITY, WHETHER IN AN ACTION OF CONTRACT, TORT OR OTHERWISE,
 * ARISING FROM, OUT OF OR IN CONNECTION WITH THE SOFTWARE OR THE USE OR
 * OTHER DEALINGS IN THE SOFTWARE.
 *
 * Authors: AMD
 *
 */

#include "dm_services.h"

/*
 * Pre-requisites: headers required by header of this unit
 */
#include "include/gpio_types.h"

/*
 * Header of this unit
 */

#include "hw_translate.h"

/*
 * Post-requisites: headers required by this unit
 */

#if defined(CONFIG_DRM_AMD_DC_SI)
#include "dce60/hw_translate_dce60.h"
#endif
#include "dce80/hw_translate_dce80.h"
#include "dce110/hw_translate_dce110.h"
#include "dce120/hw_translate_dce120.h"
#if defined(CONFIG_DRM_AMD_DC_DCN)
#include "dcn10/hw_translate_dcn10.h"
#include "dcn20/hw_translate_dcn20.h"
#include "dcn21/hw_translate_dcn21.h"
#include "dcn30/hw_translate_dcn30.h"
#endif

#include "diagnostics/hw_translate_diag.h"

/*
 * This unit
 */

bool dal_hw_translate_init(
	struct hw_translate *translate,
	enum dce_version dce_version,
	enum dce_environment dce_environment)
{
	if (IS_FPGA_MAXIMUS_DC(dce_environment)) {
		dal_hw_translate_diag_fpga_init(translate);
		return true;
	}

	switch (dce_version) {
#if defined(CONFIG_DRM_AMD_DC_SI)
	case DCE_VERSION_6_0:
	case DCE_VERSION_6_1:
	case DCE_VERSION_6_4:
		dal_hw_translate_dce60_init(translate);
		return true;
#endif
	case DCE_VERSION_8_0:
	case DCE_VERSION_8_1:
	case DCE_VERSION_8_3:
		dal_hw_translate_dce80_init(translate);
		return true;
	case DCE_VERSION_10_0:
	case DCE_VERSION_11_0:
	case DCE_VERSION_11_2:
	case DCE_VERSION_11_22:
		dal_hw_translate_dce110_init(translate);
		return true;
	case DCE_VERSION_12_0:
	case DCE_VERSION_12_1:
		dal_hw_translate_dce120_init(translate);
		return true;
#if defined(CONFIG_DRM_AMD_DC_DCN)
	case DCN_VERSION_1_0:
	case DCN_VERSION_1_01:
		dal_hw_translate_dcn10_init(translate);
		return true;
	case DCN_VERSION_2_0:
		dal_hw_translate_dcn20_init(translate);
		return true;
	case DCN_VERSION_2_1:
		dal_hw_translate_dcn21_init(translate);
		return true;
	case DCN_VERSION_3_0:
	case DCN_VERSION_3_01:
	case DCN_VERSION_3_02:
	case DCN_VERSION_3_03:
<<<<<<< HEAD
#if defined(CONFIG_DRM_AMD_DC_DCN3_1)
	case DCN_VERSION_3_1:
#endif
=======
	case DCN_VERSION_3_1:
>>>>>>> 2734d6c1
		dal_hw_translate_dcn30_init(translate);
		return true;
#endif

	default:
		BREAK_TO_DEBUGGER();
		return false;
	}
}<|MERGE_RESOLUTION|>--- conflicted
+++ resolved
@@ -107,13 +107,7 @@
 	case DCN_VERSION_3_01:
 	case DCN_VERSION_3_02:
 	case DCN_VERSION_3_03:
-<<<<<<< HEAD
-#if defined(CONFIG_DRM_AMD_DC_DCN3_1)
 	case DCN_VERSION_3_1:
-#endif
-=======
-	case DCN_VERSION_3_1:
->>>>>>> 2734d6c1
 		dal_hw_translate_dcn30_init(translate);
 		return true;
 #endif
