--- conflicted
+++ resolved
@@ -32,17 +32,9 @@
 	uint8_t otg_inst;
 	uint8_t dig_be;
 	uint8_t dig_fe;
-<<<<<<< HEAD
-#if defined(CONFIG_DRM_AMD_DC_DCN3_1)
 	uint8_t link_enc_idx;
 	uint8_t stream_enc_idx;
 	uint8_t phy_idx;
-#endif
-=======
-	uint8_t link_enc_idx;
-	uint8_t stream_enc_idx;
-	uint8_t phy_idx;
->>>>>>> 2734d6c1
 	uint8_t assr_enabled;
 	uint8_t mst_enabled;
 	void *dm_stream_ctx;
