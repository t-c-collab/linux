--- conflicted
+++ resolved
@@ -576,13 +576,6 @@
 		result_device_id.device_type = DEVICE_TYPE_LCD;
 		result_device_id.enum_id = 1;
 		break;
-#if defined(CONFIG_DRM_AMD_DC_DCN3_1)
-
-	case ATOM_DISPLAY_LCD2_SUPPORT:
-		result_device_id.device_type = DEVICE_TYPE_LCD;
-		result_device_id.enum_id = 2;
-		break;
-#endif
 
 	case ATOM_DISPLAY_LCD2_SUPPORT:
 		result_device_id.device_type = DEVICE_TYPE_LCD;
@@ -2167,10 +2160,6 @@
 	return BP_RESULT_OK;
 }
 
-<<<<<<< HEAD
-#if defined(CONFIG_DRM_AMD_DC_DCN3_1)
-=======
->>>>>>> 2734d6c1
 static enum bp_result get_integrated_info_v2_2(
 	struct bios_parser *bp,
 	struct integrated_info *info)
@@ -2270,11 +2259,7 @@
 
 	return BP_RESULT_OK;
 }
-<<<<<<< HEAD
-#endif
-=======
-
->>>>>>> 2734d6c1
+
 /*
  * construct_integrated_info
  *
@@ -2322,17 +2307,9 @@
 			case 1:
 				result = get_integrated_info_v2_1(bp, info);
 				break;
-<<<<<<< HEAD
-#if defined(CONFIG_DRM_AMD_DC_DCN3_1)
 			case 2:
 				result = get_integrated_info_v2_2(bp, info);
 				break;
-#endif
-=======
-			case 2:
-				result = get_integrated_info_v2_2(bp, info);
-				break;
->>>>>>> 2734d6c1
 			default:
 				return result;
 			}
