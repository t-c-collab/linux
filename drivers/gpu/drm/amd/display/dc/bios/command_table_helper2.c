/*
 * Copyright 2012-15 Advanced Micro Devices, Inc.
 *
 * Permission is hereby granted, free of charge, to any person obtaining a
 * copy of this software and associated documentation files (the "Software"),
 * to deal in the Software without restriction, including without limitation
 * the rights to use, copy, modify, merge, publish, distribute, sublicense,
 * and/or sell copies of the Software, and to permit persons to whom the
 * Software is furnished to do so, subject to the following conditions:
 *
 * The above copyright notice and this permission notice shall be included in
 * all copies or substantial portions of the Software.
 *
 * THE SOFTWARE IS PROVIDED "AS IS", WITHOUT WARRANTY OF ANY KIND, EXPRESS OR
 * IMPLIED, INCLUDING BUT NOT LIMITED TO THE WARRANTIES OF MERCHANTABILITY,
 * FITNESS FOR A PARTICULAR PURPOSE AND NONINFRINGEMENT.  IN NO EVENT SHALL
 * THE COPYRIGHT HOLDER(S) OR AUTHOR(S) BE LIABLE FOR ANY CLAIM, DAMAGES OR
 * OTHER LIABILITY, WHETHER IN AN ACTION OF CONTRACT, TORT OR OTHERWISE,
 * ARISING FROM, OUT OF OR IN CONNECTION WITH THE SOFTWARE OR THE USE OR
 * OTHER DEALINGS IN THE SOFTWARE.
 *
 * Authors: AMD
 *
 */

#include "dm_services.h"

#include "ObjectID.h"
#include "atomfirmware.h"

#include "include/bios_parser_types.h"

#include "command_table_helper2.h"

bool dal_bios_parser_init_cmd_tbl_helper2(
	const struct command_table_helper **h,
	enum dce_version dce)
{
	switch (dce) {
#if defined(CONFIG_DRM_AMD_DC_SI)
	case DCE_VERSION_6_0:
	case DCE_VERSION_6_1:
	case DCE_VERSION_6_4:
		*h = dal_cmd_tbl_helper_dce60_get_table();
		return true;
#endif

	case DCE_VERSION_8_0:
	case DCE_VERSION_8_1:
	case DCE_VERSION_8_3:
		*h = dal_cmd_tbl_helper_dce80_get_table();
		return true;

	case DCE_VERSION_10_0:
		*h = dal_cmd_tbl_helper_dce110_get_table();
		return true;

	case DCE_VERSION_11_0:
		*h = dal_cmd_tbl_helper_dce110_get_table();
		return true;

	case DCE_VERSION_11_2:
	case DCE_VERSION_11_22:
	case DCE_VERSION_12_0:
	case DCE_VERSION_12_1:
		*h = dal_cmd_tbl_helper_dce112_get_table2();
		return true;
#if defined(CONFIG_DRM_AMD_DC_DCN)
	case DCN_VERSION_1_0:
	case DCN_VERSION_1_01:
	case DCN_VERSION_2_0:
	case DCN_VERSION_2_1:
	case DCN_VERSION_3_0:
	case DCN_VERSION_3_01:
#if defined(CONFIG_DRM_AMD_DC_DCN3_1)
	case DCN_VERSION_3_1:
		*h = dal_cmd_tbl_helper_dce112_get_table2();
		return true;
#endif
	case DCN_VERSION_3_02:
	case DCN_VERSION_3_03:
<<<<<<< HEAD
=======
	case DCN_VERSION_3_1:
>>>>>>> 2734d6c1
		*h = dal_cmd_tbl_helper_dce112_get_table2();
		return true;
#endif
	default:
		/* Unsupported DCE */
		BREAK_TO_DEBUGGER();
		return false;
	}
}

/* real implementations */

bool dal_cmd_table_helper_controller_id_to_atom2(
	enum controller_id id,
	uint8_t *atom_id)
{
	if (atom_id == NULL) {
		BREAK_TO_DEBUGGER();
		return false;
	}

	switch (id) {
	case CONTROLLER_ID_D0:
		*atom_id = ATOM_CRTC1;
		return true;
	case CONTROLLER_ID_D1:
		*atom_id = ATOM_CRTC2;
		return true;
	case CONTROLLER_ID_D2:
		*atom_id = ATOM_CRTC3;
		return true;
	case CONTROLLER_ID_D3:
		*atom_id = ATOM_CRTC4;
		return true;
	case CONTROLLER_ID_D4:
		*atom_id = ATOM_CRTC5;
		return true;
	case CONTROLLER_ID_D5:
		*atom_id = ATOM_CRTC6;
		return true;
	/* TODO :case CONTROLLER_ID_UNDERLAY0:
		*atom_id = ATOM_UNDERLAY_PIPE0;
		return true;
	*/
	case CONTROLLER_ID_UNDEFINED:
		*atom_id = ATOM_CRTC_INVALID;
		return true;
	default:
		/* Wrong controller id */
		BREAK_TO_DEBUGGER();
		return false;
	}
}

/**
 * dal_cmd_table_helper_transmitter_bp_to_atom2 - Translate the Transmitter to the
 *                                     corresponding ATOM BIOS value
 *  @t: transmitter
 *  returns: digitalTransmitter
 *    // =00: Digital Transmitter1 ( UNIPHY linkAB )
 *    // =01: Digital Transmitter2 ( UNIPHY linkCD )
 *    // =02: Digital Transmitter3 ( UNIPHY linkEF )
 */
uint8_t dal_cmd_table_helper_transmitter_bp_to_atom2(
	enum transmitter t)
{
	switch (t) {
	case TRANSMITTER_UNIPHY_A:
	case TRANSMITTER_UNIPHY_B:
	case TRANSMITTER_TRAVIS_LCD:
		return 0;
	case TRANSMITTER_UNIPHY_C:
	case TRANSMITTER_UNIPHY_D:
		return 1;
	case TRANSMITTER_UNIPHY_E:
	case TRANSMITTER_UNIPHY_F:
		return 2;
	default:
		/* Invalid Transmitter Type! */
		BREAK_TO_DEBUGGER();
		return 0;
	}
}

uint32_t dal_cmd_table_helper_encoder_mode_bp_to_atom2(
	enum signal_type s,
	bool enable_dp_audio)
{
	switch (s) {
	case SIGNAL_TYPE_DVI_SINGLE_LINK:
	case SIGNAL_TYPE_DVI_DUAL_LINK:
		return ATOM_ENCODER_MODE_DVI;
	case SIGNAL_TYPE_HDMI_TYPE_A:
		return ATOM_ENCODER_MODE_HDMI;
	case SIGNAL_TYPE_LVDS:
		return ATOM_ENCODER_MODE_LVDS;
	case SIGNAL_TYPE_EDP:
	case SIGNAL_TYPE_DISPLAY_PORT_MST:
	case SIGNAL_TYPE_DISPLAY_PORT:
	case SIGNAL_TYPE_VIRTUAL:
		if (enable_dp_audio)
			return ATOM_ENCODER_MODE_DP_AUDIO;
		else
			return ATOM_ENCODER_MODE_DP;
	case SIGNAL_TYPE_RGB:
		return ATOM_ENCODER_MODE_CRT;
	default:
		return ATOM_ENCODER_MODE_CRT;
	}
}

bool dal_cmd_table_helper_clock_source_id_to_ref_clk_src2(
	enum clock_source_id id,
	uint32_t *ref_clk_src_id)
{
	if (ref_clk_src_id == NULL) {
		BREAK_TO_DEBUGGER();
		return false;
	}

	switch (id) {
	case CLOCK_SOURCE_ID_PLL1:
		*ref_clk_src_id = ENCODER_REFCLK_SRC_P1PLL;
		return true;
	case CLOCK_SOURCE_ID_PLL2:
		*ref_clk_src_id = ENCODER_REFCLK_SRC_P2PLL;
		return true;
	/*TODO:case CLOCK_SOURCE_ID_DCPLL:
		*ref_clk_src_id = ENCODER_REFCLK_SRC_DCPLL;
		return true;
	*/
	case CLOCK_SOURCE_ID_EXTERNAL:
		*ref_clk_src_id = ENCODER_REFCLK_SRC_EXTCLK;
		return true;
	case CLOCK_SOURCE_ID_UNDEFINED:
		*ref_clk_src_id = ENCODER_REFCLK_SRC_INVALID;
		return true;
	default:
		/* Unsupported clock source id */
		BREAK_TO_DEBUGGER();
		return false;
	}
}

uint8_t dal_cmd_table_helper_encoder_id_to_atom2(
	enum encoder_id id)
{
	switch (id) {
	case ENCODER_ID_INTERNAL_LVDS:
		return ENCODER_OBJECT_ID_INTERNAL_LVDS;
	case ENCODER_ID_INTERNAL_TMDS1:
		return ENCODER_OBJECT_ID_INTERNAL_TMDS1;
	case ENCODER_ID_INTERNAL_TMDS2:
		return ENCODER_OBJECT_ID_INTERNAL_TMDS2;
	case ENCODER_ID_INTERNAL_DAC1:
		return ENCODER_OBJECT_ID_INTERNAL_DAC1;
	case ENCODER_ID_INTERNAL_DAC2:
		return ENCODER_OBJECT_ID_INTERNAL_DAC2;
	case ENCODER_ID_INTERNAL_LVTM1:
		return ENCODER_OBJECT_ID_INTERNAL_LVTM1;
	case ENCODER_ID_INTERNAL_HDMI:
		return ENCODER_OBJECT_ID_HDMI_INTERNAL;
	case ENCODER_ID_EXTERNAL_TRAVIS:
		return ENCODER_OBJECT_ID_TRAVIS;
	case ENCODER_ID_EXTERNAL_NUTMEG:
		return ENCODER_OBJECT_ID_NUTMEG;
	case ENCODER_ID_INTERNAL_KLDSCP_TMDS1:
		return ENCODER_OBJECT_ID_INTERNAL_KLDSCP_TMDS1;
	case ENCODER_ID_INTERNAL_KLDSCP_DAC1:
		return ENCODER_OBJECT_ID_INTERNAL_KLDSCP_DAC1;
	case ENCODER_ID_INTERNAL_KLDSCP_DAC2:
		return ENCODER_OBJECT_ID_INTERNAL_KLDSCP_DAC2;
	case ENCODER_ID_EXTERNAL_MVPU_FPGA:
		return ENCODER_OBJECT_ID_MVPU_FPGA;
	case ENCODER_ID_INTERNAL_DDI:
		return ENCODER_OBJECT_ID_INTERNAL_DDI;
	case ENCODER_ID_INTERNAL_UNIPHY:
		return ENCODER_OBJECT_ID_INTERNAL_UNIPHY;
	case ENCODER_ID_INTERNAL_KLDSCP_LVTMA:
		return ENCODER_OBJECT_ID_INTERNAL_KLDSCP_LVTMA;
	case ENCODER_ID_INTERNAL_UNIPHY1:
		return ENCODER_OBJECT_ID_INTERNAL_UNIPHY1;
	case ENCODER_ID_INTERNAL_UNIPHY2:
		return ENCODER_OBJECT_ID_INTERNAL_UNIPHY2;
	case ENCODER_ID_INTERNAL_UNIPHY3:
		return ENCODER_OBJECT_ID_INTERNAL_UNIPHY3;
	case ENCODER_ID_INTERNAL_WIRELESS:
		return ENCODER_OBJECT_ID_INTERNAL_VCE;
	case ENCODER_ID_INTERNAL_VIRTUAL:
		return ENCODER_OBJECT_ID_NONE;
	case ENCODER_ID_UNKNOWN:
		return ENCODER_OBJECT_ID_NONE;
	default:
		/* Invalid encoder id */
		BREAK_TO_DEBUGGER();
		return ENCODER_OBJECT_ID_NONE;
	}
}<|MERGE_RESOLUTION|>--- conflicted
+++ resolved
@@ -72,17 +72,9 @@
 	case DCN_VERSION_2_1:
 	case DCN_VERSION_3_0:
 	case DCN_VERSION_3_01:
-#if defined(CONFIG_DRM_AMD_DC_DCN3_1)
-	case DCN_VERSION_3_1:
-		*h = dal_cmd_tbl_helper_dce112_get_table2();
-		return true;
-#endif
 	case DCN_VERSION_3_02:
 	case DCN_VERSION_3_03:
-<<<<<<< HEAD
-=======
 	case DCN_VERSION_3_1:
->>>>>>> 2734d6c1
 		*h = dal_cmd_tbl_helper_dce112_get_table2();
 		return true;
 #endif
