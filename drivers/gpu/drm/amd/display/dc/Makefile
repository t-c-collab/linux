--- conflicted
+++ resolved
@@ -34,13 +34,7 @@
 DC_LIBS += dcn301
 DC_LIBS += dcn302
 DC_LIBS += dcn303
-<<<<<<< HEAD
-ifdef CONFIG_DRM_AMD_DC_DCN3_1
 DC_LIBS += dcn31
-endif
-=======
-DC_LIBS += dcn31
->>>>>>> 2734d6c1
 endif
 
 DC_LIBS += dce120
