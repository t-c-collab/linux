--- conflicted
+++ resolved
@@ -61,13 +61,8 @@
 
 include $(AMD_DC)
 
-<<<<<<< HEAD
-DISPLAY_CORE = dc.o dc_stat.o dc_link.o dc_resource.o dc_hw_sequencer.o dc_sink.o \
-dc_surface.o dc_debug.o dc_stream.o dc_link_enc_cfg.o
-=======
 DISPLAY_CORE = dc.o dc_stat.o dc_resource.o dc_hw_sequencer.o dc_sink.o \
 dc_surface.o dc_debug.o dc_stream.o dc_link_enc_cfg.o dc_link_exports.o
->>>>>>> 82bbec18
 
 DISPLAY_CORE += dc_vm_helper.o
 
