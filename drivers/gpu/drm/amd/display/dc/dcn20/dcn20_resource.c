--- conflicted
+++ resolved
@@ -1211,16 +1211,11 @@
 	if (pool->base.pp_smu != NULL)
 		dcn20_pp_smu_destroy(&pool->base.pp_smu);
 
-<<<<<<< HEAD
-	if (pool->base.oem_device != NULL)
-		link_destroy_ddc_service(&pool->base.oem_device);
-=======
 	if (pool->base.oem_device != NULL) {
 		struct dc *dc = pool->base.oem_device->ctx->dc;
 
 		dc->link_srv->destroy_ddc_service(&pool->base.oem_device);
 	}
->>>>>>> 82bbec18
 }
 
 struct hubp *dcn20_hubp_create(
@@ -2771,11 +2766,7 @@
 		ddc_init_data.id.id = dc->ctx->dc_bios->fw_info.oem_i2c_obj_id;
 		ddc_init_data.id.enum_id = 0;
 		ddc_init_data.id.type = OBJECT_TYPE_GENERIC;
-<<<<<<< HEAD
-		pool->base.oem_device = link_create_ddc_service(&ddc_init_data);
-=======
 		pool->base.oem_device = dc->link_srv->create_ddc_service(&ddc_init_data);
->>>>>>> 82bbec18
 	} else {
 		pool->base.oem_device = NULL;
 	}
