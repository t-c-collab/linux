/*
 * Copyright 2023 Advanced Micro Devices, Inc.
 *
 * Permission is hereby granted, free of charge, to any person obtaining a
 * copy of this software and associated documentation files (the "Software"),
 * to deal in the Software without restriction, including without limitation
 * the rights to use, copy, modify, merge, publish, distribute, sublicense,
 * and/or sell copies of the Software, and to permit persons to whom the
 * Software is furnished to do so, subject to the following conditions:
 *
 * The above copyright notice and this permission notice shall be included in
 * all copies or substantial portions of the Software.
 *
 * THE SOFTWARE IS PROVIDED "AS IS", WITHOUT WARRANTY OF ANY KIND, EXPRESS OR
 * IMPLIED, INCLUDING BUT NOT LIMITED TO THE WARRANTIES OF MERCHANTABILITY,
 * FITNESS FOR A PARTICULAR PURPOSE AND NONINFRINGEMENT.  IN NO EVENT SHALL
 * THE COPYRIGHT HOLDER(S) OR AUTHOR(S) BE LIABLE FOR ANY CLAIM, DAMAGES OR
 * OTHER LIABILITY, WHETHER IN AN ACTION OF CONTRACT, TORT OR OTHERWISE,
 * ARISING FROM, OUT OF OR IN CONNECTION WITH THE SOFTWARE OR THE USE OR
 * OTHER DEALINGS IN THE SOFTWARE.
 *
 * Authors: AMD
 *
 */
#ifndef __LINK_VALIDATION_H__
#define __LINK_VALIDATION_H__
#include "link.h"
enum dc_status link_validate_mode_timing(
		const struct dc_stream_state *stream,
		struct dc_link *link,
		const struct dc_crtc_timing *timing);
<<<<<<< HEAD
uint32_t dp_link_bandwidth_kbps(
	const struct dc_link *link,
	const struct dc_link_settings *link_settings);
=======
bool link_validate_dpia_bandwidth(
		const struct dc_stream_state *stream,
		const unsigned int num_streams);
uint32_t dp_link_bandwidth_kbps(
	const struct dc_link *link,
	const struct dc_link_settings *link_settings);

>>>>>>> 33a86170
#endif /* __LINK_VALIDATION_H__ */<|MERGE_RESOLUTION|>--- conflicted
+++ resolved
@@ -29,11 +29,6 @@
 		const struct dc_stream_state *stream,
 		struct dc_link *link,
 		const struct dc_crtc_timing *timing);
-<<<<<<< HEAD
-uint32_t dp_link_bandwidth_kbps(
-	const struct dc_link *link,
-	const struct dc_link_settings *link_settings);
-=======
 bool link_validate_dpia_bandwidth(
 		const struct dc_stream_state *stream,
 		const unsigned int num_streams);
@@ -41,5 +36,4 @@
 	const struct dc_link *link,
 	const struct dc_link_settings *link_settings);
 
->>>>>>> 33a86170
 #endif /* __LINK_VALIDATION_H__ */