--- conflicted
+++ resolved
@@ -99,10 +99,7 @@
 {
 	link_srv->validate_mode_timing = link_validate_mode_timing;
 	link_srv->dp_link_bandwidth_kbps = dp_link_bandwidth_kbps;
-<<<<<<< HEAD
-=======
 	link_srv->validate_dpia_bandwidth = link_validate_dpia_bandwidth;
->>>>>>> 33a86170
 }
 
 /* link dpms owns the programming sequence of stream's dpms state associated
