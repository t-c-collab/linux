/*
 * Copyright 2023 Advanced Micro Devices, Inc.
 *
 * Permission is hereby granted, free of charge, to any person obtaining a
 * copy of this software and associated documentation files (the "Software"),
 * to deal in the Software without restriction, including without limitation
 * the rights to use, copy, modify, merge, publish, distribute, sublicense,
 * and/or sell copies of the Software, and to permit persons to whom the
 * Software is furnished to do so, subject to the following conditions:
 *
 * The above copyright notice and this permission notice shall be included in
 * all copies or substantial portions of the Software.
 *
 * THE SOFTWARE IS PROVIDED "AS IS", WITHOUT WARRANTY OF ANY KIND, EXPRESS OR
 * IMPLIED, INCLUDING BUT NOT LIMITED TO THE WARRANTIES OF MERCHANTABILITY,
 * FITNESS FOR A PARTICULAR PURPOSE AND NONINFRINGEMENT.  IN NO EVENT SHALL
 * THE COPYRIGHT HOLDER(S) OR AUTHOR(S) BE LIABLE FOR ANY CLAIM, DAMAGES OR
 * OTHER LIABILITY, WHETHER IN AN ACTION OF CONTRACT, TORT OR OTHERWISE,
 * ARISING FROM, OUT OF OR IN CONNECTION WITH THE SOFTWARE OR THE USE OR
 * OTHER DEALINGS IN THE SOFTWARE.
 *
 * Authors: AMD
 *
 */

/* FILE POLICY AND INTENDED USAGE:
 * This file owns the programming sequence of stream's dpms state associated
 * with the link and link's enable/disable sequences as result of the stream's
 * dpms state change.
 *
 * TODO - The reason link owns stream's dpms programming sequence is
 * because dpms programming sequence is highly dependent on underlying signal
 * specific link protocols. This unfortunately causes link to own a portion of
 * stream state programming sequence. This creates a gray area where the
 * boundary between link and stream is not clearly defined.
 */

#include "link_dpms.h"
#include "link_hwss.h"
#include "link_validation.h"
#include "accessories/link_fpga.h"
#include "accessories/link_dp_trace.h"
#include "protocols/link_dpcd.h"
#include "protocols/link_ddc.h"
#include "protocols/link_hpd.h"
#include "protocols/link_dp_phy.h"
#include "protocols/link_dp_capability.h"
#include "protocols/link_dp_training.h"
#include "protocols/link_edp_panel_control.h"
#include "protocols/link_dp_dpia_bw.h"

#include "dm_helpers.h"
#include "link_enc_cfg.h"
#include "resource.h"
#include "dsc.h"
#include "dccg.h"
#include "clk_mgr.h"
#include "atomfirmware.h"
#define DC_LOGGER_INIT(logger)

#define LINK_INFO(...) \
	DC_LOG_HW_HOTPLUG(  \
		__VA_ARGS__)

#define RETIMER_REDRIVER_INFO(...) \
	DC_LOG_RETIMER_REDRIVER(  \
		__VA_ARGS__)
#include "dc/dcn30/dcn30_vpg.h"

#define MAX_MTP_SLOT_COUNT 64
#define LINK_TRAINING_ATTEMPTS 4
#define PEAK_FACTOR_X1000 1006

void link_blank_all_dp_displays(struct dc *dc)
{
	unsigned int i;
	uint8_t dpcd_power_state = '\0';
	enum dc_status status = DC_ERROR_UNEXPECTED;

	for (i = 0; i < dc->link_count; i++) {
		if ((dc->links[i]->connector_signal != SIGNAL_TYPE_DISPLAY_PORT) ||
			(dc->links[i]->priv == NULL) || (dc->links[i]->local_sink == NULL))
			continue;

		/* DP 2.0 spec requires that we read LTTPR caps first */
		dp_retrieve_lttpr_cap(dc->links[i]);
		/* if any of the displays are lit up turn them off */
		status = core_link_read_dpcd(dc->links[i], DP_SET_POWER,
							&dpcd_power_state, sizeof(dpcd_power_state));

		if (status == DC_OK && dpcd_power_state == DP_POWER_STATE_D0)
			link_blank_dp_stream(dc->links[i], true);
	}

}

void link_blank_all_edp_displays(struct dc *dc)
{
	unsigned int i;
	uint8_t dpcd_power_state = '\0';
	enum dc_status status = DC_ERROR_UNEXPECTED;

	for (i = 0; i < dc->link_count; i++) {
		if ((dc->links[i]->connector_signal != SIGNAL_TYPE_EDP) ||
			(!dc->links[i]->edp_sink_present))
			continue;

		/* if any of the displays are lit up turn them off */
		status = core_link_read_dpcd(dc->links[i], DP_SET_POWER,
							&dpcd_power_state, sizeof(dpcd_power_state));

		if (status == DC_OK && dpcd_power_state == DP_POWER_STATE_D0)
			link_blank_dp_stream(dc->links[i], true);
	}
}

void link_blank_dp_stream(struct dc_link *link, bool hw_init)
{
	unsigned int j;
	struct dc  *dc = link->ctx->dc;
	enum signal_type signal = link->connector_signal;

	if ((signal == SIGNAL_TYPE_EDP) ||
		(signal == SIGNAL_TYPE_DISPLAY_PORT)) {
		if (link->ep_type == DISPLAY_ENDPOINT_PHY &&
			link->link_enc->funcs->get_dig_frontend &&
			link->link_enc->funcs->is_dig_enabled(link->link_enc)) {
			unsigned int fe = link->link_enc->funcs->get_dig_frontend(link->link_enc);

			if (fe != ENGINE_ID_UNKNOWN)
				for (j = 0; j < dc->res_pool->stream_enc_count; j++) {
					if (fe == dc->res_pool->stream_enc[j]->id) {
						dc->res_pool->stream_enc[j]->funcs->dp_blank(link,
									dc->res_pool->stream_enc[j]);
						break;
					}
				}
		}

		if ((!link->wa_flags.dp_keep_receiver_powered) || hw_init)
			dpcd_write_rx_power_ctrl(link, false);
	}
}

void link_set_all_streams_dpms_off_for_link(struct dc_link *link)
{
	struct pipe_ctx *pipes[MAX_PIPES];
	struct dc_state *state = link->dc->current_state;
	uint8_t count;
	int i;
	struct dc_stream_update stream_update;
	bool dpms_off = true;
	struct link_resource link_res = {0};

	memset(&stream_update, 0, sizeof(stream_update));
	stream_update.dpms_off = &dpms_off;

	link_get_master_pipes_with_dpms_on(link, state, &count, pipes);

	for (i = 0; i < count; i++) {
		stream_update.stream = pipes[i]->stream;
		dc_commit_updates_for_stream(link->ctx->dc, NULL, 0,
				pipes[i]->stream, &stream_update,
				state);
	}

	/* link can be also enabled by vbios. In this case it is not recorded
	 * in pipe_ctx. Disable link phy here to make sure it is completely off
	 */
	dp_disable_link_phy(link, &link_res, link->connector_signal);
}

void link_resume(struct dc_link *link)
{
	if (link->connector_signal != SIGNAL_TYPE_VIRTUAL)
		program_hpd_filter(link);
}

/* This function returns true if the pipe is used to feed video signal directly
 * to the link.
 */
static bool is_master_pipe_for_link(const struct dc_link *link,
		const struct pipe_ctx *pipe)
{
	return (pipe->stream &&
			pipe->stream->link &&
			pipe->stream->link == link &&
			pipe->top_pipe == NULL &&
			pipe->prev_odm_pipe == NULL);
}

/*
 * This function finds all master pipes feeding to a given link with dpms set to
 * on in given dc state.
 */
void link_get_master_pipes_with_dpms_on(const struct dc_link *link,
		struct dc_state *state,
		uint8_t *count,
		struct pipe_ctx *pipes[MAX_PIPES])
{
	int i;
	struct pipe_ctx *pipe = NULL;

	*count = 0;
	for (i = 0; i < MAX_PIPES; i++) {
		pipe = &state->res_ctx.pipe_ctx[i];

		if (is_master_pipe_for_link(link, pipe) &&
				pipe->stream->dpms_off == false) {
			pipes[(*count)++] = pipe;
		}
	}
}

static bool get_ext_hdmi_settings(struct pipe_ctx *pipe_ctx,
		enum engine_id eng_id,
		struct ext_hdmi_settings *settings)
{
	bool result = false;
	int i = 0;
	struct integrated_info *integrated_info =
			pipe_ctx->stream->ctx->dc_bios->integrated_info;

	if (integrated_info == NULL)
		return false;

	/*
	 * Get retimer settings from sbios for passing SI eye test for DCE11
	 * The setting values are varied based on board revision and port id
	 * Therefore the setting values of each ports is passed by sbios.
	 */

	// Check if current bios contains ext Hdmi settings
	if (integrated_info->gpu_cap_info & 0x20) {
		switch (eng_id) {
		case ENGINE_ID_DIGA:
			settings->slv_addr = integrated_info->dp0_ext_hdmi_slv_addr;
			settings->reg_num = integrated_info->dp0_ext_hdmi_6g_reg_num;
			settings->reg_num_6g = integrated_info->dp0_ext_hdmi_6g_reg_num;
			memmove(settings->reg_settings,
					integrated_info->dp0_ext_hdmi_reg_settings,
					sizeof(integrated_info->dp0_ext_hdmi_reg_settings));
			memmove(settings->reg_settings_6g,
					integrated_info->dp0_ext_hdmi_6g_reg_settings,
					sizeof(integrated_info->dp0_ext_hdmi_6g_reg_settings));
			result = true;
			break;
		case ENGINE_ID_DIGB:
			settings->slv_addr = integrated_info->dp1_ext_hdmi_slv_addr;
			settings->reg_num = integrated_info->dp1_ext_hdmi_6g_reg_num;
			settings->reg_num_6g = integrated_info->dp1_ext_hdmi_6g_reg_num;
			memmove(settings->reg_settings,
					integrated_info->dp1_ext_hdmi_reg_settings,
					sizeof(integrated_info->dp1_ext_hdmi_reg_settings));
			memmove(settings->reg_settings_6g,
					integrated_info->dp1_ext_hdmi_6g_reg_settings,
					sizeof(integrated_info->dp1_ext_hdmi_6g_reg_settings));
			result = true;
			break;
		case ENGINE_ID_DIGC:
			settings->slv_addr = integrated_info->dp2_ext_hdmi_slv_addr;
			settings->reg_num = integrated_info->dp2_ext_hdmi_6g_reg_num;
			settings->reg_num_6g = integrated_info->dp2_ext_hdmi_6g_reg_num;
			memmove(settings->reg_settings,
					integrated_info->dp2_ext_hdmi_reg_settings,
					sizeof(integrated_info->dp2_ext_hdmi_reg_settings));
			memmove(settings->reg_settings_6g,
					integrated_info->dp2_ext_hdmi_6g_reg_settings,
					sizeof(integrated_info->dp2_ext_hdmi_6g_reg_settings));
			result = true;
			break;
		case ENGINE_ID_DIGD:
			settings->slv_addr = integrated_info->dp3_ext_hdmi_slv_addr;
			settings->reg_num = integrated_info->dp3_ext_hdmi_6g_reg_num;
			settings->reg_num_6g = integrated_info->dp3_ext_hdmi_6g_reg_num;
			memmove(settings->reg_settings,
					integrated_info->dp3_ext_hdmi_reg_settings,
					sizeof(integrated_info->dp3_ext_hdmi_reg_settings));
			memmove(settings->reg_settings_6g,
					integrated_info->dp3_ext_hdmi_6g_reg_settings,
					sizeof(integrated_info->dp3_ext_hdmi_6g_reg_settings));
			result = true;
			break;
		default:
			break;
		}

		if (result == true) {
			// Validate settings from bios integrated info table
			if (settings->slv_addr == 0)
				return false;
			if (settings->reg_num > 9)
				return false;
			if (settings->reg_num_6g > 3)
				return false;

			for (i = 0; i < settings->reg_num; i++) {
				if (settings->reg_settings[i].i2c_reg_index > 0x20)
					return false;
			}

			for (i = 0; i < settings->reg_num_6g; i++) {
				if (settings->reg_settings_6g[i].i2c_reg_index > 0x20)
					return false;
			}
		}
	}

	return result;
}

static bool write_i2c(struct pipe_ctx *pipe_ctx,
		uint8_t address, uint8_t *buffer, uint32_t length)
{
	struct i2c_command cmd = {0};
	struct i2c_payload payload = {0};

	memset(&payload, 0, sizeof(payload));
	memset(&cmd, 0, sizeof(cmd));

	cmd.number_of_payloads = 1;
	cmd.engine = I2C_COMMAND_ENGINE_DEFAULT;
	cmd.speed = pipe_ctx->stream->ctx->dc->caps.i2c_speed_in_khz;

	payload.address = address;
	payload.data = buffer;
	payload.length = length;
	payload.write = true;
	cmd.payloads = &payload;

	if (dm_helpers_submit_i2c(pipe_ctx->stream->ctx,
			pipe_ctx->stream->link, &cmd))
		return true;

	return false;
}

static void write_i2c_retimer_setting(
		struct pipe_ctx *pipe_ctx,
		bool is_vga_mode,
		bool is_over_340mhz,
		struct ext_hdmi_settings *settings)
{
	uint8_t slave_address = (settings->slv_addr >> 1);
	uint8_t buffer[2];
	const uint8_t apply_rx_tx_change = 0x4;
	uint8_t offset = 0xA;
	uint8_t value = 0;
	int i = 0;
	bool i2c_success = false;
	DC_LOGGER_INIT(pipe_ctx->stream->ctx->logger);

	memset(&buffer, 0, sizeof(buffer));

	/* Start Ext-Hdmi programming*/

	for (i = 0; i < settings->reg_num; i++) {
		/* Apply 3G settings */
		if (settings->reg_settings[i].i2c_reg_index <= 0x20) {

			buffer[0] = settings->reg_settings[i].i2c_reg_index;
			buffer[1] = settings->reg_settings[i].i2c_reg_val;
			i2c_success = write_i2c(pipe_ctx, slave_address,
						buffer, sizeof(buffer));
			RETIMER_REDRIVER_INFO("retimer write to slave_address = 0x%x,\
				offset = 0x%x, reg_val= 0x%x, i2c_success = %d\n",
				slave_address, buffer[0], buffer[1], i2c_success?1:0);

			if (!i2c_success)
				goto i2c_write_fail;

			/* Based on DP159 specs, APPLY_RX_TX_CHANGE bit in 0x0A
			 * needs to be set to 1 on every 0xA-0xC write.
			 */
			if (settings->reg_settings[i].i2c_reg_index == 0xA ||
				settings->reg_settings[i].i2c_reg_index == 0xB ||
				settings->reg_settings[i].i2c_reg_index == 0xC) {

				/* Query current value from offset 0xA */
				if (settings->reg_settings[i].i2c_reg_index == 0xA)
					value = settings->reg_settings[i].i2c_reg_val;
				else {
					i2c_success =
						link_query_ddc_data(
						pipe_ctx->stream->link->ddc,
						slave_address, &offset, 1, &value, 1);
					if (!i2c_success)
						goto i2c_write_fail;
				}

				buffer[0] = offset;
				/* Set APPLY_RX_TX_CHANGE bit to 1 */
				buffer[1] = value | apply_rx_tx_change;
				i2c_success = write_i2c(pipe_ctx, slave_address,
						buffer, sizeof(buffer));
				RETIMER_REDRIVER_INFO("retimer write to slave_address = 0x%x,\
					offset = 0x%x, reg_val = 0x%x, i2c_success = %d\n",
					slave_address, buffer[0], buffer[1], i2c_success?1:0);
				if (!i2c_success)
					goto i2c_write_fail;
			}
		}
	}

	/* Apply 3G settings */
	if (is_over_340mhz) {
		for (i = 0; i < settings->reg_num_6g; i++) {
			/* Apply 3G settings */
			if (settings->reg_settings[i].i2c_reg_index <= 0x20) {

				buffer[0] = settings->reg_settings_6g[i].i2c_reg_index;
				buffer[1] = settings->reg_settings_6g[i].i2c_reg_val;
				i2c_success = write_i2c(pipe_ctx, slave_address,
							buffer, sizeof(buffer));
				RETIMER_REDRIVER_INFO("above 340Mhz: retimer write to slave_address = 0x%x,\
					offset = 0x%x, reg_val = 0x%x, i2c_success = %d\n",
					slave_address, buffer[0], buffer[1], i2c_success?1:0);

				if (!i2c_success)
					goto i2c_write_fail;

				/* Based on DP159 specs, APPLY_RX_TX_CHANGE bit in 0x0A
				 * needs to be set to 1 on every 0xA-0xC write.
				 */
				if (settings->reg_settings_6g[i].i2c_reg_index == 0xA ||
					settings->reg_settings_6g[i].i2c_reg_index == 0xB ||
					settings->reg_settings_6g[i].i2c_reg_index == 0xC) {

					/* Query current value from offset 0xA */
					if (settings->reg_settings_6g[i].i2c_reg_index == 0xA)
						value = settings->reg_settings_6g[i].i2c_reg_val;
					else {
						i2c_success =
								link_query_ddc_data(
								pipe_ctx->stream->link->ddc,
								slave_address, &offset, 1, &value, 1);
						if (!i2c_success)
							goto i2c_write_fail;
					}

					buffer[0] = offset;
					/* Set APPLY_RX_TX_CHANGE bit to 1 */
					buffer[1] = value | apply_rx_tx_change;
					i2c_success = write_i2c(pipe_ctx, slave_address,
							buffer, sizeof(buffer));
					RETIMER_REDRIVER_INFO("retimer write to slave_address = 0x%x,\
						offset = 0x%x, reg_val = 0x%x, i2c_success = %d\n",
						slave_address, buffer[0], buffer[1], i2c_success?1:0);
					if (!i2c_success)
						goto i2c_write_fail;
				}
			}
		}
	}

	if (is_vga_mode) {
		/* Program additional settings if using 640x480 resolution */

		/* Write offset 0xFF to 0x01 */
		buffer[0] = 0xff;
		buffer[1] = 0x01;
		i2c_success = write_i2c(pipe_ctx, slave_address,
				buffer, sizeof(buffer));
		RETIMER_REDRIVER_INFO("retimer write to slave_address = 0x%x,\
				offset = 0x%x, reg_val = 0x%x, i2c_success = %d\n",
				slave_address, buffer[0], buffer[1], i2c_success?1:0);
		if (!i2c_success)
			goto i2c_write_fail;

		/* Write offset 0x00 to 0x23 */
		buffer[0] = 0x00;
		buffer[1] = 0x23;
		i2c_success = write_i2c(pipe_ctx, slave_address,
				buffer, sizeof(buffer));
		RETIMER_REDRIVER_INFO("retimer write to slave_address = 0x%x,\
			offset = 0x%x, reg_val = 0x%x, i2c_success = %d\n",
			slave_address, buffer[0], buffer[1], i2c_success?1:0);
		if (!i2c_success)
			goto i2c_write_fail;

		/* Write offset 0xff to 0x00 */
		buffer[0] = 0xff;
		buffer[1] = 0x00;
		i2c_success = write_i2c(pipe_ctx, slave_address,
				buffer, sizeof(buffer));
		RETIMER_REDRIVER_INFO("retimer write to slave_address = 0x%x,\
			offset = 0x%x, reg_val = 0x%x, i2c_success = %d\n",
			slave_address, buffer[0], buffer[1], i2c_success?1:0);
		if (!i2c_success)
			goto i2c_write_fail;

	}

	return;

i2c_write_fail:
	DC_LOG_DEBUG("Set retimer failed");
}

static void write_i2c_default_retimer_setting(
		struct pipe_ctx *pipe_ctx,
		bool is_vga_mode,
		bool is_over_340mhz)
{
	uint8_t slave_address = (0xBA >> 1);
	uint8_t buffer[2];
	bool i2c_success = false;
	DC_LOGGER_INIT(pipe_ctx->stream->ctx->logger);

	memset(&buffer, 0, sizeof(buffer));

	/* Program Slave Address for tuning single integrity */
	/* Write offset 0x0A to 0x13 */
	buffer[0] = 0x0A;
	buffer[1] = 0x13;
	i2c_success = write_i2c(pipe_ctx, slave_address,
			buffer, sizeof(buffer));
	RETIMER_REDRIVER_INFO("retimer writes default setting to slave_address = 0x%x,\
		offset = 0x%x, reg_val = 0x%x, i2c_success = %d\n",
		slave_address, buffer[0], buffer[1], i2c_success?1:0);
	if (!i2c_success)
		goto i2c_write_fail;

	/* Write offset 0x0A to 0x17 */
	buffer[0] = 0x0A;
	buffer[1] = 0x17;
	i2c_success = write_i2c(pipe_ctx, slave_address,
			buffer, sizeof(buffer));
	RETIMER_REDRIVER_INFO("retimer write to slave_addr = 0x%x,\
		offset = 0x%x, reg_val = 0x%x, i2c_success = %d\n",
		slave_address, buffer[0], buffer[1], i2c_success?1:0);
	if (!i2c_success)
		goto i2c_write_fail;

	/* Write offset 0x0B to 0xDA or 0xD8 */
	buffer[0] = 0x0B;
	buffer[1] = is_over_340mhz ? 0xDA : 0xD8;
	i2c_success = write_i2c(pipe_ctx, slave_address,
			buffer, sizeof(buffer));
	RETIMER_REDRIVER_INFO("retimer write to slave_addr = 0x%x,\
		offset = 0x%x, reg_val = 0x%x, i2c_success = %d\n",
		slave_address, buffer[0], buffer[1], i2c_success?1:0);
	if (!i2c_success)
		goto i2c_write_fail;

	/* Write offset 0x0A to 0x17 */
	buffer[0] = 0x0A;
	buffer[1] = 0x17;
	i2c_success = write_i2c(pipe_ctx, slave_address,
			buffer, sizeof(buffer));
	RETIMER_REDRIVER_INFO("retimer write to slave_addr = 0x%x,\
		offset = 0x%x, reg_val= 0x%x, i2c_success = %d\n",
		slave_address, buffer[0], buffer[1], i2c_success?1:0);
	if (!i2c_success)
		goto i2c_write_fail;

	/* Write offset 0x0C to 0x1D or 0x91 */
	buffer[0] = 0x0C;
	buffer[1] = is_over_340mhz ? 0x1D : 0x91;
	i2c_success = write_i2c(pipe_ctx, slave_address,
			buffer, sizeof(buffer));
	RETIMER_REDRIVER_INFO("retimer write to slave_addr = 0x%x,\
		offset = 0x%x, reg_val = 0x%x, i2c_success = %d\n",
		slave_address, buffer[0], buffer[1], i2c_success?1:0);
	if (!i2c_success)
		goto i2c_write_fail;

	/* Write offset 0x0A to 0x17 */
	buffer[0] = 0x0A;
	buffer[1] = 0x17;
	i2c_success = write_i2c(pipe_ctx, slave_address,
			buffer, sizeof(buffer));
	RETIMER_REDRIVER_INFO("retimer write to slave_addr = 0x%x,\
		offset = 0x%x, reg_val = 0x%x, i2c_success = %d\n",
		slave_address, buffer[0], buffer[1], i2c_success?1:0);
	if (!i2c_success)
		goto i2c_write_fail;


	if (is_vga_mode) {
		/* Program additional settings if using 640x480 resolution */

		/* Write offset 0xFF to 0x01 */
		buffer[0] = 0xff;
		buffer[1] = 0x01;
		i2c_success = write_i2c(pipe_ctx, slave_address,
				buffer, sizeof(buffer));
		RETIMER_REDRIVER_INFO("retimer write to slave_addr = 0x%x,\
			offset = 0x%x, reg_val = 0x%x, i2c_success = %d\n",
			slave_address, buffer[0], buffer[1], i2c_success?1:0);
		if (!i2c_success)
			goto i2c_write_fail;

		/* Write offset 0x00 to 0x23 */
		buffer[0] = 0x00;
		buffer[1] = 0x23;
		i2c_success = write_i2c(pipe_ctx, slave_address,
				buffer, sizeof(buffer));
		RETIMER_REDRIVER_INFO("retimer write to slave_addr = 0x%x,\
			offset = 0x%x, reg_val= 0x%x, i2c_success = %d\n",
			slave_address, buffer[0], buffer[1], i2c_success?1:0);
		if (!i2c_success)
			goto i2c_write_fail;

		/* Write offset 0xff to 0x00 */
		buffer[0] = 0xff;
		buffer[1] = 0x00;
		i2c_success = write_i2c(pipe_ctx, slave_address,
				buffer, sizeof(buffer));
		RETIMER_REDRIVER_INFO("retimer write default setting to slave_addr = 0x%x,\
			offset = 0x%x, reg_val= 0x%x, i2c_success = %d end here\n",
			slave_address, buffer[0], buffer[1], i2c_success?1:0);
		if (!i2c_success)
			goto i2c_write_fail;
	}

	return;

i2c_write_fail:
	DC_LOG_DEBUG("Set default retimer failed");
}

static void write_i2c_redriver_setting(
		struct pipe_ctx *pipe_ctx,
		bool is_over_340mhz)
{
	uint8_t slave_address = (0xF0 >> 1);
	uint8_t buffer[16];
	bool i2c_success = false;
	DC_LOGGER_INIT(pipe_ctx->stream->ctx->logger);

	memset(&buffer, 0, sizeof(buffer));

	// Program Slave Address for tuning single integrity
	buffer[3] = 0x4E;
	buffer[4] = 0x4E;
	buffer[5] = 0x4E;
	buffer[6] = is_over_340mhz ? 0x4E : 0x4A;

	i2c_success = write_i2c(pipe_ctx, slave_address,
					buffer, sizeof(buffer));
	RETIMER_REDRIVER_INFO("redriver write 0 to all 16 reg offset expect following:\n\
		\t slave_addr = 0x%x, offset[3] = 0x%x, offset[4] = 0x%x,\
		offset[5] = 0x%x,offset[6] is_over_340mhz = 0x%x,\
		i2c_success = %d\n",
		slave_address, buffer[3], buffer[4], buffer[5], buffer[6], i2c_success?1:0);

	if (!i2c_success)
		DC_LOG_DEBUG("Set redriver failed");
}

static void update_psp_stream_config(struct pipe_ctx *pipe_ctx, bool dpms_off)
{
	struct cp_psp *cp_psp = &pipe_ctx->stream->ctx->cp_psp;
	struct link_encoder *link_enc = NULL;
	struct cp_psp_stream_config config = {0};
	enum dp_panel_mode panel_mode =
			dp_get_panel_mode(pipe_ctx->stream->link);

	if (cp_psp == NULL || cp_psp->funcs.update_stream_config == NULL)
		return;

	link_enc = link_enc_cfg_get_link_enc(pipe_ctx->stream->link);
	ASSERT(link_enc);
	if (link_enc == NULL)
		return;

	/* otg instance */
	config.otg_inst = (uint8_t) pipe_ctx->stream_res.tg->inst;

	/* dig front end */
	config.dig_fe = (uint8_t) pipe_ctx->stream_res.stream_enc->stream_enc_inst;

	/* stream encoder index */
	config.stream_enc_idx = pipe_ctx->stream_res.stream_enc->id - ENGINE_ID_DIGA;
	if (dp_is_128b_132b_signal(pipe_ctx))
		config.stream_enc_idx =
				pipe_ctx->stream_res.hpo_dp_stream_enc->id - ENGINE_ID_HPO_DP_0;

	/* dig back end */
	config.dig_be = pipe_ctx->stream->link->link_enc_hw_inst;

	/* link encoder index */
	config.link_enc_idx = link_enc->transmitter - TRANSMITTER_UNIPHY_A;
	if (dp_is_128b_132b_signal(pipe_ctx))
		config.link_enc_idx = pipe_ctx->link_res.hpo_dp_link_enc->inst;

	/* dio output index is dpia index for DPIA endpoint & dcio index by default */
	if (pipe_ctx->stream->link->ep_type == DISPLAY_ENDPOINT_USB4_DPIA)
		config.dio_output_idx = pipe_ctx->stream->link->link_id.enum_id - ENUM_ID_1;
	else
		config.dio_output_idx = link_enc->transmitter - TRANSMITTER_UNIPHY_A;


	/* phy index */
	config.phy_idx = resource_transmitter_to_phy_idx(
			pipe_ctx->stream->link->dc, link_enc->transmitter);
	if (pipe_ctx->stream->link->ep_type == DISPLAY_ENDPOINT_USB4_DPIA)
		/* USB4 DPIA doesn't use PHY in our soc, initialize it to 0 */
		config.phy_idx = 0;

	/* stream properties */
	config.assr_enabled = (panel_mode == DP_PANEL_MODE_EDP) ? 1 : 0;
	config.mst_enabled = (pipe_ctx->stream->signal ==
			SIGNAL_TYPE_DISPLAY_PORT_MST) ? 1 : 0;
	config.dp2_enabled = dp_is_128b_132b_signal(pipe_ctx) ? 1 : 0;
	config.usb4_enabled = (pipe_ctx->stream->link->ep_type == DISPLAY_ENDPOINT_USB4_DPIA) ?
			1 : 0;
	config.dpms_off = dpms_off;

	/* dm stream context */
	config.dm_stream_ctx = pipe_ctx->stream->dm_stream_context;

	cp_psp->funcs.update_stream_config(cp_psp->handle, &config);
}

static void set_avmute(struct pipe_ctx *pipe_ctx, bool enable)
{
	struct dc  *dc = pipe_ctx->stream->ctx->dc;

	if (!dc_is_hdmi_signal(pipe_ctx->stream->signal))
		return;

	dc->hwss.set_avmute(pipe_ctx, enable);
}

static void enable_mst_on_sink(struct dc_link *link, bool enable)
{
	unsigned char mstmCntl;

	core_link_read_dpcd(link, DP_MSTM_CTRL, &mstmCntl, 1);
	if (enable)
		mstmCntl |= DP_MST_EN;
	else
		mstmCntl &= (~DP_MST_EN);

	core_link_write_dpcd(link, DP_MSTM_CTRL, &mstmCntl, 1);
}

static void dsc_optc_config_log(struct display_stream_compressor *dsc,
		struct dsc_optc_config *config)
{
	uint32_t precision = 1 << 28;
	uint32_t bytes_per_pixel_int = config->bytes_per_pixel / precision;
	uint32_t bytes_per_pixel_mod = config->bytes_per_pixel % precision;
	uint64_t ll_bytes_per_pix_fraq = bytes_per_pixel_mod;
	DC_LOGGER_INIT(dsc->ctx->logger);

	/* 7 fractional digits decimal precision for bytes per pixel is enough because DSC
	 * bits per pixel precision is 1/16th of a pixel, which means bytes per pixel precision is
	 * 1/16/8 = 1/128 of a byte, or 0.0078125 decimal
	 */
	ll_bytes_per_pix_fraq *= 10000000;
	ll_bytes_per_pix_fraq /= precision;

	DC_LOG_DSC("\tbytes_per_pixel 0x%08x (%d.%07d)",
			config->bytes_per_pixel, bytes_per_pixel_int, (uint32_t)ll_bytes_per_pix_fraq);
	DC_LOG_DSC("\tis_pixel_format_444 %d", config->is_pixel_format_444);
	DC_LOG_DSC("\tslice_width %d", config->slice_width);
}

static bool dp_set_dsc_on_rx(struct pipe_ctx *pipe_ctx, bool enable)
{
	struct dc *dc = pipe_ctx->stream->ctx->dc;
	struct dc_stream_state *stream = pipe_ctx->stream;
	bool result = false;

	if (dc_is_virtual_signal(stream->signal) || IS_FPGA_MAXIMUS_DC(dc->ctx->dce_environment))
		result = true;
	else
		result = dm_helpers_dp_write_dsc_enable(dc->ctx, stream, enable);
	return result;
}

/* The stream with these settings can be sent (unblanked) only after DSC was enabled on RX first,
 * i.e. after dp_enable_dsc_on_rx() had been called
 */
void link_set_dsc_on_stream(struct pipe_ctx *pipe_ctx, bool enable)
{
	struct display_stream_compressor *dsc = pipe_ctx->stream_res.dsc;
	struct dc *dc = pipe_ctx->stream->ctx->dc;
	struct dc_stream_state *stream = pipe_ctx->stream;
	struct pipe_ctx *odm_pipe;
	int opp_cnt = 1;
	DC_LOGGER_INIT(dsc->ctx->logger);

	for (odm_pipe = pipe_ctx->next_odm_pipe; odm_pipe; odm_pipe = odm_pipe->next_odm_pipe)
		opp_cnt++;

	if (enable) {
		struct dsc_config dsc_cfg;
		struct dsc_optc_config dsc_optc_cfg;
		enum optc_dsc_mode optc_dsc_mode;

		/* Enable DSC hw block */
		dsc_cfg.pic_width = (stream->timing.h_addressable + stream->timing.h_border_left + stream->timing.h_border_right) / opp_cnt;
		dsc_cfg.pic_height = stream->timing.v_addressable + stream->timing.v_border_top + stream->timing.v_border_bottom;
		dsc_cfg.pixel_encoding = stream->timing.pixel_encoding;
		dsc_cfg.color_depth = stream->timing.display_color_depth;
		dsc_cfg.is_odm = pipe_ctx->next_odm_pipe ? true : false;
		dsc_cfg.dc_dsc_cfg = stream->timing.dsc_cfg;
		ASSERT(dsc_cfg.dc_dsc_cfg.num_slices_h % opp_cnt == 0);
		dsc_cfg.dc_dsc_cfg.num_slices_h /= opp_cnt;

		dsc->funcs->dsc_set_config(dsc, &dsc_cfg, &dsc_optc_cfg);
		dsc->funcs->dsc_enable(dsc, pipe_ctx->stream_res.opp->inst);
		for (odm_pipe = pipe_ctx->next_odm_pipe; odm_pipe; odm_pipe = odm_pipe->next_odm_pipe) {
			struct display_stream_compressor *odm_dsc = odm_pipe->stream_res.dsc;

			odm_dsc->funcs->dsc_set_config(odm_dsc, &dsc_cfg, &dsc_optc_cfg);
			odm_dsc->funcs->dsc_enable(odm_dsc, odm_pipe->stream_res.opp->inst);
		}
		dsc_cfg.dc_dsc_cfg.num_slices_h *= opp_cnt;
		dsc_cfg.pic_width *= opp_cnt;

		optc_dsc_mode = dsc_optc_cfg.is_pixel_format_444 ? OPTC_DSC_ENABLED_444 : OPTC_DSC_ENABLED_NATIVE_SUBSAMPLED;

		/* Enable DSC in encoder */
		if (dc_is_dp_signal(stream->signal) && !IS_FPGA_MAXIMUS_DC(dc->ctx->dce_environment)
				&& !dp_is_128b_132b_signal(pipe_ctx)) {
			DC_LOG_DSC("Setting stream encoder DSC config for engine %d:", (int)pipe_ctx->stream_res.stream_enc->id);
			dsc_optc_config_log(dsc, &dsc_optc_cfg);
			pipe_ctx->stream_res.stream_enc->funcs->dp_set_dsc_config(pipe_ctx->stream_res.stream_enc,
									optc_dsc_mode,
									dsc_optc_cfg.bytes_per_pixel,
									dsc_optc_cfg.slice_width);

			/* PPS SDP is set elsewhere because it has to be done after DIG FE is connected to DIG BE */
		}

		/* Enable DSC in OPTC */
		DC_LOG_DSC("Setting optc DSC config for tg instance %d:", pipe_ctx->stream_res.tg->inst);
		dsc_optc_config_log(dsc, &dsc_optc_cfg);
		pipe_ctx->stream_res.tg->funcs->set_dsc_config(pipe_ctx->stream_res.tg,
							optc_dsc_mode,
							dsc_optc_cfg.bytes_per_pixel,
							dsc_optc_cfg.slice_width);
	} else {
		/* disable DSC in OPTC */
		pipe_ctx->stream_res.tg->funcs->set_dsc_config(
				pipe_ctx->stream_res.tg,
				OPTC_DSC_DISABLED, 0, 0);

		/* disable DSC in stream encoder */
		if (dc_is_dp_signal(stream->signal)) {
			if (dp_is_128b_132b_signal(pipe_ctx))
				pipe_ctx->stream_res.hpo_dp_stream_enc->funcs->dp_set_dsc_pps_info_packet(
										pipe_ctx->stream_res.hpo_dp_stream_enc,
										false,
										NULL,
										true);
			else if (!IS_FPGA_MAXIMUS_DC(dc->ctx->dce_environment)) {
				pipe_ctx->stream_res.stream_enc->funcs->dp_set_dsc_config(
						pipe_ctx->stream_res.stream_enc,
						OPTC_DSC_DISABLED, 0, 0);
				pipe_ctx->stream_res.stream_enc->funcs->dp_set_dsc_pps_info_packet(
							pipe_ctx->stream_res.stream_enc, false, NULL, true);
			}
		}

		/* disable DSC block */
		pipe_ctx->stream_res.dsc->funcs->dsc_disable(pipe_ctx->stream_res.dsc);
		for (odm_pipe = pipe_ctx->next_odm_pipe; odm_pipe; odm_pipe = odm_pipe->next_odm_pipe)
			odm_pipe->stream_res.dsc->funcs->dsc_disable(odm_pipe->stream_res.dsc);
	}
}

/*
 * For dynamic bpp change case, dsc is programmed with MASTER_UPDATE_LOCK enabled;
 * hence PPS info packet update need to use frame update instead of immediate update.
 * Added parameter immediate_update for this purpose.
 * The decision to use frame update is hard-coded in function dp_update_dsc_config(),
 * which is the only place where a "false" would be passed in for param immediate_update.
 *
 * immediate_update is only applicable when DSC is enabled.
 */
bool link_set_dsc_pps_packet(struct pipe_ctx *pipe_ctx, bool enable, bool immediate_update)
{
	struct display_stream_compressor *dsc = pipe_ctx->stream_res.dsc;
	struct dc_stream_state *stream = pipe_ctx->stream;
	DC_LOGGER_INIT(dsc->ctx->logger);

	if (!pipe_ctx->stream->timing.flags.DSC || !dsc)
		return false;

	if (enable) {
		struct dsc_config dsc_cfg;
		uint8_t dsc_packed_pps[128];

		memset(&dsc_cfg, 0, sizeof(dsc_cfg));
		memset(dsc_packed_pps, 0, 128);

		/* Enable DSC hw block */
		dsc_cfg.pic_width = stream->timing.h_addressable + stream->timing.h_border_left + stream->timing.h_border_right;
		dsc_cfg.pic_height = stream->timing.v_addressable + stream->timing.v_border_top + stream->timing.v_border_bottom;
		dsc_cfg.pixel_encoding = stream->timing.pixel_encoding;
		dsc_cfg.color_depth = stream->timing.display_color_depth;
		dsc_cfg.is_odm = pipe_ctx->next_odm_pipe ? true : false;
		dsc_cfg.dc_dsc_cfg = stream->timing.dsc_cfg;

		dsc->funcs->dsc_get_packed_pps(dsc, &dsc_cfg, &dsc_packed_pps[0]);
		memcpy(&stream->dsc_packed_pps[0], &dsc_packed_pps[0], sizeof(stream->dsc_packed_pps));
		if (dc_is_dp_signal(stream->signal)) {
			DC_LOG_DSC("Setting stream encoder DSC PPS SDP for engine %d\n", (int)pipe_ctx->stream_res.stream_enc->id);
			if (dp_is_128b_132b_signal(pipe_ctx))
				pipe_ctx->stream_res.hpo_dp_stream_enc->funcs->dp_set_dsc_pps_info_packet(
										pipe_ctx->stream_res.hpo_dp_stream_enc,
										true,
										&dsc_packed_pps[0],
										immediate_update);
			else
				pipe_ctx->stream_res.stream_enc->funcs->dp_set_dsc_pps_info_packet(
						pipe_ctx->stream_res.stream_enc,
						true,
						&dsc_packed_pps[0],
						immediate_update);
		}
	} else {
		/* disable DSC PPS in stream encoder */
		memset(&stream->dsc_packed_pps[0], 0, sizeof(stream->dsc_packed_pps));
		if (dc_is_dp_signal(stream->signal)) {
			if (dp_is_128b_132b_signal(pipe_ctx))
				pipe_ctx->stream_res.hpo_dp_stream_enc->funcs->dp_set_dsc_pps_info_packet(
										pipe_ctx->stream_res.hpo_dp_stream_enc,
										false,
										NULL,
										true);
			else
				pipe_ctx->stream_res.stream_enc->funcs->dp_set_dsc_pps_info_packet(
						pipe_ctx->stream_res.stream_enc, false, NULL, true);
		}
	}

	return true;
}

bool link_set_dsc_enable(struct pipe_ctx *pipe_ctx, bool enable)
{
	struct display_stream_compressor *dsc = pipe_ctx->stream_res.dsc;
	bool result = false;

	if (!pipe_ctx->stream->timing.flags.DSC)
		goto out;
	if (!dsc)
		goto out;

	if (enable) {
		{
			link_set_dsc_on_stream(pipe_ctx, true);
			result = true;
		}
	} else {
		dp_set_dsc_on_rx(pipe_ctx, false);
		link_set_dsc_on_stream(pipe_ctx, false);
		result = true;
	}
out:
	return result;
}

bool link_update_dsc_config(struct pipe_ctx *pipe_ctx)
{
	struct display_stream_compressor *dsc = pipe_ctx->stream_res.dsc;

	if (!pipe_ctx->stream->timing.flags.DSC)
		return false;
	if (!dsc)
		return false;

	link_set_dsc_on_stream(pipe_ctx, true);
	link_set_dsc_pps_packet(pipe_ctx, true, false);
	return true;
}

static void enable_stream_features(struct pipe_ctx *pipe_ctx)
{
	struct dc_stream_state *stream = pipe_ctx->stream;

	if (pipe_ctx->stream->signal != SIGNAL_TYPE_DISPLAY_PORT_MST) {
		struct dc_link *link = stream->link;
		union down_spread_ctrl old_downspread;
		union down_spread_ctrl new_downspread;

		memset(&old_downspread, 0, sizeof(old_downspread));

		core_link_read_dpcd(link, DP_DOWNSPREAD_CTRL,
				&old_downspread.raw, sizeof(old_downspread));

		new_downspread.raw = old_downspread.raw;

		new_downspread.bits.IGNORE_MSA_TIMING_PARAM =
				(stream->ignore_msa_timing_param) ? 1 : 0;

		if (new_downspread.raw != old_downspread.raw) {
			core_link_write_dpcd(link, DP_DOWNSPREAD_CTRL,
				&new_downspread.raw, sizeof(new_downspread));
		}

	} else {
		dm_helpers_mst_enable_stream_features(stream);
	}
}

static void log_vcp_x_y(const struct dc_link *link, struct fixed31_32 avg_time_slots_per_mtp)
{
	const uint32_t VCP_Y_PRECISION = 1000;
	uint64_t vcp_x, vcp_y;
	DC_LOGGER_INIT(link->ctx->logger);

	// Add 0.5*(1/VCP_Y_PRECISION) to round up to decimal precision
	avg_time_slots_per_mtp = dc_fixpt_add(
			avg_time_slots_per_mtp,
			dc_fixpt_from_fraction(
				1,
				2*VCP_Y_PRECISION));

	vcp_x = dc_fixpt_floor(
			avg_time_slots_per_mtp);
	vcp_y = dc_fixpt_floor(
			dc_fixpt_mul_int(
				dc_fixpt_sub_int(
					avg_time_slots_per_mtp,
					dc_fixpt_floor(
							avg_time_slots_per_mtp)),
				VCP_Y_PRECISION));


	if (link->type == dc_connection_mst_branch)
		DC_LOG_DP2("MST Update Payload: set_throttled_vcp_size slot X.Y for MST stream "
				"X: %llu "
				"Y: %llu/%d",
				vcp_x,
				vcp_y,
				VCP_Y_PRECISION);
	else
		DC_LOG_DP2("SST Update Payload: set_throttled_vcp_size slot X.Y for SST stream "
				"X: %llu "
				"Y: %llu/%d",
				vcp_x,
				vcp_y,
				VCP_Y_PRECISION);
}

static struct fixed31_32 get_pbn_per_slot(struct dc_stream_state *stream)
{
	struct fixed31_32 mbytes_per_sec;
	uint32_t link_rate_in_mbytes_per_sec = dp_link_bandwidth_kbps(stream->link,
			&stream->link->cur_link_settings);
	link_rate_in_mbytes_per_sec /= 8000; /* Kbits to MBytes */

	mbytes_per_sec = dc_fixpt_from_int(link_rate_in_mbytes_per_sec);

	return dc_fixpt_div_int(mbytes_per_sec, 54);
}

static struct fixed31_32 get_pbn_from_bw_in_kbps(uint64_t kbps)
{
	struct fixed31_32 peak_kbps;
	uint32_t numerator = 0;
	uint32_t denominator = 1;

	/*
	 * margin 5300ppm + 300ppm ~ 0.6% as per spec, factor is 1.006
	 * The unit of 54/64Mbytes/sec is an arbitrary unit chosen based on
	 * common multiplier to render an integer PBN for all link rate/lane
	 * counts combinations
	 * calculate
	 * peak_kbps *= (1006/1000)
	 * peak_kbps *= (64/54)
	 * peak_kbps *= 8    convert to bytes
	 */

	numerator = 64 * PEAK_FACTOR_X1000;
	denominator = 54 * 8 * 1000 * 1000;
	kbps *= numerator;
	peak_kbps = dc_fixpt_from_fraction(kbps, denominator);

	return peak_kbps;
}

static struct fixed31_32 get_pbn_from_timing(struct pipe_ctx *pipe_ctx)
{
	uint64_t kbps;

	kbps = dc_bandwidth_in_kbps_from_timing(&pipe_ctx->stream->timing);
	return get_pbn_from_bw_in_kbps(kbps);
}


// TODO - DP2.0 Link: Fix get_lane_status to handle LTTPR offset (SST and MST)
static void get_lane_status(
	struct dc_link *link,
	uint32_t lane_count,
	union lane_status *status,
	union lane_align_status_updated *status_updated)
{
	unsigned int lane;
	uint8_t dpcd_buf[3] = {0};

	if (status == NULL || status_updated == NULL) {
		return;
	}

	core_link_read_dpcd(
			link,
			DP_LANE0_1_STATUS,
			dpcd_buf,
			sizeof(dpcd_buf));

	for (lane = 0; lane < lane_count; lane++) {
		status[lane].raw = dp_get_nibble_at_index(&dpcd_buf[0], lane);
	}

	status_updated->raw = dpcd_buf[2];
}

static bool poll_for_allocation_change_trigger(struct dc_link *link)
{
	/*
	 * wait for ACT handled
	 */
	int i;
	const int act_retries = 30;
	enum act_return_status result = ACT_FAILED;
	union payload_table_update_status update_status = {0};
	union lane_status dpcd_lane_status[LANE_COUNT_DP_MAX];
	union lane_align_status_updated lane_status_updated;
	DC_LOGGER_INIT(link->ctx->logger);

	if (link->aux_access_disabled)
		return true;
	for (i = 0; i < act_retries; i++) {
		get_lane_status(link, link->cur_link_settings.lane_count, dpcd_lane_status, &lane_status_updated);

		if (!dp_is_cr_done(link->cur_link_settings.lane_count, dpcd_lane_status) ||
				!dp_is_ch_eq_done(link->cur_link_settings.lane_count, dpcd_lane_status) ||
				!dp_is_symbol_locked(link->cur_link_settings.lane_count, dpcd_lane_status) ||
				!dp_is_interlane_aligned(lane_status_updated)) {
			DC_LOG_ERROR("SST Update Payload: Link loss occurred while "
					"polling for ACT handled.");
			result = ACT_LINK_LOST;
			break;
		}
		core_link_read_dpcd(
				link,
				DP_PAYLOAD_TABLE_UPDATE_STATUS,
				&update_status.raw,
				1);

		if (update_status.bits.ACT_HANDLED == 1) {
			DC_LOG_DP2("SST Update Payload: ACT handled by downstream.");
			result = ACT_SUCCESS;
			break;
		}

		fsleep(5000);
	}

	if (result == ACT_FAILED) {
		DC_LOG_ERROR("SST Update Payload: ACT still not handled after retries, "
				"continue on. Something is wrong with the branch.");
	}

	return (result == ACT_SUCCESS);
}

static void update_mst_stream_alloc_table(
	struct dc_link *link,
	struct stream_encoder *stream_enc,
	struct hpo_dp_stream_encoder *hpo_dp_stream_enc, // TODO: Rename stream_enc to dio_stream_enc?
	const struct dc_dp_mst_stream_allocation_table *proposed_table)
{
	struct link_mst_stream_allocation work_table[MAX_CONTROLLER_NUM] = { 0 };
	struct link_mst_stream_allocation *dc_alloc;

	int i;
	int j;

	/* if DRM proposed_table has more than one new payload */
	ASSERT(proposed_table->stream_count -
			link->mst_stream_alloc_table.stream_count < 2);

	/* copy proposed_table to link, add stream encoder */
	for (i = 0; i < proposed_table->stream_count; i++) {

		for (j = 0; j < link->mst_stream_alloc_table.stream_count; j++) {
			dc_alloc =
			&link->mst_stream_alloc_table.stream_allocations[j];

			if (dc_alloc->vcp_id ==
				proposed_table->stream_allocations[i].vcp_id) {

				work_table[i] = *dc_alloc;
				work_table[i].slot_count = proposed_table->stream_allocations[i].slot_count;
				break; /* exit j loop */
			}
		}

		/* new vcp_id */
		if (j == link->mst_stream_alloc_table.stream_count) {
			work_table[i].vcp_id =
				proposed_table->stream_allocations[i].vcp_id;
			work_table[i].slot_count =
				proposed_table->stream_allocations[i].slot_count;
			work_table[i].stream_enc = stream_enc;
			work_table[i].hpo_dp_stream_enc = hpo_dp_stream_enc;
		}
	}

	/* update link->mst_stream_alloc_table with work_table */
	link->mst_stream_alloc_table.stream_count =
			proposed_table->stream_count;
	for (i = 0; i < MAX_CONTROLLER_NUM; i++)
		link->mst_stream_alloc_table.stream_allocations[i] =
				work_table[i];
}

static void remove_stream_from_alloc_table(
		struct dc_link *link,
		struct stream_encoder *dio_stream_enc,
		struct hpo_dp_stream_encoder *hpo_dp_stream_enc)
{
	int i = 0;
	struct link_mst_stream_allocation_table *table =
			&link->mst_stream_alloc_table;

	if (hpo_dp_stream_enc) {
		for (; i < table->stream_count; i++)
			if (hpo_dp_stream_enc == table->stream_allocations[i].hpo_dp_stream_enc)
				break;
	} else {
		for (; i < table->stream_count; i++)
			if (dio_stream_enc == table->stream_allocations[i].stream_enc)
				break;
	}

	if (i < table->stream_count) {
		i++;
		for (; i < table->stream_count; i++)
			table->stream_allocations[i-1] = table->stream_allocations[i];
		memset(&table->stream_allocations[table->stream_count-1], 0,
				sizeof(struct link_mst_stream_allocation));
		table->stream_count--;
	}
}

static enum dc_status deallocate_mst_payload_with_temp_drm_wa(
		struct pipe_ctx *pipe_ctx)
{
	struct dc_stream_state *stream = pipe_ctx->stream;
	struct dc_link *link = stream->link;
	struct dc_dp_mst_stream_allocation_table proposed_table = {0};
	struct fixed31_32 avg_time_slots_per_mtp = dc_fixpt_from_int(0);
	int i;
	bool mst_mode = (link->type == dc_connection_mst_branch);
	/* adjust for drm changes*/
	const struct link_hwss *link_hwss = get_link_hwss(link, &pipe_ctx->link_res);
	const struct dc_link_settings empty_link_settings = {0};
	DC_LOGGER_INIT(link->ctx->logger);

	if (link_hwss->ext.set_throttled_vcp_size)
		link_hwss->ext.set_throttled_vcp_size(pipe_ctx, avg_time_slots_per_mtp);
	if (link_hwss->ext.set_hblank_min_symbol_width)
		link_hwss->ext.set_hblank_min_symbol_width(pipe_ctx,
				&empty_link_settings,
				avg_time_slots_per_mtp);

	if (dm_helpers_dp_mst_write_payload_allocation_table(
			stream->ctx,
			stream,
			&proposed_table,
			false))
		update_mst_stream_alloc_table(
				link,
				pipe_ctx->stream_res.stream_enc,
				pipe_ctx->stream_res.hpo_dp_stream_enc,
				&proposed_table);
	else
		DC_LOG_WARNING("Failed to update"
				"MST allocation table for"
				"pipe idx:%d\n",
				pipe_ctx->pipe_idx);

	DC_LOG_MST("%s"
			"stream_count: %d: ",
			__func__,
			link->mst_stream_alloc_table.stream_count);

	for (i = 0; i < MAX_CONTROLLER_NUM; i++) {
		DC_LOG_MST("stream_enc[%d]: %p      "
		"stream[%d].hpo_dp_stream_enc: %p      "
		"stream[%d].vcp_id: %d      "
		"stream[%d].slot_count: %d\n",
		i,
		(void *) link->mst_stream_alloc_table.stream_allocations[i].stream_enc,
		i,
		(void *) link->mst_stream_alloc_table.stream_allocations[i].hpo_dp_stream_enc,
		i,
		link->mst_stream_alloc_table.stream_allocations[i].vcp_id,
		i,
		link->mst_stream_alloc_table.stream_allocations[i].slot_count);
	}

	if (link_hwss->ext.update_stream_allocation_table == NULL ||
			link_dp_get_encoding_format(&link->cur_link_settings) == DP_UNKNOWN_ENCODING) {
		DC_LOG_DEBUG("Unknown encoding format\n");
		return DC_ERROR_UNEXPECTED;
	}

	link_hwss->ext.update_stream_allocation_table(link, &pipe_ctx->link_res,
			&link->mst_stream_alloc_table);

	if (mst_mode) {
		dm_helpers_dp_mst_poll_for_allocation_change_trigger(
			stream->ctx,
			stream);
	}

	dm_helpers_dp_mst_send_payload_allocation(
			stream->ctx,
			stream,
			false);

	return DC_OK;
}

static enum dc_status deallocate_mst_payload(struct pipe_ctx *pipe_ctx)
{
	struct dc_stream_state *stream = pipe_ctx->stream;
	struct dc_link *link = stream->link;
	struct dc_dp_mst_stream_allocation_table proposed_table = {0};
	struct fixed31_32 avg_time_slots_per_mtp = dc_fixpt_from_int(0);
	int i;
	bool mst_mode = (link->type == dc_connection_mst_branch);
	const struct link_hwss *link_hwss = get_link_hwss(link, &pipe_ctx->link_res);
	const struct dc_link_settings empty_link_settings = {0};
	DC_LOGGER_INIT(link->ctx->logger);

	if (link->dc->debug.temp_mst_deallocation_sequence)
		return deallocate_mst_payload_with_temp_drm_wa(pipe_ctx);

	/* deallocate_mst_payload is called before disable link. When mode or
	 * disable/enable monitor, new stream is created which is not in link
	 * stream[] yet. For this, payload is not allocated yet, so de-alloc
	 * should not done. For new mode set, map_resources will get engine
	 * for new stream, so stream_enc->id should be validated until here.
	 */

	/* slot X.Y */
	if (link_hwss->ext.set_throttled_vcp_size)
		link_hwss->ext.set_throttled_vcp_size(pipe_ctx, avg_time_slots_per_mtp);
	if (link_hwss->ext.set_hblank_min_symbol_width)
		link_hwss->ext.set_hblank_min_symbol_width(pipe_ctx,
				&empty_link_settings,
				avg_time_slots_per_mtp);

	if (mst_mode) {
		/* when link is in mst mode, reply on mst manager to remove
		 * payload
		 */
		if (dm_helpers_dp_mst_write_payload_allocation_table(
				stream->ctx,
				stream,
				&proposed_table,
				false))
			update_mst_stream_alloc_table(
					link,
					pipe_ctx->stream_res.stream_enc,
					pipe_ctx->stream_res.hpo_dp_stream_enc,
					&proposed_table);
		else
			DC_LOG_WARNING("Failed to update"
					"MST allocation table for"
					"pipe idx:%d\n",
					pipe_ctx->pipe_idx);
	} else {
		/* when link is no longer in mst mode (mst hub unplugged),
		 * remove payload with default dc logic
		 */
		remove_stream_from_alloc_table(link, pipe_ctx->stream_res.stream_enc,
				pipe_ctx->stream_res.hpo_dp_stream_enc);
	}

	DC_LOG_MST("%s"
			"stream_count: %d: ",
			__func__,
			link->mst_stream_alloc_table.stream_count);

	for (i = 0; i < MAX_CONTROLLER_NUM; i++) {
		DC_LOG_MST("stream_enc[%d]: %p      "
		"stream[%d].hpo_dp_stream_enc: %p      "
		"stream[%d].vcp_id: %d      "
		"stream[%d].slot_count: %d\n",
		i,
		(void *) link->mst_stream_alloc_table.stream_allocations[i].stream_enc,
		i,
		(void *) link->mst_stream_alloc_table.stream_allocations[i].hpo_dp_stream_enc,
		i,
		link->mst_stream_alloc_table.stream_allocations[i].vcp_id,
		i,
		link->mst_stream_alloc_table.stream_allocations[i].slot_count);
	}

	/* update mst stream allocation table hardware state */
	if (link_hwss->ext.update_stream_allocation_table == NULL ||
			link_dp_get_encoding_format(&link->cur_link_settings) == DP_UNKNOWN_ENCODING) {
		DC_LOG_DEBUG("Unknown encoding format\n");
		return DC_ERROR_UNEXPECTED;
	}

	link_hwss->ext.update_stream_allocation_table(link, &pipe_ctx->link_res,
			&link->mst_stream_alloc_table);

	if (mst_mode) {
		dm_helpers_dp_mst_poll_for_allocation_change_trigger(
			stream->ctx,
			stream);

		dm_helpers_dp_mst_send_payload_allocation(
				stream->ctx,
				stream,
				false);
	}

	return DC_OK;
}

/* convert link_mst_stream_alloc_table to dm dp_mst_stream_alloc_table
 * because stream_encoder is not exposed to dm
 */
static enum dc_status allocate_mst_payload(struct pipe_ctx *pipe_ctx)
{
	struct dc_stream_state *stream = pipe_ctx->stream;
	struct dc_link *link = stream->link;
	struct dc_dp_mst_stream_allocation_table proposed_table = {0};
	struct fixed31_32 avg_time_slots_per_mtp;
	struct fixed31_32 pbn;
	struct fixed31_32 pbn_per_slot;
	int i;
	enum act_return_status ret;
	const struct link_hwss *link_hwss = get_link_hwss(link, &pipe_ctx->link_res);
	DC_LOGGER_INIT(link->ctx->logger);

	/* enable_link_dp_mst already check link->enabled_stream_count
	 * and stream is in link->stream[]. This is called during set mode,
	 * stream_enc is available.
	 */

	/* get calculate VC payload for stream: stream_alloc */
	if (dm_helpers_dp_mst_write_payload_allocation_table(
		stream->ctx,
		stream,
		&proposed_table,
		true))
		update_mst_stream_alloc_table(
					link,
					pipe_ctx->stream_res.stream_enc,
					pipe_ctx->stream_res.hpo_dp_stream_enc,
					&proposed_table);
	else
		DC_LOG_WARNING("Failed to update"
				"MST allocation table for"
				"pipe idx:%d\n",
				pipe_ctx->pipe_idx);

	DC_LOG_MST("%s  "
			"stream_count: %d: \n ",
			__func__,
			link->mst_stream_alloc_table.stream_count);

	for (i = 0; i < MAX_CONTROLLER_NUM; i++) {
		DC_LOG_MST("stream_enc[%d]: %p      "
		"stream[%d].hpo_dp_stream_enc: %p      "
		"stream[%d].vcp_id: %d      "
		"stream[%d].slot_count: %d\n",
		i,
		(void *) link->mst_stream_alloc_table.stream_allocations[i].stream_enc,
		i,
		(void *) link->mst_stream_alloc_table.stream_allocations[i].hpo_dp_stream_enc,
		i,
		link->mst_stream_alloc_table.stream_allocations[i].vcp_id,
		i,
		link->mst_stream_alloc_table.stream_allocations[i].slot_count);
	}

	ASSERT(proposed_table.stream_count > 0);

	/* program DP source TX for payload */
	if (link_hwss->ext.update_stream_allocation_table == NULL ||
			link_dp_get_encoding_format(&link->cur_link_settings) == DP_UNKNOWN_ENCODING) {
		DC_LOG_ERROR("Failure: unknown encoding format\n");
		return DC_ERROR_UNEXPECTED;
	}

	link_hwss->ext.update_stream_allocation_table(link,
			&pipe_ctx->link_res,
			&link->mst_stream_alloc_table);

	/* send down message */
	ret = dm_helpers_dp_mst_poll_for_allocation_change_trigger(
			stream->ctx,
			stream);

	if (ret != ACT_LINK_LOST) {
		dm_helpers_dp_mst_send_payload_allocation(
				stream->ctx,
				stream,
				true);
	}

	/* slot X.Y for only current stream */
	pbn_per_slot = get_pbn_per_slot(stream);
	if (pbn_per_slot.value == 0) {
		DC_LOG_ERROR("Failure: pbn_per_slot==0 not allowed. Cannot continue, returning DC_UNSUPPORTED_VALUE.\n");
		return DC_UNSUPPORTED_VALUE;
	}
	pbn = get_pbn_from_timing(pipe_ctx);
	avg_time_slots_per_mtp = dc_fixpt_div(pbn, pbn_per_slot);

	log_vcp_x_y(link, avg_time_slots_per_mtp);

	if (link_hwss->ext.set_throttled_vcp_size)
		link_hwss->ext.set_throttled_vcp_size(pipe_ctx, avg_time_slots_per_mtp);
	if (link_hwss->ext.set_hblank_min_symbol_width)
		link_hwss->ext.set_hblank_min_symbol_width(pipe_ctx,
				&link->cur_link_settings,
				avg_time_slots_per_mtp);

	return DC_OK;
}

struct fixed31_32 link_calculate_sst_avg_time_slots_per_mtp(
		const struct dc_stream_state *stream,
		const struct dc_link *link)
{
	struct fixed31_32 link_bw_effective =
			dc_fixpt_from_int(
					dp_link_bandwidth_kbps(link, &link->cur_link_settings));
	struct fixed31_32 timeslot_bw_effective =
			dc_fixpt_div_int(link_bw_effective, MAX_MTP_SLOT_COUNT);
	struct fixed31_32 timing_bw =
			dc_fixpt_from_int(
					dc_bandwidth_in_kbps_from_timing(&stream->timing));
	struct fixed31_32 avg_time_slots_per_mtp =
			dc_fixpt_div(timing_bw, timeslot_bw_effective);

	return avg_time_slots_per_mtp;
}


static bool write_128b_132b_sst_payload_allocation_table(
		const struct dc_stream_state *stream,
		struct dc_link *link,
		struct link_mst_stream_allocation_table *proposed_table,
		bool allocate)
{
	const uint8_t vc_id = 1; /// VC ID always 1 for SST
	const uint8_t start_time_slot = 0; /// Always start at time slot 0 for SST
	bool result = false;
	uint8_t req_slot_count = 0;
	struct fixed31_32 avg_time_slots_per_mtp = { 0 };
	union payload_table_update_status update_status = { 0 };
	const uint32_t max_retries = 30;
	uint32_t retries = 0;
	DC_LOGGER_INIT(link->ctx->logger);

	if (allocate)	{
		avg_time_slots_per_mtp = link_calculate_sst_avg_time_slots_per_mtp(stream, link);
		req_slot_count = dc_fixpt_ceil(avg_time_slots_per_mtp);
		/// Validation should filter out modes that exceed link BW
		ASSERT(req_slot_count <= MAX_MTP_SLOT_COUNT);
		if (req_slot_count > MAX_MTP_SLOT_COUNT)
			return false;
	} else {
		/// Leave req_slot_count = 0 if allocate is false.
	}

	proposed_table->stream_count = 1; /// Always 1 stream for SST
	proposed_table->stream_allocations[0].slot_count = req_slot_count;
	proposed_table->stream_allocations[0].vcp_id = vc_id;

	if (link->aux_access_disabled)
		return true;

	/// Write DPCD 2C0 = 1 to start updating
	update_status.bits.VC_PAYLOAD_TABLE_UPDATED = 1;
	core_link_write_dpcd(
			link,
			DP_PAYLOAD_TABLE_UPDATE_STATUS,
			&update_status.raw,
			1);

	/// Program the changes in DPCD 1C0 - 1C2
	ASSERT(vc_id == 1);
	core_link_write_dpcd(
			link,
			DP_PAYLOAD_ALLOCATE_SET,
			&vc_id,
			1);

	ASSERT(start_time_slot == 0);
	core_link_write_dpcd(
			link,
			DP_PAYLOAD_ALLOCATE_START_TIME_SLOT,
			&start_time_slot,
			1);

	core_link_write_dpcd(
			link,
			DP_PAYLOAD_ALLOCATE_TIME_SLOT_COUNT,
			&req_slot_count,
			1);

	/// Poll till DPCD 2C0 read 1
	/// Try for at least 150ms (30 retries, with 5ms delay after each attempt)

	while (retries < max_retries) {
		if (core_link_read_dpcd(
				link,
				DP_PAYLOAD_TABLE_UPDATE_STATUS,
				&update_status.raw,
				1) == DC_OK) {
			if (update_status.bits.VC_PAYLOAD_TABLE_UPDATED == 1) {
				DC_LOG_DP2("SST Update Payload: downstream payload table updated.");
				result = true;
				break;
			}
		} else {
			union dpcd_rev dpcdRev;

			if (core_link_read_dpcd(
					link,
					DP_DPCD_REV,
					&dpcdRev.raw,
					1) != DC_OK) {
				DC_LOG_ERROR("SST Update Payload: Unable to read DPCD revision "
						"of sink while polling payload table "
						"updated status bit.");
				break;
			}
		}
		retries++;
		fsleep(5000);
	}

	if (!result && retries == max_retries) {
		DC_LOG_ERROR("SST Update Payload: Payload table not updated after retries, "
				"continue on. Something is wrong with the branch.");
		// TODO - DP2.0 Payload: Read and log the payload table from downstream branch
	}

	return result;
}

/*
 * Payload allocation/deallocation for SST introduced in DP2.0
 */
static enum dc_status update_sst_payload(struct pipe_ctx *pipe_ctx,
						 bool allocate)
{
	struct dc_stream_state *stream = pipe_ctx->stream;
	struct dc_link *link = stream->link;
	struct link_mst_stream_allocation_table proposed_table = {0};
	struct fixed31_32 avg_time_slots_per_mtp;
	const struct dc_link_settings empty_link_settings = {0};
	const struct link_hwss *link_hwss = get_link_hwss(link, &pipe_ctx->link_res);
	DC_LOGGER_INIT(link->ctx->logger);

	/* slot X.Y for SST payload deallocate */
	if (!allocate) {
		avg_time_slots_per_mtp = dc_fixpt_from_int(0);

		log_vcp_x_y(link, avg_time_slots_per_mtp);

		if (link_hwss->ext.set_throttled_vcp_size)
			link_hwss->ext.set_throttled_vcp_size(pipe_ctx,
					avg_time_slots_per_mtp);
		if (link_hwss->ext.set_hblank_min_symbol_width)
			link_hwss->ext.set_hblank_min_symbol_width(pipe_ctx,
					&empty_link_settings,
					avg_time_slots_per_mtp);
	}

	/* calculate VC payload and update branch with new payload allocation table*/
	if (!write_128b_132b_sst_payload_allocation_table(
			stream,
			link,
			&proposed_table,
			allocate)) {
		DC_LOG_ERROR("SST Update Payload: Failed to update "
						"allocation table for "
						"pipe idx: %d\n",
						pipe_ctx->pipe_idx);
		return DC_FAIL_DP_PAYLOAD_ALLOCATION;
	}

	proposed_table.stream_allocations[0].hpo_dp_stream_enc = pipe_ctx->stream_res.hpo_dp_stream_enc;

	ASSERT(proposed_table.stream_count == 1);

	//TODO - DP2.0 Logging: Instead of hpo_dp_stream_enc pointer, log instance id
	DC_LOG_DP2("SST Update Payload: hpo_dp_stream_enc: %p      "
		"vcp_id: %d      "
		"slot_count: %d\n",
		(void *) proposed_table.stream_allocations[0].hpo_dp_stream_enc,
		proposed_table.stream_allocations[0].vcp_id,
		proposed_table.stream_allocations[0].slot_count);

	/* program DP source TX for payload */
	link_hwss->ext.update_stream_allocation_table(link, &pipe_ctx->link_res,
			&proposed_table);

	/* poll for ACT handled */
	if (!poll_for_allocation_change_trigger(link)) {
		// Failures will result in blackscreen and errors logged
		BREAK_TO_DEBUGGER();
	}

	/* slot X.Y for SST payload allocate */
	if (allocate && link_dp_get_encoding_format(&link->cur_link_settings) ==
			DP_128b_132b_ENCODING) {
		avg_time_slots_per_mtp = link_calculate_sst_avg_time_slots_per_mtp(stream, link);

		log_vcp_x_y(link, avg_time_slots_per_mtp);

		if (link_hwss->ext.set_throttled_vcp_size)
			link_hwss->ext.set_throttled_vcp_size(pipe_ctx,
					avg_time_slots_per_mtp);
		if (link_hwss->ext.set_hblank_min_symbol_width)
			link_hwss->ext.set_hblank_min_symbol_width(pipe_ctx,
					&link->cur_link_settings,
					avg_time_slots_per_mtp);
	}

	/* Always return DC_OK.
	 * If part of sequence fails, log failure(s) and show blackscreen
	 */
	return DC_OK;
}

enum dc_status link_reduce_mst_payload(struct pipe_ctx *pipe_ctx, uint32_t bw_in_kbps)
{
	struct dc_stream_state *stream = pipe_ctx->stream;
	struct dc_link *link = stream->link;
	struct fixed31_32 avg_time_slots_per_mtp;
	struct fixed31_32 pbn;
	struct fixed31_32 pbn_per_slot;
	struct dc_dp_mst_stream_allocation_table proposed_table = {0};
	uint8_t i;
	const struct link_hwss *link_hwss = get_link_hwss(link, &pipe_ctx->link_res);
	DC_LOGGER_INIT(link->ctx->logger);

	/* decrease throttled vcp size */
	pbn_per_slot = get_pbn_per_slot(stream);
	pbn = get_pbn_from_bw_in_kbps(bw_in_kbps);
	avg_time_slots_per_mtp = dc_fixpt_div(pbn, pbn_per_slot);

	if (link_hwss->ext.set_throttled_vcp_size)
		link_hwss->ext.set_throttled_vcp_size(pipe_ctx, avg_time_slots_per_mtp);
	if (link_hwss->ext.set_hblank_min_symbol_width)
		link_hwss->ext.set_hblank_min_symbol_width(pipe_ctx,
				&link->cur_link_settings,
				avg_time_slots_per_mtp);

	/* send ALLOCATE_PAYLOAD sideband message with updated pbn */
	dm_helpers_dp_mst_send_payload_allocation(
			stream->ctx,
			stream,
			true);

	/* notify immediate branch device table update */
	if (dm_helpers_dp_mst_write_payload_allocation_table(
			stream->ctx,
			stream,
			&proposed_table,
			true)) {
		/* update mst stream allocation table software state */
		update_mst_stream_alloc_table(
				link,
				pipe_ctx->stream_res.stream_enc,
				pipe_ctx->stream_res.hpo_dp_stream_enc,
				&proposed_table);
	} else {
		DC_LOG_WARNING("Failed to update"
				"MST allocation table for"
				"pipe idx:%d\n",
				pipe_ctx->pipe_idx);
	}

	DC_LOG_MST("%s  "
			"stream_count: %d: \n ",
			__func__,
			link->mst_stream_alloc_table.stream_count);

	for (i = 0; i < MAX_CONTROLLER_NUM; i++) {
		DC_LOG_MST("stream_enc[%d]: %p      "
		"stream[%d].hpo_dp_stream_enc: %p      "
		"stream[%d].vcp_id: %d      "
		"stream[%d].slot_count: %d\n",
		i,
		(void *) link->mst_stream_alloc_table.stream_allocations[i].stream_enc,
		i,
		(void *) link->mst_stream_alloc_table.stream_allocations[i].hpo_dp_stream_enc,
		i,
		link->mst_stream_alloc_table.stream_allocations[i].vcp_id,
		i,
		link->mst_stream_alloc_table.stream_allocations[i].slot_count);
	}

	ASSERT(proposed_table.stream_count > 0);

	/* update mst stream allocation table hardware state */
	if (link_hwss->ext.update_stream_allocation_table == NULL ||
			link_dp_get_encoding_format(&link->cur_link_settings) == DP_UNKNOWN_ENCODING) {
		DC_LOG_ERROR("Failure: unknown encoding format\n");
		return DC_ERROR_UNEXPECTED;
	}

	link_hwss->ext.update_stream_allocation_table(link, &pipe_ctx->link_res,
			&link->mst_stream_alloc_table);

	/* poll for immediate branch device ACT handled */
	dm_helpers_dp_mst_poll_for_allocation_change_trigger(
			stream->ctx,
			stream);

	return DC_OK;
}

enum dc_status link_increase_mst_payload(struct pipe_ctx *pipe_ctx, uint32_t bw_in_kbps)
{
	struct dc_stream_state *stream = pipe_ctx->stream;
	struct dc_link *link = stream->link;
	struct fixed31_32 avg_time_slots_per_mtp;
	struct fixed31_32 pbn;
	struct fixed31_32 pbn_per_slot;
	struct dc_dp_mst_stream_allocation_table proposed_table = {0};
	uint8_t i;
	enum act_return_status ret;
	const struct link_hwss *link_hwss = get_link_hwss(link, &pipe_ctx->link_res);
	DC_LOGGER_INIT(link->ctx->logger);

	/* notify immediate branch device table update */
	if (dm_helpers_dp_mst_write_payload_allocation_table(
				stream->ctx,
				stream,
				&proposed_table,
				true)) {
		/* update mst stream allocation table software state */
		update_mst_stream_alloc_table(
				link,
				pipe_ctx->stream_res.stream_enc,
				pipe_ctx->stream_res.hpo_dp_stream_enc,
				&proposed_table);
	}

	DC_LOG_MST("%s  "
			"stream_count: %d: \n ",
			__func__,
			link->mst_stream_alloc_table.stream_count);

	for (i = 0; i < MAX_CONTROLLER_NUM; i++) {
		DC_LOG_MST("stream_enc[%d]: %p      "
		"stream[%d].hpo_dp_stream_enc: %p      "
		"stream[%d].vcp_id: %d      "
		"stream[%d].slot_count: %d\n",
		i,
		(void *) link->mst_stream_alloc_table.stream_allocations[i].stream_enc,
		i,
		(void *) link->mst_stream_alloc_table.stream_allocations[i].hpo_dp_stream_enc,
		i,
		link->mst_stream_alloc_table.stream_allocations[i].vcp_id,
		i,
		link->mst_stream_alloc_table.stream_allocations[i].slot_count);
	}

	ASSERT(proposed_table.stream_count > 0);

	/* update mst stream allocation table hardware state */
	if (link_hwss->ext.update_stream_allocation_table == NULL ||
			link_dp_get_encoding_format(&link->cur_link_settings) == DP_UNKNOWN_ENCODING) {
		DC_LOG_ERROR("Failure: unknown encoding format\n");
		return DC_ERROR_UNEXPECTED;
	}

	link_hwss->ext.update_stream_allocation_table(link, &pipe_ctx->link_res,
			&link->mst_stream_alloc_table);

	/* poll for immediate branch device ACT handled */
	ret = dm_helpers_dp_mst_poll_for_allocation_change_trigger(
			stream->ctx,
			stream);

	if (ret != ACT_LINK_LOST) {
		/* send ALLOCATE_PAYLOAD sideband message with updated pbn */
		dm_helpers_dp_mst_send_payload_allocation(
				stream->ctx,
				stream,
				true);
	}

	/* increase throttled vcp size */
	pbn = get_pbn_from_bw_in_kbps(bw_in_kbps);
	pbn_per_slot = get_pbn_per_slot(stream);
	avg_time_slots_per_mtp = dc_fixpt_div(pbn, pbn_per_slot);

	if (link_hwss->ext.set_throttled_vcp_size)
		link_hwss->ext.set_throttled_vcp_size(pipe_ctx, avg_time_slots_per_mtp);
	if (link_hwss->ext.set_hblank_min_symbol_width)
		link_hwss->ext.set_hblank_min_symbol_width(pipe_ctx,
				&link->cur_link_settings,
				avg_time_slots_per_mtp);

	return DC_OK;
}

static void disable_link_dp(struct dc_link *link,
		const struct link_resource *link_res,
		enum signal_type signal)
{
	struct dc_link_settings link_settings = link->cur_link_settings;

	if (signal == SIGNAL_TYPE_DISPLAY_PORT_MST &&
			link->mst_stream_alloc_table.stream_count > 0)
		/* disable MST link only when last vc payload is deallocated */
		return;

	dp_disable_link_phy(link, link_res, signal);

	if (link->connector_signal == SIGNAL_TYPE_EDP) {
		if (!link->dc->config.edp_no_power_sequencing)
			link->dc->hwss.edp_power_control(link, false);
	}

	if (signal == SIGNAL_TYPE_DISPLAY_PORT_MST)
		/* set the sink to SST mode after disabling the link */
		enable_mst_on_sink(link, false);

	if (link_dp_get_encoding_format(&link_settings) ==
			DP_8b_10b_ENCODING) {
		dp_set_fec_enable(link, false);
		dp_set_fec_ready(link, link_res, false);
	}
}

static void disable_link(struct dc_link *link,
		const struct link_resource *link_res,
		enum signal_type signal)
{
	if (dc_is_dp_signal(signal)) {
		disable_link_dp(link, link_res, signal);
	} else if (signal != SIGNAL_TYPE_VIRTUAL) {
		link->dc->hwss.disable_link_output(link, link_res, signal);
	}

	if (signal == SIGNAL_TYPE_DISPLAY_PORT_MST) {
		/* MST disable link only when no stream use the link */
		if (link->mst_stream_alloc_table.stream_count <= 0)
			link->link_status.link_active = false;
	} else {
		link->link_status.link_active = false;
	}
}

static void enable_link_hdmi(struct pipe_ctx *pipe_ctx)
{
	struct dc_stream_state *stream = pipe_ctx->stream;
	struct dc_link *link = stream->link;
	enum dc_color_depth display_color_depth;
	enum engine_id eng_id;
	struct ext_hdmi_settings settings = {0};
	bool is_over_340mhz = false;
	bool is_vga_mode = (stream->timing.h_addressable == 640)
			&& (stream->timing.v_addressable == 480);
	struct dc *dc = pipe_ctx->stream->ctx->dc;

	if (stream->phy_pix_clk == 0)
		stream->phy_pix_clk = stream->timing.pix_clk_100hz / 10;
	if (stream->phy_pix_clk > 340000)
		is_over_340mhz = true;

	if (dc_is_hdmi_signal(pipe_ctx->stream->signal)) {
		unsigned short masked_chip_caps = pipe_ctx->stream->link->chip_caps &
				EXT_DISPLAY_PATH_CAPS__EXT_CHIP_MASK;
		if (masked_chip_caps == EXT_DISPLAY_PATH_CAPS__HDMI20_TISN65DP159RSBT) {
			/* DP159, Retimer settings */
			eng_id = pipe_ctx->stream_res.stream_enc->id;

			if (get_ext_hdmi_settings(pipe_ctx, eng_id, &settings)) {
				write_i2c_retimer_setting(pipe_ctx,
						is_vga_mode, is_over_340mhz, &settings);
			} else {
				write_i2c_default_retimer_setting(pipe_ctx,
						is_vga_mode, is_over_340mhz);
			}
		} else if (masked_chip_caps == EXT_DISPLAY_PATH_CAPS__HDMI20_PI3EQX1204) {
			/* PI3EQX1204, Redriver settings */
			write_i2c_redriver_setting(pipe_ctx, is_over_340mhz);
		}
	}

	if (dc_is_hdmi_signal(pipe_ctx->stream->signal))
		write_scdc_data(
			stream->link->ddc,
			stream->phy_pix_clk,
			stream->timing.flags.LTE_340MCSC_SCRAMBLE);

	memset(&stream->link->cur_link_settings, 0,
			sizeof(struct dc_link_settings));

	display_color_depth = stream->timing.display_color_depth;
	if (stream->timing.pixel_encoding == PIXEL_ENCODING_YCBCR422)
		display_color_depth = COLOR_DEPTH_888;

	dc->hwss.enable_tmds_link_output(
			link,
			&pipe_ctx->link_res,
			pipe_ctx->stream->signal,
			pipe_ctx->clock_source->id,
			display_color_depth,
			stream->phy_pix_clk);

	if (dc_is_hdmi_signal(pipe_ctx->stream->signal))
		read_scdc_data(link->ddc);
}

static enum dc_status enable_link_dp(struct dc_state *state,
				     struct pipe_ctx *pipe_ctx)
{
	struct dc_stream_state *stream = pipe_ctx->stream;
	enum dc_status status;
	bool skip_video_pattern;
	struct dc_link *link = stream->link;
	const struct dc_link_settings *link_settings =
			&pipe_ctx->link_config.dp_link_settings;
	bool fec_enable;
	int i;
	bool apply_seamless_boot_optimization = false;
	uint32_t bl_oled_enable_delay = 50; // in ms
	uint32_t post_oui_delay = 30; // 30ms
	/* Reduce link bandwidth between failed link training attempts. */
	bool do_fallback = false;
	int lt_attempts = LINK_TRAINING_ATTEMPTS;

	// Increase retry count if attempting DP1.x on FIXED_VS link
	if ((link->chip_caps & EXT_DISPLAY_PATH_CAPS__DP_FIXED_VS_EN) &&
			link_dp_get_encoding_format(link_settings) == DP_8b_10b_ENCODING)
		lt_attempts = 10;

	// check for seamless boot
	for (i = 0; i < state->stream_count; i++) {
		if (state->streams[i]->apply_seamless_boot_optimization) {
			apply_seamless_boot_optimization = true;
			break;
		}
	}

	/*
	 * If the link is DP-over-USB4 do the following:
	 * - Train with fallback when enabling DPIA link. Conventional links are
	 * trained with fallback during sink detection.
	 * - Allocate only what the stream needs for bw in Gbps. Inform the CM
	 * in case stream needs more or less bw from what has been allocated
	 * earlier at plug time.
	 */
	if (link->ep_type == DISPLAY_ENDPOINT_USB4_DPIA) {
		do_fallback = true;
	}

	/*
	 * Temporary w/a to get DP2.0 link rates to work with SST.
	 * TODO DP2.0 - Workaround: Remove w/a if and when the issue is resolved.
	 */
	if (link_dp_get_encoding_format(link_settings) == DP_128b_132b_ENCODING &&
			pipe_ctx->stream->signal == SIGNAL_TYPE_DISPLAY_PORT &&
			link->dc->debug.set_mst_en_for_sst) {
		enable_mst_on_sink(link, true);
	}
	if (pipe_ctx->stream->signal == SIGNAL_TYPE_EDP) {
		/*in case it is not on*/
		if (!link->dc->config.edp_no_power_sequencing)
			link->dc->hwss.edp_power_control(link, true);
		link->dc->hwss.edp_wait_for_hpd_ready(link, true);
	}

	if (link_dp_get_encoding_format(link_settings) == DP_128b_132b_ENCODING) {
		/* TODO - DP2.0 HW: calculate 32 symbol clock for HPO encoder */
	} else {
		pipe_ctx->stream_res.pix_clk_params.requested_sym_clk =
				link_settings->link_rate * LINK_RATE_REF_FREQ_IN_KHZ;
		if (state->clk_mgr && !apply_seamless_boot_optimization)
			state->clk_mgr->funcs->update_clocks(state->clk_mgr,
					state, false);
	}

	// during mode switch we do DP_SET_POWER off then on, and OUI is lost
	dpcd_set_source_specific_data(link);
	if (link->dpcd_sink_ext_caps.raw != 0) {
		post_oui_delay += link->panel_config.pps.extra_post_OUI_ms;
		msleep(post_oui_delay);
	}

	// similarly, mode switch can cause loss of cable ID
	dpcd_write_cable_id_to_dprx(link);

	skip_video_pattern = true;

	if (link_settings->link_rate == LINK_RATE_LOW)
		skip_video_pattern = false;

	if (perform_link_training_with_retries(link_settings,
					       skip_video_pattern,
					       lt_attempts,
					       pipe_ctx,
					       pipe_ctx->stream->signal,
					       do_fallback)) {
		status = DC_OK;
	} else {
		status = DC_FAIL_DP_LINK_TRAINING;
	}

	if (link->preferred_training_settings.fec_enable)
		fec_enable = *link->preferred_training_settings.fec_enable;
	else
		fec_enable = true;

	if (link_dp_get_encoding_format(link_settings) == DP_8b_10b_ENCODING)
		dp_set_fec_enable(link, fec_enable);

	// during mode set we do DP_SET_POWER off then on, aux writes are lost
	if (link->dpcd_sink_ext_caps.bits.oled == 1 ||
		link->dpcd_sink_ext_caps.bits.sdr_aux_backlight_control == 1 ||
		link->dpcd_sink_ext_caps.bits.hdr_aux_backlight_control == 1) {
		set_default_brightness_aux(link); // TODO: use cached if known
		if (link->dpcd_sink_ext_caps.bits.oled == 1)
			msleep(bl_oled_enable_delay);
		edp_backlight_enable_aux(link, true);
	}

	return status;
}

static enum dc_status enable_link_edp(
		struct dc_state *state,
		struct pipe_ctx *pipe_ctx)
{
	return enable_link_dp(state, pipe_ctx);
}

static void enable_link_lvds(struct pipe_ctx *pipe_ctx)
{
	struct dc_stream_state *stream = pipe_ctx->stream;
	struct dc_link *link = stream->link;
	struct dc *dc = stream->ctx->dc;

	if (stream->phy_pix_clk == 0)
		stream->phy_pix_clk = stream->timing.pix_clk_100hz / 10;

	memset(&stream->link->cur_link_settings, 0,
			sizeof(struct dc_link_settings));
	dc->hwss.enable_lvds_link_output(
			link,
			&pipe_ctx->link_res,
			pipe_ctx->clock_source->id,
			stream->phy_pix_clk);

}

static enum dc_status enable_link_dp_mst(
		struct dc_state *state,
		struct pipe_ctx *pipe_ctx)
{
	struct dc_link *link = pipe_ctx->stream->link;
	unsigned char mstm_cntl;

	/* sink signal type after MST branch is MST. Multiple MST sinks
	 * share one link. Link DP PHY is enable or training only once.
	 */
	if (link->link_status.link_active)
		return DC_OK;

	/* clear payload table */
	core_link_read_dpcd(link, DP_MSTM_CTRL, &mstm_cntl, 1);
	if (mstm_cntl & DP_MST_EN)
		dm_helpers_dp_mst_clear_payload_allocation_table(link->ctx, link);

	/* to make sure the pending down rep can be processed
	 * before enabling the link
	 */
	dm_helpers_dp_mst_poll_pending_down_reply(link->ctx, link);

	/* set the sink to MST mode before enabling the link */
	enable_mst_on_sink(link, true);

	return enable_link_dp(state, pipe_ctx);
}

static enum dc_status enable_link(
		struct dc_state *state,
		struct pipe_ctx *pipe_ctx)
{
	enum dc_status status = DC_ERROR_UNEXPECTED;
	struct dc_stream_state *stream = pipe_ctx->stream;
	struct dc_link *link = stream->link;

	/* There's some scenarios where driver is unloaded with display
	 * still enabled. When driver is reloaded, it may cause a display
	 * to not light up if there is a mismatch between old and new
	 * link settings. Need to call disable first before enabling at
	 * new link settings.
	 */
	if (link->link_status.link_active) {
		disable_link(link, &pipe_ctx->link_res, pipe_ctx->stream->signal);
	}

	switch (pipe_ctx->stream->signal) {
	case SIGNAL_TYPE_DISPLAY_PORT:
		status = enable_link_dp(state, pipe_ctx);
		break;
	case SIGNAL_TYPE_EDP:
		status = enable_link_edp(state, pipe_ctx);
		break;
	case SIGNAL_TYPE_DISPLAY_PORT_MST:
		status = enable_link_dp_mst(state, pipe_ctx);
		msleep(200);
		break;
	case SIGNAL_TYPE_DVI_SINGLE_LINK:
	case SIGNAL_TYPE_DVI_DUAL_LINK:
	case SIGNAL_TYPE_HDMI_TYPE_A:
		enable_link_hdmi(pipe_ctx);
		status = DC_OK;
		break;
	case SIGNAL_TYPE_LVDS:
		enable_link_lvds(pipe_ctx);
		status = DC_OK;
		break;
	case SIGNAL_TYPE_VIRTUAL:
		status = DC_OK;
		break;
	default:
		break;
	}

	if (status == DC_OK) {
		pipe_ctx->stream->link->link_status.link_active = true;
	}

	return status;
}

void link_set_dpms_off(struct pipe_ctx *pipe_ctx)
{
	struct dc  *dc = pipe_ctx->stream->ctx->dc;
	struct dc_stream_state *stream = pipe_ctx->stream;
	struct dc_link *link = stream->sink->link;
	struct vpg *vpg = pipe_ctx->stream_res.stream_enc->vpg;

	ASSERT(is_master_pipe_for_link(link, pipe_ctx));

	if (dp_is_128b_132b_signal(pipe_ctx))
		vpg = pipe_ctx->stream_res.hpo_dp_stream_enc->vpg;

	DC_LOGGER_INIT(pipe_ctx->stream->ctx->logger);

	if (pipe_ctx->stream->sink) {
		if (pipe_ctx->stream->sink->sink_signal != SIGNAL_TYPE_VIRTUAL &&
			pipe_ctx->stream->sink->sink_signal != SIGNAL_TYPE_NONE) {
			DC_LOG_DC("%s pipe_ctx dispname=%s signal=%x\n", __func__,
			pipe_ctx->stream->sink->edid_caps.display_name,
			pipe_ctx->stream->signal);
		}
	}

	if (!IS_DIAG_DC(dc->ctx->dce_environment) &&
			dc_is_virtual_signal(pipe_ctx->stream->signal))
		return;

	if (!pipe_ctx->stream->sink->edid_caps.panel_patch.skip_avmute) {
		if (dc_is_hdmi_signal(pipe_ctx->stream->signal))
			set_avmute(pipe_ctx, true);
	}

	dc->hwss.disable_audio_stream(pipe_ctx);

	update_psp_stream_config(pipe_ctx, true);
	dc->hwss.blank_stream(pipe_ctx);

	if (pipe_ctx->stream->signal == SIGNAL_TYPE_DISPLAY_PORT_MST)
		deallocate_mst_payload(pipe_ctx);
	else if (pipe_ctx->stream->signal == SIGNAL_TYPE_DISPLAY_PORT &&
			dp_is_128b_132b_signal(pipe_ctx))
		update_sst_payload(pipe_ctx, false);

	if (dc_is_hdmi_signal(pipe_ctx->stream->signal)) {
		struct ext_hdmi_settings settings = {0};
		enum engine_id eng_id = pipe_ctx->stream_res.stream_enc->id;

		unsigned short masked_chip_caps = link->chip_caps &
				EXT_DISPLAY_PATH_CAPS__EXT_CHIP_MASK;
		//Need to inform that sink is going to use legacy HDMI mode.
		write_scdc_data(
			link->ddc,
			165000,//vbios only handles 165Mhz.
			false);
		if (masked_chip_caps == EXT_DISPLAY_PATH_CAPS__HDMI20_TISN65DP159RSBT) {
			/* DP159, Retimer settings */
			if (get_ext_hdmi_settings(pipe_ctx, eng_id, &settings))
				write_i2c_retimer_setting(pipe_ctx,
						false, false, &settings);
			else
				write_i2c_default_retimer_setting(pipe_ctx,
						false, false);
		} else if (masked_chip_caps == EXT_DISPLAY_PATH_CAPS__HDMI20_PI3EQX1204) {
			/* PI3EQX1204, Redriver settings */
			write_i2c_redriver_setting(pipe_ctx, false);
		}
	}

	if (pipe_ctx->stream->signal == SIGNAL_TYPE_DISPLAY_PORT &&
			!dp_is_128b_132b_signal(pipe_ctx)) {

		/* In DP1.x SST mode, our encoder will go to TPS1
		 * when link is on but stream is off.
		 * Disabling link before stream will avoid exposing TPS1 pattern
		 * during the disable sequence as it will confuse some receivers
		 * state machine.
		 * In DP2 or MST mode, our encoder will stay video active
		 */
		disable_link(pipe_ctx->stream->link, &pipe_ctx->link_res, pipe_ctx->stream->signal);
		dc->hwss.disable_stream(pipe_ctx);
	} else {
		dc->hwss.disable_stream(pipe_ctx);
		disable_link(pipe_ctx->stream->link, &pipe_ctx->link_res, pipe_ctx->stream->signal);
	}

	if (pipe_ctx->stream->timing.flags.DSC) {
		if (dc_is_dp_signal(pipe_ctx->stream->signal))
			link_set_dsc_enable(pipe_ctx, false);
	}
	if (dp_is_128b_132b_signal(pipe_ctx)) {
		if (pipe_ctx->stream_res.tg->funcs->set_out_mux)
			pipe_ctx->stream_res.tg->funcs->set_out_mux(pipe_ctx->stream_res.tg, OUT_MUX_DIO);
	}

	if (vpg && vpg->funcs->vpg_powerdown)
		vpg->funcs->vpg_powerdown(vpg);
}

void link_set_dpms_on(
		struct dc_state *state,
		struct pipe_ctx *pipe_ctx)
{
	struct dc *dc = pipe_ctx->stream->ctx->dc;
	struct dc_stream_state *stream = pipe_ctx->stream;
	struct dc_link *link = stream->sink->link;
	enum dc_status status;
	struct link_encoder *link_enc;
	enum otg_out_mux_dest otg_out_dest = OUT_MUX_DIO;
	struct vpg *vpg = pipe_ctx->stream_res.stream_enc->vpg;
	const struct link_hwss *link_hwss = get_link_hwss(link, &pipe_ctx->link_res);

	ASSERT(is_master_pipe_for_link(link, pipe_ctx));

	if (dp_is_128b_132b_signal(pipe_ctx))
		vpg = pipe_ctx->stream_res.hpo_dp_stream_enc->vpg;

	DC_LOGGER_INIT(pipe_ctx->stream->ctx->logger);

	if (pipe_ctx->stream->sink) {
		if (pipe_ctx->stream->sink->sink_signal != SIGNAL_TYPE_VIRTUAL &&
			pipe_ctx->stream->sink->sink_signal != SIGNAL_TYPE_NONE) {
			DC_LOG_DC("%s pipe_ctx dispname=%s signal=%x\n", __func__,
			pipe_ctx->stream->sink->edid_caps.display_name,
			pipe_ctx->stream->signal);
		}
	}

	if (!IS_DIAG_DC(dc->ctx->dce_environment) &&
			dc_is_virtual_signal(pipe_ctx->stream->signal))
		return;

	link_enc = link_enc_cfg_get_link_enc(link);
	ASSERT(link_enc);

	if (!dc_is_virtual_signal(pipe_ctx->stream->signal)
			&& !dp_is_128b_132b_signal(pipe_ctx)) {
		if (link_enc)
			link_enc->funcs->setup(
				link_enc,
				pipe_ctx->stream->signal);
	}

	pipe_ctx->stream->link->link_state_valid = true;

	if (pipe_ctx->stream_res.tg->funcs->set_out_mux) {
		if (dp_is_128b_132b_signal(pipe_ctx))
			otg_out_dest = OUT_MUX_HPO_DP;
		else
			otg_out_dest = OUT_MUX_DIO;
		pipe_ctx->stream_res.tg->funcs->set_out_mux(pipe_ctx->stream_res.tg, otg_out_dest);
	}

	link_hwss->setup_stream_attribute(pipe_ctx);

	if (!IS_FPGA_MAXIMUS_DC(dc->ctx->dce_environment)) {
		bool apply_edp_fast_boot_optimization =
			pipe_ctx->stream->apply_edp_fast_boot_optimization;

		pipe_ctx->stream->apply_edp_fast_boot_optimization = false;

		// Enable VPG before building infoframe
		if (vpg && vpg->funcs->vpg_poweron)
			vpg->funcs->vpg_poweron(vpg);

		resource_build_info_frame(pipe_ctx);
		dc->hwss.update_info_frame(pipe_ctx);

		if (dc_is_dp_signal(pipe_ctx->stream->signal))
			dp_trace_source_sequence(link, DPCD_SOURCE_SEQ_AFTER_UPDATE_INFO_FRAME);

		/* Do not touch link on seamless boot optimization. */
		if (pipe_ctx->stream->apply_seamless_boot_optimization) {
			pipe_ctx->stream->dpms_off = false;

			/* Still enable stream features & audio on seamless boot for DP external displays */
			if (pipe_ctx->stream->signal == SIGNAL_TYPE_DISPLAY_PORT) {
				enable_stream_features(pipe_ctx);
				dc->hwss.enable_audio_stream(pipe_ctx);
			}

			update_psp_stream_config(pipe_ctx, false);
			return;
		}

		/* eDP lit up by bios already, no need to enable again. */
		if (pipe_ctx->stream->signal == SIGNAL_TYPE_EDP &&
					apply_edp_fast_boot_optimization &&
					!pipe_ctx->stream->timing.flags.DSC &&
					!pipe_ctx->next_odm_pipe) {
			pipe_ctx->stream->dpms_off = false;
			update_psp_stream_config(pipe_ctx, false);
			return;
		}

		if (pipe_ctx->stream->dpms_off)
			return;

		/* Have to setup DSC before DIG FE and BE are connected (which happens before the
		 * link training). This is to make sure the bandwidth sent to DIG BE won't be
		 * bigger than what the link and/or DIG BE can handle. VBID[6]/CompressedStream_flag
		 * will be automatically set at a later time when the video is enabled
		 * (DP_VID_STREAM_EN = 1).
		 */
		if (pipe_ctx->stream->timing.flags.DSC) {
			if (dc_is_dp_signal(pipe_ctx->stream->signal) ||
				dc_is_virtual_signal(pipe_ctx->stream->signal))
			link_set_dsc_enable(pipe_ctx, true);

		}

		status = enable_link(state, pipe_ctx);

		if (status != DC_OK) {
			DC_LOG_WARNING("enabling link %u failed: %d\n",
			pipe_ctx->stream->link->link_index,
			status);

			/* Abort stream enable *unless* the failure was due to
			 * DP link training - some DP monitors will recover and
			 * show the stream anyway. But MST displays can't proceed
			 * without link training.
			 */
			if (status != DC_FAIL_DP_LINK_TRAINING ||
					pipe_ctx->stream->signal == SIGNAL_TYPE_DISPLAY_PORT_MST) {
				if (false == stream->link->link_status.link_active)
					disable_link(stream->link, &pipe_ctx->link_res,
							pipe_ctx->stream->signal);
				BREAK_TO_DEBUGGER();
				return;
			}
		}

		/* turn off otg test pattern if enable */
		if (pipe_ctx->stream_res.tg->funcs->set_test_pattern)
			pipe_ctx->stream_res.tg->funcs->set_test_pattern(pipe_ctx->stream_res.tg,
					CONTROLLER_DP_TEST_PATTERN_VIDEOMODE,
					COLOR_DEPTH_UNDEFINED);

		/* This second call is needed to reconfigure the DIG
		 * as a workaround for the incorrect value being applied
		 * from transmitter control.
		 */
		if (!(dc_is_virtual_signal(pipe_ctx->stream->signal) ||
<<<<<<< HEAD
				dp_is_128b_132b_signal(pipe_ctx)))
			if (link_enc)
				link_enc->funcs->setup(
					link_enc,
					pipe_ctx->stream->signal);
=======
				dp_is_128b_132b_signal(pipe_ctx))) {
				if (link_enc)
					link_enc->funcs->setup(
						link_enc,
						pipe_ctx->stream->signal);
			}
>>>>>>> 33a86170

		dc->hwss.enable_stream(pipe_ctx);

		/* Set DPS PPS SDP (AKA "info frames") */
		if (pipe_ctx->stream->timing.flags.DSC) {
			if (dc_is_dp_signal(pipe_ctx->stream->signal) ||
					dc_is_virtual_signal(pipe_ctx->stream->signal)) {
				dp_set_dsc_on_rx(pipe_ctx, true);
				link_set_dsc_pps_packet(pipe_ctx, true, true);
			}
		}

		if (pipe_ctx->stream->signal == SIGNAL_TYPE_DISPLAY_PORT_MST)
			allocate_mst_payload(pipe_ctx);
		else if (pipe_ctx->stream->signal == SIGNAL_TYPE_DISPLAY_PORT &&
				dp_is_128b_132b_signal(pipe_ctx))
			update_sst_payload(pipe_ctx, true);

		dc->hwss.unblank_stream(pipe_ctx,
			&pipe_ctx->stream->link->cur_link_settings);

		if (stream->sink_patches.delay_ignore_msa > 0)
			msleep(stream->sink_patches.delay_ignore_msa);

		if (dc_is_dp_signal(pipe_ctx->stream->signal))
			enable_stream_features(pipe_ctx);
		update_psp_stream_config(pipe_ctx, false);

		dc->hwss.enable_audio_stream(pipe_ctx);

	} else { // if (IS_FPGA_MAXIMUS_DC(dc->ctx->dce_environment))
		if (dp_is_128b_132b_signal(pipe_ctx))
			dp_fpga_hpo_enable_link_and_stream(state, pipe_ctx);
		if (dc_is_dp_signal(pipe_ctx->stream->signal) ||
				dc_is_virtual_signal(pipe_ctx->stream->signal))
			link_set_dsc_enable(pipe_ctx, true);
	}

	if (dc_is_hdmi_signal(pipe_ctx->stream->signal)) {
		set_avmute(pipe_ctx, false);
	}
}<|MERGE_RESOLUTION|>--- conflicted
+++ resolved
@@ -2491,20 +2491,12 @@
 		 * from transmitter control.
 		 */
 		if (!(dc_is_virtual_signal(pipe_ctx->stream->signal) ||
-<<<<<<< HEAD
-				dp_is_128b_132b_signal(pipe_ctx)))
-			if (link_enc)
-				link_enc->funcs->setup(
-					link_enc,
-					pipe_ctx->stream->signal);
-=======
 				dp_is_128b_132b_signal(pipe_ctx))) {
 				if (link_enc)
 					link_enc->funcs->setup(
 						link_enc,
 						pipe_ctx->stream->signal);
 			}
->>>>>>> 33a86170
 
 		dc->hwss.enable_stream(pipe_ctx);
 
