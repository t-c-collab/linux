--- conflicted
+++ resolved
@@ -2196,11 +2196,7 @@
 	return success;
 }
 
-<<<<<<< HEAD
-/**
-=======
 /*
->>>>>>> 33a86170
  * Check if there is a native DP or passive DP-HDMI dongle connected
  */
 bool dp_is_sink_present(struct dc_link *link)
