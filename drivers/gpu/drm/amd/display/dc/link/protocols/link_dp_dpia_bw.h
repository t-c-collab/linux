/*
 * Copyright 2021 Advanced Micro Devices, Inc.
 *
 * Permission is hereby granted, free of charge, to any person obtaining a
 * copy of this software and associated documentation files (the "Software"),
 * to deal in the Software without restriction, including without limitation
 * the rights to use, copy, modify, merge, publish, distribute, sublicense,
 * and/or sell copies of the Software, and to permit persons to whom the
 * Software is furnished to do so, subject to the following conditions:
 *
 * The above copyright notice and this permission notice shall be included in
 * all copies or substantial portions of the Software.
 *
 * THE SOFTWARE IS PROVIDED "AS IS", WITHOUT WARRANTY OF ANY KIND, EXPRESS OR
 * IMPLIED, INCLUDING BUT NOT LIMITED TO THE WARRANTIES OF MERCHANTABILITY,
 * FITNESS FOR A PARTICULAR PURPOSE AND NONINFRINGEMENT.  IN NO EVENT SHALL
 * THE COPYRIGHT HOLDER(S) OR AUTHOR(S) BE LIABLE FOR ANY CLAIM, DAMAGES OR
 * OTHER LIABILITY, WHETHER IN AN ACTION OF CONTRACT, TORT OR OTHERWISE,
 * ARISING FROM, OUT OF OR IN CONNECTION WITH THE SOFTWARE OR THE USE OR
 * OTHER DEALINGS IN THE SOFTWARE.
 *
 * Authors: AMD
 *
 */

#ifndef DC_INC_LINK_DP_DPIA_BW_H_
#define DC_INC_LINK_DP_DPIA_BW_H_

#include "link.h"

<<<<<<< HEAD
=======
/* Number of Host Routers per motherboard is 2 */
#define MAX_HR_NUM			2
/* Number of DPIA per host router is 2 */
#define MAX_DPIA_NUM		(MAX_HR_NUM * 2)

>>>>>>> 33a86170
/*
 * Host Router BW type
 */
enum bw_type {
	HOST_ROUTER_BW_ESTIMATED,
	HOST_ROUTER_BW_ALLOCATED,
	HOST_ROUTER_BW_INVALID,
};

/*
 * Enable BW Allocation Mode Support from the DP-Tx side
 *
 * @link: pointer to the dc_link struct instance
 *
 * return: SUCCESS or FAILURE
 */
bool link_dp_dpia_set_dptx_usb4_bw_alloc_support(struct dc_link *link);

/*
 * Allocates only what the stream needs for bw, so if:
 * If (stream_req_bw < or > already_allocated_bw_at_HPD)
 * => Deallocate Max Bw & then allocate only what the stream needs
 *
 * @link: pointer to the dc_link struct instance
 * @req_bw: Bw requested by the stream
 *
 * return: allocated bw else return 0
 */
int link_dp_dpia_allocate_usb4_bandwidth_for_stream(struct dc_link *link, int req_bw);

/*
 * Handle the USB4 BW Allocation related functionality here:
 * Plug => Try to allocate max bw from timing parameters supported by the sink
 * Unplug => de-allocate bw
 *
 * @link: pointer to the dc_link struct instance
 * @peak_bw: Peak bw used by the link/sink
 *
 * return: allocated bw else return 0
 */
int dpia_handle_usb4_bandwidth_allocation_for_link(struct dc_link *link, int peak_bw);

/*
 * Handle function for when the status of the Request above is complete.
 * We will find out the result of allocating on CM and update structs.
 *
 * @link: pointer to the dc_link struct instance
 * @bw: Allocated or Estimated BW depending on the result
 * @result: Response type
 *
 * return: none
 */
void dpia_handle_bw_alloc_response(struct dc_link *link, uint8_t bw, uint8_t result);

/*
 * Handle the validation of total BW here and confirm that the bw used by each
 * DPIA doesn't exceed available BW for each host router (HR)
 *
 * @link[]: array of link pointer to all possible DPIA links
 * @bw_needed[]: bw needed for each DPIA link based on timing
 * @num_dpias: Number of DPIAs for the above 2 arrays. Should always be <= MAX_DPIA_NUM
 *
 * return: TRUE if bw used by DPIAs doesn't exceed available BW else return FALSE
 */
<<<<<<< HEAD
bool dpia_validate_usb4_bw(struct dc_link **link, int *bw_needed, uint8_t num_dpias);
=======
bool dpia_validate_usb4_bw(struct dc_link **link, int *bw_needed, const unsigned int num_dpias);
>>>>>>> 33a86170

#endif /* DC_INC_LINK_DP_DPIA_BW_H_ */<|MERGE_RESOLUTION|>--- conflicted
+++ resolved
@@ -28,14 +28,11 @@
 
 #include "link.h"
 
-<<<<<<< HEAD
-=======
 /* Number of Host Routers per motherboard is 2 */
 #define MAX_HR_NUM			2
 /* Number of DPIA per host router is 2 */
 #define MAX_DPIA_NUM		(MAX_HR_NUM * 2)
 
->>>>>>> 33a86170
 /*
  * Host Router BW type
  */
@@ -100,10 +97,6 @@
  *
  * return: TRUE if bw used by DPIAs doesn't exceed available BW else return FALSE
  */
-<<<<<<< HEAD
-bool dpia_validate_usb4_bw(struct dc_link **link, int *bw_needed, uint8_t num_dpias);
-=======
 bool dpia_validate_usb4_bw(struct dc_link **link, int *bw_needed, const unsigned int num_dpias);
->>>>>>> 33a86170
 
 #endif /* DC_INC_LINK_DP_DPIA_BW_H_ */