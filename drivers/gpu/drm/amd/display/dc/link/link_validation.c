--- conflicted
+++ resolved
@@ -30,10 +30,7 @@
  */
 #include "link_validation.h"
 #include "protocols/link_dp_capability.h"
-<<<<<<< HEAD
-=======
 #include "protocols/link_dp_dpia_bw.h"
->>>>>>> 33a86170
 #include "resource.h"
 
 #define DC_LOGGER_INIT(logger)
@@ -259,60 +256,6 @@
 	return link_rate_per_lane_kbps * link_settings->lane_count / 10000 * total_data_bw_efficiency_x10000;
 }
 
-<<<<<<< HEAD
-uint32_t link_timing_bandwidth_kbps(const struct dc_crtc_timing *timing)
-{
-	uint32_t bits_per_channel = 0;
-	uint32_t kbps;
-
-	if (timing->flags.DSC)
-		return dc_dsc_stream_bandwidth_in_kbps(timing,
-				timing->dsc_cfg.bits_per_pixel,
-				timing->dsc_cfg.num_slices_h,
-				timing->dsc_cfg.is_dp);
-
-	switch (timing->display_color_depth) {
-	case COLOR_DEPTH_666:
-		bits_per_channel = 6;
-		break;
-	case COLOR_DEPTH_888:
-		bits_per_channel = 8;
-		break;
-	case COLOR_DEPTH_101010:
-		bits_per_channel = 10;
-		break;
-	case COLOR_DEPTH_121212:
-		bits_per_channel = 12;
-		break;
-	case COLOR_DEPTH_141414:
-		bits_per_channel = 14;
-		break;
-	case COLOR_DEPTH_161616:
-		bits_per_channel = 16;
-		break;
-	default:
-		ASSERT(bits_per_channel != 0);
-		bits_per_channel = 8;
-		break;
-	}
-
-	kbps = timing->pix_clk_100hz / 10;
-	kbps *= bits_per_channel;
-
-	if (timing->flags.Y_ONLY != 1) {
-		/*Only YOnly make reduce bandwidth by 1/3 compares to RGB*/
-		kbps *= 3;
-		if (timing->pixel_encoding == PIXEL_ENCODING_YCBCR420)
-			kbps /= 2;
-		else if (timing->pixel_encoding == PIXEL_ENCODING_YCBCR422)
-			kbps = kbps * 2 / 3;
-	}
-
-	return kbps;
-}
-
-=======
->>>>>>> 33a86170
 static bool dp_validate_mode_timing(
 	struct dc_link *link,
 	const struct dc_crtc_timing *timing)
