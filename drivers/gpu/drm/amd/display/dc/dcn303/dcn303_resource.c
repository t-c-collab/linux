--- conflicted
+++ resolved
@@ -1051,16 +1051,11 @@
 	if (pool->dccg != NULL)
 		dcn_dccg_destroy(&pool->dccg);
 
-<<<<<<< HEAD
-	if (pool->oem_device != NULL)
-		link_destroy_ddc_service(&pool->oem_device);
-=======
 	if (pool->oem_device != NULL) {
 		struct dc *dc = pool->oem_device->ctx->dc;
 
 		dc->link_srv->destroy_ddc_service(&pool->oem_device);
 	}
->>>>>>> 82bbec18
 }
 
 static void dcn303_destroy_resource_pool(struct resource_pool **pool)
@@ -1425,11 +1420,7 @@
 		ddc_init_data.id.id = dc->ctx->dc_bios->fw_info.oem_i2c_obj_id;
 		ddc_init_data.id.enum_id = 0;
 		ddc_init_data.id.type = OBJECT_TYPE_GENERIC;
-<<<<<<< HEAD
-		pool->oem_device = link_create_ddc_service(&ddc_init_data);
-=======
 		pool->oem_device = dc->link_srv->create_ddc_service(&ddc_init_data);
->>>>>>> 82bbec18
 	} else {
 		pool->oem_device = NULL;
 	}
