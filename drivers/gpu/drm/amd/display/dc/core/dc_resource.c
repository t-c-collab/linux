--- conflicted
+++ resolved
@@ -2213,11 +2213,7 @@
 			del_pipe->stream_res.stream_enc,
 			false);
 
-<<<<<<< HEAD
-	if (link_is_dp_128b_132b_signal(del_pipe)) {
-=======
 	if (dc->link_srv->dp_is_128b_132b_signal(del_pipe)) {
->>>>>>> 82bbec18
 		update_hpo_dp_stream_engine_usage(
 			&new_ctx->res_ctx, dc->res_pool,
 			del_pipe->stream_res.hpo_dp_stream_enc,
@@ -2517,16 +2513,10 @@
 	 * and link settings
 	 */
 	if (dc_is_dp_signal(stream->signal)) {
-<<<<<<< HEAD
-		if (!link_decide_link_settings(stream, &pipe_ctx->link_config.dp_link_settings))
-			return DC_FAIL_DP_LINK_BANDWIDTH;
-		if (link_dp_get_encoding_format(&pipe_ctx->link_config.dp_link_settings) == DP_128b_132b_ENCODING) {
-=======
 		if (!dc->link_srv->dp_decide_link_settings(stream, &pipe_ctx->link_config.dp_link_settings))
 			return DC_FAIL_DP_LINK_BANDWIDTH;
 		if (dc->link_srv->dp_get_encoding_format(
 				&pipe_ctx->link_config.dp_link_settings) == DP_128b_132b_ENCODING) {
->>>>>>> 82bbec18
 			pipe_ctx->stream_res.hpo_dp_stream_enc =
 					find_first_free_match_hpo_dp_stream_enc_for_link(
 							&context->res_ctx, pool, stream);
@@ -3823,11 +3813,7 @@
 
 	memset(link_res, 0, sizeof(*link_res));
 
-<<<<<<< HEAD
-	if (link_dp_get_encoding_format(link_settings) == DP_128b_132b_ENCODING) {
-=======
 	if (dc->link_srv->dp_get_encoding_format(link_settings) == DP_128b_132b_ENCODING) {
->>>>>>> 82bbec18
 		link_res->hpo_dp_link_enc = get_temp_hpo_dp_link_enc(res_ctx,
 				dc->res_pool, link);
 		if (!link_res->hpo_dp_link_enc)
@@ -4061,11 +4047,7 @@
 		struct dc_state *context,
 		struct pipe_ctx *pipe_ctx)
 {
-<<<<<<< HEAD
-	if (link_dp_get_encoding_format(&pipe_ctx->link_config.dp_link_settings) == DP_128b_132b_ENCODING) {
-=======
 	if (dc->link_srv->dp_get_encoding_format(&pipe_ctx->link_config.dp_link_settings) == DP_128b_132b_ENCODING) {
->>>>>>> 82bbec18
 		if (pipe_ctx->stream_res.hpo_dp_stream_enc == NULL) {
 			pipe_ctx->stream_res.hpo_dp_stream_enc =
 					find_first_free_match_hpo_dp_stream_enc_for_link(
