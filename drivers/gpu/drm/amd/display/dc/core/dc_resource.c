/*
 * Copyright 2012-15 Advanced Micro Devices, Inc.
 *
 * Permission is hereby granted, free of charge, to any person obtaining a
 * copy of this software and associated documentation files (the "Software"),
 * to deal in the Software without restriction, including without limitation
 * the rights to use, copy, modify, merge, publish, distribute, sublicense,
 * and/or sell copies of the Software, and to permit persons to whom the
 * Software is furnished to do so, subject to the following conditions:
 *
 * The above copyright notice and this permission notice shall be included in
 * all copies or substantial portions of the Software.
 *
 * THE SOFTWARE IS PROVIDED "AS IS", WITHOUT WARRANTY OF ANY KIND, EXPRESS OR
 * IMPLIED, INCLUDING BUT NOT LIMITED TO THE WARRANTIES OF MERCHANTABILITY,
 * FITNESS FOR A PARTICULAR PURPOSE AND NONINFRINGEMENT.  IN NO EVENT SHALL
 * THE COPYRIGHT HOLDER(S) OR AUTHOR(S) BE LIABLE FOR ANY CLAIM, DAMAGES OR
 * OTHER LIABILITY, WHETHER IN AN ACTION OF CONTRACT, TORT OR OTHERWISE,
 * ARISING FROM, OUT OF OR IN CONNECTION WITH THE SOFTWARE OR THE USE OR
 * OTHER DEALINGS IN THE SOFTWARE.
 *
 * Authors: AMD
 *
 */

#include <linux/slab.h>

#include "dm_services.h"

#include "resource.h"
#include "include/irq_service_interface.h"
#include "link_encoder.h"
#include "stream_encoder.h"
#include "opp.h"
#include "timing_generator.h"
#include "transform.h"
#include "dccg.h"
#include "dchubbub.h"
#include "dpp.h"
#include "core_types.h"
#include "set_mode_types.h"
#include "virtual/virtual_stream_encoder.h"
#include "dpcd_defs.h"

#if defined(CONFIG_DRM_AMD_DC_SI)
#include "dce60/dce60_resource.h"
#endif
#include "dce80/dce80_resource.h"
#include "dce100/dce100_resource.h"
#include "dce110/dce110_resource.h"
#include "dce112/dce112_resource.h"
#include "dce120/dce120_resource.h"
#if defined(CONFIG_DRM_AMD_DC_DCN)
#include "dcn10/dcn10_resource.h"
#include "dcn20/dcn20_resource.h"
#include "dcn21/dcn21_resource.h"
#include "dcn30/dcn30_resource.h"
#include "dcn301/dcn301_resource.h"
#include "dcn302/dcn302_resource.h"
#include "dcn303/dcn303_resource.h"
<<<<<<< HEAD
#if defined(CONFIG_DRM_AMD_DC_DCN3_1)
#include "../dcn31/dcn31_resource.h"
#endif
=======
#include "dcn31/dcn31_resource.h"
>>>>>>> 2734d6c1
#endif

#define DC_LOGGER_INIT(logger)

enum dce_version resource_parse_asic_id(struct hw_asic_id asic_id)
{
	enum dce_version dc_version = DCE_VERSION_UNKNOWN;
	switch (asic_id.chip_family) {

#if defined(CONFIG_DRM_AMD_DC_SI)
	case FAMILY_SI:
		if (ASIC_REV_IS_TAHITI_P(asic_id.hw_internal_rev) ||
		    ASIC_REV_IS_PITCAIRN_PM(asic_id.hw_internal_rev) ||
		    ASIC_REV_IS_CAPEVERDE_M(asic_id.hw_internal_rev))
			dc_version = DCE_VERSION_6_0;
		else if (ASIC_REV_IS_OLAND_M(asic_id.hw_internal_rev))
			dc_version = DCE_VERSION_6_4;
		else
			dc_version = DCE_VERSION_6_1;
		break;
#endif
	case FAMILY_CI:
		dc_version = DCE_VERSION_8_0;
		break;
	case FAMILY_KV:
		if (ASIC_REV_IS_KALINDI(asic_id.hw_internal_rev) ||
		    ASIC_REV_IS_BHAVANI(asic_id.hw_internal_rev) ||
		    ASIC_REV_IS_GODAVARI(asic_id.hw_internal_rev))
			dc_version = DCE_VERSION_8_3;
		else
			dc_version = DCE_VERSION_8_1;
		break;
	case FAMILY_CZ:
		dc_version = DCE_VERSION_11_0;
		break;

	case FAMILY_VI:
		if (ASIC_REV_IS_TONGA_P(asic_id.hw_internal_rev) ||
				ASIC_REV_IS_FIJI_P(asic_id.hw_internal_rev)) {
			dc_version = DCE_VERSION_10_0;
			break;
		}
		if (ASIC_REV_IS_POLARIS10_P(asic_id.hw_internal_rev) ||
				ASIC_REV_IS_POLARIS11_M(asic_id.hw_internal_rev) ||
				ASIC_REV_IS_POLARIS12_V(asic_id.hw_internal_rev)) {
			dc_version = DCE_VERSION_11_2;
		}
		if (ASIC_REV_IS_VEGAM(asic_id.hw_internal_rev))
			dc_version = DCE_VERSION_11_22;
		break;
	case FAMILY_AI:
		if (ASICREV_IS_VEGA20_P(asic_id.hw_internal_rev))
			dc_version = DCE_VERSION_12_1;
		else
			dc_version = DCE_VERSION_12_0;
		break;
#if defined(CONFIG_DRM_AMD_DC_DCN)
	case FAMILY_RV:
		dc_version = DCN_VERSION_1_0;
		if (ASICREV_IS_RAVEN2(asic_id.hw_internal_rev))
			dc_version = DCN_VERSION_1_01;
		if (ASICREV_IS_RENOIR(asic_id.hw_internal_rev))
			dc_version = DCN_VERSION_2_1;
		if (ASICREV_IS_GREEN_SARDINE(asic_id.hw_internal_rev))
			dc_version = DCN_VERSION_2_1;
		break;

	case FAMILY_NV:
		dc_version = DCN_VERSION_2_0;
		if (ASICREV_IS_SIENNA_CICHLID_P(asic_id.hw_internal_rev))
			dc_version = DCN_VERSION_3_0;
		if (ASICREV_IS_DIMGREY_CAVEFISH_P(asic_id.hw_internal_rev))
			dc_version = DCN_VERSION_3_02;
		if (ASICREV_IS_BEIGE_GOBY_P(asic_id.hw_internal_rev))
			dc_version = DCN_VERSION_3_03;
		break;

	case FAMILY_VGH:
		dc_version = DCN_VERSION_3_01;
		break;

	case FAMILY_YELLOW_CARP:
		if (ASICREV_IS_YELLOW_CARP(asic_id.hw_internal_rev))
			dc_version = DCN_VERSION_3_1;
		break;
#endif

<<<<<<< HEAD
#if defined(CONFIG_DRM_AMD_DC_DCN3_1)
	case FAMILY_YELLOW_CARP:
		if (ASICREV_IS_YELLOW_CARP(asic_id.hw_internal_rev))
			dc_version = DCN_VERSION_3_1;
		break;
#endif

=======
>>>>>>> 2734d6c1
	default:
		dc_version = DCE_VERSION_UNKNOWN;
		break;
	}
	return dc_version;
}

struct resource_pool *dc_create_resource_pool(struct dc  *dc,
					      const struct dc_init_data *init_data,
					      enum dce_version dc_version)
{
	struct resource_pool *res_pool = NULL;

	switch (dc_version) {
#if defined(CONFIG_DRM_AMD_DC_SI)
	case DCE_VERSION_6_0:
		res_pool = dce60_create_resource_pool(
			init_data->num_virtual_links, dc);
		break;
	case DCE_VERSION_6_1:
		res_pool = dce61_create_resource_pool(
			init_data->num_virtual_links, dc);
		break;
	case DCE_VERSION_6_4:
		res_pool = dce64_create_resource_pool(
			init_data->num_virtual_links, dc);
		break;
#endif
	case DCE_VERSION_8_0:
		res_pool = dce80_create_resource_pool(
				init_data->num_virtual_links, dc);
		break;
	case DCE_VERSION_8_1:
		res_pool = dce81_create_resource_pool(
				init_data->num_virtual_links, dc);
		break;
	case DCE_VERSION_8_3:
		res_pool = dce83_create_resource_pool(
				init_data->num_virtual_links, dc);
		break;
	case DCE_VERSION_10_0:
		res_pool = dce100_create_resource_pool(
				init_data->num_virtual_links, dc);
		break;
	case DCE_VERSION_11_0:
		res_pool = dce110_create_resource_pool(
				init_data->num_virtual_links, dc,
				init_data->asic_id);
		break;
	case DCE_VERSION_11_2:
	case DCE_VERSION_11_22:
		res_pool = dce112_create_resource_pool(
				init_data->num_virtual_links, dc);
		break;
	case DCE_VERSION_12_0:
	case DCE_VERSION_12_1:
		res_pool = dce120_create_resource_pool(
				init_data->num_virtual_links, dc);
		break;

#if defined(CONFIG_DRM_AMD_DC_DCN)
	case DCN_VERSION_1_0:
	case DCN_VERSION_1_01:
		res_pool = dcn10_create_resource_pool(init_data, dc);
		break;
	case DCN_VERSION_2_0:
		res_pool = dcn20_create_resource_pool(init_data, dc);
		break;
	case DCN_VERSION_2_1:
		res_pool = dcn21_create_resource_pool(init_data, dc);
		break;
	case DCN_VERSION_3_0:
		res_pool = dcn30_create_resource_pool(init_data, dc);
		break;
	case DCN_VERSION_3_01:
		res_pool = dcn301_create_resource_pool(init_data, dc);
		break;
	case DCN_VERSION_3_02:
		res_pool = dcn302_create_resource_pool(init_data, dc);
		break;
	case DCN_VERSION_3_03:
		res_pool = dcn303_create_resource_pool(init_data, dc);
		break;
<<<<<<< HEAD
#if defined(CONFIG_DRM_AMD_DC_DCN3_1)
	case DCN_VERSION_3_1:
		res_pool = dcn31_create_resource_pool(init_data, dc);
		break;
#endif
=======
	case DCN_VERSION_3_1:
		res_pool = dcn31_create_resource_pool(init_data, dc);
		break;
>>>>>>> 2734d6c1
#endif
	default:
		break;
	}

	if (res_pool != NULL) {
		if (dc->ctx->dc_bios->fw_info_valid) {
			res_pool->ref_clocks.xtalin_clock_inKhz =
				dc->ctx->dc_bios->fw_info.pll_info.crystal_frequency;
			/* initialize with firmware data first, no all
			 * ASIC have DCCG SW component. FPGA or
			 * simulation need initialization of
			 * dccg_ref_clock_inKhz, dchub_ref_clock_inKhz
			 * with xtalin_clock_inKhz
			 */
			res_pool->ref_clocks.dccg_ref_clock_inKhz =
				res_pool->ref_clocks.xtalin_clock_inKhz;
			res_pool->ref_clocks.dchub_ref_clock_inKhz =
				res_pool->ref_clocks.xtalin_clock_inKhz;
		} else
			ASSERT_CRITICAL(false);
	}

	return res_pool;
}

void dc_destroy_resource_pool(struct dc  *dc)
{
	if (dc) {
		if (dc->res_pool)
			dc->res_pool->funcs->destroy(&dc->res_pool);

		kfree(dc->hwseq);
	}
}

static void update_num_audio(
	const struct resource_straps *straps,
	unsigned int *num_audio,
	struct audio_support *aud_support)
{
	aud_support->dp_audio = true;
	aud_support->hdmi_audio_native = false;
	aud_support->hdmi_audio_on_dongle = false;

	if (straps->hdmi_disable == 0) {
		if (straps->dc_pinstraps_audio & 0x2) {
			aud_support->hdmi_audio_on_dongle = true;
			aud_support->hdmi_audio_native = true;
		}
	}

	switch (straps->audio_stream_number) {
	case 0: /* multi streams supported */
		break;
	case 1: /* multi streams not supported */
		*num_audio = 1;
		break;
	default:
		DC_ERR("DC: unexpected audio fuse!\n");
	}
}

bool resource_construct(
	unsigned int num_virtual_links,
	struct dc  *dc,
	struct resource_pool *pool,
	const struct resource_create_funcs *create_funcs)
{
	struct dc_context *ctx = dc->ctx;
	const struct resource_caps *caps = pool->res_cap;
	int i;
	unsigned int num_audio = caps->num_audio;
	struct resource_straps straps = {0};

	if (create_funcs->read_dce_straps)
		create_funcs->read_dce_straps(dc->ctx, &straps);

	pool->audio_count = 0;
	if (create_funcs->create_audio) {
		/* find the total number of streams available via the
		 * AZALIA_F0_CODEC_PIN_CONTROL_RESPONSE_CONFIGURATION_DEFAULT
		 * registers (one for each pin) starting from pin 1
		 * up to the max number of audio pins.
		 * We stop on the first pin where
		 * PORT_CONNECTIVITY == 1 (as instructed by HW team).
		 */
		update_num_audio(&straps, &num_audio, &pool->audio_support);
		for (i = 0; i < caps->num_audio; i++) {
			struct audio *aud = create_funcs->create_audio(ctx, i);

			if (aud == NULL) {
				DC_ERR("DC: failed to create audio!\n");
				return false;
			}
			if (!aud->funcs->endpoint_valid(aud)) {
				aud->funcs->destroy(&aud);
				break;
			}
			pool->audios[i] = aud;
			pool->audio_count++;
		}
	}

	pool->stream_enc_count = 0;
	if (create_funcs->create_stream_encoder) {
		for (i = 0; i < caps->num_stream_encoder; i++) {
			pool->stream_enc[i] = create_funcs->create_stream_encoder(i, ctx);
			if (pool->stream_enc[i] == NULL)
				DC_ERR("DC: failed to create stream_encoder!\n");
			pool->stream_enc_count++;
		}
	}

#if defined(CONFIG_DRM_AMD_DC_DCN)
	for (i = 0; i < caps->num_mpc_3dlut; i++) {
		pool->mpc_lut[i] = dc_create_3dlut_func();
		if (pool->mpc_lut[i] == NULL)
			DC_ERR("DC: failed to create MPC 3dlut!\n");
		pool->mpc_shaper[i] = dc_create_transfer_func();
		if (pool->mpc_shaper[i] == NULL)
			DC_ERR("DC: failed to create MPC shaper!\n");
	}
#endif
	dc->caps.dynamic_audio = false;
	if (pool->audio_count < pool->stream_enc_count) {
		dc->caps.dynamic_audio = true;
	}
	for (i = 0; i < num_virtual_links; i++) {
		pool->stream_enc[pool->stream_enc_count] =
			virtual_stream_encoder_create(
					ctx, ctx->dc_bios);
		if (pool->stream_enc[pool->stream_enc_count] == NULL) {
			DC_ERR("DC: failed to create stream_encoder!\n");
			return false;
		}
		pool->stream_enc_count++;
	}

	dc->hwseq = create_funcs->create_hwseq(ctx);

	return true;
}
static int find_matching_clock_source(
		const struct resource_pool *pool,
		struct clock_source *clock_source)
{

	int i;

	for (i = 0; i < pool->clk_src_count; i++) {
		if (pool->clock_sources[i] == clock_source)
			return i;
	}
	return -1;
}

void resource_unreference_clock_source(
		struct resource_context *res_ctx,
		const struct resource_pool *pool,
		struct clock_source *clock_source)
{
	int i = find_matching_clock_source(pool, clock_source);

	if (i > -1)
		res_ctx->clock_source_ref_count[i]--;

	if (pool->dp_clock_source == clock_source)
		res_ctx->dp_clock_source_ref_count--;
}

void resource_reference_clock_source(
		struct resource_context *res_ctx,
		const struct resource_pool *pool,
		struct clock_source *clock_source)
{
	int i = find_matching_clock_source(pool, clock_source);

	if (i > -1)
		res_ctx->clock_source_ref_count[i]++;

	if (pool->dp_clock_source == clock_source)
		res_ctx->dp_clock_source_ref_count++;
}

int resource_get_clock_source_reference(
		struct resource_context *res_ctx,
		const struct resource_pool *pool,
		struct clock_source *clock_source)
{
	int i = find_matching_clock_source(pool, clock_source);

	if (i > -1)
		return res_ctx->clock_source_ref_count[i];

	if (pool->dp_clock_source == clock_source)
		return res_ctx->dp_clock_source_ref_count;

	return -1;
}

bool resource_are_vblanks_synchronizable(
	struct dc_stream_state *stream1,
	struct dc_stream_state *stream2)
{
	uint32_t base60_refresh_rates[] = {10, 20, 5};
	uint8_t i;
	uint8_t rr_count = ARRAY_SIZE(base60_refresh_rates);
	uint64_t frame_time_diff;

	if (stream1->ctx->dc->config.vblank_alignment_dto_params &&
		stream1->ctx->dc->config.vblank_alignment_max_frame_time_diff > 0 &&
		dc_is_dp_signal(stream1->signal) &&
		dc_is_dp_signal(stream2->signal) &&
		false == stream1->has_non_synchronizable_pclk &&
		false == stream2->has_non_synchronizable_pclk &&
		stream1->timing.flags.VBLANK_SYNCHRONIZABLE &&
		stream2->timing.flags.VBLANK_SYNCHRONIZABLE) {
		/* disable refresh rates higher than 60Hz for now */
		if (stream1->timing.pix_clk_100hz*100/stream1->timing.h_total/
				stream1->timing.v_total > 60)
			return false;
		if (stream2->timing.pix_clk_100hz*100/stream2->timing.h_total/
				stream2->timing.v_total > 60)
			return false;
		frame_time_diff = (uint64_t)10000 *
			stream1->timing.h_total *
			stream1->timing.v_total *
			stream2->timing.pix_clk_100hz;
		frame_time_diff = div_u64(frame_time_diff, stream1->timing.pix_clk_100hz);
		frame_time_diff = div_u64(frame_time_diff, stream2->timing.h_total);
		frame_time_diff = div_u64(frame_time_diff, stream2->timing.v_total);
		for (i = 0; i < rr_count; i++) {
			int64_t diff = (int64_t)div_u64(frame_time_diff * base60_refresh_rates[i], 10) - 10000;

			if (diff < 0)
				diff = -diff;
			if (diff < stream1->ctx->dc->config.vblank_alignment_max_frame_time_diff)
				return true;
		}
	}
	return false;
}

bool resource_are_streams_timing_synchronizable(
	struct dc_stream_state *stream1,
	struct dc_stream_state *stream2)
{
	if (stream1->timing.h_total != stream2->timing.h_total)
		return false;

	if (stream1->timing.v_total != stream2->timing.v_total)
		return false;

	if (stream1->timing.h_addressable
				!= stream2->timing.h_addressable)
		return false;

	if (stream1->timing.v_addressable
				!= stream2->timing.v_addressable)
		return false;

	if (stream1->timing.v_front_porch
				!= stream2->timing.v_front_porch)
		return false;

	if (stream1->timing.pix_clk_100hz
				!= stream2->timing.pix_clk_100hz)
		return false;

	if (stream1->clamping.c_depth != stream2->clamping.c_depth)
		return false;

	if (stream1->phy_pix_clk != stream2->phy_pix_clk
			&& (!dc_is_dp_signal(stream1->signal)
			|| !dc_is_dp_signal(stream2->signal)))
		return false;

	if (stream1->view_format != stream2->view_format)
		return false;

	if (stream1->ignore_msa_timing_param || stream2->ignore_msa_timing_param)
		return false;

	return true;
}
static bool is_dp_and_hdmi_sharable(
		struct dc_stream_state *stream1,
		struct dc_stream_state *stream2)
{
	if (stream1->ctx->dc->caps.disable_dp_clk_share)
		return false;

	if (stream1->clamping.c_depth != COLOR_DEPTH_888 ||
		stream2->clamping.c_depth != COLOR_DEPTH_888)
		return false;

	return true;

}

static bool is_sharable_clk_src(
	const struct pipe_ctx *pipe_with_clk_src,
	const struct pipe_ctx *pipe)
{
	if (pipe_with_clk_src->clock_source == NULL)
		return false;

	if (pipe_with_clk_src->stream->signal == SIGNAL_TYPE_VIRTUAL)
		return false;

	if (dc_is_dp_signal(pipe_with_clk_src->stream->signal) ||
		(dc_is_dp_signal(pipe->stream->signal) &&
		!is_dp_and_hdmi_sharable(pipe_with_clk_src->stream,
				     pipe->stream)))
		return false;

	if (dc_is_hdmi_signal(pipe_with_clk_src->stream->signal)
			&& dc_is_dual_link_signal(pipe->stream->signal))
		return false;

	if (dc_is_hdmi_signal(pipe->stream->signal)
			&& dc_is_dual_link_signal(pipe_with_clk_src->stream->signal))
		return false;

	if (!resource_are_streams_timing_synchronizable(
			pipe_with_clk_src->stream, pipe->stream))
		return false;

	return true;
}

struct clock_source *resource_find_used_clk_src_for_sharing(
					struct resource_context *res_ctx,
					struct pipe_ctx *pipe_ctx)
{
	int i;

	for (i = 0; i < MAX_PIPES; i++) {
		if (is_sharable_clk_src(&res_ctx->pipe_ctx[i], pipe_ctx))
			return res_ctx->pipe_ctx[i].clock_source;
	}

	return NULL;
}

static enum pixel_format convert_pixel_format_to_dalsurface(
		enum surface_pixel_format surface_pixel_format)
{
	enum pixel_format dal_pixel_format = PIXEL_FORMAT_UNKNOWN;

	switch (surface_pixel_format) {
	case SURFACE_PIXEL_FORMAT_GRPH_PALETA_256_COLORS:
		dal_pixel_format = PIXEL_FORMAT_INDEX8;
		break;
	case SURFACE_PIXEL_FORMAT_GRPH_ARGB1555:
		dal_pixel_format = PIXEL_FORMAT_RGB565;
		break;
	case SURFACE_PIXEL_FORMAT_GRPH_RGB565:
		dal_pixel_format = PIXEL_FORMAT_RGB565;
		break;
	case SURFACE_PIXEL_FORMAT_GRPH_ARGB8888:
		dal_pixel_format = PIXEL_FORMAT_ARGB8888;
		break;
	case SURFACE_PIXEL_FORMAT_GRPH_ABGR8888:
		dal_pixel_format = PIXEL_FORMAT_ARGB8888;
		break;
	case SURFACE_PIXEL_FORMAT_GRPH_ARGB2101010:
		dal_pixel_format = PIXEL_FORMAT_ARGB2101010;
		break;
	case SURFACE_PIXEL_FORMAT_GRPH_ABGR2101010:
		dal_pixel_format = PIXEL_FORMAT_ARGB2101010;
		break;
	case SURFACE_PIXEL_FORMAT_GRPH_ABGR2101010_XR_BIAS:
		dal_pixel_format = PIXEL_FORMAT_ARGB2101010_XRBIAS;
		break;
	case SURFACE_PIXEL_FORMAT_GRPH_ABGR16161616F:
	case SURFACE_PIXEL_FORMAT_GRPH_ARGB16161616F:
		dal_pixel_format = PIXEL_FORMAT_FP16;
		break;
	case SURFACE_PIXEL_FORMAT_VIDEO_420_YCbCr:
	case SURFACE_PIXEL_FORMAT_VIDEO_420_YCrCb:
		dal_pixel_format = PIXEL_FORMAT_420BPP8;
		break;
	case SURFACE_PIXEL_FORMAT_VIDEO_420_10bpc_YCbCr:
	case SURFACE_PIXEL_FORMAT_VIDEO_420_10bpc_YCrCb:
		dal_pixel_format = PIXEL_FORMAT_420BPP10;
		break;
	case SURFACE_PIXEL_FORMAT_GRPH_ARGB16161616:
	case SURFACE_PIXEL_FORMAT_GRPH_ABGR16161616:
	default:
		dal_pixel_format = PIXEL_FORMAT_UNKNOWN;
		break;
	}
	return dal_pixel_format;
}

static inline void get_vp_scan_direction(
	enum dc_rotation_angle rotation,
	bool horizontal_mirror,
	bool *orthogonal_rotation,
	bool *flip_vert_scan_dir,
	bool *flip_horz_scan_dir)
{
	*orthogonal_rotation = false;
	*flip_vert_scan_dir = false;
	*flip_horz_scan_dir = false;
	if (rotation == ROTATION_ANGLE_180) {
		*flip_vert_scan_dir = true;
		*flip_horz_scan_dir = true;
	} else if (rotation == ROTATION_ANGLE_90) {
		*orthogonal_rotation = true;
		*flip_horz_scan_dir = true;
	} else if (rotation == ROTATION_ANGLE_270) {
		*orthogonal_rotation = true;
		*flip_vert_scan_dir = true;
	}

	if (horizontal_mirror)
		*flip_horz_scan_dir = !*flip_horz_scan_dir;
}

int get_num_mpc_splits(struct pipe_ctx *pipe)
{
	int mpc_split_count = 0;
	struct pipe_ctx *other_pipe = pipe->bottom_pipe;

	while (other_pipe && other_pipe->plane_state == pipe->plane_state) {
		mpc_split_count++;
		other_pipe = other_pipe->bottom_pipe;
	}
	other_pipe = pipe->top_pipe;
	while (other_pipe && other_pipe->plane_state == pipe->plane_state) {
		mpc_split_count++;
		other_pipe = other_pipe->top_pipe;
	}

	return mpc_split_count;
}

int get_num_odm_splits(struct pipe_ctx *pipe)
{
	int odm_split_count = 0;
	struct pipe_ctx *next_pipe = pipe->next_odm_pipe;
	while (next_pipe) {
		odm_split_count++;
		next_pipe = next_pipe->next_odm_pipe;
	}
	pipe = pipe->prev_odm_pipe;
	while (pipe) {
		odm_split_count++;
		pipe = pipe->prev_odm_pipe;
	}
	return odm_split_count;
}

static void calculate_split_count_and_index(struct pipe_ctx *pipe_ctx, int *split_count, int *split_idx)
{
	*split_count = get_num_odm_splits(pipe_ctx);
	*split_idx = 0;
	if (*split_count == 0) {
		/*Check for mpc split*/
		struct pipe_ctx *split_pipe = pipe_ctx->top_pipe;

		*split_count = get_num_mpc_splits(pipe_ctx);
		while (split_pipe && split_pipe->plane_state == pipe_ctx->plane_state) {
			(*split_idx)++;
			split_pipe = split_pipe->top_pipe;
		}
	} else {
		/*Get odm split index*/
		struct pipe_ctx *split_pipe = pipe_ctx->prev_odm_pipe;

		while (split_pipe) {
			(*split_idx)++;
			split_pipe = split_pipe->prev_odm_pipe;
		}
	}
}

/*
 * This is a preliminary vp size calculation to allow us to check taps support.
 * The result is completely overridden afterwards.
 */
static void calculate_viewport_size(struct pipe_ctx *pipe_ctx)
{
	struct scaler_data *data = &pipe_ctx->plane_res.scl_data;

	data->viewport.width = dc_fixpt_ceil(dc_fixpt_mul_int(data->ratios.horz, data->recout.width));
	data->viewport.height = dc_fixpt_ceil(dc_fixpt_mul_int(data->ratios.vert, data->recout.height));
	data->viewport_c.width = dc_fixpt_ceil(dc_fixpt_mul_int(data->ratios.horz_c, data->recout.width));
	data->viewport_c.height = dc_fixpt_ceil(dc_fixpt_mul_int(data->ratios.vert_c, data->recout.height));
	if (pipe_ctx->plane_state->rotation == ROTATION_ANGLE_90 ||
			pipe_ctx->plane_state->rotation == ROTATION_ANGLE_270) {
		swap(data->viewport.width, data->viewport.height);
		swap(data->viewport_c.width, data->viewport_c.height);
	}
}

static void calculate_recout(struct pipe_ctx *pipe_ctx)
{
	const struct dc_plane_state *plane_state = pipe_ctx->plane_state;
	const struct dc_stream_state *stream = pipe_ctx->stream;
	struct scaler_data *data = &pipe_ctx->plane_res.scl_data;
	struct rect surf_clip = plane_state->clip_rect;
	bool split_tb = stream->view_format == VIEW_3D_FORMAT_TOP_AND_BOTTOM;
	int split_count, split_idx;

	calculate_split_count_and_index(pipe_ctx, &split_count, &split_idx);
	if (stream->view_format == VIEW_3D_FORMAT_SIDE_BY_SIDE)
		split_idx = 0;

	/*
	 * Only the leftmost ODM pipe should be offset by a nonzero distance
	 */
	if (!pipe_ctx->prev_odm_pipe || split_idx == split_count) {
		data->recout.x = stream->dst.x;
		if (stream->src.x < surf_clip.x)
			data->recout.x += (surf_clip.x - stream->src.x) * stream->dst.width
						/ stream->src.width;
	} else
		data->recout.x = 0;

	if (stream->src.x > surf_clip.x)
		surf_clip.width -= stream->src.x - surf_clip.x;
	data->recout.width = surf_clip.width * stream->dst.width / stream->src.width;
	if (data->recout.width + data->recout.x > stream->dst.x + stream->dst.width)
		data->recout.width = stream->dst.x + stream->dst.width - data->recout.x;

	data->recout.y = stream->dst.y;
	if (stream->src.y < surf_clip.y)
		data->recout.y += (surf_clip.y - stream->src.y) * stream->dst.height
						/ stream->src.height;
	else if (stream->src.y > surf_clip.y)
		surf_clip.height -= stream->src.y - surf_clip.y;

	data->recout.height = surf_clip.height * stream->dst.height / stream->src.height;
	if (data->recout.height + data->recout.y > stream->dst.y + stream->dst.height)
		data->recout.height = stream->dst.y + stream->dst.height - data->recout.y;

	/* Handle h & v split */
	if (split_tb) {
		ASSERT(data->recout.height % 2 == 0);
		data->recout.height /= 2;
	} else if (split_count) {
		if (!pipe_ctx->next_odm_pipe && !pipe_ctx->prev_odm_pipe) {
			/* extra pixels in the division remainder need to go to pipes after
			 * the extra pixel index minus one(epimo) defined here as:
			 */
			int epimo = split_count - data->recout.width % (split_count + 1);

			data->recout.x += (data->recout.width / (split_count + 1)) * split_idx;
			if (split_idx > epimo)
				data->recout.x += split_idx - epimo - 1;
			ASSERT(stream->view_format != VIEW_3D_FORMAT_SIDE_BY_SIDE || data->recout.width % 2 == 0);
			data->recout.width = data->recout.width / (split_count + 1) + (split_idx > epimo ? 1 : 0);
		} else {
			/* odm */
			if (split_idx == split_count) {
				/* rightmost pipe is the remainder recout */
				data->recout.width -= data->h_active * split_count - data->recout.x;

				/* ODM combine cases with MPO we can get negative widths */
				if (data->recout.width < 0)
					data->recout.width = 0;

				data->recout.x = 0;
			} else
				data->recout.width = data->h_active - data->recout.x;
		}
	}
}

static void calculate_scaling_ratios(struct pipe_ctx *pipe_ctx)
{
	const struct dc_plane_state *plane_state = pipe_ctx->plane_state;
	const struct dc_stream_state *stream = pipe_ctx->stream;
	struct rect surf_src = plane_state->src_rect;
	const int in_w = stream->src.width;
	const int in_h = stream->src.height;
	const int out_w = stream->dst.width;
	const int out_h = stream->dst.height;

	/*Swap surf_src height and width since scaling ratios are in recout rotation*/
	if (pipe_ctx->plane_state->rotation == ROTATION_ANGLE_90 ||
			pipe_ctx->plane_state->rotation == ROTATION_ANGLE_270)
		swap(surf_src.height, surf_src.width);

	pipe_ctx->plane_res.scl_data.ratios.horz = dc_fixpt_from_fraction(
					surf_src.width,
					plane_state->dst_rect.width);
	pipe_ctx->plane_res.scl_data.ratios.vert = dc_fixpt_from_fraction(
					surf_src.height,
					plane_state->dst_rect.height);

	if (stream->view_format == VIEW_3D_FORMAT_SIDE_BY_SIDE)
		pipe_ctx->plane_res.scl_data.ratios.horz.value *= 2;
	else if (stream->view_format == VIEW_3D_FORMAT_TOP_AND_BOTTOM)
		pipe_ctx->plane_res.scl_data.ratios.vert.value *= 2;

	pipe_ctx->plane_res.scl_data.ratios.vert.value = div64_s64(
		pipe_ctx->plane_res.scl_data.ratios.vert.value * in_h, out_h);
	pipe_ctx->plane_res.scl_data.ratios.horz.value = div64_s64(
		pipe_ctx->plane_res.scl_data.ratios.horz.value * in_w, out_w);

	pipe_ctx->plane_res.scl_data.ratios.horz_c = pipe_ctx->plane_res.scl_data.ratios.horz;
	pipe_ctx->plane_res.scl_data.ratios.vert_c = pipe_ctx->plane_res.scl_data.ratios.vert;

	if (pipe_ctx->plane_res.scl_data.format == PIXEL_FORMAT_420BPP8
			|| pipe_ctx->plane_res.scl_data.format == PIXEL_FORMAT_420BPP10) {
		pipe_ctx->plane_res.scl_data.ratios.horz_c.value /= 2;
		pipe_ctx->plane_res.scl_data.ratios.vert_c.value /= 2;
	}
	pipe_ctx->plane_res.scl_data.ratios.horz = dc_fixpt_truncate(
			pipe_ctx->plane_res.scl_data.ratios.horz, 19);
	pipe_ctx->plane_res.scl_data.ratios.vert = dc_fixpt_truncate(
			pipe_ctx->plane_res.scl_data.ratios.vert, 19);
	pipe_ctx->plane_res.scl_data.ratios.horz_c = dc_fixpt_truncate(
			pipe_ctx->plane_res.scl_data.ratios.horz_c, 19);
	pipe_ctx->plane_res.scl_data.ratios.vert_c = dc_fixpt_truncate(
			pipe_ctx->plane_res.scl_data.ratios.vert_c, 19);
}


/*
 * We completely calculate vp offset, size and inits here based entirely on scaling
 * ratios and recout for pixel perfect pipe combine.
 */
static void calculate_init_and_vp(
		bool flip_scan_dir,
		int recout_offset_within_recout_full,
		int recout_size,
		int src_size,
		int taps,
		struct fixed31_32 ratio,
		struct fixed31_32 *init,
		int *vp_offset,
		int *vp_size)
{
	struct fixed31_32 temp;
	int int_part;

	/*
	 * First of the taps starts sampling pixel number <init_int_part> corresponding to recout
	 * pixel 1. Next recout pixel samples int part of <init + scaling ratio> and so on.
	 * All following calculations are based on this logic.
	 *
	 * Init calculated according to formula:
	 * 	init = (scaling_ratio + number_of_taps + 1) / 2
	 * 	init_bot = init + scaling_ratio
	 * 	to get pixel perfect combine add the fraction from calculating vp offset
	 */
	temp = dc_fixpt_mul_int(ratio, recout_offset_within_recout_full);
	*vp_offset = dc_fixpt_floor(temp);
	temp.value &= 0xffffffff;
	*init = dc_fixpt_truncate(dc_fixpt_add(dc_fixpt_div_int(
			dc_fixpt_add_int(ratio, taps + 1), 2), temp), 19);
	/*
	 * If viewport has non 0 offset and there are more taps than covered by init then
	 * we should decrease the offset and increase init so we are never sampling
	 * outside of viewport.
	 */
	int_part = dc_fixpt_floor(*init);
	if (int_part < taps) {
		int_part = taps - int_part;
		if (int_part > *vp_offset)
			int_part = *vp_offset;
		*vp_offset -= int_part;
		*init = dc_fixpt_add_int(*init, int_part);
	}
	/*
	 * If taps are sampling outside of viewport at end of recout and there are more pixels
	 * available in the surface we should increase the viewport size, regardless set vp to
	 * only what is used.
	 */
	temp = dc_fixpt_add(*init, dc_fixpt_mul_int(ratio, recout_size - 1));
	*vp_size = dc_fixpt_floor(temp);
	if (*vp_size + *vp_offset > src_size)
		*vp_size = src_size - *vp_offset;

	/* We did all the math assuming we are scanning same direction as display does,
	 * however mirror/rotation changes how vp scans vs how it is offset. If scan direction
	 * is flipped we simply need to calculate offset from the other side of plane.
	 * Note that outside of viewport all scaling hardware works in recout space.
	 */
	if (flip_scan_dir)
		*vp_offset = src_size - *vp_offset - *vp_size;
}

static void calculate_inits_and_viewports(struct pipe_ctx *pipe_ctx)
{
	const struct dc_plane_state *plane_state = pipe_ctx->plane_state;
	const struct dc_stream_state *stream = pipe_ctx->stream;
	struct scaler_data *data = &pipe_ctx->plane_res.scl_data;
	struct rect src = plane_state->src_rect;
	int vpc_div = (data->format == PIXEL_FORMAT_420BPP8
				|| data->format == PIXEL_FORMAT_420BPP10) ? 2 : 1;
	int split_count, split_idx, ro_lb, ro_tb, recout_full_x, recout_full_y;
	bool orthogonal_rotation, flip_vert_scan_dir, flip_horz_scan_dir;
<<<<<<< HEAD
=======

	calculate_split_count_and_index(pipe_ctx, &split_count, &split_idx);
	/*
	 * recout full is what the recout would have been if we didnt clip
	 * the source plane at all. We only care about left(ro_lb) and top(ro_tb)
	 * offsets of recout within recout full because those are the directions
	 * we scan from and therefore the only ones that affect inits.
	 */
	recout_full_x = stream->dst.x + (plane_state->dst_rect.x - stream->src.x)
			* stream->dst.width / stream->src.width;
	recout_full_y = stream->dst.y + (plane_state->dst_rect.y - stream->src.y)
			* stream->dst.height / stream->src.height;
	if (pipe_ctx->prev_odm_pipe && split_idx)
		ro_lb = data->h_active * split_idx - recout_full_x;
	else
		ro_lb = data->recout.x - recout_full_x;
	ro_tb = data->recout.y - recout_full_y;
	ASSERT(ro_lb >= 0 && ro_tb >= 0);
>>>>>>> 2734d6c1

	calculate_split_count_and_index(pipe_ctx, &split_count, &split_idx);
	/*
<<<<<<< HEAD
	 * recout full is what the recout would have been if we didnt clip
	 * the source plane at all. We only care about left(ro_lb) and top(ro_tb)
	 * offsets of recout within recout full because those are the directions
	 * we scan from and therefore the only ones that affect inits.
	 */
	recout_full_x = stream->dst.x + (plane_state->dst_rect.x - stream->src.x)
			* stream->dst.width / stream->src.width;
	recout_full_y = stream->dst.y + (plane_state->dst_rect.y - stream->src.y)
			* stream->dst.height / stream->src.height;
	if (pipe_ctx->prev_odm_pipe && split_idx)
		ro_lb = data->h_active * split_idx - recout_full_x;
	else
		ro_lb = data->recout.x - recout_full_x;
	ro_tb = data->recout.y - recout_full_y;
	ASSERT(ro_lb >= 0 && ro_tb >= 0);

	/*
=======
>>>>>>> 2734d6c1
	 * Work in recout rotation since that requires less transformations
	 */
	get_vp_scan_direction(
			plane_state->rotation,
			plane_state->horizontal_mirror,
			&orthogonal_rotation,
			&flip_vert_scan_dir,
			&flip_horz_scan_dir);

	if (orthogonal_rotation) {
		swap(src.width, src.height);
		swap(flip_vert_scan_dir, flip_horz_scan_dir);
	}

	calculate_init_and_vp(
			flip_horz_scan_dir,
			ro_lb,
			data->recout.width,
			src.width,
			data->taps.h_taps,
			data->ratios.horz,
			&data->inits.h,
			&data->viewport.x,
			&data->viewport.width);
	calculate_init_and_vp(
			flip_horz_scan_dir,
			ro_lb,
			data->recout.width,
			src.width / vpc_div,
			data->taps.h_taps_c,
			data->ratios.horz_c,
			&data->inits.h_c,
			&data->viewport_c.x,
			&data->viewport_c.width);
	calculate_init_and_vp(
			flip_vert_scan_dir,
			ro_tb,
			data->recout.height,
			src.height,
			data->taps.v_taps,
			data->ratios.vert,
			&data->inits.v,
			&data->viewport.y,
			&data->viewport.height);
	calculate_init_and_vp(
			flip_vert_scan_dir,
			ro_tb,
			data->recout.height,
			src.height / vpc_div,
			data->taps.v_taps_c,
			data->ratios.vert_c,
			&data->inits.v_c,
			&data->viewport_c.y,
			&data->viewport_c.height);
	if (orthogonal_rotation) {
		swap(data->viewport.x, data->viewport.y);
		swap(data->viewport.width, data->viewport.height);
		swap(data->viewport_c.x, data->viewport_c.y);
		swap(data->viewport_c.width, data->viewport_c.height);
	}
	data->viewport.x += src.x;
	data->viewport.y += src.y;
	ASSERT(src.x % vpc_div == 0 && src.y % vpc_div == 0);
	data->viewport_c.x += src.x / vpc_div;
	data->viewport_c.y += src.y / vpc_div;
}

bool resource_build_scaling_params(struct pipe_ctx *pipe_ctx)
{
	const struct dc_plane_state *plane_state = pipe_ctx->plane_state;
	struct dc_crtc_timing *timing = &pipe_ctx->stream->timing;
	bool res = false;
	DC_LOGGER_INIT(pipe_ctx->stream->ctx->logger);

	pipe_ctx->plane_res.scl_data.format = convert_pixel_format_to_dalsurface(
			pipe_ctx->plane_state->format);

	/* Timing borders are part of vactive that we are also supposed to skip in addition
	 * to any stream dst offset. Since dm logic assumes dst is in addressable
	 * space we need to add the the left and top borders to dst offsets temporarily.
	 * TODO: fix in DM, stream dst is supposed to be in vactive
	 */
	pipe_ctx->stream->dst.x += timing->h_border_left;
	pipe_ctx->stream->dst.y += timing->v_border_top;

	/* Calculate H and V active size */
	pipe_ctx->plane_res.scl_data.h_active = timing->h_addressable +
			timing->h_border_left + timing->h_border_right;
	pipe_ctx->plane_res.scl_data.v_active = timing->v_addressable +
		timing->v_border_top + timing->v_border_bottom;
	if (pipe_ctx->next_odm_pipe || pipe_ctx->prev_odm_pipe)
		pipe_ctx->plane_res.scl_data.h_active /= get_num_odm_splits(pipe_ctx) + 1;

	/* depends on h_active */
	calculate_recout(pipe_ctx);
	/* depends on pixel format */
	calculate_scaling_ratios(pipe_ctx);
	/* depends on scaling ratios and recout, does not calculate offset yet */
	calculate_viewport_size(pipe_ctx);

	/*
	 * LB calculations depend on vp size, h/v_active and scaling ratios
	 * Setting line buffer pixel depth to 24bpp yields banding
	 * on certain displays, such as the Sharp 4k. 36bpp is needed
	 * to support SURFACE_PIXEL_FORMAT_GRPH_ARGB16161616 and
	 * SURFACE_PIXEL_FORMAT_GRPH_ABGR16161616 with actual > 10 bpc
	 * precision on at least DCN display engines. However, at least
	 * Carrizo with DCE_VERSION_11_0 does not like 36 bpp lb depth,
	 * so use only 30 bpp on DCE_VERSION_11_0. Testing with DCE 11.2 and 8.3
	 * did not show such problems, so this seems to be the exception.
	 */
	if (plane_state->ctx->dce_version != DCE_VERSION_11_0)
		pipe_ctx->plane_res.scl_data.lb_params.depth = LB_PIXEL_DEPTH_36BPP;
	else
		pipe_ctx->plane_res.scl_data.lb_params.depth = LB_PIXEL_DEPTH_30BPP;

	pipe_ctx->plane_res.scl_data.lb_params.alpha_en = plane_state->per_pixel_alpha;

	if (pipe_ctx->plane_res.xfm != NULL)
		res = pipe_ctx->plane_res.xfm->funcs->transform_get_optimal_number_of_taps(
				pipe_ctx->plane_res.xfm, &pipe_ctx->plane_res.scl_data, &plane_state->scaling_quality);

	if (pipe_ctx->plane_res.dpp != NULL)
		res = pipe_ctx->plane_res.dpp->funcs->dpp_get_optimal_number_of_taps(
				pipe_ctx->plane_res.dpp, &pipe_ctx->plane_res.scl_data, &plane_state->scaling_quality);


	if (!res) {
		/* Try 24 bpp linebuffer */
		pipe_ctx->plane_res.scl_data.lb_params.depth = LB_PIXEL_DEPTH_24BPP;

		if (pipe_ctx->plane_res.xfm != NULL)
			res = pipe_ctx->plane_res.xfm->funcs->transform_get_optimal_number_of_taps(
					pipe_ctx->plane_res.xfm,
					&pipe_ctx->plane_res.scl_data,
					&plane_state->scaling_quality);

		if (pipe_ctx->plane_res.dpp != NULL)
			res = pipe_ctx->plane_res.dpp->funcs->dpp_get_optimal_number_of_taps(
					pipe_ctx->plane_res.dpp,
					&pipe_ctx->plane_res.scl_data,
					&plane_state->scaling_quality);
	}

	/*
	 * Depends on recout, scaling ratios, h_active and taps
	 * May need to re-check lb size after this in some obscure scenario
	 */
	if (res)
		calculate_inits_and_viewports(pipe_ctx);

	/*
	 * Handle side by side and top bottom 3d recout offsets after vp calculation
	 * since 3d is special and needs to calculate vp as if there is no recout offset
	 * This may break with rotation, good thing we aren't mixing hw rotation and 3d
	 */
	if (pipe_ctx->top_pipe && pipe_ctx->top_pipe->plane_state == plane_state) {
		ASSERT(plane_state->rotation == ROTATION_ANGLE_0 ||
			(pipe_ctx->stream->view_format != VIEW_3D_FORMAT_TOP_AND_BOTTOM &&
				pipe_ctx->stream->view_format != VIEW_3D_FORMAT_SIDE_BY_SIDE));
		if (pipe_ctx->stream->view_format == VIEW_3D_FORMAT_TOP_AND_BOTTOM)
			pipe_ctx->plane_res.scl_data.recout.y += pipe_ctx->plane_res.scl_data.recout.height;
		else if (pipe_ctx->stream->view_format == VIEW_3D_FORMAT_SIDE_BY_SIDE)
			pipe_ctx->plane_res.scl_data.recout.x += pipe_ctx->plane_res.scl_data.recout.width;
	}

	if (pipe_ctx->plane_res.scl_data.viewport.height < MIN_VIEWPORT_SIZE ||
			pipe_ctx->plane_res.scl_data.viewport.width < MIN_VIEWPORT_SIZE)
		res = false;

	DC_LOG_SCALER("%s pipe %d:\nViewport: height:%d width:%d x:%d y:%d  Recout: height:%d width:%d x:%d y:%d  HACTIVE:%d VACTIVE:%d\n"
			"src_rect: height:%d width:%d x:%d y:%d  dst_rect: height:%d width:%d x:%d y:%d  clip_rect: height:%d width:%d x:%d y:%d\n",
			__func__,
			pipe_ctx->pipe_idx,
			pipe_ctx->plane_res.scl_data.viewport.height,
			pipe_ctx->plane_res.scl_data.viewport.width,
			pipe_ctx->plane_res.scl_data.viewport.x,
			pipe_ctx->plane_res.scl_data.viewport.y,
			pipe_ctx->plane_res.scl_data.recout.height,
			pipe_ctx->plane_res.scl_data.recout.width,
			pipe_ctx->plane_res.scl_data.recout.x,
			pipe_ctx->plane_res.scl_data.recout.y,
			pipe_ctx->plane_res.scl_data.h_active,
			pipe_ctx->plane_res.scl_data.v_active,
			plane_state->src_rect.height,
			plane_state->src_rect.width,
			plane_state->src_rect.x,
			plane_state->src_rect.y,
			plane_state->dst_rect.height,
			plane_state->dst_rect.width,
			plane_state->dst_rect.x,
			plane_state->dst_rect.y,
			plane_state->clip_rect.height,
			plane_state->clip_rect.width,
			plane_state->clip_rect.x,
			plane_state->clip_rect.y);

	pipe_ctx->stream->dst.x -= timing->h_border_left;
	pipe_ctx->stream->dst.y -= timing->v_border_top;

	return res;
}


enum dc_status resource_build_scaling_params_for_context(
	const struct dc  *dc,
	struct dc_state *context)
{
	int i;

	for (i = 0; i < MAX_PIPES; i++) {
		if (context->res_ctx.pipe_ctx[i].plane_state != NULL &&
				context->res_ctx.pipe_ctx[i].stream != NULL)
			if (!resource_build_scaling_params(&context->res_ctx.pipe_ctx[i]))
				return DC_FAIL_SCALING;
	}

	return DC_OK;
}

struct pipe_ctx *find_idle_secondary_pipe(
		struct resource_context *res_ctx,
		const struct resource_pool *pool,
		const struct pipe_ctx *primary_pipe)
{
	int i;
	struct pipe_ctx *secondary_pipe = NULL;

	/*
	 * We add a preferred pipe mapping to avoid the chance that
	 * MPCCs already in use will need to be reassigned to other trees.
	 * For example, if we went with the strict, assign backwards logic:
	 *
	 * (State 1)
	 * Display A on, no surface, top pipe = 0
	 * Display B on, no surface, top pipe = 1
	 *
	 * (State 2)
	 * Display A on, no surface, top pipe = 0
	 * Display B on, surface enable, top pipe = 1, bottom pipe = 5
	 *
	 * (State 3)
	 * Display A on, surface enable, top pipe = 0, bottom pipe = 5
	 * Display B on, surface enable, top pipe = 1, bottom pipe = 4
	 *
	 * The state 2->3 transition requires remapping MPCC 5 from display B
	 * to display A.
	 *
	 * However, with the preferred pipe logic, state 2 would look like:
	 *
	 * (State 2)
	 * Display A on, no surface, top pipe = 0
	 * Display B on, surface enable, top pipe = 1, bottom pipe = 4
	 *
	 * This would then cause 2->3 to not require remapping any MPCCs.
	 */
	if (primary_pipe) {
		int preferred_pipe_idx = (pool->pipe_count - 1) - primary_pipe->pipe_idx;
		if (res_ctx->pipe_ctx[preferred_pipe_idx].stream == NULL) {
			secondary_pipe = &res_ctx->pipe_ctx[preferred_pipe_idx];
			secondary_pipe->pipe_idx = preferred_pipe_idx;
		}
	}

	/*
	 * search backwards for the second pipe to keep pipe
	 * assignment more consistent
	 */
	if (!secondary_pipe)
		for (i = pool->pipe_count - 1; i >= 0; i--) {
			if (res_ctx->pipe_ctx[i].stream == NULL) {
				secondary_pipe = &res_ctx->pipe_ctx[i];
				secondary_pipe->pipe_idx = i;
				break;
			}
		}

	return secondary_pipe;
}

struct pipe_ctx *resource_get_head_pipe_for_stream(
		struct resource_context *res_ctx,
		struct dc_stream_state *stream)
{
	int i;

	for (i = 0; i < MAX_PIPES; i++) {
		if (res_ctx->pipe_ctx[i].stream == stream
				&& !res_ctx->pipe_ctx[i].top_pipe
				&& !res_ctx->pipe_ctx[i].prev_odm_pipe)
			return &res_ctx->pipe_ctx[i];
	}
	return NULL;
}

static struct pipe_ctx *resource_get_tail_pipe(
		struct resource_context *res_ctx,
		struct pipe_ctx *head_pipe)
{
	struct pipe_ctx *tail_pipe;

	tail_pipe = head_pipe->bottom_pipe;

	while (tail_pipe) {
		head_pipe = tail_pipe;
		tail_pipe = tail_pipe->bottom_pipe;
	}

	return head_pipe;
}

/*
 * A free_pipe for a stream is defined here as a pipe
 * that has no surface attached yet
 */
static struct pipe_ctx *acquire_free_pipe_for_head(
		struct dc_state *context,
		const struct resource_pool *pool,
		struct pipe_ctx *head_pipe)
{
	int i;
	struct resource_context *res_ctx = &context->res_ctx;

	if (!head_pipe->plane_state)
		return head_pipe;

	/* Re-use pipe already acquired for this stream if available*/
	for (i = pool->pipe_count - 1; i >= 0; i--) {
		if (res_ctx->pipe_ctx[i].stream == head_pipe->stream &&
				!res_ctx->pipe_ctx[i].plane_state) {
			return &res_ctx->pipe_ctx[i];
		}
	}

	/*
	 * At this point we have no re-useable pipe for this stream and we need
	 * to acquire an idle one to satisfy the request
	 */

	if (!pool->funcs->acquire_idle_pipe_for_layer)
		return NULL;

	return pool->funcs->acquire_idle_pipe_for_layer(context, pool, head_pipe->stream);
}

#if defined(CONFIG_DRM_AMD_DC_DCN)
static int acquire_first_split_pipe(
		struct resource_context *res_ctx,
		const struct resource_pool *pool,
		struct dc_stream_state *stream)
{
	int i;

	for (i = 0; i < pool->pipe_count; i++) {
		struct pipe_ctx *split_pipe = &res_ctx->pipe_ctx[i];

		if (split_pipe->top_pipe &&
				split_pipe->top_pipe->plane_state == split_pipe->plane_state) {
			split_pipe->top_pipe->bottom_pipe = split_pipe->bottom_pipe;
			if (split_pipe->bottom_pipe)
				split_pipe->bottom_pipe->top_pipe = split_pipe->top_pipe;

			if (split_pipe->top_pipe->plane_state)
				resource_build_scaling_params(split_pipe->top_pipe);

			memset(split_pipe, 0, sizeof(*split_pipe));
			split_pipe->stream_res.tg = pool->timing_generators[i];
			split_pipe->plane_res.hubp = pool->hubps[i];
			split_pipe->plane_res.ipp = pool->ipps[i];
			split_pipe->plane_res.dpp = pool->dpps[i];
			split_pipe->stream_res.opp = pool->opps[i];
			split_pipe->plane_res.mpcc_inst = pool->dpps[i]->inst;
			split_pipe->pipe_idx = i;

			split_pipe->stream = stream;
			return i;
		}
	}
	return -1;
}
#endif

bool dc_add_plane_to_context(
		const struct dc *dc,
		struct dc_stream_state *stream,
		struct dc_plane_state *plane_state,
		struct dc_state *context)
{
	int i;
	struct resource_pool *pool = dc->res_pool;
	struct pipe_ctx *head_pipe, *tail_pipe, *free_pipe;
	struct dc_stream_status *stream_status = NULL;

	for (i = 0; i < context->stream_count; i++)
		if (context->streams[i] == stream) {
			stream_status = &context->stream_status[i];
			break;
		}
	if (stream_status == NULL) {
		dm_error("Existing stream not found; failed to attach surface!\n");
		return false;
	}


	if (stream_status->plane_count == MAX_SURFACE_NUM) {
		dm_error("Surface: can not attach plane_state %p! Maximum is: %d\n",
				plane_state, MAX_SURFACE_NUM);
		return false;
	}

	head_pipe = resource_get_head_pipe_for_stream(&context->res_ctx, stream);

	if (!head_pipe) {
		dm_error("Head pipe not found for stream_state %p !\n", stream);
		return false;
	}

	/* retain new surface, but only once per stream */
	dc_plane_state_retain(plane_state);

	while (head_pipe) {
		free_pipe = acquire_free_pipe_for_head(context, pool, head_pipe);

	#if defined(CONFIG_DRM_AMD_DC_DCN)
		if (!free_pipe) {
			int pipe_idx = acquire_first_split_pipe(&context->res_ctx, pool, stream);
			if (pipe_idx >= 0)
				free_pipe = &context->res_ctx.pipe_ctx[pipe_idx];
		}
	#endif
		if (!free_pipe) {
			dc_plane_state_release(plane_state);
			return false;
		}

		free_pipe->plane_state = plane_state;

		if (head_pipe != free_pipe) {
			tail_pipe = resource_get_tail_pipe(&context->res_ctx, head_pipe);
			ASSERT(tail_pipe);
			free_pipe->stream_res.tg = tail_pipe->stream_res.tg;
			free_pipe->stream_res.abm = tail_pipe->stream_res.abm;
			free_pipe->stream_res.opp = tail_pipe->stream_res.opp;
			free_pipe->stream_res.stream_enc = tail_pipe->stream_res.stream_enc;
			free_pipe->stream_res.audio = tail_pipe->stream_res.audio;
			free_pipe->clock_source = tail_pipe->clock_source;
			free_pipe->top_pipe = tail_pipe;
			tail_pipe->bottom_pipe = free_pipe;
			if (!free_pipe->next_odm_pipe && tail_pipe->next_odm_pipe && tail_pipe->next_odm_pipe->bottom_pipe) {
				free_pipe->next_odm_pipe = tail_pipe->next_odm_pipe->bottom_pipe;
				tail_pipe->next_odm_pipe->bottom_pipe->prev_odm_pipe = free_pipe;
			}
			if (!free_pipe->prev_odm_pipe && tail_pipe->prev_odm_pipe && tail_pipe->prev_odm_pipe->bottom_pipe) {
				free_pipe->prev_odm_pipe = tail_pipe->prev_odm_pipe->bottom_pipe;
				tail_pipe->prev_odm_pipe->bottom_pipe->next_odm_pipe = free_pipe;
			}
		}
		head_pipe = head_pipe->next_odm_pipe;
	}
	/* assign new surfaces*/
	stream_status->plane_states[stream_status->plane_count] = plane_state;

	stream_status->plane_count++;

	return true;
}

bool dc_remove_plane_from_context(
		const struct dc *dc,
		struct dc_stream_state *stream,
		struct dc_plane_state *plane_state,
		struct dc_state *context)
{
	int i;
	struct dc_stream_status *stream_status = NULL;
	struct resource_pool *pool = dc->res_pool;

	for (i = 0; i < context->stream_count; i++)
		if (context->streams[i] == stream) {
			stream_status = &context->stream_status[i];
			break;
		}

	if (stream_status == NULL) {
		dm_error("Existing stream not found; failed to remove plane.\n");
		return false;
	}

	/* release pipe for plane*/
	for (i = pool->pipe_count - 1; i >= 0; i--) {
		struct pipe_ctx *pipe_ctx = &context->res_ctx.pipe_ctx[i];

		if (pipe_ctx->plane_state == plane_state) {
			if (pipe_ctx->top_pipe)
				pipe_ctx->top_pipe->bottom_pipe = pipe_ctx->bottom_pipe;

			/* Second condition is to avoid setting NULL to top pipe
			 * of tail pipe making it look like head pipe in subsequent
			 * deletes
			 */
			if (pipe_ctx->bottom_pipe && pipe_ctx->top_pipe)
				pipe_ctx->bottom_pipe->top_pipe = pipe_ctx->top_pipe;

			/*
			 * For head pipe detach surfaces from pipe for tail
			 * pipe just zero it out
			 */
			if (!pipe_ctx->top_pipe)
				pipe_ctx->plane_state = NULL;
			else
				memset(pipe_ctx, 0, sizeof(*pipe_ctx));
		}
	}


	for (i = 0; i < stream_status->plane_count; i++) {
		if (stream_status->plane_states[i] == plane_state) {

			dc_plane_state_release(stream_status->plane_states[i]);
			break;
		}
	}

	if (i == stream_status->plane_count) {
		dm_error("Existing plane_state not found; failed to detach it!\n");
		return false;
	}

	stream_status->plane_count--;

	/* Start at the plane we've just released, and move all the planes one index forward to "trim" the array */
	for (; i < stream_status->plane_count; i++)
		stream_status->plane_states[i] = stream_status->plane_states[i + 1];

	stream_status->plane_states[stream_status->plane_count] = NULL;

	return true;
}

bool dc_rem_all_planes_for_stream(
		const struct dc *dc,
		struct dc_stream_state *stream,
		struct dc_state *context)
{
	int i, old_plane_count;
	struct dc_stream_status *stream_status = NULL;
	struct dc_plane_state *del_planes[MAX_SURFACE_NUM] = { 0 };

	for (i = 0; i < context->stream_count; i++)
			if (context->streams[i] == stream) {
				stream_status = &context->stream_status[i];
				break;
			}

	if (stream_status == NULL) {
		dm_error("Existing stream %p not found!\n", stream);
		return false;
	}

	old_plane_count = stream_status->plane_count;

	for (i = 0; i < old_plane_count; i++)
		del_planes[i] = stream_status->plane_states[i];

	for (i = 0; i < old_plane_count; i++)
		if (!dc_remove_plane_from_context(dc, stream, del_planes[i], context))
			return false;

	return true;
}

static bool add_all_planes_for_stream(
		const struct dc *dc,
		struct dc_stream_state *stream,
		const struct dc_validation_set set[],
		int set_count,
		struct dc_state *context)
{
	int i, j;

	for (i = 0; i < set_count; i++)
		if (set[i].stream == stream)
			break;

	if (i == set_count) {
		dm_error("Stream %p not found in set!\n", stream);
		return false;
	}

	for (j = 0; j < set[i].plane_count; j++)
		if (!dc_add_plane_to_context(dc, stream, set[i].plane_states[j], context))
			return false;

	return true;
}

bool dc_add_all_planes_for_stream(
		const struct dc *dc,
		struct dc_stream_state *stream,
		struct dc_plane_state * const *plane_states,
		int plane_count,
		struct dc_state *context)
{
	struct dc_validation_set set;
	int i;

	set.stream = stream;
	set.plane_count = plane_count;

	for (i = 0; i < plane_count; i++)
		set.plane_states[i] = plane_states[i];

	return add_all_planes_for_stream(dc, stream, &set, 1, context);
}

static bool is_timing_changed(struct dc_stream_state *cur_stream,
		struct dc_stream_state *new_stream)
{
	if (cur_stream == NULL)
		return true;

	/* If output color space is changed, need to reprogram info frames */
	if (cur_stream->output_color_space != new_stream->output_color_space)
		return true;

	return memcmp(
		&cur_stream->timing,
		&new_stream->timing,
		sizeof(struct dc_crtc_timing)) != 0;
}

static bool are_stream_backends_same(
	struct dc_stream_state *stream_a, struct dc_stream_state *stream_b)
{
	if (stream_a == stream_b)
		return true;

	if (stream_a == NULL || stream_b == NULL)
		return false;

	if (is_timing_changed(stream_a, stream_b))
		return false;

	if (stream_a->dpms_off != stream_b->dpms_off)
		return false;

	return true;
}

/*
 * dc_is_stream_unchanged() - Compare two stream states for equivalence.
 *
 * Checks if there a difference between the two states
 * that would require a mode change.
 *
 * Does not compare cursor position or attributes.
 */
bool dc_is_stream_unchanged(
	struct dc_stream_state *old_stream, struct dc_stream_state *stream)
{

	if (!are_stream_backends_same(old_stream, stream))
		return false;

	if (old_stream->ignore_msa_timing_param != stream->ignore_msa_timing_param)
		return false;

	return true;
}

/*
 * dc_is_stream_scaling_unchanged() - Compare scaling rectangles of two streams.
 */
bool dc_is_stream_scaling_unchanged(
	struct dc_stream_state *old_stream, struct dc_stream_state *stream)
{
	if (old_stream == stream)
		return true;

	if (old_stream == NULL || stream == NULL)
		return false;

	if (memcmp(&old_stream->src,
			&stream->src,
			sizeof(struct rect)) != 0)
		return false;

	if (memcmp(&old_stream->dst,
			&stream->dst,
			sizeof(struct rect)) != 0)
		return false;

	return true;
}

static void update_stream_engine_usage(
		struct resource_context *res_ctx,
		const struct resource_pool *pool,
		struct stream_encoder *stream_enc,
		bool acquired)
{
	int i;

	for (i = 0; i < pool->stream_enc_count; i++) {
		if (pool->stream_enc[i] == stream_enc)
			res_ctx->is_stream_enc_acquired[i] = acquired;
	}
}

/* TODO: release audio object */
void update_audio_usage(
		struct resource_context *res_ctx,
		const struct resource_pool *pool,
		struct audio *audio,
		bool acquired)
{
	int i;
	for (i = 0; i < pool->audio_count; i++) {
		if (pool->audios[i] == audio)
			res_ctx->is_audio_acquired[i] = acquired;
	}
}

static int acquire_first_free_pipe(
		struct resource_context *res_ctx,
		const struct resource_pool *pool,
		struct dc_stream_state *stream)
{
	int i;

	for (i = 0; i < pool->pipe_count; i++) {
		if (!res_ctx->pipe_ctx[i].stream) {
			struct pipe_ctx *pipe_ctx = &res_ctx->pipe_ctx[i];

			pipe_ctx->stream_res.tg = pool->timing_generators[i];
			pipe_ctx->plane_res.mi = pool->mis[i];
			pipe_ctx->plane_res.hubp = pool->hubps[i];
			pipe_ctx->plane_res.ipp = pool->ipps[i];
			pipe_ctx->plane_res.xfm = pool->transforms[i];
			pipe_ctx->plane_res.dpp = pool->dpps[i];
			pipe_ctx->stream_res.opp = pool->opps[i];
			if (pool->dpps[i])
				pipe_ctx->plane_res.mpcc_inst = pool->dpps[i]->inst;
			pipe_ctx->pipe_idx = i;


			pipe_ctx->stream = stream;
			return i;
		}
	}
	return -1;
}

static struct audio *find_first_free_audio(
		struct resource_context *res_ctx,
		const struct resource_pool *pool,
		enum engine_id id,
		enum dce_version dc_version)
{
	int i, available_audio_count;

	available_audio_count = pool->audio_count;

	for (i = 0; i < available_audio_count; i++) {
		if ((res_ctx->is_audio_acquired[i] == false) && (res_ctx->is_stream_enc_acquired[i] == true)) {
			/*we have enough audio endpoint, find the matching inst*/
			if (id != i)
				continue;
			return pool->audios[i];
		}
	}

	/* use engine id to find free audio */
	if ((id < available_audio_count) && (res_ctx->is_audio_acquired[id] == false)) {
		return pool->audios[id];
	}
	/*not found the matching one, first come first serve*/
	for (i = 0; i < available_audio_count; i++) {
		if (res_ctx->is_audio_acquired[i] == false) {
			return pool->audios[i];
		}
	}
	return 0;
}

/*
 * dc_add_stream_to_ctx() - Add a new dc_stream_state to a dc_state.
 */
enum dc_status dc_add_stream_to_ctx(
		struct dc *dc,
		struct dc_state *new_ctx,
		struct dc_stream_state *stream)
{
	enum dc_status res;
	DC_LOGGER_INIT(dc->ctx->logger);

	if (new_ctx->stream_count >= dc->res_pool->timing_generator_count) {
		DC_LOG_WARNING("Max streams reached, can't add stream %p !\n", stream);
		return DC_ERROR_UNEXPECTED;
	}

	new_ctx->streams[new_ctx->stream_count] = stream;
	dc_stream_retain(stream);
	new_ctx->stream_count++;

	res = dc->res_pool->funcs->add_stream_to_ctx(dc, new_ctx, stream);
	if (res != DC_OK)
		DC_LOG_WARNING("Adding stream %p to context failed with err %d!\n", stream, res);

	return res;
}

/*
 * dc_remove_stream_from_ctx() - Remove a stream from a dc_state.
 */
enum dc_status dc_remove_stream_from_ctx(
			struct dc *dc,
			struct dc_state *new_ctx,
			struct dc_stream_state *stream)
{
	int i;
	struct dc_context *dc_ctx = dc->ctx;
	struct pipe_ctx *del_pipe = resource_get_head_pipe_for_stream(&new_ctx->res_ctx, stream);
	struct pipe_ctx *odm_pipe;

	if (!del_pipe) {
		DC_ERROR("Pipe not found for stream %p !\n", stream);
		return DC_ERROR_UNEXPECTED;
	}

	odm_pipe = del_pipe->next_odm_pipe;

	/* Release primary pipe */
	ASSERT(del_pipe->stream_res.stream_enc);
	update_stream_engine_usage(
			&new_ctx->res_ctx,
				dc->res_pool,
			del_pipe->stream_res.stream_enc,
			false);
	/* Release link encoder from stream in new dc_state. */
	if (dc->res_pool->funcs->link_enc_unassign)
		dc->res_pool->funcs->link_enc_unassign(new_ctx, del_pipe->stream);

	if (del_pipe->stream_res.audio)
		update_audio_usage(
			&new_ctx->res_ctx,
			dc->res_pool,
			del_pipe->stream_res.audio,
			false);

	resource_unreference_clock_source(&new_ctx->res_ctx,
					  dc->res_pool,
					  del_pipe->clock_source);

	if (dc->res_pool->funcs->remove_stream_from_ctx)
		dc->res_pool->funcs->remove_stream_from_ctx(dc, new_ctx, stream);

	while (odm_pipe) {
		struct pipe_ctx *next_odm_pipe = odm_pipe->next_odm_pipe;

		memset(odm_pipe, 0, sizeof(*odm_pipe));
		odm_pipe = next_odm_pipe;
	}
	memset(del_pipe, 0, sizeof(*del_pipe));

	for (i = 0; i < new_ctx->stream_count; i++)
		if (new_ctx->streams[i] == stream)
			break;

	if (new_ctx->streams[i] != stream) {
		DC_ERROR("Context doesn't have stream %p !\n", stream);
		return DC_ERROR_UNEXPECTED;
	}

	dc_stream_release(new_ctx->streams[i]);
	new_ctx->stream_count--;

	/* Trim back arrays */
	for (; i < new_ctx->stream_count; i++) {
		new_ctx->streams[i] = new_ctx->streams[i + 1];
		new_ctx->stream_status[i] = new_ctx->stream_status[i + 1];
	}

	new_ctx->streams[new_ctx->stream_count] = NULL;
	memset(
			&new_ctx->stream_status[new_ctx->stream_count],
			0,
			sizeof(new_ctx->stream_status[0]));

	return DC_OK;
}

static struct dc_stream_state *find_pll_sharable_stream(
		struct dc_stream_state *stream_needs_pll,
		struct dc_state *context)
{
	int i;

	for (i = 0; i < context->stream_count; i++) {
		struct dc_stream_state *stream_has_pll = context->streams[i];

		/* We are looking for non dp, non virtual stream */
		if (resource_are_streams_timing_synchronizable(
			stream_needs_pll, stream_has_pll)
			&& !dc_is_dp_signal(stream_has_pll->signal)
			&& stream_has_pll->link->connector_signal
			!= SIGNAL_TYPE_VIRTUAL)
			return stream_has_pll;

	}

	return NULL;
}

static int get_norm_pix_clk(const struct dc_crtc_timing *timing)
{
	uint32_t pix_clk = timing->pix_clk_100hz;
	uint32_t normalized_pix_clk = pix_clk;

	if (timing->pixel_encoding == PIXEL_ENCODING_YCBCR420)
		pix_clk /= 2;
	if (timing->pixel_encoding != PIXEL_ENCODING_YCBCR422) {
		switch (timing->display_color_depth) {
		case COLOR_DEPTH_666:
		case COLOR_DEPTH_888:
			normalized_pix_clk = pix_clk;
			break;
		case COLOR_DEPTH_101010:
			normalized_pix_clk = (pix_clk * 30) / 24;
			break;
		case COLOR_DEPTH_121212:
			normalized_pix_clk = (pix_clk * 36) / 24;
		break;
		case COLOR_DEPTH_161616:
			normalized_pix_clk = (pix_clk * 48) / 24;
		break;
		default:
			ASSERT(0);
		break;
		}
	}
	return normalized_pix_clk;
}

static void calculate_phy_pix_clks(struct dc_stream_state *stream)
{
	/* update actual pixel clock on all streams */
	if (dc_is_hdmi_signal(stream->signal))
		stream->phy_pix_clk = get_norm_pix_clk(
			&stream->timing) / 10;
	else
		stream->phy_pix_clk =
			stream->timing.pix_clk_100hz / 10;

	if (stream->timing.timing_3d_format == TIMING_3D_FORMAT_HW_FRAME_PACKING)
		stream->phy_pix_clk *= 2;
}

static int acquire_resource_from_hw_enabled_state(
		struct resource_context *res_ctx,
		const struct resource_pool *pool,
		struct dc_stream_state *stream)
{
	struct dc_link *link = stream->link;
	unsigned int i, inst, tg_inst = 0;

	/* Check for enabled DIG to identify enabled display */
	if (!link->link_enc->funcs->is_dig_enabled(link->link_enc))
		return -1;

	inst = link->link_enc->funcs->get_dig_frontend(link->link_enc);

	if (inst == ENGINE_ID_UNKNOWN)
		return -1;

	for (i = 0; i < pool->stream_enc_count; i++) {
		if (pool->stream_enc[i]->id == inst) {
			tg_inst = pool->stream_enc[i]->funcs->dig_source_otg(
				pool->stream_enc[i]);
			break;
		}
	}

	// tg_inst not found
	if (i == pool->stream_enc_count)
		return -1;

	if (tg_inst >= pool->timing_generator_count)
		return -1;

	if (!res_ctx->pipe_ctx[tg_inst].stream) {
		struct pipe_ctx *pipe_ctx = &res_ctx->pipe_ctx[tg_inst];

		pipe_ctx->stream_res.tg = pool->timing_generators[tg_inst];
		pipe_ctx->plane_res.mi = pool->mis[tg_inst];
		pipe_ctx->plane_res.hubp = pool->hubps[tg_inst];
		pipe_ctx->plane_res.ipp = pool->ipps[tg_inst];
		pipe_ctx->plane_res.xfm = pool->transforms[tg_inst];
		pipe_ctx->plane_res.dpp = pool->dpps[tg_inst];
		pipe_ctx->stream_res.opp = pool->opps[tg_inst];

		if (pool->dpps[tg_inst]) {
			pipe_ctx->plane_res.mpcc_inst = pool->dpps[tg_inst]->inst;

			// Read DPP->MPCC->OPP Pipe from HW State
			if (pool->mpc->funcs->read_mpcc_state) {
				struct mpcc_state s = {0};

				pool->mpc->funcs->read_mpcc_state(pool->mpc, pipe_ctx->plane_res.mpcc_inst, &s);

				if (s.dpp_id < MAX_MPCC)
					pool->mpc->mpcc_array[pipe_ctx->plane_res.mpcc_inst].dpp_id = s.dpp_id;

				if (s.bot_mpcc_id < MAX_MPCC)
					pool->mpc->mpcc_array[pipe_ctx->plane_res.mpcc_inst].mpcc_bot =
							&pool->mpc->mpcc_array[s.bot_mpcc_id];

				if (s.opp_id < MAX_OPP)
					pipe_ctx->stream_res.opp->mpc_tree_params.opp_id = s.opp_id;
			}
		}
		pipe_ctx->pipe_idx = tg_inst;

		pipe_ctx->stream = stream;
		return tg_inst;
	}

	return -1;
}

static void mark_seamless_boot_stream(
		const struct dc  *dc,
		struct dc_stream_state *stream)
{
	struct dc_bios *dcb = dc->ctx->dc_bios;

	/* TODO: Check Linux */
	if (dc->config.allow_seamless_boot_optimization &&
			!dcb->funcs->is_accelerated_mode(dcb)) {
		if (dc_validate_seamless_boot_timing(dc, stream->sink, &stream->timing))
			stream->apply_seamless_boot_optimization = true;
	}
}

enum dc_status resource_map_pool_resources(
		const struct dc  *dc,
		struct dc_state *context,
		struct dc_stream_state *stream)
{
	const struct resource_pool *pool = dc->res_pool;
	int i;
	struct dc_context *dc_ctx = dc->ctx;
	struct pipe_ctx *pipe_ctx = NULL;
	int pipe_idx = -1;

	calculate_phy_pix_clks(stream);

	mark_seamless_boot_stream(dc, stream);

	if (stream->apply_seamless_boot_optimization) {
		pipe_idx = acquire_resource_from_hw_enabled_state(
				&context->res_ctx,
				pool,
				stream);
		if (pipe_idx < 0)
			/* hw resource was assigned to other stream */
			stream->apply_seamless_boot_optimization = false;
	}

	if (pipe_idx < 0)
		/* acquire new resources */
		pipe_idx = acquire_first_free_pipe(&context->res_ctx, pool, stream);

#ifdef CONFIG_DRM_AMD_DC_DCN
	if (pipe_idx < 0)
		pipe_idx = acquire_first_split_pipe(&context->res_ctx, pool, stream);
#endif

	if (pipe_idx < 0 || context->res_ctx.pipe_ctx[pipe_idx].stream_res.tg == NULL)
		return DC_NO_CONTROLLER_RESOURCE;

	pipe_ctx = &context->res_ctx.pipe_ctx[pipe_idx];

	pipe_ctx->stream_res.stream_enc =
		dc->res_pool->funcs->find_first_free_match_stream_enc_for_link(
			&context->res_ctx, pool, stream);

	if (!pipe_ctx->stream_res.stream_enc)
		return DC_NO_STREAM_ENC_RESOURCE;

	update_stream_engine_usage(
		&context->res_ctx, pool,
		pipe_ctx->stream_res.stream_enc,
		true);

	/* TODO: Add check if ASIC support and EDID audio */
	if (!stream->converter_disable_audio &&
	    dc_is_audio_capable_signal(pipe_ctx->stream->signal) &&
	    stream->audio_info.mode_count && stream->audio_info.flags.all) {
		pipe_ctx->stream_res.audio = find_first_free_audio(
		&context->res_ctx, pool, pipe_ctx->stream_res.stream_enc->id, dc_ctx->dce_version);

		/*
		 * Audio assigned in order first come first get.
		 * There are asics which has number of audio
		 * resources less then number of pipes
		 */
		if (pipe_ctx->stream_res.audio)
			update_audio_usage(&context->res_ctx, pool,
					   pipe_ctx->stream_res.audio, true);
	}

	/* Add ABM to the resource if on EDP */
	if (pipe_ctx->stream && dc_is_embedded_signal(pipe_ctx->stream->signal)) {
#if defined(CONFIG_DRM_AMD_DC_DCN)
		if (pool->abm)
			pipe_ctx->stream_res.abm = pool->abm;
		else
			pipe_ctx->stream_res.abm = pool->multiple_abms[pipe_ctx->stream_res.tg->inst];
#else
		pipe_ctx->stream_res.abm = pool->abm;
#endif
	}

	for (i = 0; i < context->stream_count; i++)
		if (context->streams[i] == stream) {
			context->stream_status[i].primary_otg_inst = pipe_ctx->stream_res.tg->inst;
			context->stream_status[i].stream_enc_inst = pipe_ctx->stream_res.stream_enc->stream_enc_inst;
			context->stream_status[i].audio_inst =
				pipe_ctx->stream_res.audio ? pipe_ctx->stream_res.audio->inst : -1;

			return DC_OK;
		}

	DC_ERROR("Stream %p not found in new ctx!\n", stream);
	return DC_ERROR_UNEXPECTED;
}

/**
 * dc_resource_state_copy_construct_current() - Creates a new dc_state from existing state
 * Is a shallow copy.  Increments refcounts on existing streams and planes.
 * @dc: copy out of dc->current_state
 * @dst_ctx: copy into this
 */
void dc_resource_state_copy_construct_current(
		const struct dc *dc,
		struct dc_state *dst_ctx)
{
	dc_resource_state_copy_construct(dc->current_state, dst_ctx);
}


void dc_resource_state_construct(
		const struct dc *dc,
		struct dc_state *dst_ctx)
{
	dst_ctx->clk_mgr = dc->clk_mgr;
}


bool dc_resource_is_dsc_encoding_supported(const struct dc *dc)
{
	return dc->res_pool->res_cap->num_dsc > 0;
}


/**
 * dc_validate_global_state() - Determine if HW can support a given state
 * Checks HW resource availability and bandwidth requirement.
 * @dc: dc struct for this driver
 * @new_ctx: state to be validated
 * @fast_validate: set to true if only yes/no to support matters
 *
 * Return: DC_OK if the result can be programmed.  Otherwise, an error code.
 */
enum dc_status dc_validate_global_state(
		struct dc *dc,
		struct dc_state *new_ctx,
		bool fast_validate)
{
	enum dc_status result = DC_ERROR_UNEXPECTED;
	int i, j;

	if (!new_ctx)
		return DC_ERROR_UNEXPECTED;
<<<<<<< HEAD
#if defined(CONFIG_DRM_AMD_DC_DCN3_1)
=======
#if defined(CONFIG_DRM_AMD_DC_DCN)
>>>>>>> 2734d6c1

	/*
	 * Update link encoder to stream assignment.
	 * TODO: Split out reason allocation from validation.
	 */
	if (dc->res_pool->funcs->link_encs_assign)
		dc->res_pool->funcs->link_encs_assign(
			dc, new_ctx, new_ctx->streams, new_ctx->stream_count);
#endif

	if (dc->res_pool->funcs->validate_global) {
		result = dc->res_pool->funcs->validate_global(dc, new_ctx);
		if (result != DC_OK)
			return result;
	}

	for (i = 0; i < new_ctx->stream_count; i++) {
		struct dc_stream_state *stream = new_ctx->streams[i];

		for (j = 0; j < dc->res_pool->pipe_count; j++) {
			struct pipe_ctx *pipe_ctx = &new_ctx->res_ctx.pipe_ctx[j];

			if (pipe_ctx->stream != stream)
				continue;

			if (dc->res_pool->funcs->patch_unknown_plane_state &&
					pipe_ctx->plane_state &&
					pipe_ctx->plane_state->tiling_info.gfx9.swizzle == DC_SW_UNKNOWN) {
				result = dc->res_pool->funcs->patch_unknown_plane_state(pipe_ctx->plane_state);
				if (result != DC_OK)
					return result;
			}

			/* Switch to dp clock source only if there is
			 * no non dp stream that shares the same timing
			 * with the dp stream.
			 */
			if (dc_is_dp_signal(pipe_ctx->stream->signal) &&
				!find_pll_sharable_stream(stream, new_ctx)) {

				resource_unreference_clock_source(
						&new_ctx->res_ctx,
						dc->res_pool,
						pipe_ctx->clock_source);

				pipe_ctx->clock_source = dc->res_pool->dp_clock_source;
				resource_reference_clock_source(
						&new_ctx->res_ctx,
						dc->res_pool,
						 pipe_ctx->clock_source);
			}
		}
	}

	result = resource_build_scaling_params_for_context(dc, new_ctx);

	if (result == DC_OK)
		if (!dc->res_pool->funcs->validate_bandwidth(dc, new_ctx, fast_validate))
			result = DC_FAIL_BANDWIDTH_VALIDATE;

	return result;
}

static void patch_gamut_packet_checksum(
		struct dc_info_packet *gamut_packet)
{
	/* For gamut we recalc checksum */
	if (gamut_packet->valid) {
		uint8_t chk_sum = 0;
		uint8_t *ptr;
		uint8_t i;

		/*start of the Gamut data. */
		ptr = &gamut_packet->sb[3];

		for (i = 0; i <= gamut_packet->sb[1]; i++)
			chk_sum += ptr[i];

		gamut_packet->sb[2] = (uint8_t) (0x100 - chk_sum);
	}
}

static void set_avi_info_frame(
		struct dc_info_packet *info_packet,
		struct pipe_ctx *pipe_ctx)
{
	struct dc_stream_state *stream = pipe_ctx->stream;
	enum dc_color_space color_space = COLOR_SPACE_UNKNOWN;
	uint32_t pixel_encoding = 0;
	enum scanning_type scan_type = SCANNING_TYPE_NODATA;
	enum dc_aspect_ratio aspect = ASPECT_RATIO_NO_DATA;
	bool itc = false;
	uint8_t itc_value = 0;
	uint8_t cn0_cn1 = 0;
	unsigned int cn0_cn1_value = 0;
	uint8_t *check_sum = NULL;
	uint8_t byte_index = 0;
	union hdmi_info_packet hdmi_info;
	union display_content_support support = {0};
	unsigned int vic = pipe_ctx->stream->timing.vic;
	enum dc_timing_3d_format format;

	memset(&hdmi_info, 0, sizeof(union hdmi_info_packet));

	color_space = pipe_ctx->stream->output_color_space;
	if (color_space == COLOR_SPACE_UNKNOWN)
		color_space = (stream->timing.pixel_encoding == PIXEL_ENCODING_RGB) ?
			COLOR_SPACE_SRGB:COLOR_SPACE_YCBCR709;

	/* Initialize header */
	hdmi_info.bits.header.info_frame_type = HDMI_INFOFRAME_TYPE_AVI;
	/* InfoFrameVersion_3 is defined by CEA861F (Section 6.4), but shall
	* not be used in HDMI 2.0 (Section 10.1) */
	hdmi_info.bits.header.version = 2;
	hdmi_info.bits.header.length = HDMI_AVI_INFOFRAME_SIZE;

	/*
	 * IDO-defined (Y2,Y1,Y0 = 1,1,1) shall not be used by devices built
	 * according to HDMI 2.0 spec (Section 10.1)
	 */

	switch (stream->timing.pixel_encoding) {
	case PIXEL_ENCODING_YCBCR422:
		pixel_encoding = 1;
		break;

	case PIXEL_ENCODING_YCBCR444:
		pixel_encoding = 2;
		break;
	case PIXEL_ENCODING_YCBCR420:
		pixel_encoding = 3;
		break;

	case PIXEL_ENCODING_RGB:
	default:
		pixel_encoding = 0;
	}

	/* Y0_Y1_Y2 : The pixel encoding */
	/* H14b AVI InfoFrame has extension on Y-field from 2 bits to 3 bits */
	hdmi_info.bits.Y0_Y1_Y2 = pixel_encoding;

	/* A0 = 1 Active Format Information valid */
	hdmi_info.bits.A0 = ACTIVE_FORMAT_VALID;

	/* B0, B1 = 3; Bar info data is valid */
	hdmi_info.bits.B0_B1 = BAR_INFO_BOTH_VALID;

	hdmi_info.bits.SC0_SC1 = PICTURE_SCALING_UNIFORM;

	/* S0, S1 : Underscan / Overscan */
	/* TODO: un-hardcode scan type */
	scan_type = SCANNING_TYPE_UNDERSCAN;
	hdmi_info.bits.S0_S1 = scan_type;

	/* C0, C1 : Colorimetry */
	if (color_space == COLOR_SPACE_YCBCR709 ||
			color_space == COLOR_SPACE_YCBCR709_LIMITED)
		hdmi_info.bits.C0_C1 = COLORIMETRY_ITU709;
	else if (color_space == COLOR_SPACE_YCBCR601 ||
			color_space == COLOR_SPACE_YCBCR601_LIMITED)
		hdmi_info.bits.C0_C1 = COLORIMETRY_ITU601;
	else {
		hdmi_info.bits.C0_C1 = COLORIMETRY_NO_DATA;
	}
	if (color_space == COLOR_SPACE_2020_RGB_FULLRANGE ||
			color_space == COLOR_SPACE_2020_RGB_LIMITEDRANGE ||
			color_space == COLOR_SPACE_2020_YCBCR) {
		hdmi_info.bits.EC0_EC2 = COLORIMETRYEX_BT2020RGBYCBCR;
		hdmi_info.bits.C0_C1   = COLORIMETRY_EXTENDED;
	} else if (color_space == COLOR_SPACE_ADOBERGB) {
		hdmi_info.bits.EC0_EC2 = COLORIMETRYEX_ADOBERGB;
		hdmi_info.bits.C0_C1   = COLORIMETRY_EXTENDED;
	}

	/* TODO: un-hardcode aspect ratio */
	aspect = stream->timing.aspect_ratio;

	switch (aspect) {
	case ASPECT_RATIO_4_3:
	case ASPECT_RATIO_16_9:
		hdmi_info.bits.M0_M1 = aspect;
		break;

	case ASPECT_RATIO_NO_DATA:
	case ASPECT_RATIO_64_27:
	case ASPECT_RATIO_256_135:
	default:
		hdmi_info.bits.M0_M1 = 0;
	}

	/* Active Format Aspect ratio - same as Picture Aspect Ratio. */
	hdmi_info.bits.R0_R3 = ACTIVE_FORMAT_ASPECT_RATIO_SAME_AS_PICTURE;

	/* TODO: un-hardcode cn0_cn1 and itc */

	cn0_cn1 = 0;
	cn0_cn1_value = 0;

	itc = true;
	itc_value = 1;

	support = stream->content_support;

	if (itc) {
		if (!support.bits.valid_content_type) {
			cn0_cn1_value = 0;
		} else {
			if (cn0_cn1 == DISPLAY_CONTENT_TYPE_GRAPHICS) {
				if (support.bits.graphics_content == 1) {
					cn0_cn1_value = 0;
				}
			} else if (cn0_cn1 == DISPLAY_CONTENT_TYPE_PHOTO) {
				if (support.bits.photo_content == 1) {
					cn0_cn1_value = 1;
				} else {
					cn0_cn1_value = 0;
					itc_value = 0;
				}
			} else if (cn0_cn1 == DISPLAY_CONTENT_TYPE_CINEMA) {
				if (support.bits.cinema_content == 1) {
					cn0_cn1_value = 2;
				} else {
					cn0_cn1_value = 0;
					itc_value = 0;
				}
			} else if (cn0_cn1 == DISPLAY_CONTENT_TYPE_GAME) {
				if (support.bits.game_content == 1) {
					cn0_cn1_value = 3;
				} else {
					cn0_cn1_value = 0;
					itc_value = 0;
				}
			}
		}
		hdmi_info.bits.CN0_CN1 = cn0_cn1_value;
		hdmi_info.bits.ITC = itc_value;
	}

	if (stream->qs_bit == 1) {
		if (color_space == COLOR_SPACE_SRGB ||
			color_space == COLOR_SPACE_2020_RGB_FULLRANGE)
			hdmi_info.bits.Q0_Q1   = RGB_QUANTIZATION_FULL_RANGE;
		else if (color_space == COLOR_SPACE_SRGB_LIMITED ||
					color_space == COLOR_SPACE_2020_RGB_LIMITEDRANGE)
			hdmi_info.bits.Q0_Q1   = RGB_QUANTIZATION_LIMITED_RANGE;
		else
			hdmi_info.bits.Q0_Q1   = RGB_QUANTIZATION_DEFAULT_RANGE;
	} else
		hdmi_info.bits.Q0_Q1   = RGB_QUANTIZATION_DEFAULT_RANGE;

	/* TODO : We should handle YCC quantization */
	/* but we do not have matrix calculation */
	if (stream->qy_bit == 1) {
		if (color_space == COLOR_SPACE_SRGB ||
			color_space == COLOR_SPACE_2020_RGB_FULLRANGE)
			hdmi_info.bits.YQ0_YQ1 = YYC_QUANTIZATION_LIMITED_RANGE;
		else if (color_space == COLOR_SPACE_SRGB_LIMITED ||
					color_space == COLOR_SPACE_2020_RGB_LIMITEDRANGE)
			hdmi_info.bits.YQ0_YQ1 = YYC_QUANTIZATION_LIMITED_RANGE;
		else
			hdmi_info.bits.YQ0_YQ1 = YYC_QUANTIZATION_LIMITED_RANGE;
	} else
		hdmi_info.bits.YQ0_YQ1 = YYC_QUANTIZATION_LIMITED_RANGE;

	///VIC
	format = stream->timing.timing_3d_format;
	/*todo, add 3DStereo support*/
	if (format != TIMING_3D_FORMAT_NONE) {
		// Based on HDMI specs hdmi vic needs to be converted to cea vic when 3D is enabled
		switch (pipe_ctx->stream->timing.hdmi_vic) {
		case 1:
			vic = 95;
			break;
		case 2:
			vic = 94;
			break;
		case 3:
			vic = 93;
			break;
		case 4:
			vic = 98;
			break;
		default:
			break;
		}
	}
	/* If VIC >= 128, the Source shall use AVI InfoFrame Version 3*/
	hdmi_info.bits.VIC0_VIC7 = vic;
	if (vic >= 128)
		hdmi_info.bits.header.version = 3;
	/* If (C1, C0)=(1, 1) and (EC2, EC1, EC0)=(1, 1, 1),
	 * the Source shall use 20 AVI InfoFrame Version 4
	 */
	if (hdmi_info.bits.C0_C1 == COLORIMETRY_EXTENDED &&
			hdmi_info.bits.EC0_EC2 == COLORIMETRYEX_RESERVED) {
		hdmi_info.bits.header.version = 4;
		hdmi_info.bits.header.length = 14;
	}

	/* pixel repetition
	 * PR0 - PR3 start from 0 whereas pHwPathMode->mode.timing.flags.pixel
	 * repetition start from 1 */
	hdmi_info.bits.PR0_PR3 = 0;

	/* Bar Info
	 * barTop:    Line Number of End of Top Bar.
	 * barBottom: Line Number of Start of Bottom Bar.
	 * barLeft:   Pixel Number of End of Left Bar.
	 * barRight:  Pixel Number of Start of Right Bar. */
	hdmi_info.bits.bar_top = stream->timing.v_border_top;
	hdmi_info.bits.bar_bottom = (stream->timing.v_total
			- stream->timing.v_border_bottom + 1);
	hdmi_info.bits.bar_left  = stream->timing.h_border_left;
	hdmi_info.bits.bar_right = (stream->timing.h_total
			- stream->timing.h_border_right + 1);

    /* Additional Colorimetry Extension
     * Used in conduction with C0-C1 and EC0-EC2
     * 0 = DCI-P3 RGB (D65)
     * 1 = DCI-P3 RGB (theater)
     */
	hdmi_info.bits.ACE0_ACE3 = 0;

	/* check_sum - Calculate AFMT_AVI_INFO0 ~ AFMT_AVI_INFO3 */
	check_sum = &hdmi_info.packet_raw_data.sb[0];

	*check_sum = HDMI_INFOFRAME_TYPE_AVI + hdmi_info.bits.header.length + hdmi_info.bits.header.version;

	for (byte_index = 1; byte_index <= hdmi_info.bits.header.length; byte_index++)
		*check_sum += hdmi_info.packet_raw_data.sb[byte_index];

	/* one byte complement */
	*check_sum = (uint8_t) (0x100 - *check_sum);

	/* Store in hw_path_mode */
	info_packet->hb0 = hdmi_info.packet_raw_data.hb0;
	info_packet->hb1 = hdmi_info.packet_raw_data.hb1;
	info_packet->hb2 = hdmi_info.packet_raw_data.hb2;

	for (byte_index = 0; byte_index < sizeof(hdmi_info.packet_raw_data.sb); byte_index++)
		info_packet->sb[byte_index] = hdmi_info.packet_raw_data.sb[byte_index];

	info_packet->valid = true;
}

static void set_vendor_info_packet(
		struct dc_info_packet *info_packet,
		struct dc_stream_state *stream)
{
	/* SPD info packet for FreeSync */

	/* Check if Freesync is supported. Return if false. If true,
	 * set the corresponding bit in the info packet
	 */
	if (!stream->vsp_infopacket.valid)
		return;

	*info_packet = stream->vsp_infopacket;
}

static void set_spd_info_packet(
		struct dc_info_packet *info_packet,
		struct dc_stream_state *stream)
{
	/* SPD info packet for FreeSync */

	/* Check if Freesync is supported. Return if false. If true,
	 * set the corresponding bit in the info packet
	 */
	if (!stream->vrr_infopacket.valid)
		return;

	*info_packet = stream->vrr_infopacket;
}

static void set_hdr_static_info_packet(
		struct dc_info_packet *info_packet,
		struct dc_stream_state *stream)
{
	/* HDR Static Metadata info packet for HDR10 */

	if (!stream->hdr_static_metadata.valid ||
			stream->use_dynamic_meta)
		return;

	*info_packet = stream->hdr_static_metadata;
}

static void set_vsc_info_packet(
		struct dc_info_packet *info_packet,
		struct dc_stream_state *stream)
{
	if (!stream->vsc_infopacket.valid)
		return;

	*info_packet = stream->vsc_infopacket;
}

void dc_resource_state_destruct(struct dc_state *context)
{
	int i, j;

	for (i = 0; i < context->stream_count; i++) {
		for (j = 0; j < context->stream_status[i].plane_count; j++)
			dc_plane_state_release(
				context->stream_status[i].plane_states[j]);

		context->stream_status[i].plane_count = 0;
		dc_stream_release(context->streams[i]);
		context->streams[i] = NULL;
	}
	context->stream_count = 0;
}

void dc_resource_state_copy_construct(
		const struct dc_state *src_ctx,
		struct dc_state *dst_ctx)
{
	int i, j;
	struct kref refcount = dst_ctx->refcount;

	*dst_ctx = *src_ctx;

	for (i = 0; i < MAX_PIPES; i++) {
		struct pipe_ctx *cur_pipe = &dst_ctx->res_ctx.pipe_ctx[i];

		if (cur_pipe->top_pipe)
			cur_pipe->top_pipe =  &dst_ctx->res_ctx.pipe_ctx[cur_pipe->top_pipe->pipe_idx];

		if (cur_pipe->bottom_pipe)
			cur_pipe->bottom_pipe = &dst_ctx->res_ctx.pipe_ctx[cur_pipe->bottom_pipe->pipe_idx];

		if (cur_pipe->next_odm_pipe)
			cur_pipe->next_odm_pipe =  &dst_ctx->res_ctx.pipe_ctx[cur_pipe->next_odm_pipe->pipe_idx];

		if (cur_pipe->prev_odm_pipe)
			cur_pipe->prev_odm_pipe = &dst_ctx->res_ctx.pipe_ctx[cur_pipe->prev_odm_pipe->pipe_idx];
	}

	for (i = 0; i < dst_ctx->stream_count; i++) {
		dc_stream_retain(dst_ctx->streams[i]);
		for (j = 0; j < dst_ctx->stream_status[i].plane_count; j++)
			dc_plane_state_retain(
				dst_ctx->stream_status[i].plane_states[j]);
	}

	/* context refcount should not be overridden */
	dst_ctx->refcount = refcount;

}

struct clock_source *dc_resource_find_first_free_pll(
		struct resource_context *res_ctx,
		const struct resource_pool *pool)
{
	int i;

	for (i = 0; i < pool->clk_src_count; ++i) {
		if (res_ctx->clock_source_ref_count[i] == 0)
			return pool->clock_sources[i];
	}

	return NULL;
}

void resource_build_info_frame(struct pipe_ctx *pipe_ctx)
{
	enum signal_type signal = SIGNAL_TYPE_NONE;
	struct encoder_info_frame *info = &pipe_ctx->stream_res.encoder_info_frame;

	/* default all packets to invalid */
	info->avi.valid = false;
	info->gamut.valid = false;
	info->vendor.valid = false;
	info->spd.valid = false;
	info->hdrsmd.valid = false;
	info->vsc.valid = false;

	signal = pipe_ctx->stream->signal;

	/* HDMi and DP have different info packets*/
	if (dc_is_hdmi_signal(signal)) {
		set_avi_info_frame(&info->avi, pipe_ctx);

		set_vendor_info_packet(&info->vendor, pipe_ctx->stream);

		set_spd_info_packet(&info->spd, pipe_ctx->stream);

		set_hdr_static_info_packet(&info->hdrsmd, pipe_ctx->stream);

	} else if (dc_is_dp_signal(signal)) {
		set_vsc_info_packet(&info->vsc, pipe_ctx->stream);

		set_spd_info_packet(&info->spd, pipe_ctx->stream);

		set_hdr_static_info_packet(&info->hdrsmd, pipe_ctx->stream);
	}

	patch_gamut_packet_checksum(&info->gamut);
}

enum dc_status resource_map_clock_resources(
		const struct dc  *dc,
		struct dc_state *context,
		struct dc_stream_state *stream)
{
	/* acquire new resources */
	const struct resource_pool *pool = dc->res_pool;
	struct pipe_ctx *pipe_ctx = resource_get_head_pipe_for_stream(
				&context->res_ctx, stream);

	if (!pipe_ctx)
		return DC_ERROR_UNEXPECTED;

	if (dc_is_dp_signal(pipe_ctx->stream->signal)
		|| pipe_ctx->stream->signal == SIGNAL_TYPE_VIRTUAL)
		pipe_ctx->clock_source = pool->dp_clock_source;
	else {
		pipe_ctx->clock_source = NULL;

		if (!dc->config.disable_disp_pll_sharing)
			pipe_ctx->clock_source = resource_find_used_clk_src_for_sharing(
				&context->res_ctx,
				pipe_ctx);

		if (pipe_ctx->clock_source == NULL)
			pipe_ctx->clock_source =
				dc_resource_find_first_free_pll(
					&context->res_ctx,
					pool);
	}

	if (pipe_ctx->clock_source == NULL)
		return DC_NO_CLOCK_SOURCE_RESOURCE;

	resource_reference_clock_source(
		&context->res_ctx, pool,
		pipe_ctx->clock_source);

	return DC_OK;
}

/*
 * Note: We need to disable output if clock sources change,
 * since bios does optimization and doesn't apply if changing
 * PHY when not already disabled.
 */
bool pipe_need_reprogram(
		struct pipe_ctx *pipe_ctx_old,
		struct pipe_ctx *pipe_ctx)
{
	if (!pipe_ctx_old->stream)
		return false;

	if (pipe_ctx_old->stream->sink != pipe_ctx->stream->sink)
		return true;

	if (pipe_ctx_old->stream->signal != pipe_ctx->stream->signal)
		return true;

	if (pipe_ctx_old->stream_res.audio != pipe_ctx->stream_res.audio)
		return true;

	if (pipe_ctx_old->clock_source != pipe_ctx->clock_source
			&& pipe_ctx_old->stream != pipe_ctx->stream)
		return true;

	if (pipe_ctx_old->stream_res.stream_enc != pipe_ctx->stream_res.stream_enc)
		return true;

	if (is_timing_changed(pipe_ctx_old->stream, pipe_ctx->stream))
		return true;

	if (pipe_ctx_old->stream->dpms_off != pipe_ctx->stream->dpms_off)
		return true;

	if (false == pipe_ctx_old->stream->link->link_state_valid &&
		false == pipe_ctx_old->stream->dpms_off)
		return true;

	if (pipe_ctx_old->stream_res.dsc != pipe_ctx->stream_res.dsc)
		return true;

	/* DIG link encoder resource assignment for stream changed. */
	if (pipe_ctx_old->stream->link_enc != pipe_ctx->stream->link_enc)
		return true;

	return false;
}

void resource_build_bit_depth_reduction_params(struct dc_stream_state *stream,
		struct bit_depth_reduction_params *fmt_bit_depth)
{
	enum dc_dither_option option = stream->dither_option;
	enum dc_pixel_encoding pixel_encoding =
			stream->timing.pixel_encoding;

	memset(fmt_bit_depth, 0, sizeof(*fmt_bit_depth));

	if (option == DITHER_OPTION_DEFAULT) {
		switch (stream->timing.display_color_depth) {
		case COLOR_DEPTH_666:
			option = DITHER_OPTION_SPATIAL6;
			break;
		case COLOR_DEPTH_888:
			option = DITHER_OPTION_SPATIAL8;
			break;
		case COLOR_DEPTH_101010:
			option = DITHER_OPTION_SPATIAL10;
			break;
		default:
			option = DITHER_OPTION_DISABLE;
		}
	}

	if (option == DITHER_OPTION_DISABLE)
		return;

	if (option == DITHER_OPTION_TRUN6) {
		fmt_bit_depth->flags.TRUNCATE_ENABLED = 1;
		fmt_bit_depth->flags.TRUNCATE_DEPTH = 0;
	} else if (option == DITHER_OPTION_TRUN8 ||
			option == DITHER_OPTION_TRUN8_SPATIAL6 ||
			option == DITHER_OPTION_TRUN8_FM6) {
		fmt_bit_depth->flags.TRUNCATE_ENABLED = 1;
		fmt_bit_depth->flags.TRUNCATE_DEPTH = 1;
	} else if (option == DITHER_OPTION_TRUN10        ||
			option == DITHER_OPTION_TRUN10_SPATIAL6   ||
			option == DITHER_OPTION_TRUN10_SPATIAL8   ||
			option == DITHER_OPTION_TRUN10_FM8     ||
			option == DITHER_OPTION_TRUN10_FM6     ||
			option == DITHER_OPTION_TRUN10_SPATIAL8_FM6) {
		fmt_bit_depth->flags.TRUNCATE_ENABLED = 1;
		fmt_bit_depth->flags.TRUNCATE_DEPTH = 2;
	}

	/* special case - Formatter can only reduce by 4 bits at most.
	 * When reducing from 12 to 6 bits,
	 * HW recommends we use trunc with round mode
	 * (if we did nothing, trunc to 10 bits would be used)
	 * note that any 12->10 bit reduction is ignored prior to DCE8,
	 * as the input was 10 bits.
	 */
	if (option == DITHER_OPTION_SPATIAL6_FRAME_RANDOM ||
			option == DITHER_OPTION_SPATIAL6 ||
			option == DITHER_OPTION_FM6) {
		fmt_bit_depth->flags.TRUNCATE_ENABLED = 1;
		fmt_bit_depth->flags.TRUNCATE_DEPTH = 2;
		fmt_bit_depth->flags.TRUNCATE_MODE = 1;
	}

	/* spatial dither
	 * note that spatial modes 1-3 are never used
	 */
	if (option == DITHER_OPTION_SPATIAL6_FRAME_RANDOM            ||
			option == DITHER_OPTION_SPATIAL6 ||
			option == DITHER_OPTION_TRUN10_SPATIAL6      ||
			option == DITHER_OPTION_TRUN8_SPATIAL6) {
		fmt_bit_depth->flags.SPATIAL_DITHER_ENABLED = 1;
		fmt_bit_depth->flags.SPATIAL_DITHER_DEPTH = 0;
		fmt_bit_depth->flags.HIGHPASS_RANDOM = 1;
		fmt_bit_depth->flags.RGB_RANDOM =
				(pixel_encoding == PIXEL_ENCODING_RGB) ? 1 : 0;
	} else if (option == DITHER_OPTION_SPATIAL8_FRAME_RANDOM            ||
			option == DITHER_OPTION_SPATIAL8 ||
			option == DITHER_OPTION_SPATIAL8_FM6        ||
			option == DITHER_OPTION_TRUN10_SPATIAL8      ||
			option == DITHER_OPTION_TRUN10_SPATIAL8_FM6) {
		fmt_bit_depth->flags.SPATIAL_DITHER_ENABLED = 1;
		fmt_bit_depth->flags.SPATIAL_DITHER_DEPTH = 1;
		fmt_bit_depth->flags.HIGHPASS_RANDOM = 1;
		fmt_bit_depth->flags.RGB_RANDOM =
				(pixel_encoding == PIXEL_ENCODING_RGB) ? 1 : 0;
	} else if (option == DITHER_OPTION_SPATIAL10_FRAME_RANDOM ||
			option == DITHER_OPTION_SPATIAL10 ||
			option == DITHER_OPTION_SPATIAL10_FM8 ||
			option == DITHER_OPTION_SPATIAL10_FM6) {
		fmt_bit_depth->flags.SPATIAL_DITHER_ENABLED = 1;
		fmt_bit_depth->flags.SPATIAL_DITHER_DEPTH = 2;
		fmt_bit_depth->flags.HIGHPASS_RANDOM = 1;
		fmt_bit_depth->flags.RGB_RANDOM =
				(pixel_encoding == PIXEL_ENCODING_RGB) ? 1 : 0;
	}

	if (option == DITHER_OPTION_SPATIAL6 ||
			option == DITHER_OPTION_SPATIAL8 ||
			option == DITHER_OPTION_SPATIAL10) {
		fmt_bit_depth->flags.FRAME_RANDOM = 0;
	} else {
		fmt_bit_depth->flags.FRAME_RANDOM = 1;
	}

	//////////////////////
	//// temporal dither
	//////////////////////
	if (option == DITHER_OPTION_FM6           ||
			option == DITHER_OPTION_SPATIAL8_FM6     ||
			option == DITHER_OPTION_SPATIAL10_FM6     ||
			option == DITHER_OPTION_TRUN10_FM6     ||
			option == DITHER_OPTION_TRUN8_FM6      ||
			option == DITHER_OPTION_TRUN10_SPATIAL8_FM6) {
		fmt_bit_depth->flags.FRAME_MODULATION_ENABLED = 1;
		fmt_bit_depth->flags.FRAME_MODULATION_DEPTH = 0;
	} else if (option == DITHER_OPTION_FM8        ||
			option == DITHER_OPTION_SPATIAL10_FM8  ||
			option == DITHER_OPTION_TRUN10_FM8) {
		fmt_bit_depth->flags.FRAME_MODULATION_ENABLED = 1;
		fmt_bit_depth->flags.FRAME_MODULATION_DEPTH = 1;
	} else if (option == DITHER_OPTION_FM10) {
		fmt_bit_depth->flags.FRAME_MODULATION_ENABLED = 1;
		fmt_bit_depth->flags.FRAME_MODULATION_DEPTH = 2;
	}

	fmt_bit_depth->pixel_encoding = pixel_encoding;
}

enum dc_status dc_validate_stream(struct dc *dc, struct dc_stream_state *stream)
{
	struct dc_link *link = stream->link;
	struct timing_generator *tg = dc->res_pool->timing_generators[0];
	enum dc_status res = DC_OK;

	calculate_phy_pix_clks(stream);

	if (!tg->funcs->validate_timing(tg, &stream->timing))
		res = DC_FAIL_CONTROLLER_VALIDATE;

	if (res == DC_OK) {
		if (!link->link_enc->funcs->validate_output_with_stream(
						link->link_enc, stream))
			res = DC_FAIL_ENC_VALIDATE;
	}

	/* TODO: validate audio ASIC caps, encoder */

	if (res == DC_OK)
		res = dc_link_validate_mode_timing(stream,
		      link,
		      &stream->timing);

	return res;
}

enum dc_status dc_validate_plane(struct dc *dc, const struct dc_plane_state *plane_state)
{
	enum dc_status res = DC_OK;

	/* TODO For now validates pixel format only */
	if (dc->res_pool->funcs->validate_plane)
		return dc->res_pool->funcs->validate_plane(plane_state, &dc->caps);

	return res;
}

unsigned int resource_pixel_format_to_bpp(enum surface_pixel_format format)
{
	switch (format) {
	case SURFACE_PIXEL_FORMAT_GRPH_PALETA_256_COLORS:
		return 8;
	case SURFACE_PIXEL_FORMAT_VIDEO_420_YCbCr:
	case SURFACE_PIXEL_FORMAT_VIDEO_420_YCrCb:
		return 12;
	case SURFACE_PIXEL_FORMAT_GRPH_ARGB1555:
	case SURFACE_PIXEL_FORMAT_GRPH_RGB565:
	case SURFACE_PIXEL_FORMAT_VIDEO_420_10bpc_YCbCr:
	case SURFACE_PIXEL_FORMAT_VIDEO_420_10bpc_YCrCb:
		return 16;
	case SURFACE_PIXEL_FORMAT_GRPH_ARGB8888:
	case SURFACE_PIXEL_FORMAT_GRPH_ABGR8888:
	case SURFACE_PIXEL_FORMAT_GRPH_ARGB2101010:
	case SURFACE_PIXEL_FORMAT_GRPH_ABGR2101010:
	case SURFACE_PIXEL_FORMAT_GRPH_ABGR2101010_XR_BIAS:
#if defined(CONFIG_DRM_AMD_DC_DCN)
	case SURFACE_PIXEL_FORMAT_GRPH_RGBE:
	case SURFACE_PIXEL_FORMAT_GRPH_RGBE_ALPHA:
#endif
		return 32;
	case SURFACE_PIXEL_FORMAT_GRPH_ARGB16161616:
	case SURFACE_PIXEL_FORMAT_GRPH_ABGR16161616:
	case SURFACE_PIXEL_FORMAT_GRPH_ARGB16161616F:
	case SURFACE_PIXEL_FORMAT_GRPH_ABGR16161616F:
		return 64;
	default:
		ASSERT_CRITICAL(false);
		return -1;
	}
}
static unsigned int get_max_audio_sample_rate(struct audio_mode *modes)
{
	if (modes) {
		if (modes->sample_rates.rate.RATE_192)
			return 192000;
		if (modes->sample_rates.rate.RATE_176_4)
			return 176400;
		if (modes->sample_rates.rate.RATE_96)
			return 96000;
		if (modes->sample_rates.rate.RATE_88_2)
			return 88200;
		if (modes->sample_rates.rate.RATE_48)
			return 48000;
		if (modes->sample_rates.rate.RATE_44_1)
			return 44100;
		if (modes->sample_rates.rate.RATE_32)
			return 32000;
	}
	/*original logic when no audio info*/
	return 441000;
}

void get_audio_check(struct audio_info *aud_modes,
	struct audio_check *audio_chk)
{
	unsigned int i;
	unsigned int max_sample_rate = 0;

	if (aud_modes) {
		audio_chk->audio_packet_type = 0x2;/*audio sample packet AP = .25 for layout0, 1 for layout1*/

		audio_chk->max_audiosample_rate = 0;
		for (i = 0; i < aud_modes->mode_count; i++) {
			max_sample_rate = get_max_audio_sample_rate(&aud_modes->modes[i]);
			if (audio_chk->max_audiosample_rate < max_sample_rate)
				audio_chk->max_audiosample_rate = max_sample_rate;
			/*dts takes the same as type 2: AP = 0.25*/
		}
		/*check which one take more bandwidth*/
		if (audio_chk->max_audiosample_rate > 192000)
			audio_chk->audio_packet_type = 0x9;/*AP =1*/
		audio_chk->acat = 0;/*not support*/
	}
}
<|MERGE_RESOLUTION|>--- conflicted
+++ resolved
@@ -58,13 +58,7 @@
 #include "dcn301/dcn301_resource.h"
 #include "dcn302/dcn302_resource.h"
 #include "dcn303/dcn303_resource.h"
-<<<<<<< HEAD
-#if defined(CONFIG_DRM_AMD_DC_DCN3_1)
-#include "../dcn31/dcn31_resource.h"
-#endif
-=======
 #include "dcn31/dcn31_resource.h"
->>>>>>> 2734d6c1
 #endif
 
 #define DC_LOGGER_INIT(logger)
@@ -152,16 +146,6 @@
 		break;
 #endif
 
-<<<<<<< HEAD
-#if defined(CONFIG_DRM_AMD_DC_DCN3_1)
-	case FAMILY_YELLOW_CARP:
-		if (ASICREV_IS_YELLOW_CARP(asic_id.hw_internal_rev))
-			dc_version = DCN_VERSION_3_1;
-		break;
-#endif
-
-=======
->>>>>>> 2734d6c1
 	default:
 		dc_version = DCE_VERSION_UNKNOWN;
 		break;
@@ -245,17 +229,9 @@
 	case DCN_VERSION_3_03:
 		res_pool = dcn303_create_resource_pool(init_data, dc);
 		break;
-<<<<<<< HEAD
-#if defined(CONFIG_DRM_AMD_DC_DCN3_1)
 	case DCN_VERSION_3_1:
 		res_pool = dcn31_create_resource_pool(init_data, dc);
 		break;
-#endif
-=======
-	case DCN_VERSION_3_1:
-		res_pool = dcn31_create_resource_pool(init_data, dc);
-		break;
->>>>>>> 2734d6c1
 #endif
 	default:
 		break;
@@ -955,8 +931,6 @@
 				|| data->format == PIXEL_FORMAT_420BPP10) ? 2 : 1;
 	int split_count, split_idx, ro_lb, ro_tb, recout_full_x, recout_full_y;
 	bool orthogonal_rotation, flip_vert_scan_dir, flip_horz_scan_dir;
-<<<<<<< HEAD
-=======
 
 	calculate_split_count_and_index(pipe_ctx, &split_count, &split_idx);
 	/*
@@ -975,30 +949,8 @@
 		ro_lb = data->recout.x - recout_full_x;
 	ro_tb = data->recout.y - recout_full_y;
 	ASSERT(ro_lb >= 0 && ro_tb >= 0);
->>>>>>> 2734d6c1
-
-	calculate_split_count_and_index(pipe_ctx, &split_count, &split_idx);
+
 	/*
-<<<<<<< HEAD
-	 * recout full is what the recout would have been if we didnt clip
-	 * the source plane at all. We only care about left(ro_lb) and top(ro_tb)
-	 * offsets of recout within recout full because those are the directions
-	 * we scan from and therefore the only ones that affect inits.
-	 */
-	recout_full_x = stream->dst.x + (plane_state->dst_rect.x - stream->src.x)
-			* stream->dst.width / stream->src.width;
-	recout_full_y = stream->dst.y + (plane_state->dst_rect.y - stream->src.y)
-			* stream->dst.height / stream->src.height;
-	if (pipe_ctx->prev_odm_pipe && split_idx)
-		ro_lb = data->h_active * split_idx - recout_full_x;
-	else
-		ro_lb = data->recout.x - recout_full_x;
-	ro_tb = data->recout.y - recout_full_y;
-	ASSERT(ro_lb >= 0 && ro_tb >= 0);
-
-	/*
-=======
->>>>>>> 2734d6c1
 	 * Work in recout rotation since that requires less transformations
 	 */
 	get_vp_scan_direction(
@@ -2184,11 +2136,7 @@
 
 	if (!new_ctx)
 		return DC_ERROR_UNEXPECTED;
-<<<<<<< HEAD
-#if defined(CONFIG_DRM_AMD_DC_DCN3_1)
-=======
 #if defined(CONFIG_DRM_AMD_DC_DCN)
->>>>>>> 2734d6c1
 
 	/*
 	 * Update link encoder to stream assignment.
