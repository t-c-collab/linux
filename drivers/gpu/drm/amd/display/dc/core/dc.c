/*
 * Copyright 2015 Advanced Micro Devices, Inc.
 *
 * Permission is hereby granted, free of charge, to any person obtaining a
 * copy of this software and associated documentation files (the "Software"),
 * to deal in the Software without restriction, including without limitation
 * the rights to use, copy, modify, merge, publish, distribute, sublicense,
 * and/or sell copies of the Software, and to permit persons to whom the
 * Software is furnished to do so, subject to the following conditions:
 *
 * The above copyright notice and this permission notice shall be included in
 * all copies or substantial portions of the Software.
 *
 * THE SOFTWARE IS PROVIDED "AS IS", WITHOUT WARRANTY OF ANY KIND, EXPRESS OR
 * IMPLIED, INCLUDING BUT NOT LIMITED TO THE WARRANTIES OF MERCHANTABILITY,
 * FITNESS FOR A PARTICULAR PURPOSE AND NONINFRINGEMENT.  IN NO EVENT SHALL
 * THE COPYRIGHT HOLDER(S) OR AUTHOR(S) BE LIABLE FOR ANY CLAIM, DAMAGES OR
 * OTHER LIABILITY, WHETHER IN AN ACTION OF CONTRACT, TORT OR OTHERWISE,
 * ARISING FROM, OUT OF OR IN CONNECTION WITH THE SOFTWARE OR THE USE OR
 * OTHER DEALINGS IN THE SOFTWARE.
 *
 * Authors: AMD
 */

#include <linux/slab.h>
#include <linux/mm.h>

#include "dm_services.h"

#include "dc.h"

#include "core_status.h"
#include "core_types.h"
#include "hw_sequencer.h"
#include "dce/dce_hwseq.h"

#include "resource.h"

#include "clk_mgr.h"
#include "clock_source.h"
#include "dc_bios_types.h"

#include "bios_parser_interface.h"
#include "bios/bios_parser_helper.h"
#include "include/irq_service_interface.h"
#include "transform.h"
#include "dmcu.h"
#include "dpp.h"
#include "timing_generator.h"
#include "abm.h"
#include "virtual/virtual_link_encoder.h"
#include "hubp.h"

#include "link_hwss.h"
#include "link_encoder.h"
#include "link_enc_cfg.h"

#include "dc_link.h"
#include "dc_link_ddc.h"
#include "dm_helpers.h"
#include "mem_input.h"

#include "dc_link_dp.h"
#include "dc_dmub_srv.h"

#include "dsc.h"

#include "vm_helper.h"

#include "dce/dce_i2c.h"

#include "dmub/dmub_srv.h"

#include "i2caux_interface.h"
#include "dce/dmub_hw_lock_mgr.h"

#include "dc_trace.h"

#define CTX \
	dc->ctx

#define DC_LOGGER \
	dc->ctx->logger

static const char DC_BUILD_ID[] = "production-build";

/**
 * DOC: Overview
 *
 * DC is the OS-agnostic component of the amdgpu DC driver.
 *
 * DC maintains and validates a set of structs representing the state of the
 * driver and writes that state to AMD hardware
 *
 * Main DC HW structs:
 *
 * struct dc - The central struct.  One per driver.  Created on driver load,
 * destroyed on driver unload.
 *
 * struct dc_context - One per driver.
 * Used as a backpointer by most other structs in dc.
 *
 * struct dc_link - One per connector (the physical DP, HDMI, miniDP, or eDP
 * plugpoints).  Created on driver load, destroyed on driver unload.
 *
 * struct dc_sink - One per display.  Created on boot or hotplug.
 * Destroyed on shutdown or hotunplug.  A dc_link can have a local sink
 * (the display directly attached).  It may also have one or more remote
 * sinks (in the Multi-Stream Transport case)
 *
 * struct resource_pool - One per driver.  Represents the hw blocks not in the
 * main pipeline.  Not directly accessible by dm.
 *
 * Main dc state structs:
 *
 * These structs can be created and destroyed as needed.  There is a full set of
 * these structs in dc->current_state representing the currently programmed state.
 *
 * struct dc_state - The global DC state to track global state information,
 * such as bandwidth values.
 *
 * struct dc_stream_state - Represents the hw configuration for the pipeline from
 * a framebuffer to a display.  Maps one-to-one with dc_sink.
 *
 * struct dc_plane_state - Represents a framebuffer.  Each stream has at least one,
 * and may have more in the Multi-Plane Overlay case.
 *
 * struct resource_context - Represents the programmable state of everything in
 * the resource_pool.  Not directly accessible by dm.
 *
 * struct pipe_ctx - A member of struct resource_context.  Represents the
 * internal hardware pipeline components.  Each dc_plane_state has either
 * one or two (in the pipe-split case).
 */

/*******************************************************************************
 * Private functions
 ******************************************************************************/

static inline void elevate_update_type(enum surface_update_type *original, enum surface_update_type new)
{
	if (new > *original)
		*original = new;
}

static void destroy_links(struct dc *dc)
{
	uint32_t i;

	for (i = 0; i < dc->link_count; i++) {
		if (NULL != dc->links[i])
			link_destroy(&dc->links[i]);
	}
}

static uint32_t get_num_of_internal_disp(struct dc_link **links, uint32_t num_links)
{
	int i;
	uint32_t count = 0;

	for (i = 0; i < num_links; i++) {
		if (links[i]->connector_signal == SIGNAL_TYPE_EDP ||
				links[i]->is_internal_display)
			count++;
	}

	return count;
}

static int get_seamless_boot_stream_count(struct dc_state *ctx)
{
	uint8_t i;
	uint8_t seamless_boot_stream_count = 0;

	for (i = 0; i < ctx->stream_count; i++)
		if (ctx->streams[i]->apply_seamless_boot_optimization)
			seamless_boot_stream_count++;

	return seamless_boot_stream_count;
}

static bool create_links(
		struct dc *dc,
		uint32_t num_virtual_links)
{
	int i;
	int connectors_num;
	struct dc_bios *bios = dc->ctx->dc_bios;

	dc->link_count = 0;

	connectors_num = bios->funcs->get_connectors_number(bios);

	DC_LOG_DC("BIOS object table - number of connectors: %d", connectors_num);

	if (connectors_num > ENUM_ID_COUNT) {
		dm_error(
			"DC: Number of connectors %d exceeds maximum of %d!\n",
			connectors_num,
			ENUM_ID_COUNT);
		return false;
	}

	dm_output_to_console(
		"DC: %s: connectors_num: physical:%d, virtual:%d\n",
		__func__,
		connectors_num,
		num_virtual_links);

	for (i = 0; i < connectors_num; i++) {
		struct link_init_data link_init_params = {0};
		struct dc_link *link;

		DC_LOG_DC("BIOS object table - printing link object info for connector number: %d, link_index: %d", i, dc->link_count);

		link_init_params.ctx = dc->ctx;
		/* next BIOS object table connector */
		link_init_params.connector_index = i;
		link_init_params.link_index = dc->link_count;
		link_init_params.dc = dc;
		link = link_create(&link_init_params);

		if (link) {
				dc->links[dc->link_count] = link;
				link->dc = dc;
				++dc->link_count;
		}
	}

	DC_LOG_DC("BIOS object table - end");

	for (i = 0; i < num_virtual_links; i++) {
		struct dc_link *link = kzalloc(sizeof(*link), GFP_KERNEL);
		struct encoder_init_data enc_init = {0};

		if (link == NULL) {
			BREAK_TO_DEBUGGER();
			goto failed_alloc;
		}

		link->link_index = dc->link_count;
		dc->links[dc->link_count] = link;
		dc->link_count++;

		link->ctx = dc->ctx;
		link->dc = dc;
		link->connector_signal = SIGNAL_TYPE_VIRTUAL;
		link->link_id.type = OBJECT_TYPE_CONNECTOR;
		link->link_id.id = CONNECTOR_ID_VIRTUAL;
		link->link_id.enum_id = ENUM_ID_1;
		link->link_enc = kzalloc(sizeof(*link->link_enc), GFP_KERNEL);

		if (!link->link_enc) {
			BREAK_TO_DEBUGGER();
			goto failed_alloc;
		}

		link->link_status.dpcd_caps = &link->dpcd_caps;

		enc_init.ctx = dc->ctx;
		enc_init.channel = CHANNEL_ID_UNKNOWN;
		enc_init.hpd_source = HPD_SOURCEID_UNKNOWN;
		enc_init.transmitter = TRANSMITTER_UNKNOWN;
		enc_init.connector = link->link_id;
		enc_init.encoder.type = OBJECT_TYPE_ENCODER;
		enc_init.encoder.id = ENCODER_ID_INTERNAL_VIRTUAL;
		enc_init.encoder.enum_id = ENUM_ID_1;
		virtual_link_encoder_construct(link->link_enc, &enc_init);
	}

	dc->caps.num_of_internal_disp = get_num_of_internal_disp(dc->links, dc->link_count);

	return true;

failed_alloc:
	return false;
}

static struct dc_perf_trace *dc_perf_trace_create(void)
{
	return kzalloc(sizeof(struct dc_perf_trace), GFP_KERNEL);
}

static void dc_perf_trace_destroy(struct dc_perf_trace **perf_trace)
{
	kfree(*perf_trace);
	*perf_trace = NULL;
}

/**
 *  dc_stream_adjust_vmin_vmax:
 *
 *  Looks up the pipe context of dc_stream_state and updates the
 *  vertical_total_min and vertical_total_max of the DRR, Dynamic Refresh
 *  Rate, which is a power-saving feature that targets reducing panel
 *  refresh rate while the screen is static
 *
 *  @dc:     dc reference
 *  @stream: Initial dc stream state
 *  @adjust: Updated parameters for vertical_total_min and vertical_total_max
 */
bool dc_stream_adjust_vmin_vmax(struct dc *dc,
		struct dc_stream_state *stream,
		struct dc_crtc_timing_adjust *adjust)
{
	int i;
	bool ret = false;

	stream->adjust.v_total_max = adjust->v_total_max;
	stream->adjust.v_total_mid = adjust->v_total_mid;
	stream->adjust.v_total_mid_frame_num = adjust->v_total_mid_frame_num;
	stream->adjust.v_total_min = adjust->v_total_min;

	for (i = 0; i < MAX_PIPES; i++) {
		struct pipe_ctx *pipe = &dc->current_state->res_ctx.pipe_ctx[i];

		if (pipe->stream == stream && pipe->stream_res.tg) {
			dc->hwss.set_drr(&pipe,
					1,
					*adjust);

			ret = true;
		}
	}
	return ret;
}

/**
 *****************************************************************************
 *  Function: dc_stream_get_last_vrr_vtotal
 *
 *  @brief
 *     Looks up the pipe context of dc_stream_state and gets the
 *     last VTOTAL used by DRR (Dynamic Refresh Rate)
 *
 *  @param [in] dc: dc reference
 *  @param [in] stream: Initial dc stream state
 *  @param [in] adjust: Updated parameters for vertical_total_min and
 *  vertical_total_max
 *****************************************************************************
 */
bool dc_stream_get_last_used_drr_vtotal(struct dc *dc,
		struct dc_stream_state *stream,
		uint32_t *refresh_rate)
{
	bool status = false;

	int i = 0;

	for (i = 0; i < MAX_PIPES; i++) {
		struct pipe_ctx *pipe = &dc->current_state->res_ctx.pipe_ctx[i];

		if (pipe->stream == stream && pipe->stream_res.tg) {
			/* Only execute if a function pointer has been defined for
			 * the DC version in question
			 */
			if (pipe->stream_res.tg->funcs->get_last_used_drr_vtotal) {
				pipe->stream_res.tg->funcs->get_last_used_drr_vtotal(pipe->stream_res.tg, refresh_rate);

				status = true;

				break;
			}
		}
	}

	return status;
}

bool dc_stream_get_crtc_position(struct dc *dc,
		struct dc_stream_state **streams, int num_streams,
		unsigned int *v_pos, unsigned int *nom_v_pos)
{
	/* TODO: Support multiple streams */
	const struct dc_stream_state *stream = streams[0];
	int i;
	bool ret = false;
	struct crtc_position position;

	for (i = 0; i < MAX_PIPES; i++) {
		struct pipe_ctx *pipe =
				&dc->current_state->res_ctx.pipe_ctx[i];

		if (pipe->stream == stream && pipe->stream_res.stream_enc) {
			dc->hwss.get_position(&pipe, 1, &position);

			*v_pos = position.vertical_count;
			*nom_v_pos = position.nominal_vcount;
			ret = true;
		}
	}
	return ret;
}

#if defined(CONFIG_DRM_AMD_SECURE_DISPLAY)
bool dc_stream_forward_dmcu_crc_window(struct dc *dc, struct dc_stream_state *stream,
			     struct crc_params *crc_window)
{
	int i;
	struct dmcu *dmcu = dc->res_pool->dmcu;
	struct pipe_ctx *pipe;
	struct crc_region tmp_win, *crc_win;
	struct otg_phy_mux mapping_tmp, *mux_mapping;

	/*crc window can't be null*/
	if (!crc_window)
		return false;

	if ((dmcu != NULL && dmcu->funcs->is_dmcu_initialized(dmcu))) {
		crc_win = &tmp_win;
		mux_mapping = &mapping_tmp;
		/*set crc window*/
		tmp_win.x_start = crc_window->windowa_x_start;
		tmp_win.y_start = crc_window->windowa_y_start;
		tmp_win.x_end = crc_window->windowa_x_end;
		tmp_win.y_end = crc_window->windowa_y_end;

		for (i = 0; i < MAX_PIPES; i++) {
			pipe = &dc->current_state->res_ctx.pipe_ctx[i];
			if (pipe->stream == stream && !pipe->top_pipe && !pipe->prev_odm_pipe)
				break;
		}

		/* Stream not found */
		if (i == MAX_PIPES)
			return false;


		/*set mux routing info*/
		mapping_tmp.phy_output_num = stream->link->link_enc_hw_inst;
		mapping_tmp.otg_output_num = pipe->stream_res.tg->inst;

		dmcu->funcs->forward_crc_window(dmcu, crc_win, mux_mapping);
	} else {
		DC_LOG_DC("dmcu is not initialized");
		return false;
	}

	return true;
}

bool dc_stream_stop_dmcu_crc_win_update(struct dc *dc, struct dc_stream_state *stream)
{
	int i;
	struct dmcu *dmcu = dc->res_pool->dmcu;
	struct pipe_ctx *pipe;
	struct otg_phy_mux mapping_tmp, *mux_mapping;

	if ((dmcu != NULL && dmcu->funcs->is_dmcu_initialized(dmcu))) {
		mux_mapping = &mapping_tmp;

		for (i = 0; i < MAX_PIPES; i++) {
			pipe = &dc->current_state->res_ctx.pipe_ctx[i];
			if (pipe->stream == stream && !pipe->top_pipe && !pipe->prev_odm_pipe)
				break;
		}

		/* Stream not found */
		if (i == MAX_PIPES)
			return false;


		/*set mux routing info*/
		mapping_tmp.phy_output_num = stream->link->link_enc_hw_inst;
		mapping_tmp.otg_output_num = pipe->stream_res.tg->inst;

		dmcu->funcs->stop_crc_win_update(dmcu, mux_mapping);
	} else {
		DC_LOG_DC("dmcu is not initialized");
		return false;
	}

	return true;
}
#endif

/**
 * dc_stream_configure_crc() - Configure CRC capture for the given stream.
 * @dc: DC Object
 * @stream: The stream to configure CRC on.
 * @enable: Enable CRC if true, disable otherwise.
 * @crc_window: CRC window (x/y start/end) information
 * @continuous: Capture CRC on every frame if true. Otherwise, only capture
 *              once.
 *
 * By default, only CRC0 is configured, and the entire frame is used to
 * calculate the crc.
 */
bool dc_stream_configure_crc(struct dc *dc, struct dc_stream_state *stream,
			     struct crc_params *crc_window, bool enable, bool continuous)
{
	int i;
	struct pipe_ctx *pipe;
	struct crc_params param;
	struct timing_generator *tg;

	for (i = 0; i < MAX_PIPES; i++) {
		pipe = &dc->current_state->res_ctx.pipe_ctx[i];
		if (pipe->stream == stream && !pipe->top_pipe && !pipe->prev_odm_pipe)
			break;
	}
	/* Stream not found */
	if (i == MAX_PIPES)
		return false;

	/* By default, capture the full frame */
	param.windowa_x_start = 0;
	param.windowa_y_start = 0;
	param.windowa_x_end = pipe->stream->timing.h_addressable;
	param.windowa_y_end = pipe->stream->timing.v_addressable;
	param.windowb_x_start = 0;
	param.windowb_y_start = 0;
	param.windowb_x_end = pipe->stream->timing.h_addressable;
	param.windowb_y_end = pipe->stream->timing.v_addressable;

	if (crc_window) {
		param.windowa_x_start = crc_window->windowa_x_start;
		param.windowa_y_start = crc_window->windowa_y_start;
		param.windowa_x_end = crc_window->windowa_x_end;
		param.windowa_y_end = crc_window->windowa_y_end;
		param.windowb_x_start = crc_window->windowb_x_start;
		param.windowb_y_start = crc_window->windowb_y_start;
		param.windowb_x_end = crc_window->windowb_x_end;
		param.windowb_y_end = crc_window->windowb_y_end;
	}

	param.dsc_mode = pipe->stream->timing.flags.DSC ? 1:0;
	param.odm_mode = pipe->next_odm_pipe ? 1:0;

	/* Default to the union of both windows */
	param.selection = UNION_WINDOW_A_B;
	param.continuous_mode = continuous;
	param.enable = enable;

	tg = pipe->stream_res.tg;

	/* Only call if supported */
	if (tg->funcs->configure_crc)
		return tg->funcs->configure_crc(tg, &param);
	DC_LOG_WARNING("CRC capture not supported.");
	return false;
}

/**
 * dc_stream_get_crc() - Get CRC values for the given stream.
 * @dc: DC object
 * @stream: The DC stream state of the stream to get CRCs from.
 * @r_cr: CRC value for the first of the 3 channels stored here.
 * @g_y:  CRC value for the second of the 3 channels stored here.
 * @b_cb: CRC value for the third of the 3 channels stored here.
 *
 * dc_stream_configure_crc needs to be called beforehand to enable CRCs.
 * Return false if stream is not found, or if CRCs are not enabled.
 */
bool dc_stream_get_crc(struct dc *dc, struct dc_stream_state *stream,
		       uint32_t *r_cr, uint32_t *g_y, uint32_t *b_cb)
{
	int i;
	struct pipe_ctx *pipe;
	struct timing_generator *tg;

	for (i = 0; i < MAX_PIPES; i++) {
		pipe = &dc->current_state->res_ctx.pipe_ctx[i];
		if (pipe->stream == stream)
			break;
	}
	/* Stream not found */
	if (i == MAX_PIPES)
		return false;

	tg = pipe->stream_res.tg;

	if (tg->funcs->get_crc)
		return tg->funcs->get_crc(tg, r_cr, g_y, b_cb);
	DC_LOG_WARNING("CRC capture not supported.");
	return false;
}

void dc_stream_set_dyn_expansion(struct dc *dc, struct dc_stream_state *stream,
		enum dc_dynamic_expansion option)
{
	/* OPP FMT dyn expansion updates*/
	int i;
	struct pipe_ctx *pipe_ctx;

	for (i = 0; i < MAX_PIPES; i++) {
		if (dc->current_state->res_ctx.pipe_ctx[i].stream
				== stream) {
			pipe_ctx = &dc->current_state->res_ctx.pipe_ctx[i];
			pipe_ctx->stream_res.opp->dyn_expansion = option;
			pipe_ctx->stream_res.opp->funcs->opp_set_dyn_expansion(
					pipe_ctx->stream_res.opp,
					COLOR_SPACE_YCBCR601,
					stream->timing.display_color_depth,
					stream->signal);
		}
	}
}

void dc_stream_set_dither_option(struct dc_stream_state *stream,
		enum dc_dither_option option)
{
	struct bit_depth_reduction_params params;
	struct dc_link *link = stream->link;
	struct pipe_ctx *pipes = NULL;
	int i;

	for (i = 0; i < MAX_PIPES; i++) {
		if (link->dc->current_state->res_ctx.pipe_ctx[i].stream ==
				stream) {
			pipes = &link->dc->current_state->res_ctx.pipe_ctx[i];
			break;
		}
	}

	if (!pipes)
		return;
	if (option > DITHER_OPTION_MAX)
		return;

	stream->dither_option = option;

	memset(&params, 0, sizeof(params));
	resource_build_bit_depth_reduction_params(stream, &params);
	stream->bit_depth_params = params;

	if (pipes->plane_res.xfm &&
	    pipes->plane_res.xfm->funcs->transform_set_pixel_storage_depth) {
		pipes->plane_res.xfm->funcs->transform_set_pixel_storage_depth(
			pipes->plane_res.xfm,
			pipes->plane_res.scl_data.lb_params.depth,
			&stream->bit_depth_params);
	}

	pipes->stream_res.opp->funcs->
		opp_program_bit_depth_reduction(pipes->stream_res.opp, &params);
}

bool dc_stream_set_gamut_remap(struct dc *dc, const struct dc_stream_state *stream)
{
	int i;
	bool ret = false;
	struct pipe_ctx *pipes;

	for (i = 0; i < MAX_PIPES; i++) {
		if (dc->current_state->res_ctx.pipe_ctx[i].stream == stream) {
			pipes = &dc->current_state->res_ctx.pipe_ctx[i];
			dc->hwss.program_gamut_remap(pipes);
			ret = true;
		}
	}

	return ret;
}

bool dc_stream_program_csc_matrix(struct dc *dc, struct dc_stream_state *stream)
{
	int i;
	bool ret = false;
	struct pipe_ctx *pipes;

	for (i = 0; i < MAX_PIPES; i++) {
		if (dc->current_state->res_ctx.pipe_ctx[i].stream
				== stream) {

			pipes = &dc->current_state->res_ctx.pipe_ctx[i];
			dc->hwss.program_output_csc(dc,
					pipes,
					stream->output_color_space,
					stream->csc_color_matrix.matrix,
					pipes->stream_res.opp->inst);
			ret = true;
		}
	}

	return ret;
}

void dc_stream_set_static_screen_params(struct dc *dc,
		struct dc_stream_state **streams,
		int num_streams,
		const struct dc_static_screen_params *params)
{
	int i, j;
	struct pipe_ctx *pipes_affected[MAX_PIPES];
	int num_pipes_affected = 0;

	for (i = 0; i < num_streams; i++) {
		struct dc_stream_state *stream = streams[i];

		for (j = 0; j < MAX_PIPES; j++) {
			if (dc->current_state->res_ctx.pipe_ctx[j].stream
					== stream) {
				pipes_affected[num_pipes_affected++] =
						&dc->current_state->res_ctx.pipe_ctx[j];
			}
		}
	}

	dc->hwss.set_static_screen_control(pipes_affected, num_pipes_affected, params);
}

static void dc_destruct(struct dc *dc)
{
	if (dc->current_state) {
		dc_release_state(dc->current_state);
		dc->current_state = NULL;
	}

	destroy_links(dc);

	if (dc->clk_mgr) {
		dc_destroy_clk_mgr(dc->clk_mgr);
		dc->clk_mgr = NULL;
	}

	dc_destroy_resource_pool(dc);

	if (dc->ctx->gpio_service)
		dal_gpio_service_destroy(&dc->ctx->gpio_service);

	if (dc->ctx->created_bios)
		dal_bios_parser_destroy(&dc->ctx->dc_bios);

	dc_perf_trace_destroy(&dc->ctx->perf_trace);

	kfree(dc->ctx);
	dc->ctx = NULL;

	kfree(dc->bw_vbios);
	dc->bw_vbios = NULL;

	kfree(dc->bw_dceip);
	dc->bw_dceip = NULL;

#ifdef CONFIG_DRM_AMD_DC_DCN
	kfree(dc->dcn_soc);
	dc->dcn_soc = NULL;

	kfree(dc->dcn_ip);
	dc->dcn_ip = NULL;

#endif
	kfree(dc->vm_helper);
	dc->vm_helper = NULL;

}

static bool dc_construct_ctx(struct dc *dc,
		const struct dc_init_data *init_params)
{
	struct dc_context *dc_ctx;
	enum dce_version dc_version = DCE_VERSION_UNKNOWN;

	dc_ctx = kzalloc(sizeof(*dc_ctx), GFP_KERNEL);
	if (!dc_ctx)
		return false;

	dc_ctx->cgs_device = init_params->cgs_device;
	dc_ctx->driver_context = init_params->driver;
	dc_ctx->dc = dc;
	dc_ctx->asic_id = init_params->asic_id;
	dc_ctx->dc_sink_id_count = 0;
	dc_ctx->dc_stream_id_count = 0;
	dc_ctx->dce_environment = init_params->dce_environment;

	/* Create logger */

	dc_version = resource_parse_asic_id(init_params->asic_id);
	dc_ctx->dce_version = dc_version;

	dc_ctx->perf_trace = dc_perf_trace_create();
	if (!dc_ctx->perf_trace) {
		ASSERT_CRITICAL(false);
		return false;
	}

	dc->ctx = dc_ctx;

	return true;
}

static bool dc_construct(struct dc *dc,
		const struct dc_init_data *init_params)
{
	struct dc_context *dc_ctx;
	struct bw_calcs_dceip *dc_dceip;
	struct bw_calcs_vbios *dc_vbios;
#ifdef CONFIG_DRM_AMD_DC_DCN
	struct dcn_soc_bounding_box *dcn_soc;
	struct dcn_ip_params *dcn_ip;
#endif

	dc->config = init_params->flags;

	// Allocate memory for the vm_helper
	dc->vm_helper = kzalloc(sizeof(struct vm_helper), GFP_KERNEL);
	if (!dc->vm_helper) {
		dm_error("%s: failed to create dc->vm_helper\n", __func__);
		goto fail;
	}

	memcpy(&dc->bb_overrides, &init_params->bb_overrides, sizeof(dc->bb_overrides));

	dc_dceip = kzalloc(sizeof(*dc_dceip), GFP_KERNEL);
	if (!dc_dceip) {
		dm_error("%s: failed to create dceip\n", __func__);
		goto fail;
	}

	dc->bw_dceip = dc_dceip;

	dc_vbios = kzalloc(sizeof(*dc_vbios), GFP_KERNEL);
	if (!dc_vbios) {
		dm_error("%s: failed to create vbios\n", __func__);
		goto fail;
	}

	dc->bw_vbios = dc_vbios;
#ifdef CONFIG_DRM_AMD_DC_DCN
	dcn_soc = kzalloc(sizeof(*dcn_soc), GFP_KERNEL);
	if (!dcn_soc) {
		dm_error("%s: failed to create dcn_soc\n", __func__);
		goto fail;
	}

	dc->dcn_soc = dcn_soc;

	dcn_ip = kzalloc(sizeof(*dcn_ip), GFP_KERNEL);
	if (!dcn_ip) {
		dm_error("%s: failed to create dcn_ip\n", __func__);
		goto fail;
	}

	dc->dcn_ip = dcn_ip;
#endif

	if (!dc_construct_ctx(dc, init_params)) {
		dm_error("%s: failed to create ctx\n", __func__);
		goto fail;
	}

        dc_ctx = dc->ctx;

	/* Resource should construct all asic specific resources.
	 * This should be the only place where we need to parse the asic id
	 */
	if (init_params->vbios_override)
		dc_ctx->dc_bios = init_params->vbios_override;
	else {
		/* Create BIOS parser */
		struct bp_init_data bp_init_data;

		bp_init_data.ctx = dc_ctx;
		bp_init_data.bios = init_params->asic_id.atombios_base_address;

		dc_ctx->dc_bios = dal_bios_parser_create(
				&bp_init_data, dc_ctx->dce_version);

		if (!dc_ctx->dc_bios) {
			ASSERT_CRITICAL(false);
			goto fail;
		}

		dc_ctx->created_bios = true;
	}

	dc->vendor_signature = init_params->vendor_signature;

	/* Create GPIO service */
	dc_ctx->gpio_service = dal_gpio_service_create(
			dc_ctx->dce_version,
			dc_ctx->dce_environment,
			dc_ctx);

	if (!dc_ctx->gpio_service) {
		ASSERT_CRITICAL(false);
		goto fail;
	}

	dc->res_pool = dc_create_resource_pool(dc, init_params, dc_ctx->dce_version);
	if (!dc->res_pool)
		goto fail;

	/* set i2c speed if not done by the respective dcnxxx__resource.c */
	if (dc->caps.i2c_speed_in_khz_hdcp == 0)
		dc->caps.i2c_speed_in_khz_hdcp = dc->caps.i2c_speed_in_khz;

	dc->clk_mgr = dc_clk_mgr_create(dc->ctx, dc->res_pool->pp_smu, dc->res_pool->dccg);
	if (!dc->clk_mgr)
		goto fail;
#ifdef CONFIG_DRM_AMD_DC_DCN
	dc->clk_mgr->force_smu_not_present = init_params->force_smu_not_present;
#endif

	if (dc->res_pool->funcs->update_bw_bounding_box)
		dc->res_pool->funcs->update_bw_bounding_box(dc, dc->clk_mgr->bw_params);

	/* Creation of current_state must occur after dc->dml
	 * is initialized in dc_create_resource_pool because
	 * on creation it copies the contents of dc->dml
	 */

	dc->current_state = dc_create_state(dc);

	if (!dc->current_state) {
		dm_error("%s: failed to create validate ctx\n", __func__);
		goto fail;
	}

	dc_resource_state_construct(dc, dc->current_state);

	if (!create_links(dc, init_params->num_virtual_links))
		goto fail;

	/* Initialise DIG link encoder resource tracking variables. */
	link_enc_cfg_init(dc, dc->current_state);

	return true;

fail:
	return false;
}

static void disable_all_writeback_pipes_for_stream(
		const struct dc *dc,
		struct dc_stream_state *stream,
		struct dc_state *context)
{
	int i;

	for (i = 0; i < stream->num_wb_info; i++)
		stream->writeback_info[i].wb_enabled = false;
}

static void apply_ctx_interdependent_lock(struct dc *dc, struct dc_state *context,
					  struct dc_stream_state *stream, bool lock)
{
	int i;

	/* Checks if interdependent update function pointer is NULL or not, takes care of DCE110 case */
	if (dc->hwss.interdependent_update_lock)
		dc->hwss.interdependent_update_lock(dc, context, lock);
	else {
		for (i = 0; i < dc->res_pool->pipe_count; i++) {
			struct pipe_ctx *pipe_ctx = &context->res_ctx.pipe_ctx[i];
			struct pipe_ctx *old_pipe_ctx = &dc->current_state->res_ctx.pipe_ctx[i];

			// Copied conditions that were previously in dce110_apply_ctx_for_surface
			if (stream == pipe_ctx->stream) {
				if (!pipe_ctx->top_pipe &&
					(pipe_ctx->plane_state || old_pipe_ctx->plane_state))
					dc->hwss.pipe_control_lock(dc, pipe_ctx, lock);
			}
		}
	}
}

static void disable_dangling_plane(struct dc *dc, struct dc_state *context)
{
	int i, j;
	struct dc_state *dangling_context = dc_create_state(dc);
	struct dc_state *current_ctx;

	if (dangling_context == NULL)
		return;

	dc_resource_state_copy_construct(dc->current_state, dangling_context);

	for (i = 0; i < dc->res_pool->pipe_count; i++) {
		struct dc_stream_state *old_stream =
				dc->current_state->res_ctx.pipe_ctx[i].stream;
		bool should_disable = true;

		for (j = 0; j < context->stream_count; j++) {
			if (old_stream == context->streams[j]) {
				should_disable = false;
				break;
			}
		}
		if (should_disable && old_stream) {
			dc_rem_all_planes_for_stream(dc, old_stream, dangling_context);
			disable_all_writeback_pipes_for_stream(dc, old_stream, dangling_context);

			if (dc->hwss.apply_ctx_for_surface) {
				apply_ctx_interdependent_lock(dc, dc->current_state, old_stream, true);
				dc->hwss.apply_ctx_for_surface(dc, old_stream, 0, dangling_context);
				apply_ctx_interdependent_lock(dc, dc->current_state, old_stream, false);
				dc->hwss.post_unlock_program_front_end(dc, dangling_context);
			}
			if (dc->hwss.program_front_end_for_ctx) {
				dc->hwss.interdependent_update_lock(dc, dc->current_state, true);
				dc->hwss.program_front_end_for_ctx(dc, dangling_context);
				dc->hwss.interdependent_update_lock(dc, dc->current_state, false);
				dc->hwss.post_unlock_program_front_end(dc, dangling_context);
			}
		}
	}

	current_ctx = dc->current_state;
	dc->current_state = dangling_context;
	dc_release_state(current_ctx);
}

static void disable_vbios_mode_if_required(
		struct dc *dc,
		struct dc_state *context)
{
	unsigned int i, j;

	/* check if timing_changed, disable stream*/
	for (i = 0; i < dc->res_pool->pipe_count; i++) {
		struct dc_stream_state *stream = NULL;
		struct dc_link *link = NULL;
		struct pipe_ctx *pipe = NULL;

		pipe = &context->res_ctx.pipe_ctx[i];
		stream = pipe->stream;
		if (stream == NULL)
			continue;

		// only looking for first odm pipe
		if (pipe->prev_odm_pipe)
			continue;

		if (stream->link->local_sink &&
			stream->link->local_sink->sink_signal == SIGNAL_TYPE_EDP) {
			link = stream->link;
		}

		if (link != NULL && link->link_enc->funcs->is_dig_enabled(link->link_enc)) {
			unsigned int enc_inst, tg_inst = 0;
			unsigned int pix_clk_100hz;

			enc_inst = link->link_enc->funcs->get_dig_frontend(link->link_enc);
			if (enc_inst != ENGINE_ID_UNKNOWN) {
				for (j = 0; j < dc->res_pool->stream_enc_count; j++) {
					if (dc->res_pool->stream_enc[j]->id == enc_inst) {
						tg_inst = dc->res_pool->stream_enc[j]->funcs->dig_source_otg(
							dc->res_pool->stream_enc[j]);
						break;
					}
				}

				dc->res_pool->dp_clock_source->funcs->get_pixel_clk_frequency_100hz(
					dc->res_pool->dp_clock_source,
					tg_inst, &pix_clk_100hz);

				if (link->link_status.link_active) {
					uint32_t requested_pix_clk_100hz =
						pipe->stream_res.pix_clk_params.requested_pix_clk_100hz;

					if (pix_clk_100hz != requested_pix_clk_100hz) {
						core_link_disable_stream(pipe);
						pipe->stream->dpms_off = false;
					}
				}
			}
		}
	}
}

static void wait_for_no_pipes_pending(struct dc *dc, struct dc_state *context)
{
	int i;
	PERF_TRACE();
	for (i = 0; i < MAX_PIPES; i++) {
		int count = 0;
		struct pipe_ctx *pipe = &context->res_ctx.pipe_ctx[i];

		if (!pipe->plane_state)
			continue;

		/* Timeout 100 ms */
		while (count < 100000) {
			/* Must set to false to start with, due to OR in update function */
			pipe->plane_state->status.is_flip_pending = false;
			dc->hwss.update_pending_status(pipe);
			if (!pipe->plane_state->status.is_flip_pending)
				break;
			udelay(1);
			count++;
		}
		ASSERT(!pipe->plane_state->status.is_flip_pending);
	}
	PERF_TRACE();
}

/*******************************************************************************
 * Public functions
 ******************************************************************************/

struct dc *dc_create(const struct dc_init_data *init_params)
{
	struct dc *dc = kzalloc(sizeof(*dc), GFP_KERNEL);
	unsigned int full_pipe_count;

	if (!dc)
		return NULL;

	if (init_params->dce_environment == DCE_ENV_VIRTUAL_HW) {
		if (!dc_construct_ctx(dc, init_params))
			goto destruct_dc;
	} else {
		if (!dc_construct(dc, init_params))
			goto destruct_dc;

		full_pipe_count = dc->res_pool->pipe_count;
		if (dc->res_pool->underlay_pipe_index != NO_UNDERLAY_PIPE)
			full_pipe_count--;
		dc->caps.max_streams = min(
				full_pipe_count,
				dc->res_pool->stream_enc_count);

		dc->caps.max_links = dc->link_count;
		dc->caps.max_audios = dc->res_pool->audio_count;
		dc->caps.linear_pitch_alignment = 64;

		dc->caps.max_dp_protocol_version = DP_VERSION_1_4;

		if (dc->res_pool->dmcu != NULL)
			dc->versions.dmcu_version = dc->res_pool->dmcu->dmcu_version;
	}

	/* Populate versioning information */
	dc->versions.dc_ver = DC_VER;

	dc->build_id = DC_BUILD_ID;

	DC_LOG_DC("Display Core initialized\n");



	return dc;

destruct_dc:
	dc_destruct(dc);
	kfree(dc);
	return NULL;
}

static void detect_edp_presence(struct dc *dc)
{
	struct dc_link *edp_links[MAX_NUM_EDP];
	struct dc_link *edp_link = NULL;
	enum dc_connection_type type;
	int i;
	int edp_num;

	get_edp_links(dc, edp_links, &edp_num);
	if (!edp_num)
		return;

	for (i = 0; i < edp_num; i++) {
		edp_link = edp_links[i];
		if (dc->config.edp_not_connected) {
			edp_link->edp_sink_present = false;
		} else {
			dc_link_detect_sink(edp_link, &type);
			edp_link->edp_sink_present = (type != dc_connection_none);
		}
	}
}

void dc_hardware_init(struct dc *dc)
{

	detect_edp_presence(dc);
	if (dc->ctx->dce_environment != DCE_ENV_VIRTUAL_HW)
		dc->hwss.init_hw(dc);
}

void dc_init_callbacks(struct dc *dc,
		const struct dc_callback_init *init_params)
{
#ifdef CONFIG_DRM_AMD_DC_HDCP
	dc->ctx->cp_psp = init_params->cp_psp;
#endif
}

void dc_deinit_callbacks(struct dc *dc)
{
#ifdef CONFIG_DRM_AMD_DC_HDCP
	memset(&dc->ctx->cp_psp, 0, sizeof(dc->ctx->cp_psp));
#endif
}

void dc_destroy(struct dc **dc)
{
	dc_destruct(*dc);
	kfree(*dc);
	*dc = NULL;
}

static void enable_timing_multisync(
		struct dc *dc,
		struct dc_state *ctx)
{
	int i, multisync_count = 0;
	int pipe_count = dc->res_pool->pipe_count;
	struct pipe_ctx *multisync_pipes[MAX_PIPES] = { NULL };

	for (i = 0; i < pipe_count; i++) {
		if (!ctx->res_ctx.pipe_ctx[i].stream ||
				!ctx->res_ctx.pipe_ctx[i].stream->triggered_crtc_reset.enabled)
			continue;
		if (ctx->res_ctx.pipe_ctx[i].stream == ctx->res_ctx.pipe_ctx[i].stream->triggered_crtc_reset.event_source)
			continue;
		multisync_pipes[multisync_count] = &ctx->res_ctx.pipe_ctx[i];
		multisync_count++;
	}

	if (multisync_count > 0) {
		dc->hwss.enable_per_frame_crtc_position_reset(
			dc, multisync_count, multisync_pipes);
	}
}

static void program_timing_sync(
		struct dc *dc,
		struct dc_state *ctx)
{
	int i, j, k;
	int group_index = 0;
	int num_group = 0;
	int pipe_count = dc->res_pool->pipe_count;
	struct pipe_ctx *unsynced_pipes[MAX_PIPES] = { NULL };

	for (i = 0; i < pipe_count; i++) {
		if (!ctx->res_ctx.pipe_ctx[i].stream || ctx->res_ctx.pipe_ctx[i].top_pipe)
			continue;

		unsynced_pipes[i] = &ctx->res_ctx.pipe_ctx[i];
	}

	for (i = 0; i < pipe_count; i++) {
		int group_size = 1;
		enum timing_synchronization_type sync_type = NOT_SYNCHRONIZABLE;
		struct pipe_ctx *pipe_set[MAX_PIPES];

		if (!unsynced_pipes[i])
			continue;

		pipe_set[0] = unsynced_pipes[i];
		unsynced_pipes[i] = NULL;

		/* Add tg to the set, search rest of the tg's for ones with
		 * same timing, add all tgs with same timing to the group
		 */
		for (j = i + 1; j < pipe_count; j++) {
			if (!unsynced_pipes[j])
				continue;
			if (sync_type != TIMING_SYNCHRONIZABLE &&
				dc->hwss.enable_vblanks_synchronization &&
				unsynced_pipes[j]->stream_res.tg->funcs->align_vblanks &&
				resource_are_vblanks_synchronizable(
					unsynced_pipes[j]->stream,
					pipe_set[0]->stream)) {
				sync_type = VBLANK_SYNCHRONIZABLE;
				pipe_set[group_size] = unsynced_pipes[j];
				unsynced_pipes[j] = NULL;
				group_size++;
			} else
			if (sync_type != VBLANK_SYNCHRONIZABLE &&
				resource_are_streams_timing_synchronizable(
					unsynced_pipes[j]->stream,
					pipe_set[0]->stream)) {
				sync_type = TIMING_SYNCHRONIZABLE;
				pipe_set[group_size] = unsynced_pipes[j];
				unsynced_pipes[j] = NULL;
				group_size++;
			}
		}

		/* set first unblanked pipe as master */
		for (j = 0; j < group_size; j++) {
			bool is_blanked;

			if (pipe_set[j]->stream_res.opp->funcs->dpg_is_blanked)
				is_blanked =
					pipe_set[j]->stream_res.opp->funcs->dpg_is_blanked(pipe_set[j]->stream_res.opp);
			else
				is_blanked =
					pipe_set[j]->stream_res.tg->funcs->is_blanked(pipe_set[j]->stream_res.tg);
			if (!is_blanked) {
				if (j == 0)
					break;

				swap(pipe_set[0], pipe_set[j]);
				break;
			}
		}

		for (k = 0; k < group_size; k++) {
			struct dc_stream_status *status = dc_stream_get_status_from_state(ctx, pipe_set[k]->stream);

			status->timing_sync_info.group_id = num_group;
			status->timing_sync_info.group_size = group_size;
			if (k == 0)
				status->timing_sync_info.master = true;
			else
				status->timing_sync_info.master = false;

		}
		/* remove any other unblanked pipes as they have already been synced */
		for (j = j + 1; j < group_size; j++) {
			bool is_blanked;

			if (pipe_set[j]->stream_res.opp->funcs->dpg_is_blanked)
				is_blanked =
					pipe_set[j]->stream_res.opp->funcs->dpg_is_blanked(pipe_set[j]->stream_res.opp);
			else
				is_blanked =
					pipe_set[j]->stream_res.tg->funcs->is_blanked(pipe_set[j]->stream_res.tg);
			if (!is_blanked) {
				group_size--;
				pipe_set[j] = pipe_set[group_size];
				j--;
			}
		}

		if (group_size > 1) {
			if (sync_type == TIMING_SYNCHRONIZABLE) {
				dc->hwss.enable_timing_synchronization(
					dc, group_index, group_size, pipe_set);
			} else
				if (sync_type == VBLANK_SYNCHRONIZABLE) {
				dc->hwss.enable_vblanks_synchronization(
					dc, group_index, group_size, pipe_set);
				}
			group_index++;
		}
		num_group++;
	}
}

static bool context_changed(
		struct dc *dc,
		struct dc_state *context)
{
	uint8_t i;

	if (context->stream_count != dc->current_state->stream_count)
		return true;

	for (i = 0; i < dc->current_state->stream_count; i++) {
		if (dc->current_state->streams[i] != context->streams[i])
			return true;
	}

	return false;
}

bool dc_validate_seamless_boot_timing(const struct dc *dc,
				const struct dc_sink *sink,
				struct dc_crtc_timing *crtc_timing)
{
	struct timing_generator *tg;
	struct stream_encoder *se = NULL;

	struct dc_crtc_timing hw_crtc_timing = {0};

	struct dc_link *link = sink->link;
	unsigned int i, enc_inst, tg_inst = 0;

	/* Support seamless boot on EDP displays only */
	if (sink->sink_signal != SIGNAL_TYPE_EDP) {
		return false;
	}

	/* Check for enabled DIG to identify enabled display */
	if (!link->link_enc->funcs->is_dig_enabled(link->link_enc))
		return false;

	enc_inst = link->link_enc->funcs->get_dig_frontend(link->link_enc);

	if (enc_inst == ENGINE_ID_UNKNOWN)
		return false;

	for (i = 0; i < dc->res_pool->stream_enc_count; i++) {
		if (dc->res_pool->stream_enc[i]->id == enc_inst) {

			se = dc->res_pool->stream_enc[i];

			tg_inst = dc->res_pool->stream_enc[i]->funcs->dig_source_otg(
				dc->res_pool->stream_enc[i]);
			break;
		}
	}

	// tg_inst not found
	if (i == dc->res_pool->stream_enc_count)
		return false;

	if (tg_inst >= dc->res_pool->timing_generator_count)
		return false;

	tg = dc->res_pool->timing_generators[tg_inst];

	if (!tg->funcs->get_hw_timing)
		return false;

	if (!tg->funcs->get_hw_timing(tg, &hw_crtc_timing))
		return false;

	if (crtc_timing->h_total != hw_crtc_timing.h_total)
		return false;

	if (crtc_timing->h_border_left != hw_crtc_timing.h_border_left)
		return false;

	if (crtc_timing->h_addressable != hw_crtc_timing.h_addressable)
		return false;

	if (crtc_timing->h_border_right != hw_crtc_timing.h_border_right)
		return false;

	if (crtc_timing->h_front_porch != hw_crtc_timing.h_front_porch)
		return false;

	if (crtc_timing->h_sync_width != hw_crtc_timing.h_sync_width)
		return false;

	if (crtc_timing->v_total != hw_crtc_timing.v_total)
		return false;

	if (crtc_timing->v_border_top != hw_crtc_timing.v_border_top)
		return false;

	if (crtc_timing->v_addressable != hw_crtc_timing.v_addressable)
		return false;

	if (crtc_timing->v_border_bottom != hw_crtc_timing.v_border_bottom)
		return false;

	if (crtc_timing->v_front_porch != hw_crtc_timing.v_front_porch)
		return false;

	if (crtc_timing->v_sync_width != hw_crtc_timing.v_sync_width)
		return false;

	/* block DSC for now, as VBIOS does not currently support DSC timings */
	if (crtc_timing->flags.DSC)
		return false;

	if (dc_is_dp_signal(link->connector_signal)) {
		unsigned int pix_clk_100hz;

		dc->res_pool->dp_clock_source->funcs->get_pixel_clk_frequency_100hz(
			dc->res_pool->dp_clock_source,
			tg_inst, &pix_clk_100hz);

		if (crtc_timing->pix_clk_100hz != pix_clk_100hz)
			return false;

		if (!se->funcs->dp_get_pixel_format)
			return false;

		if (!se->funcs->dp_get_pixel_format(
			se,
			&hw_crtc_timing.pixel_encoding,
			&hw_crtc_timing.display_color_depth))
			return false;

		if (hw_crtc_timing.display_color_depth != crtc_timing->display_color_depth)
			return false;

		if (hw_crtc_timing.pixel_encoding != crtc_timing->pixel_encoding)
			return false;
	}

	if (link->dpcd_caps.dprx_feature.bits.VSC_SDP_COLORIMETRY_SUPPORTED) {
		return false;
	}

	if (is_edp_ilr_optimization_required(link, crtc_timing)) {
		DC_LOG_EVENT_LINK_TRAINING("Seamless boot disabled to optimize eDP link rate\n");
		return false;
	}

	return true;
}

void dc_enable_stereo(
	struct dc *dc,
	struct dc_state *context,
	struct dc_stream_state *streams[],
	uint8_t stream_count)
{
	int i, j;
	struct pipe_ctx *pipe;

	for (i = 0; i < MAX_PIPES; i++) {
		if (context != NULL)
			pipe = &context->res_ctx.pipe_ctx[i];
		else
			pipe = &dc->current_state->res_ctx.pipe_ctx[i];
		for (j = 0 ; pipe && j < stream_count; j++)  {
			if (streams[j] && streams[j] == pipe->stream &&
				dc->hwss.setup_stereo)
				dc->hwss.setup_stereo(pipe, dc);
		}
	}
}

void dc_trigger_sync(struct dc *dc, struct dc_state *context)
{
	if (context->stream_count > 1 && !dc->debug.disable_timing_sync) {
		enable_timing_multisync(dc, context);
		program_timing_sync(dc, context);
	}
}

static uint8_t get_stream_mask(struct dc *dc, struct dc_state *context)
{
	int i;
	unsigned int stream_mask = 0;

	for (i = 0; i < dc->res_pool->pipe_count; i++) {
		if (context->res_ctx.pipe_ctx[i].stream)
			stream_mask |= 1 << i;
	}

	return stream_mask;
}

<<<<<<< HEAD
#if defined(CONFIG_DRM_AMD_DC_DCN3_1)
=======
#if defined(CONFIG_DRM_AMD_DC_DCN)
>>>>>>> 2734d6c1
void dc_z10_restore(struct dc *dc)
{
	if (dc->hwss.z10_restore)
		dc->hwss.z10_restore(dc);
}
#endif
/*
 * Applies given context to HW and copy it into current context.
 * It's up to the user to release the src context afterwards.
 */
static enum dc_status dc_commit_state_no_check(struct dc *dc, struct dc_state *context)
{
	struct dc_bios *dcb = dc->ctx->dc_bios;
	enum dc_status result = DC_ERROR_UNEXPECTED;
	struct pipe_ctx *pipe;
	int i, k, l;
	struct dc_stream_state *dc_streams[MAX_STREAMS] = {0};

#if defined(CONFIG_DRM_AMD_DC_DCN)
<<<<<<< HEAD
#if defined(CONFIG_DRM_AMD_DC_DCN3_1)
	dc_z10_restore(dc);
#endif
=======
	dc_z10_restore(dc);
>>>>>>> 2734d6c1
	dc_allow_idle_optimizations(dc, false);
#endif

	for (i = 0; i < context->stream_count; i++)
		dc_streams[i] =  context->streams[i];

	if (!dcb->funcs->is_accelerated_mode(dcb)) {
		disable_vbios_mode_if_required(dc, context);
		dc->hwss.enable_accelerated_mode(dc, context);
	}

	if (context->stream_count > get_seamless_boot_stream_count(context) ||
		context->stream_count == 0)
		dc->hwss.prepare_bandwidth(dc, context);

	disable_dangling_plane(dc, context);
	/* re-program planes for existing stream, in case we need to
	 * free up plane resource for later use
	 */
	if (dc->hwss.apply_ctx_for_surface) {
		for (i = 0; i < context->stream_count; i++) {
			if (context->streams[i]->mode_changed)
				continue;
			apply_ctx_interdependent_lock(dc, context, context->streams[i], true);
			dc->hwss.apply_ctx_for_surface(
				dc, context->streams[i],
				context->stream_status[i].plane_count,
				context); /* use new pipe config in new context */
			apply_ctx_interdependent_lock(dc, context, context->streams[i], false);
			dc->hwss.post_unlock_program_front_end(dc, context);
		}
	}

	/* Program hardware */
	for (i = 0; i < dc->res_pool->pipe_count; i++) {
		pipe = &context->res_ctx.pipe_ctx[i];
		dc->hwss.wait_for_mpcc_disconnect(dc, dc->res_pool, pipe);
	}

	result = dc->hwss.apply_ctx_to_hw(dc, context);

	if (result != DC_OK)
		return result;

	dc_trigger_sync(dc, context);

	/* Program all planes within new context*/
	if (dc->hwss.program_front_end_for_ctx) {
		dc->hwss.interdependent_update_lock(dc, context, true);
		dc->hwss.program_front_end_for_ctx(dc, context);
		dc->hwss.interdependent_update_lock(dc, context, false);
		dc->hwss.post_unlock_program_front_end(dc, context);
	}
	for (i = 0; i < context->stream_count; i++) {
		const struct dc_link *link = context->streams[i]->link;

		if (!context->streams[i]->mode_changed)
			continue;

		if (dc->hwss.apply_ctx_for_surface) {
			apply_ctx_interdependent_lock(dc, context, context->streams[i], true);
			dc->hwss.apply_ctx_for_surface(
					dc, context->streams[i],
					context->stream_status[i].plane_count,
					context);
			apply_ctx_interdependent_lock(dc, context, context->streams[i], false);
			dc->hwss.post_unlock_program_front_end(dc, context);
		}

		/*
		 * enable stereo
		 * TODO rework dc_enable_stereo call to work with validation sets?
		 */
		for (k = 0; k < MAX_PIPES; k++) {
			pipe = &context->res_ctx.pipe_ctx[k];

			for (l = 0 ; pipe && l < context->stream_count; l++)  {
				if (context->streams[l] &&
					context->streams[l] == pipe->stream &&
					dc->hwss.setup_stereo)
					dc->hwss.setup_stereo(pipe, dc);
			}
		}

		CONN_MSG_MODE(link, "{%dx%d, %dx%d@%dKhz}",
				context->streams[i]->timing.h_addressable,
				context->streams[i]->timing.v_addressable,
				context->streams[i]->timing.h_total,
				context->streams[i]->timing.v_total,
				context->streams[i]->timing.pix_clk_100hz / 10);
	}

	dc_enable_stereo(dc, context, dc_streams, context->stream_count);

	if (context->stream_count > get_seamless_boot_stream_count(context) ||
		context->stream_count == 0) {
		/* Must wait for no flips to be pending before doing optimize bw */
		wait_for_no_pipes_pending(dc, context);
		/* pplib is notified if disp_num changed */
		dc->hwss.optimize_bandwidth(dc, context);
	}

	if (dc->ctx->dce_version >= DCE_VERSION_MAX)
		TRACE_DCN_CLOCK_STATE(&context->bw_ctx.bw.dcn.clk);
	else
		TRACE_DCE_CLOCK_STATE(&context->bw_ctx.bw.dce);

	context->stream_mask = get_stream_mask(dc, context);

	if (context->stream_mask != dc->current_state->stream_mask)
		dc_dmub_srv_notify_stream_mask(dc->ctx->dmub_srv, context->stream_mask);

	for (i = 0; i < context->stream_count; i++)
		context->streams[i]->mode_changed = false;

	dc_release_state(dc->current_state);

	dc->current_state = context;

	dc_retain_state(dc->current_state);

	return result;
}

bool dc_commit_state(struct dc *dc, struct dc_state *context)
{
	enum dc_status result = DC_ERROR_UNEXPECTED;
	int i;

	if (!context_changed(dc, context))
		return DC_OK;

	DC_LOG_DC("%s: %d streams\n",
				__func__, context->stream_count);

	for (i = 0; i < context->stream_count; i++) {
		struct dc_stream_state *stream = context->streams[i];

		dc_stream_log(dc, stream);
	}

	result = dc_commit_state_no_check(dc, context);

	return (result == DC_OK);
}

#if defined(CONFIG_DRM_AMD_DC_DCN)
bool dc_acquire_release_mpc_3dlut(
		struct dc *dc, bool acquire,
		struct dc_stream_state *stream,
		struct dc_3dlut **lut,
		struct dc_transfer_func **shaper)
{
	int pipe_idx;
	bool ret = false;
	bool found_pipe_idx = false;
	const struct resource_pool *pool = dc->res_pool;
	struct resource_context *res_ctx = &dc->current_state->res_ctx;
	int mpcc_id = 0;

	if (pool && res_ctx) {
		if (acquire) {
			/*find pipe idx for the given stream*/
			for (pipe_idx = 0; pipe_idx < pool->pipe_count; pipe_idx++) {
				if (res_ctx->pipe_ctx[pipe_idx].stream == stream) {
					found_pipe_idx = true;
					mpcc_id = res_ctx->pipe_ctx[pipe_idx].plane_res.hubp->inst;
					break;
				}
			}
		} else
			found_pipe_idx = true;/*for release pipe_idx is not required*/

		if (found_pipe_idx) {
			if (acquire && pool->funcs->acquire_post_bldn_3dlut)
				ret = pool->funcs->acquire_post_bldn_3dlut(res_ctx, pool, mpcc_id, lut, shaper);
			else if (!acquire && pool->funcs->release_post_bldn_3dlut)
				ret = pool->funcs->release_post_bldn_3dlut(res_ctx, pool, lut, shaper);
		}
	}
	return ret;
}
#endif
static bool is_flip_pending_in_pipes(struct dc *dc, struct dc_state *context)
{
	int i;
	struct pipe_ctx *pipe;

	for (i = 0; i < MAX_PIPES; i++) {
		pipe = &context->res_ctx.pipe_ctx[i];

		if (!pipe->plane_state)
			continue;

		/* Must set to false to start with, due to OR in update function */
		pipe->plane_state->status.is_flip_pending = false;
		dc->hwss.update_pending_status(pipe);
		if (pipe->plane_state->status.is_flip_pending)
			return true;
	}
	return false;
}

void dc_post_update_surfaces_to_stream(struct dc *dc)
{
	int i;
	struct dc_state *context = dc->current_state;

	if ((!dc->optimized_required) || get_seamless_boot_stream_count(context) > 0)
		return;

	post_surface_trace(dc);

	if (is_flip_pending_in_pipes(dc, context))
		return;

	for (i = 0; i < dc->res_pool->pipe_count; i++)
		if (context->res_ctx.pipe_ctx[i].stream == NULL ||
		    context->res_ctx.pipe_ctx[i].plane_state == NULL) {
			context->res_ctx.pipe_ctx[i].pipe_idx = i;
			dc->hwss.disable_plane(dc, &context->res_ctx.pipe_ctx[i]);
		}

	dc->hwss.optimize_bandwidth(dc, context);

	dc->optimized_required = false;
	dc->wm_optimized_required = false;
}

static void init_state(struct dc *dc, struct dc_state *context)
{
	/* Each context must have their own instance of VBA and in order to
	 * initialize and obtain IP and SOC the base DML instance from DC is
	 * initially copied into every context
	 */
#ifdef CONFIG_DRM_AMD_DC_DCN
	memcpy(&context->bw_ctx.dml, &dc->dml, sizeof(struct display_mode_lib));
#endif
}

struct dc_state *dc_create_state(struct dc *dc)
{
	struct dc_state *context = kvzalloc(sizeof(struct dc_state),
					    GFP_KERNEL);

	if (!context)
		return NULL;

	init_state(dc, context);

	kref_init(&context->refcount);

	return context;
}

struct dc_state *dc_copy_state(struct dc_state *src_ctx)
{
	int i, j;
	struct dc_state *new_ctx = kvmalloc(sizeof(struct dc_state), GFP_KERNEL);

	if (!new_ctx)
		return NULL;
	memcpy(new_ctx, src_ctx, sizeof(struct dc_state));

	for (i = 0; i < MAX_PIPES; i++) {
			struct pipe_ctx *cur_pipe = &new_ctx->res_ctx.pipe_ctx[i];

			if (cur_pipe->top_pipe)
				cur_pipe->top_pipe =  &new_ctx->res_ctx.pipe_ctx[cur_pipe->top_pipe->pipe_idx];

			if (cur_pipe->bottom_pipe)
				cur_pipe->bottom_pipe = &new_ctx->res_ctx.pipe_ctx[cur_pipe->bottom_pipe->pipe_idx];

			if (cur_pipe->prev_odm_pipe)
				cur_pipe->prev_odm_pipe =  &new_ctx->res_ctx.pipe_ctx[cur_pipe->prev_odm_pipe->pipe_idx];

			if (cur_pipe->next_odm_pipe)
				cur_pipe->next_odm_pipe = &new_ctx->res_ctx.pipe_ctx[cur_pipe->next_odm_pipe->pipe_idx];

	}

	for (i = 0; i < new_ctx->stream_count; i++) {
			dc_stream_retain(new_ctx->streams[i]);
			for (j = 0; j < new_ctx->stream_status[i].plane_count; j++)
				dc_plane_state_retain(
					new_ctx->stream_status[i].plane_states[j]);
	}

	kref_init(&new_ctx->refcount);

	return new_ctx;
}

void dc_retain_state(struct dc_state *context)
{
	kref_get(&context->refcount);
}

static void dc_state_free(struct kref *kref)
{
	struct dc_state *context = container_of(kref, struct dc_state, refcount);
	dc_resource_state_destruct(context);
	kvfree(context);
}

void dc_release_state(struct dc_state *context)
{
	kref_put(&context->refcount, dc_state_free);
}

bool dc_set_generic_gpio_for_stereo(bool enable,
		struct gpio_service *gpio_service)
{
	enum gpio_result gpio_result = GPIO_RESULT_NON_SPECIFIC_ERROR;
	struct gpio_pin_info pin_info;
	struct gpio *generic;
	struct gpio_generic_mux_config *config = kzalloc(sizeof(struct gpio_generic_mux_config),
			   GFP_KERNEL);

	if (!config)
		return false;
	pin_info = dal_gpio_get_generic_pin_info(gpio_service, GPIO_ID_GENERIC, 0);

	if (pin_info.mask == 0xFFFFFFFF || pin_info.offset == 0xFFFFFFFF) {
		kfree(config);
		return false;
	} else {
		generic = dal_gpio_service_create_generic_mux(
			gpio_service,
			pin_info.offset,
			pin_info.mask);
	}

	if (!generic) {
		kfree(config);
		return false;
	}

	gpio_result = dal_gpio_open(generic, GPIO_MODE_OUTPUT);

	config->enable_output_from_mux = enable;
	config->mux_select = GPIO_SIGNAL_SOURCE_PASS_THROUGH_STEREO_SYNC;

	if (gpio_result == GPIO_RESULT_OK)
		gpio_result = dal_mux_setup_config(generic, config);

	if (gpio_result == GPIO_RESULT_OK) {
		dal_gpio_close(generic);
		dal_gpio_destroy_generic_mux(&generic);
		kfree(config);
		return true;
	} else {
		dal_gpio_close(generic);
		dal_gpio_destroy_generic_mux(&generic);
		kfree(config);
		return false;
	}
}

static bool is_surface_in_context(
		const struct dc_state *context,
		const struct dc_plane_state *plane_state)
{
	int j;

	for (j = 0; j < MAX_PIPES; j++) {
		const struct pipe_ctx *pipe_ctx = &context->res_ctx.pipe_ctx[j];

		if (plane_state == pipe_ctx->plane_state) {
			return true;
		}
	}

	return false;
}

static enum surface_update_type get_plane_info_update_type(const struct dc_surface_update *u)
{
	union surface_update_flags *update_flags = &u->surface->update_flags;
	enum surface_update_type update_type = UPDATE_TYPE_FAST;

	if (!u->plane_info)
		return UPDATE_TYPE_FAST;

	if (u->plane_info->color_space != u->surface->color_space) {
		update_flags->bits.color_space_change = 1;
		elevate_update_type(&update_type, UPDATE_TYPE_MED);
	}

	if (u->plane_info->horizontal_mirror != u->surface->horizontal_mirror) {
		update_flags->bits.horizontal_mirror_change = 1;
		elevate_update_type(&update_type, UPDATE_TYPE_MED);
	}

	if (u->plane_info->rotation != u->surface->rotation) {
		update_flags->bits.rotation_change = 1;
		elevate_update_type(&update_type, UPDATE_TYPE_FULL);
	}

	if (u->plane_info->format != u->surface->format) {
		update_flags->bits.pixel_format_change = 1;
		elevate_update_type(&update_type, UPDATE_TYPE_FULL);
	}

	if (u->plane_info->stereo_format != u->surface->stereo_format) {
		update_flags->bits.stereo_format_change = 1;
		elevate_update_type(&update_type, UPDATE_TYPE_FULL);
	}

	if (u->plane_info->per_pixel_alpha != u->surface->per_pixel_alpha) {
		update_flags->bits.per_pixel_alpha_change = 1;
		elevate_update_type(&update_type, UPDATE_TYPE_MED);
	}

	if (u->plane_info->global_alpha_value != u->surface->global_alpha_value) {
		update_flags->bits.global_alpha_change = 1;
		elevate_update_type(&update_type, UPDATE_TYPE_MED);
	}

	if (u->plane_info->dcc.enable != u->surface->dcc.enable
			|| u->plane_info->dcc.independent_64b_blks != u->surface->dcc.independent_64b_blks
			|| u->plane_info->dcc.meta_pitch != u->surface->dcc.meta_pitch) {
		/* During DCC on/off, stutter period is calculated before
		 * DCC has fully transitioned. This results in incorrect
		 * stutter period calculation. Triggering a full update will
		 * recalculate stutter period.
		 */
		update_flags->bits.dcc_change = 1;
		elevate_update_type(&update_type, UPDATE_TYPE_FULL);
	}

	if (resource_pixel_format_to_bpp(u->plane_info->format) !=
			resource_pixel_format_to_bpp(u->surface->format)) {
		/* different bytes per element will require full bandwidth
		 * and DML calculation
		 */
		update_flags->bits.bpp_change = 1;
		elevate_update_type(&update_type, UPDATE_TYPE_FULL);
	}

	if (u->plane_info->plane_size.surface_pitch != u->surface->plane_size.surface_pitch
			|| u->plane_info->plane_size.chroma_pitch != u->surface->plane_size.chroma_pitch) {
		update_flags->bits.plane_size_change = 1;
		elevate_update_type(&update_type, UPDATE_TYPE_MED);
	}


	if (memcmp(&u->plane_info->tiling_info, &u->surface->tiling_info,
			sizeof(union dc_tiling_info)) != 0) {
		update_flags->bits.swizzle_change = 1;
		elevate_update_type(&update_type, UPDATE_TYPE_MED);

		/* todo: below are HW dependent, we should add a hook to
		 * DCE/N resource and validated there.
		 */
		if (u->plane_info->tiling_info.gfx9.swizzle != DC_SW_LINEAR) {
			/* swizzled mode requires RQ to be setup properly,
			 * thus need to run DML to calculate RQ settings
			 */
			update_flags->bits.bandwidth_change = 1;
			elevate_update_type(&update_type, UPDATE_TYPE_FULL);
		}
	}

	/* This should be UPDATE_TYPE_FAST if nothing has changed. */
	return update_type;
}

static enum surface_update_type get_scaling_info_update_type(
		const struct dc_surface_update *u)
{
	union surface_update_flags *update_flags = &u->surface->update_flags;

	if (!u->scaling_info)
		return UPDATE_TYPE_FAST;

	if (u->scaling_info->clip_rect.width != u->surface->clip_rect.width
			|| u->scaling_info->clip_rect.height != u->surface->clip_rect.height
			|| u->scaling_info->dst_rect.width != u->surface->dst_rect.width
			|| u->scaling_info->dst_rect.height != u->surface->dst_rect.height
			|| u->scaling_info->scaling_quality.integer_scaling !=
				u->surface->scaling_quality.integer_scaling
			) {
		update_flags->bits.scaling_change = 1;

		if ((u->scaling_info->dst_rect.width < u->surface->dst_rect.width
			|| u->scaling_info->dst_rect.height < u->surface->dst_rect.height)
				&& (u->scaling_info->dst_rect.width < u->surface->src_rect.width
					|| u->scaling_info->dst_rect.height < u->surface->src_rect.height))
			/* Making dst rect smaller requires a bandwidth change */
			update_flags->bits.bandwidth_change = 1;
	}

	if (u->scaling_info->src_rect.width != u->surface->src_rect.width
		|| u->scaling_info->src_rect.height != u->surface->src_rect.height) {

		update_flags->bits.scaling_change = 1;
		if (u->scaling_info->src_rect.width > u->surface->src_rect.width
				|| u->scaling_info->src_rect.height > u->surface->src_rect.height)
			/* Making src rect bigger requires a bandwidth change */
			update_flags->bits.clock_change = 1;
	}

	if (u->scaling_info->src_rect.x != u->surface->src_rect.x
			|| u->scaling_info->src_rect.y != u->surface->src_rect.y
			|| u->scaling_info->clip_rect.x != u->surface->clip_rect.x
			|| u->scaling_info->clip_rect.y != u->surface->clip_rect.y
			|| u->scaling_info->dst_rect.x != u->surface->dst_rect.x
			|| u->scaling_info->dst_rect.y != u->surface->dst_rect.y)
		update_flags->bits.position_change = 1;

	if (update_flags->bits.clock_change
			|| update_flags->bits.bandwidth_change
			|| update_flags->bits.scaling_change)
		return UPDATE_TYPE_FULL;

	if (update_flags->bits.position_change)
		return UPDATE_TYPE_MED;

	return UPDATE_TYPE_FAST;
}

static enum surface_update_type det_surface_update(const struct dc *dc,
		const struct dc_surface_update *u)
{
	const struct dc_state *context = dc->current_state;
	enum surface_update_type type;
	enum surface_update_type overall_type = UPDATE_TYPE_FAST;
	union surface_update_flags *update_flags = &u->surface->update_flags;

	if (u->flip_addr)
		update_flags->bits.addr_update = 1;

	if (!is_surface_in_context(context, u->surface) || u->surface->force_full_update) {
		update_flags->raw = 0xFFFFFFFF;
		return UPDATE_TYPE_FULL;
	}

	update_flags->raw = 0; // Reset all flags

	type = get_plane_info_update_type(u);
	elevate_update_type(&overall_type, type);

	type = get_scaling_info_update_type(u);
	elevate_update_type(&overall_type, type);

	if (u->flip_addr)
		update_flags->bits.addr_update = 1;

	if (u->in_transfer_func)
		update_flags->bits.in_transfer_func_change = 1;

	if (u->input_csc_color_matrix)
		update_flags->bits.input_csc_change = 1;

	if (u->coeff_reduction_factor)
		update_flags->bits.coeff_reduction_change = 1;

	if (u->gamut_remap_matrix)
		update_flags->bits.gamut_remap_change = 1;

	if (u->gamma) {
		enum surface_pixel_format format = SURFACE_PIXEL_FORMAT_GRPH_BEGIN;

		if (u->plane_info)
			format = u->plane_info->format;
		else if (u->surface)
			format = u->surface->format;

		if (dce_use_lut(format))
			update_flags->bits.gamma_change = 1;
	}

	if (u->hdr_mult.value)
		if (u->hdr_mult.value != u->surface->hdr_mult.value) {
			update_flags->bits.hdr_mult = 1;
			elevate_update_type(&overall_type, UPDATE_TYPE_MED);
		}

	if (update_flags->bits.in_transfer_func_change) {
		type = UPDATE_TYPE_MED;
		elevate_update_type(&overall_type, type);
	}

	if (update_flags->bits.input_csc_change
			|| update_flags->bits.coeff_reduction_change
			|| update_flags->bits.gamma_change
			|| update_flags->bits.gamut_remap_change) {
		type = UPDATE_TYPE_FULL;
		elevate_update_type(&overall_type, type);
	}

	return overall_type;
}

static enum surface_update_type check_update_surfaces_for_stream(
		struct dc *dc,
		struct dc_surface_update *updates,
		int surface_count,
		struct dc_stream_update *stream_update,
		const struct dc_stream_status *stream_status)
{
	int i;
	enum surface_update_type overall_type = UPDATE_TYPE_FAST;

#if defined(CONFIG_DRM_AMD_DC_DCN)
	if (dc->idle_optimizations_allowed)
		overall_type = UPDATE_TYPE_FULL;

#endif
	if (stream_status == NULL || stream_status->plane_count != surface_count)
		overall_type = UPDATE_TYPE_FULL;

	if (stream_update && stream_update->pending_test_pattern) {
		overall_type = UPDATE_TYPE_FULL;
	}

	/* some stream updates require passive update */
	if (stream_update) {
		union stream_update_flags *su_flags = &stream_update->stream->update_flags;

		if ((stream_update->src.height != 0 && stream_update->src.width != 0) ||
			(stream_update->dst.height != 0 && stream_update->dst.width != 0) ||
			stream_update->integer_scaling_update)
			su_flags->bits.scaling = 1;

		if (stream_update->out_transfer_func)
			su_flags->bits.out_tf = 1;

		if (stream_update->abm_level)
			su_flags->bits.abm_level = 1;

		if (stream_update->dpms_off)
			su_flags->bits.dpms_off = 1;

		if (stream_update->gamut_remap)
			su_flags->bits.gamut_remap = 1;

		if (stream_update->wb_update)
			su_flags->bits.wb_update = 1;

		if (stream_update->dsc_config)
			su_flags->bits.dsc_changed = 1;

		if (su_flags->raw != 0)
			overall_type = UPDATE_TYPE_FULL;

		if (stream_update->output_csc_transform || stream_update->output_color_space)
			su_flags->bits.out_csc = 1;
	}

	for (i = 0 ; i < surface_count; i++) {
		enum surface_update_type type =
				det_surface_update(dc, &updates[i]);

		elevate_update_type(&overall_type, type);
	}

	return overall_type;
}

/*
 * dc_check_update_surfaces_for_stream() - Determine update type (fast, med, or full)
 *
 * See :c:type:`enum surface_update_type <surface_update_type>` for explanation of update types
 */
enum surface_update_type dc_check_update_surfaces_for_stream(
		struct dc *dc,
		struct dc_surface_update *updates,
		int surface_count,
		struct dc_stream_update *stream_update,
		const struct dc_stream_status *stream_status)
{
	int i;
	enum surface_update_type type;

	if (stream_update)
		stream_update->stream->update_flags.raw = 0;
	for (i = 0; i < surface_count; i++)
		updates[i].surface->update_flags.raw = 0;

	type = check_update_surfaces_for_stream(dc, updates, surface_count, stream_update, stream_status);
	if (type == UPDATE_TYPE_FULL) {
		if (stream_update) {
			uint32_t dsc_changed = stream_update->stream->update_flags.bits.dsc_changed;
			stream_update->stream->update_flags.raw = 0xFFFFFFFF;
			stream_update->stream->update_flags.bits.dsc_changed = dsc_changed;
		}
		for (i = 0; i < surface_count; i++)
			updates[i].surface->update_flags.raw = 0xFFFFFFFF;
	}

	if (type == UPDATE_TYPE_FAST) {
		// If there's an available clock comparator, we use that.
		if (dc->clk_mgr->funcs->are_clock_states_equal) {
			if (!dc->clk_mgr->funcs->are_clock_states_equal(&dc->clk_mgr->clks, &dc->current_state->bw_ctx.bw.dcn.clk))
				dc->optimized_required = true;
		// Else we fallback to mem compare.
		} else if (memcmp(&dc->current_state->bw_ctx.bw.dcn.clk, &dc->clk_mgr->clks, offsetof(struct dc_clocks, prev_p_state_change_support)) != 0) {
			dc->optimized_required = true;
		}

		dc->optimized_required |= dc->wm_optimized_required;
	}

	return type;
}

static struct dc_stream_status *stream_get_status(
	struct dc_state *ctx,
	struct dc_stream_state *stream)
{
	uint8_t i;

	for (i = 0; i < ctx->stream_count; i++) {
		if (stream == ctx->streams[i]) {
			return &ctx->stream_status[i];
		}
	}

	return NULL;
}

static const enum surface_update_type update_surface_trace_level = UPDATE_TYPE_FULL;

static void copy_surface_update_to_plane(
		struct dc_plane_state *surface,
		struct dc_surface_update *srf_update)
{
	if (srf_update->flip_addr) {
		surface->address = srf_update->flip_addr->address;
		surface->flip_immediate =
			srf_update->flip_addr->flip_immediate;
		surface->time.time_elapsed_in_us[surface->time.index] =
			srf_update->flip_addr->flip_timestamp_in_us -
				surface->time.prev_update_time_in_us;
		surface->time.prev_update_time_in_us =
			srf_update->flip_addr->flip_timestamp_in_us;
		surface->time.index++;
		if (surface->time.index >= DC_PLANE_UPDATE_TIMES_MAX)
			surface->time.index = 0;

		surface->triplebuffer_flips = srf_update->flip_addr->triplebuffer_flips;
	}

	if (srf_update->scaling_info) {
		surface->scaling_quality =
				srf_update->scaling_info->scaling_quality;
		surface->dst_rect =
				srf_update->scaling_info->dst_rect;
		surface->src_rect =
				srf_update->scaling_info->src_rect;
		surface->clip_rect =
				srf_update->scaling_info->clip_rect;
	}

	if (srf_update->plane_info) {
		surface->color_space =
				srf_update->plane_info->color_space;
		surface->format =
				srf_update->plane_info->format;
		surface->plane_size =
				srf_update->plane_info->plane_size;
		surface->rotation =
				srf_update->plane_info->rotation;
		surface->horizontal_mirror =
				srf_update->plane_info->horizontal_mirror;
		surface->stereo_format =
				srf_update->plane_info->stereo_format;
		surface->tiling_info =
				srf_update->plane_info->tiling_info;
		surface->visible =
				srf_update->plane_info->visible;
		surface->per_pixel_alpha =
				srf_update->plane_info->per_pixel_alpha;
		surface->global_alpha =
				srf_update->plane_info->global_alpha;
		surface->global_alpha_value =
				srf_update->plane_info->global_alpha_value;
		surface->dcc =
				srf_update->plane_info->dcc;
		surface->layer_index =
				srf_update->plane_info->layer_index;
	}

	if (srf_update->gamma &&
			(surface->gamma_correction !=
					srf_update->gamma)) {
		memcpy(&surface->gamma_correction->entries,
			&srf_update->gamma->entries,
			sizeof(struct dc_gamma_entries));
		surface->gamma_correction->is_identity =
			srf_update->gamma->is_identity;
		surface->gamma_correction->num_entries =
			srf_update->gamma->num_entries;
		surface->gamma_correction->type =
			srf_update->gamma->type;
	}

	if (srf_update->in_transfer_func &&
			(surface->in_transfer_func !=
				srf_update->in_transfer_func)) {
		surface->in_transfer_func->sdr_ref_white_level =
			srf_update->in_transfer_func->sdr_ref_white_level;
		surface->in_transfer_func->tf =
			srf_update->in_transfer_func->tf;
		surface->in_transfer_func->type =
			srf_update->in_transfer_func->type;
		memcpy(&surface->in_transfer_func->tf_pts,
			&srf_update->in_transfer_func->tf_pts,
			sizeof(struct dc_transfer_func_distributed_points));
	}

	if (srf_update->func_shaper &&
			(surface->in_shaper_func !=
			srf_update->func_shaper))
		memcpy(surface->in_shaper_func, srf_update->func_shaper,
		sizeof(*surface->in_shaper_func));

	if (srf_update->lut3d_func &&
			(surface->lut3d_func !=
			srf_update->lut3d_func))
		memcpy(surface->lut3d_func, srf_update->lut3d_func,
		sizeof(*surface->lut3d_func));

	if (srf_update->hdr_mult.value)
		surface->hdr_mult =
				srf_update->hdr_mult;

	if (srf_update->blend_tf &&
			(surface->blend_tf !=
			srf_update->blend_tf))
		memcpy(surface->blend_tf, srf_update->blend_tf,
		sizeof(*surface->blend_tf));

	if (srf_update->input_csc_color_matrix)
		surface->input_csc_color_matrix =
			*srf_update->input_csc_color_matrix;

	if (srf_update->coeff_reduction_factor)
		surface->coeff_reduction_factor =
			*srf_update->coeff_reduction_factor;

	if (srf_update->gamut_remap_matrix)
		surface->gamut_remap_matrix =
			*srf_update->gamut_remap_matrix;
}

static void copy_stream_update_to_stream(struct dc *dc,
					 struct dc_state *context,
					 struct dc_stream_state *stream,
					 struct dc_stream_update *update)
{
	struct dc_context *dc_ctx = dc->ctx;

	if (update == NULL || stream == NULL)
		return;

	if (update->src.height && update->src.width)
		stream->src = update->src;

	if (update->dst.height && update->dst.width)
		stream->dst = update->dst;

	if (update->out_transfer_func &&
	    stream->out_transfer_func != update->out_transfer_func) {
		stream->out_transfer_func->sdr_ref_white_level =
			update->out_transfer_func->sdr_ref_white_level;
		stream->out_transfer_func->tf = update->out_transfer_func->tf;
		stream->out_transfer_func->type =
			update->out_transfer_func->type;
		memcpy(&stream->out_transfer_func->tf_pts,
		       &update->out_transfer_func->tf_pts,
		       sizeof(struct dc_transfer_func_distributed_points));
	}

	if (update->hdr_static_metadata)
		stream->hdr_static_metadata = *update->hdr_static_metadata;

	if (update->abm_level)
		stream->abm_level = *update->abm_level;

	if (update->periodic_interrupt0)
		stream->periodic_interrupt0 = *update->periodic_interrupt0;

	if (update->periodic_interrupt1)
		stream->periodic_interrupt1 = *update->periodic_interrupt1;

	if (update->gamut_remap)
		stream->gamut_remap_matrix = *update->gamut_remap;

	/* Note: this being updated after mode set is currently not a use case
	 * however if it arises OCSC would need to be reprogrammed at the
	 * minimum
	 */
	if (update->output_color_space)
		stream->output_color_space = *update->output_color_space;

	if (update->output_csc_transform)
		stream->csc_color_matrix = *update->output_csc_transform;

	if (update->vrr_infopacket)
		stream->vrr_infopacket = *update->vrr_infopacket;

	if (update->dpms_off)
		stream->dpms_off = *update->dpms_off;

	if (update->vsc_infopacket)
		stream->vsc_infopacket = *update->vsc_infopacket;

	if (update->vsp_infopacket)
		stream->vsp_infopacket = *update->vsp_infopacket;

	if (update->dither_option)
		stream->dither_option = *update->dither_option;

	if (update->pending_test_pattern)
		stream->test_pattern = *update->pending_test_pattern;
	/* update current stream with writeback info */
	if (update->wb_update) {
		int i;

		stream->num_wb_info = update->wb_update->num_wb_info;
		ASSERT(stream->num_wb_info <= MAX_DWB_PIPES);
		for (i = 0; i < stream->num_wb_info; i++)
			stream->writeback_info[i] =
				update->wb_update->writeback_info[i];
	}
	if (update->dsc_config) {
		struct dc_dsc_config old_dsc_cfg = stream->timing.dsc_cfg;
		uint32_t old_dsc_enabled = stream->timing.flags.DSC;
		uint32_t enable_dsc = (update->dsc_config->num_slices_h != 0 &&
				       update->dsc_config->num_slices_v != 0);

		/* Use temporarry context for validating new DSC config */
		struct dc_state *dsc_validate_context = dc_create_state(dc);

		if (dsc_validate_context) {
			dc_resource_state_copy_construct(dc->current_state, dsc_validate_context);

			stream->timing.dsc_cfg = *update->dsc_config;
			stream->timing.flags.DSC = enable_dsc;
			if (!dc->res_pool->funcs->validate_bandwidth(dc, dsc_validate_context, true)) {
				stream->timing.dsc_cfg = old_dsc_cfg;
				stream->timing.flags.DSC = old_dsc_enabled;
				update->dsc_config = NULL;
			}

			dc_release_state(dsc_validate_context);
		} else {
			DC_ERROR("Failed to allocate new validate context for DSC change\n");
			update->dsc_config = NULL;
		}
	}
}

static void commit_planes_do_stream_update(struct dc *dc,
		struct dc_stream_state *stream,
		struct dc_stream_update *stream_update,
		enum surface_update_type update_type,
		struct dc_state *context)
{
	int j;

	// Stream updates
	for (j = 0; j < dc->res_pool->pipe_count; j++) {
		struct pipe_ctx *pipe_ctx = &context->res_ctx.pipe_ctx[j];

		if (!pipe_ctx->top_pipe &&  !pipe_ctx->prev_odm_pipe && pipe_ctx->stream == stream) {

			if (stream_update->periodic_interrupt0 &&
					dc->hwss.setup_periodic_interrupt)
				dc->hwss.setup_periodic_interrupt(dc, pipe_ctx, VLINE0);

			if (stream_update->periodic_interrupt1 &&
					dc->hwss.setup_periodic_interrupt)
				dc->hwss.setup_periodic_interrupt(dc, pipe_ctx, VLINE1);

			if ((stream_update->hdr_static_metadata && !stream->use_dynamic_meta) ||
					stream_update->vrr_infopacket ||
					stream_update->vsc_infopacket ||
					stream_update->vsp_infopacket) {
				resource_build_info_frame(pipe_ctx);
				dc->hwss.update_info_frame(pipe_ctx);
			}

			if (stream_update->hdr_static_metadata &&
					stream->use_dynamic_meta &&
					dc->hwss.set_dmdata_attributes &&
					pipe_ctx->stream->dmdata_address.quad_part != 0)
				dc->hwss.set_dmdata_attributes(pipe_ctx);

			if (stream_update->gamut_remap)
				dc_stream_set_gamut_remap(dc, stream);

			if (stream_update->output_csc_transform)
				dc_stream_program_csc_matrix(dc, stream);

			if (stream_update->dither_option) {
				struct pipe_ctx *odm_pipe = pipe_ctx->next_odm_pipe;
				resource_build_bit_depth_reduction_params(pipe_ctx->stream,
									&pipe_ctx->stream->bit_depth_params);
				pipe_ctx->stream_res.opp->funcs->opp_program_fmt(pipe_ctx->stream_res.opp,
						&stream->bit_depth_params,
						&stream->clamping);
				while (odm_pipe) {
					odm_pipe->stream_res.opp->funcs->opp_program_fmt(odm_pipe->stream_res.opp,
							&stream->bit_depth_params,
							&stream->clamping);
					odm_pipe = odm_pipe->next_odm_pipe;
				}
			}


			/* Full fe update*/
			if (update_type == UPDATE_TYPE_FAST)
				continue;

			if (stream_update->dsc_config)
				dp_update_dsc_config(pipe_ctx);

			if (stream_update->pending_test_pattern) {
				dc_link_dp_set_test_pattern(stream->link,
					stream->test_pattern.type,
					stream->test_pattern.color_space,
					stream->test_pattern.p_link_settings,
					stream->test_pattern.p_custom_pattern,
					stream->test_pattern.cust_pattern_size);
			}

			if (stream_update->dpms_off) {
				if (*stream_update->dpms_off) {
					core_link_disable_stream(pipe_ctx);
					/* for dpms, keep acquired resources*/
					if (pipe_ctx->stream_res.audio && !dc->debug.az_endpoint_mute_only)
						pipe_ctx->stream_res.audio->funcs->az_disable(pipe_ctx->stream_res.audio);

					dc->optimized_required = true;

				} else {
					if (get_seamless_boot_stream_count(context) == 0)
						dc->hwss.prepare_bandwidth(dc, dc->current_state);

					core_link_enable_stream(dc->current_state, pipe_ctx);
				}
			}

			if (stream_update->abm_level && pipe_ctx->stream_res.abm) {
				bool should_program_abm = true;

				// if otg funcs defined check if blanked before programming
				if (pipe_ctx->stream_res.tg->funcs->is_blanked)
					if (pipe_ctx->stream_res.tg->funcs->is_blanked(pipe_ctx->stream_res.tg))
						should_program_abm = false;

				if (should_program_abm) {
					if (*stream_update->abm_level == ABM_LEVEL_IMMEDIATE_DISABLE) {
						dc->hwss.set_abm_immediate_disable(pipe_ctx);
					} else {
						pipe_ctx->stream_res.abm->funcs->set_abm_level(
							pipe_ctx->stream_res.abm, stream->abm_level);
					}
				}
			}
		}
	}
}

static void commit_planes_for_stream(struct dc *dc,
		struct dc_surface_update *srf_updates,
		int surface_count,
		struct dc_stream_state *stream,
		struct dc_stream_update *stream_update,
		enum surface_update_type update_type,
		struct dc_state *context)
{
	int i, j;
	struct pipe_ctx *top_pipe_to_program = NULL;

<<<<<<< HEAD
#if defined(CONFIG_DRM_AMD_DC_DCN3_1)
=======
#if defined(CONFIG_DRM_AMD_DC_DCN)
>>>>>>> 2734d6c1
	dc_z10_restore(dc);
#endif

	if (get_seamless_boot_stream_count(context) > 0 && surface_count > 0) {
		/* Optimize seamless boot flag keeps clocks and watermarks high until
		 * first flip. After first flip, optimization is required to lower
		 * bandwidth. Important to note that it is expected UEFI will
		 * only light up a single display on POST, therefore we only expect
		 * one stream with seamless boot flag set.
		 */
		if (stream->apply_seamless_boot_optimization) {
			stream->apply_seamless_boot_optimization = false;

			if (get_seamless_boot_stream_count(context) == 0)
				dc->optimized_required = true;
		}
	}

	if (update_type == UPDATE_TYPE_FULL) {
#if defined(CONFIG_DRM_AMD_DC_DCN)
		dc_allow_idle_optimizations(dc, false);

#endif
		if (get_seamless_boot_stream_count(context) == 0)
			dc->hwss.prepare_bandwidth(dc, context);

		context_clock_trace(dc, context);
	}

	for (j = 0; j < dc->res_pool->pipe_count; j++) {
		struct pipe_ctx *pipe_ctx = &context->res_ctx.pipe_ctx[j];

		if (!pipe_ctx->top_pipe &&
			!pipe_ctx->prev_odm_pipe &&
			pipe_ctx->stream &&
			pipe_ctx->stream == stream) {
			top_pipe_to_program = pipe_ctx;
		}
	}

#ifdef CONFIG_DRM_AMD_DC_DCN
	if (stream->test_pattern.type != DP_TEST_PATTERN_VIDEO_MODE) {
		struct pipe_ctx *mpcc_pipe;
		struct pipe_ctx *odm_pipe;

		for (mpcc_pipe = top_pipe_to_program; mpcc_pipe; mpcc_pipe = mpcc_pipe->bottom_pipe)
			for (odm_pipe = mpcc_pipe; odm_pipe; odm_pipe = odm_pipe->next_odm_pipe)
				odm_pipe->ttu_regs.min_ttu_vblank = MAX_TTU;
	}
#endif

	if ((update_type != UPDATE_TYPE_FAST) && stream->update_flags.bits.dsc_changed)
		if (top_pipe_to_program->stream_res.tg->funcs->lock_doublebuffer_enable) {
			if (should_use_dmub_lock(stream->link)) {
				union dmub_hw_lock_flags hw_locks = { 0 };
				struct dmub_hw_lock_inst_flags inst_flags = { 0 };

				hw_locks.bits.lock_dig = 1;
				inst_flags.dig_inst = top_pipe_to_program->stream_res.tg->inst;

				dmub_hw_lock_mgr_cmd(dc->ctx->dmub_srv,
							true,
							&hw_locks,
							&inst_flags);
			} else
				top_pipe_to_program->stream_res.tg->funcs->lock_doublebuffer_enable(
						top_pipe_to_program->stream_res.tg);
		}

	if ((update_type != UPDATE_TYPE_FAST) && dc->hwss.interdependent_update_lock)
		dc->hwss.interdependent_update_lock(dc, context, true);
	else
		/* Lock the top pipe while updating plane addrs, since freesync requires
		 *  plane addr update event triggers to be synchronized.
		 *  top_pipe_to_program is expected to never be NULL
		 */
		dc->hwss.pipe_control_lock(dc, top_pipe_to_program, true);

	// Stream updates
	if (stream_update)
		commit_planes_do_stream_update(dc, stream, stream_update, update_type, context);

	if (surface_count == 0) {
		/*
		 * In case of turning off screen, no need to program front end a second time.
		 * just return after program blank.
		 */
		if (dc->hwss.apply_ctx_for_surface)
			dc->hwss.apply_ctx_for_surface(dc, stream, 0, context);
		if (dc->hwss.program_front_end_for_ctx)
			dc->hwss.program_front_end_for_ctx(dc, context);

		if ((update_type != UPDATE_TYPE_FAST) && dc->hwss.interdependent_update_lock)
			dc->hwss.interdependent_update_lock(dc, context, false);
		else
			dc->hwss.pipe_control_lock(dc, top_pipe_to_program, false);
		dc->hwss.post_unlock_program_front_end(dc, context);
		return;
	}

	if (!IS_DIAG_DC(dc->ctx->dce_environment)) {
		for (i = 0; i < surface_count; i++) {
			struct dc_plane_state *plane_state = srf_updates[i].surface;
			/*set logical flag for lock/unlock use*/
			for (j = 0; j < dc->res_pool->pipe_count; j++) {
				struct pipe_ctx *pipe_ctx = &context->res_ctx.pipe_ctx[j];
				if (!pipe_ctx->plane_state)
					continue;
				if (pipe_ctx->plane_state != plane_state)
					continue;
				plane_state->triplebuffer_flips = false;
				if (update_type == UPDATE_TYPE_FAST &&
					dc->hwss.program_triplebuffer != NULL &&
					!plane_state->flip_immediate && dc->debug.enable_tri_buf) {
						/*triple buffer for VUpdate  only*/
						plane_state->triplebuffer_flips = true;
				}
			}
			if (update_type == UPDATE_TYPE_FULL) {
				/* force vsync flip when reconfiguring pipes to prevent underflow */
				plane_state->flip_immediate = false;
			}
		}
	}

	// Update Type FULL, Surface updates
	for (j = 0; j < dc->res_pool->pipe_count; j++) {
		struct pipe_ctx *pipe_ctx = &context->res_ctx.pipe_ctx[j];

		if (!pipe_ctx->top_pipe &&
			!pipe_ctx->prev_odm_pipe &&
			pipe_ctx->stream &&
			pipe_ctx->stream == stream) {
			struct dc_stream_status *stream_status = NULL;

			if (!pipe_ctx->plane_state)
				continue;

			/* Full fe update*/
			if (update_type == UPDATE_TYPE_FAST)
				continue;

			ASSERT(!pipe_ctx->plane_state->triplebuffer_flips);

			if (dc->hwss.program_triplebuffer != NULL && dc->debug.enable_tri_buf) {
				/*turn off triple buffer for full update*/
				dc->hwss.program_triplebuffer(
					dc, pipe_ctx, pipe_ctx->plane_state->triplebuffer_flips);
			}
			stream_status =
				stream_get_status(context, pipe_ctx->stream);

			if (dc->hwss.apply_ctx_for_surface)
				dc->hwss.apply_ctx_for_surface(
					dc, pipe_ctx->stream, stream_status->plane_count, context);
		}
	}
	if (dc->hwss.program_front_end_for_ctx && update_type != UPDATE_TYPE_FAST) {
		dc->hwss.program_front_end_for_ctx(dc, context);
#ifdef CONFIG_DRM_AMD_DC_DCN
		if (dc->debug.validate_dml_output) {
			for (i = 0; i < dc->res_pool->pipe_count; i++) {
				struct pipe_ctx cur_pipe = context->res_ctx.pipe_ctx[i];
				if (cur_pipe.stream == NULL)
					continue;

				cur_pipe.plane_res.hubp->funcs->validate_dml_output(
						cur_pipe.plane_res.hubp, dc->ctx,
						&context->res_ctx.pipe_ctx[i].rq_regs,
						&context->res_ctx.pipe_ctx[i].dlg_regs,
						&context->res_ctx.pipe_ctx[i].ttu_regs);
			}
		}
#endif
	}

	// Update Type FAST, Surface updates
	if (update_type == UPDATE_TYPE_FAST) {
		if (dc->hwss.set_flip_control_gsl)
			for (i = 0; i < surface_count; i++) {
				struct dc_plane_state *plane_state = srf_updates[i].surface;

				for (j = 0; j < dc->res_pool->pipe_count; j++) {
					struct pipe_ctx *pipe_ctx = &context->res_ctx.pipe_ctx[j];

					if (pipe_ctx->stream != stream)
						continue;

					if (pipe_ctx->plane_state != plane_state)
						continue;

					// GSL has to be used for flip immediate
					dc->hwss.set_flip_control_gsl(pipe_ctx,
							plane_state->flip_immediate);
				}
			}

		/* Perform requested Updates */
		for (i = 0; i < surface_count; i++) {
			struct dc_plane_state *plane_state = srf_updates[i].surface;

			for (j = 0; j < dc->res_pool->pipe_count; j++) {
				struct pipe_ctx *pipe_ctx = &context->res_ctx.pipe_ctx[j];

				if (pipe_ctx->stream != stream)
					continue;

				if (pipe_ctx->plane_state != plane_state)
					continue;
				/*program triple buffer after lock based on flip type*/
				if (dc->hwss.program_triplebuffer != NULL && dc->debug.enable_tri_buf) {
					/*only enable triplebuffer for  fast_update*/
					dc->hwss.program_triplebuffer(
						dc, pipe_ctx, plane_state->triplebuffer_flips);
				}
				if (srf_updates[i].flip_addr)
					dc->hwss.update_plane_addr(dc, pipe_ctx);
			}
		}

	}

	if ((update_type != UPDATE_TYPE_FAST) && dc->hwss.interdependent_update_lock)
		dc->hwss.interdependent_update_lock(dc, context, false);
	else
		dc->hwss.pipe_control_lock(dc, top_pipe_to_program, false);

	if ((update_type != UPDATE_TYPE_FAST) && stream->update_flags.bits.dsc_changed)
		if (top_pipe_to_program->stream_res.tg->funcs->lock_doublebuffer_enable) {
			top_pipe_to_program->stream_res.tg->funcs->wait_for_state(
					top_pipe_to_program->stream_res.tg,
					CRTC_STATE_VACTIVE);
			top_pipe_to_program->stream_res.tg->funcs->wait_for_state(
					top_pipe_to_program->stream_res.tg,
					CRTC_STATE_VBLANK);
			top_pipe_to_program->stream_res.tg->funcs->wait_for_state(
					top_pipe_to_program->stream_res.tg,
					CRTC_STATE_VACTIVE);

			if (stream && should_use_dmub_lock(stream->link)) {
				union dmub_hw_lock_flags hw_locks = { 0 };
				struct dmub_hw_lock_inst_flags inst_flags = { 0 };

				hw_locks.bits.lock_dig = 1;
				inst_flags.dig_inst = top_pipe_to_program->stream_res.tg->inst;

				dmub_hw_lock_mgr_cmd(dc->ctx->dmub_srv,
							false,
							&hw_locks,
							&inst_flags);
			} else
				top_pipe_to_program->stream_res.tg->funcs->lock_doublebuffer_disable(
					top_pipe_to_program->stream_res.tg);
		}

	if (update_type != UPDATE_TYPE_FAST)
		dc->hwss.post_unlock_program_front_end(dc, context);

	// Fire manual trigger only when bottom plane is flipped
	for (j = 0; j < dc->res_pool->pipe_count; j++) {
		struct pipe_ctx *pipe_ctx = &context->res_ctx.pipe_ctx[j];

		if (!pipe_ctx->plane_state)
			continue;

		if (pipe_ctx->bottom_pipe || pipe_ctx->next_odm_pipe ||
				!pipe_ctx->stream || pipe_ctx->stream != stream ||
				!pipe_ctx->plane_state->update_flags.bits.addr_update ||
				pipe_ctx->plane_state->skip_manual_trigger)
			continue;

		if (pipe_ctx->stream_res.tg->funcs->program_manual_trigger)
			pipe_ctx->stream_res.tg->funcs->program_manual_trigger(pipe_ctx->stream_res.tg);
	}
}

void dc_commit_updates_for_stream(struct dc *dc,
		struct dc_surface_update *srf_updates,
		int surface_count,
		struct dc_stream_state *stream,
		struct dc_stream_update *stream_update,
		struct dc_state *state)
{
	const struct dc_stream_status *stream_status;
	enum surface_update_type update_type;
	struct dc_state *context;
	struct dc_context *dc_ctx = dc->ctx;
	int i, j;

	stream_status = dc_stream_get_status(stream);
	context = dc->current_state;

	update_type = dc_check_update_surfaces_for_stream(
				dc, srf_updates, surface_count, stream_update, stream_status);

	if (update_type >= update_surface_trace_level)
		update_surface_trace(dc, srf_updates, surface_count);


	if (update_type >= UPDATE_TYPE_FULL) {

		/* initialize scratch memory for building context */
		context = dc_create_state(dc);
		if (context == NULL) {
			DC_ERROR("Failed to allocate new validate context!\n");
			return;
		}

		dc_resource_state_copy_construct(state, context);

		for (i = 0; i < dc->res_pool->pipe_count; i++) {
			struct pipe_ctx *new_pipe = &context->res_ctx.pipe_ctx[i];
			struct pipe_ctx *old_pipe = &dc->current_state->res_ctx.pipe_ctx[i];

			if (new_pipe->plane_state && new_pipe->plane_state != old_pipe->plane_state)
				new_pipe->plane_state->force_full_update = true;
		}
	}


	for (i = 0; i < surface_count; i++) {
		struct dc_plane_state *surface = srf_updates[i].surface;

		copy_surface_update_to_plane(surface, &srf_updates[i]);

		if (update_type >= UPDATE_TYPE_MED) {
			for (j = 0; j < dc->res_pool->pipe_count; j++) {
				struct pipe_ctx *pipe_ctx =
					&context->res_ctx.pipe_ctx[j];

				if (pipe_ctx->plane_state != surface)
					continue;

				resource_build_scaling_params(pipe_ctx);
			}
		}
	}

	copy_stream_update_to_stream(dc, context, stream, stream_update);

	if (update_type >= UPDATE_TYPE_FULL) {
		if (!dc->res_pool->funcs->validate_bandwidth(dc, context, false)) {
			DC_ERROR("Mode validation failed for stream update!\n");
			dc_release_state(context);
			return;
		}
	}

	TRACE_DC_PIPE_STATE(pipe_ctx, i, MAX_PIPES);

	commit_planes_for_stream(
				dc,
				srf_updates,
				surface_count,
				stream,
				stream_update,
				update_type,
				context);
	/*update current_State*/
	if (dc->current_state != context) {

		struct dc_state *old = dc->current_state;

		dc->current_state = context;
		dc_release_state(old);

		for (i = 0; i < dc->res_pool->pipe_count; i++) {
			struct pipe_ctx *pipe_ctx = &context->res_ctx.pipe_ctx[i];

			if (pipe_ctx->plane_state && pipe_ctx->stream == stream)
				pipe_ctx->plane_state->force_full_update = false;
		}
	}
	/*let's use current_state to update watermark etc*/
	if (update_type >= UPDATE_TYPE_FULL) {
		dc_post_update_surfaces_to_stream(dc);

		if (dc_ctx->dce_version >= DCE_VERSION_MAX)
			TRACE_DCN_CLOCK_STATE(&context->bw_ctx.bw.dcn.clk);
		else
			TRACE_DCE_CLOCK_STATE(&context->bw_ctx.bw.dce);
	}

	return;

}

uint8_t dc_get_current_stream_count(struct dc *dc)
{
	return dc->current_state->stream_count;
}

struct dc_stream_state *dc_get_stream_at_index(struct dc *dc, uint8_t i)
{
	if (i < dc->current_state->stream_count)
		return dc->current_state->streams[i];
	return NULL;
}

struct dc_stream_state *dc_stream_find_from_link(const struct dc_link *link)
{
	uint8_t i;
	struct dc_context *ctx = link->ctx;

	for (i = 0; i < ctx->dc->current_state->stream_count; i++) {
		if (ctx->dc->current_state->streams[i]->link == link)
			return ctx->dc->current_state->streams[i];
	}

	return NULL;
}

enum dc_irq_source dc_interrupt_to_irq_source(
		struct dc *dc,
		uint32_t src_id,
		uint32_t ext_id)
{
	return dal_irq_service_to_irq_source(dc->res_pool->irqs, src_id, ext_id);
}

/*
 * dc_interrupt_set() - Enable/disable an AMD hw interrupt source
 */
bool dc_interrupt_set(struct dc *dc, enum dc_irq_source src, bool enable)
{

	if (dc == NULL)
		return false;

	return dal_irq_service_set(dc->res_pool->irqs, src, enable);
}

void dc_interrupt_ack(struct dc *dc, enum dc_irq_source src)
{
	dal_irq_service_ack(dc->res_pool->irqs, src);
}

void dc_power_down_on_boot(struct dc *dc)
{
	if (dc->ctx->dce_environment != DCE_ENV_VIRTUAL_HW &&
			dc->hwss.power_down_on_boot)
		dc->hwss.power_down_on_boot(dc);
}

void dc_set_power_state(
	struct dc *dc,
	enum dc_acpi_cm_power_state power_state)
{
	struct kref refcount;
	struct display_mode_lib *dml;

	if (!dc->current_state)
		return;

	switch (power_state) {
	case DC_ACPI_CM_POWER_STATE_D0:
		dc_resource_state_construct(dc, dc->current_state);

<<<<<<< HEAD
#if defined(CONFIG_DRM_AMD_DC_DCN3_1)
=======
#if defined(CONFIG_DRM_AMD_DC_DCN)
>>>>>>> 2734d6c1
		dc_z10_restore(dc);
#endif
		if (dc->ctx->dmub_srv)
			dc_dmub_srv_wait_phy_init(dc->ctx->dmub_srv);

		dc->hwss.init_hw(dc);

		if (dc->hwss.init_sys_ctx != NULL &&
			dc->vm_pa_config.valid) {
			dc->hwss.init_sys_ctx(dc->hwseq, dc, &dc->vm_pa_config);
		}

		break;
	default:
		ASSERT(dc->current_state->stream_count == 0);
		/* Zero out the current context so that on resume we start with
		 * clean state, and dc hw programming optimizations will not
		 * cause any trouble.
		 */
		dml = kzalloc(sizeof(struct display_mode_lib),
				GFP_KERNEL);

		ASSERT(dml);
		if (!dml)
			return;

		/* Preserve refcount */
		refcount = dc->current_state->refcount;
		/* Preserve display mode lib */
		memcpy(dml, &dc->current_state->bw_ctx.dml, sizeof(struct display_mode_lib));

		dc_resource_state_destruct(dc->current_state);
		memset(dc->current_state, 0,
				sizeof(*dc->current_state));

		dc->current_state->refcount = refcount;
		dc->current_state->bw_ctx.dml = *dml;

		kfree(dml);

		break;
	}
}

void dc_resume(struct dc *dc)
{
	uint32_t i;

	for (i = 0; i < dc->link_count; i++)
		core_link_resume(dc->links[i]);
}

bool dc_is_dmcu_initialized(struct dc *dc)
{
	struct dmcu *dmcu = dc->res_pool->dmcu;

	if (dmcu)
		return dmcu->funcs->is_dmcu_initialized(dmcu);
	return false;
}

bool dc_submit_i2c(
		struct dc *dc,
		uint32_t link_index,
		struct i2c_command *cmd)
{

	struct dc_link *link = dc->links[link_index];
	struct ddc_service *ddc = link->ddc;
	return dce_i2c_submit_command(
		dc->res_pool,
		ddc->ddc_pin,
		cmd);
}

bool dc_submit_i2c_oem(
		struct dc *dc,
		struct i2c_command *cmd)
{
	struct ddc_service *ddc = dc->res_pool->oem_device;
	return dce_i2c_submit_command(
		dc->res_pool,
		ddc->ddc_pin,
		cmd);
}

static bool link_add_remote_sink_helper(struct dc_link *dc_link, struct dc_sink *sink)
{
	if (dc_link->sink_count >= MAX_SINKS_PER_LINK) {
		BREAK_TO_DEBUGGER();
		return false;
	}

	dc_sink_retain(sink);

	dc_link->remote_sinks[dc_link->sink_count] = sink;
	dc_link->sink_count++;

	return true;
}

/*
 * dc_link_add_remote_sink() - Create a sink and attach it to an existing link
 *
 * EDID length is in bytes
 */
struct dc_sink *dc_link_add_remote_sink(
		struct dc_link *link,
		const uint8_t *edid,
		int len,
		struct dc_sink_init_data *init_data)
{
	struct dc_sink *dc_sink;
	enum dc_edid_status edid_status;

	if (len > DC_MAX_EDID_BUFFER_SIZE) {
		dm_error("Max EDID buffer size breached!\n");
		return NULL;
	}

	if (!init_data) {
		BREAK_TO_DEBUGGER();
		return NULL;
	}

	if (!init_data->link) {
		BREAK_TO_DEBUGGER();
		return NULL;
	}

	dc_sink = dc_sink_create(init_data);

	if (!dc_sink)
		return NULL;

	memmove(dc_sink->dc_edid.raw_edid, edid, len);
	dc_sink->dc_edid.length = len;

	if (!link_add_remote_sink_helper(
			link,
			dc_sink))
		goto fail_add_sink;

	edid_status = dm_helpers_parse_edid_caps(
			link->ctx,
			&dc_sink->dc_edid,
			&dc_sink->edid_caps);

	/*
	 * Treat device as no EDID device if EDID
	 * parsing fails
	 */
	if (edid_status != EDID_OK) {
		dc_sink->dc_edid.length = 0;
		dm_error("Bad EDID, status%d!\n", edid_status);
	}

	return dc_sink;

fail_add_sink:
	dc_sink_release(dc_sink);
	return NULL;
}

/*
 * dc_link_remove_remote_sink() - Remove a remote sink from a dc_link
 *
 * Note that this just removes the struct dc_sink - it doesn't
 * program hardware or alter other members of dc_link
 */
void dc_link_remove_remote_sink(struct dc_link *link, struct dc_sink *sink)
{
	int i;

	if (!link->sink_count) {
		BREAK_TO_DEBUGGER();
		return;
	}

	for (i = 0; i < link->sink_count; i++) {
		if (link->remote_sinks[i] == sink) {
			dc_sink_release(sink);
			link->remote_sinks[i] = NULL;

			/* shrink array to remove empty place */
			while (i < link->sink_count - 1) {
				link->remote_sinks[i] = link->remote_sinks[i+1];
				i++;
			}
			link->remote_sinks[i] = NULL;
			link->sink_count--;
			return;
		}
	}
}

void get_clock_requirements_for_state(struct dc_state *state, struct AsicStateEx *info)
{
	info->displayClock				= (unsigned int)state->bw_ctx.bw.dcn.clk.dispclk_khz;
	info->engineClock				= (unsigned int)state->bw_ctx.bw.dcn.clk.dcfclk_khz;
	info->memoryClock				= (unsigned int)state->bw_ctx.bw.dcn.clk.dramclk_khz;
	info->maxSupportedDppClock		= (unsigned int)state->bw_ctx.bw.dcn.clk.max_supported_dppclk_khz;
	info->dppClock					= (unsigned int)state->bw_ctx.bw.dcn.clk.dppclk_khz;
	info->socClock					= (unsigned int)state->bw_ctx.bw.dcn.clk.socclk_khz;
	info->dcfClockDeepSleep			= (unsigned int)state->bw_ctx.bw.dcn.clk.dcfclk_deep_sleep_khz;
	info->fClock					= (unsigned int)state->bw_ctx.bw.dcn.clk.fclk_khz;
	info->phyClock					= (unsigned int)state->bw_ctx.bw.dcn.clk.phyclk_khz;
}
enum dc_status dc_set_clock(struct dc *dc, enum dc_clock_type clock_type, uint32_t clk_khz, uint32_t stepping)
{
	if (dc->hwss.set_clock)
		return dc->hwss.set_clock(dc, clock_type, clk_khz, stepping);
	return DC_ERROR_UNEXPECTED;
}
void dc_get_clock(struct dc *dc, enum dc_clock_type clock_type, struct dc_clock_config *clock_cfg)
{
	if (dc->hwss.get_clock)
		dc->hwss.get_clock(dc, clock_type, clock_cfg);
}

/* enable/disable eDP PSR without specify stream for eDP */
bool dc_set_psr_allow_active(struct dc *dc, bool enable)
{
	int i;

	for (i = 0; i < dc->current_state->stream_count ; i++) {
		struct dc_link *link;
		struct dc_stream_state *stream = dc->current_state->streams[i];

		link = stream->link;
		if (!link)
			continue;

		if (link->psr_settings.psr_feature_enabled) {
			if (enable && !link->psr_settings.psr_allow_active) {
				if (!dc_link_set_psr_allow_active(link, true, false, false))
					return false;
			} else if (!enable && link->psr_settings.psr_allow_active) {
				if (!dc_link_set_psr_allow_active(link, false, true, false))
					return false;
			}
		}
	}

	return true;
}

#if defined(CONFIG_DRM_AMD_DC_DCN)

void dc_allow_idle_optimizations(struct dc *dc, bool allow)
{
	if (dc->debug.disable_idle_power_optimizations)
		return;

	if (dc->clk_mgr != NULL && dc->clk_mgr->funcs->is_smu_present)
		if (!dc->clk_mgr->funcs->is_smu_present(dc->clk_mgr))
			return;

	if (allow == dc->idle_optimizations_allowed)
		return;

	if (dc->hwss.apply_idle_power_optimizations && dc->hwss.apply_idle_power_optimizations(dc, allow))
		dc->idle_optimizations_allowed = allow;
}

/*
 * blank all streams, and set min and max memory clock to
 * lowest and highest DPM level, respectively
 */
void dc_unlock_memory_clock_frequency(struct dc *dc)
{
	unsigned int i;

	for (i = 0; i < MAX_PIPES; i++)
		if (dc->current_state->res_ctx.pipe_ctx[i].plane_state)
			core_link_disable_stream(&dc->current_state->res_ctx.pipe_ctx[i]);

	dc->clk_mgr->funcs->set_hard_min_memclk(dc->clk_mgr, false);
	dc->clk_mgr->funcs->set_hard_max_memclk(dc->clk_mgr);
}

/*
 * set min memory clock to the min required for current mode,
 * max to maxDPM, and unblank streams
 */
void dc_lock_memory_clock_frequency(struct dc *dc)
{
	unsigned int i;

	dc->clk_mgr->funcs->get_memclk_states_from_smu(dc->clk_mgr);
	dc->clk_mgr->funcs->set_hard_min_memclk(dc->clk_mgr, true);
	dc->clk_mgr->funcs->set_hard_max_memclk(dc->clk_mgr);

	for (i = 0; i < MAX_PIPES; i++)
		if (dc->current_state->res_ctx.pipe_ctx[i].plane_state)
			core_link_enable_stream(dc->current_state, &dc->current_state->res_ctx.pipe_ctx[i]);
}

bool dc_is_plane_eligible_for_idle_optimizations(struct dc *dc, struct dc_plane_state *plane,
		struct dc_cursor_attributes *cursor_attr)
{
	if (dc->hwss.does_plane_fit_in_mall && dc->hwss.does_plane_fit_in_mall(dc, plane, cursor_attr))
		return true;
	return false;
}

/* cleanup on driver unload */
void dc_hardware_release(struct dc *dc)
{
	if (dc->hwss.hardware_release)
		dc->hwss.hardware_release(dc);
}
#endif

/**
 * dc_enable_dmub_notifications - Returns whether dmub notification can be enabled
 * @dc: dc structure
 *
 * Returns: True to enable dmub notifications, False otherwise
 */
bool dc_enable_dmub_notifications(struct dc *dc)
{
	/* dmub aux needs dmub notifications to be enabled */
	return dc->debug.enable_dmub_aux_for_legacy_ddc;
}

/**
 * dc_process_dmub_aux_transfer_async - Submits aux command to dmub via inbox message
 *                                      Sets port index appropriately for legacy DDC
 * @dc: dc structure
 * @link_index: link index
 * @payload: aux payload
 *
 * Returns: True if successful, False if failure
 */
bool dc_process_dmub_aux_transfer_async(struct dc *dc,
				uint32_t link_index,
				struct aux_payload *payload)
{
	uint8_t action;
	union dmub_rb_cmd cmd = {0};
	struct dc_dmub_srv *dmub_srv = dc->ctx->dmub_srv;

	ASSERT(payload->length <= 16);

	cmd.dp_aux_access.header.type = DMUB_CMD__DP_AUX_ACCESS;
	cmd.dp_aux_access.header.payload_bytes = 0;
	cmd.dp_aux_access.aux_control.type = AUX_CHANNEL_LEGACY_DDC;
	cmd.dp_aux_access.aux_control.instance = dc->links[link_index]->ddc_hw_inst;
	cmd.dp_aux_access.aux_control.sw_crc_enabled = 0;
	cmd.dp_aux_access.aux_control.timeout = 0;
	cmd.dp_aux_access.aux_control.dpaux.address = payload->address;
	cmd.dp_aux_access.aux_control.dpaux.is_i2c_over_aux = payload->i2c_over_aux;
	cmd.dp_aux_access.aux_control.dpaux.length = payload->length;

	/* set aux action */
	if (payload->i2c_over_aux) {
		if (payload->write) {
			if (payload->mot)
				action = DP_AUX_REQ_ACTION_I2C_WRITE_MOT;
			else
				action = DP_AUX_REQ_ACTION_I2C_WRITE;
		} else {
			if (payload->mot)
				action = DP_AUX_REQ_ACTION_I2C_READ_MOT;
			else
				action = DP_AUX_REQ_ACTION_I2C_READ;
			}
	} else {
		if (payload->write)
			action = DP_AUX_REQ_ACTION_DPCD_WRITE;
		else
			action = DP_AUX_REQ_ACTION_DPCD_READ;
	}

	cmd.dp_aux_access.aux_control.dpaux.action = action;

	if (payload->length && payload->write) {
		memcpy(cmd.dp_aux_access.aux_control.dpaux.data,
			payload->data,
			payload->length
			);
	}

	dc_dmub_srv_cmd_queue(dmub_srv, &cmd);
	dc_dmub_srv_cmd_execute(dmub_srv);
	dc_dmub_srv_wait_idle(dmub_srv);

	return true;
}

/**
 * dc_disable_accelerated_mode - disable accelerated mode
 * @dc: dc structure
 */
void dc_disable_accelerated_mode(struct dc *dc)
{
	bios_set_scratch_acc_mode_change(dc->ctx->dc_bios, 0);
}<|MERGE_RESOLUTION|>--- conflicted
+++ resolved
@@ -1524,11 +1524,7 @@
 	return stream_mask;
 }
 
-<<<<<<< HEAD
-#if defined(CONFIG_DRM_AMD_DC_DCN3_1)
-=======
 #if defined(CONFIG_DRM_AMD_DC_DCN)
->>>>>>> 2734d6c1
 void dc_z10_restore(struct dc *dc)
 {
 	if (dc->hwss.z10_restore)
@@ -1548,13 +1544,7 @@
 	struct dc_stream_state *dc_streams[MAX_STREAMS] = {0};
 
 #if defined(CONFIG_DRM_AMD_DC_DCN)
-<<<<<<< HEAD
-#if defined(CONFIG_DRM_AMD_DC_DCN3_1)
 	dc_z10_restore(dc);
-#endif
-=======
-	dc_z10_restore(dc);
->>>>>>> 2734d6c1
 	dc_allow_idle_optimizations(dc, false);
 #endif
 
@@ -2634,11 +2624,7 @@
 	int i, j;
 	struct pipe_ctx *top_pipe_to_program = NULL;
 
-<<<<<<< HEAD
-#if defined(CONFIG_DRM_AMD_DC_DCN3_1)
-=======
 #if defined(CONFIG_DRM_AMD_DC_DCN)
->>>>>>> 2734d6c1
 	dc_z10_restore(dc);
 #endif
 
@@ -3097,11 +3083,7 @@
 	case DC_ACPI_CM_POWER_STATE_D0:
 		dc_resource_state_construct(dc, dc->current_state);
 
-<<<<<<< HEAD
-#if defined(CONFIG_DRM_AMD_DC_DCN3_1)
-=======
 #if defined(CONFIG_DRM_AMD_DC_DCN)
->>>>>>> 2734d6c1
 		dc_z10_restore(dc);
 #endif
 		if (dc->ctx->dmub_srv)
