/*
 * Copyright 2015 Advanced Micro Devices, Inc.
 *
 * Permission is hereby granted, free of charge, to any person obtaining a
 * copy of this software and associated documentation files (the "Software"),
 * to deal in the Software without restriction, including without limitation
 * the rights to use, copy, modify, merge, publish, distribute, sublicense,
 * and/or sell copies of the Software, and to permit persons to whom the
 * Software is furnished to do so, subject to the following conditions:
 *
 * The above copyright notice and this permission notice shall be included in
 * all copies or substantial portions of the Software.
 *
 * THE SOFTWARE IS PROVIDED "AS IS", WITHOUT WARRANTY OF ANY KIND, EXPRESS OR
 * IMPLIED, INCLUDING BUT NOT LIMITED TO THE WARRANTIES OF MERCHANTABILITY,
 * FITNESS FOR A PARTICULAR PURPOSE AND NONINFRINGEMENT.  IN NO EVENT SHALL
 * THE COPYRIGHT HOLDER(S) OR AUTHOR(S) BE LIABLE FOR ANY CLAIM, DAMAGES OR
 * OTHER LIABILITY, WHETHER IN AN ACTION OF CONTRACT, TORT OR OTHERWISE,
 * ARISING FROM, OUT OF OR IN CONNECTION WITH THE SOFTWARE OR THE USE OR
 * OTHER DEALINGS IN THE SOFTWARE.
 *
 * Authors: AMD
 */

#include "dm_services.h"

#include "dc.h"

#include "core_status.h"
#include "core_types.h"
#include "hw_sequencer.h"
#include "dce/dce_hwseq.h"

#include "resource.h"

#include "gpio_service_interface.h"
#include "clk_mgr.h"
#include "clock_source.h"
#include "dc_bios_types.h"

#include "bios_parser_interface.h"
#include "bios/bios_parser_helper.h"
#include "include/irq_service_interface.h"
#include "transform.h"
#include "dmcu.h"
#include "dpp.h"
#include "timing_generator.h"
#include "abm.h"
#include "virtual/virtual_link_encoder.h"
#include "hubp.h"

#include "link_hwss.h"
#include "link_encoder.h"
#include "link_enc_cfg.h"

<<<<<<< HEAD
#include "dc_link.h"
=======
>>>>>>> 82bbec18
#include "link.h"
#include "dm_helpers.h"
#include "mem_input.h"

#include "dc_dmub_srv.h"

#include "dsc.h"

#include "vm_helper.h"

#include "dce/dce_i2c.h"

#include "dmub/dmub_srv.h"

#include "dce/dmub_psr.h"

#include "dce/dmub_hw_lock_mgr.h"

#include "dc_trace.h"

#include "hw_sequencer_private.h"

#include "dce/dmub_outbox.h"

#define CTX \
	dc->ctx

#define DC_LOGGER \
	dc->ctx->logger

static const char DC_BUILD_ID[] = "production-build";

/**
 * DOC: Overview
 *
 * DC is the OS-agnostic component of the amdgpu DC driver.
 *
 * DC maintains and validates a set of structs representing the state of the
 * driver and writes that state to AMD hardware
 *
 * Main DC HW structs:
 *
 * struct dc - The central struct.  One per driver.  Created on driver load,
 * destroyed on driver unload.
 *
 * struct dc_context - One per driver.
 * Used as a backpointer by most other structs in dc.
 *
 * struct dc_link - One per connector (the physical DP, HDMI, miniDP, or eDP
 * plugpoints).  Created on driver load, destroyed on driver unload.
 *
 * struct dc_sink - One per display.  Created on boot or hotplug.
 * Destroyed on shutdown or hotunplug.  A dc_link can have a local sink
 * (the display directly attached).  It may also have one or more remote
 * sinks (in the Multi-Stream Transport case)
 *
 * struct resource_pool - One per driver.  Represents the hw blocks not in the
 * main pipeline.  Not directly accessible by dm.
 *
 * Main dc state structs:
 *
 * These structs can be created and destroyed as needed.  There is a full set of
 * these structs in dc->current_state representing the currently programmed state.
 *
 * struct dc_state - The global DC state to track global state information,
 * such as bandwidth values.
 *
 * struct dc_stream_state - Represents the hw configuration for the pipeline from
 * a framebuffer to a display.  Maps one-to-one with dc_sink.
 *
 * struct dc_plane_state - Represents a framebuffer.  Each stream has at least one,
 * and may have more in the Multi-Plane Overlay case.
 *
 * struct resource_context - Represents the programmable state of everything in
 * the resource_pool.  Not directly accessible by dm.
 *
 * struct pipe_ctx - A member of struct resource_context.  Represents the
 * internal hardware pipeline components.  Each dc_plane_state has either
 * one or two (in the pipe-split case).
 */

/* Private functions */

static inline void elevate_update_type(enum surface_update_type *original, enum surface_update_type new)
{
	if (new > *original)
		*original = new;
}

static void destroy_links(struct dc *dc)
{
	uint32_t i;

	for (i = 0; i < dc->link_count; i++) {
		if (NULL != dc->links[i])
			dc->link_srv->destroy_link(&dc->links[i]);
	}
}

static uint32_t get_num_of_internal_disp(struct dc_link **links, uint32_t num_links)
{
	int i;
	uint32_t count = 0;

	for (i = 0; i < num_links; i++) {
		if (links[i]->connector_signal == SIGNAL_TYPE_EDP ||
				links[i]->is_internal_display)
			count++;
	}

	return count;
}

static int get_seamless_boot_stream_count(struct dc_state *ctx)
{
	uint8_t i;
	uint8_t seamless_boot_stream_count = 0;

	for (i = 0; i < ctx->stream_count; i++)
		if (ctx->streams[i]->apply_seamless_boot_optimization)
			seamless_boot_stream_count++;

	return seamless_boot_stream_count;
}

static bool create_links(
		struct dc *dc,
		uint32_t num_virtual_links)
{
	int i;
	int connectors_num;
	struct dc_bios *bios = dc->ctx->dc_bios;

	dc->link_count = 0;

	connectors_num = bios->funcs->get_connectors_number(bios);

	DC_LOG_DC("BIOS object table - number of connectors: %d", connectors_num);

	if (connectors_num > ENUM_ID_COUNT) {
		dm_error(
			"DC: Number of connectors %d exceeds maximum of %d!\n",
			connectors_num,
			ENUM_ID_COUNT);
		return false;
	}

	dm_output_to_console(
		"DC: %s: connectors_num: physical:%d, virtual:%d\n",
		__func__,
		connectors_num,
		num_virtual_links);

	for (i = 0; i < connectors_num; i++) {
		struct link_init_data link_init_params = {0};
		struct dc_link *link;

		DC_LOG_DC("BIOS object table - printing link object info for connector number: %d, link_index: %d", i, dc->link_count);

		link_init_params.ctx = dc->ctx;
		/* next BIOS object table connector */
		link_init_params.connector_index = i;
		link_init_params.link_index = dc->link_count;
		link_init_params.dc = dc;
		link = dc->link_srv->create_link(&link_init_params);

		if (link) {
			dc->links[dc->link_count] = link;
			link->dc = dc;
			++dc->link_count;
		}
	}

	DC_LOG_DC("BIOS object table - end");

	/* Create a link for each usb4 dpia port */
	for (i = 0; i < dc->res_pool->usb4_dpia_count; i++) {
		struct link_init_data link_init_params = {0};
		struct dc_link *link;

		link_init_params.ctx = dc->ctx;
		link_init_params.connector_index = i;
		link_init_params.link_index = dc->link_count;
		link_init_params.dc = dc;
		link_init_params.is_dpia_link = true;

		link = dc->link_srv->create_link(&link_init_params);
		if (link) {
			dc->links[dc->link_count] = link;
			link->dc = dc;
			++dc->link_count;
		}
	}

	for (i = 0; i < num_virtual_links; i++) {
		struct dc_link *link = kzalloc(sizeof(*link), GFP_KERNEL);
		struct encoder_init_data enc_init = {0};

		if (link == NULL) {
			BREAK_TO_DEBUGGER();
			goto failed_alloc;
		}

		link->link_index = dc->link_count;
		dc->links[dc->link_count] = link;
		dc->link_count++;

		link->ctx = dc->ctx;
		link->dc = dc;
		link->connector_signal = SIGNAL_TYPE_VIRTUAL;
		link->link_id.type = OBJECT_TYPE_CONNECTOR;
		link->link_id.id = CONNECTOR_ID_VIRTUAL;
		link->link_id.enum_id = ENUM_ID_1;
		link->link_enc = kzalloc(sizeof(*link->link_enc), GFP_KERNEL);

		if (!link->link_enc) {
			BREAK_TO_DEBUGGER();
			goto failed_alloc;
		}

		link->link_status.dpcd_caps = &link->dpcd_caps;

		enc_init.ctx = dc->ctx;
		enc_init.channel = CHANNEL_ID_UNKNOWN;
		enc_init.hpd_source = HPD_SOURCEID_UNKNOWN;
		enc_init.transmitter = TRANSMITTER_UNKNOWN;
		enc_init.connector = link->link_id;
		enc_init.encoder.type = OBJECT_TYPE_ENCODER;
		enc_init.encoder.id = ENCODER_ID_INTERNAL_VIRTUAL;
		enc_init.encoder.enum_id = ENUM_ID_1;
		virtual_link_encoder_construct(link->link_enc, &enc_init);
	}

	dc->caps.num_of_internal_disp = get_num_of_internal_disp(dc->links, dc->link_count);

	return true;

failed_alloc:
	return false;
}

/* Create additional DIG link encoder objects if fewer than the platform
 * supports were created during link construction. This can happen if the
 * number of physical connectors is less than the number of DIGs.
 */
static bool create_link_encoders(struct dc *dc)
{
	bool res = true;
	unsigned int num_usb4_dpia = dc->res_pool->res_cap->num_usb4_dpia;
	unsigned int num_dig_link_enc = dc->res_pool->res_cap->num_dig_link_enc;
	int i;

	/* A platform without USB4 DPIA endpoints has a fixed mapping between DIG
	 * link encoders and physical display endpoints and does not require
	 * additional link encoder objects.
	 */
	if (num_usb4_dpia == 0)
		return res;

	/* Create as many link encoder objects as the platform supports. DPIA
	 * endpoints can be programmably mapped to any DIG.
	 */
	if (num_dig_link_enc > dc->res_pool->dig_link_enc_count) {
		for (i = 0; i < num_dig_link_enc; i++) {
			struct link_encoder *link_enc = dc->res_pool->link_encoders[i];

			if (!link_enc && dc->res_pool->funcs->link_enc_create_minimal) {
				link_enc = dc->res_pool->funcs->link_enc_create_minimal(dc->ctx,
						(enum engine_id)(ENGINE_ID_DIGA + i));
				if (link_enc) {
					dc->res_pool->link_encoders[i] = link_enc;
					dc->res_pool->dig_link_enc_count++;
				} else {
					res = false;
				}
			}
		}
	}

	return res;
}

/* Destroy any additional DIG link encoder objects created by
 * create_link_encoders().
 * NB: Must only be called after destroy_links().
 */
static void destroy_link_encoders(struct dc *dc)
{
	unsigned int num_usb4_dpia;
	unsigned int num_dig_link_enc;
	int i;

	if (!dc->res_pool)
		return;

	num_usb4_dpia = dc->res_pool->res_cap->num_usb4_dpia;
	num_dig_link_enc = dc->res_pool->res_cap->num_dig_link_enc;

	/* A platform without USB4 DPIA endpoints has a fixed mapping between DIG
	 * link encoders and physical display endpoints and does not require
	 * additional link encoder objects.
	 */
	if (num_usb4_dpia == 0)
		return;

	for (i = 0; i < num_dig_link_enc; i++) {
		struct link_encoder *link_enc = dc->res_pool->link_encoders[i];

		if (link_enc) {
			link_enc->funcs->destroy(&link_enc);
			dc->res_pool->link_encoders[i] = NULL;
			dc->res_pool->dig_link_enc_count--;
		}
	}
}

static struct dc_perf_trace *dc_perf_trace_create(void)
{
	return kzalloc(sizeof(struct dc_perf_trace), GFP_KERNEL);
}

static void dc_perf_trace_destroy(struct dc_perf_trace **perf_trace)
{
	kfree(*perf_trace);
	*perf_trace = NULL;
}

/**
 *  dc_stream_adjust_vmin_vmax - look up pipe context & update parts of DRR
 *  @dc:     dc reference
 *  @stream: Initial dc stream state
 *  @adjust: Updated parameters for vertical_total_min and vertical_total_max
 *
 *  Looks up the pipe context of dc_stream_state and updates the
 *  vertical_total_min and vertical_total_max of the DRR, Dynamic Refresh
 *  Rate, which is a power-saving feature that targets reducing panel
 *  refresh rate while the screen is static
 *
 *  Return: %true if the pipe context is found and adjusted;
 *          %false if the pipe context is not found.
 */
bool dc_stream_adjust_vmin_vmax(struct dc *dc,
		struct dc_stream_state *stream,
		struct dc_crtc_timing_adjust *adjust)
{
	int i;

	/*
	 * Don't adjust DRR while there's bandwidth optimizations pending to
	 * avoid conflicting with firmware updates.
	 */
	if (dc->ctx->dce_version > DCE_VERSION_MAX)
		if (dc->optimized_required || dc->wm_optimized_required)
			return false;

	stream->adjust.v_total_max = adjust->v_total_max;
	stream->adjust.v_total_mid = adjust->v_total_mid;
	stream->adjust.v_total_mid_frame_num = adjust->v_total_mid_frame_num;
	stream->adjust.v_total_min = adjust->v_total_min;

	for (i = 0; i < MAX_PIPES; i++) {
		struct pipe_ctx *pipe = &dc->current_state->res_ctx.pipe_ctx[i];

		if (pipe->stream == stream && pipe->stream_res.tg) {
			dc->hwss.set_drr(&pipe,
					1,
					*adjust);

			return true;
		}
	}
	return false;
}

/**
 * dc_stream_get_last_used_drr_vtotal - Looks up the pipe context of
 * dc_stream_state and gets the last VTOTAL used by DRR (Dynamic Refresh Rate)
 *
 * @dc: [in] dc reference
 * @stream: [in] Initial dc stream state
 * @refresh_rate: [in] new refresh_rate
 *
 * Return: %true if the pipe context is found and there is an associated
 *         timing_generator for the DC;
 *         %false if the pipe context is not found or there is no
 *         timing_generator for the DC.
 */
bool dc_stream_get_last_used_drr_vtotal(struct dc *dc,
		struct dc_stream_state *stream,
		uint32_t *refresh_rate)
{
	bool status = false;

	int i = 0;

	for (i = 0; i < MAX_PIPES; i++) {
		struct pipe_ctx *pipe = &dc->current_state->res_ctx.pipe_ctx[i];

		if (pipe->stream == stream && pipe->stream_res.tg) {
			/* Only execute if a function pointer has been defined for
			 * the DC version in question
			 */
			if (pipe->stream_res.tg->funcs->get_last_used_drr_vtotal) {
				pipe->stream_res.tg->funcs->get_last_used_drr_vtotal(pipe->stream_res.tg, refresh_rate);

				status = true;

				break;
			}
		}
	}

	return status;
}

bool dc_stream_get_crtc_position(struct dc *dc,
		struct dc_stream_state **streams, int num_streams,
		unsigned int *v_pos, unsigned int *nom_v_pos)
{
	/* TODO: Support multiple streams */
	const struct dc_stream_state *stream = streams[0];
	int i;
	bool ret = false;
	struct crtc_position position;

	for (i = 0; i < MAX_PIPES; i++) {
		struct pipe_ctx *pipe =
				&dc->current_state->res_ctx.pipe_ctx[i];

		if (pipe->stream == stream && pipe->stream_res.stream_enc) {
			dc->hwss.get_position(&pipe, 1, &position);

			*v_pos = position.vertical_count;
			*nom_v_pos = position.nominal_vcount;
			ret = true;
		}
	}
	return ret;
}

#if defined(CONFIG_DRM_AMD_SECURE_DISPLAY)
static inline void
dc_stream_forward_dmub_crc_window(struct dc_dmub_srv *dmub_srv,
		struct rect *rect, struct otg_phy_mux *mux_mapping, bool is_stop)
{
	union dmub_rb_cmd cmd = {0};

	cmd.secure_display.roi_info.phy_id = mux_mapping->phy_output_num;
	cmd.secure_display.roi_info.otg_id = mux_mapping->otg_output_num;

	if (is_stop) {
		cmd.secure_display.header.type = DMUB_CMD__SECURE_DISPLAY;
		cmd.secure_display.header.sub_type = DMUB_CMD__SECURE_DISPLAY_CRC_STOP_UPDATE;
	} else {
		cmd.secure_display.header.type = DMUB_CMD__SECURE_DISPLAY;
		cmd.secure_display.header.sub_type = DMUB_CMD__SECURE_DISPLAY_CRC_WIN_NOTIFY;
		cmd.secure_display.roi_info.x_start = rect->x;
		cmd.secure_display.roi_info.y_start = rect->y;
		cmd.secure_display.roi_info.x_end = rect->x + rect->width;
		cmd.secure_display.roi_info.y_end = rect->y + rect->height;
	}

	dc_dmub_srv_cmd_queue(dmub_srv, &cmd);
	dc_dmub_srv_cmd_execute(dmub_srv);
}

static inline void
dc_stream_forward_dmcu_crc_window(struct dmcu *dmcu,
		struct rect *rect, struct otg_phy_mux *mux_mapping, bool is_stop)
{
	if (is_stop)
		dmcu->funcs->stop_crc_win_update(dmcu, mux_mapping);
	else
		dmcu->funcs->forward_crc_window(dmcu, rect, mux_mapping);
}

bool
dc_stream_forward_crc_window(struct dc_stream_state *stream,
		struct rect *rect, bool is_stop)
{
	struct dmcu *dmcu;
	struct dc_dmub_srv *dmub_srv;
	struct otg_phy_mux mux_mapping;
	struct pipe_ctx *pipe;
	int i;
	struct dc *dc = stream->ctx->dc;

	for (i = 0; i < MAX_PIPES; i++) {
		pipe = &dc->current_state->res_ctx.pipe_ctx[i];
		if (pipe->stream == stream && !pipe->top_pipe && !pipe->prev_odm_pipe)
			break;
	}

	/* Stream not found */
	if (i == MAX_PIPES)
		return false;

	mux_mapping.phy_output_num = stream->link->link_enc_hw_inst;
	mux_mapping.otg_output_num = pipe->stream_res.tg->inst;

	dmcu = dc->res_pool->dmcu;
	dmub_srv = dc->ctx->dmub_srv;

	/* forward to dmub */
	if (dmub_srv)
		dc_stream_forward_dmub_crc_window(dmub_srv, rect, &mux_mapping, is_stop);
	/* forward to dmcu */
	else if (dmcu && dmcu->funcs->is_dmcu_initialized(dmcu))
		dc_stream_forward_dmcu_crc_window(dmcu, rect, &mux_mapping, is_stop);
	else
		return false;

	return true;
}
#endif /* CONFIG_DRM_AMD_SECURE_DISPLAY */

/**
 * dc_stream_configure_crc() - Configure CRC capture for the given stream.
 * @dc: DC Object
 * @stream: The stream to configure CRC on.
 * @enable: Enable CRC if true, disable otherwise.
 * @crc_window: CRC window (x/y start/end) information
 * @continuous: Capture CRC on every frame if true. Otherwise, only capture
 *              once.
 *
 * By default, only CRC0 is configured, and the entire frame is used to
 * calculate the CRC.
 *
 * Return: %false if the stream is not found or CRC capture is not supported;
 *         %true if the stream has been configured.
 */
bool dc_stream_configure_crc(struct dc *dc, struct dc_stream_state *stream,
			     struct crc_params *crc_window, bool enable, bool continuous)
{
	int i;
	struct pipe_ctx *pipe;
	struct crc_params param;
	struct timing_generator *tg;

	for (i = 0; i < MAX_PIPES; i++) {
		pipe = &dc->current_state->res_ctx.pipe_ctx[i];
		if (pipe->stream == stream && !pipe->top_pipe && !pipe->prev_odm_pipe)
			break;
	}
	/* Stream not found */
	if (i == MAX_PIPES)
		return false;

	/* By default, capture the full frame */
	param.windowa_x_start = 0;
	param.windowa_y_start = 0;
	param.windowa_x_end = pipe->stream->timing.h_addressable;
	param.windowa_y_end = pipe->stream->timing.v_addressable;
	param.windowb_x_start = 0;
	param.windowb_y_start = 0;
	param.windowb_x_end = pipe->stream->timing.h_addressable;
	param.windowb_y_end = pipe->stream->timing.v_addressable;

	if (crc_window) {
		param.windowa_x_start = crc_window->windowa_x_start;
		param.windowa_y_start = crc_window->windowa_y_start;
		param.windowa_x_end = crc_window->windowa_x_end;
		param.windowa_y_end = crc_window->windowa_y_end;
		param.windowb_x_start = crc_window->windowb_x_start;
		param.windowb_y_start = crc_window->windowb_y_start;
		param.windowb_x_end = crc_window->windowb_x_end;
		param.windowb_y_end = crc_window->windowb_y_end;
	}

	param.dsc_mode = pipe->stream->timing.flags.DSC ? 1:0;
	param.odm_mode = pipe->next_odm_pipe ? 1:0;

	/* Default to the union of both windows */
	param.selection = UNION_WINDOW_A_B;
	param.continuous_mode = continuous;
	param.enable = enable;

	tg = pipe->stream_res.tg;

	/* Only call if supported */
	if (tg->funcs->configure_crc)
		return tg->funcs->configure_crc(tg, &param);
	DC_LOG_WARNING("CRC capture not supported.");
	return false;
}

/**
 * dc_stream_get_crc() - Get CRC values for the given stream.
 *
 * @dc: DC object.
 * @stream: The DC stream state of the stream to get CRCs from.
 * @r_cr: CRC value for the red component.
 * @g_y:  CRC value for the green component.
 * @b_cb: CRC value for the blue component.
 *
 * dc_stream_configure_crc needs to be called beforehand to enable CRCs.
 *
 * Return:
 * %false if stream is not found, or if CRCs are not enabled.
 */
bool dc_stream_get_crc(struct dc *dc, struct dc_stream_state *stream,
		       uint32_t *r_cr, uint32_t *g_y, uint32_t *b_cb)
{
	int i;
	struct pipe_ctx *pipe;
	struct timing_generator *tg;

	for (i = 0; i < MAX_PIPES; i++) {
		pipe = &dc->current_state->res_ctx.pipe_ctx[i];
		if (pipe->stream == stream)
			break;
	}
	/* Stream not found */
	if (i == MAX_PIPES)
		return false;

	tg = pipe->stream_res.tg;

	if (tg->funcs->get_crc)
		return tg->funcs->get_crc(tg, r_cr, g_y, b_cb);
	DC_LOG_WARNING("CRC capture not supported.");
	return false;
}

void dc_stream_set_dyn_expansion(struct dc *dc, struct dc_stream_state *stream,
		enum dc_dynamic_expansion option)
{
	/* OPP FMT dyn expansion updates*/
	int i;
	struct pipe_ctx *pipe_ctx;

	for (i = 0; i < MAX_PIPES; i++) {
		if (dc->current_state->res_ctx.pipe_ctx[i].stream
				== stream) {
			pipe_ctx = &dc->current_state->res_ctx.pipe_ctx[i];
			pipe_ctx->stream_res.opp->dyn_expansion = option;
			pipe_ctx->stream_res.opp->funcs->opp_set_dyn_expansion(
					pipe_ctx->stream_res.opp,
					COLOR_SPACE_YCBCR601,
					stream->timing.display_color_depth,
					stream->signal);
		}
	}
}

void dc_stream_set_dither_option(struct dc_stream_state *stream,
		enum dc_dither_option option)
{
	struct bit_depth_reduction_params params;
	struct dc_link *link = stream->link;
	struct pipe_ctx *pipes = NULL;
	int i;

	for (i = 0; i < MAX_PIPES; i++) {
		if (link->dc->current_state->res_ctx.pipe_ctx[i].stream ==
				stream) {
			pipes = &link->dc->current_state->res_ctx.pipe_ctx[i];
			break;
		}
	}

	if (!pipes)
		return;
	if (option > DITHER_OPTION_MAX)
		return;

	stream->dither_option = option;

	memset(&params, 0, sizeof(params));
	resource_build_bit_depth_reduction_params(stream, &params);
	stream->bit_depth_params = params;

	if (pipes->plane_res.xfm &&
	    pipes->plane_res.xfm->funcs->transform_set_pixel_storage_depth) {
		pipes->plane_res.xfm->funcs->transform_set_pixel_storage_depth(
			pipes->plane_res.xfm,
			pipes->plane_res.scl_data.lb_params.depth,
			&stream->bit_depth_params);
	}

	pipes->stream_res.opp->funcs->
		opp_program_bit_depth_reduction(pipes->stream_res.opp, &params);
}

bool dc_stream_set_gamut_remap(struct dc *dc, const struct dc_stream_state *stream)
{
	int i;
	bool ret = false;
	struct pipe_ctx *pipes;

	for (i = 0; i < MAX_PIPES; i++) {
		if (dc->current_state->res_ctx.pipe_ctx[i].stream == stream) {
			pipes = &dc->current_state->res_ctx.pipe_ctx[i];
			dc->hwss.program_gamut_remap(pipes);
			ret = true;
		}
	}

	return ret;
}

bool dc_stream_program_csc_matrix(struct dc *dc, struct dc_stream_state *stream)
{
	int i;
	bool ret = false;
	struct pipe_ctx *pipes;

	for (i = 0; i < MAX_PIPES; i++) {
		if (dc->current_state->res_ctx.pipe_ctx[i].stream
				== stream) {

			pipes = &dc->current_state->res_ctx.pipe_ctx[i];
			dc->hwss.program_output_csc(dc,
					pipes,
					stream->output_color_space,
					stream->csc_color_matrix.matrix,
					pipes->stream_res.opp->inst);
			ret = true;
		}
	}

	return ret;
}

void dc_stream_set_static_screen_params(struct dc *dc,
		struct dc_stream_state **streams,
		int num_streams,
		const struct dc_static_screen_params *params)
{
	int i, j;
	struct pipe_ctx *pipes_affected[MAX_PIPES];
	int num_pipes_affected = 0;

	for (i = 0; i < num_streams; i++) {
		struct dc_stream_state *stream = streams[i];

		for (j = 0; j < MAX_PIPES; j++) {
			if (dc->current_state->res_ctx.pipe_ctx[j].stream
					== stream) {
				pipes_affected[num_pipes_affected++] =
						&dc->current_state->res_ctx.pipe_ctx[j];
			}
		}
	}

	dc->hwss.set_static_screen_control(pipes_affected, num_pipes_affected, params);
}

static void dc_destruct(struct dc *dc)
{
	// reset link encoder assignment table on destruct
	if (dc->res_pool && dc->res_pool->funcs->link_encs_assign)
		link_enc_cfg_init(dc, dc->current_state);

	if (dc->current_state) {
		dc_release_state(dc->current_state);
		dc->current_state = NULL;
	}

	destroy_links(dc);

	destroy_link_encoders(dc);

	if (dc->clk_mgr) {
		dc_destroy_clk_mgr(dc->clk_mgr);
		dc->clk_mgr = NULL;
	}

	dc_destroy_resource_pool(dc);

	if (dc->link_srv)
		link_destroy_link_service(&dc->link_srv);

	if (dc->ctx->gpio_service)
		dal_gpio_service_destroy(&dc->ctx->gpio_service);

	if (dc->ctx->created_bios)
		dal_bios_parser_destroy(&dc->ctx->dc_bios);

	dc_perf_trace_destroy(&dc->ctx->perf_trace);

	kfree(dc->ctx);
	dc->ctx = NULL;

	kfree(dc->bw_vbios);
	dc->bw_vbios = NULL;

	kfree(dc->bw_dceip);
	dc->bw_dceip = NULL;

	kfree(dc->dcn_soc);
	dc->dcn_soc = NULL;

	kfree(dc->dcn_ip);
	dc->dcn_ip = NULL;

	kfree(dc->vm_helper);
	dc->vm_helper = NULL;

}

static bool dc_construct_ctx(struct dc *dc,
		const struct dc_init_data *init_params)
{
	struct dc_context *dc_ctx;
	enum dce_version dc_version = DCE_VERSION_UNKNOWN;

	dc_ctx = kzalloc(sizeof(*dc_ctx), GFP_KERNEL);
	if (!dc_ctx)
		return false;

	dc_ctx->cgs_device = init_params->cgs_device;
	dc_ctx->driver_context = init_params->driver;
	dc_ctx->dc = dc;
	dc_ctx->asic_id = init_params->asic_id;
	dc_ctx->dc_sink_id_count = 0;
	dc_ctx->dc_stream_id_count = 0;
	dc_ctx->dce_environment = init_params->dce_environment;
	dc_ctx->dcn_reg_offsets = init_params->dcn_reg_offsets;
	dc_ctx->nbio_reg_offsets = init_params->nbio_reg_offsets;

	/* Create logger */

	dc_version = resource_parse_asic_id(init_params->asic_id);
	dc_ctx->dce_version = dc_version;

	dc_ctx->perf_trace = dc_perf_trace_create();
	if (!dc_ctx->perf_trace) {
		kfree(dc_ctx);
		ASSERT_CRITICAL(false);
		return false;
	}

	dc->ctx = dc_ctx;

	return true;
}

static bool dc_construct(struct dc *dc,
		const struct dc_init_data *init_params)
{
	struct dc_context *dc_ctx;
	struct bw_calcs_dceip *dc_dceip;
	struct bw_calcs_vbios *dc_vbios;
	struct dcn_soc_bounding_box *dcn_soc;
	struct dcn_ip_params *dcn_ip;

	dc->config = init_params->flags;

	// Allocate memory for the vm_helper
	dc->vm_helper = kzalloc(sizeof(struct vm_helper), GFP_KERNEL);
	if (!dc->vm_helper) {
		dm_error("%s: failed to create dc->vm_helper\n", __func__);
		goto fail;
	}

	memcpy(&dc->bb_overrides, &init_params->bb_overrides, sizeof(dc->bb_overrides));

	dc_dceip = kzalloc(sizeof(*dc_dceip), GFP_KERNEL);
	if (!dc_dceip) {
		dm_error("%s: failed to create dceip\n", __func__);
		goto fail;
	}

	dc->bw_dceip = dc_dceip;

	dc_vbios = kzalloc(sizeof(*dc_vbios), GFP_KERNEL);
	if (!dc_vbios) {
		dm_error("%s: failed to create vbios\n", __func__);
		goto fail;
	}

	dc->bw_vbios = dc_vbios;
	dcn_soc = kzalloc(sizeof(*dcn_soc), GFP_KERNEL);
	if (!dcn_soc) {
		dm_error("%s: failed to create dcn_soc\n", __func__);
		goto fail;
	}

	dc->dcn_soc = dcn_soc;

	dcn_ip = kzalloc(sizeof(*dcn_ip), GFP_KERNEL);
	if (!dcn_ip) {
		dm_error("%s: failed to create dcn_ip\n", __func__);
		goto fail;
	}

	dc->dcn_ip = dcn_ip;

	if (!dc_construct_ctx(dc, init_params)) {
		dm_error("%s: failed to create ctx\n", __func__);
		goto fail;
	}

        dc_ctx = dc->ctx;

	/* Resource should construct all asic specific resources.
	 * This should be the only place where we need to parse the asic id
	 */
	if (init_params->vbios_override)
		dc_ctx->dc_bios = init_params->vbios_override;
	else {
		/* Create BIOS parser */
		struct bp_init_data bp_init_data;

		bp_init_data.ctx = dc_ctx;
		bp_init_data.bios = init_params->asic_id.atombios_base_address;

		dc_ctx->dc_bios = dal_bios_parser_create(
				&bp_init_data, dc_ctx->dce_version);

		if (!dc_ctx->dc_bios) {
			ASSERT_CRITICAL(false);
			goto fail;
		}

		dc_ctx->created_bios = true;
	}

	dc->vendor_signature = init_params->vendor_signature;

	/* Create GPIO service */
	dc_ctx->gpio_service = dal_gpio_service_create(
			dc_ctx->dce_version,
			dc_ctx->dce_environment,
			dc_ctx);

	if (!dc_ctx->gpio_service) {
		ASSERT_CRITICAL(false);
		goto fail;
	}

	dc->link_srv = link_create_link_service();

	dc->res_pool = dc_create_resource_pool(dc, init_params, dc_ctx->dce_version);
	if (!dc->res_pool)
		goto fail;

	/* set i2c speed if not done by the respective dcnxxx__resource.c */
	if (dc->caps.i2c_speed_in_khz_hdcp == 0)
		dc->caps.i2c_speed_in_khz_hdcp = dc->caps.i2c_speed_in_khz;

	dc->clk_mgr = dc_clk_mgr_create(dc->ctx, dc->res_pool->pp_smu, dc->res_pool->dccg);
	if (!dc->clk_mgr)
		goto fail;
#ifdef CONFIG_DRM_AMD_DC_FP
	dc->clk_mgr->force_smu_not_present = init_params->force_smu_not_present;

	if (dc->res_pool->funcs->update_bw_bounding_box) {
		DC_FP_START();
		dc->res_pool->funcs->update_bw_bounding_box(dc, dc->clk_mgr->bw_params);
		DC_FP_END();
	}
#endif

	/* Creation of current_state must occur after dc->dml
	 * is initialized in dc_create_resource_pool because
	 * on creation it copies the contents of dc->dml
	 */

	dc->current_state = dc_create_state(dc);

	if (!dc->current_state) {
		dm_error("%s: failed to create validate ctx\n", __func__);
		goto fail;
	}

	if (!create_links(dc, init_params->num_virtual_links))
		goto fail;

	/* Create additional DIG link encoder objects if fewer than the platform
	 * supports were created during link construction.
	 */
	if (!create_link_encoders(dc))
		goto fail;

	dc_resource_state_construct(dc, dc->current_state);

	return true;

fail:
	return false;
}

static void disable_all_writeback_pipes_for_stream(
		const struct dc *dc,
		struct dc_stream_state *stream,
		struct dc_state *context)
{
	int i;

	for (i = 0; i < stream->num_wb_info; i++)
		stream->writeback_info[i].wb_enabled = false;
}

static void apply_ctx_interdependent_lock(struct dc *dc, struct dc_state *context,
					  struct dc_stream_state *stream, bool lock)
{
	int i;

	/* Checks if interdependent update function pointer is NULL or not, takes care of DCE110 case */
	if (dc->hwss.interdependent_update_lock)
		dc->hwss.interdependent_update_lock(dc, context, lock);
	else {
		for (i = 0; i < dc->res_pool->pipe_count; i++) {
			struct pipe_ctx *pipe_ctx = &context->res_ctx.pipe_ctx[i];
			struct pipe_ctx *old_pipe_ctx = &dc->current_state->res_ctx.pipe_ctx[i];

			// Copied conditions that were previously in dce110_apply_ctx_for_surface
			if (stream == pipe_ctx->stream) {
				if (!pipe_ctx->top_pipe &&
					(pipe_ctx->plane_state || old_pipe_ctx->plane_state))
					dc->hwss.pipe_control_lock(dc, pipe_ctx, lock);
			}
		}
	}
}

static void phantom_pipe_blank(
		struct dc *dc,
		struct timing_generator *tg,
		int width,
		int height)
{
	struct dce_hwseq *hws = dc->hwseq;
	enum dc_color_space color_space;
	struct tg_color black_color = {0};
	struct output_pixel_processor *opp = NULL;
	uint32_t num_opps, opp_id_src0, opp_id_src1;
	uint32_t otg_active_width, otg_active_height;
	uint32_t i;

	/* program opp dpg blank color */
	color_space = COLOR_SPACE_SRGB;
	color_space_to_black_color(dc, color_space, &black_color);

	otg_active_width = width;
	otg_active_height = height;

	/* get the OPTC source */
	tg->funcs->get_optc_source(tg, &num_opps, &opp_id_src0, &opp_id_src1);
	ASSERT(opp_id_src0 < dc->res_pool->res_cap->num_opp);

	for (i = 0; i < dc->res_pool->res_cap->num_opp; i++) {
		if (dc->res_pool->opps[i] != NULL && dc->res_pool->opps[i]->inst == opp_id_src0) {
			opp = dc->res_pool->opps[i];
			break;
		}
	}

	if (opp && opp->funcs->opp_set_disp_pattern_generator)
		opp->funcs->opp_set_disp_pattern_generator(
				opp,
				CONTROLLER_DP_TEST_PATTERN_SOLID_COLOR,
				CONTROLLER_DP_COLOR_SPACE_UDEFINED,
				COLOR_DEPTH_UNDEFINED,
				&black_color,
				otg_active_width,
				otg_active_height,
				0);

	if (tg->funcs->is_tg_enabled(tg))
		hws->funcs.wait_for_blank_complete(opp);
}

static void disable_dangling_plane(struct dc *dc, struct dc_state *context)
{
	int i, j;
	struct dc_state *dangling_context = dc_create_state(dc);
	struct dc_state *current_ctx;
	struct pipe_ctx *pipe;
	struct timing_generator *tg;

	if (dangling_context == NULL)
		return;

	dc_resource_state_copy_construct(dc->current_state, dangling_context);

	for (i = 0; i < dc->res_pool->pipe_count; i++) {
		struct dc_stream_state *old_stream =
				dc->current_state->res_ctx.pipe_ctx[i].stream;
		bool should_disable = true;
		bool pipe_split_change = false;

		if ((context->res_ctx.pipe_ctx[i].top_pipe) &&
			(dc->current_state->res_ctx.pipe_ctx[i].top_pipe))
			pipe_split_change = context->res_ctx.pipe_ctx[i].top_pipe->pipe_idx !=
				dc->current_state->res_ctx.pipe_ctx[i].top_pipe->pipe_idx;
		else
			pipe_split_change = context->res_ctx.pipe_ctx[i].top_pipe !=
				dc->current_state->res_ctx.pipe_ctx[i].top_pipe;

		for (j = 0; j < context->stream_count; j++) {
			if (old_stream == context->streams[j]) {
				should_disable = false;
				break;
			}
		}
		if (!should_disable && pipe_split_change &&
				dc->current_state->stream_count != context->stream_count)
			should_disable = true;

		if (old_stream && !dc->current_state->res_ctx.pipe_ctx[i].top_pipe &&
				!dc->current_state->res_ctx.pipe_ctx[i].prev_odm_pipe) {
			struct pipe_ctx *old_pipe, *new_pipe;

			old_pipe = &dc->current_state->res_ctx.pipe_ctx[i];
			new_pipe = &context->res_ctx.pipe_ctx[i];

			if (old_pipe->plane_state && !new_pipe->plane_state)
				should_disable = true;
		}

		if (should_disable && old_stream) {
			pipe = &dc->current_state->res_ctx.pipe_ctx[i];
			tg = pipe->stream_res.tg;
			/* When disabling plane for a phantom pipe, we must turn on the
			 * phantom OTG so the disable programming gets the double buffer
			 * update. Otherwise the pipe will be left in a partially disabled
			 * state that can result in underflow or hang when enabling it
			 * again for different use.
			 */
			if (old_stream->mall_stream_config.type == SUBVP_PHANTOM) {
				if (tg->funcs->enable_crtc) {
					int main_pipe_width, main_pipe_height;

					main_pipe_width = old_stream->mall_stream_config.paired_stream->dst.width;
					main_pipe_height = old_stream->mall_stream_config.paired_stream->dst.height;
					phantom_pipe_blank(dc, tg, main_pipe_width, main_pipe_height);
					tg->funcs->enable_crtc(tg);
				}
			}
			dc_rem_all_planes_for_stream(dc, old_stream, dangling_context);
			disable_all_writeback_pipes_for_stream(dc, old_stream, dangling_context);

			if (dc->hwss.apply_ctx_for_surface) {
				apply_ctx_interdependent_lock(dc, dc->current_state, old_stream, true);
				dc->hwss.apply_ctx_for_surface(dc, old_stream, 0, dangling_context);
				apply_ctx_interdependent_lock(dc, dc->current_state, old_stream, false);
				dc->hwss.post_unlock_program_front_end(dc, dangling_context);
			}
			if (dc->hwss.program_front_end_for_ctx) {
				dc->hwss.interdependent_update_lock(dc, dc->current_state, true);
				dc->hwss.program_front_end_for_ctx(dc, dangling_context);
				dc->hwss.interdependent_update_lock(dc, dc->current_state, false);
				dc->hwss.post_unlock_program_front_end(dc, dangling_context);
			}
			/* We need to put the phantom OTG back into it's default (disabled) state or we
			 * can get corruption when transition from one SubVP config to a different one.
			 * The OTG is set to disable on falling edge of VUPDATE so the plane disable
			 * will still get it's double buffer update.
			 */
			if (old_stream->mall_stream_config.type == SUBVP_PHANTOM) {
				if (tg->funcs->disable_phantom_crtc)
					tg->funcs->disable_phantom_crtc(tg);
			}
		}
	}

	current_ctx = dc->current_state;
	dc->current_state = dangling_context;
	dc_release_state(current_ctx);
}

static void disable_vbios_mode_if_required(
		struct dc *dc,
		struct dc_state *context)
{
	unsigned int i, j;

	/* check if timing_changed, disable stream*/
	for (i = 0; i < dc->res_pool->pipe_count; i++) {
		struct dc_stream_state *stream = NULL;
		struct dc_link *link = NULL;
		struct pipe_ctx *pipe = NULL;

		pipe = &context->res_ctx.pipe_ctx[i];
		stream = pipe->stream;
		if (stream == NULL)
			continue;

		// only looking for first odm pipe
		if (pipe->prev_odm_pipe)
			continue;

		if (stream->link->local_sink &&
			stream->link->local_sink->sink_signal == SIGNAL_TYPE_EDP) {
			link = stream->link;
		}

		if (link != NULL && link->link_enc->funcs->is_dig_enabled(link->link_enc)) {
			unsigned int enc_inst, tg_inst = 0;
			unsigned int pix_clk_100hz;

			enc_inst = link->link_enc->funcs->get_dig_frontend(link->link_enc);
			if (enc_inst != ENGINE_ID_UNKNOWN) {
				for (j = 0; j < dc->res_pool->stream_enc_count; j++) {
					if (dc->res_pool->stream_enc[j]->id == enc_inst) {
						tg_inst = dc->res_pool->stream_enc[j]->funcs->dig_source_otg(
							dc->res_pool->stream_enc[j]);
						break;
					}
				}

				dc->res_pool->dp_clock_source->funcs->get_pixel_clk_frequency_100hz(
					dc->res_pool->dp_clock_source,
					tg_inst, &pix_clk_100hz);

				if (link->link_status.link_active) {
					uint32_t requested_pix_clk_100hz =
						pipe->stream_res.pix_clk_params.requested_pix_clk_100hz;

					if (pix_clk_100hz != requested_pix_clk_100hz) {
						dc->link_srv->set_dpms_off(pipe);
						pipe->stream->dpms_off = false;
					}
				}
			}
		}
	}
}

static void wait_for_no_pipes_pending(struct dc *dc, struct dc_state *context)
{
	int i;
	PERF_TRACE();
	for (i = 0; i < MAX_PIPES; i++) {
		int count = 0;
		struct pipe_ctx *pipe = &context->res_ctx.pipe_ctx[i];

		if (!pipe->plane_state || pipe->stream->mall_stream_config.type == SUBVP_PHANTOM)
			continue;

		/* Timeout 100 ms */
		while (count < 100000) {
			/* Must set to false to start with, due to OR in update function */
			pipe->plane_state->status.is_flip_pending = false;
			dc->hwss.update_pending_status(pipe);
			if (!pipe->plane_state->status.is_flip_pending)
				break;
			udelay(1);
			count++;
		}
		ASSERT(!pipe->plane_state->status.is_flip_pending);
	}
	PERF_TRACE();
}

/* Public functions */

struct dc *dc_create(const struct dc_init_data *init_params)
{
	struct dc *dc = kzalloc(sizeof(*dc), GFP_KERNEL);
	unsigned int full_pipe_count;

	if (!dc)
		return NULL;

	if (init_params->dce_environment == DCE_ENV_VIRTUAL_HW) {
		if (!dc_construct_ctx(dc, init_params))
			goto destruct_dc;
	} else {
		if (!dc_construct(dc, init_params))
			goto destruct_dc;

		full_pipe_count = dc->res_pool->pipe_count;
		if (dc->res_pool->underlay_pipe_index != NO_UNDERLAY_PIPE)
			full_pipe_count--;
		dc->caps.max_streams = min(
				full_pipe_count,
				dc->res_pool->stream_enc_count);

		dc->caps.max_links = dc->link_count;
		dc->caps.max_audios = dc->res_pool->audio_count;
		dc->caps.linear_pitch_alignment = 64;

		dc->caps.max_dp_protocol_version = DP_VERSION_1_4;

		dc->caps.max_otg_num = dc->res_pool->res_cap->num_timing_generator;

		if (dc->res_pool->dmcu != NULL)
			dc->versions.dmcu_version = dc->res_pool->dmcu->dmcu_version;
	}

	dc->dcn_reg_offsets = init_params->dcn_reg_offsets;
	dc->nbio_reg_offsets = init_params->nbio_reg_offsets;

	/* Populate versioning information */
	dc->versions.dc_ver = DC_VER;

	dc->build_id = DC_BUILD_ID;

	DC_LOG_DC("Display Core initialized\n");



	return dc;

destruct_dc:
	dc_destruct(dc);
	kfree(dc);
	return NULL;
}

static void detect_edp_presence(struct dc *dc)
{
	struct dc_link *edp_links[MAX_NUM_EDP];
	struct dc_link *edp_link = NULL;
	enum dc_connection_type type;
	int i;
	int edp_num;

	dc_get_edp_links(dc, edp_links, &edp_num);
	if (!edp_num)
		return;

	for (i = 0; i < edp_num; i++) {
		edp_link = edp_links[i];
		if (dc->config.edp_not_connected) {
			edp_link->edp_sink_present = false;
		} else {
			dc_link_detect_connection_type(edp_link, &type);
			edp_link->edp_sink_present = (type != dc_connection_none);
		}
	}
}

void dc_hardware_init(struct dc *dc)
{

	detect_edp_presence(dc);
	if (dc->ctx->dce_environment != DCE_ENV_VIRTUAL_HW)
		dc->hwss.init_hw(dc);
}

void dc_init_callbacks(struct dc *dc,
		const struct dc_callback_init *init_params)
{
	dc->ctx->cp_psp = init_params->cp_psp;
}

void dc_deinit_callbacks(struct dc *dc)
{
	memset(&dc->ctx->cp_psp, 0, sizeof(dc->ctx->cp_psp));
}

void dc_destroy(struct dc **dc)
{
	dc_destruct(*dc);
	kfree(*dc);
	*dc = NULL;
}

static void enable_timing_multisync(
		struct dc *dc,
		struct dc_state *ctx)
{
	int i, multisync_count = 0;
	int pipe_count = dc->res_pool->pipe_count;
	struct pipe_ctx *multisync_pipes[MAX_PIPES] = { NULL };

	for (i = 0; i < pipe_count; i++) {
		if (!ctx->res_ctx.pipe_ctx[i].stream ||
				!ctx->res_ctx.pipe_ctx[i].stream->triggered_crtc_reset.enabled)
			continue;
		if (ctx->res_ctx.pipe_ctx[i].stream == ctx->res_ctx.pipe_ctx[i].stream->triggered_crtc_reset.event_source)
			continue;
		multisync_pipes[multisync_count] = &ctx->res_ctx.pipe_ctx[i];
		multisync_count++;
	}

	if (multisync_count > 0) {
		dc->hwss.enable_per_frame_crtc_position_reset(
			dc, multisync_count, multisync_pipes);
	}
}

static void program_timing_sync(
		struct dc *dc,
		struct dc_state *ctx)
{
	int i, j, k;
	int group_index = 0;
	int num_group = 0;
	int pipe_count = dc->res_pool->pipe_count;
	struct pipe_ctx *unsynced_pipes[MAX_PIPES] = { NULL };

	for (i = 0; i < pipe_count; i++) {
		if (!ctx->res_ctx.pipe_ctx[i].stream
				|| ctx->res_ctx.pipe_ctx[i].top_pipe
				|| ctx->res_ctx.pipe_ctx[i].prev_odm_pipe)
			continue;

		unsynced_pipes[i] = &ctx->res_ctx.pipe_ctx[i];
	}

	for (i = 0; i < pipe_count; i++) {
		int group_size = 1;
		enum timing_synchronization_type sync_type = NOT_SYNCHRONIZABLE;
		struct pipe_ctx *pipe_set[MAX_PIPES];

		if (!unsynced_pipes[i])
			continue;

		pipe_set[0] = unsynced_pipes[i];
		unsynced_pipes[i] = NULL;

		/* Add tg to the set, search rest of the tg's for ones with
		 * same timing, add all tgs with same timing to the group
		 */
		for (j = i + 1; j < pipe_count; j++) {
			if (!unsynced_pipes[j])
				continue;
			if (sync_type != TIMING_SYNCHRONIZABLE &&
				dc->hwss.enable_vblanks_synchronization &&
				unsynced_pipes[j]->stream_res.tg->funcs->align_vblanks &&
				resource_are_vblanks_synchronizable(
					unsynced_pipes[j]->stream,
					pipe_set[0]->stream)) {
				sync_type = VBLANK_SYNCHRONIZABLE;
				pipe_set[group_size] = unsynced_pipes[j];
				unsynced_pipes[j] = NULL;
				group_size++;
			} else
			if (sync_type != VBLANK_SYNCHRONIZABLE &&
				resource_are_streams_timing_synchronizable(
					unsynced_pipes[j]->stream,
					pipe_set[0]->stream)) {
				sync_type = TIMING_SYNCHRONIZABLE;
				pipe_set[group_size] = unsynced_pipes[j];
				unsynced_pipes[j] = NULL;
				group_size++;
			}
		}

		/* set first unblanked pipe as master */
		for (j = 0; j < group_size; j++) {
			bool is_blanked;

			if (pipe_set[j]->stream_res.opp->funcs->dpg_is_blanked)
				is_blanked =
					pipe_set[j]->stream_res.opp->funcs->dpg_is_blanked(pipe_set[j]->stream_res.opp);
			else
				is_blanked =
					pipe_set[j]->stream_res.tg->funcs->is_blanked(pipe_set[j]->stream_res.tg);
			if (!is_blanked) {
				if (j == 0)
					break;

				swap(pipe_set[0], pipe_set[j]);
				break;
			}
		}

		for (k = 0; k < group_size; k++) {
			struct dc_stream_status *status = dc_stream_get_status_from_state(ctx, pipe_set[k]->stream);

			status->timing_sync_info.group_id = num_group;
			status->timing_sync_info.group_size = group_size;
			if (k == 0)
				status->timing_sync_info.master = true;
			else
				status->timing_sync_info.master = false;

		}

		/* remove any other pipes that are already been synced */
		if (dc->config.use_pipe_ctx_sync_logic) {
			/* check pipe's syncd to decide which pipe to be removed */
			for (j = 1; j < group_size; j++) {
				if (pipe_set[j]->pipe_idx_syncd == pipe_set[0]->pipe_idx_syncd) {
					group_size--;
					pipe_set[j] = pipe_set[group_size];
					j--;
				} else
					/* link slave pipe's syncd with master pipe */
					pipe_set[j]->pipe_idx_syncd = pipe_set[0]->pipe_idx_syncd;
			}
		} else {
			for (j = j + 1; j < group_size; j++) {
				bool is_blanked;

				if (pipe_set[j]->stream_res.opp->funcs->dpg_is_blanked)
					is_blanked =
						pipe_set[j]->stream_res.opp->funcs->dpg_is_blanked(pipe_set[j]->stream_res.opp);
				else
					is_blanked =
						pipe_set[j]->stream_res.tg->funcs->is_blanked(pipe_set[j]->stream_res.tg);
				if (!is_blanked) {
					group_size--;
					pipe_set[j] = pipe_set[group_size];
					j--;
				}
			}
		}

		if (group_size > 1) {
			if (sync_type == TIMING_SYNCHRONIZABLE) {
				dc->hwss.enable_timing_synchronization(
					dc, group_index, group_size, pipe_set);
			} else
				if (sync_type == VBLANK_SYNCHRONIZABLE) {
				dc->hwss.enable_vblanks_synchronization(
					dc, group_index, group_size, pipe_set);
				}
			group_index++;
		}
		num_group++;
	}
}

static bool streams_changed(struct dc *dc,
			    struct dc_stream_state *streams[],
			    uint8_t stream_count)
{
	uint8_t i;

	if (stream_count != dc->current_state->stream_count)
		return true;

	for (i = 0; i < dc->current_state->stream_count; i++) {
		if (dc->current_state->streams[i] != streams[i])
			return true;
		if (!streams[i]->link->link_state_valid)
			return true;
	}

	return false;
}

bool dc_validate_boot_timing(const struct dc *dc,
				const struct dc_sink *sink,
				struct dc_crtc_timing *crtc_timing)
{
	struct timing_generator *tg;
	struct stream_encoder *se = NULL;

	struct dc_crtc_timing hw_crtc_timing = {0};

	struct dc_link *link = sink->link;
	unsigned int i, enc_inst, tg_inst = 0;

	/* Support seamless boot on EDP displays only */
	if (sink->sink_signal != SIGNAL_TYPE_EDP) {
		return false;
	}

	/* Check for enabled DIG to identify enabled display */
	if (!link->link_enc->funcs->is_dig_enabled(link->link_enc))
		return false;

	enc_inst = link->link_enc->funcs->get_dig_frontend(link->link_enc);

	if (enc_inst == ENGINE_ID_UNKNOWN)
		return false;

	for (i = 0; i < dc->res_pool->stream_enc_count; i++) {
		if (dc->res_pool->stream_enc[i]->id == enc_inst) {

			se = dc->res_pool->stream_enc[i];

			tg_inst = dc->res_pool->stream_enc[i]->funcs->dig_source_otg(
				dc->res_pool->stream_enc[i]);
			break;
		}
	}

	// tg_inst not found
	if (i == dc->res_pool->stream_enc_count)
		return false;

	if (tg_inst >= dc->res_pool->timing_generator_count)
		return false;

	if (tg_inst != link->link_enc->preferred_engine)
		return false;

	tg = dc->res_pool->timing_generators[tg_inst];

	if (!tg->funcs->get_hw_timing)
		return false;

	if (!tg->funcs->get_hw_timing(tg, &hw_crtc_timing))
		return false;

	if (crtc_timing->h_total != hw_crtc_timing.h_total)
		return false;

	if (crtc_timing->h_border_left != hw_crtc_timing.h_border_left)
		return false;

	if (crtc_timing->h_addressable != hw_crtc_timing.h_addressable)
		return false;

	if (crtc_timing->h_border_right != hw_crtc_timing.h_border_right)
		return false;

	if (crtc_timing->h_front_porch != hw_crtc_timing.h_front_porch)
		return false;

	if (crtc_timing->h_sync_width != hw_crtc_timing.h_sync_width)
		return false;

	if (crtc_timing->v_total != hw_crtc_timing.v_total)
		return false;

	if (crtc_timing->v_border_top != hw_crtc_timing.v_border_top)
		return false;

	if (crtc_timing->v_addressable != hw_crtc_timing.v_addressable)
		return false;

	if (crtc_timing->v_border_bottom != hw_crtc_timing.v_border_bottom)
		return false;

	if (crtc_timing->v_front_porch != hw_crtc_timing.v_front_porch)
		return false;

	if (crtc_timing->v_sync_width != hw_crtc_timing.v_sync_width)
		return false;

	/* block DSC for now, as VBIOS does not currently support DSC timings */
	if (crtc_timing->flags.DSC)
		return false;

	if (dc_is_dp_signal(link->connector_signal)) {
		unsigned int pix_clk_100hz;
		uint32_t numOdmPipes = 1;
		uint32_t id_src[4] = {0};

		dc->res_pool->dp_clock_source->funcs->get_pixel_clk_frequency_100hz(
			dc->res_pool->dp_clock_source,
			tg_inst, &pix_clk_100hz);

		if (tg->funcs->get_optc_source)
			tg->funcs->get_optc_source(tg,
						&numOdmPipes, &id_src[0], &id_src[1]);

		if (numOdmPipes == 2)
			pix_clk_100hz *= 2;
		if (numOdmPipes == 4)
			pix_clk_100hz *= 4;

		// Note: In rare cases, HW pixclk may differ from crtc's pixclk
		// slightly due to rounding issues in 10 kHz units.
		if (crtc_timing->pix_clk_100hz != pix_clk_100hz)
			return false;

		if (!se->funcs->dp_get_pixel_format)
			return false;

		if (!se->funcs->dp_get_pixel_format(
			se,
			&hw_crtc_timing.pixel_encoding,
			&hw_crtc_timing.display_color_depth))
			return false;

		if (hw_crtc_timing.display_color_depth != crtc_timing->display_color_depth)
			return false;

		if (hw_crtc_timing.pixel_encoding != crtc_timing->pixel_encoding)
			return false;
	}

	if (link->dpcd_caps.dprx_feature.bits.VSC_SDP_COLORIMETRY_SUPPORTED) {
		return false;
	}

<<<<<<< HEAD
	if (link_is_edp_ilr_optimization_required(link, crtc_timing)) {
=======
	if (dc->link_srv->edp_is_ilr_optimization_required(link, crtc_timing)) {
>>>>>>> 82bbec18
		DC_LOG_EVENT_LINK_TRAINING("Seamless boot disabled to optimize eDP link rate\n");
		return false;
	}

	return true;
}

static inline bool should_update_pipe_for_stream(
		struct dc_state *context,
		struct pipe_ctx *pipe_ctx,
		struct dc_stream_state *stream)
{
	return (pipe_ctx->stream && pipe_ctx->stream == stream);
}

static inline bool should_update_pipe_for_plane(
		struct dc_state *context,
		struct pipe_ctx *pipe_ctx,
		struct dc_plane_state *plane_state)
{
	return (pipe_ctx->plane_state == plane_state);
}

void dc_enable_stereo(
	struct dc *dc,
	struct dc_state *context,
	struct dc_stream_state *streams[],
	uint8_t stream_count)
{
	int i, j;
	struct pipe_ctx *pipe;

	for (i = 0; i < MAX_PIPES; i++) {
		if (context != NULL) {
			pipe = &context->res_ctx.pipe_ctx[i];
		} else {
			context = dc->current_state;
			pipe = &dc->current_state->res_ctx.pipe_ctx[i];
		}

		for (j = 0; pipe && j < stream_count; j++)  {
			if (should_update_pipe_for_stream(context, pipe, streams[j]) &&
				dc->hwss.setup_stereo)
				dc->hwss.setup_stereo(pipe, dc);
		}
	}
}

void dc_trigger_sync(struct dc *dc, struct dc_state *context)
{
	if (context->stream_count > 1 && !dc->debug.disable_timing_sync) {
		enable_timing_multisync(dc, context);
		program_timing_sync(dc, context);
	}
}

static uint8_t get_stream_mask(struct dc *dc, struct dc_state *context)
{
	int i;
	unsigned int stream_mask = 0;

	for (i = 0; i < dc->res_pool->pipe_count; i++) {
		if (context->res_ctx.pipe_ctx[i].stream)
			stream_mask |= 1 << i;
	}

	return stream_mask;
}

void dc_z10_restore(const struct dc *dc)
{
	if (dc->hwss.z10_restore)
		dc->hwss.z10_restore(dc);
}

void dc_z10_save_init(struct dc *dc)
{
	if (dc->hwss.z10_save_init)
		dc->hwss.z10_save_init(dc);
}

/**
 * dc_commit_state_no_check - Apply context to the hardware
 *
 * @dc: DC object with the current status to be updated
 * @context: New state that will become the current status at the end of this function
 *
 * Applies given context to the hardware and copy it into current context.
 * It's up to the user to release the src context afterwards.
 *
 * Return: an enum dc_status result code for the operation
 */
static enum dc_status dc_commit_state_no_check(struct dc *dc, struct dc_state *context)
{
	struct dc_bios *dcb = dc->ctx->dc_bios;
	enum dc_status result = DC_ERROR_UNEXPECTED;
	struct pipe_ctx *pipe;
	int i, k, l;
	struct dc_stream_state *dc_streams[MAX_STREAMS] = {0};
	struct dc_state *old_state;
	bool subvp_prev_use = false;

	dc_z10_restore(dc);
	dc_allow_idle_optimizations(dc, false);

	for (i = 0; i < dc->res_pool->pipe_count; i++) {
		struct pipe_ctx *old_pipe = &dc->current_state->res_ctx.pipe_ctx[i];

		/* Check old context for SubVP */
		subvp_prev_use |= (old_pipe->stream && old_pipe->stream->mall_stream_config.type == SUBVP_PHANTOM);
		if (subvp_prev_use)
			break;
	}

	for (i = 0; i < context->stream_count; i++)
		dc_streams[i] =  context->streams[i];

	if (!dcb->funcs->is_accelerated_mode(dcb)) {
		disable_vbios_mode_if_required(dc, context);
		dc->hwss.enable_accelerated_mode(dc, context);
	}

	if (context->stream_count > get_seamless_boot_stream_count(context) ||
		context->stream_count == 0)
		dc->hwss.prepare_bandwidth(dc, context);

	/* When SubVP is active, all HW programming must be done while
	 * SubVP lock is acquired
	 */
	if (dc->hwss.subvp_pipe_control_lock)
		dc->hwss.subvp_pipe_control_lock(dc, context, true, true, NULL, subvp_prev_use);

	if (dc->debug.enable_double_buffered_dsc_pg_support)
		dc->hwss.update_dsc_pg(dc, context, false);

	disable_dangling_plane(dc, context);
	/* re-program planes for existing stream, in case we need to
	 * free up plane resource for later use
	 */
	if (dc->hwss.apply_ctx_for_surface) {
		for (i = 0; i < context->stream_count; i++) {
			if (context->streams[i]->mode_changed)
				continue;
			apply_ctx_interdependent_lock(dc, context, context->streams[i], true);
			dc->hwss.apply_ctx_for_surface(
				dc, context->streams[i],
				context->stream_status[i].plane_count,
				context); /* use new pipe config in new context */
			apply_ctx_interdependent_lock(dc, context, context->streams[i], false);
			dc->hwss.post_unlock_program_front_end(dc, context);
		}
	}

	/* Program hardware */
	for (i = 0; i < dc->res_pool->pipe_count; i++) {
		pipe = &context->res_ctx.pipe_ctx[i];
		dc->hwss.wait_for_mpcc_disconnect(dc, dc->res_pool, pipe);
	}

	result = dc->hwss.apply_ctx_to_hw(dc, context);

	if (result != DC_OK) {
		/* Application of dc_state to hardware stopped. */
		dc->current_state->res_ctx.link_enc_cfg_ctx.mode = LINK_ENC_CFG_STEADY;
		return result;
	}

	dc_trigger_sync(dc, context);

	/* Program all planes within new context*/
	if (dc->hwss.program_front_end_for_ctx) {
		dc->hwss.interdependent_update_lock(dc, context, true);
		dc->hwss.program_front_end_for_ctx(dc, context);
		dc->hwss.interdependent_update_lock(dc, context, false);
		dc->hwss.post_unlock_program_front_end(dc, context);
	}

	if (dc->hwss.commit_subvp_config)
		dc->hwss.commit_subvp_config(dc, context);
	if (dc->hwss.subvp_pipe_control_lock)
		dc->hwss.subvp_pipe_control_lock(dc, context, false, true, NULL, subvp_prev_use);

	for (i = 0; i < context->stream_count; i++) {
		const struct dc_link *link = context->streams[i]->link;

		if (!context->streams[i]->mode_changed)
			continue;

		if (dc->hwss.apply_ctx_for_surface) {
			apply_ctx_interdependent_lock(dc, context, context->streams[i], true);
			dc->hwss.apply_ctx_for_surface(
					dc, context->streams[i],
					context->stream_status[i].plane_count,
					context);
			apply_ctx_interdependent_lock(dc, context, context->streams[i], false);
			dc->hwss.post_unlock_program_front_end(dc, context);
		}

		/*
		 * enable stereo
		 * TODO rework dc_enable_stereo call to work with validation sets?
		 */
		for (k = 0; k < MAX_PIPES; k++) {
			pipe = &context->res_ctx.pipe_ctx[k];

			for (l = 0 ; pipe && l < context->stream_count; l++)  {
				if (context->streams[l] &&
					context->streams[l] == pipe->stream &&
					dc->hwss.setup_stereo)
					dc->hwss.setup_stereo(pipe, dc);
			}
		}

		CONN_MSG_MODE(link, "{%dx%d, %dx%d@%dKhz}",
				context->streams[i]->timing.h_addressable,
				context->streams[i]->timing.v_addressable,
				context->streams[i]->timing.h_total,
				context->streams[i]->timing.v_total,
				context->streams[i]->timing.pix_clk_100hz / 10);
	}

	dc_enable_stereo(dc, context, dc_streams, context->stream_count);

	if (context->stream_count > get_seamless_boot_stream_count(context) ||
		context->stream_count == 0) {
		/* Must wait for no flips to be pending before doing optimize bw */
		wait_for_no_pipes_pending(dc, context);
		/* pplib is notified if disp_num changed */
		dc->hwss.optimize_bandwidth(dc, context);
	}

	if (dc->debug.enable_double_buffered_dsc_pg_support)
		dc->hwss.update_dsc_pg(dc, context, true);

	if (dc->ctx->dce_version >= DCE_VERSION_MAX)
		TRACE_DCN_CLOCK_STATE(&context->bw_ctx.bw.dcn.clk);
	else
		TRACE_DCE_CLOCK_STATE(&context->bw_ctx.bw.dce);

	context->stream_mask = get_stream_mask(dc, context);

	if (context->stream_mask != dc->current_state->stream_mask)
		dc_dmub_srv_notify_stream_mask(dc->ctx->dmub_srv, context->stream_mask);

	for (i = 0; i < context->stream_count; i++)
		context->streams[i]->mode_changed = false;

	old_state = dc->current_state;
	dc->current_state = context;

	dc_release_state(old_state);

	dc_retain_state(dc->current_state);

	return result;
}

/**
 * dc_commit_streams - Commit current stream state
 *
 * @dc: DC object with the commit state to be configured in the hardware
 * @streams: Array with a list of stream state
 * @stream_count: Total of streams
 *
 * Function responsible for commit streams change to the hardware.
 *
 * Return:
 * Return DC_OK if everything work as expected, otherwise, return a dc_status
 * code.
 */
enum dc_status dc_commit_streams(struct dc *dc,
				 struct dc_stream_state *streams[],
				 uint8_t stream_count)
{
	int i, j;
	struct dc_state *context;
	enum dc_status res = DC_OK;
	struct dc_validation_set set[MAX_STREAMS] = {0};

	if (dc->ctx->dce_environment == DCE_ENV_VIRTUAL_HW)
		return res;

	if (!streams_changed(dc, streams, stream_count))
		return res;

	DC_LOG_DC("%s: %d streams\n", __func__, stream_count);

	for (i = 0; i < stream_count; i++) {
		struct dc_stream_state *stream = streams[i];
		struct dc_stream_status *status = dc_stream_get_status(stream);

		dc_stream_log(dc, stream);

		set[i].stream = stream;

		if (status) {
			set[i].plane_count = status->plane_count;
			for (j = 0; j < status->plane_count; j++)
				set[i].plane_states[j] = status->plane_states[j];
		}
	}

	context = dc_create_state(dc);
	if (!context)
		goto context_alloc_fail;

	dc_resource_state_copy_construct_current(dc, context);

	res = dc_validate_with_context(dc, set, stream_count, context, false);
	if (res != DC_OK) {
		BREAK_TO_DEBUGGER();
		goto fail;
	}

	res = dc_commit_state_no_check(dc, context);

	for (i = 0; i < stream_count; i++) {
		for (j = 0; j < context->stream_count; j++) {
			if (streams[i]->stream_id == context->streams[j]->stream_id)
				streams[i]->out.otg_offset = context->stream_status[j].primary_otg_inst;

			if (dc_is_embedded_signal(streams[i]->signal)) {
				struct dc_stream_status *status = dc_stream_get_status_from_state(context, streams[i]);

				if (dc->hwss.is_abm_supported)
					status->is_abm_supported = dc->hwss.is_abm_supported(dc, context, streams[i]);
				else
					status->is_abm_supported = true;
			}
		}
	}

fail:
	dc_release_state(context);

context_alloc_fail:

	DC_LOG_DC("%s Finished.\n", __func__);

	return res;
}

<<<<<<< HEAD
/* TODO: When the transition to the new commit sequence is done, remove this
 * function in favor of dc_commit_streams. */
bool dc_commit_state(struct dc *dc, struct dc_state *context)
{
	enum dc_status result = DC_ERROR_UNEXPECTED;
	int i;

	/* TODO: Since change commit sequence can have a huge impact,
	 * we decided to only enable it for DCN3x. However, as soon as
	 * we get more confident about this change we'll need to enable
	 * the new sequence for all ASICs. */
	if (dc->ctx->dce_version >= DCN_VERSION_3_2) {
		result = dc_commit_streams(dc, context->streams, context->stream_count);
		return result == DC_OK;
	}

	if (!streams_changed(dc, context->streams, context->stream_count)) {
		return DC_OK;
	}

	DC_LOG_DC("%s: %d streams\n",
				__func__, context->stream_count);

	for (i = 0; i < context->stream_count; i++) {
		struct dc_stream_state *stream = context->streams[i];

		dc_stream_log(dc, stream);
	}

	/*
	 * Previous validation was perfomred with fast_validation = true and
	 * the full DML state required for hardware programming was skipped.
	 *
	 * Re-validate here to calculate these parameters / watermarks.
	 */
	result = dc_validate_global_state(dc, context, false);
	if (result != DC_OK) {
		DC_LOG_ERROR("DC commit global validation failure: %s (%d)",
			     dc_status_to_str(result), result);
		return result;
	}

	result = dc_commit_state_no_check(dc, context);

	return (result == DC_OK);
}

=======
>>>>>>> 82bbec18
bool dc_acquire_release_mpc_3dlut(
		struct dc *dc, bool acquire,
		struct dc_stream_state *stream,
		struct dc_3dlut **lut,
		struct dc_transfer_func **shaper)
{
	int pipe_idx;
	bool ret = false;
	bool found_pipe_idx = false;
	const struct resource_pool *pool = dc->res_pool;
	struct resource_context *res_ctx = &dc->current_state->res_ctx;
	int mpcc_id = 0;

	if (pool && res_ctx) {
		if (acquire) {
			/*find pipe idx for the given stream*/
			for (pipe_idx = 0; pipe_idx < pool->pipe_count; pipe_idx++) {
				if (res_ctx->pipe_ctx[pipe_idx].stream == stream) {
					found_pipe_idx = true;
					mpcc_id = res_ctx->pipe_ctx[pipe_idx].plane_res.hubp->inst;
					break;
				}
			}
		} else
			found_pipe_idx = true;/*for release pipe_idx is not required*/

		if (found_pipe_idx) {
			if (acquire && pool->funcs->acquire_post_bldn_3dlut)
				ret = pool->funcs->acquire_post_bldn_3dlut(res_ctx, pool, mpcc_id, lut, shaper);
			else if (!acquire && pool->funcs->release_post_bldn_3dlut)
				ret = pool->funcs->release_post_bldn_3dlut(res_ctx, pool, lut, shaper);
		}
	}
	return ret;
}

static bool is_flip_pending_in_pipes(struct dc *dc, struct dc_state *context)
{
	int i;
	struct pipe_ctx *pipe;

	for (i = 0; i < MAX_PIPES; i++) {
		pipe = &context->res_ctx.pipe_ctx[i];

		// Don't check flip pending on phantom pipes
		if (!pipe->plane_state || (pipe->stream && pipe->stream->mall_stream_config.type == SUBVP_PHANTOM))
			continue;

		/* Must set to false to start with, due to OR in update function */
		pipe->plane_state->status.is_flip_pending = false;
		dc->hwss.update_pending_status(pipe);
		if (pipe->plane_state->status.is_flip_pending)
			return true;
	}
	return false;
}

/* Perform updates here which need to be deferred until next vupdate
 *
 * i.e. blnd lut, 3dlut, and shaper lut bypass regs are double buffered
 * but forcing lut memory to shutdown state is immediate. This causes
 * single frame corruption as lut gets disabled mid-frame unless shutdown
 * is deferred until after entering bypass.
 */
static void process_deferred_updates(struct dc *dc)
{
	int i = 0;

	if (dc->debug.enable_mem_low_power.bits.cm) {
		ASSERT(dc->dcn_ip->max_num_dpp);
		for (i = 0; i < dc->dcn_ip->max_num_dpp; i++)
			if (dc->res_pool->dpps[i]->funcs->dpp_deferred_update)
				dc->res_pool->dpps[i]->funcs->dpp_deferred_update(dc->res_pool->dpps[i]);
	}
}

void dc_post_update_surfaces_to_stream(struct dc *dc)
{
	int i;
	struct dc_state *context = dc->current_state;

	if ((!dc->optimized_required) || get_seamless_boot_stream_count(context) > 0)
		return;

	post_surface_trace(dc);

	/*
	 * Only relevant for DCN behavior where we can guarantee the optimization
	 * is safe to apply - retain the legacy behavior for DCE.
	 */

	if (dc->ctx->dce_version < DCE_VERSION_MAX)
		TRACE_DCE_CLOCK_STATE(&context->bw_ctx.bw.dce);
	else {
		TRACE_DCN_CLOCK_STATE(&context->bw_ctx.bw.dcn.clk);

		if (is_flip_pending_in_pipes(dc, context))
			return;

		for (i = 0; i < dc->res_pool->pipe_count; i++)
			if (context->res_ctx.pipe_ctx[i].stream == NULL ||
					context->res_ctx.pipe_ctx[i].plane_state == NULL) {
				context->res_ctx.pipe_ctx[i].pipe_idx = i;
				dc->hwss.disable_plane(dc, &context->res_ctx.pipe_ctx[i]);
			}

		process_deferred_updates(dc);

		dc->hwss.optimize_bandwidth(dc, context);

		if (dc->debug.enable_double_buffered_dsc_pg_support)
			dc->hwss.update_dsc_pg(dc, context, true);
	}

	dc->optimized_required = false;
	dc->wm_optimized_required = false;
}

static void init_state(struct dc *dc, struct dc_state *context)
{
	/* Each context must have their own instance of VBA and in order to
	 * initialize and obtain IP and SOC the base DML instance from DC is
	 * initially copied into every context
	 */
	memcpy(&context->bw_ctx.dml, &dc->dml, sizeof(struct display_mode_lib));
}

struct dc_state *dc_create_state(struct dc *dc)
{
	struct dc_state *context = kvzalloc(sizeof(struct dc_state),
					    GFP_KERNEL);

	if (!context)
		return NULL;

	init_state(dc, context);

	kref_init(&context->refcount);

	return context;
}

struct dc_state *dc_copy_state(struct dc_state *src_ctx)
{
	int i, j;
	struct dc_state *new_ctx = kvmalloc(sizeof(struct dc_state), GFP_KERNEL);

	if (!new_ctx)
		return NULL;
	memcpy(new_ctx, src_ctx, sizeof(struct dc_state));

	for (i = 0; i < MAX_PIPES; i++) {
			struct pipe_ctx *cur_pipe = &new_ctx->res_ctx.pipe_ctx[i];

			if (cur_pipe->top_pipe)
				cur_pipe->top_pipe =  &new_ctx->res_ctx.pipe_ctx[cur_pipe->top_pipe->pipe_idx];

			if (cur_pipe->bottom_pipe)
				cur_pipe->bottom_pipe = &new_ctx->res_ctx.pipe_ctx[cur_pipe->bottom_pipe->pipe_idx];

			if (cur_pipe->prev_odm_pipe)
				cur_pipe->prev_odm_pipe =  &new_ctx->res_ctx.pipe_ctx[cur_pipe->prev_odm_pipe->pipe_idx];

			if (cur_pipe->next_odm_pipe)
				cur_pipe->next_odm_pipe = &new_ctx->res_ctx.pipe_ctx[cur_pipe->next_odm_pipe->pipe_idx];

	}

	for (i = 0; i < new_ctx->stream_count; i++) {
			dc_stream_retain(new_ctx->streams[i]);
			for (j = 0; j < new_ctx->stream_status[i].plane_count; j++)
				dc_plane_state_retain(
					new_ctx->stream_status[i].plane_states[j]);
	}

	kref_init(&new_ctx->refcount);

	return new_ctx;
}

void dc_retain_state(struct dc_state *context)
{
	kref_get(&context->refcount);
}

static void dc_state_free(struct kref *kref)
{
	struct dc_state *context = container_of(kref, struct dc_state, refcount);
	dc_resource_state_destruct(context);
	kvfree(context);
}

void dc_release_state(struct dc_state *context)
{
	kref_put(&context->refcount, dc_state_free);
}

bool dc_set_generic_gpio_for_stereo(bool enable,
		struct gpio_service *gpio_service)
{
	enum gpio_result gpio_result = GPIO_RESULT_NON_SPECIFIC_ERROR;
	struct gpio_pin_info pin_info;
	struct gpio *generic;
	struct gpio_generic_mux_config *config = kzalloc(sizeof(struct gpio_generic_mux_config),
			   GFP_KERNEL);

	if (!config)
		return false;
	pin_info = dal_gpio_get_generic_pin_info(gpio_service, GPIO_ID_GENERIC, 0);

	if (pin_info.mask == 0xFFFFFFFF || pin_info.offset == 0xFFFFFFFF) {
		kfree(config);
		return false;
	} else {
		generic = dal_gpio_service_create_generic_mux(
			gpio_service,
			pin_info.offset,
			pin_info.mask);
	}

	if (!generic) {
		kfree(config);
		return false;
	}

	gpio_result = dal_gpio_open(generic, GPIO_MODE_OUTPUT);

	config->enable_output_from_mux = enable;
	config->mux_select = GPIO_SIGNAL_SOURCE_PASS_THROUGH_STEREO_SYNC;

	if (gpio_result == GPIO_RESULT_OK)
		gpio_result = dal_mux_setup_config(generic, config);

	if (gpio_result == GPIO_RESULT_OK) {
		dal_gpio_close(generic);
		dal_gpio_destroy_generic_mux(&generic);
		kfree(config);
		return true;
	} else {
		dal_gpio_close(generic);
		dal_gpio_destroy_generic_mux(&generic);
		kfree(config);
		return false;
	}
}

static bool is_surface_in_context(
		const struct dc_state *context,
		const struct dc_plane_state *plane_state)
{
	int j;

	for (j = 0; j < MAX_PIPES; j++) {
		const struct pipe_ctx *pipe_ctx = &context->res_ctx.pipe_ctx[j];

		if (plane_state == pipe_ctx->plane_state) {
			return true;
		}
	}

	return false;
}

static enum surface_update_type get_plane_info_update_type(const struct dc_surface_update *u)
{
	union surface_update_flags *update_flags = &u->surface->update_flags;
	enum surface_update_type update_type = UPDATE_TYPE_FAST;

	if (!u->plane_info)
		return UPDATE_TYPE_FAST;

	if (u->plane_info->color_space != u->surface->color_space) {
		update_flags->bits.color_space_change = 1;
		elevate_update_type(&update_type, UPDATE_TYPE_MED);
	}

	if (u->plane_info->horizontal_mirror != u->surface->horizontal_mirror) {
		update_flags->bits.horizontal_mirror_change = 1;
		elevate_update_type(&update_type, UPDATE_TYPE_MED);
	}

	if (u->plane_info->rotation != u->surface->rotation) {
		update_flags->bits.rotation_change = 1;
		elevate_update_type(&update_type, UPDATE_TYPE_FULL);
	}

	if (u->plane_info->format != u->surface->format) {
		update_flags->bits.pixel_format_change = 1;
		elevate_update_type(&update_type, UPDATE_TYPE_FULL);
	}

	if (u->plane_info->stereo_format != u->surface->stereo_format) {
		update_flags->bits.stereo_format_change = 1;
		elevate_update_type(&update_type, UPDATE_TYPE_FULL);
	}

	if (u->plane_info->per_pixel_alpha != u->surface->per_pixel_alpha) {
		update_flags->bits.per_pixel_alpha_change = 1;
		elevate_update_type(&update_type, UPDATE_TYPE_MED);
	}

	if (u->plane_info->global_alpha_value != u->surface->global_alpha_value) {
		update_flags->bits.global_alpha_change = 1;
		elevate_update_type(&update_type, UPDATE_TYPE_MED);
	}

	if (u->plane_info->dcc.enable != u->surface->dcc.enable
			|| u->plane_info->dcc.dcc_ind_blk != u->surface->dcc.dcc_ind_blk
			|| u->plane_info->dcc.meta_pitch != u->surface->dcc.meta_pitch) {
		/* During DCC on/off, stutter period is calculated before
		 * DCC has fully transitioned. This results in incorrect
		 * stutter period calculation. Triggering a full update will
		 * recalculate stutter period.
		 */
		update_flags->bits.dcc_change = 1;
		elevate_update_type(&update_type, UPDATE_TYPE_FULL);
	}

	if (resource_pixel_format_to_bpp(u->plane_info->format) !=
			resource_pixel_format_to_bpp(u->surface->format)) {
		/* different bytes per element will require full bandwidth
		 * and DML calculation
		 */
		update_flags->bits.bpp_change = 1;
		elevate_update_type(&update_type, UPDATE_TYPE_FULL);
	}

	if (u->plane_info->plane_size.surface_pitch != u->surface->plane_size.surface_pitch
			|| u->plane_info->plane_size.chroma_pitch != u->surface->plane_size.chroma_pitch) {
		update_flags->bits.plane_size_change = 1;
		elevate_update_type(&update_type, UPDATE_TYPE_MED);
	}


	if (memcmp(&u->plane_info->tiling_info, &u->surface->tiling_info,
			sizeof(union dc_tiling_info)) != 0) {
		update_flags->bits.swizzle_change = 1;
		elevate_update_type(&update_type, UPDATE_TYPE_MED);

		/* todo: below are HW dependent, we should add a hook to
		 * DCE/N resource and validated there.
		 */
		if (u->plane_info->tiling_info.gfx9.swizzle != DC_SW_LINEAR) {
			/* swizzled mode requires RQ to be setup properly,
			 * thus need to run DML to calculate RQ settings
			 */
			update_flags->bits.bandwidth_change = 1;
			elevate_update_type(&update_type, UPDATE_TYPE_FULL);
		}
	}

	/* This should be UPDATE_TYPE_FAST if nothing has changed. */
	return update_type;
}

static enum surface_update_type get_scaling_info_update_type(
		const struct dc_surface_update *u)
{
	union surface_update_flags *update_flags = &u->surface->update_flags;

	if (!u->scaling_info)
		return UPDATE_TYPE_FAST;

	if (u->scaling_info->clip_rect.width != u->surface->clip_rect.width
			|| u->scaling_info->clip_rect.height != u->surface->clip_rect.height
			|| u->scaling_info->dst_rect.width != u->surface->dst_rect.width
			|| u->scaling_info->dst_rect.height != u->surface->dst_rect.height
			|| u->scaling_info->scaling_quality.integer_scaling !=
				u->surface->scaling_quality.integer_scaling
			) {
		update_flags->bits.scaling_change = 1;

		if ((u->scaling_info->dst_rect.width < u->surface->dst_rect.width
			|| u->scaling_info->dst_rect.height < u->surface->dst_rect.height)
				&& (u->scaling_info->dst_rect.width < u->surface->src_rect.width
					|| u->scaling_info->dst_rect.height < u->surface->src_rect.height))
			/* Making dst rect smaller requires a bandwidth change */
			update_flags->bits.bandwidth_change = 1;
	}

	if (u->scaling_info->src_rect.width != u->surface->src_rect.width
		|| u->scaling_info->src_rect.height != u->surface->src_rect.height) {

		update_flags->bits.scaling_change = 1;
		if (u->scaling_info->src_rect.width > u->surface->src_rect.width
				|| u->scaling_info->src_rect.height > u->surface->src_rect.height)
			/* Making src rect bigger requires a bandwidth change */
			update_flags->bits.clock_change = 1;
	}

	if (u->scaling_info->src_rect.x != u->surface->src_rect.x
			|| u->scaling_info->src_rect.y != u->surface->src_rect.y
			|| u->scaling_info->clip_rect.x != u->surface->clip_rect.x
			|| u->scaling_info->clip_rect.y != u->surface->clip_rect.y
			|| u->scaling_info->dst_rect.x != u->surface->dst_rect.x
			|| u->scaling_info->dst_rect.y != u->surface->dst_rect.y)
		update_flags->bits.position_change = 1;

	if (update_flags->bits.clock_change
			|| update_flags->bits.bandwidth_change
			|| update_flags->bits.scaling_change)
		return UPDATE_TYPE_FULL;

	if (update_flags->bits.position_change)
		return UPDATE_TYPE_MED;

	return UPDATE_TYPE_FAST;
}

static enum surface_update_type det_surface_update(const struct dc *dc,
		const struct dc_surface_update *u)
{
	const struct dc_state *context = dc->current_state;
	enum surface_update_type type;
	enum surface_update_type overall_type = UPDATE_TYPE_FAST;
	union surface_update_flags *update_flags = &u->surface->update_flags;

	if (u->flip_addr)
		update_flags->bits.addr_update = 1;

	if (!is_surface_in_context(context, u->surface) || u->surface->force_full_update) {
		update_flags->raw = 0xFFFFFFFF;
		return UPDATE_TYPE_FULL;
	}

	update_flags->raw = 0; // Reset all flags

	type = get_plane_info_update_type(u);
	elevate_update_type(&overall_type, type);

	type = get_scaling_info_update_type(u);
	elevate_update_type(&overall_type, type);

	if (u->flip_addr) {
		update_flags->bits.addr_update = 1;
		if (u->flip_addr->address.tmz_surface != u->surface->address.tmz_surface) {
			update_flags->bits.tmz_changed = 1;
			elevate_update_type(&overall_type, UPDATE_TYPE_FULL);
		}
	}
	if (u->in_transfer_func)
		update_flags->bits.in_transfer_func_change = 1;

	if (u->input_csc_color_matrix)
		update_flags->bits.input_csc_change = 1;

	if (u->coeff_reduction_factor)
		update_flags->bits.coeff_reduction_change = 1;

	if (u->gamut_remap_matrix)
		update_flags->bits.gamut_remap_change = 1;

	if (u->gamma) {
		enum surface_pixel_format format = SURFACE_PIXEL_FORMAT_GRPH_BEGIN;

		if (u->plane_info)
			format = u->plane_info->format;
		else if (u->surface)
			format = u->surface->format;

		if (dce_use_lut(format))
			update_flags->bits.gamma_change = 1;
	}

	if (u->lut3d_func || u->func_shaper)
		update_flags->bits.lut_3d = 1;

	if (u->hdr_mult.value)
		if (u->hdr_mult.value != u->surface->hdr_mult.value) {
			update_flags->bits.hdr_mult = 1;
			elevate_update_type(&overall_type, UPDATE_TYPE_MED);
		}

	if (update_flags->bits.in_transfer_func_change) {
		type = UPDATE_TYPE_MED;
		elevate_update_type(&overall_type, type);
	}

	if (update_flags->bits.input_csc_change
			|| update_flags->bits.coeff_reduction_change
			|| update_flags->bits.lut_3d
			|| update_flags->bits.gamma_change
			|| update_flags->bits.gamut_remap_change) {
		type = UPDATE_TYPE_FULL;
		elevate_update_type(&overall_type, type);
	}

	return overall_type;
}

static enum surface_update_type check_update_surfaces_for_stream(
		struct dc *dc,
		struct dc_surface_update *updates,
		int surface_count,
		struct dc_stream_update *stream_update,
		const struct dc_stream_status *stream_status)
{
	int i;
	enum surface_update_type overall_type = UPDATE_TYPE_FAST;

	if (dc->idle_optimizations_allowed)
		overall_type = UPDATE_TYPE_FULL;

	if (stream_status == NULL || stream_status->plane_count != surface_count)
		overall_type = UPDATE_TYPE_FULL;

	if (stream_update && stream_update->pending_test_pattern) {
		overall_type = UPDATE_TYPE_FULL;
	}

	/* some stream updates require passive update */
	if (stream_update) {
		union stream_update_flags *su_flags = &stream_update->stream->update_flags;

		if ((stream_update->src.height != 0 && stream_update->src.width != 0) ||
			(stream_update->dst.height != 0 && stream_update->dst.width != 0) ||
			stream_update->integer_scaling_update)
			su_flags->bits.scaling = 1;

		if (stream_update->out_transfer_func)
			su_flags->bits.out_tf = 1;

		if (stream_update->abm_level)
			su_flags->bits.abm_level = 1;

		if (stream_update->dpms_off)
			su_flags->bits.dpms_off = 1;

		if (stream_update->gamut_remap)
			su_flags->bits.gamut_remap = 1;

		if (stream_update->wb_update)
			su_flags->bits.wb_update = 1;

		if (stream_update->dsc_config)
			su_flags->bits.dsc_changed = 1;

		if (stream_update->mst_bw_update)
			su_flags->bits.mst_bw = 1;
		if (stream_update->crtc_timing_adjust && dc_extended_blank_supported(dc))
			su_flags->bits.crtc_timing_adjust = 1;

		if (su_flags->raw != 0)
			overall_type = UPDATE_TYPE_FULL;

		if (stream_update->output_csc_transform || stream_update->output_color_space)
			su_flags->bits.out_csc = 1;
	}

	for (i = 0 ; i < surface_count; i++) {
		enum surface_update_type type =
				det_surface_update(dc, &updates[i]);

		elevate_update_type(&overall_type, type);
	}

	return overall_type;
}

static bool dc_check_is_fullscreen_video(struct rect src, struct rect clip_rect)
{
	int view_height, view_width, clip_x, clip_y, clip_width, clip_height;

	view_height = src.height;
	view_width = src.width;

	clip_x = clip_rect.x;
	clip_y = clip_rect.y;

	clip_width = clip_rect.width;
	clip_height = clip_rect.height;

	/* check for centered video accounting for off by 1 scaling truncation */
	if ((view_height - clip_y - clip_height <= clip_y + 1) &&
			(view_width - clip_x - clip_width <= clip_x + 1) &&
			(view_height - clip_y - clip_height >= clip_y - 1) &&
			(view_width - clip_x - clip_width >= clip_x - 1)) {

		/* when OS scales up/down to letter box, it may end up
		 * with few blank pixels on the border due to truncating.
		 * Add offset margin to account for this
		 */
		if (clip_x <= 4 || clip_y <= 4)
			return true;
	}

	return false;
}

static enum surface_update_type check_boundary_crossing_for_windowed_mpo_with_odm(struct dc *dc,
		struct dc_surface_update *srf_updates, int surface_count,
		enum surface_update_type update_type)
{
	enum surface_update_type new_update_type = update_type;
	int i, j;
	struct pipe_ctx *pipe = NULL;
	struct dc_stream_state *stream;

	/* Check that we are in windowed MPO with ODM
	 * - look for MPO pipe by scanning pipes for first pipe matching
	 *   surface that has moved ( position change )
	 * - MPO pipe will have top pipe
	 * - check that top pipe has ODM pointer
	 */
	if ((surface_count > 1) && dc->config.enable_windowed_mpo_odm) {
		for (i = 0; i < surface_count; i++) {
			if (srf_updates[i].surface && srf_updates[i].scaling_info
					&& srf_updates[i].surface->update_flags.bits.position_change) {

				for (j = 0; j < dc->res_pool->pipe_count; j++) {
					if (srf_updates[i].surface == dc->current_state->res_ctx.pipe_ctx[j].plane_state) {
						pipe = &dc->current_state->res_ctx.pipe_ctx[j];
						stream = pipe->stream;
						break;
					}
				}

				if (pipe && pipe->top_pipe && (get_num_odm_splits(pipe->top_pipe) > 0) && stream
						&& !dc_check_is_fullscreen_video(stream->src, srf_updates[i].scaling_info->clip_rect)) {
					struct rect old_clip_rect, new_clip_rect;
					bool old_clip_rect_left, old_clip_rect_right, old_clip_rect_middle;
					bool new_clip_rect_left, new_clip_rect_right, new_clip_rect_middle;

					old_clip_rect = srf_updates[i].surface->clip_rect;
					new_clip_rect = srf_updates[i].scaling_info->clip_rect;

					old_clip_rect_left = ((old_clip_rect.x + old_clip_rect.width) <= (stream->src.x + (stream->src.width/2)));
					old_clip_rect_right = (old_clip_rect.x >= (stream->src.x + (stream->src.width/2)));
					old_clip_rect_middle = !old_clip_rect_left && !old_clip_rect_right;

					new_clip_rect_left = ((new_clip_rect.x + new_clip_rect.width) <= (stream->src.x + (stream->src.width/2)));
					new_clip_rect_right = (new_clip_rect.x >= (stream->src.x + (stream->src.width/2)));
					new_clip_rect_middle = !new_clip_rect_left && !new_clip_rect_right;

					if (old_clip_rect_left && new_clip_rect_middle)
						new_update_type = UPDATE_TYPE_FULL;
					else if (old_clip_rect_middle && new_clip_rect_right)
						new_update_type = UPDATE_TYPE_FULL;
					else if (old_clip_rect_right && new_clip_rect_middle)
						new_update_type = UPDATE_TYPE_FULL;
					else if (old_clip_rect_middle && new_clip_rect_left)
						new_update_type = UPDATE_TYPE_FULL;
				}
			}
		}
	}
	return new_update_type;
}

/*
 * dc_check_update_surfaces_for_stream() - Determine update type (fast, med, or full)
 *
 * See :c:type:`enum surface_update_type <surface_update_type>` for explanation of update types
 */
enum surface_update_type dc_check_update_surfaces_for_stream(
		struct dc *dc,
		struct dc_surface_update *updates,
		int surface_count,
		struct dc_stream_update *stream_update,
		const struct dc_stream_status *stream_status)
{
	int i;
	enum surface_update_type type;

	if (stream_update)
		stream_update->stream->update_flags.raw = 0;
	for (i = 0; i < surface_count; i++)
		updates[i].surface->update_flags.raw = 0;

	type = check_update_surfaces_for_stream(dc, updates, surface_count, stream_update, stream_status);
	if (type == UPDATE_TYPE_FULL) {
		if (stream_update) {
			uint32_t dsc_changed = stream_update->stream->update_flags.bits.dsc_changed;
			stream_update->stream->update_flags.raw = 0xFFFFFFFF;
			stream_update->stream->update_flags.bits.dsc_changed = dsc_changed;
		}
		for (i = 0; i < surface_count; i++)
			updates[i].surface->update_flags.raw = 0xFFFFFFFF;
	}

	if (type == UPDATE_TYPE_MED)
		type = check_boundary_crossing_for_windowed_mpo_with_odm(dc,
				updates, surface_count, type);

	if (type == UPDATE_TYPE_FAST) {
		// If there's an available clock comparator, we use that.
		if (dc->clk_mgr->funcs->are_clock_states_equal) {
			if (!dc->clk_mgr->funcs->are_clock_states_equal(&dc->clk_mgr->clks, &dc->current_state->bw_ctx.bw.dcn.clk))
				dc->optimized_required = true;
		// Else we fallback to mem compare.
		} else if (memcmp(&dc->current_state->bw_ctx.bw.dcn.clk, &dc->clk_mgr->clks, offsetof(struct dc_clocks, prev_p_state_change_support)) != 0) {
			dc->optimized_required = true;
		}

		dc->optimized_required |= dc->wm_optimized_required;
	}

	return type;
}

static struct dc_stream_status *stream_get_status(
	struct dc_state *ctx,
	struct dc_stream_state *stream)
{
	uint8_t i;

	for (i = 0; i < ctx->stream_count; i++) {
		if (stream == ctx->streams[i]) {
			return &ctx->stream_status[i];
		}
	}

	return NULL;
}

static const enum surface_update_type update_surface_trace_level = UPDATE_TYPE_FULL;

static void copy_surface_update_to_plane(
		struct dc_plane_state *surface,
		struct dc_surface_update *srf_update)
{
	if (srf_update->flip_addr) {
		surface->address = srf_update->flip_addr->address;
		surface->flip_immediate =
			srf_update->flip_addr->flip_immediate;
		surface->time.time_elapsed_in_us[surface->time.index] =
			srf_update->flip_addr->flip_timestamp_in_us -
				surface->time.prev_update_time_in_us;
		surface->time.prev_update_time_in_us =
			srf_update->flip_addr->flip_timestamp_in_us;
		surface->time.index++;
		if (surface->time.index >= DC_PLANE_UPDATE_TIMES_MAX)
			surface->time.index = 0;

		surface->triplebuffer_flips = srf_update->flip_addr->triplebuffer_flips;
	}

	if (srf_update->scaling_info) {
		surface->scaling_quality =
				srf_update->scaling_info->scaling_quality;
		surface->dst_rect =
				srf_update->scaling_info->dst_rect;
		surface->src_rect =
				srf_update->scaling_info->src_rect;
		surface->clip_rect =
				srf_update->scaling_info->clip_rect;
	}

	if (srf_update->plane_info) {
		surface->color_space =
				srf_update->plane_info->color_space;
		surface->format =
				srf_update->plane_info->format;
		surface->plane_size =
				srf_update->plane_info->plane_size;
		surface->rotation =
				srf_update->plane_info->rotation;
		surface->horizontal_mirror =
				srf_update->plane_info->horizontal_mirror;
		surface->stereo_format =
				srf_update->plane_info->stereo_format;
		surface->tiling_info =
				srf_update->plane_info->tiling_info;
		surface->visible =
				srf_update->plane_info->visible;
		surface->per_pixel_alpha =
				srf_update->plane_info->per_pixel_alpha;
		surface->global_alpha =
				srf_update->plane_info->global_alpha;
		surface->global_alpha_value =
				srf_update->plane_info->global_alpha_value;
		surface->dcc =
				srf_update->plane_info->dcc;
		surface->layer_index =
				srf_update->plane_info->layer_index;
	}

	if (srf_update->gamma &&
			(surface->gamma_correction !=
					srf_update->gamma)) {
		memcpy(&surface->gamma_correction->entries,
			&srf_update->gamma->entries,
			sizeof(struct dc_gamma_entries));
		surface->gamma_correction->is_identity =
			srf_update->gamma->is_identity;
		surface->gamma_correction->num_entries =
			srf_update->gamma->num_entries;
		surface->gamma_correction->type =
			srf_update->gamma->type;
	}

	if (srf_update->in_transfer_func &&
			(surface->in_transfer_func !=
				srf_update->in_transfer_func)) {
		surface->in_transfer_func->sdr_ref_white_level =
			srf_update->in_transfer_func->sdr_ref_white_level;
		surface->in_transfer_func->tf =
			srf_update->in_transfer_func->tf;
		surface->in_transfer_func->type =
			srf_update->in_transfer_func->type;
		memcpy(&surface->in_transfer_func->tf_pts,
			&srf_update->in_transfer_func->tf_pts,
			sizeof(struct dc_transfer_func_distributed_points));
	}

	if (srf_update->func_shaper &&
			(surface->in_shaper_func !=
			srf_update->func_shaper))
		memcpy(surface->in_shaper_func, srf_update->func_shaper,
		sizeof(*surface->in_shaper_func));

	if (srf_update->lut3d_func &&
			(surface->lut3d_func !=
			srf_update->lut3d_func))
		memcpy(surface->lut3d_func, srf_update->lut3d_func,
		sizeof(*surface->lut3d_func));

	if (srf_update->hdr_mult.value)
		surface->hdr_mult =
				srf_update->hdr_mult;

	if (srf_update->blend_tf &&
			(surface->blend_tf !=
			srf_update->blend_tf))
		memcpy(surface->blend_tf, srf_update->blend_tf,
		sizeof(*surface->blend_tf));

	if (srf_update->input_csc_color_matrix)
		surface->input_csc_color_matrix =
			*srf_update->input_csc_color_matrix;

	if (srf_update->coeff_reduction_factor)
		surface->coeff_reduction_factor =
			*srf_update->coeff_reduction_factor;

	if (srf_update->gamut_remap_matrix)
		surface->gamut_remap_matrix =
			*srf_update->gamut_remap_matrix;
}

static void copy_stream_update_to_stream(struct dc *dc,
					 struct dc_state *context,
					 struct dc_stream_state *stream,
					 struct dc_stream_update *update)
{
	struct dc_context *dc_ctx = dc->ctx;

	if (update == NULL || stream == NULL)
		return;

	if (update->src.height && update->src.width)
		stream->src = update->src;

	if (update->dst.height && update->dst.width)
		stream->dst = update->dst;

	if (update->out_transfer_func &&
	    stream->out_transfer_func != update->out_transfer_func) {
		stream->out_transfer_func->sdr_ref_white_level =
			update->out_transfer_func->sdr_ref_white_level;
		stream->out_transfer_func->tf = update->out_transfer_func->tf;
		stream->out_transfer_func->type =
			update->out_transfer_func->type;
		memcpy(&stream->out_transfer_func->tf_pts,
		       &update->out_transfer_func->tf_pts,
		       sizeof(struct dc_transfer_func_distributed_points));
	}

	if (update->hdr_static_metadata)
		stream->hdr_static_metadata = *update->hdr_static_metadata;

	if (update->abm_level)
		stream->abm_level = *update->abm_level;

	if (update->periodic_interrupt)
		stream->periodic_interrupt = *update->periodic_interrupt;

	if (update->gamut_remap)
		stream->gamut_remap_matrix = *update->gamut_remap;

	/* Note: this being updated after mode set is currently not a use case
	 * however if it arises OCSC would need to be reprogrammed at the
	 * minimum
	 */
	if (update->output_color_space)
		stream->output_color_space = *update->output_color_space;

	if (update->output_csc_transform)
		stream->csc_color_matrix = *update->output_csc_transform;

	if (update->vrr_infopacket)
		stream->vrr_infopacket = *update->vrr_infopacket;

	if (update->allow_freesync)
		stream->allow_freesync = *update->allow_freesync;

	if (update->vrr_active_variable)
		stream->vrr_active_variable = *update->vrr_active_variable;

	if (update->crtc_timing_adjust)
		stream->adjust = *update->crtc_timing_adjust;

	if (update->dpms_off)
		stream->dpms_off = *update->dpms_off;

	if (update->hfvsif_infopacket)
		stream->hfvsif_infopacket = *update->hfvsif_infopacket;

	if (update->vtem_infopacket)
		stream->vtem_infopacket = *update->vtem_infopacket;

	if (update->vsc_infopacket)
		stream->vsc_infopacket = *update->vsc_infopacket;

	if (update->vsp_infopacket)
		stream->vsp_infopacket = *update->vsp_infopacket;

	if (update->adaptive_sync_infopacket)
		stream->adaptive_sync_infopacket = *update->adaptive_sync_infopacket;

	if (update->dither_option)
		stream->dither_option = *update->dither_option;

	if (update->pending_test_pattern)
		stream->test_pattern = *update->pending_test_pattern;
	/* update current stream with writeback info */
	if (update->wb_update) {
		int i;

		stream->num_wb_info = update->wb_update->num_wb_info;
		ASSERT(stream->num_wb_info <= MAX_DWB_PIPES);
		for (i = 0; i < stream->num_wb_info; i++)
			stream->writeback_info[i] =
				update->wb_update->writeback_info[i];
	}
	if (update->dsc_config) {
		struct dc_dsc_config old_dsc_cfg = stream->timing.dsc_cfg;
		uint32_t old_dsc_enabled = stream->timing.flags.DSC;
		uint32_t enable_dsc = (update->dsc_config->num_slices_h != 0 &&
				       update->dsc_config->num_slices_v != 0);

		/* Use temporarry context for validating new DSC config */
		struct dc_state *dsc_validate_context = dc_create_state(dc);

		if (dsc_validate_context) {
			dc_resource_state_copy_construct(dc->current_state, dsc_validate_context);

			stream->timing.dsc_cfg = *update->dsc_config;
			stream->timing.flags.DSC = enable_dsc;
			if (!dc->res_pool->funcs->validate_bandwidth(dc, dsc_validate_context, true)) {
				stream->timing.dsc_cfg = old_dsc_cfg;
				stream->timing.flags.DSC = old_dsc_enabled;
				update->dsc_config = NULL;
			}

			dc_release_state(dsc_validate_context);
		} else {
			DC_ERROR("Failed to allocate new validate context for DSC change\n");
			update->dsc_config = NULL;
		}
	}
}

static bool update_planes_and_stream_state(struct dc *dc,
		struct dc_surface_update *srf_updates, int surface_count,
		struct dc_stream_state *stream,
		struct dc_stream_update *stream_update,
		enum surface_update_type *new_update_type,
		struct dc_state **new_context)
{
	struct dc_state *context;
	int i, j;
	enum surface_update_type update_type;
	const struct dc_stream_status *stream_status;
	struct dc_context *dc_ctx = dc->ctx;

	stream_status = dc_stream_get_status(stream);

	if (!stream_status) {
		if (surface_count) /* Only an error condition if surf_count non-zero*/
			ASSERT(false);

		return false; /* Cannot commit surface to stream that is not committed */
	}

	context = dc->current_state;

	update_type = dc_check_update_surfaces_for_stream(
			dc, srf_updates, surface_count, stream_update, stream_status);

	/* update current stream with the new updates */
	copy_stream_update_to_stream(dc, context, stream, stream_update);

	/* do not perform surface update if surface has invalid dimensions
	 * (all zero) and no scaling_info is provided
	 */
	if (surface_count > 0) {
		for (i = 0; i < surface_count; i++) {
			if ((srf_updates[i].surface->src_rect.width == 0 ||
				 srf_updates[i].surface->src_rect.height == 0 ||
				 srf_updates[i].surface->dst_rect.width == 0 ||
				 srf_updates[i].surface->dst_rect.height == 0) &&
				(!srf_updates[i].scaling_info ||
				  srf_updates[i].scaling_info->src_rect.width == 0 ||
				  srf_updates[i].scaling_info->src_rect.height == 0 ||
				  srf_updates[i].scaling_info->dst_rect.width == 0 ||
				  srf_updates[i].scaling_info->dst_rect.height == 0)) {
				DC_ERROR("Invalid src/dst rects in surface update!\n");
				return false;
			}
		}
	}

	if (update_type >= update_surface_trace_level)
		update_surface_trace(dc, srf_updates, surface_count);

	if (update_type >= UPDATE_TYPE_FULL) {
		struct dc_plane_state *new_planes[MAX_SURFACES] = {0};

		for (i = 0; i < surface_count; i++)
			new_planes[i] = srf_updates[i].surface;

		/* initialize scratch memory for building context */
		context = dc_create_state(dc);
		if (context == NULL) {
			DC_ERROR("Failed to allocate new validate context!\n");
			return false;
		}

		dc_resource_state_copy_construct(
				dc->current_state, context);

		/* For each full update, remove all existing phantom pipes first.
		 * Ensures that we have enough pipes for newly added MPO planes
		 */
		if (dc->res_pool->funcs->remove_phantom_pipes)
			dc->res_pool->funcs->remove_phantom_pipes(dc, context, false);

		/*remove old surfaces from context */
		if (!dc_rem_all_planes_for_stream(dc, stream, context)) {

			BREAK_TO_DEBUGGER();
			goto fail;
		}

		/* add surface to context */
		if (!dc_add_all_planes_for_stream(dc, stream, new_planes, surface_count, context)) {

			BREAK_TO_DEBUGGER();
			goto fail;
		}
	}

	/* save update parameters into surface */
	for (i = 0; i < surface_count; i++) {
		struct dc_plane_state *surface = srf_updates[i].surface;

		copy_surface_update_to_plane(surface, &srf_updates[i]);

		if (update_type >= UPDATE_TYPE_MED) {
			for (j = 0; j < dc->res_pool->pipe_count; j++) {
				struct pipe_ctx *pipe_ctx = &context->res_ctx.pipe_ctx[j];

				if (pipe_ctx->plane_state != surface)
					continue;

				resource_build_scaling_params(pipe_ctx);
			}
		}
	}

	if (update_type == UPDATE_TYPE_FULL) {
		if (!dc->res_pool->funcs->validate_bandwidth(dc, context, false)) {
			/* For phantom pipes we remove and create a new set of phantom pipes
			 * for each full update (because we don't know if we'll need phantom
			 * pipes until after the first round of validation). However, if validation
			 * fails we need to keep the existing phantom pipes (because we don't update
			 * the dc->current_state).
			 *
			 * The phantom stream/plane refcount is decremented for validation because
			 * we assume it'll be removed (the free comes when the dc_state is freed),
			 * but if validation fails we have to increment back the refcount so it's
			 * consistent.
			 */
			if (dc->res_pool->funcs->retain_phantom_pipes)
				dc->res_pool->funcs->retain_phantom_pipes(dc, dc->current_state);
			BREAK_TO_DEBUGGER();
			goto fail;
		}
	}

	*new_context = context;
	*new_update_type = update_type;

	return true;

fail:
	dc_release_state(context);

	return false;

}

static void commit_planes_do_stream_update(struct dc *dc,
		struct dc_stream_state *stream,
		struct dc_stream_update *stream_update,
		enum surface_update_type update_type,
		struct dc_state *context)
{
	int j;

	// Stream updates
	for (j = 0; j < dc->res_pool->pipe_count; j++) {
		struct pipe_ctx *pipe_ctx = &context->res_ctx.pipe_ctx[j];

		if (!pipe_ctx->top_pipe &&  !pipe_ctx->prev_odm_pipe && pipe_ctx->stream == stream) {

			if (stream_update->periodic_interrupt && dc->hwss.setup_periodic_interrupt)
				dc->hwss.setup_periodic_interrupt(dc, pipe_ctx);

			if ((stream_update->hdr_static_metadata && !stream->use_dynamic_meta) ||
					stream_update->vrr_infopacket ||
					stream_update->vsc_infopacket ||
					stream_update->vsp_infopacket ||
					stream_update->hfvsif_infopacket ||
					stream_update->adaptive_sync_infopacket ||
					stream_update->vtem_infopacket) {
				resource_build_info_frame(pipe_ctx);
				dc->hwss.update_info_frame(pipe_ctx);

				if (dc_is_dp_signal(pipe_ctx->stream->signal))
					dc->link_srv->dp_trace_source_sequence(
							pipe_ctx->stream->link,
							DPCD_SOURCE_SEQ_AFTER_UPDATE_INFO_FRAME);
			}

			if (stream_update->hdr_static_metadata &&
					stream->use_dynamic_meta &&
					dc->hwss.set_dmdata_attributes &&
					pipe_ctx->stream->dmdata_address.quad_part != 0)
				dc->hwss.set_dmdata_attributes(pipe_ctx);

			if (stream_update->gamut_remap)
				dc_stream_set_gamut_remap(dc, stream);

			if (stream_update->output_csc_transform)
				dc_stream_program_csc_matrix(dc, stream);

			if (stream_update->dither_option) {
				struct pipe_ctx *odm_pipe = pipe_ctx->next_odm_pipe;
				resource_build_bit_depth_reduction_params(pipe_ctx->stream,
									&pipe_ctx->stream->bit_depth_params);
				pipe_ctx->stream_res.opp->funcs->opp_program_fmt(pipe_ctx->stream_res.opp,
						&stream->bit_depth_params,
						&stream->clamping);
				while (odm_pipe) {
					odm_pipe->stream_res.opp->funcs->opp_program_fmt(odm_pipe->stream_res.opp,
							&stream->bit_depth_params,
							&stream->clamping);
					odm_pipe = odm_pipe->next_odm_pipe;
				}
			}


			/* Full fe update*/
			if (update_type == UPDATE_TYPE_FAST)
				continue;

			if (stream_update->dsc_config)
				dc->link_srv->update_dsc_config(pipe_ctx);

			if (stream_update->mst_bw_update) {
				if (stream_update->mst_bw_update->is_increase)
					dc->link_srv->increase_mst_payload(pipe_ctx,
							stream_update->mst_bw_update->mst_stream_bw);
 				else
					dc->link_srv->reduce_mst_payload(pipe_ctx,
							stream_update->mst_bw_update->mst_stream_bw);
 			}

			if (stream_update->pending_test_pattern) {
				dc_link_dp_set_test_pattern(stream->link,
					stream->test_pattern.type,
					stream->test_pattern.color_space,
					stream->test_pattern.p_link_settings,
					stream->test_pattern.p_custom_pattern,
					stream->test_pattern.cust_pattern_size);
			}

			if (stream_update->dpms_off) {
				if (*stream_update->dpms_off) {
					dc->link_srv->set_dpms_off(pipe_ctx);
					/* for dpms, keep acquired resources*/
					if (pipe_ctx->stream_res.audio && !dc->debug.az_endpoint_mute_only)
						pipe_ctx->stream_res.audio->funcs->az_disable(pipe_ctx->stream_res.audio);

					dc->optimized_required = true;

				} else {
					if (get_seamless_boot_stream_count(context) == 0)
						dc->hwss.prepare_bandwidth(dc, dc->current_state);
					dc->link_srv->set_dpms_on(dc->current_state, pipe_ctx);
				}
			}

			if (stream_update->abm_level && pipe_ctx->stream_res.abm) {
				bool should_program_abm = true;

				// if otg funcs defined check if blanked before programming
				if (pipe_ctx->stream_res.tg->funcs->is_blanked)
					if (pipe_ctx->stream_res.tg->funcs->is_blanked(pipe_ctx->stream_res.tg))
						should_program_abm = false;

				if (should_program_abm) {
					if (*stream_update->abm_level == ABM_LEVEL_IMMEDIATE_DISABLE) {
						dc->hwss.set_abm_immediate_disable(pipe_ctx);
					} else {
						pipe_ctx->stream_res.abm->funcs->set_abm_level(
							pipe_ctx->stream_res.abm, stream->abm_level);
					}
				}
			}
		}
	}
}

static bool dc_dmub_should_send_dirty_rect_cmd(struct dc *dc, struct dc_stream_state *stream)
{
	if ((stream->link->psr_settings.psr_version == DC_PSR_VERSION_SU_1
			|| stream->link->psr_settings.psr_version == DC_PSR_VERSION_1)
			&& stream->ctx->dce_version >= DCN_VERSION_3_1)
		return true;

	return false;
}

void dc_dmub_update_dirty_rect(struct dc *dc,
			       int surface_count,
			       struct dc_stream_state *stream,
			       struct dc_surface_update *srf_updates,
			       struct dc_state *context)
{
	union dmub_rb_cmd cmd;
	struct dc_context *dc_ctx = dc->ctx;
	struct dmub_cmd_update_dirty_rect_data *update_dirty_rect;
	unsigned int i, j;
	unsigned int panel_inst = 0;

	if (!dc_dmub_should_send_dirty_rect_cmd(dc, stream))
		return;

	if (!dc_get_edp_link_panel_inst(dc, stream->link, &panel_inst))
		return;

	memset(&cmd, 0x0, sizeof(cmd));
	cmd.update_dirty_rect.header.type = DMUB_CMD__UPDATE_DIRTY_RECT;
	cmd.update_dirty_rect.header.sub_type = 0;
	cmd.update_dirty_rect.header.payload_bytes =
		sizeof(cmd.update_dirty_rect) -
		sizeof(cmd.update_dirty_rect.header);
	update_dirty_rect = &cmd.update_dirty_rect.update_dirty_rect_data;
	for (i = 0; i < surface_count; i++) {
		struct dc_plane_state *plane_state = srf_updates[i].surface;
		const struct dc_flip_addrs *flip_addr = srf_updates[i].flip_addr;

		if (!srf_updates[i].surface || !flip_addr)
			continue;
		/* Do not send in immediate flip mode */
		if (srf_updates[i].surface->flip_immediate)
			continue;

		update_dirty_rect->dirty_rect_count = flip_addr->dirty_rect_count;
		memcpy(update_dirty_rect->src_dirty_rects, flip_addr->dirty_rects,
				sizeof(flip_addr->dirty_rects));
		for (j = 0; j < dc->res_pool->pipe_count; j++) {
			struct pipe_ctx *pipe_ctx = &context->res_ctx.pipe_ctx[j];

			if (pipe_ctx->stream != stream)
				continue;
			if (pipe_ctx->plane_state != plane_state)
				continue;

			update_dirty_rect->panel_inst = panel_inst;
			update_dirty_rect->pipe_idx = j;
			dc_dmub_srv_cmd_queue(dc_ctx->dmub_srv, &cmd);
			dc_dmub_srv_cmd_execute(dc_ctx->dmub_srv);
		}
	}
}

static void commit_planes_for_stream(struct dc *dc,
		struct dc_surface_update *srf_updates,
		int surface_count,
		struct dc_stream_state *stream,
		struct dc_stream_update *stream_update,
		enum surface_update_type update_type,
		struct dc_state *context)
{
	int i, j;
	struct pipe_ctx *top_pipe_to_program = NULL;
	bool should_lock_all_pipes = (update_type != UPDATE_TYPE_FAST);
	bool subvp_prev_use = false;
	bool subvp_curr_use = false;

	// Once we apply the new subvp context to hardware it won't be in the
	// dc->current_state anymore, so we have to cache it before we apply
	// the new SubVP context
	subvp_prev_use = false;


	dc_z10_restore(dc);

	if (update_type == UPDATE_TYPE_FULL) {
		/* wait for all double-buffer activity to clear on all pipes */
		int pipe_idx;

		for (pipe_idx = 0; pipe_idx < dc->res_pool->pipe_count; pipe_idx++) {
			struct pipe_ctx *pipe_ctx = &context->res_ctx.pipe_ctx[pipe_idx];

			if (!pipe_ctx->stream)
				continue;

			if (pipe_ctx->stream_res.tg->funcs->wait_drr_doublebuffer_pending_clear)
				pipe_ctx->stream_res.tg->funcs->wait_drr_doublebuffer_pending_clear(pipe_ctx->stream_res.tg);
		}
	}

	if (get_seamless_boot_stream_count(context) > 0 && surface_count > 0) {
		/* Optimize seamless boot flag keeps clocks and watermarks high until
		 * first flip. After first flip, optimization is required to lower
		 * bandwidth. Important to note that it is expected UEFI will
		 * only light up a single display on POST, therefore we only expect
		 * one stream with seamless boot flag set.
		 */
		if (stream->apply_seamless_boot_optimization) {
			stream->apply_seamless_boot_optimization = false;

			if (get_seamless_boot_stream_count(context) == 0)
				dc->optimized_required = true;
		}
	}

	if (update_type == UPDATE_TYPE_FULL) {
		dc_allow_idle_optimizations(dc, false);

		if (get_seamless_boot_stream_count(context) == 0)
			dc->hwss.prepare_bandwidth(dc, context);

		if (dc->debug.enable_double_buffered_dsc_pg_support)
			dc->hwss.update_dsc_pg(dc, context, false);

		context_clock_trace(dc, context);
	}

	for (j = 0; j < dc->res_pool->pipe_count; j++) {
		struct pipe_ctx *pipe_ctx = &context->res_ctx.pipe_ctx[j];

		if (!pipe_ctx->top_pipe &&
			!pipe_ctx->prev_odm_pipe &&
			pipe_ctx->stream &&
			pipe_ctx->stream == stream) {
			top_pipe_to_program = pipe_ctx;
		}
	}

	for (i = 0; i < dc->res_pool->pipe_count; i++) {
		struct pipe_ctx *old_pipe = &dc->current_state->res_ctx.pipe_ctx[i];

		// Check old context for SubVP
		subvp_prev_use |= (old_pipe->stream && old_pipe->stream->mall_stream_config.type == SUBVP_PHANTOM);
		if (subvp_prev_use)
			break;
	}

	for (i = 0; i < dc->res_pool->pipe_count; i++) {
		struct pipe_ctx *pipe = &context->res_ctx.pipe_ctx[i];

		if (pipe->stream && pipe->stream->mall_stream_config.type == SUBVP_PHANTOM) {
			subvp_curr_use = true;
			break;
		}
	}

	if (stream->test_pattern.type != DP_TEST_PATTERN_VIDEO_MODE) {
		struct pipe_ctx *mpcc_pipe;
		struct pipe_ctx *odm_pipe;

		for (mpcc_pipe = top_pipe_to_program; mpcc_pipe; mpcc_pipe = mpcc_pipe->bottom_pipe)
			for (odm_pipe = mpcc_pipe; odm_pipe; odm_pipe = odm_pipe->next_odm_pipe)
				odm_pipe->ttu_regs.min_ttu_vblank = MAX_TTU;
	}

	if ((update_type != UPDATE_TYPE_FAST) && stream->update_flags.bits.dsc_changed)
		if (top_pipe_to_program &&
			top_pipe_to_program->stream_res.tg->funcs->lock_doublebuffer_enable) {
			if (should_use_dmub_lock(stream->link)) {
				union dmub_hw_lock_flags hw_locks = { 0 };
				struct dmub_hw_lock_inst_flags inst_flags = { 0 };

				hw_locks.bits.lock_dig = 1;
				inst_flags.dig_inst = top_pipe_to_program->stream_res.tg->inst;

				dmub_hw_lock_mgr_cmd(dc->ctx->dmub_srv,
							true,
							&hw_locks,
							&inst_flags);
			} else
				top_pipe_to_program->stream_res.tg->funcs->lock_doublebuffer_enable(
						top_pipe_to_program->stream_res.tg);
		}

	if (should_lock_all_pipes && dc->hwss.interdependent_update_lock) {
		if (dc->hwss.subvp_pipe_control_lock)
				dc->hwss.subvp_pipe_control_lock(dc, context, true, should_lock_all_pipes, NULL, subvp_prev_use);
		dc->hwss.interdependent_update_lock(dc, context, true);

	} else {
		if (dc->hwss.subvp_pipe_control_lock)
			dc->hwss.subvp_pipe_control_lock(dc, context, true, should_lock_all_pipes, top_pipe_to_program, subvp_prev_use);
		/* Lock the top pipe while updating plane addrs, since freesync requires
		 *  plane addr update event triggers to be synchronized.
		 *  top_pipe_to_program is expected to never be NULL
		 */
		dc->hwss.pipe_control_lock(dc, top_pipe_to_program, true);
	}

	dc_dmub_update_dirty_rect(dc, surface_count, stream, srf_updates, context);

	if (update_type != UPDATE_TYPE_FAST) {
		for (i = 0; i < dc->res_pool->pipe_count; i++) {
			struct pipe_ctx *new_pipe = &context->res_ctx.pipe_ctx[i];

			if ((new_pipe->stream && new_pipe->stream->mall_stream_config.type == SUBVP_PHANTOM) ||
					subvp_prev_use) {
				// If old context or new context has phantom pipes, apply
				// the phantom timings now. We can't change the phantom
				// pipe configuration safely without driver acquiring
				// the DMCUB lock first.
				dc->hwss.apply_ctx_to_hw(dc, context);
				break;
			}
		}
	}

	// Stream updates
	if (stream_update)
		commit_planes_do_stream_update(dc, stream, stream_update, update_type, context);

	if (surface_count == 0) {
		/*
		 * In case of turning off screen, no need to program front end a second time.
		 * just return after program blank.
		 */
		if (dc->hwss.apply_ctx_for_surface)
			dc->hwss.apply_ctx_for_surface(dc, stream, 0, context);
		if (dc->hwss.program_front_end_for_ctx)
			dc->hwss.program_front_end_for_ctx(dc, context);

		if (should_lock_all_pipes && dc->hwss.interdependent_update_lock) {
			dc->hwss.interdependent_update_lock(dc, context, false);
		} else {
			dc->hwss.pipe_control_lock(dc, top_pipe_to_program, false);
		}
		dc->hwss.post_unlock_program_front_end(dc, context);

		if (update_type != UPDATE_TYPE_FAST)
			if (dc->hwss.commit_subvp_config)
				dc->hwss.commit_subvp_config(dc, context);

		/* Since phantom pipe programming is moved to post_unlock_program_front_end,
		 * move the SubVP lock to after the phantom pipes have been setup
		 */
		if (dc->hwss.subvp_pipe_control_lock)
			dc->hwss.subvp_pipe_control_lock(dc, context, false, should_lock_all_pipes,
							 NULL, subvp_prev_use);
		return;
	}

	if (update_type != UPDATE_TYPE_FAST) {
		for (j = 0; j < dc->res_pool->pipe_count; j++) {
			struct pipe_ctx *pipe_ctx = &context->res_ctx.pipe_ctx[j];

			if (dc->debug.visual_confirm == VISUAL_CONFIRM_SUBVP &&
				pipe_ctx->stream && pipe_ctx->plane_state) {
				/* Only update visual confirm for SUBVP here.
				 * The bar appears on all pipes, so we need to update the bar on all displays,
				 * so the information doesn't get stale.
				 */
				struct mpcc_blnd_cfg blnd_cfg = { 0 };

				dc->hwss.update_visual_confirm_color(dc, pipe_ctx, &blnd_cfg.black_color,
						pipe_ctx->plane_res.hubp->inst);
			}
		}
	}

	if (!IS_DIAG_DC(dc->ctx->dce_environment)) {
		for (i = 0; i < surface_count; i++) {
			struct dc_plane_state *plane_state = srf_updates[i].surface;
			/*set logical flag for lock/unlock use*/
			for (j = 0; j < dc->res_pool->pipe_count; j++) {
				struct pipe_ctx *pipe_ctx = &context->res_ctx.pipe_ctx[j];
				if (!pipe_ctx->plane_state)
					continue;
				if (should_update_pipe_for_plane(context, pipe_ctx, plane_state))
					continue;
				pipe_ctx->plane_state->triplebuffer_flips = false;
				if (update_type == UPDATE_TYPE_FAST &&
					dc->hwss.program_triplebuffer != NULL &&
					!pipe_ctx->plane_state->flip_immediate && dc->debug.enable_tri_buf) {
						/*triple buffer for VUpdate  only*/
						pipe_ctx->plane_state->triplebuffer_flips = true;
				}
			}
			if (update_type == UPDATE_TYPE_FULL) {
				/* force vsync flip when reconfiguring pipes to prevent underflow */
				plane_state->flip_immediate = false;
			}
		}
	}

	// Update Type FULL, Surface updates
	for (j = 0; j < dc->res_pool->pipe_count; j++) {
		struct pipe_ctx *pipe_ctx = &context->res_ctx.pipe_ctx[j];

		if (!pipe_ctx->top_pipe &&
			!pipe_ctx->prev_odm_pipe &&
			should_update_pipe_for_stream(context, pipe_ctx, stream)) {
			struct dc_stream_status *stream_status = NULL;

			if (!pipe_ctx->plane_state)
				continue;

			/* Full fe update*/
			if (update_type == UPDATE_TYPE_FAST)
				continue;

			ASSERT(!pipe_ctx->plane_state->triplebuffer_flips);

			if (dc->hwss.program_triplebuffer != NULL && dc->debug.enable_tri_buf) {
				/*turn off triple buffer for full update*/
				dc->hwss.program_triplebuffer(
					dc, pipe_ctx, pipe_ctx->plane_state->triplebuffer_flips);
			}
			stream_status =
				stream_get_status(context, pipe_ctx->stream);

			if (dc->hwss.apply_ctx_for_surface)
				dc->hwss.apply_ctx_for_surface(
					dc, pipe_ctx->stream, stream_status->plane_count, context);
		}
	}
	if (dc->hwss.program_front_end_for_ctx && update_type != UPDATE_TYPE_FAST) {
		dc->hwss.program_front_end_for_ctx(dc, context);
		if (dc->debug.validate_dml_output) {
			for (i = 0; i < dc->res_pool->pipe_count; i++) {
				struct pipe_ctx *cur_pipe = &context->res_ctx.pipe_ctx[i];
				if (cur_pipe->stream == NULL)
					continue;

				cur_pipe->plane_res.hubp->funcs->validate_dml_output(
						cur_pipe->plane_res.hubp, dc->ctx,
						&context->res_ctx.pipe_ctx[i].rq_regs,
						&context->res_ctx.pipe_ctx[i].dlg_regs,
						&context->res_ctx.pipe_ctx[i].ttu_regs);
			}
		}
	}

	// Update Type FAST, Surface updates
	if (update_type == UPDATE_TYPE_FAST) {
		if (dc->hwss.set_flip_control_gsl)
			for (i = 0; i < surface_count; i++) {
				struct dc_plane_state *plane_state = srf_updates[i].surface;

				for (j = 0; j < dc->res_pool->pipe_count; j++) {
					struct pipe_ctx *pipe_ctx = &context->res_ctx.pipe_ctx[j];

					if (!should_update_pipe_for_stream(context, pipe_ctx, stream))
						continue;

					if (!should_update_pipe_for_plane(context, pipe_ctx, plane_state))
						continue;

					// GSL has to be used for flip immediate
					dc->hwss.set_flip_control_gsl(pipe_ctx,
							pipe_ctx->plane_state->flip_immediate);
				}
			}

		/* Perform requested Updates */
		for (i = 0; i < surface_count; i++) {
			struct dc_plane_state *plane_state = srf_updates[i].surface;

			for (j = 0; j < dc->res_pool->pipe_count; j++) {
				struct pipe_ctx *pipe_ctx = &context->res_ctx.pipe_ctx[j];

				if (!should_update_pipe_for_stream(context, pipe_ctx, stream))
					continue;

				if (!should_update_pipe_for_plane(context, pipe_ctx, plane_state))
					continue;

				/*program triple buffer after lock based on flip type*/
				if (dc->hwss.program_triplebuffer != NULL && dc->debug.enable_tri_buf) {
					/*only enable triplebuffer for  fast_update*/
					dc->hwss.program_triplebuffer(
						dc, pipe_ctx, pipe_ctx->plane_state->triplebuffer_flips);
				}
				if (pipe_ctx->plane_state->update_flags.bits.addr_update)
					dc->hwss.update_plane_addr(dc, pipe_ctx);
			}
		}
	}

	if (should_lock_all_pipes && dc->hwss.interdependent_update_lock) {
		dc->hwss.interdependent_update_lock(dc, context, false);
	} else {
		dc->hwss.pipe_control_lock(dc, top_pipe_to_program, false);
	}

	if ((update_type != UPDATE_TYPE_FAST) && stream->update_flags.bits.dsc_changed)
		if (top_pipe_to_program->stream_res.tg->funcs->lock_doublebuffer_enable) {
			top_pipe_to_program->stream_res.tg->funcs->wait_for_state(
				top_pipe_to_program->stream_res.tg,
				CRTC_STATE_VACTIVE);
			top_pipe_to_program->stream_res.tg->funcs->wait_for_state(
				top_pipe_to_program->stream_res.tg,
				CRTC_STATE_VBLANK);
			top_pipe_to_program->stream_res.tg->funcs->wait_for_state(
				top_pipe_to_program->stream_res.tg,
				CRTC_STATE_VACTIVE);

			if (should_use_dmub_lock(stream->link)) {
				union dmub_hw_lock_flags hw_locks = { 0 };
				struct dmub_hw_lock_inst_flags inst_flags = { 0 };

				hw_locks.bits.lock_dig = 1;
				inst_flags.dig_inst = top_pipe_to_program->stream_res.tg->inst;

				dmub_hw_lock_mgr_cmd(dc->ctx->dmub_srv,
							false,
							&hw_locks,
							&inst_flags);
			} else
				top_pipe_to_program->stream_res.tg->funcs->lock_doublebuffer_disable(
					top_pipe_to_program->stream_res.tg);
		}

	if (subvp_curr_use) {
		/* If enabling subvp or transitioning from subvp->subvp, enable the
		 * phantom streams before we program front end for the phantom pipes.
		 */
		if (update_type != UPDATE_TYPE_FAST) {
			if (dc->hwss.enable_phantom_streams)
				dc->hwss.enable_phantom_streams(dc, context);
		}
	}

	if (subvp_prev_use && !subvp_curr_use) {
		/* If disabling subvp, disable phantom streams after front end
		 * programming has completed (we turn on phantom OTG in order
		 * to complete the plane disable for phantom pipes).
		 */
		dc->hwss.apply_ctx_to_hw(dc, context);
	}

	if (update_type != UPDATE_TYPE_FAST)
		dc->hwss.post_unlock_program_front_end(dc, context);
	if (update_type != UPDATE_TYPE_FAST)
		if (dc->hwss.commit_subvp_config)
			dc->hwss.commit_subvp_config(dc, context);

	if (update_type != UPDATE_TYPE_FAST)
		if (dc->hwss.commit_subvp_config)
			dc->hwss.commit_subvp_config(dc, context);

	/* Since phantom pipe programming is moved to post_unlock_program_front_end,
	 * move the SubVP lock to after the phantom pipes have been setup
	 */
	if (should_lock_all_pipes && dc->hwss.interdependent_update_lock) {
		if (dc->hwss.subvp_pipe_control_lock)
			dc->hwss.subvp_pipe_control_lock(dc, context, false, should_lock_all_pipes, NULL, subvp_prev_use);
	} else {
		if (dc->hwss.subvp_pipe_control_lock)
			dc->hwss.subvp_pipe_control_lock(dc, context, false, should_lock_all_pipes, top_pipe_to_program, subvp_prev_use);
	}

	// Fire manual trigger only when bottom plane is flipped
	for (j = 0; j < dc->res_pool->pipe_count; j++) {
		struct pipe_ctx *pipe_ctx = &context->res_ctx.pipe_ctx[j];

		if (!pipe_ctx->plane_state)
			continue;

		if (pipe_ctx->bottom_pipe || pipe_ctx->next_odm_pipe ||
				!pipe_ctx->stream || !should_update_pipe_for_stream(context, pipe_ctx, stream) ||
				!pipe_ctx->plane_state->update_flags.bits.addr_update ||
				pipe_ctx->plane_state->skip_manual_trigger)
			continue;

		if (pipe_ctx->stream_res.tg->funcs->program_manual_trigger)
			pipe_ctx->stream_res.tg->funcs->program_manual_trigger(pipe_ctx->stream_res.tg);
	}
}

/**
 * could_mpcc_tree_change_for_active_pipes - Check if an OPP associated with MPCC might change
 *
 * @dc: Used to get the current state status
 * @stream: Target stream, which we want to remove the attached planes
 * @surface_count: Number of surface update
 * @is_plane_addition: [in] Fill out with true if it is a plane addition case
 *
 * DCN32x and newer support a feature named Dynamic ODM which can conflict with
 * the MPO if used simultaneously in some specific configurations (e.g.,
 * 4k@144). This function checks if the incoming context requires applying a
 * transition state with unnecessary pipe splitting and ODM disabled to
 * circumvent our hardware limitations to prevent this edge case. If the OPP
 * associated with an MPCC might change due to plane additions, this function
 * returns true.
 *
 * Return:
 * Return true if OPP and MPCC might change, otherwise, return false.
 */
static bool could_mpcc_tree_change_for_active_pipes(struct dc *dc,
		struct dc_stream_state *stream,
		int surface_count,
		bool *is_plane_addition)
{

	struct dc_stream_status *cur_stream_status = stream_get_status(dc->current_state, stream);
	bool force_minimal_pipe_splitting = false;
	bool subvp_active = false;
	uint32_t i;

	*is_plane_addition = false;

	if (cur_stream_status &&
			dc->current_state->stream_count > 0 &&
			dc->debug.pipe_split_policy != MPC_SPLIT_AVOID) {
		/* determine if minimal transition is required due to MPC*/
		if (surface_count > 0) {
			if (cur_stream_status->plane_count > surface_count) {
				force_minimal_pipe_splitting = true;
			} else if (cur_stream_status->plane_count < surface_count) {
				force_minimal_pipe_splitting = true;
				*is_plane_addition = true;
			}
		}
	}

	if (cur_stream_status &&
			dc->current_state->stream_count == 1 &&
			dc->debug.enable_single_display_2to1_odm_policy) {
		/* determine if minimal transition is required due to dynamic ODM*/
		if (surface_count > 0) {
			if (cur_stream_status->plane_count > 2 && cur_stream_status->plane_count > surface_count) {
				force_minimal_pipe_splitting = true;
			} else if (surface_count > 2 && cur_stream_status->plane_count < surface_count) {
				force_minimal_pipe_splitting = true;
				*is_plane_addition = true;
			}
		}
	}

	for (i = 0; i < dc->res_pool->pipe_count; i++) {
		struct pipe_ctx *pipe = &dc->current_state->res_ctx.pipe_ctx[i];

		if (pipe->stream && pipe->stream->mall_stream_config.type != SUBVP_NONE) {
			subvp_active = true;
			break;
		}
	}

	/* For SubVP when adding or removing planes we need to add a minimal transition
	 * (even when disabling all planes). Whenever disabling a phantom pipe, we
	 * must use the minimal transition path to disable the pipe correctly.
	 *
	 * We want to use the minimal transition whenever subvp is active, not only if
	 * a plane is being added / removed from a subvp stream (MPO plane can be added
	 * to a DRR pipe of SubVP + DRR config, in which case we still want to run through
	 * a min transition to disable subvp.
	 */
	if (cur_stream_status && subvp_active) {
		/* determine if minimal transition is required due to SubVP*/
		if (cur_stream_status->plane_count > surface_count) {
			force_minimal_pipe_splitting = true;
		} else if (cur_stream_status->plane_count < surface_count) {
			force_minimal_pipe_splitting = true;
			*is_plane_addition = true;
		}
	}

	return force_minimal_pipe_splitting;
}

/**
 * commit_minimal_transition_state - Create a transition pipe split state
 *
 * @dc: Used to get the current state status
 * @transition_base_context: New transition state
 *
 * In some specific configurations, such as pipe split on multi-display with
 * MPO and/or Dynamic ODM, removing a plane may cause unsupported pipe
 * programming when moving to new planes. To mitigate those types of problems,
 * this function adds a transition state that minimizes pipe usage before
 * programming the new configuration. When adding a new plane, the current
 * state requires the least pipes, so it is applied without splitting. When
 * removing a plane, the new state requires the least pipes, so it is applied
 * without splitting.
 *
 * Return:
 * Return false if something is wrong in the transition state.
 */
static bool commit_minimal_transition_state(struct dc *dc,
		struct dc_state *transition_base_context)
{
	struct dc_state *transition_context = dc_create_state(dc);
	enum pipe_split_policy tmp_mpc_policy;
	bool temp_dynamic_odm_policy;
	bool temp_subvp_policy;
	enum dc_status ret = DC_ERROR_UNEXPECTED;
	unsigned int i, j;
	unsigned int pipe_in_use = 0;
	bool subvp_in_use = false;

	if (!transition_context)
		return false;
	/* Setup:
	 * Store the current ODM and MPC config in some temp variables to be
	 * restored after we commit the transition state.
	 */

	/* check current pipes in use*/
	for (i = 0; i < dc->res_pool->pipe_count; i++) {
		struct pipe_ctx *pipe = &transition_base_context->res_ctx.pipe_ctx[i];

		if (pipe->plane_state)
			pipe_in_use++;
	}

	/* If SubVP is enabled and we are adding or removing planes from any main subvp
	 * pipe, we must use the minimal transition.
	 */
	for (i = 0; i < dc->res_pool->pipe_count; i++) {
		struct pipe_ctx *pipe = &dc->current_state->res_ctx.pipe_ctx[i];

		if (pipe->stream && pipe->stream->mall_stream_config.type == SUBVP_PHANTOM) {
			subvp_in_use = true;
			break;
		}
	}

	/* When the OS add a new surface if we have been used all of pipes with odm combine
	 * and mpc split feature, it need use commit_minimal_transition_state to transition safely.
	 * After OS exit MPO, it will back to use odm and mpc split with all of pipes, we need
	 * call it again. Otherwise return true to skip.
	 *
	 * Reduce the scenarios to use dc_commit_state_no_check in the stage of flip. Especially
	 * enter/exit MPO when DCN still have enough resources.
	 */
	if (pipe_in_use != dc->res_pool->pipe_count && !subvp_in_use) {
		dc_release_state(transition_context);
		return true;
	}

	if (!dc->config.is_vmin_only_asic) {
		tmp_mpc_policy = dc->debug.pipe_split_policy;
		dc->debug.pipe_split_policy = MPC_SPLIT_AVOID;
	}

	temp_dynamic_odm_policy = dc->debug.enable_single_display_2to1_odm_policy;
	dc->debug.enable_single_display_2to1_odm_policy = false;

	temp_subvp_policy = dc->debug.force_disable_subvp;
	dc->debug.force_disable_subvp = true;

	dc_resource_state_copy_construct(transition_base_context, transition_context);

	/* commit minimal state */
	if (dc->res_pool->funcs->validate_bandwidth(dc, transition_context, false)) {
		for (i = 0; i < transition_context->stream_count; i++) {
			struct dc_stream_status *stream_status = &transition_context->stream_status[i];

			for (j = 0; j < stream_status->plane_count; j++) {
				struct dc_plane_state *plane_state = stream_status->plane_states[j];

				/* force vsync flip when reconfiguring pipes to prevent underflow
				 * and corruption
				 */
				plane_state->flip_immediate = false;
			}
		}

		ret = dc_commit_state_no_check(dc, transition_context);
	}

	/* always release as dc_commit_state_no_check retains in good case */
	dc_release_state(transition_context);

	/* TearDown:
	 * Restore original configuration for ODM and MPO.
	 */
	if (!dc->config.is_vmin_only_asic)
		dc->debug.pipe_split_policy = tmp_mpc_policy;

	dc->debug.enable_single_display_2to1_odm_policy = temp_dynamic_odm_policy;
	dc->debug.force_disable_subvp = temp_subvp_policy;

	if (ret != DC_OK) {
		/* this should never happen */
		BREAK_TO_DEBUGGER();
		return false;
	}

	/* force full surface update */
	for (i = 0; i < dc->current_state->stream_count; i++) {
		for (j = 0; j < dc->current_state->stream_status[i].plane_count; j++) {
			dc->current_state->stream_status[i].plane_states[j]->update_flags.raw = 0xFFFFFFFF;
		}
	}

	return true;
}

bool dc_update_planes_and_stream(struct dc *dc,
		struct dc_surface_update *srf_updates, int surface_count,
		struct dc_stream_state *stream,
		struct dc_stream_update *stream_update)
{
	struct dc_state *context;
	enum surface_update_type update_type;
	int i;
	struct mall_temp_config mall_temp_config;

	/* In cases where MPO and split or ODM are used transitions can
	 * cause underflow. Apply stream configuration with minimal pipe
	 * split first to avoid unsupported transitions for active pipes.
	 */
	bool force_minimal_pipe_splitting;
	bool is_plane_addition;

	force_minimal_pipe_splitting = could_mpcc_tree_change_for_active_pipes(
			dc,
			stream,
			surface_count,
			&is_plane_addition);

	/* on plane addition, minimal state is the current one */
	if (force_minimal_pipe_splitting && is_plane_addition &&
		!commit_minimal_transition_state(dc, dc->current_state))
				return false;

	if (!update_planes_and_stream_state(
			dc,
			srf_updates,
			surface_count,
			stream,
			stream_update,
			&update_type,
			&context))
		return false;

	/* on plane removal, minimal state is the new one */
	if (force_minimal_pipe_splitting && !is_plane_addition) {
		/* Since all phantom pipes are removed in full validation,
		 * we have to save and restore the subvp/mall config when
		 * we do a minimal transition since the flags marking the
		 * pipe as subvp/phantom will be cleared (dc copy constructor
		 * creates a shallow copy).
		 */
		if (dc->res_pool->funcs->save_mall_state)
			dc->res_pool->funcs->save_mall_state(dc, context, &mall_temp_config);
		if (!commit_minimal_transition_state(dc, context)) {
			dc_release_state(context);
			return false;
		}
		if (dc->res_pool->funcs->restore_mall_state)
			dc->res_pool->funcs->restore_mall_state(dc, context, &mall_temp_config);

		/* If we do a minimal transition with plane removal and the context
		 * has subvp we also have to retain back the phantom stream / planes
		 * since the refcount is decremented as part of the min transition
		 * (we commit a state with no subvp, so the phantom streams / planes
		 * had to be removed).
		 */
		if (dc->res_pool->funcs->retain_phantom_pipes)
			dc->res_pool->funcs->retain_phantom_pipes(dc, context);
		update_type = UPDATE_TYPE_FULL;
	}

	commit_planes_for_stream(
			dc,
			srf_updates,
			surface_count,
			stream,
			stream_update,
			update_type,
			context);

	if (dc->current_state != context) {

		/* Since memory free requires elevated IRQL, an interrupt
		 * request is generated by mem free. If this happens
		 * between freeing and reassigning the context, our vsync
		 * interrupt will call into dc and cause a memory
		 * corruption BSOD. Hence, we first reassign the context,
		 * then free the old context.
		 */

		struct dc_state *old = dc->current_state;

		dc->current_state = context;
		dc_release_state(old);

		// clear any forced full updates
		for (i = 0; i < dc->res_pool->pipe_count; i++) {
			struct pipe_ctx *pipe_ctx = &context->res_ctx.pipe_ctx[i];

			if (pipe_ctx->plane_state && pipe_ctx->stream == stream)
				pipe_ctx->plane_state->force_full_update = false;
		}
	}
	return true;
}

void dc_commit_updates_for_stream(struct dc *dc,
		struct dc_surface_update *srf_updates,
		int surface_count,
		struct dc_stream_state *stream,
		struct dc_stream_update *stream_update,
		struct dc_state *state)
{
	const struct dc_stream_status *stream_status;
	enum surface_update_type update_type;
	struct dc_state *context;
	struct dc_context *dc_ctx = dc->ctx;
	int i, j;

	stream_status = dc_stream_get_status(stream);
	context = dc->current_state;

	update_type = dc_check_update_surfaces_for_stream(
				dc, srf_updates, surface_count, stream_update, stream_status);

	/* TODO: Since change commit sequence can have a huge impact,
	 * we decided to only enable it for DCN3x. However, as soon as
	 * we get more confident about this change we'll need to enable
	 * the new sequence for all ASICs.
	 */
	if (dc->ctx->dce_version >= DCN_VERSION_3_2) {
		/*
		 * Previous frame finished and HW is ready for optimization.
		 */
		if (update_type == UPDATE_TYPE_FAST)
			dc_post_update_surfaces_to_stream(dc);

		dc_update_planes_and_stream(dc, srf_updates,
					    surface_count, stream,
					    stream_update);
		return;
	}

	if (update_type >= update_surface_trace_level)
		update_surface_trace(dc, srf_updates, surface_count);


	if (update_type >= UPDATE_TYPE_FULL) {

		/* initialize scratch memory for building context */
		context = dc_create_state(dc);
		if (context == NULL) {
			DC_ERROR("Failed to allocate new validate context!\n");
			return;
		}

		dc_resource_state_copy_construct(state, context);

		for (i = 0; i < dc->res_pool->pipe_count; i++) {
			struct pipe_ctx *new_pipe = &context->res_ctx.pipe_ctx[i];
			struct pipe_ctx *old_pipe = &dc->current_state->res_ctx.pipe_ctx[i];

			if (new_pipe->plane_state && new_pipe->plane_state != old_pipe->plane_state)
				new_pipe->plane_state->force_full_update = true;
		}
	} else if (update_type == UPDATE_TYPE_FAST) {
		/*
		 * Previous frame finished and HW is ready for optimization.
		 */
		dc_post_update_surfaces_to_stream(dc);
	}


	for (i = 0; i < surface_count; i++) {
		struct dc_plane_state *surface = srf_updates[i].surface;

		copy_surface_update_to_plane(surface, &srf_updates[i]);

		if (update_type >= UPDATE_TYPE_MED) {
			for (j = 0; j < dc->res_pool->pipe_count; j++) {
				struct pipe_ctx *pipe_ctx =
					&context->res_ctx.pipe_ctx[j];

				if (pipe_ctx->plane_state != surface)
					continue;

				resource_build_scaling_params(pipe_ctx);
			}
		}
	}

	copy_stream_update_to_stream(dc, context, stream, stream_update);

	if (update_type >= UPDATE_TYPE_FULL) {
		if (!dc->res_pool->funcs->validate_bandwidth(dc, context, false)) {
			DC_ERROR("Mode validation failed for stream update!\n");
			dc_release_state(context);
			return;
		}
	}

	TRACE_DC_PIPE_STATE(pipe_ctx, i, MAX_PIPES);

	commit_planes_for_stream(
				dc,
				srf_updates,
				surface_count,
				stream,
				stream_update,
				update_type,
				context);
	/*update current_State*/
	if (dc->current_state != context) {

		struct dc_state *old = dc->current_state;

		dc->current_state = context;
		dc_release_state(old);

		for (i = 0; i < dc->res_pool->pipe_count; i++) {
			struct pipe_ctx *pipe_ctx = &context->res_ctx.pipe_ctx[i];

			if (pipe_ctx->plane_state && pipe_ctx->stream == stream)
				pipe_ctx->plane_state->force_full_update = false;
		}
	}

	/* Legacy optimization path for DCE. */
	if (update_type >= UPDATE_TYPE_FULL && dc_ctx->dce_version < DCE_VERSION_MAX) {
		dc_post_update_surfaces_to_stream(dc);
		TRACE_DCE_CLOCK_STATE(&context->bw_ctx.bw.dce);
	}

	return;

}

uint8_t dc_get_current_stream_count(struct dc *dc)
{
	return dc->current_state->stream_count;
}

struct dc_stream_state *dc_get_stream_at_index(struct dc *dc, uint8_t i)
{
	if (i < dc->current_state->stream_count)
		return dc->current_state->streams[i];
	return NULL;
}

enum dc_irq_source dc_interrupt_to_irq_source(
		struct dc *dc,
		uint32_t src_id,
		uint32_t ext_id)
{
	return dal_irq_service_to_irq_source(dc->res_pool->irqs, src_id, ext_id);
}

/*
 * dc_interrupt_set() - Enable/disable an AMD hw interrupt source
 */
bool dc_interrupt_set(struct dc *dc, enum dc_irq_source src, bool enable)
{

	if (dc == NULL)
		return false;

	return dal_irq_service_set(dc->res_pool->irqs, src, enable);
}

void dc_interrupt_ack(struct dc *dc, enum dc_irq_source src)
{
	dal_irq_service_ack(dc->res_pool->irqs, src);
}

void dc_power_down_on_boot(struct dc *dc)
{
	if (dc->ctx->dce_environment != DCE_ENV_VIRTUAL_HW &&
			dc->hwss.power_down_on_boot)
		dc->hwss.power_down_on_boot(dc);
}

void dc_set_power_state(
	struct dc *dc,
	enum dc_acpi_cm_power_state power_state)
{
	struct kref refcount;
	struct display_mode_lib *dml;

	if (!dc->current_state)
		return;

	switch (power_state) {
	case DC_ACPI_CM_POWER_STATE_D0:
		dc_resource_state_construct(dc, dc->current_state);

		dc_z10_restore(dc);

		if (dc->ctx->dmub_srv)
			dc_dmub_srv_wait_phy_init(dc->ctx->dmub_srv);

		dc->hwss.init_hw(dc);

		if (dc->hwss.init_sys_ctx != NULL &&
			dc->vm_pa_config.valid) {
			dc->hwss.init_sys_ctx(dc->hwseq, dc, &dc->vm_pa_config);
		}

		break;
	default:
		ASSERT(dc->current_state->stream_count == 0);
		/* Zero out the current context so that on resume we start with
		 * clean state, and dc hw programming optimizations will not
		 * cause any trouble.
		 */
		dml = kzalloc(sizeof(struct display_mode_lib),
				GFP_KERNEL);

		ASSERT(dml);
		if (!dml)
			return;

		/* Preserve refcount */
		refcount = dc->current_state->refcount;
		/* Preserve display mode lib */
		memcpy(dml, &dc->current_state->bw_ctx.dml, sizeof(struct display_mode_lib));

		dc_resource_state_destruct(dc->current_state);
		memset(dc->current_state, 0,
				sizeof(*dc->current_state));

		dc->current_state->refcount = refcount;
		dc->current_state->bw_ctx.dml = *dml;

		kfree(dml);

		break;
	}
}

void dc_resume(struct dc *dc)
{
	uint32_t i;

	for (i = 0; i < dc->link_count; i++)
		dc->link_srv->resume(dc->links[i]);
}

bool dc_is_dmcu_initialized(struct dc *dc)
{
	struct dmcu *dmcu = dc->res_pool->dmcu;

	if (dmcu)
		return dmcu->funcs->is_dmcu_initialized(dmcu);
	return false;
}

void get_clock_requirements_for_state(struct dc_state *state, struct AsicStateEx *info)
{
	info->displayClock				= (unsigned int)state->bw_ctx.bw.dcn.clk.dispclk_khz;
	info->engineClock				= (unsigned int)state->bw_ctx.bw.dcn.clk.dcfclk_khz;
	info->memoryClock				= (unsigned int)state->bw_ctx.bw.dcn.clk.dramclk_khz;
	info->maxSupportedDppClock		= (unsigned int)state->bw_ctx.bw.dcn.clk.max_supported_dppclk_khz;
	info->dppClock					= (unsigned int)state->bw_ctx.bw.dcn.clk.dppclk_khz;
	info->socClock					= (unsigned int)state->bw_ctx.bw.dcn.clk.socclk_khz;
	info->dcfClockDeepSleep			= (unsigned int)state->bw_ctx.bw.dcn.clk.dcfclk_deep_sleep_khz;
	info->fClock					= (unsigned int)state->bw_ctx.bw.dcn.clk.fclk_khz;
	info->phyClock					= (unsigned int)state->bw_ctx.bw.dcn.clk.phyclk_khz;
}
enum dc_status dc_set_clock(struct dc *dc, enum dc_clock_type clock_type, uint32_t clk_khz, uint32_t stepping)
{
	if (dc->hwss.set_clock)
		return dc->hwss.set_clock(dc, clock_type, clk_khz, stepping);
	return DC_ERROR_UNEXPECTED;
}
void dc_get_clock(struct dc *dc, enum dc_clock_type clock_type, struct dc_clock_config *clock_cfg)
{
	if (dc->hwss.get_clock)
		dc->hwss.get_clock(dc, clock_type, clock_cfg);
}

/* enable/disable eDP PSR without specify stream for eDP */
bool dc_set_psr_allow_active(struct dc *dc, bool enable)
{
	int i;
	bool allow_active;

	for (i = 0; i < dc->current_state->stream_count ; i++) {
		struct dc_link *link;
		struct dc_stream_state *stream = dc->current_state->streams[i];

		link = stream->link;
		if (!link)
			continue;

		if (link->psr_settings.psr_feature_enabled) {
			if (enable && !link->psr_settings.psr_allow_active) {
				allow_active = true;
				if (!dc_link_set_psr_allow_active(link, &allow_active, false, false, NULL))
					return false;
			} else if (!enable && link->psr_settings.psr_allow_active) {
				allow_active = false;
				if (!dc_link_set_psr_allow_active(link, &allow_active, true, false, NULL))
					return false;
			}
		}
	}

	return true;
}

void dc_allow_idle_optimizations(struct dc *dc, bool allow)
{
	if (dc->debug.disable_idle_power_optimizations)
		return;

	if (dc->clk_mgr != NULL && dc->clk_mgr->funcs->is_smu_present)
		if (!dc->clk_mgr->funcs->is_smu_present(dc->clk_mgr))
			return;

	if (allow == dc->idle_optimizations_allowed)
		return;

	if (dc->hwss.apply_idle_power_optimizations && dc->hwss.apply_idle_power_optimizations(dc, allow))
		dc->idle_optimizations_allowed = allow;
}

/* set min and max memory clock to lowest and highest DPM level, respectively */
void dc_unlock_memory_clock_frequency(struct dc *dc)
{
	if (dc->clk_mgr->funcs->set_hard_min_memclk)
		dc->clk_mgr->funcs->set_hard_min_memclk(dc->clk_mgr, false);

	if (dc->clk_mgr->funcs->set_hard_max_memclk)
		dc->clk_mgr->funcs->set_hard_max_memclk(dc->clk_mgr);
}

/* set min memory clock to the min required for current mode, max to maxDPM */
void dc_lock_memory_clock_frequency(struct dc *dc)
{
	if (dc->clk_mgr->funcs->get_memclk_states_from_smu)
		dc->clk_mgr->funcs->get_memclk_states_from_smu(dc->clk_mgr);

	if (dc->clk_mgr->funcs->set_hard_min_memclk)
		dc->clk_mgr->funcs->set_hard_min_memclk(dc->clk_mgr, true);

	if (dc->clk_mgr->funcs->set_hard_max_memclk)
		dc->clk_mgr->funcs->set_hard_max_memclk(dc->clk_mgr);
}

static void blank_and_force_memclk(struct dc *dc, bool apply, unsigned int memclk_mhz)
{
	struct dc_state *context = dc->current_state;
	struct hubp *hubp;
	struct pipe_ctx *pipe;
	int i;

	for (i = 0; i < dc->res_pool->pipe_count; i++) {
		pipe = &context->res_ctx.pipe_ctx[i];

		if (pipe->stream != NULL) {
			dc->hwss.disable_pixel_data(dc, pipe, true);

			// wait for double buffer
			pipe->stream_res.tg->funcs->wait_for_state(pipe->stream_res.tg, CRTC_STATE_VACTIVE);
			pipe->stream_res.tg->funcs->wait_for_state(pipe->stream_res.tg, CRTC_STATE_VBLANK);
			pipe->stream_res.tg->funcs->wait_for_state(pipe->stream_res.tg, CRTC_STATE_VACTIVE);

			hubp = pipe->plane_res.hubp;
			hubp->funcs->set_blank_regs(hubp, true);
		}
	}

	dc->clk_mgr->funcs->set_max_memclk(dc->clk_mgr, memclk_mhz);
	dc->clk_mgr->funcs->set_min_memclk(dc->clk_mgr, memclk_mhz);

	for (i = 0; i < dc->res_pool->pipe_count; i++) {
		pipe = &context->res_ctx.pipe_ctx[i];

		if (pipe->stream != NULL) {
			dc->hwss.disable_pixel_data(dc, pipe, false);

			hubp = pipe->plane_res.hubp;
			hubp->funcs->set_blank_regs(hubp, false);
		}
	}
}


/**
 * dc_enable_dcmode_clk_limit() - lower clocks in dc (battery) mode
 * @dc: pointer to dc of the dm calling this
 * @enable: True = transition to DC mode, false = transition back to AC mode
 *
 * Some SoCs define additional clock limits when in DC mode, DM should
 * invoke this function when the platform undergoes a power source transition
 * so DC can apply/unapply the limit. This interface may be disruptive to
 * the onscreen content.
 *
 * Context: Triggered by OS through DM interface, or manually by escape calls.
 * Need to hold a dclock when doing so.
 *
 * Return: none (void function)
 *
 */
void dc_enable_dcmode_clk_limit(struct dc *dc, bool enable)
{
	uint32_t hw_internal_rev = dc->ctx->asic_id.hw_internal_rev;
	unsigned int softMax, maxDPM, funcMin;
	bool p_state_change_support;

	if (!ASICREV_IS_BEIGE_GOBY_P(hw_internal_rev))
		return;

	softMax = dc->clk_mgr->bw_params->dc_mode_softmax_memclk;
	maxDPM = dc->clk_mgr->bw_params->clk_table.entries[dc->clk_mgr->bw_params->clk_table.num_entries - 1].memclk_mhz;
	funcMin = (dc->clk_mgr->clks.dramclk_khz + 999) / 1000;
	p_state_change_support = dc->clk_mgr->clks.p_state_change_support;

	if (enable && !dc->clk_mgr->dc_mode_softmax_enabled) {
		if (p_state_change_support) {
			if (funcMin <= softMax)
				dc->clk_mgr->funcs->set_max_memclk(dc->clk_mgr, softMax);
			// else: No-Op
		} else {
			if (funcMin <= softMax)
				blank_and_force_memclk(dc, true, softMax);
			// else: No-Op
		}
	} else if (!enable && dc->clk_mgr->dc_mode_softmax_enabled) {
		if (p_state_change_support) {
			if (funcMin <= softMax)
				dc->clk_mgr->funcs->set_max_memclk(dc->clk_mgr, maxDPM);
			// else: No-Op
		} else {
			if (funcMin <= softMax)
				blank_and_force_memclk(dc, true, maxDPM);
			// else: No-Op
		}
	}
	dc->clk_mgr->dc_mode_softmax_enabled = enable;
}
bool dc_is_plane_eligible_for_idle_optimizations(struct dc *dc, struct dc_plane_state *plane,
		struct dc_cursor_attributes *cursor_attr)
{
	if (dc->hwss.does_plane_fit_in_mall && dc->hwss.does_plane_fit_in_mall(dc, plane, cursor_attr))
		return true;
	return false;
}

/* cleanup on driver unload */
void dc_hardware_release(struct dc *dc)
{
	dc_mclk_switch_using_fw_based_vblank_stretch_shut_down(dc);

	if (dc->hwss.hardware_release)
		dc->hwss.hardware_release(dc);
}

void dc_mclk_switch_using_fw_based_vblank_stretch_shut_down(struct dc *dc)
{
	if (dc->current_state)
		dc->current_state->bw_ctx.bw.dcn.clk.fw_based_mclk_switching_shut_down = true;
}

/**
 * dc_is_dmub_outbox_supported - Check if DMUB firmware support outbox notification
 *
 * @dc: [in] dc structure
 *
 * Checks whether DMUB FW supports outbox notifications, if supported DM
 * should register outbox interrupt prior to actually enabling interrupts
 * via dc_enable_dmub_outbox
 *
 * Return:
 * True if DMUB FW supports outbox notifications, False otherwise
 */
bool dc_is_dmub_outbox_supported(struct dc *dc)
{
	/* DCN31 B0 USB4 DPIA needs dmub notifications for interrupts */
	if (dc->ctx->asic_id.chip_family == FAMILY_YELLOW_CARP &&
	    dc->ctx->asic_id.hw_internal_rev == YELLOW_CARP_B0 &&
	    !dc->debug.dpia_debug.bits.disable_dpia)
		return true;

	if (dc->ctx->asic_id.chip_family == AMDGPU_FAMILY_GC_11_0_1 &&
	    !dc->debug.dpia_debug.bits.disable_dpia)
		return true;

	/* dmub aux needs dmub notifications to be enabled */
	return dc->debug.enable_dmub_aux_for_legacy_ddc;
}

/**
 * dc_enable_dmub_notifications - Check if dmub fw supports outbox
 *
 * @dc: [in] dc structure
 *
 * Calls dc_is_dmub_outbox_supported to check if dmub fw supports outbox
 * notifications. All DMs shall switch to dc_is_dmub_outbox_supported.  This
 * API shall be removed after switching.
 *
 * Return:
 * True if DMUB FW supports outbox notifications, False otherwise
 */
bool dc_enable_dmub_notifications(struct dc *dc)
{
	return dc_is_dmub_outbox_supported(dc);
}

/**
 * dc_enable_dmub_outbox - Enables DMUB unsolicited notification
 *
 * @dc: [in] dc structure
 *
 * Enables DMUB unsolicited notifications to x86 via outbox.
 */
void dc_enable_dmub_outbox(struct dc *dc)
{
	struct dc_context *dc_ctx = dc->ctx;

	dmub_enable_outbox_notification(dc_ctx->dmub_srv);
	DC_LOG_DC("%s: dmub outbox notifications enabled\n", __func__);
}

/**
 * dc_process_dmub_aux_transfer_async - Submits aux command to dmub via inbox message
 *                                      Sets port index appropriately for legacy DDC
 * @dc: dc structure
 * @link_index: link index
 * @payload: aux payload
 *
 * Returns: True if successful, False if failure
 */
bool dc_process_dmub_aux_transfer_async(struct dc *dc,
				uint32_t link_index,
				struct aux_payload *payload)
{
	uint8_t action;
	union dmub_rb_cmd cmd = {0};
	struct dc_dmub_srv *dmub_srv = dc->ctx->dmub_srv;

	ASSERT(payload->length <= 16);

	cmd.dp_aux_access.header.type = DMUB_CMD__DP_AUX_ACCESS;
	cmd.dp_aux_access.header.payload_bytes = 0;
	/* For dpia, ddc_pin is set to NULL */
	if (!dc->links[link_index]->ddc->ddc_pin)
		cmd.dp_aux_access.aux_control.type = AUX_CHANNEL_DPIA;
	else
		cmd.dp_aux_access.aux_control.type = AUX_CHANNEL_LEGACY_DDC;

	cmd.dp_aux_access.aux_control.instance = dc->links[link_index]->ddc_hw_inst;
	cmd.dp_aux_access.aux_control.sw_crc_enabled = 0;
	cmd.dp_aux_access.aux_control.timeout = 0;
	cmd.dp_aux_access.aux_control.dpaux.address = payload->address;
	cmd.dp_aux_access.aux_control.dpaux.is_i2c_over_aux = payload->i2c_over_aux;
	cmd.dp_aux_access.aux_control.dpaux.length = payload->length;

	/* set aux action */
	if (payload->i2c_over_aux) {
		if (payload->write) {
			if (payload->mot)
				action = DP_AUX_REQ_ACTION_I2C_WRITE_MOT;
			else
				action = DP_AUX_REQ_ACTION_I2C_WRITE;
		} else {
			if (payload->mot)
				action = DP_AUX_REQ_ACTION_I2C_READ_MOT;
			else
				action = DP_AUX_REQ_ACTION_I2C_READ;
			}
	} else {
		if (payload->write)
			action = DP_AUX_REQ_ACTION_DPCD_WRITE;
		else
			action = DP_AUX_REQ_ACTION_DPCD_READ;
	}

	cmd.dp_aux_access.aux_control.dpaux.action = action;

	if (payload->length && payload->write) {
		memcpy(cmd.dp_aux_access.aux_control.dpaux.data,
			payload->data,
			payload->length
			);
	}

	dc_dmub_srv_cmd_queue(dmub_srv, &cmd);
	dc_dmub_srv_cmd_execute(dmub_srv);
	dc_dmub_srv_wait_idle(dmub_srv);

	return true;
}

uint8_t get_link_index_from_dpia_port_index(const struct dc *dc,
					    uint8_t dpia_port_index)
{
	uint8_t index, link_index = 0xFF;

	for (index = 0; index < dc->link_count; index++) {
		/* ddc_hw_inst has dpia port index for dpia links
		 * and ddc instance for legacy links
		 */
		if (!dc->links[index]->ddc->ddc_pin) {
			if (dc->links[index]->ddc_hw_inst == dpia_port_index) {
				link_index = index;
				break;
			}
		}
	}
	ASSERT(link_index != 0xFF);
	return link_index;
}

/**
 * dc_process_dmub_set_config_async - Submits set_config command
 *
 * @dc: [in] dc structure
 * @link_index: [in] link_index: link index
 * @payload: [in] aux payload
 * @notify: [out] set_config immediate reply
 *
 * Submits set_config command to dmub via inbox message.
 *
 * Return:
 * True if successful, False if failure
 */
bool dc_process_dmub_set_config_async(struct dc *dc,
				uint32_t link_index,
				struct set_config_cmd_payload *payload,
				struct dmub_notification *notify)
{
	union dmub_rb_cmd cmd = {0};
	struct dc_dmub_srv *dmub_srv = dc->ctx->dmub_srv;
	bool is_cmd_complete = true;

	/* prepare SET_CONFIG command */
	cmd.set_config_access.header.type = DMUB_CMD__DPIA;
	cmd.set_config_access.header.sub_type = DMUB_CMD__DPIA_SET_CONFIG_ACCESS;

	cmd.set_config_access.set_config_control.instance = dc->links[link_index]->ddc_hw_inst;
	cmd.set_config_access.set_config_control.cmd_pkt.msg_type = payload->msg_type;
	cmd.set_config_access.set_config_control.cmd_pkt.msg_data = payload->msg_data;

	if (!dc_dmub_srv_cmd_with_reply_data(dmub_srv, &cmd)) {
		/* command is not processed by dmub */
		notify->sc_status = SET_CONFIG_UNKNOWN_ERROR;
		return is_cmd_complete;
	}

	/* command processed by dmub, if ret_status is 1, it is completed instantly */
	if (cmd.set_config_access.header.ret_status == 1)
		notify->sc_status = cmd.set_config_access.set_config_control.immed_status;
	else
		/* cmd pending, will receive notification via outbox */
		is_cmd_complete = false;

	return is_cmd_complete;
}

/**
 * dc_process_dmub_set_mst_slots - Submits MST solt allocation
 *
 * @dc: [in] dc structure
 * @link_index: [in] link index
 * @mst_alloc_slots: [in] mst slots to be allotted
 * @mst_slots_in_use: [out] mst slots in use returned in failure case
 *
 * Submits mst slot allocation command to dmub via inbox message
 *
 * Return:
 * DC_OK if successful, DC_ERROR if failure
 */
enum dc_status dc_process_dmub_set_mst_slots(const struct dc *dc,
				uint32_t link_index,
				uint8_t mst_alloc_slots,
				uint8_t *mst_slots_in_use)
{
	union dmub_rb_cmd cmd = {0};
	struct dc_dmub_srv *dmub_srv = dc->ctx->dmub_srv;

	/* prepare MST_ALLOC_SLOTS command */
	cmd.set_mst_alloc_slots.header.type = DMUB_CMD__DPIA;
	cmd.set_mst_alloc_slots.header.sub_type = DMUB_CMD__DPIA_MST_ALLOC_SLOTS;

	cmd.set_mst_alloc_slots.mst_slots_control.instance = dc->links[link_index]->ddc_hw_inst;
	cmd.set_mst_alloc_slots.mst_slots_control.mst_alloc_slots = mst_alloc_slots;

	if (!dc_dmub_srv_cmd_with_reply_data(dmub_srv, &cmd))
		/* command is not processed by dmub */
		return DC_ERROR_UNEXPECTED;

	/* command processed by dmub, if ret_status is 1 */
	if (cmd.set_config_access.header.ret_status != 1)
		/* command processing error */
		return DC_ERROR_UNEXPECTED;

	/* command processed and we have a status of 2, mst not enabled in dpia */
	if (cmd.set_mst_alloc_slots.mst_slots_control.immed_status == 2)
		return DC_FAIL_UNSUPPORTED_1;

	/* previously configured mst alloc and used slots did not match */
	if (cmd.set_mst_alloc_slots.mst_slots_control.immed_status == 3) {
		*mst_slots_in_use = cmd.set_mst_alloc_slots.mst_slots_control.mst_slots_in_use;
		return DC_NOT_SUPPORTED;
	}

	return DC_OK;
}

/**
 * dc_process_dmub_dpia_hpd_int_enable - Submits DPIA DPD interruption
 *
 * @dc: [in] dc structure
 * @hpd_int_enable: [in] 1 for hpd int enable, 0 to disable
 *
 * Submits dpia hpd int enable command to dmub via inbox message
 */
void dc_process_dmub_dpia_hpd_int_enable(const struct dc *dc,
				uint32_t hpd_int_enable)
{
	union dmub_rb_cmd cmd = {0};
	struct dc_dmub_srv *dmub_srv = dc->ctx->dmub_srv;

	cmd.dpia_hpd_int_enable.header.type = DMUB_CMD__DPIA_HPD_INT_ENABLE;
	cmd.dpia_hpd_int_enable.enable = hpd_int_enable;

	dc_dmub_srv_cmd_queue(dmub_srv, &cmd);
	dc_dmub_srv_cmd_execute(dmub_srv);
	dc_dmub_srv_wait_idle(dmub_srv);

	DC_LOG_DEBUG("%s: hpd_int_enable(%d)\n", __func__, hpd_int_enable);
}

/**
 * dc_disable_accelerated_mode - disable accelerated mode
 * @dc: dc structure
 */
void dc_disable_accelerated_mode(struct dc *dc)
{
	bios_set_scratch_acc_mode_change(dc->ctx->dc_bios, 0);
}


/**
 *  dc_notify_vsync_int_state - notifies vsync enable/disable state
 *  @dc: dc structure
 *  @stream: stream where vsync int state changed
 *  @enable: whether vsync is enabled or disabled
 *
 *  Called when vsync is enabled/disabled Will notify DMUB to start/stop ABM
 *  interrupts after steady state is reached.
 */
void dc_notify_vsync_int_state(struct dc *dc, struct dc_stream_state *stream, bool enable)
{
	int i;
	int edp_num;
	struct pipe_ctx *pipe = NULL;
	struct dc_link *link = stream->sink->link;
	struct dc_link *edp_links[MAX_NUM_EDP];


	if (link->psr_settings.psr_feature_enabled)
		return;

	/*find primary pipe associated with stream*/
	for (i = 0; i < MAX_PIPES; i++) {
		pipe = &dc->current_state->res_ctx.pipe_ctx[i];

		if (pipe->stream == stream && pipe->stream_res.tg)
			break;
	}

	if (i == MAX_PIPES) {
		ASSERT(0);
		return;
	}

	dc_get_edp_links(dc, edp_links, &edp_num);

	/* Determine panel inst */
	for (i = 0; i < edp_num; i++) {
		if (edp_links[i] == link)
			break;
	}

	if (i == edp_num) {
		return;
	}

	if (pipe->stream_res.abm && pipe->stream_res.abm->funcs->set_abm_pause)
		pipe->stream_res.abm->funcs->set_abm_pause(pipe->stream_res.abm, !enable, i, pipe->stream_res.tg->inst);
}

/**
 * dc_extended_blank_supported - Decide whether extended blank is supported
 *
 * @dc: [in] Current DC state
 *
 * Extended blank is a freesync optimization feature to be enabled in the
 * future.  During the extra vblank period gained from freesync, we have the
 * ability to enter z9/z10.
 *
 * Return:
 * Indicate whether extended blank is supported (%true or %false)
 */
bool dc_extended_blank_supported(struct dc *dc)
{
	return dc->debug.extended_blank_optimization && !dc->debug.disable_z10
		&& dc->caps.zstate_support && dc->caps.is_apu;
}<|MERGE_RESOLUTION|>--- conflicted
+++ resolved
@@ -53,10 +53,6 @@
 #include "link_encoder.h"
 #include "link_enc_cfg.h"
 
-<<<<<<< HEAD
-#include "dc_link.h"
-=======
->>>>>>> 82bbec18
 #include "link.h"
 #include "dm_helpers.h"
 #include "mem_input.h"
@@ -1725,11 +1721,7 @@
 		return false;
 	}
 
-<<<<<<< HEAD
-	if (link_is_edp_ilr_optimization_required(link, crtc_timing)) {
-=======
 	if (dc->link_srv->edp_is_ilr_optimization_required(link, crtc_timing)) {
->>>>>>> 82bbec18
 		DC_LOG_EVENT_LINK_TRAINING("Seamless boot disabled to optimize eDP link rate\n");
 		return false;
 	}
@@ -2072,56 +2064,6 @@
 	return res;
 }
 
-<<<<<<< HEAD
-/* TODO: When the transition to the new commit sequence is done, remove this
- * function in favor of dc_commit_streams. */
-bool dc_commit_state(struct dc *dc, struct dc_state *context)
-{
-	enum dc_status result = DC_ERROR_UNEXPECTED;
-	int i;
-
-	/* TODO: Since change commit sequence can have a huge impact,
-	 * we decided to only enable it for DCN3x. However, as soon as
-	 * we get more confident about this change we'll need to enable
-	 * the new sequence for all ASICs. */
-	if (dc->ctx->dce_version >= DCN_VERSION_3_2) {
-		result = dc_commit_streams(dc, context->streams, context->stream_count);
-		return result == DC_OK;
-	}
-
-	if (!streams_changed(dc, context->streams, context->stream_count)) {
-		return DC_OK;
-	}
-
-	DC_LOG_DC("%s: %d streams\n",
-				__func__, context->stream_count);
-
-	for (i = 0; i < context->stream_count; i++) {
-		struct dc_stream_state *stream = context->streams[i];
-
-		dc_stream_log(dc, stream);
-	}
-
-	/*
-	 * Previous validation was perfomred with fast_validation = true and
-	 * the full DML state required for hardware programming was skipped.
-	 *
-	 * Re-validate here to calculate these parameters / watermarks.
-	 */
-	result = dc_validate_global_state(dc, context, false);
-	if (result != DC_OK) {
-		DC_LOG_ERROR("DC commit global validation failure: %s (%d)",
-			     dc_status_to_str(result), result);
-		return result;
-	}
-
-	result = dc_commit_state_no_check(dc, context);
-
-	return (result == DC_OK);
-}
-
-=======
->>>>>>> 82bbec18
 bool dc_acquire_release_mpc_3dlut(
 		struct dc *dc, bool acquire,
 		struct dc_stream_state *stream,
