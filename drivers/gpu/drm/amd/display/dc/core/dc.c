/*
 * Copyright 2015 Advanced Micro Devices, Inc.
 *
 * Permission is hereby granted, free of charge, to any person obtaining a
 * copy of this software and associated documentation files (the "Software"),
 * to deal in the Software without restriction, including without limitation
 * the rights to use, copy, modify, merge, publish, distribute, sublicense,
 * and/or sell copies of the Software, and to permit persons to whom the
 * Software is furnished to do so, subject to the following conditions:
 *
 * The above copyright notice and this permission notice shall be included in
 * all copies or substantial portions of the Software.
 *
 * THE SOFTWARE IS PROVIDED "AS IS", WITHOUT WARRANTY OF ANY KIND, EXPRESS OR
 * IMPLIED, INCLUDING BUT NOT LIMITED TO THE WARRANTIES OF MERCHANTABILITY,
 * FITNESS FOR A PARTICULAR PURPOSE AND NONINFRINGEMENT.  IN NO EVENT SHALL
 * THE COPYRIGHT HOLDER(S) OR AUTHOR(S) BE LIABLE FOR ANY CLAIM, DAMAGES OR
 * OTHER LIABILITY, WHETHER IN AN ACTION OF CONTRACT, TORT OR OTHERWISE,
 * ARISING FROM, OUT OF OR IN CONNECTION WITH THE SOFTWARE OR THE USE OR
 * OTHER DEALINGS IN THE SOFTWARE.
 *
 * Authors: AMD
 */

#include <linux/slab.h>
#include <linux/mm.h>

#include "dm_services.h"

#include "dc.h"

#include "core_status.h"
#include "core_types.h"
#include "hw_sequencer.h"
#include "dce/dce_hwseq.h"

#include "resource.h"

#include "clk_mgr.h"
#include "clock_source.h"
#include "dc_bios_types.h"

#include "bios_parser_interface.h"
#include "include/irq_service_interface.h"
#include "transform.h"
#include "dmcu.h"
#include "dpp.h"
#include "timing_generator.h"
#include "abm.h"
#include "virtual/virtual_link_encoder.h"

#include "link_hwss.h"
#include "link_encoder.h"

#include "dc_link_ddc.h"
#include "dm_helpers.h"
#include "mem_input.h"
#include "hubp.h"

#include "dc_link_dp.h"
#include "dc_dmub_srv.h"

#include "dsc.h"

#include "vm_helper.h"

#include "dce/dce_i2c.h"

#include "dmub/dmub_srv.h"

#include "dce/dmub_hw_lock_mgr.h"

#define CTX \
	dc->ctx

#define DC_LOGGER \
	dc->ctx->logger

static const char DC_BUILD_ID[] = "production-build";

/**
 * DOC: Overview
 *
 * DC is the OS-agnostic component of the amdgpu DC driver.
 *
 * DC maintains and validates a set of structs representing the state of the
 * driver and writes that state to AMD hardware
 *
 * Main DC HW structs:
 *
 * struct dc - The central struct.  One per driver.  Created on driver load,
 * destroyed on driver unload.
 *
 * struct dc_context - One per driver.
 * Used as a backpointer by most other structs in dc.
 *
 * struct dc_link - One per connector (the physical DP, HDMI, miniDP, or eDP
 * plugpoints).  Created on driver load, destroyed on driver unload.
 *
 * struct dc_sink - One per display.  Created on boot or hotplug.
 * Destroyed on shutdown or hotunplug.  A dc_link can have a local sink
 * (the display directly attached).  It may also have one or more remote
 * sinks (in the Multi-Stream Transport case)
 *
 * struct resource_pool - One per driver.  Represents the hw blocks not in the
 * main pipeline.  Not directly accessible by dm.
 *
 * Main dc state structs:
 *
 * These structs can be created and destroyed as needed.  There is a full set of
 * these structs in dc->current_state representing the currently programmed state.
 *
 * struct dc_state - The global DC state to track global state information,
 * such as bandwidth values.
 *
 * struct dc_stream_state - Represents the hw configuration for the pipeline from
 * a framebuffer to a display.  Maps one-to-one with dc_sink.
 *
 * struct dc_plane_state - Represents a framebuffer.  Each stream has at least one,
 * and may have more in the Multi-Plane Overlay case.
 *
 * struct resource_context - Represents the programmable state of everything in
 * the resource_pool.  Not directly accessible by dm.
 *
 * struct pipe_ctx - A member of struct resource_context.  Represents the
 * internal hardware pipeline components.  Each dc_plane_state has either
 * one or two (in the pipe-split case).
 */

/*******************************************************************************
 * Private functions
 ******************************************************************************/

static inline void elevate_update_type(enum surface_update_type *original, enum surface_update_type new)
{
	if (new > *original)
		*original = new;
}

static void destroy_links(struct dc *dc)
{
	uint32_t i;

	for (i = 0; i < dc->link_count; i++) {
		if (NULL != dc->links[i])
			link_destroy(&dc->links[i]);
	}
}

static bool create_links(
		struct dc *dc,
		uint32_t num_virtual_links)
{
	int i;
	int connectors_num;
	struct dc_bios *bios = dc->ctx->dc_bios;

	dc->link_count = 0;

	connectors_num = bios->funcs->get_connectors_number(bios);

	if (connectors_num > ENUM_ID_COUNT) {
		dm_error(
			"DC: Number of connectors %d exceeds maximum of %d!\n",
			connectors_num,
			ENUM_ID_COUNT);
		return false;
	}

	dm_output_to_console(
		"DC: %s: connectors_num: physical:%d, virtual:%d\n",
		__func__,
		connectors_num,
		num_virtual_links);

	for (i = 0; i < connectors_num; i++) {
		struct link_init_data link_init_params = {0};
		struct dc_link *link;

		link_init_params.ctx = dc->ctx;
		/* next BIOS object table connector */
		link_init_params.connector_index = i;
		link_init_params.link_index = dc->link_count;
		link_init_params.dc = dc;
		link = link_create(&link_init_params);

		if (link) {
			bool should_destory_link = false;

			if (link->connector_signal == SIGNAL_TYPE_EDP) {
				if (dc->config.edp_not_connected) {
					if (!IS_DIAG_DC(dc->ctx->dce_environment))
						should_destory_link = true;
				} else {
					enum dc_connection_type type;
					dc_link_detect_sink(link, &type);
					if (type == dc_connection_none)
						should_destory_link = true;
				}
			}

			if (dc->config.force_enum_edp || !should_destory_link) {
				dc->links[dc->link_count] = link;
				link->dc = dc;
				++dc->link_count;
			} else {
				link_destroy(&link);
			}
		}
	}

	for (i = 0; i < num_virtual_links; i++) {
		struct dc_link *link = kzalloc(sizeof(*link), GFP_KERNEL);
		struct encoder_init_data enc_init = {0};

		if (link == NULL) {
			BREAK_TO_DEBUGGER();
			goto failed_alloc;
		}

		link->link_index = dc->link_count;
		dc->links[dc->link_count] = link;
		dc->link_count++;

		link->ctx = dc->ctx;
		link->dc = dc;
		link->connector_signal = SIGNAL_TYPE_VIRTUAL;
		link->link_id.type = OBJECT_TYPE_CONNECTOR;
		link->link_id.id = CONNECTOR_ID_VIRTUAL;
		link->link_id.enum_id = ENUM_ID_1;
		link->link_enc = kzalloc(sizeof(*link->link_enc), GFP_KERNEL);

		if (!link->link_enc) {
			BREAK_TO_DEBUGGER();
			goto failed_alloc;
		}

		link->link_status.dpcd_caps = &link->dpcd_caps;

		enc_init.ctx = dc->ctx;
		enc_init.channel = CHANNEL_ID_UNKNOWN;
		enc_init.hpd_source = HPD_SOURCEID_UNKNOWN;
		enc_init.transmitter = TRANSMITTER_UNKNOWN;
		enc_init.connector = link->link_id;
		enc_init.encoder.type = OBJECT_TYPE_ENCODER;
		enc_init.encoder.id = ENCODER_ID_INTERNAL_VIRTUAL;
		enc_init.encoder.enum_id = ENUM_ID_1;
		virtual_link_encoder_construct(link->link_enc, &enc_init);
	}

	return true;

failed_alloc:
	return false;
}

static struct dc_perf_trace *dc_perf_trace_create(void)
{
	return kzalloc(sizeof(struct dc_perf_trace), GFP_KERNEL);
}

static void dc_perf_trace_destroy(struct dc_perf_trace **perf_trace)
{
	kfree(*perf_trace);
	*perf_trace = NULL;
}

/**
 *****************************************************************************
 *  Function: dc_stream_adjust_vmin_vmax
 *
 *  @brief
 *     Looks up the pipe context of dc_stream_state and updates the
 *     vertical_total_min and vertical_total_max of the DRR, Dynamic Refresh
 *     Rate, which is a power-saving feature that targets reducing panel
 *     refresh rate while the screen is static
 *
 *  @param [in] dc: dc reference
 *  @param [in] stream: Initial dc stream state
 *  @param [in] adjust: Updated parameters for vertical_total_min and
 *  vertical_total_max
 *****************************************************************************
 */
bool dc_stream_adjust_vmin_vmax(struct dc *dc,
		struct dc_stream_state *stream,
		struct dc_crtc_timing_adjust *adjust)
{
	int i = 0;
	bool ret = false;

	stream->adjust = *adjust;

	for (i = 0; i < MAX_PIPES; i++) {
		struct pipe_ctx *pipe = &dc->current_state->res_ctx.pipe_ctx[i];

		if (pipe->stream == stream && pipe->stream_res.tg) {
			dc->hwss.set_drr(&pipe,
					1,
					adjust->v_total_min,
					adjust->v_total_max,
					adjust->v_total_mid,
					adjust->v_total_mid_frame_num);

			ret = true;
		}
	}
	return ret;
}

bool dc_stream_get_crtc_position(struct dc *dc,
		struct dc_stream_state **streams, int num_streams,
		unsigned int *v_pos, unsigned int *nom_v_pos)
{
	/* TODO: Support multiple streams */
	const struct dc_stream_state *stream = streams[0];
	int i = 0;
	bool ret = false;
	struct crtc_position position;

	for (i = 0; i < MAX_PIPES; i++) {
		struct pipe_ctx *pipe =
				&dc->current_state->res_ctx.pipe_ctx[i];

		if (pipe->stream == stream && pipe->stream_res.stream_enc) {
			dc->hwss.get_position(&pipe, 1, &position);

			*v_pos = position.vertical_count;
			*nom_v_pos = position.nominal_vcount;
			ret = true;
		}
	}
	return ret;
}

/**
 * dc_stream_configure_crc() - Configure CRC capture for the given stream.
 * @dc: DC Object
 * @stream: The stream to configure CRC on.
 * @enable: Enable CRC if true, disable otherwise.
 * @continuous: Capture CRC on every frame if true. Otherwise, only capture
 *              once.
 *
 * By default, only CRC0 is configured, and the entire frame is used to
 * calculate the crc.
 */
bool dc_stream_configure_crc(struct dc *dc, struct dc_stream_state *stream,
			     bool enable, bool continuous)
{
	int i;
	struct pipe_ctx *pipe;
	struct crc_params param;
	struct timing_generator *tg;

	for (i = 0; i < MAX_PIPES; i++) {
		pipe = &dc->current_state->res_ctx.pipe_ctx[i];
		if (pipe->stream == stream && !pipe->top_pipe && !pipe->prev_odm_pipe)
			break;
	}
	/* Stream not found */
	if (i == MAX_PIPES)
		return false;

	/* Always capture the full frame */
	param.windowa_x_start = 0;
	param.windowa_y_start = 0;
	param.windowa_x_end = pipe->stream->timing.h_addressable;
	param.windowa_y_end = pipe->stream->timing.v_addressable;
	param.windowb_x_start = 0;
	param.windowb_y_start = 0;
	param.windowb_x_end = pipe->stream->timing.h_addressable;
	param.windowb_y_end = pipe->stream->timing.v_addressable;

	param.dsc_mode = pipe->stream->timing.flags.DSC ? 1:0;
	param.odm_mode = pipe->next_odm_pipe ? 1:0;

	/* Default to the union of both windows */
	param.selection = UNION_WINDOW_A_B;
	param.continuous_mode = continuous;
	param.enable = enable;

	tg = pipe->stream_res.tg;

	/* Only call if supported */
	if (tg->funcs->configure_crc)
		return tg->funcs->configure_crc(tg, &param);
	DC_LOG_WARNING("CRC capture not supported.");
	return false;
}

/**
 * dc_stream_get_crc() - Get CRC values for the given stream.
 * @dc: DC object
 * @stream: The DC stream state of the stream to get CRCs from.
 * @r_cr, g_y, b_cb: CRC values for the three channels are stored here.
 *
 * dc_stream_configure_crc needs to be called beforehand to enable CRCs.
 * Return false if stream is not found, or if CRCs are not enabled.
 */
bool dc_stream_get_crc(struct dc *dc, struct dc_stream_state *stream,
		       uint32_t *r_cr, uint32_t *g_y, uint32_t *b_cb)
{
	int i;
	struct pipe_ctx *pipe;
	struct timing_generator *tg;

	for (i = 0; i < MAX_PIPES; i++) {
		pipe = &dc->current_state->res_ctx.pipe_ctx[i];
		if (pipe->stream == stream)
			break;
	}
	/* Stream not found */
	if (i == MAX_PIPES)
		return false;

	tg = pipe->stream_res.tg;

	if (tg->funcs->get_crc)
		return tg->funcs->get_crc(tg, r_cr, g_y, b_cb);
	DC_LOG_WARNING("CRC capture not supported.");
	return false;
}

void dc_stream_set_dyn_expansion(struct dc *dc, struct dc_stream_state *stream,
		enum dc_dynamic_expansion option)
{
	/* OPP FMT dyn expansion updates*/
	int i = 0;
	struct pipe_ctx *pipe_ctx;

	for (i = 0; i < MAX_PIPES; i++) {
		if (dc->current_state->res_ctx.pipe_ctx[i].stream
				== stream) {
			pipe_ctx = &dc->current_state->res_ctx.pipe_ctx[i];
			pipe_ctx->stream_res.opp->dyn_expansion = option;
			pipe_ctx->stream_res.opp->funcs->opp_set_dyn_expansion(
					pipe_ctx->stream_res.opp,
					COLOR_SPACE_YCBCR601,
					stream->timing.display_color_depth,
					stream->signal);
		}
	}
}

void dc_stream_set_dither_option(struct dc_stream_state *stream,
		enum dc_dither_option option)
{
	struct bit_depth_reduction_params params;
	struct dc_link *link = stream->link;
	struct pipe_ctx *pipes = NULL;
	int i;

	for (i = 0; i < MAX_PIPES; i++) {
		if (link->dc->current_state->res_ctx.pipe_ctx[i].stream ==
				stream) {
			pipes = &link->dc->current_state->res_ctx.pipe_ctx[i];
			break;
		}
	}

	if (!pipes)
		return;
	if (option > DITHER_OPTION_MAX)
		return;

	stream->dither_option = option;

	memset(&params, 0, sizeof(params));
	resource_build_bit_depth_reduction_params(stream, &params);
	stream->bit_depth_params = params;

	if (pipes->plane_res.xfm &&
	    pipes->plane_res.xfm->funcs->transform_set_pixel_storage_depth) {
		pipes->plane_res.xfm->funcs->transform_set_pixel_storage_depth(
			pipes->plane_res.xfm,
			pipes->plane_res.scl_data.lb_params.depth,
			&stream->bit_depth_params);
	}

	pipes->stream_res.opp->funcs->
		opp_program_bit_depth_reduction(pipes->stream_res.opp, &params);
}

bool dc_stream_set_gamut_remap(struct dc *dc, const struct dc_stream_state *stream)
{
	int i = 0;
	bool ret = false;
	struct pipe_ctx *pipes;

	for (i = 0; i < MAX_PIPES; i++) {
		if (dc->current_state->res_ctx.pipe_ctx[i].stream == stream) {
			pipes = &dc->current_state->res_ctx.pipe_ctx[i];
			dc->hwss.program_gamut_remap(pipes);
			ret = true;
		}
	}

	return ret;
}

bool dc_stream_program_csc_matrix(struct dc *dc, struct dc_stream_state *stream)
{
	int i = 0;
	bool ret = false;
	struct pipe_ctx *pipes;

	for (i = 0; i < MAX_PIPES; i++) {
		if (dc->current_state->res_ctx.pipe_ctx[i].stream
				== stream) {

			pipes = &dc->current_state->res_ctx.pipe_ctx[i];
			dc->hwss.program_output_csc(dc,
					pipes,
					stream->output_color_space,
					stream->csc_color_matrix.matrix,
					pipes->stream_res.opp->inst);
			ret = true;
		}
	}

	return ret;
}

void dc_stream_set_static_screen_params(struct dc *dc,
		struct dc_stream_state **streams,
		int num_streams,
		const struct dc_static_screen_params *params)
{
	int i = 0;
	int j = 0;
	struct pipe_ctx *pipes_affected[MAX_PIPES];
	int num_pipes_affected = 0;

	for (i = 0; i < num_streams; i++) {
		struct dc_stream_state *stream = streams[i];

		for (j = 0; j < MAX_PIPES; j++) {
			if (dc->current_state->res_ctx.pipe_ctx[j].stream
					== stream) {
				pipes_affected[num_pipes_affected++] =
						&dc->current_state->res_ctx.pipe_ctx[j];
			}
		}
	}

	dc->hwss.set_static_screen_control(pipes_affected, num_pipes_affected, params);
}

static void dc_destruct(struct dc *dc)
{
	if (dc->current_state) {
		dc_release_state(dc->current_state);
		dc->current_state = NULL;
	}

	destroy_links(dc);

	if (dc->clk_mgr) {
		dc_destroy_clk_mgr(dc->clk_mgr);
		dc->clk_mgr = NULL;
	}

	dc_destroy_resource_pool(dc);

	if (dc->ctx->gpio_service)
		dal_gpio_service_destroy(&dc->ctx->gpio_service);

	if (dc->ctx->created_bios)
		dal_bios_parser_destroy(&dc->ctx->dc_bios);

	dc_perf_trace_destroy(&dc->ctx->perf_trace);

	kfree(dc->ctx);
	dc->ctx = NULL;

	kfree(dc->bw_vbios);
	dc->bw_vbios = NULL;

	kfree(dc->bw_dceip);
	dc->bw_dceip = NULL;

#ifdef CONFIG_DRM_AMD_DC_DCN
	kfree(dc->dcn_soc);
	dc->dcn_soc = NULL;

	kfree(dc->dcn_ip);
	dc->dcn_ip = NULL;

#endif
	kfree(dc->vm_helper);
	dc->vm_helper = NULL;

}

static bool dc_construct_ctx(struct dc *dc,
		const struct dc_init_data *init_params)
{
	struct dc_context *dc_ctx;
	enum dce_version dc_version = DCE_VERSION_UNKNOWN;

	dc_ctx = kzalloc(sizeof(*dc_ctx), GFP_KERNEL);
	if (!dc_ctx)
		return false;

	dc_ctx->cgs_device = init_params->cgs_device;
	dc_ctx->driver_context = init_params->driver;
	dc_ctx->dc = dc;
	dc_ctx->asic_id = init_params->asic_id;
	dc_ctx->dc_sink_id_count = 0;
	dc_ctx->dc_stream_id_count = 0;
	dc_ctx->dce_environment = init_params->dce_environment;

	/* Create logger */

	dc_version = resource_parse_asic_id(init_params->asic_id);
	dc_ctx->dce_version = dc_version;

	dc_ctx->perf_trace = dc_perf_trace_create();
	if (!dc_ctx->perf_trace) {
		ASSERT_CRITICAL(false);
		return false;
	}

	dc->ctx = dc_ctx;

	return true;
}

static bool dc_construct(struct dc *dc,
		const struct dc_init_data *init_params)
{
	struct dc_context *dc_ctx;
	struct bw_calcs_dceip *dc_dceip;
	struct bw_calcs_vbios *dc_vbios;
#ifdef CONFIG_DRM_AMD_DC_DCN
	struct dcn_soc_bounding_box *dcn_soc;
	struct dcn_ip_params *dcn_ip;
#endif

	dc->config = init_params->flags;

	// Allocate memory for the vm_helper
	dc->vm_helper = kzalloc(sizeof(struct vm_helper), GFP_KERNEL);
	if (!dc->vm_helper) {
		dm_error("%s: failed to create dc->vm_helper\n", __func__);
		goto fail;
	}

	memcpy(&dc->bb_overrides, &init_params->bb_overrides, sizeof(dc->bb_overrides));

	dc_dceip = kzalloc(sizeof(*dc_dceip), GFP_KERNEL);
	if (!dc_dceip) {
		dm_error("%s: failed to create dceip\n", __func__);
		goto fail;
	}

	dc->bw_dceip = dc_dceip;

	dc_vbios = kzalloc(sizeof(*dc_vbios), GFP_KERNEL);
	if (!dc_vbios) {
		dm_error("%s: failed to create vbios\n", __func__);
		goto fail;
	}

	dc->bw_vbios = dc_vbios;
#ifdef CONFIG_DRM_AMD_DC_DCN
	dcn_soc = kzalloc(sizeof(*dcn_soc), GFP_KERNEL);
	if (!dcn_soc) {
		dm_error("%s: failed to create dcn_soc\n", __func__);
		goto fail;
	}

	dc->dcn_soc = dcn_soc;

	dcn_ip = kzalloc(sizeof(*dcn_ip), GFP_KERNEL);
	if (!dcn_ip) {
		dm_error("%s: failed to create dcn_ip\n", __func__);
		goto fail;
	}

	dc->dcn_ip = dcn_ip;
	dc->soc_bounding_box = init_params->soc_bounding_box;
#endif

	if (!dc_construct_ctx(dc, init_params)) {
		dm_error("%s: failed to create ctx\n", __func__);
		goto fail;
	}

        dc_ctx = dc->ctx;

	/* Resource should construct all asic specific resources.
	 * This should be the only place where we need to parse the asic id
	 */
	if (init_params->vbios_override)
		dc_ctx->dc_bios = init_params->vbios_override;
	else {
		/* Create BIOS parser */
		struct bp_init_data bp_init_data;

		bp_init_data.ctx = dc_ctx;
		bp_init_data.bios = init_params->asic_id.atombios_base_address;

		dc_ctx->dc_bios = dal_bios_parser_create(
				&bp_init_data, dc_ctx->dce_version);

		if (!dc_ctx->dc_bios) {
			ASSERT_CRITICAL(false);
			goto fail;
		}

		dc_ctx->created_bios = true;
	}

	dc->vendor_signature = init_params->vendor_signature;

	/* Create GPIO service */
	dc_ctx->gpio_service = dal_gpio_service_create(
			dc_ctx->dce_version,
			dc_ctx->dce_environment,
			dc_ctx);

	if (!dc_ctx->gpio_service) {
		ASSERT_CRITICAL(false);
		goto fail;
	}

	dc->res_pool = dc_create_resource_pool(dc, init_params, dc_ctx->dce_version);
	if (!dc->res_pool)
		goto fail;

	dc->clk_mgr = dc_clk_mgr_create(dc->ctx, dc->res_pool->pp_smu, dc->res_pool->dccg);
	if (!dc->clk_mgr)
		goto fail;
#ifdef CONFIG_DRM_AMD_DC_DCN3_0
	dc->clk_mgr->force_smu_not_present = init_params->force_smu_not_present;
#endif

	if (dc->res_pool->funcs->update_bw_bounding_box)
		dc->res_pool->funcs->update_bw_bounding_box(dc, dc->clk_mgr->bw_params);

	/* Creation of current_state must occur after dc->dml
	 * is initialized in dc_create_resource_pool because
	 * on creation it copies the contents of dc->dml
	 */

	dc->current_state = dc_create_state(dc);

	if (!dc->current_state) {
		dm_error("%s: failed to create validate ctx\n", __func__);
		goto fail;
	}

	dc_resource_state_construct(dc, dc->current_state);

	if (!create_links(dc, init_params->num_virtual_links))
		goto fail;

	return true;

fail:
	return false;
}

static bool disable_all_writeback_pipes_for_stream(
		const struct dc *dc,
		struct dc_stream_state *stream,
		struct dc_state *context)
{
	int i;

	for (i = 0; i < stream->num_wb_info; i++)
		stream->writeback_info[i].wb_enabled = false;

	return true;
}

void apply_ctx_interdependent_lock(struct dc *dc, struct dc_state *context, struct dc_stream_state *stream, bool lock)
{
	int i = 0;

	/* Checks if interdependent update function pointer is NULL or not, takes care of DCE110 case */
	if (dc->hwss.interdependent_update_lock)
		dc->hwss.interdependent_update_lock(dc, context, lock);
	else {
		for (i = 0; i < dc->res_pool->pipe_count; i++) {
			struct pipe_ctx *pipe_ctx = &context->res_ctx.pipe_ctx[i];
			struct pipe_ctx *old_pipe_ctx = &dc->current_state->res_ctx.pipe_ctx[i];

			// Copied conditions that were previously in dce110_apply_ctx_for_surface
			if (stream == pipe_ctx->stream) {
				if (!pipe_ctx->top_pipe &&
					(pipe_ctx->plane_state || old_pipe_ctx->plane_state))
					dc->hwss.pipe_control_lock(dc, pipe_ctx, lock);
			}
		}
	}
}

static void disable_dangling_plane(struct dc *dc, struct dc_state *context)
{
	int i, j;
	struct dc_state *dangling_context = dc_create_state(dc);
	struct dc_state *current_ctx;

	if (dangling_context == NULL)
		return;

	dc_resource_state_copy_construct(dc->current_state, dangling_context);

	for (i = 0; i < dc->res_pool->pipe_count; i++) {
		struct dc_stream_state *old_stream =
				dc->current_state->res_ctx.pipe_ctx[i].stream;
		bool should_disable = true;

		for (j = 0; j < context->stream_count; j++) {
			if (old_stream == context->streams[j]) {
				should_disable = false;
				break;
			}
		}
		if (should_disable && old_stream) {
			dc_rem_all_planes_for_stream(dc, old_stream, dangling_context);
			disable_all_writeback_pipes_for_stream(dc, old_stream, dangling_context);

			if (dc->hwss.apply_ctx_for_surface) {
				apply_ctx_interdependent_lock(dc, dc->current_state, old_stream, true);
				dc->hwss.apply_ctx_for_surface(dc, old_stream, 0, dangling_context);
				apply_ctx_interdependent_lock(dc, dc->current_state, old_stream, false);
				dc->hwss.post_unlock_program_front_end(dc, dangling_context);
			}
			if (dc->hwss.program_front_end_for_ctx) {
				dc->hwss.interdependent_update_lock(dc, dc->current_state, true);
				dc->hwss.program_front_end_for_ctx(dc, dangling_context);
				dc->hwss.interdependent_update_lock(dc, dc->current_state, false);
				dc->hwss.post_unlock_program_front_end(dc, dangling_context);
			}
		}
	}

	current_ctx = dc->current_state;
	dc->current_state = dangling_context;
	dc_release_state(current_ctx);
}

static void wait_for_no_pipes_pending(struct dc *dc, struct dc_state *context)
{
	int i;
	PERF_TRACE();
	for (i = 0; i < MAX_PIPES; i++) {
		int count = 0;
		struct pipe_ctx *pipe = &context->res_ctx.pipe_ctx[i];

		if (!pipe->plane_state)
			continue;

		/* Timeout 100 ms */
		while (count < 100000) {
			/* Must set to false to start with, due to OR in update function */
			pipe->plane_state->status.is_flip_pending = false;
			dc->hwss.update_pending_status(pipe);
			if (!pipe->plane_state->status.is_flip_pending)
				break;
			udelay(1);
			count++;
		}
		ASSERT(!pipe->plane_state->status.is_flip_pending);
	}
	PERF_TRACE();
}

/*******************************************************************************
 * Public functions
 ******************************************************************************/

struct dc *dc_create(const struct dc_init_data *init_params)
{
	struct dc *dc = kzalloc(sizeof(*dc), GFP_KERNEL);
	unsigned int full_pipe_count;

	if (NULL == dc)
		goto alloc_fail;

	if (init_params->dce_environment == DCE_ENV_VIRTUAL_HW) {
		if (false == dc_construct_ctx(dc, init_params)) {
			dc_destruct(dc);
			goto construct_fail;
		}
	} else {
		if (false == dc_construct(dc, init_params)) {
			dc_destruct(dc);
			goto construct_fail;
		}

		full_pipe_count = dc->res_pool->pipe_count;
		if (dc->res_pool->underlay_pipe_index != NO_UNDERLAY_PIPE)
			full_pipe_count--;
		dc->caps.max_streams = min(
				full_pipe_count,
				dc->res_pool->stream_enc_count);

		dc->optimize_seamless_boot_streams = 0;
		dc->caps.max_links = dc->link_count;
		dc->caps.max_audios = dc->res_pool->audio_count;
		dc->caps.linear_pitch_alignment = 64;

		dc->caps.max_dp_protocol_version = DP_VERSION_1_4;

		if (dc->res_pool->dmcu != NULL)
			dc->versions.dmcu_version = dc->res_pool->dmcu->dmcu_version;
	}

	/* Populate versioning information */
	dc->versions.dc_ver = DC_VER;

	dc->build_id = DC_BUILD_ID;

	DC_LOG_DC("Display Core initialized\n");



	return dc;

construct_fail:
	kfree(dc);

alloc_fail:
	return NULL;
}

void dc_hardware_init(struct dc *dc)
{
	if (dc->ctx->dce_environment != DCE_ENV_VIRTUAL_HW)
		dc->hwss.init_hw(dc);
}

void dc_init_callbacks(struct dc *dc,
		const struct dc_callback_init *init_params)
{
#ifdef CONFIG_DRM_AMD_DC_HDCP
	dc->ctx->cp_psp = init_params->cp_psp;
#endif
}

void dc_deinit_callbacks(struct dc *dc)
{
#ifdef CONFIG_DRM_AMD_DC_HDCP
	memset(&dc->ctx->cp_psp, 0, sizeof(dc->ctx->cp_psp));
#endif
}

void dc_destroy(struct dc **dc)
{
	dc_destruct(*dc);
	kfree(*dc);
	*dc = NULL;
}

static void enable_timing_multisync(
		struct dc *dc,
		struct dc_state *ctx)
{
	int i = 0, multisync_count = 0;
	int pipe_count = dc->res_pool->pipe_count;
	struct pipe_ctx *multisync_pipes[MAX_PIPES] = { NULL };

	for (i = 0; i < pipe_count; i++) {
		if (!ctx->res_ctx.pipe_ctx[i].stream ||
				!ctx->res_ctx.pipe_ctx[i].stream->triggered_crtc_reset.enabled)
			continue;
		if (ctx->res_ctx.pipe_ctx[i].stream == ctx->res_ctx.pipe_ctx[i].stream->triggered_crtc_reset.event_source)
			continue;
		multisync_pipes[multisync_count] = &ctx->res_ctx.pipe_ctx[i];
		multisync_count++;
	}

	if (multisync_count > 0) {
		dc->hwss.enable_per_frame_crtc_position_reset(
			dc, multisync_count, multisync_pipes);
	}
}

static void program_timing_sync(
		struct dc *dc,
		struct dc_state *ctx)
{
	int i, j, k;
	int group_index = 0;
	int num_group = 0;
	int pipe_count = dc->res_pool->pipe_count;
	struct pipe_ctx *unsynced_pipes[MAX_PIPES] = { NULL };

	for (i = 0; i < pipe_count; i++) {
		if (!ctx->res_ctx.pipe_ctx[i].stream || ctx->res_ctx.pipe_ctx[i].top_pipe)
			continue;

		unsynced_pipes[i] = &ctx->res_ctx.pipe_ctx[i];
	}

	for (i = 0; i < pipe_count; i++) {
		int group_size = 1;
		struct pipe_ctx *pipe_set[MAX_PIPES];

		if (!unsynced_pipes[i])
			continue;

		pipe_set[0] = unsynced_pipes[i];
		unsynced_pipes[i] = NULL;

		/* Add tg to the set, search rest of the tg's for ones with
		 * same timing, add all tgs with same timing to the group
		 */
		for (j = i + 1; j < pipe_count; j++) {
			if (!unsynced_pipes[j])
				continue;

			if (resource_are_streams_timing_synchronizable(
					unsynced_pipes[j]->stream,
					pipe_set[0]->stream)) {
				pipe_set[group_size] = unsynced_pipes[j];
				unsynced_pipes[j] = NULL;
				group_size++;
			}
		}

		/* set first unblanked pipe as master */
		for (j = 0; j < group_size; j++) {
			bool is_blanked;

			if (pipe_set[j]->stream_res.opp->funcs->dpg_is_blanked)
				is_blanked =
					pipe_set[j]->stream_res.opp->funcs->dpg_is_blanked(pipe_set[j]->stream_res.opp);
			else
				is_blanked =
					pipe_set[j]->stream_res.tg->funcs->is_blanked(pipe_set[j]->stream_res.tg);
			if (!is_blanked) {
				if (j == 0)
					break;

				swap(pipe_set[0], pipe_set[j]);
				break;
			}
		}


		for (k = 0; k < group_size; k++) {
			struct dc_stream_status *status = dc_stream_get_status_from_state(ctx, pipe_set[k]->stream);

			status->timing_sync_info.group_id = num_group;
			status->timing_sync_info.group_size = group_size;
			if (k == 0)
				status->timing_sync_info.master = true;
			else
				status->timing_sync_info.master = false;

		}
		/* remove any other unblanked pipes as they have already been synced */
		for (j = j + 1; j < group_size; j++) {
			bool is_blanked;

			if (pipe_set[j]->stream_res.opp->funcs->dpg_is_blanked)
				is_blanked =
					pipe_set[j]->stream_res.opp->funcs->dpg_is_blanked(pipe_set[j]->stream_res.opp);
			else
				is_blanked =
					pipe_set[j]->stream_res.tg->funcs->is_blanked(pipe_set[j]->stream_res.tg);
			if (!is_blanked) {
				group_size--;
				pipe_set[j] = pipe_set[group_size];
				j--;
			}
		}

		if (group_size > 1) {
			dc->hwss.enable_timing_synchronization(
				dc, group_index, group_size, pipe_set);
			group_index++;
		}
		num_group++;
	}
}

static bool context_changed(
		struct dc *dc,
		struct dc_state *context)
{
	uint8_t i;

	if (context->stream_count != dc->current_state->stream_count)
		return true;

	for (i = 0; i < dc->current_state->stream_count; i++) {
		if (dc->current_state->streams[i] != context->streams[i])
			return true;
	}

	return false;
}

bool dc_validate_seamless_boot_timing(const struct dc *dc,
				const struct dc_sink *sink,
				struct dc_crtc_timing *crtc_timing)
{
	struct timing_generator *tg;
	struct stream_encoder *se = NULL;

	struct dc_crtc_timing hw_crtc_timing = {0};

	struct dc_link *link = sink->link;
	unsigned int i, enc_inst, tg_inst = 0;

	// Seamless port only support single DP and EDP so far
	if (sink->sink_signal != SIGNAL_TYPE_DISPLAY_PORT &&
		sink->sink_signal != SIGNAL_TYPE_EDP)
		return false;

	/* Check for enabled DIG to identify enabled display */
	if (!link->link_enc->funcs->is_dig_enabled(link->link_enc))
		return false;

	enc_inst = link->link_enc->funcs->get_dig_frontend(link->link_enc);

	if (enc_inst == ENGINE_ID_UNKNOWN)
		return false;

	for (i = 0; i < dc->res_pool->stream_enc_count; i++) {
		if (dc->res_pool->stream_enc[i]->id == enc_inst) {

			se = dc->res_pool->stream_enc[i];

			tg_inst = dc->res_pool->stream_enc[i]->funcs->dig_source_otg(
				dc->res_pool->stream_enc[i]);
			break;
		}
	}

	// tg_inst not found
	if (i == dc->res_pool->stream_enc_count)
		return false;

	if (tg_inst >= dc->res_pool->timing_generator_count)
		return false;

	tg = dc->res_pool->timing_generators[tg_inst];

	if (!tg->funcs->get_hw_timing)
		return false;

	if (!tg->funcs->get_hw_timing(tg, &hw_crtc_timing))
		return false;

	if (crtc_timing->h_total != hw_crtc_timing.h_total)
		return false;

	if (crtc_timing->h_border_left != hw_crtc_timing.h_border_left)
		return false;

	if (crtc_timing->h_addressable != hw_crtc_timing.h_addressable)
		return false;

	if (crtc_timing->h_border_right != hw_crtc_timing.h_border_right)
		return false;

	if (crtc_timing->h_front_porch != hw_crtc_timing.h_front_porch)
		return false;

	if (crtc_timing->h_sync_width != hw_crtc_timing.h_sync_width)
		return false;

	if (crtc_timing->v_total != hw_crtc_timing.v_total)
		return false;

	if (crtc_timing->v_border_top != hw_crtc_timing.v_border_top)
		return false;

	if (crtc_timing->v_addressable != hw_crtc_timing.v_addressable)
		return false;

	if (crtc_timing->v_border_bottom != hw_crtc_timing.v_border_bottom)
		return false;

	if (crtc_timing->v_front_porch != hw_crtc_timing.v_front_porch)
		return false;

	if (crtc_timing->v_sync_width != hw_crtc_timing.v_sync_width)
		return false;

	if (dc_is_dp_signal(link->connector_signal)) {
		unsigned int pix_clk_100hz;

		dc->res_pool->dp_clock_source->funcs->get_pixel_clk_frequency_100hz(
			dc->res_pool->dp_clock_source,
			tg_inst, &pix_clk_100hz);

		if (crtc_timing->pix_clk_100hz != pix_clk_100hz)
			return false;

		if (!se->funcs->dp_get_pixel_format)
			return false;

		if (!se->funcs->dp_get_pixel_format(
			se,
			&hw_crtc_timing.pixel_encoding,
			&hw_crtc_timing.display_color_depth))
			return false;

		if (hw_crtc_timing.display_color_depth != crtc_timing->display_color_depth)
			return false;

		if (hw_crtc_timing.pixel_encoding != crtc_timing->pixel_encoding)
			return false;
	}

	return true;
}

bool dc_enable_stereo(
	struct dc *dc,
	struct dc_state *context,
	struct dc_stream_state *streams[],
	uint8_t stream_count)
{
	bool ret = true;
	int i, j;
	struct pipe_ctx *pipe;

	for (i = 0; i < MAX_PIPES; i++) {
		if (context != NULL)
			pipe = &context->res_ctx.pipe_ctx[i];
		else
			pipe = &dc->current_state->res_ctx.pipe_ctx[i];
		for (j = 0 ; pipe && j < stream_count; j++)  {
			if (streams[j] && streams[j] == pipe->stream &&
				dc->hwss.setup_stereo)
				dc->hwss.setup_stereo(pipe, dc);
		}
	}

	return ret;
}

void dc_trigger_sync(struct dc *dc, struct dc_state *context)
{
	if (context->stream_count > 1 && !dc->debug.disable_timing_sync) {
		enable_timing_multisync(dc, context);
		program_timing_sync(dc, context);
	}
}

<<<<<<< HEAD
=======
static uint8_t get_stream_mask(struct dc *dc, struct dc_state *context)
{
	int i;
	unsigned int stream_mask = 0;

	for (i = 0; i < dc->res_pool->pipe_count; i++) {
		if (context->res_ctx.pipe_ctx[i].stream)
			stream_mask |= 1 << i;
	}

	return stream_mask;
}

>>>>>>> 6ea6be77
/*
 * Applies given context to HW and copy it into current context.
 * It's up to the user to release the src context afterwards.
 */
static enum dc_status dc_commit_state_no_check(struct dc *dc, struct dc_state *context)
{
	struct dc_bios *dcb = dc->ctx->dc_bios;
	enum dc_status result = DC_ERROR_UNEXPECTED;
	struct pipe_ctx *pipe;
	int i, k, l;
	struct dc_stream_state *dc_streams[MAX_STREAMS] = {0};

#if defined(CONFIG_DRM_AMD_DC_DCN3_0)
	dc_allow_idle_optimizations(dc, false);
#endif

	for (i = 0; i < context->stream_count; i++)
		dc_streams[i] =  context->streams[i];

	if (!dcb->funcs->is_accelerated_mode(dcb))
		dc->hwss.enable_accelerated_mode(dc, context);

	for (i = 0; i < context->stream_count; i++) {
		if (context->streams[i]->apply_seamless_boot_optimization)
			dc->optimize_seamless_boot_streams++;
	}

	if (context->stream_count > dc->optimize_seamless_boot_streams)
		dc->hwss.prepare_bandwidth(dc, context);

	disable_dangling_plane(dc, context);
	/* re-program planes for existing stream, in case we need to
	 * free up plane resource for later use
	 */
	if (dc->hwss.apply_ctx_for_surface) {
		for (i = 0; i < context->stream_count; i++) {
			if (context->streams[i]->mode_changed)
				continue;
			apply_ctx_interdependent_lock(dc, context, context->streams[i], true);
			dc->hwss.apply_ctx_for_surface(
				dc, context->streams[i],
				context->stream_status[i].plane_count,
				context); /* use new pipe config in new context */
			apply_ctx_interdependent_lock(dc, context, context->streams[i], false);
			dc->hwss.post_unlock_program_front_end(dc, context);
		}
	}

	/* Program hardware */
	for (i = 0; i < dc->res_pool->pipe_count; i++) {
		pipe = &context->res_ctx.pipe_ctx[i];
		dc->hwss.wait_for_mpcc_disconnect(dc, dc->res_pool, pipe);
	}

	result = dc->hwss.apply_ctx_to_hw(dc, context);

	if (result != DC_OK)
		return result;

	dc_trigger_sync(dc, context);

	/* Program all planes within new context*/
	if (dc->hwss.program_front_end_for_ctx) {
		dc->hwss.interdependent_update_lock(dc, context, true);
		dc->hwss.program_front_end_for_ctx(dc, context);
		dc->hwss.interdependent_update_lock(dc, context, false);
		dc->hwss.post_unlock_program_front_end(dc, context);
	}
	for (i = 0; i < context->stream_count; i++) {
		const struct dc_link *link = context->streams[i]->link;

		if (!context->streams[i]->mode_changed)
			continue;

		if (dc->hwss.apply_ctx_for_surface) {
			apply_ctx_interdependent_lock(dc, context, context->streams[i], true);
			dc->hwss.apply_ctx_for_surface(
					dc, context->streams[i],
					context->stream_status[i].plane_count,
					context);
			apply_ctx_interdependent_lock(dc, context, context->streams[i], false);
			dc->hwss.post_unlock_program_front_end(dc, context);
		}

		/*
		 * enable stereo
		 * TODO rework dc_enable_stereo call to work with validation sets?
		 */
		for (k = 0; k < MAX_PIPES; k++) {
			pipe = &context->res_ctx.pipe_ctx[k];

			for (l = 0 ; pipe && l < context->stream_count; l++)  {
				if (context->streams[l] &&
					context->streams[l] == pipe->stream &&
					dc->hwss.setup_stereo)
					dc->hwss.setup_stereo(pipe, dc);
			}
		}

		CONN_MSG_MODE(link, "{%dx%d, %dx%d@%dKhz}",
				context->streams[i]->timing.h_addressable,
				context->streams[i]->timing.v_addressable,
				context->streams[i]->timing.h_total,
				context->streams[i]->timing.v_total,
				context->streams[i]->timing.pix_clk_100hz / 10);
	}

	dc_enable_stereo(dc, context, dc_streams, context->stream_count);

	if (context->stream_count > dc->optimize_seamless_boot_streams) {
		/* Must wait for no flips to be pending before doing optimize bw */
		wait_for_no_pipes_pending(dc, context);
		/* pplib is notified if disp_num changed */
		dc->hwss.optimize_bandwidth(dc, context);
	}

	context->stream_mask = get_stream_mask(dc, context);

	if (context->stream_mask != dc->current_state->stream_mask)
		dc_dmub_srv_notify_stream_mask(dc->ctx->dmub_srv, context->stream_mask);

	for (i = 0; i < context->stream_count; i++)
		context->streams[i]->mode_changed = false;

	dc_release_state(dc->current_state);

	dc->current_state = context;

	dc_retain_state(dc->current_state);

	return result;
}

bool dc_commit_state(struct dc *dc, struct dc_state *context)
{
	enum dc_status result = DC_ERROR_UNEXPECTED;
	int i;

	if (false == context_changed(dc, context))
		return DC_OK;

	DC_LOG_DC("%s: %d streams\n",
				__func__, context->stream_count);

	for (i = 0; i < context->stream_count; i++) {
		struct dc_stream_state *stream = context->streams[i];

		dc_stream_log(dc, stream);
	}

	result = dc_commit_state_no_check(dc, context);

	return (result == DC_OK);
}

#if defined(CONFIG_DRM_AMD_DC_DCN3_0)
bool dc_acquire_release_mpc_3dlut(
		struct dc *dc, bool acquire,
		struct dc_stream_state *stream,
		struct dc_3dlut **lut,
		struct dc_transfer_func **shaper)
{
	int pipe_idx;
	bool ret = false;
	bool found_pipe_idx = false;
	const struct resource_pool *pool = dc->res_pool;
	struct resource_context *res_ctx = &dc->current_state->res_ctx;
	int mpcc_id = 0;

	if (pool && res_ctx) {
		if (acquire) {
			/*find pipe idx for the given stream*/
			for (pipe_idx = 0; pipe_idx < pool->pipe_count; pipe_idx++) {
				if (res_ctx->pipe_ctx[pipe_idx].stream == stream) {
					found_pipe_idx = true;
					mpcc_id = res_ctx->pipe_ctx[pipe_idx].plane_res.hubp->inst;
					break;
				}
			}
		} else
			found_pipe_idx = true;/*for release pipe_idx is not required*/

		if (found_pipe_idx) {
			if (acquire && pool->funcs->acquire_post_bldn_3dlut)
				ret = pool->funcs->acquire_post_bldn_3dlut(res_ctx, pool, mpcc_id, lut, shaper);
			else if (acquire == false && pool->funcs->release_post_bldn_3dlut)
				ret = pool->funcs->release_post_bldn_3dlut(res_ctx, pool, lut, shaper);
		}
	}
	return ret;
}
#endif
static bool is_flip_pending_in_pipes(struct dc *dc, struct dc_state *context)
{
	int i;
	struct pipe_ctx *pipe;

	for (i = 0; i < MAX_PIPES; i++) {
		pipe = &context->res_ctx.pipe_ctx[i];

		if (!pipe->plane_state)
			continue;

		/* Must set to false to start with, due to OR in update function */
		pipe->plane_state->status.is_flip_pending = false;
		dc->hwss.update_pending_status(pipe);
		if (pipe->plane_state->status.is_flip_pending)
			return true;
	}
	return false;
}

bool dc_post_update_surfaces_to_stream(struct dc *dc)
{
	int i;
	struct dc_state *context = dc->current_state;

	if ((!dc->optimized_required) || dc->optimize_seamless_boot_streams > 0)
		return true;

	post_surface_trace(dc);

	if (is_flip_pending_in_pipes(dc, context))
		return true;

	for (i = 0; i < dc->res_pool->pipe_count; i++)
		if (context->res_ctx.pipe_ctx[i].stream == NULL ||
		    context->res_ctx.pipe_ctx[i].plane_state == NULL) {
			context->res_ctx.pipe_ctx[i].pipe_idx = i;
			dc->hwss.disable_plane(dc, &context->res_ctx.pipe_ctx[i]);
		}

	dc->hwss.optimize_bandwidth(dc, context);

	dc->optimized_required = false;
	dc->wm_optimized_required = false;

	return true;
}

static void init_state(struct dc *dc, struct dc_state *context)
{
	/* Each context must have their own instance of VBA and in order to
	 * initialize and obtain IP and SOC the base DML instance from DC is
	 * initially copied into every context
	 */
#ifdef CONFIG_DRM_AMD_DC_DCN
	memcpy(&context->bw_ctx.dml, &dc->dml, sizeof(struct display_mode_lib));
#endif
}

struct dc_state *dc_create_state(struct dc *dc)
{
	struct dc_state *context = kzalloc(sizeof(struct dc_state),
					   GFP_KERNEL);

	if (!context)
		return NULL;

	init_state(dc, context);

	kref_init(&context->refcount);

	return context;
}

struct dc_state *dc_copy_state(struct dc_state *src_ctx)
{
	int i, j;
	struct dc_state *new_ctx = kvmalloc(sizeof(struct dc_state), GFP_KERNEL);

	if (!new_ctx)
		return NULL;
	memcpy(new_ctx, src_ctx, sizeof(struct dc_state));

	for (i = 0; i < MAX_PIPES; i++) {
			struct pipe_ctx *cur_pipe = &new_ctx->res_ctx.pipe_ctx[i];

			if (cur_pipe->top_pipe)
				cur_pipe->top_pipe =  &new_ctx->res_ctx.pipe_ctx[cur_pipe->top_pipe->pipe_idx];

			if (cur_pipe->bottom_pipe)
				cur_pipe->bottom_pipe = &new_ctx->res_ctx.pipe_ctx[cur_pipe->bottom_pipe->pipe_idx];

			if (cur_pipe->prev_odm_pipe)
				cur_pipe->prev_odm_pipe =  &new_ctx->res_ctx.pipe_ctx[cur_pipe->prev_odm_pipe->pipe_idx];

			if (cur_pipe->next_odm_pipe)
				cur_pipe->next_odm_pipe = &new_ctx->res_ctx.pipe_ctx[cur_pipe->next_odm_pipe->pipe_idx];

	}

	for (i = 0; i < new_ctx->stream_count; i++) {
			dc_stream_retain(new_ctx->streams[i]);
			for (j = 0; j < new_ctx->stream_status[i].plane_count; j++)
				dc_plane_state_retain(
					new_ctx->stream_status[i].plane_states[j]);
	}

	kref_init(&new_ctx->refcount);

	return new_ctx;
}

void dc_retain_state(struct dc_state *context)
{
	kref_get(&context->refcount);
}

static void dc_state_free(struct kref *kref)
{
	struct dc_state *context = container_of(kref, struct dc_state, refcount);
	dc_resource_state_destruct(context);
	kvfree(context);
}

void dc_release_state(struct dc_state *context)
{
	kref_put(&context->refcount, dc_state_free);
}

bool dc_set_generic_gpio_for_stereo(bool enable,
		struct gpio_service *gpio_service)
{
	enum gpio_result gpio_result = GPIO_RESULT_NON_SPECIFIC_ERROR;
	struct gpio_pin_info pin_info;
	struct gpio *generic;
	struct gpio_generic_mux_config *config = kzalloc(sizeof(struct gpio_generic_mux_config),
			   GFP_KERNEL);

	if (!config)
		return false;
	pin_info = dal_gpio_get_generic_pin_info(gpio_service, GPIO_ID_GENERIC, 0);

	if (pin_info.mask == 0xFFFFFFFF || pin_info.offset == 0xFFFFFFFF) {
		kfree(config);
		return false;
	} else {
		generic = dal_gpio_service_create_generic_mux(
			gpio_service,
			pin_info.offset,
			pin_info.mask);
	}

	if (!generic) {
		kfree(config);
		return false;
	}

	gpio_result = dal_gpio_open(generic, GPIO_MODE_OUTPUT);

	config->enable_output_from_mux = enable;
	config->mux_select = GPIO_SIGNAL_SOURCE_PASS_THROUGH_STEREO_SYNC;

	if (gpio_result == GPIO_RESULT_OK)
		gpio_result = dal_mux_setup_config(generic, config);

	if (gpio_result == GPIO_RESULT_OK) {
		dal_gpio_close(generic);
		dal_gpio_destroy_generic_mux(&generic);
		kfree(config);
		return true;
	} else {
		dal_gpio_close(generic);
		dal_gpio_destroy_generic_mux(&generic);
		kfree(config);
		return false;
	}
}

static bool is_surface_in_context(
		const struct dc_state *context,
		const struct dc_plane_state *plane_state)
{
	int j;

	for (j = 0; j < MAX_PIPES; j++) {
		const struct pipe_ctx *pipe_ctx = &context->res_ctx.pipe_ctx[j];

		if (plane_state == pipe_ctx->plane_state) {
			return true;
		}
	}

	return false;
}

static enum surface_update_type get_plane_info_update_type(const struct dc_surface_update *u)
{
	union surface_update_flags *update_flags = &u->surface->update_flags;
	enum surface_update_type update_type = UPDATE_TYPE_FAST;

	if (!u->plane_info)
		return UPDATE_TYPE_FAST;

	if (u->plane_info->color_space != u->surface->color_space) {
		update_flags->bits.color_space_change = 1;
		elevate_update_type(&update_type, UPDATE_TYPE_MED);
	}

	if (u->plane_info->horizontal_mirror != u->surface->horizontal_mirror) {
		update_flags->bits.horizontal_mirror_change = 1;
		elevate_update_type(&update_type, UPDATE_TYPE_MED);
	}

	if (u->plane_info->rotation != u->surface->rotation) {
		update_flags->bits.rotation_change = 1;
		elevate_update_type(&update_type, UPDATE_TYPE_FULL);
	}

	if (u->plane_info->format != u->surface->format) {
		update_flags->bits.pixel_format_change = 1;
		elevate_update_type(&update_type, UPDATE_TYPE_FULL);
	}

	if (u->plane_info->stereo_format != u->surface->stereo_format) {
		update_flags->bits.stereo_format_change = 1;
		elevate_update_type(&update_type, UPDATE_TYPE_FULL);
	}

	if (u->plane_info->per_pixel_alpha != u->surface->per_pixel_alpha) {
		update_flags->bits.per_pixel_alpha_change = 1;
		elevate_update_type(&update_type, UPDATE_TYPE_MED);
	}

	if (u->plane_info->global_alpha_value != u->surface->global_alpha_value) {
		update_flags->bits.global_alpha_change = 1;
		elevate_update_type(&update_type, UPDATE_TYPE_MED);
	}

	if (u->plane_info->dcc.enable != u->surface->dcc.enable
			|| u->plane_info->dcc.independent_64b_blks != u->surface->dcc.independent_64b_blks
			|| u->plane_info->dcc.meta_pitch != u->surface->dcc.meta_pitch) {
		update_flags->bits.dcc_change = 1;
		elevate_update_type(&update_type, UPDATE_TYPE_MED);
	}

	if (resource_pixel_format_to_bpp(u->plane_info->format) !=
			resource_pixel_format_to_bpp(u->surface->format)) {
		/* different bytes per element will require full bandwidth
		 * and DML calculation
		 */
		update_flags->bits.bpp_change = 1;
		elevate_update_type(&update_type, UPDATE_TYPE_FULL);
	}

	if (u->plane_info->plane_size.surface_pitch != u->surface->plane_size.surface_pitch
			|| u->plane_info->plane_size.chroma_pitch != u->surface->plane_size.chroma_pitch) {
		update_flags->bits.plane_size_change = 1;
		elevate_update_type(&update_type, UPDATE_TYPE_MED);
	}


	if (memcmp(&u->plane_info->tiling_info, &u->surface->tiling_info,
			sizeof(union dc_tiling_info)) != 0) {
		update_flags->bits.swizzle_change = 1;
		elevate_update_type(&update_type, UPDATE_TYPE_MED);

		/* todo: below are HW dependent, we should add a hook to
		 * DCE/N resource and validated there.
		 */
		if (u->plane_info->tiling_info.gfx9.swizzle != DC_SW_LINEAR) {
			/* swizzled mode requires RQ to be setup properly,
			 * thus need to run DML to calculate RQ settings
			 */
			update_flags->bits.bandwidth_change = 1;
			elevate_update_type(&update_type, UPDATE_TYPE_FULL);
		}
	}

	/* This should be UPDATE_TYPE_FAST if nothing has changed. */
	return update_type;
}

static enum surface_update_type get_scaling_info_update_type(
		const struct dc_surface_update *u)
{
	union surface_update_flags *update_flags = &u->surface->update_flags;

	if (!u->scaling_info)
		return UPDATE_TYPE_FAST;

	if (u->scaling_info->clip_rect.width != u->surface->clip_rect.width
			|| u->scaling_info->clip_rect.height != u->surface->clip_rect.height
			|| u->scaling_info->dst_rect.width != u->surface->dst_rect.width
			|| u->scaling_info->dst_rect.height != u->surface->dst_rect.height
			|| u->scaling_info->scaling_quality.integer_scaling !=
				u->surface->scaling_quality.integer_scaling
			) {
		update_flags->bits.scaling_change = 1;

		if ((u->scaling_info->dst_rect.width < u->surface->dst_rect.width
			|| u->scaling_info->dst_rect.height < u->surface->dst_rect.height)
				&& (u->scaling_info->dst_rect.width < u->surface->src_rect.width
					|| u->scaling_info->dst_rect.height < u->surface->src_rect.height))
			/* Making dst rect smaller requires a bandwidth change */
			update_flags->bits.bandwidth_change = 1;
	}

	if (u->scaling_info->src_rect.width != u->surface->src_rect.width
		|| u->scaling_info->src_rect.height != u->surface->src_rect.height) {

		update_flags->bits.scaling_change = 1;
		if (u->scaling_info->src_rect.width > u->surface->src_rect.width
				|| u->scaling_info->src_rect.height > u->surface->src_rect.height)
			/* Making src rect bigger requires a bandwidth change */
			update_flags->bits.clock_change = 1;
	}

	if (u->scaling_info->src_rect.x != u->surface->src_rect.x
			|| u->scaling_info->src_rect.y != u->surface->src_rect.y
			|| u->scaling_info->clip_rect.x != u->surface->clip_rect.x
			|| u->scaling_info->clip_rect.y != u->surface->clip_rect.y
			|| u->scaling_info->dst_rect.x != u->surface->dst_rect.x
			|| u->scaling_info->dst_rect.y != u->surface->dst_rect.y)
		update_flags->bits.position_change = 1;

	if (update_flags->bits.clock_change
			|| update_flags->bits.bandwidth_change
			|| update_flags->bits.scaling_change)
		return UPDATE_TYPE_FULL;

	if (update_flags->bits.position_change)
		return UPDATE_TYPE_MED;

	return UPDATE_TYPE_FAST;
}

static enum surface_update_type det_surface_update(const struct dc *dc,
		const struct dc_surface_update *u)
{
	const struct dc_state *context = dc->current_state;
	enum surface_update_type type;
	enum surface_update_type overall_type = UPDATE_TYPE_FAST;
	union surface_update_flags *update_flags = &u->surface->update_flags;

	if (u->flip_addr)
		update_flags->bits.addr_update = 1;

	if (!is_surface_in_context(context, u->surface) || u->surface->force_full_update) {
		update_flags->raw = 0xFFFFFFFF;
		return UPDATE_TYPE_FULL;
	}

	update_flags->raw = 0; // Reset all flags

	type = get_plane_info_update_type(u);
	elevate_update_type(&overall_type, type);

	type = get_scaling_info_update_type(u);
	elevate_update_type(&overall_type, type);

	if (u->flip_addr)
		update_flags->bits.addr_update = 1;

	if (u->in_transfer_func)
		update_flags->bits.in_transfer_func_change = 1;

	if (u->input_csc_color_matrix)
		update_flags->bits.input_csc_change = 1;

	if (u->coeff_reduction_factor)
		update_flags->bits.coeff_reduction_change = 1;

	if (u->gamut_remap_matrix)
		update_flags->bits.gamut_remap_change = 1;

	if (u->gamma) {
		enum surface_pixel_format format = SURFACE_PIXEL_FORMAT_GRPH_BEGIN;

		if (u->plane_info)
			format = u->plane_info->format;
		else if (u->surface)
			format = u->surface->format;

		if (dce_use_lut(format))
			update_flags->bits.gamma_change = 1;
	}

	if (u->hdr_mult.value)
		if (u->hdr_mult.value != u->surface->hdr_mult.value) {
			update_flags->bits.hdr_mult = 1;
			elevate_update_type(&overall_type, UPDATE_TYPE_MED);
		}

	if (update_flags->bits.in_transfer_func_change) {
		type = UPDATE_TYPE_MED;
		elevate_update_type(&overall_type, type);
	}

	if (update_flags->bits.input_csc_change
			|| update_flags->bits.coeff_reduction_change
			|| update_flags->bits.gamma_change
			|| update_flags->bits.gamut_remap_change) {
		type = UPDATE_TYPE_FULL;
		elevate_update_type(&overall_type, type);
	}

	return overall_type;
}

static enum surface_update_type check_update_surfaces_for_stream(
		struct dc *dc,
		struct dc_surface_update *updates,
		int surface_count,
		struct dc_stream_update *stream_update,
		const struct dc_stream_status *stream_status)
{
	int i;
	enum surface_update_type overall_type = UPDATE_TYPE_FAST;

#if defined(CONFIG_DRM_AMD_DC_DCN3_0)
	if (dc->idle_optimizations_allowed)
		overall_type = UPDATE_TYPE_FULL;

#endif
	if (stream_status == NULL || stream_status->plane_count != surface_count)
		overall_type = UPDATE_TYPE_FULL;

	/* some stream updates require passive update */
	if (stream_update) {
		union stream_update_flags *su_flags = &stream_update->stream->update_flags;

		if ((stream_update->src.height != 0 && stream_update->src.width != 0) ||
			(stream_update->dst.height != 0 && stream_update->dst.width != 0) ||
			stream_update->integer_scaling_update)
			su_flags->bits.scaling = 1;

		if (stream_update->out_transfer_func)
			su_flags->bits.out_tf = 1;

		if (stream_update->abm_level)
			su_flags->bits.abm_level = 1;

		if (stream_update->dpms_off)
			su_flags->bits.dpms_off = 1;

		if (stream_update->gamut_remap)
			su_flags->bits.gamut_remap = 1;

		if (stream_update->wb_update)
			su_flags->bits.wb_update = 1;

		if (stream_update->dsc_config)
			su_flags->bits.dsc_changed = 1;

		if (su_flags->raw != 0)
			overall_type = UPDATE_TYPE_FULL;

		if (stream_update->output_csc_transform || stream_update->output_color_space)
			su_flags->bits.out_csc = 1;
	}

	for (i = 0 ; i < surface_count; i++) {
		enum surface_update_type type =
				det_surface_update(dc, &updates[i]);

		elevate_update_type(&overall_type, type);
	}

	return overall_type;
}

/**
 * dc_check_update_surfaces_for_stream() - Determine update type (fast, med, or full)
 *
 * See :c:type:`enum surface_update_type <surface_update_type>` for explanation of update types
 */
enum surface_update_type dc_check_update_surfaces_for_stream(
		struct dc *dc,
		struct dc_surface_update *updates,
		int surface_count,
		struct dc_stream_update *stream_update,
		const struct dc_stream_status *stream_status)
{
	int i;
	enum surface_update_type type;

	if (stream_update)
		stream_update->stream->update_flags.raw = 0;
	for (i = 0; i < surface_count; i++)
		updates[i].surface->update_flags.raw = 0;

	type = check_update_surfaces_for_stream(dc, updates, surface_count, stream_update, stream_status);
	if (type == UPDATE_TYPE_FULL) {
		if (stream_update) {
			uint32_t dsc_changed = stream_update->stream->update_flags.bits.dsc_changed;
			stream_update->stream->update_flags.raw = 0xFFFFFFFF;
			stream_update->stream->update_flags.bits.dsc_changed = dsc_changed;
		}
		for (i = 0; i < surface_count; i++)
			updates[i].surface->update_flags.raw = 0xFFFFFFFF;
	}

	if (type == UPDATE_TYPE_FAST) {
		// If there's an available clock comparator, we use that.
		if (dc->clk_mgr->funcs->are_clock_states_equal) {
			if (!dc->clk_mgr->funcs->are_clock_states_equal(&dc->clk_mgr->clks, &dc->current_state->bw_ctx.bw.dcn.clk))
				dc->optimized_required = true;
		// Else we fallback to mem compare.
		} else if (memcmp(&dc->current_state->bw_ctx.bw.dcn.clk, &dc->clk_mgr->clks, offsetof(struct dc_clocks, prev_p_state_change_support)) != 0) {
			dc->optimized_required = true;
		}

		dc->optimized_required |= dc->wm_optimized_required;
	}

	return type;
}

static struct dc_stream_status *stream_get_status(
	struct dc_state *ctx,
	struct dc_stream_state *stream)
{
	uint8_t i;

	for (i = 0; i < ctx->stream_count; i++) {
		if (stream == ctx->streams[i]) {
			return &ctx->stream_status[i];
		}
	}

	return NULL;
}

static const enum surface_update_type update_surface_trace_level = UPDATE_TYPE_FULL;

static void copy_surface_update_to_plane(
		struct dc_plane_state *surface,
		struct dc_surface_update *srf_update)
{
	if (srf_update->flip_addr) {
		surface->address = srf_update->flip_addr->address;
		surface->flip_immediate =
			srf_update->flip_addr->flip_immediate;
		surface->time.time_elapsed_in_us[surface->time.index] =
			srf_update->flip_addr->flip_timestamp_in_us -
				surface->time.prev_update_time_in_us;
		surface->time.prev_update_time_in_us =
			srf_update->flip_addr->flip_timestamp_in_us;
		surface->time.index++;
		if (surface->time.index >= DC_PLANE_UPDATE_TIMES_MAX)
			surface->time.index = 0;

		surface->triplebuffer_flips = srf_update->flip_addr->triplebuffer_flips;
	}

	if (srf_update->scaling_info) {
		surface->scaling_quality =
				srf_update->scaling_info->scaling_quality;
		surface->dst_rect =
				srf_update->scaling_info->dst_rect;
		surface->src_rect =
				srf_update->scaling_info->src_rect;
		surface->clip_rect =
				srf_update->scaling_info->clip_rect;
	}

	if (srf_update->plane_info) {
		surface->color_space =
				srf_update->plane_info->color_space;
		surface->format =
				srf_update->plane_info->format;
		surface->plane_size =
				srf_update->plane_info->plane_size;
		surface->rotation =
				srf_update->plane_info->rotation;
		surface->horizontal_mirror =
				srf_update->plane_info->horizontal_mirror;
		surface->stereo_format =
				srf_update->plane_info->stereo_format;
		surface->tiling_info =
				srf_update->plane_info->tiling_info;
		surface->visible =
				srf_update->plane_info->visible;
		surface->per_pixel_alpha =
				srf_update->plane_info->per_pixel_alpha;
		surface->global_alpha =
				srf_update->plane_info->global_alpha;
		surface->global_alpha_value =
				srf_update->plane_info->global_alpha_value;
		surface->dcc =
				srf_update->plane_info->dcc;
		surface->layer_index =
				srf_update->plane_info->layer_index;
	}

	if (srf_update->gamma &&
			(surface->gamma_correction !=
					srf_update->gamma)) {
		memcpy(&surface->gamma_correction->entries,
			&srf_update->gamma->entries,
			sizeof(struct dc_gamma_entries));
		surface->gamma_correction->is_identity =
			srf_update->gamma->is_identity;
		surface->gamma_correction->num_entries =
			srf_update->gamma->num_entries;
		surface->gamma_correction->type =
			srf_update->gamma->type;
	}

	if (srf_update->in_transfer_func &&
			(surface->in_transfer_func !=
				srf_update->in_transfer_func)) {
		surface->in_transfer_func->sdr_ref_white_level =
			srf_update->in_transfer_func->sdr_ref_white_level;
		surface->in_transfer_func->tf =
			srf_update->in_transfer_func->tf;
		surface->in_transfer_func->type =
			srf_update->in_transfer_func->type;
		memcpy(&surface->in_transfer_func->tf_pts,
			&srf_update->in_transfer_func->tf_pts,
			sizeof(struct dc_transfer_func_distributed_points));
	}

	if (srf_update->func_shaper &&
			(surface->in_shaper_func !=
			srf_update->func_shaper))
		memcpy(surface->in_shaper_func, srf_update->func_shaper,
		sizeof(*surface->in_shaper_func));

	if (srf_update->lut3d_func &&
			(surface->lut3d_func !=
			srf_update->lut3d_func))
		memcpy(surface->lut3d_func, srf_update->lut3d_func,
		sizeof(*surface->lut3d_func));

	if (srf_update->hdr_mult.value)
		surface->hdr_mult =
				srf_update->hdr_mult;

	if (srf_update->blend_tf &&
			(surface->blend_tf !=
			srf_update->blend_tf))
		memcpy(surface->blend_tf, srf_update->blend_tf,
		sizeof(*surface->blend_tf));

	if (srf_update->input_csc_color_matrix)
		surface->input_csc_color_matrix =
			*srf_update->input_csc_color_matrix;

	if (srf_update->coeff_reduction_factor)
		surface->coeff_reduction_factor =
			*srf_update->coeff_reduction_factor;

	if (srf_update->gamut_remap_matrix)
		surface->gamut_remap_matrix =
			*srf_update->gamut_remap_matrix;
}

static void copy_stream_update_to_stream(struct dc *dc,
					 struct dc_state *context,
					 struct dc_stream_state *stream,
					 struct dc_stream_update *update)
{
	struct dc_context *dc_ctx = dc->ctx;

	if (update == NULL || stream == NULL)
		return;

	if (update->src.height && update->src.width)
		stream->src = update->src;

	if (update->dst.height && update->dst.width)
		stream->dst = update->dst;

	if (update->out_transfer_func &&
	    stream->out_transfer_func != update->out_transfer_func) {
		stream->out_transfer_func->sdr_ref_white_level =
			update->out_transfer_func->sdr_ref_white_level;
		stream->out_transfer_func->tf = update->out_transfer_func->tf;
		stream->out_transfer_func->type =
			update->out_transfer_func->type;
		memcpy(&stream->out_transfer_func->tf_pts,
		       &update->out_transfer_func->tf_pts,
		       sizeof(struct dc_transfer_func_distributed_points));
	}

	if (update->hdr_static_metadata)
		stream->hdr_static_metadata = *update->hdr_static_metadata;

	if (update->abm_level)
		stream->abm_level = *update->abm_level;

	if (update->periodic_interrupt0)
		stream->periodic_interrupt0 = *update->periodic_interrupt0;

	if (update->periodic_interrupt1)
		stream->periodic_interrupt1 = *update->periodic_interrupt1;

	if (update->gamut_remap)
		stream->gamut_remap_matrix = *update->gamut_remap;

	/* Note: this being updated after mode set is currently not a use case
	 * however if it arises OCSC would need to be reprogrammed at the
	 * minimum
	 */
	if (update->output_color_space)
		stream->output_color_space = *update->output_color_space;

	if (update->output_csc_transform)
		stream->csc_color_matrix = *update->output_csc_transform;

	if (update->vrr_infopacket)
		stream->vrr_infopacket = *update->vrr_infopacket;

	if (update->dpms_off)
		stream->dpms_off = *update->dpms_off;

	if (update->vsc_infopacket)
		stream->vsc_infopacket = *update->vsc_infopacket;

	if (update->vsp_infopacket)
		stream->vsp_infopacket = *update->vsp_infopacket;

	if (update->dither_option)
		stream->dither_option = *update->dither_option;
	/* update current stream with writeback info */
	if (update->wb_update) {
		int i;

		stream->num_wb_info = update->wb_update->num_wb_info;
		ASSERT(stream->num_wb_info <= MAX_DWB_PIPES);
		for (i = 0; i < stream->num_wb_info; i++)
			stream->writeback_info[i] =
				update->wb_update->writeback_info[i];
	}
	if (update->dsc_config) {
		struct dc_dsc_config old_dsc_cfg = stream->timing.dsc_cfg;
		uint32_t old_dsc_enabled = stream->timing.flags.DSC;
		uint32_t enable_dsc = (update->dsc_config->num_slices_h != 0 &&
				       update->dsc_config->num_slices_v != 0);

		/* Use temporarry context for validating new DSC config */
		struct dc_state *dsc_validate_context = dc_create_state(dc);

		if (dsc_validate_context) {
			dc_resource_state_copy_construct(dc->current_state, dsc_validate_context);

			stream->timing.dsc_cfg = *update->dsc_config;
			stream->timing.flags.DSC = enable_dsc;
			if (!dc->res_pool->funcs->validate_bandwidth(dc, dsc_validate_context, true)) {
				stream->timing.dsc_cfg = old_dsc_cfg;
				stream->timing.flags.DSC = old_dsc_enabled;
				update->dsc_config = NULL;
			}

			dc_release_state(dsc_validate_context);
		} else {
			DC_ERROR("Failed to allocate new validate context for DSC change\n");
			update->dsc_config = NULL;
		}
	}
}

static void commit_planes_do_stream_update(struct dc *dc,
		struct dc_stream_state *stream,
		struct dc_stream_update *stream_update,
		enum surface_update_type update_type,
		struct dc_state *context)
{
	int j;
	bool should_program_abm;

	// Stream updates
	for (j = 0; j < dc->res_pool->pipe_count; j++) {
		struct pipe_ctx *pipe_ctx = &context->res_ctx.pipe_ctx[j];

		if (!pipe_ctx->top_pipe &&  !pipe_ctx->prev_odm_pipe && pipe_ctx->stream == stream) {

			if (stream_update->periodic_interrupt0 &&
					dc->hwss.setup_periodic_interrupt)
				dc->hwss.setup_periodic_interrupt(dc, pipe_ctx, VLINE0);

			if (stream_update->periodic_interrupt1 &&
					dc->hwss.setup_periodic_interrupt)
				dc->hwss.setup_periodic_interrupt(dc, pipe_ctx, VLINE1);

			if ((stream_update->hdr_static_metadata && !stream->use_dynamic_meta) ||
					stream_update->vrr_infopacket ||
					stream_update->vsc_infopacket ||
					stream_update->vsp_infopacket) {
				resource_build_info_frame(pipe_ctx);
				dc->hwss.update_info_frame(pipe_ctx);
			}

			if (stream_update->hdr_static_metadata &&
					stream->use_dynamic_meta &&
					dc->hwss.set_dmdata_attributes &&
					pipe_ctx->stream->dmdata_address.quad_part != 0)
				dc->hwss.set_dmdata_attributes(pipe_ctx);

			if (stream_update->gamut_remap)
				dc_stream_set_gamut_remap(dc, stream);

			if (stream_update->output_csc_transform)
				dc_stream_program_csc_matrix(dc, stream);

			if (stream_update->dither_option) {
				struct pipe_ctx *odm_pipe = pipe_ctx->next_odm_pipe;
				resource_build_bit_depth_reduction_params(pipe_ctx->stream,
									&pipe_ctx->stream->bit_depth_params);
				pipe_ctx->stream_res.opp->funcs->opp_program_fmt(pipe_ctx->stream_res.opp,
						&stream->bit_depth_params,
						&stream->clamping);
				while (odm_pipe) {
					odm_pipe->stream_res.opp->funcs->opp_program_fmt(odm_pipe->stream_res.opp,
							&stream->bit_depth_params,
							&stream->clamping);
					odm_pipe = odm_pipe->next_odm_pipe;
				}
			}

			/* Full fe update*/
			if (update_type == UPDATE_TYPE_FAST)
				continue;

			if (stream_update->dsc_config)
				dp_update_dsc_config(pipe_ctx);

			if (stream_update->dpms_off) {
				if (*stream_update->dpms_off) {
					core_link_disable_stream(pipe_ctx);
					/* for dpms, keep acquired resources*/
					if (pipe_ctx->stream_res.audio && !dc->debug.az_endpoint_mute_only)
						pipe_ctx->stream_res.audio->funcs->az_disable(pipe_ctx->stream_res.audio);

					dc->hwss.optimize_bandwidth(dc, dc->current_state);
				} else {
					if (dc->optimize_seamless_boot_streams == 0)
						dc->hwss.prepare_bandwidth(dc, dc->current_state);

					core_link_enable_stream(dc->current_state, pipe_ctx);
				}
			}

			if (stream_update->abm_level && pipe_ctx->stream_res.abm) {
				should_program_abm = true;

				// if otg funcs defined check if blanked before programming
				if (pipe_ctx->stream_res.tg->funcs->is_blanked)
					if (pipe_ctx->stream_res.tg->funcs->is_blanked(pipe_ctx->stream_res.tg))
						should_program_abm = false;

				if (should_program_abm) {
					if (*stream_update->abm_level == ABM_LEVEL_IMMEDIATE_DISABLE) {
						dc->hwss.set_abm_immediate_disable(pipe_ctx);
					} else {
						pipe_ctx->stream_res.abm->funcs->set_abm_level(
							pipe_ctx->stream_res.abm, stream->abm_level);
					}
				}
			}
		}
	}
}

static void commit_planes_for_stream(struct dc *dc,
		struct dc_surface_update *srf_updates,
		int surface_count,
		struct dc_stream_state *stream,
		struct dc_stream_update *stream_update,
		enum surface_update_type update_type,
		struct dc_state *context)
{
	bool mpcc_disconnected = false;
	int i, j;
	struct pipe_ctx *top_pipe_to_program = NULL;

	if (dc->optimize_seamless_boot_streams > 0 && surface_count > 0) {
		/* Optimize seamless boot flag keeps clocks and watermarks high until
		 * first flip. After first flip, optimization is required to lower
		 * bandwidth. Important to note that it is expected UEFI will
		 * only light up a single display on POST, therefore we only expect
		 * one stream with seamless boot flag set.
		 */
		if (stream->apply_seamless_boot_optimization) {
			stream->apply_seamless_boot_optimization = false;
			dc->optimize_seamless_boot_streams--;

			if (dc->optimize_seamless_boot_streams == 0)
				dc->optimized_required = true;
		}
	}

	if (update_type == UPDATE_TYPE_FULL) {
#if defined(CONFIG_DRM_AMD_DC_DCN3_0)
		dc_allow_idle_optimizations(dc, false);

#endif
		if (dc->optimize_seamless_boot_streams == 0)
			dc->hwss.prepare_bandwidth(dc, context);

		context_clock_trace(dc, context);
	}

	if (update_type != UPDATE_TYPE_FAST && dc->hwss.interdependent_update_lock &&
		dc->hwss.disconnect_pipes && dc->hwss.wait_for_pending_cleared){
		dc->hwss.interdependent_update_lock(dc, context, true);
		mpcc_disconnected = dc->hwss.disconnect_pipes(dc, context);
		dc->hwss.interdependent_update_lock(dc, context, false);
		if (mpcc_disconnected)
			dc->hwss.wait_for_pending_cleared(dc, context);
	}

	for (j = 0; j < dc->res_pool->pipe_count; j++) {
		struct pipe_ctx *pipe_ctx = &context->res_ctx.pipe_ctx[j];

		if (!pipe_ctx->top_pipe &&
			!pipe_ctx->prev_odm_pipe &&
			pipe_ctx->stream &&
			pipe_ctx->stream == stream) {
			top_pipe_to_program = pipe_ctx;
		}
	}

	if ((update_type != UPDATE_TYPE_FAST) && stream->update_flags.bits.dsc_changed)
		if (top_pipe_to_program->stream_res.tg->funcs->lock_doublebuffer_enable) {
			if (should_use_dmub_lock(stream->link)) {
				union dmub_hw_lock_flags hw_locks = { 0 };
				struct dmub_hw_lock_inst_flags inst_flags = { 0 };

				hw_locks.bits.lock_dig = 1;
				inst_flags.dig_inst = top_pipe_to_program->stream_res.tg->inst;

				dmub_hw_lock_mgr_cmd(dc->ctx->dmub_srv,
							true,
							&hw_locks,
							&inst_flags);
			} else
				top_pipe_to_program->stream_res.tg->funcs->lock_doublebuffer_enable(
						top_pipe_to_program->stream_res.tg);
		}

	if ((update_type != UPDATE_TYPE_FAST) && dc->hwss.interdependent_update_lock)
		dc->hwss.interdependent_update_lock(dc, context, true);
	else
		/* Lock the top pipe while updating plane addrs, since freesync requires
		 *  plane addr update event triggers to be synchronized.
		 *  top_pipe_to_program is expected to never be NULL
		 */
		dc->hwss.pipe_control_lock(dc, top_pipe_to_program, true);


	// Stream updates
	if (stream_update)
		commit_planes_do_stream_update(dc, stream, stream_update, update_type, context);

	if (surface_count == 0) {
		/*
		 * In case of turning off screen, no need to program front end a second time.
		 * just return after program blank.
		 */
		if (dc->hwss.apply_ctx_for_surface)
			dc->hwss.apply_ctx_for_surface(dc, stream, 0, context);
		if (dc->hwss.program_front_end_for_ctx)
			dc->hwss.program_front_end_for_ctx(dc, context);

		if ((update_type != UPDATE_TYPE_FAST) && dc->hwss.interdependent_update_lock)
			dc->hwss.interdependent_update_lock(dc, context, false);
		else
			dc->hwss.pipe_control_lock(dc, top_pipe_to_program, false);

		dc->hwss.post_unlock_program_front_end(dc, context);
		return;
	}

	if (!IS_DIAG_DC(dc->ctx->dce_environment)) {
		for (i = 0; i < surface_count; i++) {
			struct dc_plane_state *plane_state = srf_updates[i].surface;
			/*set logical flag for lock/unlock use*/
			for (j = 0; j < dc->res_pool->pipe_count; j++) {
				struct pipe_ctx *pipe_ctx = &context->res_ctx.pipe_ctx[j];
				if (!pipe_ctx->plane_state)
					continue;
				if (pipe_ctx->plane_state != plane_state)
					continue;
				plane_state->triplebuffer_flips = false;
				if (update_type == UPDATE_TYPE_FAST &&
					dc->hwss.program_triplebuffer != NULL &&
					!plane_state->flip_immediate && dc->debug.enable_tri_buf) {
						/*triple buffer for VUpdate  only*/
						plane_state->triplebuffer_flips = true;
				}
			}
		}
	}

	// Update Type FULL, Surface updates
	for (j = 0; j < dc->res_pool->pipe_count; j++) {
		struct pipe_ctx *pipe_ctx = &context->res_ctx.pipe_ctx[j];

		if (!pipe_ctx->top_pipe &&
			!pipe_ctx->prev_odm_pipe &&
			pipe_ctx->stream &&
			pipe_ctx->stream == stream) {
			struct dc_stream_status *stream_status = NULL;

			if (!pipe_ctx->plane_state)
				continue;

			/* Full fe update*/
			if (update_type == UPDATE_TYPE_FAST)
				continue;

			ASSERT(!pipe_ctx->plane_state->triplebuffer_flips);

			if (dc->hwss.program_triplebuffer != NULL && dc->debug.enable_tri_buf) {
				/*turn off triple buffer for full update*/
				dc->hwss.program_triplebuffer(
					dc, pipe_ctx, pipe_ctx->plane_state->triplebuffer_flips);
			}
			stream_status =
				stream_get_status(context, pipe_ctx->stream);

			if (dc->hwss.apply_ctx_for_surface)
				dc->hwss.apply_ctx_for_surface(
					dc, pipe_ctx->stream, stream_status->plane_count, context);
		}
	}
	if (dc->hwss.program_front_end_for_ctx && update_type != UPDATE_TYPE_FAST) {
		dc->hwss.program_front_end_for_ctx(dc, context);
#ifdef CONFIG_DRM_AMD_DC_DCN
		if (dc->debug.validate_dml_output) {
			for (i = 0; i < dc->res_pool->pipe_count; i++) {
				struct pipe_ctx cur_pipe = context->res_ctx.pipe_ctx[i];
				if (cur_pipe.stream == NULL)
					continue;

				cur_pipe.plane_res.hubp->funcs->validate_dml_output(
						cur_pipe.plane_res.hubp, dc->ctx,
						&context->res_ctx.pipe_ctx[i].rq_regs,
						&context->res_ctx.pipe_ctx[i].dlg_regs,
						&context->res_ctx.pipe_ctx[i].ttu_regs);
			}
		}
#endif
	}

	// Update Type FAST, Surface updates
	if (update_type == UPDATE_TYPE_FAST) {
		if (dc->hwss.set_flip_control_gsl)
			for (i = 0; i < surface_count; i++) {
				struct dc_plane_state *plane_state = srf_updates[i].surface;

				for (j = 0; j < dc->res_pool->pipe_count; j++) {
					struct pipe_ctx *pipe_ctx = &context->res_ctx.pipe_ctx[j];

					if (pipe_ctx->stream != stream)
						continue;

					if (pipe_ctx->plane_state != plane_state)
						continue;

					// GSL has to be used for flip immediate
					dc->hwss.set_flip_control_gsl(pipe_ctx,
							plane_state->flip_immediate);
				}
			}
		/* Perform requested Updates */
		for (i = 0; i < surface_count; i++) {
			struct dc_plane_state *plane_state = srf_updates[i].surface;

			for (j = 0; j < dc->res_pool->pipe_count; j++) {
				struct pipe_ctx *pipe_ctx = &context->res_ctx.pipe_ctx[j];

				if (pipe_ctx->stream != stream)
					continue;

				if (pipe_ctx->plane_state != plane_state)
					continue;
				/*program triple buffer after lock based on flip type*/
				if (dc->hwss.program_triplebuffer != NULL && dc->debug.enable_tri_buf) {
					/*only enable triplebuffer for  fast_update*/
					dc->hwss.program_triplebuffer(
						dc, pipe_ctx, plane_state->triplebuffer_flips);
				}
				if (srf_updates[i].flip_addr)
					dc->hwss.update_plane_addr(dc, pipe_ctx);
			}
		}
	}

	if ((update_type != UPDATE_TYPE_FAST) && dc->hwss.interdependent_update_lock)
		dc->hwss.interdependent_update_lock(dc, context, false);
	else
		dc->hwss.pipe_control_lock(dc, top_pipe_to_program, false);

	if ((update_type != UPDATE_TYPE_FAST) && stream->update_flags.bits.dsc_changed)
		if (top_pipe_to_program->stream_res.tg->funcs->lock_doublebuffer_enable) {
			top_pipe_to_program->stream_res.tg->funcs->wait_for_state(
					top_pipe_to_program->stream_res.tg,
					CRTC_STATE_VACTIVE);
			top_pipe_to_program->stream_res.tg->funcs->wait_for_state(
					top_pipe_to_program->stream_res.tg,
					CRTC_STATE_VBLANK);
			top_pipe_to_program->stream_res.tg->funcs->wait_for_state(
					top_pipe_to_program->stream_res.tg,
					CRTC_STATE_VACTIVE);

			if (stream && should_use_dmub_lock(stream->link)) {
				union dmub_hw_lock_flags hw_locks = { 0 };
				struct dmub_hw_lock_inst_flags inst_flags = { 0 };

				hw_locks.bits.lock_dig = 1;
				inst_flags.dig_inst = top_pipe_to_program->stream_res.tg->inst;

				dmub_hw_lock_mgr_cmd(dc->ctx->dmub_srv,
							false,
							&hw_locks,
							&inst_flags);
			} else
				top_pipe_to_program->stream_res.tg->funcs->lock_doublebuffer_disable(
					top_pipe_to_program->stream_res.tg);
		}

	if (update_type != UPDATE_TYPE_FAST)
		dc->hwss.post_unlock_program_front_end(dc, context);

	// Fire manual trigger only when bottom plane is flipped
	for (j = 0; j < dc->res_pool->pipe_count; j++) {
		struct pipe_ctx *pipe_ctx = &context->res_ctx.pipe_ctx[j];

		if (pipe_ctx->bottom_pipe ||
				!pipe_ctx->stream ||
				pipe_ctx->stream != stream ||
				!pipe_ctx->plane_state->update_flags.bits.addr_update)
			continue;

		if (pipe_ctx->stream_res.tg->funcs->program_manual_trigger)
			pipe_ctx->stream_res.tg->funcs->program_manual_trigger(pipe_ctx->stream_res.tg);
	}
}

void dc_commit_updates_for_stream(struct dc *dc,
		struct dc_surface_update *srf_updates,
		int surface_count,
		struct dc_stream_state *stream,
		struct dc_stream_update *stream_update,
		struct dc_state *state)
{
	const struct dc_stream_status *stream_status;
	enum surface_update_type update_type;
	struct dc_state *context;
	struct dc_context *dc_ctx = dc->ctx;
	int i, j;

	stream_status = dc_stream_get_status(stream);
	context = dc->current_state;

	update_type = dc_check_update_surfaces_for_stream(
				dc, srf_updates, surface_count, stream_update, stream_status);

	if (update_type >= update_surface_trace_level)
		update_surface_trace(dc, srf_updates, surface_count);


	if (update_type >= UPDATE_TYPE_FULL) {

		/* initialize scratch memory for building context */
		context = dc_create_state(dc);
		if (context == NULL) {
			DC_ERROR("Failed to allocate new validate context!\n");
			return;
		}

		dc_resource_state_copy_construct(state, context);

		for (i = 0; i < dc->res_pool->pipe_count; i++) {
			struct pipe_ctx *new_pipe = &context->res_ctx.pipe_ctx[i];
			struct pipe_ctx *old_pipe = &dc->current_state->res_ctx.pipe_ctx[i];

			if (new_pipe->plane_state && new_pipe->plane_state != old_pipe->plane_state)
				new_pipe->plane_state->force_full_update = true;
		}
	}


	for (i = 0; i < surface_count; i++) {
		struct dc_plane_state *surface = srf_updates[i].surface;

		copy_surface_update_to_plane(surface, &srf_updates[i]);

		if (update_type >= UPDATE_TYPE_MED) {
			for (j = 0; j < dc->res_pool->pipe_count; j++) {
				struct pipe_ctx *pipe_ctx =
					&context->res_ctx.pipe_ctx[j];

				if (pipe_ctx->plane_state != surface)
					continue;

				resource_build_scaling_params(pipe_ctx);
			}
		}
	}

	copy_stream_update_to_stream(dc, context, stream, stream_update);

	if (update_type >= UPDATE_TYPE_FULL) {
		if (!dc->res_pool->funcs->validate_bandwidth(dc, context, false)) {
			DC_ERROR("Mode validation failed for stream update!\n");
			dc_release_state(context);
			return;
		}
	}

	commit_planes_for_stream(
				dc,
				srf_updates,
				surface_count,
				stream,
				stream_update,
				update_type,
				context);
	/*update current_State*/
	if (dc->current_state != context) {

		struct dc_state *old = dc->current_state;

		dc->current_state = context;
		dc_release_state(old);

		for (i = 0; i < dc->res_pool->pipe_count; i++) {
			struct pipe_ctx *pipe_ctx = &context->res_ctx.pipe_ctx[i];

			if (pipe_ctx->plane_state && pipe_ctx->stream == stream)
				pipe_ctx->plane_state->force_full_update = false;
		}
	}
	/*let's use current_state to update watermark etc*/
	if (update_type >= UPDATE_TYPE_FULL)
		dc_post_update_surfaces_to_stream(dc);

	return;

}

uint8_t dc_get_current_stream_count(struct dc *dc)
{
	return dc->current_state->stream_count;
}

struct dc_stream_state *dc_get_stream_at_index(struct dc *dc, uint8_t i)
{
	if (i < dc->current_state->stream_count)
		return dc->current_state->streams[i];
	return NULL;
}

enum dc_irq_source dc_interrupt_to_irq_source(
		struct dc *dc,
		uint32_t src_id,
		uint32_t ext_id)
{
	return dal_irq_service_to_irq_source(dc->res_pool->irqs, src_id, ext_id);
}

/**
 * dc_interrupt_set() - Enable/disable an AMD hw interrupt source
 */
bool dc_interrupt_set(struct dc *dc, enum dc_irq_source src, bool enable)
{

	if (dc == NULL)
		return false;

	return dal_irq_service_set(dc->res_pool->irqs, src, enable);
}

void dc_interrupt_ack(struct dc *dc, enum dc_irq_source src)
{
	dal_irq_service_ack(dc->res_pool->irqs, src);
}

void dc_power_down_on_boot(struct dc *dc)
{
	if (dc->ctx->dce_environment != DCE_ENV_VIRTUAL_HW &&
			dc->hwss.power_down_on_boot)
		dc->hwss.power_down_on_boot(dc);
}

void dc_set_power_state(
	struct dc *dc,
	enum dc_acpi_cm_power_state power_state)
{
	struct kref refcount;
	struct display_mode_lib *dml;

	switch (power_state) {
	case DC_ACPI_CM_POWER_STATE_D0:
		dc_resource_state_construct(dc, dc->current_state);

		if (dc->ctx->dmub_srv)
			dc_dmub_srv_wait_phy_init(dc->ctx->dmub_srv);

		dc->hwss.init_hw(dc);

		if (dc->hwss.init_sys_ctx != NULL &&
			dc->vm_pa_config.valid) {
			dc->hwss.init_sys_ctx(dc->hwseq, dc, &dc->vm_pa_config);
		}

		break;
	default:
		ASSERT(dc->current_state->stream_count == 0);
		/* Zero out the current context so that on resume we start with
		 * clean state, and dc hw programming optimizations will not
		 * cause any trouble.
		 */
		dml = kzalloc(sizeof(struct display_mode_lib),
				GFP_KERNEL);

		ASSERT(dml);
		if (!dml)
			return;

		/* Preserve refcount */
		refcount = dc->current_state->refcount;
		/* Preserve display mode lib */
		memcpy(dml, &dc->current_state->bw_ctx.dml, sizeof(struct display_mode_lib));

		dc_resource_state_destruct(dc->current_state);
		memset(dc->current_state, 0,
				sizeof(*dc->current_state));

		dc->current_state->refcount = refcount;
		dc->current_state->bw_ctx.dml = *dml;

		kfree(dml);

		break;
	}
}

void dc_resume(struct dc *dc)
{
	uint32_t i;

	for (i = 0; i < dc->link_count; i++)
		core_link_resume(dc->links[i]);
}

bool dc_is_dmcu_initialized(struct dc *dc)
{
	struct dmcu *dmcu = dc->res_pool->dmcu;

	if (dmcu)
		return dmcu->funcs->is_dmcu_initialized(dmcu);
	return false;
}

bool dc_submit_i2c(
		struct dc *dc,
		uint32_t link_index,
		struct i2c_command *cmd)
{

	struct dc_link *link = dc->links[link_index];
	struct ddc_service *ddc = link->ddc;
	return dce_i2c_submit_command(
		dc->res_pool,
		ddc->ddc_pin,
		cmd);
}

bool dc_submit_i2c_oem(
		struct dc *dc,
		struct i2c_command *cmd)
{
	struct ddc_service *ddc = dc->res_pool->oem_device;
	return dce_i2c_submit_command(
		dc->res_pool,
		ddc->ddc_pin,
		cmd);
}

static bool link_add_remote_sink_helper(struct dc_link *dc_link, struct dc_sink *sink)
{
	if (dc_link->sink_count >= MAX_SINKS_PER_LINK) {
		BREAK_TO_DEBUGGER();
		return false;
	}

	dc_sink_retain(sink);

	dc_link->remote_sinks[dc_link->sink_count] = sink;
	dc_link->sink_count++;

	return true;
}

/**
 * dc_link_add_remote_sink() - Create a sink and attach it to an existing link
 *
 * EDID length is in bytes
 */
struct dc_sink *dc_link_add_remote_sink(
		struct dc_link *link,
		const uint8_t *edid,
		int len,
		struct dc_sink_init_data *init_data)
{
	struct dc_sink *dc_sink;
	enum dc_edid_status edid_status;

	if (len > DC_MAX_EDID_BUFFER_SIZE) {
		dm_error("Max EDID buffer size breached!\n");
		return NULL;
	}

	if (!init_data) {
		BREAK_TO_DEBUGGER();
		return NULL;
	}

	if (!init_data->link) {
		BREAK_TO_DEBUGGER();
		return NULL;
	}

	dc_sink = dc_sink_create(init_data);

	if (!dc_sink)
		return NULL;

	memmove(dc_sink->dc_edid.raw_edid, edid, len);
	dc_sink->dc_edid.length = len;

	if (!link_add_remote_sink_helper(
			link,
			dc_sink))
		goto fail_add_sink;

	edid_status = dm_helpers_parse_edid_caps(
			link->ctx,
			&dc_sink->dc_edid,
			&dc_sink->edid_caps);

	/*
	 * Treat device as no EDID device if EDID
	 * parsing fails
	 */
	if (edid_status != EDID_OK) {
		dc_sink->dc_edid.length = 0;
		dm_error("Bad EDID, status%d!\n", edid_status);
	}

	return dc_sink;

fail_add_sink:
	dc_sink_release(dc_sink);
	return NULL;
}

/**
 * dc_link_remove_remote_sink() - Remove a remote sink from a dc_link
 *
 * Note that this just removes the struct dc_sink - it doesn't
 * program hardware or alter other members of dc_link
 */
void dc_link_remove_remote_sink(struct dc_link *link, struct dc_sink *sink)
{
	int i;

	if (!link->sink_count) {
		BREAK_TO_DEBUGGER();
		return;
	}

	for (i = 0; i < link->sink_count; i++) {
		if (link->remote_sinks[i] == sink) {
			dc_sink_release(sink);
			link->remote_sinks[i] = NULL;

			/* shrink array to remove empty place */
			while (i < link->sink_count - 1) {
				link->remote_sinks[i] = link->remote_sinks[i+1];
				i++;
			}
			link->remote_sinks[i] = NULL;
			link->sink_count--;
			return;
		}
	}
}

void get_clock_requirements_for_state(struct dc_state *state, struct AsicStateEx *info)
{
	info->displayClock				= (unsigned int)state->bw_ctx.bw.dcn.clk.dispclk_khz;
	info->engineClock				= (unsigned int)state->bw_ctx.bw.dcn.clk.dcfclk_khz;
	info->memoryClock				= (unsigned int)state->bw_ctx.bw.dcn.clk.dramclk_khz;
	info->maxSupportedDppClock		= (unsigned int)state->bw_ctx.bw.dcn.clk.max_supported_dppclk_khz;
	info->dppClock					= (unsigned int)state->bw_ctx.bw.dcn.clk.dppclk_khz;
	info->socClock					= (unsigned int)state->bw_ctx.bw.dcn.clk.socclk_khz;
	info->dcfClockDeepSleep			= (unsigned int)state->bw_ctx.bw.dcn.clk.dcfclk_deep_sleep_khz;
	info->fClock					= (unsigned int)state->bw_ctx.bw.dcn.clk.fclk_khz;
	info->phyClock					= (unsigned int)state->bw_ctx.bw.dcn.clk.phyclk_khz;
}
enum dc_status dc_set_clock(struct dc *dc, enum dc_clock_type clock_type, uint32_t clk_khz, uint32_t stepping)
{
	if (dc->hwss.set_clock)
		return dc->hwss.set_clock(dc, clock_type, clk_khz, stepping);
	return DC_ERROR_UNEXPECTED;
}
void dc_get_clock(struct dc *dc, enum dc_clock_type clock_type, struct dc_clock_config *clock_cfg)
{
	if (dc->hwss.get_clock)
		dc->hwss.get_clock(dc, clock_type, clock_cfg);
}

/* enable/disable eDP PSR without specify stream for eDP */
bool dc_set_psr_allow_active(struct dc *dc, bool enable)
{
	int i;

	for (i = 0; i < dc->current_state->stream_count ; i++) {
		struct dc_link *link;
		struct dc_stream_state *stream = dc->current_state->streams[i];

		link = stream->link;
		if (!link)
			continue;

		if (link->psr_settings.psr_feature_enabled) {
			if (enable && !link->psr_settings.psr_allow_active)
				return dc_link_set_psr_allow_active(link, true, false);
			else if (!enable && link->psr_settings.psr_allow_active)
<<<<<<< HEAD
				return dc_link_set_psr_allow_active(link, false, false);
=======
				return dc_link_set_psr_allow_active(link, false, true);
>>>>>>> 6ea6be77
		}
	}

	return true;
}

#if defined(CONFIG_DRM_AMD_DC_DCN3_0)

void dc_allow_idle_optimizations(struct dc *dc, bool allow)
{
	if (dc->debug.disable_idle_power_optimizations)
		return;

	if (allow == dc->idle_optimizations_allowed)
		return;

	if (dc->hwss.apply_idle_power_optimizations && dc->hwss.apply_idle_power_optimizations(dc, allow))
		dc->idle_optimizations_allowed = allow;
}

/*
 * blank all streams, and set min and max memory clock to
 * lowest and highest DPM level, respectively
 */
void dc_unlock_memory_clock_frequency(struct dc *dc)
{
	unsigned int i;

	for (i = 0; i < MAX_PIPES; i++)
		if (dc->current_state->res_ctx.pipe_ctx[i].plane_state)
			core_link_disable_stream(&dc->current_state->res_ctx.pipe_ctx[i]);

	dc->clk_mgr->funcs->set_hard_min_memclk(dc->clk_mgr, false);
	dc->clk_mgr->funcs->set_hard_max_memclk(dc->clk_mgr);
}

/*
 * set min memory clock to the min required for current mode,
 * max to maxDPM, and unblank streams
 */
void dc_lock_memory_clock_frequency(struct dc *dc)
{
	unsigned int i;

	dc->clk_mgr->funcs->get_memclk_states_from_smu(dc->clk_mgr);
	dc->clk_mgr->funcs->set_hard_min_memclk(dc->clk_mgr, true);
	dc->clk_mgr->funcs->set_hard_max_memclk(dc->clk_mgr);

	for (i = 0; i < MAX_PIPES; i++)
		if (dc->current_state->res_ctx.pipe_ctx[i].plane_state)
			core_link_enable_stream(dc->current_state, &dc->current_state->res_ctx.pipe_ctx[i]);
}

bool dc_is_plane_eligible_for_idle_optimizaitons(struct dc *dc,
						 struct dc_plane_state *plane)
{
	return false;
}
#endif<|MERGE_RESOLUTION|>--- conflicted
+++ resolved
@@ -1246,8 +1246,6 @@
 	}
 }
 
-<<<<<<< HEAD
-=======
 static uint8_t get_stream_mask(struct dc *dc, struct dc_state *context)
 {
 	int i;
@@ -1261,7 +1259,6 @@
 	return stream_mask;
 }
 
->>>>>>> 6ea6be77
 /*
  * Applies given context to HW and copy it into current context.
  * It's up to the user to release the src context afterwards.
@@ -2989,11 +2986,7 @@
 			if (enable && !link->psr_settings.psr_allow_active)
 				return dc_link_set_psr_allow_active(link, true, false);
 			else if (!enable && link->psr_settings.psr_allow_active)
-<<<<<<< HEAD
-				return dc_link_set_psr_allow_active(link, false, false);
-=======
 				return dc_link_set_psr_allow_active(link, false, true);
->>>>>>> 6ea6be77
 		}
 	}
 
