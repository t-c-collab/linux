/* Copyright 2021 Advanced Micro Devices, Inc. All rights reserved.
 *
 * Permission is hereby granted, free of charge, to any person obtaining a
 * copy of this software and associated documentation files (the "Software"),
 * to deal in the Software without restriction, including without limitation
 * the rights to use, copy, modify, merge, publish, distribute, sublicense,
 * and/or sell copies of the Software, and to permit persons to whom the
 * Software is furnished to do so, subject to the following conditions:
 *
 * The above copyright notice and this permission notice shall be included in
 * all copies or substantial portions of the Software.
 *
 * THE SOFTWARE IS PROVIDED "AS IS", WITHOUT WARRANTY OF ANY KIND, EXPRESS OR
 * IMPLIED, INCLUDING BUT NOT LIMITED TO THE WARRANTIES OF MERCHANTABILITY,
 * FITNESS FOR A PARTICULAR PURPOSE AND NONINFRINGEMENT.  IN NO EVENT SHALL
 * THE COPYRIGHT HOLDER(S) OR AUTHOR(S) BE LIABLE FOR ANY CLAIM, DAMAGES OR
 * OTHER LIABILITY, WHETHER IN AN ACTION OF CONTRACT, TORT OR OTHERWISE,
 * ARISING FROM, OUT OF OR IN CONNECTION WITH THE SOFTWARE OR THE USE OR
 * OTHER DEALINGS IN THE SOFTWARE.
 *
 * Authors: AMD
 *
 */

#include "link_enc_cfg.h"
#include "resource.h"
#include "link.h"

#define DC_LOGGER dc->ctx->logger

/* Check whether stream is supported by DIG link encoders. */
static bool is_dig_link_enc_stream(struct dc_stream_state *stream)
{
	bool is_dig_stream = false;
	struct link_encoder *link_enc = NULL;
	int i;

	/* Loop over created link encoder objects. */
	if (stream) {
		for (i = 0; i < stream->ctx->dc->res_pool->res_cap->num_dig_link_enc; i++) {
			link_enc = stream->ctx->dc->res_pool->link_encoders[i];

			/* Need to check link signal type rather than stream signal type which may not
			 * yet match.
			 */
			if (link_enc && ((uint32_t)stream->link->connector_signal & link_enc->output_signals)) {
				if (dc_is_dp_signal(stream->signal)) {
					/* DIGs do not support DP2.0 streams with 128b/132b encoding. */
					struct dc_link_settings link_settings = {0};

<<<<<<< HEAD
					link_decide_link_settings(stream, &link_settings);
=======
					stream->ctx->dc->link_srv->dp_decide_link_settings(stream, &link_settings);
>>>>>>> 82bbec18
					if ((link_settings.link_rate >= LINK_RATE_LOW) &&
							link_settings.link_rate <= LINK_RATE_HIGH3) {
						is_dig_stream = true;
						break;
					}
				} else {
					is_dig_stream = true;
					break;
				}
			}
		}
	}
	return is_dig_stream;
}

static struct link_enc_assignment get_assignment(struct dc *dc, int i)
{
	struct link_enc_assignment assignment;

	if (dc->current_state->res_ctx.link_enc_cfg_ctx.mode == LINK_ENC_CFG_TRANSIENT)
		assignment = dc->current_state->res_ctx.link_enc_cfg_ctx.transient_assignments[i];
	else /* LINK_ENC_CFG_STEADY */
		assignment = dc->current_state->res_ctx.link_enc_cfg_ctx.link_enc_assignments[i];

	return assignment;
}

/* Return stream using DIG link encoder resource. NULL if unused. */
static struct dc_stream_state *get_stream_using_link_enc(
		struct dc_state *state,
		enum engine_id eng_id)
{
	struct dc_stream_state *stream = NULL;
	int i;

	for (i = 0; i < state->stream_count; i++) {
		struct link_enc_assignment assignment = state->res_ctx.link_enc_cfg_ctx.link_enc_assignments[i];

		if ((assignment.valid == true) && (assignment.eng_id == eng_id)) {
			stream = state->streams[i];
			break;
		}
	}

	return stream;
}

static void remove_link_enc_assignment(
		struct dc_state *state,
		struct dc_stream_state *stream,
		enum engine_id eng_id)
{
	int eng_idx;
	int i;

	if (eng_id != ENGINE_ID_UNKNOWN) {
		eng_idx = eng_id - ENGINE_ID_DIGA;

		/* stream ptr of stream in dc_state used to update correct entry in
		 * link_enc_assignments table.
		 */
		for (i = 0; i < MAX_PIPES; i++) {
			struct link_enc_assignment assignment = state->res_ctx.link_enc_cfg_ctx.link_enc_assignments[i];

			if (assignment.valid && assignment.stream == stream) {
				state->res_ctx.link_enc_cfg_ctx.link_enc_assignments[i].valid = false;
				/* Only add link encoder back to availability pool if not being
				 * used by any other stream (i.e. removing SST stream or last MST stream).
				 */
				if (get_stream_using_link_enc(state, eng_id) == NULL)
					state->res_ctx.link_enc_cfg_ctx.link_enc_avail[eng_idx] = eng_id;

				stream->link_enc = NULL;
				state->res_ctx.link_enc_cfg_ctx.link_enc_assignments[i].eng_id = ENGINE_ID_UNKNOWN;
				state->res_ctx.link_enc_cfg_ctx.link_enc_assignments[i].stream = NULL;
				dc_stream_release(stream);
				break;
			}
		}
	}
}

static void add_link_enc_assignment(
		struct dc_state *state,
		struct dc_stream_state *stream,
		enum engine_id eng_id)
{
	int eng_idx;
	int i;

	if (eng_id != ENGINE_ID_UNKNOWN) {
		eng_idx = eng_id - ENGINE_ID_DIGA;

		/* stream ptr of stream in dc_state used to update correct entry in
		 * link_enc_assignments table.
		 */
		for (i = 0; i < state->stream_count; i++) {
			if (stream == state->streams[i]) {
				state->res_ctx.link_enc_cfg_ctx.link_enc_assignments[i] = (struct link_enc_assignment){
					.valid = true,
					.ep_id = (struct display_endpoint_id) {
						.link_id = stream->link->link_id,
						.ep_type = stream->link->ep_type},
					.eng_id = eng_id,
					.stream = stream};
				dc_stream_retain(stream);
				state->res_ctx.link_enc_cfg_ctx.link_enc_avail[eng_idx] = ENGINE_ID_UNKNOWN;
				stream->link_enc = stream->ctx->dc->res_pool->link_encoders[eng_idx];
				break;
			}
		}

		/* Attempted to add an encoder assignment for a stream not in dc_state. */
		ASSERT(i != state->stream_count);
	}
}

/* Return first available DIG link encoder. */
static enum engine_id find_first_avail_link_enc(
		const struct dc_context *ctx,
		const struct dc_state *state)
{
	enum engine_id eng_id = ENGINE_ID_UNKNOWN;
	int i;

	for (i = 0; i < ctx->dc->res_pool->res_cap->num_dig_link_enc; i++) {
		eng_id = state->res_ctx.link_enc_cfg_ctx.link_enc_avail[i];
		if (eng_id != ENGINE_ID_UNKNOWN)
			break;
	}

	return eng_id;
}

/* Check for availability of link encoder eng_id. */
static bool is_avail_link_enc(struct dc_state *state, enum engine_id eng_id, struct dc_stream_state *stream)
{
	bool is_avail = false;
	int eng_idx = eng_id - ENGINE_ID_DIGA;

	/* An encoder is available if it is still in the availability pool. */
	if (eng_id != ENGINE_ID_UNKNOWN && state->res_ctx.link_enc_cfg_ctx.link_enc_avail[eng_idx] != ENGINE_ID_UNKNOWN) {
		is_avail = true;
	} else {
		struct dc_stream_state *stream_assigned = NULL;

		/* MST streams share the same link and should share the same encoder.
		 * If a stream that has already been assigned a link encoder uses as the
		 * same link as the stream checking for availability, it is an MST stream
		 * and should use the same link encoder.
		 */
		stream_assigned = get_stream_using_link_enc(state, eng_id);
		if (stream_assigned && stream != stream_assigned && stream->link == stream_assigned->link)
			is_avail = true;
	}

	return is_avail;
}

/* Test for display_endpoint_id equality. */
static bool are_ep_ids_equal(struct display_endpoint_id *lhs, struct display_endpoint_id *rhs)
{
	bool are_equal = false;

	if (lhs->link_id.id == rhs->link_id.id &&
			lhs->link_id.enum_id == rhs->link_id.enum_id &&
			lhs->link_id.type == rhs->link_id.type &&
			lhs->ep_type == rhs->ep_type)
		are_equal = true;

	return are_equal;
}

static struct link_encoder *get_link_enc_used_by_link(
		struct dc_state *state,
		const struct dc_link *link)
{
	struct link_encoder *link_enc = NULL;
	struct display_endpoint_id ep_id;
	int i;

	ep_id = (struct display_endpoint_id) {
		.link_id = link->link_id,
		.ep_type = link->ep_type};

	for (i = 0; i < MAX_PIPES; i++) {
		struct link_enc_assignment assignment = state->res_ctx.link_enc_cfg_ctx.link_enc_assignments[i];

		if (assignment.valid == true && are_ep_ids_equal(&assignment.ep_id, &ep_id))
			link_enc = link->dc->res_pool->link_encoders[assignment.eng_id - ENGINE_ID_DIGA];
	}

	return link_enc;
}
/* Clear all link encoder assignments. */
static void clear_enc_assignments(const struct dc *dc, struct dc_state *state)
{
	int i;

	for (i = 0; i < MAX_PIPES; i++) {
		state->res_ctx.link_enc_cfg_ctx.link_enc_assignments[i].valid = false;
		state->res_ctx.link_enc_cfg_ctx.link_enc_assignments[i].eng_id = ENGINE_ID_UNKNOWN;
		if (state->res_ctx.link_enc_cfg_ctx.link_enc_assignments[i].stream != NULL) {
			dc_stream_release(state->res_ctx.link_enc_cfg_ctx.link_enc_assignments[i].stream);
			state->res_ctx.link_enc_cfg_ctx.link_enc_assignments[i].stream = NULL;
		}
	}

	for (i = 0; i < dc->res_pool->res_cap->num_dig_link_enc; i++) {
		if (dc->res_pool->link_encoders[i])
			state->res_ctx.link_enc_cfg_ctx.link_enc_avail[i] = (enum engine_id) i;
		else
			state->res_ctx.link_enc_cfg_ctx.link_enc_avail[i] = ENGINE_ID_UNKNOWN;
	}
}

void link_enc_cfg_init(
		const struct dc *dc,
		struct dc_state *state)
{
	clear_enc_assignments(dc, state);

	state->res_ctx.link_enc_cfg_ctx.mode = LINK_ENC_CFG_STEADY;
}

void link_enc_cfg_copy(const struct dc_state *src_ctx, struct dc_state *dst_ctx)
{
	memcpy(&dst_ctx->res_ctx.link_enc_cfg_ctx,
	       &src_ctx->res_ctx.link_enc_cfg_ctx,
	       sizeof(dst_ctx->res_ctx.link_enc_cfg_ctx));
}

void link_enc_cfg_link_encs_assign(
		struct dc *dc,
		struct dc_state *state,
		struct dc_stream_state *streams[],
		uint8_t stream_count)
{
	enum engine_id eng_id = ENGINE_ID_UNKNOWN;
	int i;
	int j;

	ASSERT(state->stream_count == stream_count);
	ASSERT(dc->current_state->res_ctx.link_enc_cfg_ctx.mode == LINK_ENC_CFG_STEADY);

	/* Release DIG link encoder resources before running assignment algorithm. */
	for (i = 0; i < dc->current_state->stream_count; i++)
		dc->res_pool->funcs->link_enc_unassign(state, dc->current_state->streams[i]);

	for (i = 0; i < MAX_PIPES; i++)
		ASSERT(state->res_ctx.link_enc_cfg_ctx.link_enc_assignments[i].valid == false);

	/* (a) Assign DIG link encoders to physical (unmappable) endpoints first. */
	for (i = 0; i < stream_count; i++) {
		struct dc_stream_state *stream = streams[i];

		/* skip it if the link is mappable endpoint. */
		if (stream->link->is_dig_mapping_flexible)
			continue;

		/* Skip stream if not supported by DIG link encoder. */
		if (!is_dig_link_enc_stream(stream))
			continue;

		/* Physical endpoints have a fixed mapping to DIG link encoders. */
		eng_id = stream->link->eng_id;
		add_link_enc_assignment(state, stream, eng_id);
	}

	/* (b) Retain previous assignments for mappable endpoints if encoders still available. */
	eng_id = ENGINE_ID_UNKNOWN;

	if (state != dc->current_state) {
		struct dc_state *prev_state = dc->current_state;

		for (i = 0; i < stream_count; i++) {
			struct dc_stream_state *stream = state->streams[i];

			/* Skip it if the link is NOT mappable endpoint. */
			if (!stream->link->is_dig_mapping_flexible)
				continue;

			/* Skip stream if not supported by DIG link encoder. */
			if (!is_dig_link_enc_stream(stream))
				continue;

			for (j = 0; j < prev_state->stream_count; j++) {
				struct dc_stream_state *prev_stream = prev_state->streams[j];

				if (stream == prev_stream && stream->link == prev_stream->link &&
						prev_state->res_ctx.link_enc_cfg_ctx.link_enc_assignments[j].valid) {
					eng_id = prev_state->res_ctx.link_enc_cfg_ctx.link_enc_assignments[j].eng_id;

					if (is_avail_link_enc(state, eng_id, stream))
						add_link_enc_assignment(state, stream, eng_id);
				}
			}
		}
	}

	/* (c) Then assign encoders to remaining mappable endpoints. */
	eng_id = ENGINE_ID_UNKNOWN;

	for (i = 0; i < stream_count; i++) {
		struct dc_stream_state *stream = streams[i];
		struct link_encoder *link_enc = NULL;

		/* Skip it if the link is NOT mappable endpoint. */
		if (!stream->link->is_dig_mapping_flexible)
			continue;

		/* Skip if encoder assignment retained in step (b) above. */
		if (stream->link_enc)
			continue;

		/* Skip stream if not supported by DIG link encoder. */
		if (!is_dig_link_enc_stream(stream)) {
			ASSERT(stream->link->is_dig_mapping_flexible != true);
			continue;
		}

		/* Mappable endpoints have a flexible mapping to DIG link encoders. */

		/* For MST, multiple streams will share the same link / display
		 * endpoint. These streams should use the same link encoder
		 * assigned to that endpoint.
		 */
		link_enc = get_link_enc_used_by_link(state, stream->link);
		if (link_enc == NULL)
			eng_id = find_first_avail_link_enc(stream->ctx, state);
		else
			eng_id =  link_enc->preferred_engine;

		add_link_enc_assignment(state, stream, eng_id);
	}

	link_enc_cfg_validate(dc, state);

	/* Update transient assignments. */
	for (i = 0; i < MAX_PIPES; i++) {
		dc->current_state->res_ctx.link_enc_cfg_ctx.transient_assignments[i] =
			state->res_ctx.link_enc_cfg_ctx.link_enc_assignments[i];
	}

	/* Log encoder assignments. */
	for (i = 0; i < MAX_PIPES; i++) {
		struct link_enc_assignment assignment =
				dc->current_state->res_ctx.link_enc_cfg_ctx.link_enc_assignments[i];

		if (assignment.valid)
			DC_LOG_DEBUG("%s: CUR %s(%d) - enc_id(%d)\n",
					__func__,
					assignment.ep_id.ep_type == DISPLAY_ENDPOINT_PHY ? "PHY" : "DPIA",
					assignment.ep_id.link_id.enum_id - 1,
					assignment.eng_id);
	}
	for (i = 0; i < MAX_PIPES; i++) {
		struct link_enc_assignment assignment =
				state->res_ctx.link_enc_cfg_ctx.link_enc_assignments[i];

		if (assignment.valid)
			DC_LOG_DEBUG("%s: NEW %s(%d) - enc_id(%d)\n",
					__func__,
					assignment.ep_id.ep_type == DISPLAY_ENDPOINT_PHY ? "PHY" : "DPIA",
					assignment.ep_id.link_id.enum_id - 1,
					assignment.eng_id);
	}

	/* Current state mode will be set to steady once this state committed. */
	state->res_ctx.link_enc_cfg_ctx.mode = LINK_ENC_CFG_STEADY;
}

void link_enc_cfg_link_enc_unassign(
		struct dc_state *state,
		struct dc_stream_state *stream)
{
	enum engine_id eng_id = ENGINE_ID_UNKNOWN;

	if (stream->link_enc)
		eng_id = stream->link_enc->preferred_engine;

	remove_link_enc_assignment(state, stream, eng_id);
}

bool link_enc_cfg_is_transmitter_mappable(
		struct dc *dc,
		struct link_encoder *link_enc)
{
	bool is_mappable = false;
	enum engine_id eng_id = link_enc->preferred_engine;
	struct dc_stream_state *stream = link_enc_cfg_get_stream_using_link_enc(dc, eng_id);

	if (stream)
		is_mappable = stream->link->is_dig_mapping_flexible;

	return is_mappable;
}

struct dc_stream_state *link_enc_cfg_get_stream_using_link_enc(
		struct dc *dc,
		enum engine_id eng_id)
{
	struct dc_stream_state *stream = NULL;
	int i;

	for (i = 0; i < MAX_PIPES; i++) {
		struct link_enc_assignment assignment = get_assignment(dc, i);

		if ((assignment.valid == true) && (assignment.eng_id == eng_id)) {
			stream = assignment.stream;
			break;
		}
	}

	return stream;
}

struct dc_link *link_enc_cfg_get_link_using_link_enc(
		struct dc *dc,
		enum engine_id eng_id)
{
	struct dc_link *link = NULL;
	struct dc_stream_state *stream = NULL;

	stream = link_enc_cfg_get_stream_using_link_enc(dc, eng_id);

	if (stream)
		link = stream->link;

	// dm_output_to_console("%s: No link using DIG(%d).\n", __func__, eng_id);
	return link;
}

struct link_encoder *link_enc_cfg_get_link_enc_used_by_link(
		struct dc *dc,
		const struct dc_link *link)
{
	struct link_encoder *link_enc = NULL;
	struct display_endpoint_id ep_id;
	int i;

	ep_id = (struct display_endpoint_id) {
		.link_id = link->link_id,
		.ep_type = link->ep_type};

	for (i = 0; i < MAX_PIPES; i++) {
		struct link_enc_assignment assignment = get_assignment(dc, i);

		if (assignment.valid == true && are_ep_ids_equal(&assignment.ep_id, &ep_id)) {
			link_enc = link->dc->res_pool->link_encoders[assignment.eng_id - ENGINE_ID_DIGA];
			break;
		}
	}

	return link_enc;
}

struct link_encoder *link_enc_cfg_get_next_avail_link_enc(struct dc *dc)
{
	struct link_encoder *link_enc = NULL;
	enum engine_id encs_assigned[MAX_DIG_LINK_ENCODERS];
	int i;

	for (i = 0; i < MAX_DIG_LINK_ENCODERS; i++)
		encs_assigned[i] = ENGINE_ID_UNKNOWN;

	/* Add assigned encoders to list. */
	for (i = 0; i < MAX_PIPES; i++) {
		struct link_enc_assignment assignment = get_assignment(dc, i);

		if (assignment.valid)
			encs_assigned[assignment.eng_id - ENGINE_ID_DIGA] = assignment.eng_id;
	}

	for (i = 0; i < dc->res_pool->res_cap->num_dig_link_enc; i++) {
		if (encs_assigned[i] == ENGINE_ID_UNKNOWN &&
				dc->res_pool->link_encoders[i] != NULL) {
			link_enc = dc->res_pool->link_encoders[i];
			break;
		}
	}

	return link_enc;
}

struct link_encoder *link_enc_cfg_get_link_enc_used_by_stream(
		struct dc *dc,
		const struct dc_stream_state *stream)
{
	struct link_encoder *link_enc;

	link_enc = link_enc_cfg_get_link_enc_used_by_link(dc, stream->link);

	return link_enc;
}

struct link_encoder *link_enc_cfg_get_link_enc(
		const struct dc_link *link)
{
	struct link_encoder *link_enc = NULL;

	/* Links supporting dynamically assigned link encoder will be assigned next
	 * available encoder if one not already assigned.
	 */
	if (link->is_dig_mapping_flexible &&
	    link->dc->res_pool->funcs->link_encs_assign) {
		link_enc = link_enc_cfg_get_link_enc_used_by_link(link->ctx->dc, link);
		if (link_enc == NULL)
			link_enc = link_enc_cfg_get_next_avail_link_enc(
				link->ctx->dc);
	} else
		link_enc = link->link_enc;

	return link_enc;
}

struct link_encoder *link_enc_cfg_get_link_enc_used_by_stream_current(
		struct dc *dc,
		const struct dc_stream_state *stream)
{
	struct link_encoder *link_enc = NULL;
	struct display_endpoint_id ep_id;
	int i;

	ep_id = (struct display_endpoint_id) {
		.link_id = stream->link->link_id,
		.ep_type = stream->link->ep_type};

	for (i = 0; i < MAX_PIPES; i++) {
		struct link_enc_assignment assignment =
			dc->current_state->res_ctx.link_enc_cfg_ctx.link_enc_assignments[i];

		if (assignment.valid == true && are_ep_ids_equal(&assignment.ep_id, &ep_id)) {
			link_enc = stream->link->dc->res_pool->link_encoders[assignment.eng_id - ENGINE_ID_DIGA];
			break;
		}
	}

	return link_enc;
}

bool link_enc_cfg_is_link_enc_avail(struct dc *dc, enum engine_id eng_id, struct dc_link *link)
{
	bool is_avail = true;
	int i;

	/* An encoder is not available if it has already been assigned to a different endpoint. */
	for (i = 0; i < MAX_PIPES; i++) {
		struct link_enc_assignment assignment = get_assignment(dc, i);
		struct display_endpoint_id ep_id = (struct display_endpoint_id) {
				.link_id = link->link_id,
				.ep_type = link->ep_type};

		if (assignment.valid && assignment.eng_id == eng_id && !are_ep_ids_equal(&ep_id, &assignment.ep_id)) {
			is_avail = false;
			break;
		}
	}

	return is_avail;
}

bool link_enc_cfg_validate(struct dc *dc, struct dc_state *state)
{
	bool is_valid = false;
	bool valid_entries = true;
	bool valid_stream_ptrs = true;
	bool valid_uniqueness = true;
	bool valid_avail = true;
	bool valid_streams = true;
	int i, j;
	uint8_t valid_count = 0;
	uint8_t dig_stream_count = 0;
	int matching_stream_ptrs = 0;
	int eng_ids_per_ep_id[MAX_PIPES] = {0};
	int ep_ids_per_eng_id[MAX_PIPES] = {0};
	int valid_bitmap = 0;

	/* (1) No. valid entries same as stream count. */
	for (i = 0; i < MAX_PIPES; i++) {
		struct link_enc_assignment assignment = state->res_ctx.link_enc_cfg_ctx.link_enc_assignments[i];

		if (assignment.valid)
			valid_count++;

		if (is_dig_link_enc_stream(state->streams[i]))
			dig_stream_count++;
	}
	if (valid_count != dig_stream_count)
		valid_entries = false;

	/* (2) Matching stream ptrs. */
	for (i = 0; i < MAX_PIPES; i++) {
		struct link_enc_assignment assignment = state->res_ctx.link_enc_cfg_ctx.link_enc_assignments[i];

		if (assignment.valid) {
			if (assignment.stream == state->streams[i])
				matching_stream_ptrs++;
			else
				valid_stream_ptrs = false;
		}
	}

	/* (3) Each endpoint assigned unique encoder. */
	for (i = 0; i < MAX_PIPES; i++) {
		struct link_enc_assignment assignment_i = state->res_ctx.link_enc_cfg_ctx.link_enc_assignments[i];

		if (assignment_i.valid) {
			struct display_endpoint_id ep_id_i = assignment_i.ep_id;

			eng_ids_per_ep_id[i]++;
			ep_ids_per_eng_id[i]++;
			for (j = 0; j < MAX_PIPES; j++) {
				struct link_enc_assignment assignment_j =
					state->res_ctx.link_enc_cfg_ctx.link_enc_assignments[j];

				if (j == i)
					continue;

				if (assignment_j.valid) {
					struct display_endpoint_id ep_id_j = assignment_j.ep_id;

					if (are_ep_ids_equal(&ep_id_i, &ep_id_j) &&
							assignment_i.eng_id != assignment_j.eng_id) {
						valid_uniqueness = false;
						eng_ids_per_ep_id[i]++;
					} else if (!are_ep_ids_equal(&ep_id_i, &ep_id_j) &&
							assignment_i.eng_id == assignment_j.eng_id) {
						valid_uniqueness = false;
						ep_ids_per_eng_id[i]++;
					}
				}
			}
		}
	}

	/* (4) Assigned encoders not in available pool. */
	for (i = 0; i < MAX_PIPES; i++) {
		struct link_enc_assignment assignment = state->res_ctx.link_enc_cfg_ctx.link_enc_assignments[i];

		if (assignment.valid) {
			for (j = 0; j < dc->res_pool->res_cap->num_dig_link_enc; j++) {
				if (state->res_ctx.link_enc_cfg_ctx.link_enc_avail[j] == assignment.eng_id) {
					valid_avail = false;
					break;
				}
			}
		}
	}

	/* (5) All streams have valid link encoders. */
	for (i = 0; i < state->stream_count; i++) {
		struct dc_stream_state *stream = state->streams[i];

		if (is_dig_link_enc_stream(stream) && stream->link_enc == NULL) {
			valid_streams = false;
			break;
		}
	}

	is_valid = valid_entries && valid_stream_ptrs && valid_uniqueness && valid_avail && valid_streams;
	ASSERT(is_valid);

	if (is_valid == false) {
		valid_bitmap =
			(valid_entries & 0x1) |
			((valid_stream_ptrs & 0x1) << 1) |
			((valid_uniqueness & 0x1) << 2) |
			((valid_avail & 0x1) << 3) |
			((valid_streams & 0x1) << 4);
		DC_LOG_ERROR("%s: Invalid link encoder assignments - 0x%x\n", __func__, valid_bitmap);
	}

	return is_valid;
}

void link_enc_cfg_set_transient_mode(struct dc *dc, struct dc_state *current_state, struct dc_state *new_state)
{
	int i = 0;
	int num_transient_assignments = 0;

	for (i = 0; i < MAX_PIPES; i++) {
		if (current_state->res_ctx.link_enc_cfg_ctx.transient_assignments[i].valid)
			num_transient_assignments++;
	}

	/* Only enter transient mode if the new encoder assignments are valid. */
	if (new_state->stream_count == num_transient_assignments) {
		current_state->res_ctx.link_enc_cfg_ctx.mode = LINK_ENC_CFG_TRANSIENT;
		DC_LOG_DEBUG("%s: current_state(%p) mode(%d)\n", __func__, current_state, LINK_ENC_CFG_TRANSIENT);
	}
}<|MERGE_RESOLUTION|>--- conflicted
+++ resolved
@@ -48,11 +48,7 @@
 					/* DIGs do not support DP2.0 streams with 128b/132b encoding. */
 					struct dc_link_settings link_settings = {0};
 
-<<<<<<< HEAD
-					link_decide_link_settings(stream, &link_settings);
-=======
 					stream->ctx->dc->link_srv->dp_decide_link_settings(stream, &link_settings);
->>>>>>> 82bbec18
 					if ((link_settings.link_rate >= LINK_RATE_LOW) &&
 							link_settings.link_rate <= LINK_RATE_HIGH3) {
 						is_dig_stream = true;
