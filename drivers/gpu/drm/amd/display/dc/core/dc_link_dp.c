/* Copyright 2015 Advanced Micro Devices, Inc. */
#include "dm_services.h"
#include "dc.h"
#include "dc_link_dp.h"
#include "dm_helpers.h"
#include "opp.h"
#include "dsc.h"
#include "resource.h"

#include "inc/core_types.h"
#include "link_hwss.h"
#include "dc_link_ddc.h"
#include "core_status.h"
#include "dpcd_defs.h"
#include "dc_dmub_srv.h"
#include "dce/dmub_hw_lock_mgr.h"
#include "inc/link_enc_cfg.h"

/*Travis*/
static const uint8_t DP_VGA_LVDS_CONVERTER_ID_2[] = "sivarT";
/*Nutmeg*/
static const uint8_t DP_VGA_LVDS_CONVERTER_ID_3[] = "dnomlA";

#define DC_LOGGER \
	link->ctx->logger
#define DC_TRACE_LEVEL_MESSAGE(...) /* do nothing */

#include "link_dpcd.h"

	/* maximum pre emphasis level allowed for each voltage swing level*/
	static const enum dc_pre_emphasis
	voltage_swing_to_pre_emphasis[] = { PRE_EMPHASIS_LEVEL3,
					    PRE_EMPHASIS_LEVEL2,
					    PRE_EMPHASIS_LEVEL1,
					    PRE_EMPHASIS_DISABLED };

enum {
	POST_LT_ADJ_REQ_LIMIT = 6,
	POST_LT_ADJ_REQ_TIMEOUT = 200
};

static bool decide_fallback_link_setting(
		struct dc_link_settings initial_link_settings,
		struct dc_link_settings *current_link_setting,
		enum link_training_result training_result);
static struct dc_link_settings get_common_supported_link_settings(
		struct dc_link_settings link_setting_a,
		struct dc_link_settings link_setting_b);

static uint32_t get_cr_training_aux_rd_interval(struct dc_link *link,
		const struct dc_link_settings *link_settings)
{
	union training_aux_rd_interval training_rd_interval;
	uint32_t wait_in_micro_secs = 100;

	memset(&training_rd_interval, 0, sizeof(training_rd_interval));
	core_link_read_dpcd(
			link,
			DP_TRAINING_AUX_RD_INTERVAL,
			(uint8_t *)&training_rd_interval,
			sizeof(training_rd_interval));
	if (training_rd_interval.bits.TRAINIG_AUX_RD_INTERVAL)
		wait_in_micro_secs = training_rd_interval.bits.TRAINIG_AUX_RD_INTERVAL * 4000;
	return wait_in_micro_secs;
}

static uint32_t get_eq_training_aux_rd_interval(
	struct dc_link *link,
	const struct dc_link_settings *link_settings)
{
	union training_aux_rd_interval training_rd_interval;
	uint32_t wait_in_micro_secs = 400;

	memset(&training_rd_interval, 0, sizeof(training_rd_interval));
	/* overwrite the delay if rev > 1.1*/
	if (link->dpcd_caps.dpcd_rev.raw >= DPCD_REV_12) {
		/* DP 1.2 or later - retrieve delay through
		 * "DPCD_ADDR_TRAINING_AUX_RD_INTERVAL" register */
		core_link_read_dpcd(
			link,
			DP_TRAINING_AUX_RD_INTERVAL,
			(uint8_t *)&training_rd_interval,
			sizeof(training_rd_interval));

		if (training_rd_interval.bits.TRAINIG_AUX_RD_INTERVAL)
			wait_in_micro_secs = training_rd_interval.bits.TRAINIG_AUX_RD_INTERVAL * 4000;
	}

	return wait_in_micro_secs;
}

void dp_wait_for_training_aux_rd_interval(
	struct dc_link *link,
	uint32_t wait_in_micro_secs)
{
	udelay(wait_in_micro_secs);

	DC_LOG_HW_LINK_TRAINING("%s:\n wait = %d\n",
		__func__,
		wait_in_micro_secs);
}

enum dpcd_training_patterns
	dc_dp_training_pattern_to_dpcd_training_pattern(
	struct dc_link *link,
	enum dc_dp_training_pattern pattern)
{
	enum dpcd_training_patterns dpcd_tr_pattern =
	DPCD_TRAINING_PATTERN_VIDEOIDLE;

	switch (pattern) {
	case DP_TRAINING_PATTERN_SEQUENCE_1:
		dpcd_tr_pattern = DPCD_TRAINING_PATTERN_1;
		break;
	case DP_TRAINING_PATTERN_SEQUENCE_2:
		dpcd_tr_pattern = DPCD_TRAINING_PATTERN_2;
		break;
	case DP_TRAINING_PATTERN_SEQUENCE_3:
		dpcd_tr_pattern = DPCD_TRAINING_PATTERN_3;
		break;
	case DP_TRAINING_PATTERN_SEQUENCE_4:
		dpcd_tr_pattern = DPCD_TRAINING_PATTERN_4;
		break;
	case DP_TRAINING_PATTERN_VIDEOIDLE:
		dpcd_tr_pattern = DPCD_TRAINING_PATTERN_VIDEOIDLE;
		break;
	default:
		ASSERT(0);
		DC_LOG_HW_LINK_TRAINING("%s: Invalid HW Training pattern: %d\n",
			__func__, pattern);
		break;
	}

	return dpcd_tr_pattern;
}

static void dpcd_set_training_pattern(
	struct dc_link *link,
	enum dc_dp_training_pattern training_pattern)
{
	union dpcd_training_pattern dpcd_pattern = { {0} };

	dpcd_pattern.v1_4.TRAINING_PATTERN_SET =
			dc_dp_training_pattern_to_dpcd_training_pattern(
					link, training_pattern);

	core_link_write_dpcd(
		link,
		DP_TRAINING_PATTERN_SET,
		&dpcd_pattern.raw,
		1);

	DC_LOG_HW_LINK_TRAINING("%s\n %x pattern = %x\n",
		__func__,
		DP_TRAINING_PATTERN_SET,
		dpcd_pattern.v1_4.TRAINING_PATTERN_SET);
}

static enum dc_dp_training_pattern decide_cr_training_pattern(
		const struct dc_link_settings *link_settings)
{
	return DP_TRAINING_PATTERN_SEQUENCE_1;
}

static enum dc_dp_training_pattern decide_eq_training_pattern(struct dc_link *link,
		const struct dc_link_settings *link_settings)
{
	struct link_encoder *link_enc;
	enum dc_dp_training_pattern highest_tp = DP_TRAINING_PATTERN_SEQUENCE_2;
	struct encoder_feature_support *features;
	struct dpcd_caps *dpcd_caps = &link->dpcd_caps;

	/* Access link encoder capability based on whether it is statically
	 * or dynamically assigned to a link.
	 */
	if (link->is_dig_mapping_flexible &&
			link->dc->res_pool->funcs->link_encs_assign)
		link_enc = link_enc_cfg_get_link_enc_used_by_link(link->dc->current_state, link);
	else
		link_enc = link->link_enc;
	ASSERT(link_enc);
	features = &link_enc->features;

	if (features->flags.bits.IS_TPS3_CAPABLE)
		highest_tp = DP_TRAINING_PATTERN_SEQUENCE_3;

	if (features->flags.bits.IS_TPS4_CAPABLE)
		highest_tp = DP_TRAINING_PATTERN_SEQUENCE_4;

	if (dpcd_caps->max_down_spread.bits.TPS4_SUPPORTED &&
		highest_tp >= DP_TRAINING_PATTERN_SEQUENCE_4)
		return DP_TRAINING_PATTERN_SEQUENCE_4;

	if (dpcd_caps->max_ln_count.bits.TPS3_SUPPORTED &&
		highest_tp >= DP_TRAINING_PATTERN_SEQUENCE_3)
		return DP_TRAINING_PATTERN_SEQUENCE_3;

	return DP_TRAINING_PATTERN_SEQUENCE_2;
}

enum dc_status dpcd_set_link_settings(
	struct dc_link *link,
	const struct link_training_settings *lt_settings)
{
	uint8_t rate;
	enum dc_status status;

	union down_spread_ctrl downspread = { {0} };
	union lane_count_set lane_count_set = { {0} };

	downspread.raw = (uint8_t)
	(lt_settings->link_settings.link_spread);

	lane_count_set.bits.LANE_COUNT_SET =
	lt_settings->link_settings.lane_count;

	lane_count_set.bits.ENHANCED_FRAMING = lt_settings->enhanced_framing;
	lane_count_set.bits.POST_LT_ADJ_REQ_GRANTED = 0;


	if (link->ep_type == DISPLAY_ENDPOINT_PHY &&
			lt_settings->pattern_for_eq < DP_TRAINING_PATTERN_SEQUENCE_4) {
		lane_count_set.bits.POST_LT_ADJ_REQ_GRANTED =
				link->dpcd_caps.max_ln_count.bits.POST_LT_ADJ_REQ_SUPPORTED;
	}

	status = core_link_write_dpcd(link, DP_DOWNSPREAD_CTRL,
		&downspread.raw, sizeof(downspread));

	status = core_link_write_dpcd(link, DP_LANE_COUNT_SET,
		&lane_count_set.raw, 1);

	if (link->dpcd_caps.dpcd_rev.raw >= DPCD_REV_14 &&
			lt_settings->link_settings.use_link_rate_set == true) {
		rate = 0;
		/* WA for some MUX chips that will power down with eDP and lose supported
		 * link rate set for eDP 1.4. Source reads DPCD 0x010 again to ensure
		 * MUX chip gets link rate set back before link training.
		 */
		if (link->connector_signal == SIGNAL_TYPE_EDP) {
			uint8_t supported_link_rates[16];

			core_link_read_dpcd(link, DP_SUPPORTED_LINK_RATES,
					supported_link_rates, sizeof(supported_link_rates));
		}
		status = core_link_write_dpcd(link, DP_LINK_BW_SET, &rate, 1);
		status = core_link_write_dpcd(link, DP_LINK_RATE_SET,
				&lt_settings->link_settings.link_rate_set, 1);
	} else {
		rate = (uint8_t) (lt_settings->link_settings.link_rate);
		status = core_link_write_dpcd(link, DP_LINK_BW_SET, &rate, 1);
	}

	if (rate) {
		DC_LOG_HW_LINK_TRAINING("%s\n %x rate = %x\n %x lane = %x framing = %x\n %x spread = %x\n",
			__func__,
			DP_LINK_BW_SET,
			lt_settings->link_settings.link_rate,
			DP_LANE_COUNT_SET,
			lt_settings->link_settings.lane_count,
			lt_settings->enhanced_framing,
			DP_DOWNSPREAD_CTRL,
			lt_settings->link_settings.link_spread);
	} else {
		DC_LOG_HW_LINK_TRAINING("%s\n %x rate set = %x\n %x lane = %x framing = %x\n %x spread = %x\n",
			__func__,
			DP_LINK_RATE_SET,
			lt_settings->link_settings.link_rate_set,
			DP_LANE_COUNT_SET,
			lt_settings->link_settings.lane_count,
			lt_settings->enhanced_framing,
			DP_DOWNSPREAD_CTRL,
			lt_settings->link_settings.link_spread);
	}

	return status;
}

uint8_t dc_dp_initialize_scrambling_data_symbols(
	struct dc_link *link,
	enum dc_dp_training_pattern pattern)
{
	uint8_t disable_scrabled_data_symbols = 0;

	switch (pattern) {
	case DP_TRAINING_PATTERN_SEQUENCE_1:
	case DP_TRAINING_PATTERN_SEQUENCE_2:
	case DP_TRAINING_PATTERN_SEQUENCE_3:
		disable_scrabled_data_symbols = 1;
		break;
	case DP_TRAINING_PATTERN_SEQUENCE_4:
		disable_scrabled_data_symbols = 0;
		break;
	default:
		ASSERT(0);
		DC_LOG_HW_LINK_TRAINING("%s: Invalid HW Training pattern: %d\n",
			__func__, pattern);
		break;
	}
	return disable_scrabled_data_symbols;
}

static inline bool is_repeater(struct dc_link *link, uint32_t offset)
{
	return (link->lttpr_mode == LTTPR_MODE_NON_TRANSPARENT) && (offset != 0);
}

static void dpcd_set_lt_pattern_and_lane_settings(
	struct dc_link *link,
	const struct link_training_settings *lt_settings,
	enum dc_dp_training_pattern pattern,
	uint32_t offset)
{
	union dpcd_training_lane dpcd_lane[LANE_COUNT_DP_MAX] = { { {0} } };

	uint32_t dpcd_base_lt_offset;

	uint8_t dpcd_lt_buffer[5] = {0};
	union dpcd_training_pattern dpcd_pattern = { {0} };
	uint32_t lane;
	uint32_t size_in_bytes;
	bool edp_workaround = false; /* TODO link_prop.INTERNAL */
	dpcd_base_lt_offset = DP_TRAINING_PATTERN_SET;

	if (is_repeater(link, offset))
		dpcd_base_lt_offset = DP_TRAINING_PATTERN_SET_PHY_REPEATER1 +
			((DP_REPEATER_CONFIGURATION_AND_STATUS_SIZE) * (offset - 1));

	/*****************************************************************
	* DpcdAddress_TrainingPatternSet
	*****************************************************************/
	dpcd_pattern.v1_4.TRAINING_PATTERN_SET =
		dc_dp_training_pattern_to_dpcd_training_pattern(link, pattern);

	dpcd_pattern.v1_4.SCRAMBLING_DISABLE =
		dc_dp_initialize_scrambling_data_symbols(link, pattern);

	dpcd_lt_buffer[DP_TRAINING_PATTERN_SET - DP_TRAINING_PATTERN_SET]
		= dpcd_pattern.raw;

	if (is_repeater(link, offset)) {
		DC_LOG_HW_LINK_TRAINING("%s\n LTTPR Repeater ID: %d\n 0x%X pattern = %x\n",
			__func__,
			offset,
			dpcd_base_lt_offset,
			dpcd_pattern.v1_4.TRAINING_PATTERN_SET);
	} else {
		DC_LOG_HW_LINK_TRAINING("%s\n 0x%X pattern = %x\n",
			__func__,
			dpcd_base_lt_offset,
			dpcd_pattern.v1_4.TRAINING_PATTERN_SET);
	}
	/*****************************************************************
	* DpcdAddress_Lane0Set -> DpcdAddress_Lane3Set
	*****************************************************************/
	for (lane = 0; lane <
		(uint32_t)(lt_settings->link_settings.lane_count); lane++) {

		dpcd_lane[lane].bits.VOLTAGE_SWING_SET =
		(uint8_t)(lt_settings->lane_settings[lane].VOLTAGE_SWING);
		dpcd_lane[lane].bits.PRE_EMPHASIS_SET =
		(uint8_t)(lt_settings->lane_settings[lane].PRE_EMPHASIS);

		dpcd_lane[lane].bits.MAX_SWING_REACHED =
		(lt_settings->lane_settings[lane].VOLTAGE_SWING ==
		VOLTAGE_SWING_MAX_LEVEL ? 1 : 0);
		dpcd_lane[lane].bits.MAX_PRE_EMPHASIS_REACHED =
		(lt_settings->lane_settings[lane].PRE_EMPHASIS ==
		PRE_EMPHASIS_MAX_LEVEL ? 1 : 0);
	}

	/* concatenate everything into one buffer*/

	size_in_bytes = lt_settings->link_settings.lane_count * sizeof(dpcd_lane[0]);

	 // 0x00103 - 0x00102
	memmove(
		&dpcd_lt_buffer[DP_TRAINING_LANE0_SET - DP_TRAINING_PATTERN_SET],
		dpcd_lane,
		size_in_bytes);

	if (is_repeater(link, offset)) {
		DC_LOG_HW_LINK_TRAINING("%s:\n LTTPR Repeater ID: %d\n"
				" 0x%X VS set = %x PE set = %x max VS Reached = %x  max PE Reached = %x\n",
			__func__,
			offset,
			dpcd_base_lt_offset,
			dpcd_lane[0].bits.VOLTAGE_SWING_SET,
			dpcd_lane[0].bits.PRE_EMPHASIS_SET,
			dpcd_lane[0].bits.MAX_SWING_REACHED,
			dpcd_lane[0].bits.MAX_PRE_EMPHASIS_REACHED);
	} else {
		DC_LOG_HW_LINK_TRAINING("%s:\n 0x%X VS set = %x  PE set = %x max VS Reached = %x  max PE Reached = %x\n",
			__func__,
			dpcd_base_lt_offset,
			dpcd_lane[0].bits.VOLTAGE_SWING_SET,
			dpcd_lane[0].bits.PRE_EMPHASIS_SET,
			dpcd_lane[0].bits.MAX_SWING_REACHED,
			dpcd_lane[0].bits.MAX_PRE_EMPHASIS_REACHED);
	}
	if (edp_workaround) {
		/* for eDP write in 2 parts because the 5-byte burst is
		* causing issues on some eDP panels (EPR#366724)
		*/
		core_link_write_dpcd(
			link,
			DP_TRAINING_PATTERN_SET,
			&dpcd_pattern.raw,
			sizeof(dpcd_pattern.raw));

		core_link_write_dpcd(
			link,
			DP_TRAINING_LANE0_SET,
			(uint8_t *)(dpcd_lane),
			size_in_bytes);

		} else
		/* write it all in (1 + number-of-lanes)-byte burst*/
			core_link_write_dpcd(
				link,
				dpcd_base_lt_offset,
				dpcd_lt_buffer,
				size_in_bytes + sizeof(dpcd_pattern.raw));

	link->cur_lane_setting = lt_settings->lane_settings[0];
}

bool dp_is_cr_done(enum dc_lane_count ln_count,
	union lane_status *dpcd_lane_status)
{
	uint32_t lane;
	/*LANEx_CR_DONE bits All 1's?*/
	for (lane = 0; lane < (uint32_t)(ln_count); lane++) {
		if (!dpcd_lane_status[lane].bits.CR_DONE_0)
			return false;
	}
	return true;
}

bool dp_is_ch_eq_done(enum dc_lane_count ln_count,
		union lane_status *dpcd_lane_status)
{
	bool done = true;
	uint32_t lane;
	for (lane = 0; lane < (uint32_t)(ln_count); lane++)
		if (!dpcd_lane_status[lane].bits.CHANNEL_EQ_DONE_0)
			done = false;
	return done;
<<<<<<< HEAD
}

bool dp_is_symbol_locked(enum dc_lane_count ln_count,
		union lane_status *dpcd_lane_status)
{
	bool locked = true;
	uint32_t lane;
	for (lane = 0; lane < (uint32_t)(ln_count); lane++)
		if (!dpcd_lane_status[lane].bits.SYMBOL_LOCKED_0)
			locked = false;
	return locked;
}

bool dp_is_interlane_aligned(union lane_align_status_updated align_status)
{
	return align_status.bits.INTERLANE_ALIGN_DONE == 1;
}

=======
}

bool dp_is_symbol_locked(enum dc_lane_count ln_count,
		union lane_status *dpcd_lane_status)
{
	bool locked = true;
	uint32_t lane;
	for (lane = 0; lane < (uint32_t)(ln_count); lane++)
		if (!dpcd_lane_status[lane].bits.SYMBOL_LOCKED_0)
			locked = false;
	return locked;
}

bool dp_is_interlane_aligned(union lane_align_status_updated align_status)
{
	return align_status.bits.INTERLANE_ALIGN_DONE == 1;
}

>>>>>>> 2734d6c1
void dp_update_drive_settings(
		struct link_training_settings *dest,
		struct link_training_settings src)
{
	uint32_t lane;
	for (lane = 0; lane < src.link_settings.lane_count; lane++) {
		if (dest->voltage_swing == NULL)
			dest->lane_settings[lane].VOLTAGE_SWING = src.lane_settings[lane].VOLTAGE_SWING;
		else
			dest->lane_settings[lane].VOLTAGE_SWING = *dest->voltage_swing;

		if (dest->pre_emphasis == NULL)
			dest->lane_settings[lane].PRE_EMPHASIS = src.lane_settings[lane].PRE_EMPHASIS;
		else
			dest->lane_settings[lane].PRE_EMPHASIS = *dest->pre_emphasis;

		if (dest->post_cursor2 == NULL)
			dest->lane_settings[lane].POST_CURSOR2 = src.lane_settings[lane].POST_CURSOR2;
		else
			dest->lane_settings[lane].POST_CURSOR2 = *dest->post_cursor2;
	}
}

static uint8_t get_nibble_at_index(const uint8_t *buf,
	uint32_t index)
{
	uint8_t nibble;
	nibble = buf[index / 2];

	if (index % 2)
		nibble >>= 4;
	else
		nibble &= 0x0F;

	return nibble;
}

static enum dc_pre_emphasis get_max_pre_emphasis_for_voltage_swing(
	enum dc_voltage_swing voltage)
{
	enum dc_pre_emphasis pre_emphasis;
	pre_emphasis = PRE_EMPHASIS_MAX_LEVEL;

	if (voltage <= VOLTAGE_SWING_MAX_LEVEL)
		pre_emphasis = voltage_swing_to_pre_emphasis[voltage];

	return pre_emphasis;

}

static void find_max_drive_settings(
	const struct link_training_settings *link_training_setting,
	struct link_training_settings *max_lt_setting)
{
	uint32_t lane;
	struct dc_lane_settings max_requested;

	max_requested.VOLTAGE_SWING =
		link_training_setting->
		lane_settings[0].VOLTAGE_SWING;
	max_requested.PRE_EMPHASIS =
		link_training_setting->
		lane_settings[0].PRE_EMPHASIS;
	/*max_requested.postCursor2 =
	 * link_training_setting->laneSettings[0].postCursor2;*/

	/* Determine what the maximum of the requested settings are*/
	for (lane = 1; lane < link_training_setting->link_settings.lane_count;
			lane++) {
		if (link_training_setting->lane_settings[lane].VOLTAGE_SWING >
			max_requested.VOLTAGE_SWING)

			max_requested.VOLTAGE_SWING =
			link_training_setting->
			lane_settings[lane].VOLTAGE_SWING;

		if (link_training_setting->lane_settings[lane].PRE_EMPHASIS >
				max_requested.PRE_EMPHASIS)
			max_requested.PRE_EMPHASIS =
			link_training_setting->
			lane_settings[lane].PRE_EMPHASIS;

		/*
		if (link_training_setting->laneSettings[lane].postCursor2 >
		 max_requested.postCursor2)
		{
		max_requested.postCursor2 =
		link_training_setting->laneSettings[lane].postCursor2;
		}
		*/
	}

	/* make sure the requested settings are
	 * not higher than maximum settings*/
	if (max_requested.VOLTAGE_SWING > VOLTAGE_SWING_MAX_LEVEL)
		max_requested.VOLTAGE_SWING = VOLTAGE_SWING_MAX_LEVEL;

	if (max_requested.PRE_EMPHASIS > PRE_EMPHASIS_MAX_LEVEL)
		max_requested.PRE_EMPHASIS = PRE_EMPHASIS_MAX_LEVEL;
	/*
	if (max_requested.postCursor2 > PostCursor2_MaxLevel)
	max_requested.postCursor2 = PostCursor2_MaxLevel;
	*/

	/* make sure the pre-emphasis matches the voltage swing*/
	if (max_requested.PRE_EMPHASIS >
		get_max_pre_emphasis_for_voltage_swing(
			max_requested.VOLTAGE_SWING))
		max_requested.PRE_EMPHASIS =
		get_max_pre_emphasis_for_voltage_swing(
			max_requested.VOLTAGE_SWING);

	/*
	 * Post Cursor2 levels are completely independent from
	 * pre-emphasis (Post Cursor1) levels. But Post Cursor2 levels
	 * can only be applied to each allowable combination of voltage
	 * swing and pre-emphasis levels */
	 /* if ( max_requested.postCursor2 >
	  *  getMaxPostCursor2ForVoltageSwing(max_requested.voltageSwing))
	  *  max_requested.postCursor2 =
	  *  getMaxPostCursor2ForVoltageSwing(max_requested.voltageSwing);
	  */

	max_lt_setting->link_settings.link_rate =
		link_training_setting->link_settings.link_rate;
	max_lt_setting->link_settings.lane_count =
	link_training_setting->link_settings.lane_count;
	max_lt_setting->link_settings.link_spread =
		link_training_setting->link_settings.link_spread;

	for (lane = 0; lane <
		link_training_setting->link_settings.lane_count;
		lane++) {
		max_lt_setting->lane_settings[lane].VOLTAGE_SWING =
			max_requested.VOLTAGE_SWING;
		max_lt_setting->lane_settings[lane].PRE_EMPHASIS =
			max_requested.PRE_EMPHASIS;
		/*max_lt_setting->laneSettings[lane].postCursor2 =
		 * max_requested.postCursor2;
		 */
	}

}

enum dc_status dp_get_lane_status_and_drive_settings(
	struct dc_link *link,
	const struct link_training_settings *link_training_setting,
	union lane_status *ln_status,
	union lane_align_status_updated *ln_status_updated,
	struct link_training_settings *req_settings,
	uint32_t offset)
{
	unsigned int lane01_status_address = DP_LANE0_1_STATUS;
	uint8_t lane_adjust_offset = 4;
	unsigned int lane01_adjust_address;
	uint8_t dpcd_buf[6] = {0};
	union lane_adjust dpcd_lane_adjust[LANE_COUNT_DP_MAX] = { { {0} } };
	struct link_training_settings request_settings = { {0} };
	uint32_t lane;
	enum dc_status status;

	memset(req_settings, '\0', sizeof(struct link_training_settings));

	if (is_repeater(link, offset)) {
		lane01_status_address =
				DP_LANE0_1_STATUS_PHY_REPEATER1 +
				((DP_REPEATER_CONFIGURATION_AND_STATUS_SIZE) * (offset - 1));
		lane_adjust_offset = 3;
	}

	status = core_link_read_dpcd(
		link,
		lane01_status_address,
		(uint8_t *)(dpcd_buf),
		sizeof(dpcd_buf));

	for (lane = 0; lane <
		(uint32_t)(link_training_setting->link_settings.lane_count);
		lane++) {

		ln_status[lane].raw =
			get_nibble_at_index(&dpcd_buf[0], lane);
		dpcd_lane_adjust[lane].raw =
			get_nibble_at_index(&dpcd_buf[lane_adjust_offset], lane);
	}

	ln_status_updated->raw = dpcd_buf[2];

	if (is_repeater(link, offset)) {
		DC_LOG_HW_LINK_TRAINING("%s:\n LTTPR Repeater ID: %d\n"
				" 0x%X Lane01Status = %x\n 0x%X Lane23Status = %x\n ",
			__func__,
			offset,
			lane01_status_address, dpcd_buf[0],
			lane01_status_address + 1, dpcd_buf[1]);
	} else {
		DC_LOG_HW_LINK_TRAINING("%s:\n 0x%X Lane01Status = %x\n 0x%X Lane23Status = %x\n ",
			__func__,
			lane01_status_address, dpcd_buf[0],
			lane01_status_address + 1, dpcd_buf[1]);
	}
	lane01_adjust_address = DP_ADJUST_REQUEST_LANE0_1;

	if (is_repeater(link, offset))
		lane01_adjust_address = DP_ADJUST_REQUEST_LANE0_1_PHY_REPEATER1 +
				((DP_REPEATER_CONFIGURATION_AND_STATUS_SIZE) * (offset - 1));

	if (is_repeater(link, offset)) {
		DC_LOG_HW_LINK_TRAINING("%s:\n LTTPR Repeater ID: %d\n"
				" 0x%X Lane01AdjustRequest = %x\n 0x%X Lane23AdjustRequest = %x\n",
					__func__,
					offset,
					lane01_adjust_address,
					dpcd_buf[lane_adjust_offset],
					lane01_adjust_address + 1,
					dpcd_buf[lane_adjust_offset + 1]);
	} else {
		DC_LOG_HW_LINK_TRAINING("%s:\n 0x%X Lane01AdjustRequest = %x\n 0x%X Lane23AdjustRequest = %x\n",
			__func__,
			lane01_adjust_address,
			dpcd_buf[lane_adjust_offset],
			lane01_adjust_address + 1,
			dpcd_buf[lane_adjust_offset + 1]);
	}

	/*copy to req_settings*/
	request_settings.link_settings.lane_count =
		link_training_setting->link_settings.lane_count;
	request_settings.link_settings.link_rate =
		link_training_setting->link_settings.link_rate;
	request_settings.link_settings.link_spread =
		link_training_setting->link_settings.link_spread;

	for (lane = 0; lane <
		(uint32_t)(link_training_setting->link_settings.lane_count);
		lane++) {

		request_settings.lane_settings[lane].VOLTAGE_SWING =
			(enum dc_voltage_swing)(dpcd_lane_adjust[lane].bits.
				VOLTAGE_SWING_LANE);
		request_settings.lane_settings[lane].PRE_EMPHASIS =
			(enum dc_pre_emphasis)(dpcd_lane_adjust[lane].bits.
				PRE_EMPHASIS_LANE);
	}

	/*Note: for postcursor2, read adjusted
	 * postcursor2 settings from*/
	/*DpcdAddress_AdjustRequestPostCursor2 =
	 *0x020C (not implemented yet)*/

	/* we find the maximum of the requested settings across all lanes*/
	/* and set this maximum for all lanes*/
	find_max_drive_settings(&request_settings, req_settings);

	/* if post cursor 2 is needed in the future,
	 * read DpcdAddress_AdjustRequestPostCursor2 = 0x020C
	 */

	return status;
}

enum dc_status dpcd_set_lane_settings(
	struct dc_link *link,
	const struct link_training_settings *link_training_setting,
	uint32_t offset)
{
	union dpcd_training_lane dpcd_lane[LANE_COUNT_DP_MAX] = {{{0}}};
	uint32_t lane;
	unsigned int lane0_set_address;
	enum dc_status status;

	lane0_set_address = DP_TRAINING_LANE0_SET;

	if (is_repeater(link, offset))
		lane0_set_address = DP_TRAINING_LANE0_SET_PHY_REPEATER1 +
		((DP_REPEATER_CONFIGURATION_AND_STATUS_SIZE) * (offset - 1));

	for (lane = 0; lane <
		(uint32_t)(link_training_setting->
		link_settings.lane_count);
		lane++) {
		dpcd_lane[lane].bits.VOLTAGE_SWING_SET =
			(uint8_t)(link_training_setting->
			lane_settings[lane].VOLTAGE_SWING);
		dpcd_lane[lane].bits.PRE_EMPHASIS_SET =
			(uint8_t)(link_training_setting->
			lane_settings[lane].PRE_EMPHASIS);
		dpcd_lane[lane].bits.MAX_SWING_REACHED =
			(link_training_setting->
			lane_settings[lane].VOLTAGE_SWING ==
			VOLTAGE_SWING_MAX_LEVEL ? 1 : 0);
		dpcd_lane[lane].bits.MAX_PRE_EMPHASIS_REACHED =
			(link_training_setting->
			lane_settings[lane].PRE_EMPHASIS ==
			PRE_EMPHASIS_MAX_LEVEL ? 1 : 0);
	}

	status = core_link_write_dpcd(link,
		lane0_set_address,
		(uint8_t *)(dpcd_lane),
		link_training_setting->link_settings.lane_count);

	/*
	if (LTSettings.link.rate == LinkRate_High2)
	{
		DpcdTrainingLaneSet2 dpcd_lane2[lane_count_DPMax] = {0};
		for ( uint32_t lane = 0;
		lane < lane_count_DPMax; lane++)
		{
			dpcd_lane2[lane].bits.post_cursor2_set =
			static_cast<unsigned char>(
			LTSettings.laneSettings[lane].postCursor2);
			dpcd_lane2[lane].bits.max_post_cursor2_reached = 0;
		}
		m_pDpcdAccessSrv->WriteDpcdData(
		DpcdAddress_Lane0Set2,
		reinterpret_cast<unsigned char*>(dpcd_lane2),
		LTSettings.link.lanes);
	}
	*/

	if (is_repeater(link, offset)) {
		DC_LOG_HW_LINK_TRAINING("%s\n LTTPR Repeater ID: %d\n"
				" 0x%X VS set = %x  PE set = %x max VS Reached = %x  max PE Reached = %x\n",
			__func__,
			offset,
			lane0_set_address,
			dpcd_lane[0].bits.VOLTAGE_SWING_SET,
			dpcd_lane[0].bits.PRE_EMPHASIS_SET,
			dpcd_lane[0].bits.MAX_SWING_REACHED,
			dpcd_lane[0].bits.MAX_PRE_EMPHASIS_REACHED);

	} else {
		DC_LOG_HW_LINK_TRAINING("%s\n 0x%X VS set = %x  PE set = %x max VS Reached = %x  max PE Reached = %x\n",
			__func__,
			lane0_set_address,
			dpcd_lane[0].bits.VOLTAGE_SWING_SET,
			dpcd_lane[0].bits.PRE_EMPHASIS_SET,
			dpcd_lane[0].bits.MAX_SWING_REACHED,
			dpcd_lane[0].bits.MAX_PRE_EMPHASIS_REACHED);
	}
	link->cur_lane_setting = link_training_setting->lane_settings[0];

	return status;
}

bool dp_is_max_vs_reached(
	const struct link_training_settings *lt_settings)
{
	uint32_t lane;
	for (lane = 0; lane <
		(uint32_t)(lt_settings->link_settings.lane_count);
		lane++) {
		if (lt_settings->lane_settings[lane].VOLTAGE_SWING
			== VOLTAGE_SWING_MAX_LEVEL)
			return true;
	}
	return false;

}

static bool perform_post_lt_adj_req_sequence(
	struct dc_link *link,
	struct link_training_settings *lt_settings)
{
	enum dc_lane_count lane_count =
	lt_settings->link_settings.lane_count;

	uint32_t adj_req_count;
	uint32_t adj_req_timer;
	bool req_drv_setting_changed;
	uint32_t lane;

	req_drv_setting_changed = false;
	for (adj_req_count = 0; adj_req_count < POST_LT_ADJ_REQ_LIMIT;
	adj_req_count++) {

		req_drv_setting_changed = false;

		for (adj_req_timer = 0;
			adj_req_timer < POST_LT_ADJ_REQ_TIMEOUT;
			adj_req_timer++) {

			struct link_training_settings req_settings;
			union lane_status dpcd_lane_status[LANE_COUNT_DP_MAX];
			union lane_align_status_updated
				dpcd_lane_status_updated;

			dp_get_lane_status_and_drive_settings(
				link,
				lt_settings,
				dpcd_lane_status,
				&dpcd_lane_status_updated,
				&req_settings,
				DPRX);

			if (dpcd_lane_status_updated.bits.
					POST_LT_ADJ_REQ_IN_PROGRESS == 0)
				return true;

			if (!dp_is_cr_done(lane_count, dpcd_lane_status))
				return false;

			if (!dp_is_ch_eq_done(lane_count, dpcd_lane_status) ||
					!dp_is_symbol_locked(lane_count, dpcd_lane_status) ||
					!dp_is_interlane_aligned(dpcd_lane_status_updated))
				return false;

			for (lane = 0; lane < (uint32_t)(lane_count); lane++) {

				if (lt_settings->
				lane_settings[lane].VOLTAGE_SWING !=
				req_settings.lane_settings[lane].
				VOLTAGE_SWING ||
				lt_settings->lane_settings[lane].PRE_EMPHASIS !=
				req_settings.lane_settings[lane].PRE_EMPHASIS) {

					req_drv_setting_changed = true;
					break;
				}
			}

			if (req_drv_setting_changed) {
				dp_update_drive_settings(
					lt_settings, req_settings);

				dc_link_dp_set_drive_settings(link,
						lt_settings);
				break;
			}

			msleep(1);
		}

		if (!req_drv_setting_changed) {
			DC_LOG_WARNING("%s: Post Link Training Adjust Request Timed out\n",
				__func__);

			ASSERT(0);
			return true;
		}
	}
	DC_LOG_WARNING("%s: Post Link Training Adjust Request limit reached\n",
		__func__);

	ASSERT(0);
	return true;

}

/* Only used for channel equalization */
uint32_t dp_translate_training_aux_read_interval(uint32_t dpcd_aux_read_interval)
{
	unsigned int aux_rd_interval_us = 400;

	switch (dpcd_aux_read_interval) {
	case 0x01:
		aux_rd_interval_us = 4000;
		break;
	case 0x02:
		aux_rd_interval_us = 8000;
		break;
	case 0x03:
		aux_rd_interval_us = 12000;
		break;
	case 0x04:
		aux_rd_interval_us = 16000;
		break;
	default:
		break;
	}

	return aux_rd_interval_us;
}

enum link_training_result dp_get_cr_failure(enum dc_lane_count ln_count,
					union lane_status *dpcd_lane_status)
{
	enum link_training_result result = LINK_TRAINING_SUCCESS;

	if (ln_count >= LANE_COUNT_ONE && !dpcd_lane_status[0].bits.CR_DONE_0)
		result = LINK_TRAINING_CR_FAIL_LANE0;
	else if (ln_count >= LANE_COUNT_TWO && !dpcd_lane_status[1].bits.CR_DONE_0)
		result = LINK_TRAINING_CR_FAIL_LANE1;
	else if (ln_count >= LANE_COUNT_FOUR && !dpcd_lane_status[2].bits.CR_DONE_0)
		result = LINK_TRAINING_CR_FAIL_LANE23;
	else if (ln_count >= LANE_COUNT_FOUR && !dpcd_lane_status[3].bits.CR_DONE_0)
		result = LINK_TRAINING_CR_FAIL_LANE23;
	return result;
}

static enum link_training_result perform_channel_equalization_sequence(
	struct dc_link *link,
	struct link_training_settings *lt_settings,
	uint32_t offset)
{
	struct link_training_settings req_settings;
	enum dc_dp_training_pattern tr_pattern;
	uint32_t retries_ch_eq;
	uint32_t wait_time_microsec;
	enum dc_lane_count lane_count = lt_settings->link_settings.lane_count;
	union lane_align_status_updated dpcd_lane_status_updated = { {0} };
	union lane_status dpcd_lane_status[LANE_COUNT_DP_MAX] = { { {0} } };

	/* Note: also check that TPS4 is a supported feature*/

	tr_pattern = lt_settings->pattern_for_eq;

	if (is_repeater(link, offset))
		tr_pattern = DP_TRAINING_PATTERN_SEQUENCE_4;

	dp_set_hw_training_pattern(link, tr_pattern, offset);

	for (retries_ch_eq = 0; retries_ch_eq <= LINK_TRAINING_MAX_RETRY_COUNT;
		retries_ch_eq++) {

		dp_set_hw_lane_settings(link, lt_settings, offset);

		/* 2. update DPCD*/
		if (!retries_ch_eq)
			/* EPR #361076 - write as a 5-byte burst,
			 * but only for the 1-st iteration
			 */

			dpcd_set_lt_pattern_and_lane_settings(
				link,
				lt_settings,
				tr_pattern, offset);
		else
			dpcd_set_lane_settings(link, lt_settings, offset);

		/* 3. wait for receiver to lock-on*/
		wait_time_microsec = lt_settings->eq_pattern_time;

		if (is_repeater(link, offset))
			wait_time_microsec =
					dp_translate_training_aux_read_interval(
						link->dpcd_caps.lttpr_caps.aux_rd_interval[offset - 1]);

		dp_wait_for_training_aux_rd_interval(
				link,
				wait_time_microsec);

		/* 4. Read lane status and requested
		 * drive settings as set by the sink*/

		dp_get_lane_status_and_drive_settings(
			link,
			lt_settings,
			dpcd_lane_status,
			&dpcd_lane_status_updated,
			&req_settings,
			offset);

		/* 5. check CR done*/
		if (!dp_is_cr_done(lane_count, dpcd_lane_status))
			return LINK_TRAINING_EQ_FAIL_CR;

		/* 6. check CHEQ done*/
		if (dp_is_ch_eq_done(lane_count, dpcd_lane_status) &&
				dp_is_symbol_locked(lane_count, dpcd_lane_status) &&
				dp_is_interlane_aligned(dpcd_lane_status_updated))
			return LINK_TRAINING_SUCCESS;

		/* 7. update VS/PE/PC2 in lt_settings*/
		dp_update_drive_settings(lt_settings, req_settings);
	}

	return LINK_TRAINING_EQ_FAIL_EQ;

}

static void start_clock_recovery_pattern_early(struct dc_link *link,
		struct link_training_settings *lt_settings,
		uint32_t offset)
{
	DC_LOG_HW_LINK_TRAINING("%s\n GPU sends TPS1. Wait 400us.\n",
			__func__);
	dp_set_hw_training_pattern(link, lt_settings->pattern_for_cr, offset);
	dp_set_hw_lane_settings(link, lt_settings, offset);
	udelay(400);
}

static enum link_training_result perform_clock_recovery_sequence(
	struct dc_link *link,
	struct link_training_settings *lt_settings,
	uint32_t offset)
{
	uint32_t retries_cr;
	uint32_t retry_count;
	uint32_t wait_time_microsec;
	struct link_training_settings req_settings;
	enum dc_lane_count lane_count = lt_settings->link_settings.lane_count;
	union lane_status dpcd_lane_status[LANE_COUNT_DP_MAX];
	union lane_align_status_updated dpcd_lane_status_updated;

	retries_cr = 0;
	retry_count = 0;

	if (!link->ctx->dc->work_arounds.lt_early_cr_pattern)
		dp_set_hw_training_pattern(link, lt_settings->pattern_for_cr, offset);

	/* najeeb - The synaptics MST hub can put the LT in
	* infinite loop by switching the VS
	*/
	/* between level 0 and level 1 continuously, here
	* we try for CR lock for LinkTrainingMaxCRRetry count*/
	while ((retries_cr < LINK_TRAINING_MAX_RETRY_COUNT) &&
		(retry_count < LINK_TRAINING_MAX_CR_RETRY)) {

		memset(&dpcd_lane_status, '\0', sizeof(dpcd_lane_status));
		memset(&dpcd_lane_status_updated, '\0',
		sizeof(dpcd_lane_status_updated));

		/* 1. call HWSS to set lane settings*/
		dp_set_hw_lane_settings(
				link,
				lt_settings,
				offset);

		/* 2. update DPCD of the receiver*/
		if (!retry_count)
			/* EPR #361076 - write as a 5-byte burst,
			 * but only for the 1-st iteration.*/
			dpcd_set_lt_pattern_and_lane_settings(
					link,
					lt_settings,
					lt_settings->pattern_for_cr,
					offset);
		else
			dpcd_set_lane_settings(
					link,
					lt_settings,
					offset);

		/* 3. wait receiver to lock-on*/
		wait_time_microsec = lt_settings->cr_pattern_time;

		if (link->lttpr_mode == LTTPR_MODE_NON_TRANSPARENT)
			wait_time_microsec = TRAINING_AUX_RD_INTERVAL;

		dp_wait_for_training_aux_rd_interval(
				link,
				wait_time_microsec);

		/* 4. Read lane status and requested drive
		* settings as set by the sink
		*/
		dp_get_lane_status_and_drive_settings(
				link,
				lt_settings,
				dpcd_lane_status,
				&dpcd_lane_status_updated,
				&req_settings,
				offset);

		/* 5. check CR done*/
		if (dp_is_cr_done(lane_count, dpcd_lane_status))
			return LINK_TRAINING_SUCCESS;

		/* 6. max VS reached*/
		if (dp_is_max_vs_reached(lt_settings))
			break;

		/* 7. same lane settings*/
		/* Note: settings are the same for all lanes,
		 * so comparing first lane is sufficient*/
		if ((lt_settings->lane_settings[0].VOLTAGE_SWING ==
			req_settings.lane_settings[0].VOLTAGE_SWING)
			&& (lt_settings->lane_settings[0].PRE_EMPHASIS ==
				req_settings.lane_settings[0].PRE_EMPHASIS))
			retries_cr++;
		else
			retries_cr = 0;

		/* 8. update VS/PE/PC2 in lt_settings*/
		dp_update_drive_settings(lt_settings, req_settings);

		retry_count++;
	}

	if (retry_count >= LINK_TRAINING_MAX_CR_RETRY) {
		ASSERT(0);
		DC_LOG_ERROR("%s: Link Training Error, could not get CR after %d tries. Possibly voltage swing issue",
			__func__,
			LINK_TRAINING_MAX_CR_RETRY);

	}

	return dp_get_cr_failure(lane_count, dpcd_lane_status);
}

static inline enum link_training_result dp_transition_to_video_idle(
	struct dc_link *link,
	struct link_training_settings *lt_settings,
	enum link_training_result status)
{
	union lane_count_set lane_count_set = { {0} };

	/* 4. mainlink output idle pattern*/
	dp_set_hw_test_pattern(link, DP_TEST_PATTERN_VIDEO_MODE, NULL, 0);

	/*
	 * 5. post training adjust if required
	 * If the upstream DPTX and downstream DPRX both support TPS4,
	 * TPS4 must be used instead of POST_LT_ADJ_REQ.
	 */
	if (link->dpcd_caps.max_ln_count.bits.POST_LT_ADJ_REQ_SUPPORTED != 1 ||
			lt_settings->pattern_for_eq == DP_TRAINING_PATTERN_SEQUENCE_4) {
		/* delay 5ms after Main Link output idle pattern and then check
		 * DPCD 0202h.
		 */
		if (link->connector_signal != SIGNAL_TYPE_EDP && status == LINK_TRAINING_SUCCESS) {
			msleep(5);
			status = dp_check_link_loss_status(link, lt_settings);
		}
		return status;
	}

	if (status == LINK_TRAINING_SUCCESS &&
		perform_post_lt_adj_req_sequence(link, lt_settings) == false)
		status = LINK_TRAINING_LQA_FAIL;

	lane_count_set.bits.LANE_COUNT_SET = lt_settings->link_settings.lane_count;
	lane_count_set.bits.ENHANCED_FRAMING = lt_settings->enhanced_framing;
	lane_count_set.bits.POST_LT_ADJ_REQ_GRANTED = 0;

	core_link_write_dpcd(
		link,
		DP_LANE_COUNT_SET,
		&lane_count_set.raw,
		sizeof(lane_count_set));

	return status;
}

enum link_training_result dp_check_link_loss_status(
	struct dc_link *link,
	const struct link_training_settings *link_training_setting)
{
	enum link_training_result status = LINK_TRAINING_SUCCESS;
	union lane_status lane_status;
	uint8_t dpcd_buf[6] = {0};
	uint32_t lane;

	core_link_read_dpcd(
			link,
			DP_SINK_COUNT,
			(uint8_t *)(dpcd_buf),
			sizeof(dpcd_buf));

	/*parse lane status*/
	for (lane = 0; lane < link->cur_link_settings.lane_count; lane++) {
		/*
		 * check lanes status
		 */
		lane_status.raw = get_nibble_at_index(&dpcd_buf[2], lane);

		if (!lane_status.bits.CHANNEL_EQ_DONE_0 ||
			!lane_status.bits.CR_DONE_0 ||
			!lane_status.bits.SYMBOL_LOCKED_0) {
			/* if one of the channel equalization, clock
			 * recovery or symbol lock is dropped
			 * consider it as (link has been
			 * dropped) dp sink status has changed
			 */
			status = LINK_TRAINING_LINK_LOSS;
			break;
		}
	}

	return status;
}

static inline void decide_8b_10b_training_settings(
	 struct dc_link *link,
	const struct dc_link_settings *link_setting,
	const struct dc_link_training_overrides *overrides,
	struct link_training_settings *lt_settings)
{
	uint32_t lane;

	memset(lt_settings, '\0', sizeof(struct link_training_settings));

	/* Initialize link settings */
	lt_settings->link_settings.use_link_rate_set = link_setting->use_link_rate_set;
	lt_settings->link_settings.link_rate_set = link_setting->link_rate_set;

	if (link->preferred_link_setting.link_rate != LINK_RATE_UNKNOWN)
		lt_settings->link_settings.link_rate = link->preferred_link_setting.link_rate;
	else
		lt_settings->link_settings.link_rate = link_setting->link_rate;

	if (link->preferred_link_setting.lane_count != LANE_COUNT_UNKNOWN)
		lt_settings->link_settings.lane_count = link->preferred_link_setting.lane_count;
	else
		lt_settings->link_settings.lane_count = link_setting->lane_count;

	/*@todo[vdevulap] move SS to LS, should not be handled by displaypath*/

	/* TODO hard coded to SS for now
	 * lt_settings.link_settings.link_spread =
	 * dal_display_path_is_ss_supported(
	 * path_mode->display_path) ?
	 * LINK_SPREAD_05_DOWNSPREAD_30KHZ :
	 * LINK_SPREAD_DISABLED;
	 */
	/* Initialize link spread */
	if (link->dp_ss_off)
		lt_settings->link_settings.link_spread = LINK_SPREAD_DISABLED;
	else if (overrides->downspread != NULL)
		lt_settings->link_settings.link_spread
			= *overrides->downspread
			? LINK_SPREAD_05_DOWNSPREAD_30KHZ
			: LINK_SPREAD_DISABLED;
	else
		lt_settings->link_settings.link_spread = LINK_SPREAD_05_DOWNSPREAD_30KHZ;

	lt_settings->lttpr_mode = link->lttpr_mode;

	/* Initialize lane settings overrides */
	if (overrides->voltage_swing != NULL)
		lt_settings->voltage_swing = overrides->voltage_swing;

	if (overrides->pre_emphasis != NULL)
		lt_settings->pre_emphasis = overrides->pre_emphasis;

	if (overrides->post_cursor2 != NULL)
		lt_settings->post_cursor2 = overrides->post_cursor2;

	/* Initialize lane settings (VS/PE/PC2) */
	for (lane = 0; lane < LANE_COUNT_DP_MAX; lane++) {
		lt_settings->lane_settings[lane].VOLTAGE_SWING =
			lt_settings->voltage_swing != NULL ?
			*lt_settings->voltage_swing :
			VOLTAGE_SWING_LEVEL0;
		lt_settings->lane_settings[lane].PRE_EMPHASIS =
			lt_settings->pre_emphasis != NULL ?
			*lt_settings->pre_emphasis
			: PRE_EMPHASIS_DISABLED;
		lt_settings->lane_settings[lane].POST_CURSOR2 =
			lt_settings->post_cursor2 != NULL ?
			*lt_settings->post_cursor2
			: POST_CURSOR2_DISABLED;
	}

	/* Initialize training timings */
	if (overrides->cr_pattern_time != NULL)
		lt_settings->cr_pattern_time = *overrides->cr_pattern_time;
	else
		lt_settings->cr_pattern_time = get_cr_training_aux_rd_interval(link, link_setting);

	if (overrides->eq_pattern_time != NULL)
		lt_settings->eq_pattern_time = *overrides->eq_pattern_time;
	else
		lt_settings->eq_pattern_time = get_eq_training_aux_rd_interval(link, link_setting);

	if (overrides->pattern_for_cr != NULL)
		lt_settings->pattern_for_cr = *overrides->pattern_for_cr;
	else
		lt_settings->pattern_for_cr = decide_cr_training_pattern(link_setting);
	if (overrides->pattern_for_eq != NULL)
		lt_settings->pattern_for_eq = *overrides->pattern_for_eq;
	else
		lt_settings->pattern_for_eq = decide_eq_training_pattern(link, link_setting);

	if (overrides->enhanced_framing != NULL)
		lt_settings->enhanced_framing = *overrides->enhanced_framing;
	else
		lt_settings->enhanced_framing = 1;

	if (link->preferred_training_settings.fec_enable != NULL)
		lt_settings->should_set_fec_ready = *link->preferred_training_settings.fec_enable;
	else
		lt_settings->should_set_fec_ready = true;
<<<<<<< HEAD
}

void dp_decide_training_settings(
		struct dc_link *link,
		const struct dc_link_settings *link_settings,
		const struct dc_link_training_overrides *overrides,
		struct link_training_settings *lt_settings)
{
	if (dp_get_link_encoding_format(link_settings) == DP_8b_10b_ENCODING)
		decide_8b_10b_training_settings(link, link_settings, overrides, lt_settings);
}

=======
}

void dp_decide_training_settings(
		struct dc_link *link,
		const struct dc_link_settings *link_settings,
		const struct dc_link_training_overrides *overrides,
		struct link_training_settings *lt_settings)
{
	if (dp_get_link_encoding_format(link_settings) == DP_8b_10b_ENCODING)
		decide_8b_10b_training_settings(link, link_settings, overrides, lt_settings);
}

>>>>>>> 2734d6c1

uint8_t dp_convert_to_count(uint8_t lttpr_repeater_count)
{
	switch (lttpr_repeater_count) {
	case 0x80: // 1 lttpr repeater
		return 1;
	case 0x40: // 2 lttpr repeaters
		return 2;
	case 0x20: // 3 lttpr repeaters
		return 3;
	case 0x10: // 4 lttpr repeaters
		return 4;
	case 0x08: // 5 lttpr repeaters
		return 5;
	case 0x04: // 6 lttpr repeaters
		return 6;
	case 0x02: // 7 lttpr repeaters
		return 7;
	case 0x01: // 8 lttpr repeaters
		return 8;
	default:
		break;
	}
	return 0; // invalid value
}

enum dc_status configure_lttpr_mode_transparent(struct dc_link *link)
{
	uint8_t repeater_mode = DP_PHY_REPEATER_MODE_TRANSPARENT;

	DC_LOG_HW_LINK_TRAINING("%s\n Set LTTPR to Transparent Mode\n", __func__);
	return core_link_write_dpcd(link,
			DP_PHY_REPEATER_MODE,
			(uint8_t *)&repeater_mode,
			sizeof(repeater_mode));
}

enum dc_status configure_lttpr_mode_non_transparent(
		struct dc_link *link,
		const struct link_training_settings *lt_settings)
{
	/* aux timeout is already set to extended */
	/* RESET/SET lttpr mode to enable non transparent mode */
	uint8_t repeater_cnt;
	uint32_t aux_interval_address;
	uint8_t repeater_id;
	enum dc_status result = DC_ERROR_UNEXPECTED;
	uint8_t repeater_mode = DP_PHY_REPEATER_MODE_TRANSPARENT;

	enum dp_link_encoding encoding = dp_get_link_encoding_format(&lt_settings->link_settings);

	if (encoding == DP_8b_10b_ENCODING) {
		DC_LOG_HW_LINK_TRAINING("%s\n Set LTTPR to Transparent Mode\n", __func__);
		result = core_link_write_dpcd(link,
				DP_PHY_REPEATER_MODE,
				(uint8_t *)&repeater_mode,
				sizeof(repeater_mode));

	}

	if (result == DC_OK) {
		link->dpcd_caps.lttpr_caps.mode = repeater_mode;
	}

	if (link->lttpr_mode == LTTPR_MODE_NON_TRANSPARENT) {

		DC_LOG_HW_LINK_TRAINING("%s\n Set LTTPR to Non Transparent Mode\n", __func__);

		repeater_mode = DP_PHY_REPEATER_MODE_NON_TRANSPARENT;
		result = core_link_write_dpcd(link,
				DP_PHY_REPEATER_MODE,
				(uint8_t *)&repeater_mode,
				sizeof(repeater_mode));

		if (result == DC_OK) {
			link->dpcd_caps.lttpr_caps.mode = repeater_mode;
		}

		if (encoding == DP_8b_10b_ENCODING) {
			repeater_cnt = dp_convert_to_count(link->dpcd_caps.lttpr_caps.phy_repeater_cnt);
			for (repeater_id = repeater_cnt; repeater_id > 0; repeater_id--) {
				aux_interval_address = DP_TRAINING_AUX_RD_INTERVAL_PHY_REPEATER1 +
							((DP_REPEATER_CONFIGURATION_AND_STATUS_SIZE) * (repeater_id - 1));
				core_link_read_dpcd(
					link,
					aux_interval_address,
					(uint8_t *)&link->dpcd_caps.lttpr_caps.aux_rd_interval[repeater_id - 1],
					sizeof(link->dpcd_caps.lttpr_caps.aux_rd_interval[repeater_id - 1]));
				link->dpcd_caps.lttpr_caps.aux_rd_interval[repeater_id - 1] &= 0x7F;
			}
		}
	}

	return result;
}

static void repeater_training_done(struct dc_link *link, uint32_t offset)
{
	union dpcd_training_pattern dpcd_pattern = { {0} };

	const uint32_t dpcd_base_lt_offset =
			DP_TRAINING_PATTERN_SET_PHY_REPEATER1 +
				((DP_REPEATER_CONFIGURATION_AND_STATUS_SIZE) * (offset - 1));
	/* Set training not in progress*/
	dpcd_pattern.v1_4.TRAINING_PATTERN_SET = DPCD_TRAINING_PATTERN_VIDEOIDLE;

	core_link_write_dpcd(
		link,
		dpcd_base_lt_offset,
		&dpcd_pattern.raw,
		1);

	DC_LOG_HW_LINK_TRAINING("%s\n LTTPR Id: %d 0x%X pattern = %x\n",
		__func__,
		offset,
		dpcd_base_lt_offset,
		dpcd_pattern.v1_4.TRAINING_PATTERN_SET);
}

static void print_status_message(
	struct dc_link *link,
	const struct link_training_settings *lt_settings,
	enum link_training_result status)
{
	char *link_rate = "Unknown";
	char *lt_result = "Unknown";
	char *lt_spread = "Disabled";

	switch (lt_settings->link_settings.link_rate) {
	case LINK_RATE_LOW:
		link_rate = "RBR";
		break;
	case LINK_RATE_RATE_2:
		link_rate = "R2";
		break;
	case LINK_RATE_RATE_3:
		link_rate = "R3";
		break;
	case LINK_RATE_HIGH:
		link_rate = "HBR";
		break;
	case LINK_RATE_RBR2:
		link_rate = "RBR2";
		break;
	case LINK_RATE_RATE_6:
		link_rate = "R6";
		break;
	case LINK_RATE_HIGH2:
		link_rate = "HBR2";
		break;
	case LINK_RATE_HIGH3:
		link_rate = "HBR3";
		break;
	default:
		break;
	}

	switch (status) {
	case LINK_TRAINING_SUCCESS:
		lt_result = "pass";
		break;
	case LINK_TRAINING_CR_FAIL_LANE0:
		lt_result = "CR failed lane0";
		break;
	case LINK_TRAINING_CR_FAIL_LANE1:
		lt_result = "CR failed lane1";
		break;
	case LINK_TRAINING_CR_FAIL_LANE23:
		lt_result = "CR failed lane23";
		break;
	case LINK_TRAINING_EQ_FAIL_CR:
		lt_result = "CR failed in EQ";
		break;
	case LINK_TRAINING_EQ_FAIL_EQ:
		lt_result = "EQ failed";
		break;
	case LINK_TRAINING_LQA_FAIL:
		lt_result = "LQA failed";
		break;
	case LINK_TRAINING_LINK_LOSS:
		lt_result = "Link loss";
		break;
	default:
		break;
	}

	switch (lt_settings->link_settings.link_spread) {
	case LINK_SPREAD_DISABLED:
		lt_spread = "Disabled";
		break;
	case LINK_SPREAD_05_DOWNSPREAD_30KHZ:
		lt_spread = "0.5% 30KHz";
		break;
	case LINK_SPREAD_05_DOWNSPREAD_33KHZ:
		lt_spread = "0.5% 33KHz";
		break;
	default:
		break;
	}

	/* Connectivity log: link training */
	CONN_MSG_LT(link, "%sx%d %s VS=%d, PE=%d, DS=%s",
				link_rate,
				lt_settings->link_settings.lane_count,
				lt_result,
				lt_settings->lane_settings[0].VOLTAGE_SWING,
				lt_settings->lane_settings[0].PRE_EMPHASIS,
				lt_spread);
}

void dc_link_dp_set_drive_settings(
	struct dc_link *link,
	struct link_training_settings *lt_settings)
{
	/* program ASIC PHY settings*/
	dp_set_hw_lane_settings(link, lt_settings, DPRX);

	/* Notify DP sink the PHY settings from source */
	dpcd_set_lane_settings(link, lt_settings, DPRX);
}

bool dc_link_dp_perform_link_training_skip_aux(
	struct dc_link *link,
	const struct dc_link_settings *link_setting)
{
	struct link_training_settings lt_settings;

	dp_decide_training_settings(
			link,
			link_setting,
			&link->preferred_training_settings,
			&lt_settings);

	/* 1. Perform_clock_recovery_sequence. */

	/* transmit training pattern for clock recovery */
	dp_set_hw_training_pattern(link, lt_settings.pattern_for_cr, DPRX);

	/* call HWSS to set lane settings*/
	dp_set_hw_lane_settings(link, &lt_settings, DPRX);

	/* wait receiver to lock-on*/
	dp_wait_for_training_aux_rd_interval(link, lt_settings.cr_pattern_time);

	/* 2. Perform_channel_equalization_sequence. */

	/* transmit training pattern for channel equalization. */
	dp_set_hw_training_pattern(link, lt_settings.pattern_for_eq, DPRX);

	/* call HWSS to set lane settings*/
	dp_set_hw_lane_settings(link, &lt_settings, DPRX);

	/* wait receiver to lock-on. */
	dp_wait_for_training_aux_rd_interval(link, lt_settings.eq_pattern_time);

	/* 3. Perform_link_training_int. */

	/* Mainlink output idle pattern. */
	dp_set_hw_test_pattern(link, DP_TEST_PATTERN_VIDEO_MODE, NULL, 0);

	print_status_message(link, &lt_settings, LINK_TRAINING_SUCCESS);

	return true;
}

enum dc_status dpcd_configure_lttpr_mode(struct dc_link *link, struct link_training_settings *lt_settings)
{
	enum dc_status status = DC_OK;

<<<<<<< HEAD
	if (lt_settings->lttpr_mode == LTTPR_MODE_NON_TRANSPARENT)
		status = configure_lttpr_mode_non_transparent(link, lt_settings);
	else
		status = configure_lttpr_mode_transparent(link);

=======
	if (lt_settings->lttpr_mode == LTTPR_MODE_TRANSPARENT)
		status = configure_lttpr_mode_transparent(link);

	else if (lt_settings->lttpr_mode == LTTPR_MODE_NON_TRANSPARENT)
		status = configure_lttpr_mode_non_transparent(link, lt_settings);

>>>>>>> 2734d6c1
	return status;
}

static void dpcd_exit_training_mode(struct dc_link *link)
{

	/* clear training pattern set */
	dpcd_set_training_pattern(link, DP_TRAINING_PATTERN_VIDEOIDLE);
}

enum dc_status dpcd_configure_channel_coding(struct dc_link *link,
		struct link_training_settings *lt_settings)
{
	enum dp_link_encoding encoding =
			dp_get_link_encoding_format(
					&lt_settings->link_settings);
	enum dc_status status;

	status = core_link_write_dpcd(
			link,
			DP_MAIN_LINK_CHANNEL_CODING_SET,
			(uint8_t *) &encoding,
			1);
	DC_LOG_HW_LINK_TRAINING("%s:\n 0x%X MAIN_LINK_CHANNEL_CODING_SET = %x\n",
					__func__,
					DP_MAIN_LINK_CHANNEL_CODING_SET,
					encoding);

	return status;
}

static enum link_training_result dp_perform_8b_10b_link_training(
		struct dc_link *link,
		struct link_training_settings *lt_settings)
{
	enum link_training_result status = LINK_TRAINING_SUCCESS;

	uint8_t repeater_cnt;
	uint8_t repeater_id;
<<<<<<< HEAD
=======
	uint8_t lane = 0;
>>>>>>> 2734d6c1

	if (link->ctx->dc->work_arounds.lt_early_cr_pattern)
		start_clock_recovery_pattern_early(link, lt_settings, DPRX);

	/* 1. set link rate, lane count and spread. */
	dpcd_set_link_settings(link, lt_settings);

	if (link->lttpr_mode == LTTPR_MODE_NON_TRANSPARENT) {

		/* 2. perform link training (set link training done
		 *  to false is done as well)
		 */
		repeater_cnt = dp_convert_to_count(link->dpcd_caps.lttpr_caps.phy_repeater_cnt);

		for (repeater_id = repeater_cnt; (repeater_id > 0 && status == LINK_TRAINING_SUCCESS);
				repeater_id--) {
			status = perform_clock_recovery_sequence(link, lt_settings, repeater_id);

			if (status != LINK_TRAINING_SUCCESS)
				break;

			status = perform_channel_equalization_sequence(link,
					lt_settings,
					repeater_id);

			if (status != LINK_TRAINING_SUCCESS)
				break;

			repeater_training_done(link, repeater_id);
		}

		for (lane = 0; lane < (uint8_t)lt_settings->link_settings.lane_count; lane++)
			lt_settings->lane_settings[lane].VOLTAGE_SWING = VOLTAGE_SWING_LEVEL0;
	}

	if (status == LINK_TRAINING_SUCCESS) {
		status = perform_clock_recovery_sequence(link, lt_settings, DPRX);
	if (status == LINK_TRAINING_SUCCESS) {
		status = perform_channel_equalization_sequence(link,
					lt_settings,
					DPRX);
		}
	}

<<<<<<< HEAD
	return status;
}

enum link_training_result dc_link_dp_perform_link_training(
	struct dc_link *link,
	const struct dc_link_settings *link_settings,
	bool skip_video_pattern)
{
	enum link_training_result status = LINK_TRAINING_SUCCESS;
	struct link_training_settings lt_settings;
	enum dp_link_encoding encoding =
			dp_get_link_encoding_format(link_settings);

	/* decide training settings */
	dp_decide_training_settings(
			link,
			link_settings,
			&link->preferred_training_settings,
			&lt_settings);

	/* reset previous training states */
	dpcd_exit_training_mode(link);

	/* configure link prior to entering training mode */
	dpcd_configure_lttpr_mode(link, &lt_settings);
	dp_set_fec_ready(link, lt_settings.should_set_fec_ready);
	dpcd_configure_channel_coding(link, &lt_settings);

	/* enter training mode:
	 * Per DP specs starting from here, DPTX device shall not issue
	 * Non-LT AUX transactions inside training mode.
	 */
	if (encoding == DP_8b_10b_ENCODING)
		status = dp_perform_8b_10b_link_training(link, &lt_settings);
	else
		ASSERT(0);

	/* exit training mode and switch to video idle */
	dpcd_exit_training_mode(link);
	if ((status == LINK_TRAINING_SUCCESS) || !skip_video_pattern)
		status = dp_transition_to_video_idle(link,
				&lt_settings,
				status);

	/* dump debug data */
	print_status_message(link, &lt_settings, status);
	if (status != LINK_TRAINING_SUCCESS)
		link->ctx->dc->debug_data.ltFailCount++;
=======
>>>>>>> 2734d6c1
	return status;
}

enum link_training_result dc_link_dp_perform_link_training(
	struct dc_link *link,
	const struct dc_link_settings *link_settings,
	bool skip_video_pattern)
{
	enum link_training_result status = LINK_TRAINING_SUCCESS;
	struct link_training_settings lt_settings;
	enum dp_link_encoding encoding =
			dp_get_link_encoding_format(link_settings);

	/* decide training settings */
	dp_decide_training_settings(
			link,
			link_settings,
			&link->preferred_training_settings,
			&lt_settings);

	/* reset previous training states */
	dpcd_exit_training_mode(link);

	/* configure link prior to entering training mode */
	dpcd_configure_lttpr_mode(link, &lt_settings);
	dp_set_fec_ready(link, lt_settings.should_set_fec_ready);
	dpcd_configure_channel_coding(link, &lt_settings);

	/* enter training mode:
	 * Per DP specs starting from here, DPTX device shall not issue
	 * Non-LT AUX transactions inside training mode.
	 */
	if (encoding == DP_8b_10b_ENCODING)
		status = dp_perform_8b_10b_link_training(link, &lt_settings);
	else
		ASSERT(0);

	/* exit training mode and switch to video idle */
	dpcd_exit_training_mode(link);
	if ((status == LINK_TRAINING_SUCCESS) || !skip_video_pattern)
		status = dp_transition_to_video_idle(link,
				&lt_settings,
				status);

	/* dump debug data */
	print_status_message(link, &lt_settings, status);
	if (status != LINK_TRAINING_SUCCESS)
		link->ctx->dc->debug_data.ltFailCount++;
	return status;
}

bool perform_link_training_with_retries(
	const struct dc_link_settings *link_setting,
	bool skip_video_pattern,
	int attempts,
	struct pipe_ctx *pipe_ctx,
	enum signal_type signal,
	bool do_fallback)
{
	int j;
	uint8_t delay_between_attempts = LINK_TRAINING_RETRY_DELAY;
	struct dc_stream_state *stream = pipe_ctx->stream;
	struct dc_link *link = stream->link;
<<<<<<< HEAD
	enum dp_panel_mode panel_mode;
=======
	enum dp_panel_mode panel_mode = dp_get_panel_mode(link);
>>>>>>> 2734d6c1
	struct link_encoder *link_enc;
	enum link_training_result status = LINK_TRAINING_CR_FAIL_LANE0;
	struct dc_link_settings current_setting = *link_setting;

	/* Dynamically assigned link encoders associated with stream rather than
	 * link.
	 */
	if (link->dc->res_pool->funcs->link_encs_assign)
		link_enc = stream->link_enc;
	else
		link_enc = link->link_enc;
<<<<<<< HEAD
	ASSERT(link_enc);
=======
>>>>>>> 2734d6c1

	/* We need to do this before the link training to ensure the idle pattern in SST
	 * mode will be sent right after the link training
	 */
	link_enc->funcs->connect_dig_be_to_fe(link_enc,
							pipe_ctx->stream_res.stream_enc->id, true);

	for (j = 0; j < attempts; ++j) {

		DC_LOG_HW_LINK_TRAINING("%s: Beginning link training attempt %u of %d\n",
			__func__, (unsigned int)j + 1, attempts);

		dp_enable_link_phy(
			link,
			signal,
			pipe_ctx->clock_source->id,
			&current_setting);

		if (stream->sink_patches.dppowerup_delay > 0) {
			int delay_dp_power_up_in_ms = stream->sink_patches.dppowerup_delay;

			msleep(delay_dp_power_up_in_ms);
		}

#ifdef CONFIG_DRM_AMD_DC_HDCP
		if (panel_mode == DP_PANEL_MODE_EDP) {
			struct cp_psp *cp_psp = &stream->ctx->cp_psp;

			if (cp_psp && cp_psp->funcs.enable_assr) {
				if (!cp_psp->funcs.enable_assr(cp_psp->handle, link)) {
					/* since eDP implies ASSR on, change panel
					 * mode to disable ASSR
					 */
					panel_mode = DP_PANEL_MODE_DEFAULT;
				}
			} else
				panel_mode = DP_PANEL_MODE_DEFAULT;
		}
#endif

		dp_set_panel_mode(link, panel_mode);

		if (link->aux_access_disabled) {
			dc_link_dp_perform_link_training_skip_aux(link, &current_setting);
			return true;
		} else {
				status = dc_link_dp_perform_link_training(
										link,
										&current_setting,
										skip_video_pattern);
			if (status == LINK_TRAINING_SUCCESS)
				return true;
		}

		/* latest link training still fail, skip delay and keep PHY on
		 */
		if (j == (attempts - 1) && link->ep_type == DISPLAY_ENDPOINT_PHY)
			break;

		DC_LOG_WARNING("%s: Link training attempt %u of %d failed\n",
			__func__, (unsigned int)j + 1, attempts);

		dp_disable_link_phy(link, signal);

		/* Abort link training if failure due to sink being unplugged. */
		if (status == LINK_TRAINING_ABORT)
			break;
		else if (do_fallback) {
			decide_fallback_link_setting(*link_setting, &current_setting, status);
			/* Fail link training if reduced link bandwidth no longer meets
			 * stream requirements.
			 */
			if (dc_bandwidth_in_kbps_from_timing(&stream->timing) <
					dc_link_bandwidth_kbps(link, &current_setting))
				break;
		}

		msleep(delay_between_attempts);

		delay_between_attempts += LINK_TRAINING_RETRY_DELAY;
	}

	return false;
}

static enum clock_source_id get_clock_source_id(struct dc_link *link)
{
	enum clock_source_id dp_cs_id = CLOCK_SOURCE_ID_UNDEFINED;
	struct clock_source *dp_cs = link->dc->res_pool->dp_clock_source;

	if (dp_cs != NULL) {
		dp_cs_id = dp_cs->id;
	} else {
		/*
		 * dp clock source is not initialized for some reason.
		 * Should not happen, CLOCK_SOURCE_ID_EXTERNAL will be used
		 */
		ASSERT(dp_cs);
	}

	return dp_cs_id;
}

static void set_dp_mst_mode(struct dc_link *link, bool mst_enable)
{
	if (mst_enable == false &&
		link->type == dc_connection_mst_branch) {
		/* Disable MST on link. Use only local sink. */
		dp_disable_link_phy_mst(link, link->connector_signal);

		link->type = dc_connection_single;
		link->local_sink = link->remote_sinks[0];
		link->local_sink->sink_signal = SIGNAL_TYPE_DISPLAY_PORT;
		dc_sink_retain(link->local_sink);
		dm_helpers_dp_mst_stop_top_mgr(link->ctx, link);
	} else if (mst_enable == true &&
			link->type == dc_connection_single &&
			link->remote_sinks[0] != NULL) {
		/* Re-enable MST on link. */
		dp_disable_link_phy(link, link->connector_signal);
		dp_enable_mst_on_sink(link, true);

		link->type = dc_connection_mst_branch;
		link->local_sink->sink_signal = SIGNAL_TYPE_DISPLAY_PORT_MST;
	}
}

bool dc_link_dp_sync_lt_begin(struct dc_link *link)
{
	/* Begin Sync LT. During this time,
	 * DPCD:600h must not be powered down.
	 */
	link->sync_lt_in_progress = true;

	/*Clear any existing preferred settings.*/
	memset(&link->preferred_training_settings, 0,
		sizeof(struct dc_link_training_overrides));
	memset(&link->preferred_link_setting, 0,
		sizeof(struct dc_link_settings));

	return true;
}

enum link_training_result dc_link_dp_sync_lt_attempt(
    struct dc_link *link,
    struct dc_link_settings *link_settings,
    struct dc_link_training_overrides *lt_overrides)
{
	struct link_training_settings lt_settings;
	enum link_training_result lt_status = LINK_TRAINING_SUCCESS;
	enum dp_panel_mode panel_mode = DP_PANEL_MODE_DEFAULT;
	enum clock_source_id dp_cs_id = CLOCK_SOURCE_ID_EXTERNAL;
	bool fec_enable = false;

	dp_decide_training_settings(
		link,
		link_settings,
		lt_overrides,
		&lt_settings);

	/* Setup MST Mode */
	if (lt_overrides->mst_enable)
		set_dp_mst_mode(link, *lt_overrides->mst_enable);

	/* Disable link */
	dp_disable_link_phy(link, link->connector_signal);

	/* Enable link */
	dp_cs_id = get_clock_source_id(link);
	dp_enable_link_phy(link, link->connector_signal,
		dp_cs_id, link_settings);

	/* Set FEC enable */
	fec_enable = lt_overrides->fec_enable && *lt_overrides->fec_enable;
	dp_set_fec_ready(link, fec_enable);

	if (lt_overrides->alternate_scrambler_reset) {
		if (*lt_overrides->alternate_scrambler_reset)
			panel_mode = DP_PANEL_MODE_EDP;
		else
			panel_mode = DP_PANEL_MODE_DEFAULT;
	} else
		panel_mode = dp_get_panel_mode(link);

	dp_set_panel_mode(link, panel_mode);

	/* Attempt to train with given link training settings */
	if (link->ctx->dc->work_arounds.lt_early_cr_pattern)
		start_clock_recovery_pattern_early(link, &lt_settings, DPRX);

	/* Set link rate, lane count and spread. */
	dpcd_set_link_settings(link, &lt_settings);

	/* 2. perform link training (set link training done
	 *  to false is done as well)
	 */
	lt_status = perform_clock_recovery_sequence(link, &lt_settings, DPRX);
	if (lt_status == LINK_TRAINING_SUCCESS) {
		lt_status = perform_channel_equalization_sequence(link,
						&lt_settings,
						DPRX);
	}

	/* 3. Sync LT must skip TRAINING_PATTERN_SET:0 (video pattern)*/
	/* 4. print status message*/
	print_status_message(link, &lt_settings, lt_status);

	return lt_status;
}

bool dc_link_dp_sync_lt_end(struct dc_link *link, bool link_down)
{
	/* If input parameter is set, shut down phy.
	 * Still shouldn't turn off dp_receiver (DPCD:600h)
	 */
	if (link_down == true) {
		dp_disable_link_phy(link, link->connector_signal);
		dp_set_fec_ready(link, false);
	}

	link->sync_lt_in_progress = false;
	return true;
}

bool dc_link_dp_get_max_link_enc_cap(const struct dc_link *link, struct dc_link_settings *max_link_enc_cap)
{
	if (!max_link_enc_cap) {
		DC_LOG_ERROR("%s: Could not return max link encoder caps", __func__);
		return false;
	}

	if (link->link_enc->funcs->get_max_link_cap) {
		link->link_enc->funcs->get_max_link_cap(link->link_enc, max_link_enc_cap);
		return true;
	}

	DC_LOG_ERROR("%s: Max link encoder caps unknown", __func__);
	max_link_enc_cap->lane_count = 1;
	max_link_enc_cap->link_rate = 6;
	return false;
}

static struct dc_link_settings get_max_link_cap(struct dc_link *link)
{
	struct dc_link_settings max_link_cap = {0};

	/* get max link encoder capability */
	link->link_enc->funcs->get_max_link_cap(link->link_enc, &max_link_cap);

	/* Lower link settings based on sink's link cap */
	if (link->reported_link_cap.lane_count < max_link_cap.lane_count)
		max_link_cap.lane_count =
				link->reported_link_cap.lane_count;
	if (link->reported_link_cap.link_rate < max_link_cap.link_rate)
		max_link_cap.link_rate =
				link->reported_link_cap.link_rate;
	if (link->reported_link_cap.link_spread <
			max_link_cap.link_spread)
		max_link_cap.link_spread =
				link->reported_link_cap.link_spread;
	/*
	 * account for lttpr repeaters cap
	 * notes: repeaters do not snoop in the DPRX Capabilities addresses (3.6.3).
	 */
	if (link->lttpr_mode == LTTPR_MODE_NON_TRANSPARENT) {
		if (link->dpcd_caps.lttpr_caps.max_lane_count < max_link_cap.lane_count)
			max_link_cap.lane_count = link->dpcd_caps.lttpr_caps.max_lane_count;

		if (link->dpcd_caps.lttpr_caps.max_link_rate < max_link_cap.link_rate)
			max_link_cap.link_rate = link->dpcd_caps.lttpr_caps.max_link_rate;

		DC_LOG_HW_LINK_TRAINING("%s\n Training with LTTPR,  max_lane count %d max_link rate %d \n",
						__func__,
						max_link_cap.lane_count,
						max_link_cap.link_rate);
	}
	return max_link_cap;
}

enum dc_status read_hpd_rx_irq_data(
	struct dc_link *link,
	union hpd_irq_data *irq_data)
{
	static enum dc_status retval;

	/* The HW reads 16 bytes from 200h on HPD,
	 * but if we get an AUX_DEFER, the HW cannot retry
	 * and this causes the CTS tests 4.3.2.1 - 3.2.4 to
	 * fail, so we now explicitly read 6 bytes which is
	 * the req from the above mentioned test cases.
	 *
	 * For DP 1.4 we need to read those from 2002h range.
	 */
	if (link->dpcd_caps.dpcd_rev.raw < DPCD_REV_14)
		retval = core_link_read_dpcd(
			link,
			DP_SINK_COUNT,
			irq_data->raw,
			sizeof(union hpd_irq_data));
	else {
		/* Read 14 bytes in a single read and then copy only the required fields.
		 * This is more efficient than doing it in two separate AUX reads. */

		uint8_t tmp[DP_SINK_STATUS_ESI - DP_SINK_COUNT_ESI + 1];

		retval = core_link_read_dpcd(
			link,
			DP_SINK_COUNT_ESI,
			tmp,
			sizeof(tmp));

		if (retval != DC_OK)
			return retval;

		irq_data->bytes.sink_cnt.raw = tmp[DP_SINK_COUNT_ESI - DP_SINK_COUNT_ESI];
		irq_data->bytes.device_service_irq.raw = tmp[DP_DEVICE_SERVICE_IRQ_VECTOR_ESI0 - DP_SINK_COUNT_ESI];
		irq_data->bytes.lane01_status.raw = tmp[DP_LANE0_1_STATUS_ESI - DP_SINK_COUNT_ESI];
		irq_data->bytes.lane23_status.raw = tmp[DP_LANE2_3_STATUS_ESI - DP_SINK_COUNT_ESI];
		irq_data->bytes.lane_status_updated.raw = tmp[DP_LANE_ALIGN_STATUS_UPDATED_ESI - DP_SINK_COUNT_ESI];
		irq_data->bytes.sink_status.raw = tmp[DP_SINK_STATUS_ESI - DP_SINK_COUNT_ESI];
	}

	return retval;
}

bool hpd_rx_irq_check_link_loss_status(
	struct dc_link *link,
	union hpd_irq_data *hpd_irq_dpcd_data)
{
	uint8_t irq_reg_rx_power_state = 0;
	enum dc_status dpcd_result = DC_ERROR_UNEXPECTED;
	union lane_status lane_status;
	uint32_t lane;
	bool sink_status_changed;
	bool return_code;

	sink_status_changed = false;
	return_code = false;

	if (link->cur_link_settings.lane_count == 0)
		return return_code;

	/*1. Check that Link Status changed, before re-training.*/

	/*parse lane status*/
	for (lane = 0; lane < link->cur_link_settings.lane_count; lane++) {
		/* check status of lanes 0,1
		 * changed DpcdAddress_Lane01Status (0x202)
		 */
		lane_status.raw = get_nibble_at_index(
			&hpd_irq_dpcd_data->bytes.lane01_status.raw,
			lane);

		if (!lane_status.bits.CHANNEL_EQ_DONE_0 ||
			!lane_status.bits.CR_DONE_0 ||
			!lane_status.bits.SYMBOL_LOCKED_0) {
			/* if one of the channel equalization, clock
			 * recovery or symbol lock is dropped
			 * consider it as (link has been
			 * dropped) dp sink status has changed
			 */
			sink_status_changed = true;
			break;
		}
	}

	/* Check interlane align.*/
	if (sink_status_changed ||
		!hpd_irq_dpcd_data->bytes.lane_status_updated.bits.INTERLANE_ALIGN_DONE) {

		DC_LOG_HW_HPD_IRQ("%s: Link Status changed.\n", __func__);

		return_code = true;

		/*2. Check that we can handle interrupt: Not in FS DOS,
		 *  Not in "Display Timeout" state, Link is trained.
		 */
		dpcd_result = core_link_read_dpcd(link,
			DP_SET_POWER,
			&irq_reg_rx_power_state,
			sizeof(irq_reg_rx_power_state));

		if (dpcd_result != DC_OK) {
			DC_LOG_HW_HPD_IRQ("%s: DPCD read failed to obtain power state.\n",
				__func__);
		} else {
			if (irq_reg_rx_power_state != DP_SET_POWER_D0)
				return_code = false;
		}
	}

	return return_code;
}

bool dp_verify_link_cap(
	struct dc_link *link,
	struct dc_link_settings *known_limit_link_setting,
	int *fail_count)
{
	struct dc_link_settings max_link_cap = {0};
	struct dc_link_settings cur_link_setting = {0};
	struct dc_link_settings *cur = &cur_link_setting;
	struct dc_link_settings initial_link_settings = {0};
	bool success;
	bool skip_link_training;
	bool skip_video_pattern;
	enum clock_source_id dp_cs_id = CLOCK_SOURCE_ID_EXTERNAL;
	enum link_training_result status;
	union hpd_irq_data irq_data;

	if (link->dc->debug.skip_detection_link_training) {
		link->verified_link_cap = *known_limit_link_setting;
		return true;
	}

	memset(&irq_data, 0, sizeof(irq_data));
	success = false;
	skip_link_training = false;

	max_link_cap = get_max_link_cap(link);

	/* Grant extended timeout request */
	if ((link->lttpr_mode == LTTPR_MODE_NON_TRANSPARENT) && (link->dpcd_caps.lttpr_caps.max_ext_timeout > 0)) {
		uint8_t grant = link->dpcd_caps.lttpr_caps.max_ext_timeout & 0x80;

		core_link_write_dpcd(link, DP_PHY_REPEATER_EXTENDED_WAIT_TIMEOUT, &grant, sizeof(grant));
	}

	/* TODO implement override and monitor patch later */

	/* try to train the link from high to low to
	 * find the physical link capability
	 */
	/* disable PHY done possible by BIOS, will be done by driver itself */
	dp_disable_link_phy(link, link->connector_signal);

	dp_cs_id = get_clock_source_id(link);

	/* link training starts with the maximum common settings
	 * supported by both sink and ASIC.
	 */
	initial_link_settings = get_common_supported_link_settings(
			*known_limit_link_setting,
			max_link_cap);
	cur_link_setting = initial_link_settings;

	/* Temporary Renoir-specific workaround for SWDEV-215184;
	 * PHY will sometimes be in bad state on hotplugging display from certain USB-C dongle,
	 * so add extra cycle of enabling and disabling the PHY before first link training.
	 */
	if (link->link_enc->features.flags.bits.DP_IS_USB_C &&
			link->dc->debug.usbc_combo_phy_reset_wa) {
		dp_enable_link_phy(link, link->connector_signal, dp_cs_id, cur);
		dp_disable_link_phy(link, link->connector_signal);
	}

	do {
		skip_video_pattern = true;

		if (cur->link_rate == LINK_RATE_LOW)
			skip_video_pattern = false;

		dp_enable_link_phy(
				link,
				link->connector_signal,
				dp_cs_id,
				cur);


		if (skip_link_training)
			success = true;
		else {
			status = dc_link_dp_perform_link_training(
							link,
							cur,
							skip_video_pattern);
			if (status == LINK_TRAINING_SUCCESS)
				success = true;
			else
				(*fail_count)++;
		}

		if (success) {
			link->verified_link_cap = *cur;
			udelay(1000);
			if (read_hpd_rx_irq_data(link, &irq_data) == DC_OK)
				if (hpd_rx_irq_check_link_loss_status(
						link,
						&irq_data))
					(*fail_count)++;
		}
		/* always disable the link before trying another
		 * setting or before returning we'll enable it later
		 * based on the actual mode we're driving
		 */
		dp_disable_link_phy(link, link->connector_signal);
	} while (!success && decide_fallback_link_setting(
			initial_link_settings, cur, status));

	/* Link Training failed for all Link Settings
	 *  (Lane Count is still unknown)
	 */
	if (!success) {
		/* If all LT fails for all settings,
		 * set verified = failed safe (1 lane low)
		 */
		link->verified_link_cap.lane_count = LANE_COUNT_ONE;
		link->verified_link_cap.link_rate = LINK_RATE_LOW;

		link->verified_link_cap.link_spread =
		LINK_SPREAD_DISABLED;
	}


	return success;
}

bool dp_verify_link_cap_with_retries(
	struct dc_link *link,
	struct dc_link_settings *known_limit_link_setting,
	int attempts)
{
	int i = 0;
	bool success = false;

	for (i = 0; i < attempts; i++) {
		int fail_count = 0;
		enum dc_connection_type type = dc_connection_none;

		memset(&link->verified_link_cap, 0,
				sizeof(struct dc_link_settings));
		if (!dc_link_detect_sink(link, &type) || type == dc_connection_none) {
			link->verified_link_cap.lane_count = LANE_COUNT_ONE;
			link->verified_link_cap.link_rate = LINK_RATE_LOW;
			link->verified_link_cap.link_spread = LINK_SPREAD_DISABLED;
			break;
		} else if (dp_verify_link_cap(link,
				&link->reported_link_cap,
				&fail_count) && fail_count == 0) {
			success = true;
			break;
		}
		msleep(10);
	}
	return success;
}

bool dp_verify_mst_link_cap(
	struct dc_link *link)
{
	struct dc_link_settings max_link_cap = {0};

	max_link_cap = get_max_link_cap(link);
	link->verified_link_cap = get_common_supported_link_settings(
		link->reported_link_cap,
		max_link_cap);

	return true;
}

static struct dc_link_settings get_common_supported_link_settings(
		struct dc_link_settings link_setting_a,
		struct dc_link_settings link_setting_b)
{
	struct dc_link_settings link_settings = {0};

	link_settings.lane_count =
		(link_setting_a.lane_count <=
			link_setting_b.lane_count) ?
			link_setting_a.lane_count :
			link_setting_b.lane_count;
	link_settings.link_rate =
		(link_setting_a.link_rate <=
			link_setting_b.link_rate) ?
			link_setting_a.link_rate :
			link_setting_b.link_rate;
	link_settings.link_spread = LINK_SPREAD_DISABLED;

	/* in DP compliance test, DPR-120 may have
	 * a random value in its MAX_LINK_BW dpcd field.
	 * We map it to the maximum supported link rate that
	 * is smaller than MAX_LINK_BW in this case.
	 */
	if (link_settings.link_rate > LINK_RATE_HIGH3) {
		link_settings.link_rate = LINK_RATE_HIGH3;
	} else if (link_settings.link_rate < LINK_RATE_HIGH3
			&& link_settings.link_rate > LINK_RATE_HIGH2) {
		link_settings.link_rate = LINK_RATE_HIGH2;
	} else if (link_settings.link_rate < LINK_RATE_HIGH2
			&& link_settings.link_rate > LINK_RATE_HIGH) {
		link_settings.link_rate = LINK_RATE_HIGH;
	} else if (link_settings.link_rate < LINK_RATE_HIGH
			&& link_settings.link_rate > LINK_RATE_LOW) {
		link_settings.link_rate = LINK_RATE_LOW;
	} else if (link_settings.link_rate < LINK_RATE_LOW) {
		link_settings.link_rate = LINK_RATE_UNKNOWN;
	}

	return link_settings;
}

static inline bool reached_minimum_lane_count(enum dc_lane_count lane_count)
{
	return lane_count <= LANE_COUNT_ONE;
}

static inline bool reached_minimum_link_rate(enum dc_link_rate link_rate)
{
	return link_rate <= LINK_RATE_LOW;
}

static enum dc_lane_count reduce_lane_count(enum dc_lane_count lane_count)
{
	switch (lane_count) {
	case LANE_COUNT_FOUR:
		return LANE_COUNT_TWO;
	case LANE_COUNT_TWO:
		return LANE_COUNT_ONE;
	case LANE_COUNT_ONE:
		return LANE_COUNT_UNKNOWN;
	default:
		return LANE_COUNT_UNKNOWN;
	}
}

static enum dc_link_rate reduce_link_rate(enum dc_link_rate link_rate)
{
	switch (link_rate) {
	case LINK_RATE_HIGH3:
		return LINK_RATE_HIGH2;
	case LINK_RATE_HIGH2:
		return LINK_RATE_HIGH;
	case LINK_RATE_HIGH:
		return LINK_RATE_LOW;
	case LINK_RATE_LOW:
		return LINK_RATE_UNKNOWN;
	default:
		return LINK_RATE_UNKNOWN;
	}
}

static enum dc_lane_count increase_lane_count(enum dc_lane_count lane_count)
{
	switch (lane_count) {
	case LANE_COUNT_ONE:
		return LANE_COUNT_TWO;
	case LANE_COUNT_TWO:
		return LANE_COUNT_FOUR;
	default:
		return LANE_COUNT_UNKNOWN;
	}
}

static enum dc_link_rate increase_link_rate(enum dc_link_rate link_rate)
{
	switch (link_rate) {
	case LINK_RATE_LOW:
		return LINK_RATE_HIGH;
	case LINK_RATE_HIGH:
		return LINK_RATE_HIGH2;
	case LINK_RATE_HIGH2:
		return LINK_RATE_HIGH3;
	default:
		return LINK_RATE_UNKNOWN;
	}
}

/*
 * function: set link rate and lane count fallback based
 * on current link setting and last link training result
 * return value:
 *			true - link setting could be set
 *			false - has reached minimum setting
 *					and no further fallback could be done
 */
static bool decide_fallback_link_setting(
		struct dc_link_settings initial_link_settings,
		struct dc_link_settings *current_link_setting,
		enum link_training_result training_result)
{
	if (!current_link_setting)
		return false;

	switch (training_result) {
	case LINK_TRAINING_CR_FAIL_LANE0:
	case LINK_TRAINING_CR_FAIL_LANE1:
	case LINK_TRAINING_CR_FAIL_LANE23:
	case LINK_TRAINING_LQA_FAIL:
	{
		if (!reached_minimum_link_rate
				(current_link_setting->link_rate)) {
			current_link_setting->link_rate =
				reduce_link_rate(
					current_link_setting->link_rate);
		} else if (!reached_minimum_lane_count
				(current_link_setting->lane_count)) {
			current_link_setting->link_rate =
				initial_link_settings.link_rate;
			if (training_result == LINK_TRAINING_CR_FAIL_LANE0)
				return false;
			else if (training_result == LINK_TRAINING_CR_FAIL_LANE1)
				current_link_setting->lane_count =
						LANE_COUNT_ONE;
			else if (training_result ==
					LINK_TRAINING_CR_FAIL_LANE23)
				current_link_setting->lane_count =
						LANE_COUNT_TWO;
			else
				current_link_setting->lane_count =
					reduce_lane_count(
					current_link_setting->lane_count);
		} else {
			return false;
		}
		break;
	}
	case LINK_TRAINING_EQ_FAIL_EQ:
	{
		if (!reached_minimum_lane_count
				(current_link_setting->lane_count)) {
			current_link_setting->lane_count =
				reduce_lane_count(
					current_link_setting->lane_count);
		} else if (!reached_minimum_link_rate
				(current_link_setting->link_rate)) {
			current_link_setting->link_rate =
				reduce_link_rate(
					current_link_setting->link_rate);
		} else {
			return false;
		}
		break;
	}
	case LINK_TRAINING_EQ_FAIL_CR:
	{
		if (!reached_minimum_link_rate
				(current_link_setting->link_rate)) {
			current_link_setting->link_rate =
				reduce_link_rate(
					current_link_setting->link_rate);
		} else {
			return false;
		}
		break;
	}
	default:
		return false;
	}
	return true;
}

bool dp_validate_mode_timing(
	struct dc_link *link,
	const struct dc_crtc_timing *timing)
{
	uint32_t req_bw;
	uint32_t max_bw;

	const struct dc_link_settings *link_setting;

	/* According to spec, VSC SDP should be used if pixel format is YCbCr420 */
	if (timing->pixel_encoding == PIXEL_ENCODING_YCBCR420 &&
			!link->dpcd_caps.dprx_feature.bits.VSC_SDP_COLORIMETRY_SUPPORTED &&
			dal_graphics_object_id_get_connector_id(link->link_id) != CONNECTOR_ID_VIRTUAL)
		return false;

	/*always DP fail safe mode*/
	if ((timing->pix_clk_100hz / 10) == (uint32_t) 25175 &&
		timing->h_addressable == (uint32_t) 640 &&
		timing->v_addressable == (uint32_t) 480)
		return true;

	link_setting = dc_link_get_link_cap(link);

	/* TODO: DYNAMIC_VALIDATION needs to be implemented */
	/*if (flags.DYNAMIC_VALIDATION == 1 &&
		link->verified_link_cap.lane_count != LANE_COUNT_UNKNOWN)
		link_setting = &link->verified_link_cap;
	*/

	req_bw = dc_bandwidth_in_kbps_from_timing(timing);
	max_bw = dc_link_bandwidth_kbps(link, link_setting);

	if (req_bw <= max_bw) {
		/* remember the biggest mode here, during
		 * initial link training (to get
		 * verified_link_cap), LS sends event about
		 * cannot train at reported cap to upper
		 * layer and upper layer will re-enumerate modes.
		 * this is not necessary if the lower
		 * verified_link_cap is enough to drive
		 * all the modes */

		/* TODO: DYNAMIC_VALIDATION needs to be implemented */
		/* if (flags.DYNAMIC_VALIDATION == 1)
			dpsst->max_req_bw_for_verified_linkcap = dal_max(
				dpsst->max_req_bw_for_verified_linkcap, req_bw); */
		return true;
	} else
		return false;
}

static bool decide_dp_link_settings(struct dc_link *link, struct dc_link_settings *link_setting, uint32_t req_bw)
{
	struct dc_link_settings initial_link_setting = {
		LANE_COUNT_ONE, LINK_RATE_LOW, LINK_SPREAD_DISABLED, false, 0};
	struct dc_link_settings current_link_setting =
			initial_link_setting;
	uint32_t link_bw;

	if (req_bw > dc_link_bandwidth_kbps(link, &link->verified_link_cap))
		return false;

	/* search for the minimum link setting that:
	 * 1. is supported according to the link training result
	 * 2. could support the b/w requested by the timing
	 */
	while (current_link_setting.link_rate <=
			link->verified_link_cap.link_rate) {
		link_bw = dc_link_bandwidth_kbps(
				link,
				&current_link_setting);
		if (req_bw <= link_bw) {
			*link_setting = current_link_setting;
			return true;
		}

		if (current_link_setting.lane_count <
				link->verified_link_cap.lane_count) {
			current_link_setting.lane_count =
					increase_lane_count(
							current_link_setting.lane_count);
		} else {
			current_link_setting.link_rate =
					increase_link_rate(
							current_link_setting.link_rate);
			current_link_setting.lane_count =
					initial_link_setting.lane_count;
		}
	}

	return false;
}

bool decide_edp_link_settings(struct dc_link *link, struct dc_link_settings *link_setting, uint32_t req_bw)
{
	struct dc_link_settings initial_link_setting;
	struct dc_link_settings current_link_setting;
	uint32_t link_bw;

	/*
	 * edp_supported_link_rates_count is only valid for eDP v1.4 or higher.
	 * Per VESA eDP spec, "The DPCD revision for eDP v1.4 is 13h"
	 */
	if (link->dpcd_caps.dpcd_rev.raw < DPCD_REV_13 ||
			link->dpcd_caps.edp_supported_link_rates_count == 0) {
		*link_setting = link->verified_link_cap;
		return true;
	}

	memset(&initial_link_setting, 0, sizeof(initial_link_setting));
	initial_link_setting.lane_count = LANE_COUNT_ONE;
	initial_link_setting.link_rate = link->dpcd_caps.edp_supported_link_rates[0];
	initial_link_setting.link_spread = LINK_SPREAD_DISABLED;
	initial_link_setting.use_link_rate_set = true;
	initial_link_setting.link_rate_set = 0;
	current_link_setting = initial_link_setting;

	/* search for the minimum link setting that:
	 * 1. is supported according to the link training result
	 * 2. could support the b/w requested by the timing
	 */
	while (current_link_setting.link_rate <=
			link->verified_link_cap.link_rate) {
		link_bw = dc_link_bandwidth_kbps(
				link,
				&current_link_setting);
		if (req_bw <= link_bw) {
			*link_setting = current_link_setting;
			return true;
		}

		if (current_link_setting.lane_count <
				link->verified_link_cap.lane_count) {
			current_link_setting.lane_count =
					increase_lane_count(
							current_link_setting.lane_count);
		} else {
			if (current_link_setting.link_rate_set < link->dpcd_caps.edp_supported_link_rates_count) {
				current_link_setting.link_rate_set++;
				current_link_setting.link_rate =
					link->dpcd_caps.edp_supported_link_rates[current_link_setting.link_rate_set];
				current_link_setting.lane_count =
									initial_link_setting.lane_count;
			} else
				break;
		}
	}
	return false;
}

static bool decide_mst_link_settings(const struct dc_link *link, struct dc_link_settings *link_setting)
{
	*link_setting = link->verified_link_cap;
	return true;
}

void decide_link_settings(struct dc_stream_state *stream,
	struct dc_link_settings *link_setting)
{
	struct dc_link *link;
	uint32_t req_bw;

	req_bw = dc_bandwidth_in_kbps_from_timing(&stream->timing);

	link = stream->link;

	/* if preferred is specified through AMDDP, use it, if it's enough
	 * to drive the mode
	 */
	if (link->preferred_link_setting.lane_count !=
			LANE_COUNT_UNKNOWN &&
			link->preferred_link_setting.link_rate !=
					LINK_RATE_UNKNOWN) {
		*link_setting =  link->preferred_link_setting;
		return;
	}

	/* MST doesn't perform link training for now
	 * TODO: add MST specific link training routine
	 */
	if (stream->signal == SIGNAL_TYPE_DISPLAY_PORT_MST) {
		if (decide_mst_link_settings(link, link_setting))
			return;
	} else if (link->connector_signal == SIGNAL_TYPE_EDP) {
		if (decide_edp_link_settings(link, link_setting, req_bw))
			return;
	} else if (decide_dp_link_settings(link, link_setting, req_bw))
		return;

	BREAK_TO_DEBUGGER();
	ASSERT(link->verified_link_cap.lane_count != LANE_COUNT_UNKNOWN);

	*link_setting = link->verified_link_cap;
}

/*************************Short Pulse IRQ***************************/
static bool allow_hpd_rx_irq(const struct dc_link *link)
{
	/*
	 * Don't handle RX IRQ unless one of following is met:
	 * 1) The link is established (cur_link_settings != unknown)
	 * 2) We know we're dealing with a branch device, SST or MST
	 */

	if ((link->cur_link_settings.lane_count != LANE_COUNT_UNKNOWN) ||
		is_dp_branch_device(link))
		return true;

	return false;
}

static bool handle_hpd_irq_psr_sink(struct dc_link *link)
{
	union dpcd_psr_configuration psr_configuration;

	if (!link->psr_settings.psr_feature_enabled)
		return false;

	dm_helpers_dp_read_dpcd(
		link->ctx,
		link,
		368,/*DpcdAddress_PSR_Enable_Cfg*/
		&psr_configuration.raw,
		sizeof(psr_configuration.raw));


	if (psr_configuration.bits.ENABLE) {
		unsigned char dpcdbuf[3] = {0};
		union psr_error_status psr_error_status;
		union psr_sink_psr_status psr_sink_psr_status;

		dm_helpers_dp_read_dpcd(
			link->ctx,
			link,
			0x2006, /*DpcdAddress_PSR_Error_Status*/
			(unsigned char *) dpcdbuf,
			sizeof(dpcdbuf));

		/*DPCD 2006h   ERROR STATUS*/
		psr_error_status.raw = dpcdbuf[0];
		/*DPCD 2008h   SINK PANEL SELF REFRESH STATUS*/
		psr_sink_psr_status.raw = dpcdbuf[2];

		if (psr_error_status.bits.LINK_CRC_ERROR ||
				psr_error_status.bits.RFB_STORAGE_ERROR ||
				psr_error_status.bits.VSC_SDP_ERROR) {
			/* Acknowledge and clear error bits */
			dm_helpers_dp_write_dpcd(
				link->ctx,
				link,
				8198,/*DpcdAddress_PSR_Error_Status*/
				&psr_error_status.raw,
				sizeof(psr_error_status.raw));

			/* PSR error, disable and re-enable PSR */
			dc_link_set_psr_allow_active(link, false, true, false);
			dc_link_set_psr_allow_active(link, true, true, false);

			return true;
		} else if (psr_sink_psr_status.bits.SINK_SELF_REFRESH_STATUS ==
				PSR_SINK_STATE_ACTIVE_DISPLAY_FROM_SINK_RFB){
			/* No error is detect, PSR is active.
			 * We should return with IRQ_HPD handled without
			 * checking for loss of sync since PSR would have
			 * powered down main link.
			 */
			return true;
		}
	}
	return false;
}

static void dp_test_send_link_training(struct dc_link *link)
{
	struct dc_link_settings link_settings = {0};

	core_link_read_dpcd(
			link,
			DP_TEST_LANE_COUNT,
			(unsigned char *)(&link_settings.lane_count),
			1);
	core_link_read_dpcd(
			link,
			DP_TEST_LINK_RATE,
			(unsigned char *)(&link_settings.link_rate),
			1);

	/* Set preferred link settings */
	link->verified_link_cap.lane_count = link_settings.lane_count;
	link->verified_link_cap.link_rate = link_settings.link_rate;

	dp_retrain_link_dp_test(link, &link_settings, false);
}

/* TODO Raven hbr2 compliance eye output is unstable
 * (toggling on and off) with debugger break
 * This caueses intermittent PHY automation failure
 * Need to look into the root cause */
static void dp_test_send_phy_test_pattern(struct dc_link *link)
{
	union phy_test_pattern dpcd_test_pattern;
	union lane_adjust dpcd_lane_adjustment[2];
	unsigned char dpcd_post_cursor_2_adjustment = 0;
	unsigned char test_pattern_buffer[
			(DP_TEST_80BIT_CUSTOM_PATTERN_79_72 -
			DP_TEST_80BIT_CUSTOM_PATTERN_7_0)+1] = {0};
	unsigned int test_pattern_size = 0;
	enum dp_test_pattern test_pattern;
	struct dc_link_training_settings link_settings;
	union lane_adjust dpcd_lane_adjust;
	unsigned int lane;
	struct link_training_settings link_training_settings;
	int i = 0;

	dpcd_test_pattern.raw = 0;
	memset(dpcd_lane_adjustment, 0, sizeof(dpcd_lane_adjustment));
	memset(&link_settings, 0, sizeof(link_settings));

	/* get phy test pattern and pattern parameters from DP receiver */
	core_link_read_dpcd(
			link,
			DP_PHY_TEST_PATTERN,
			&dpcd_test_pattern.raw,
			sizeof(dpcd_test_pattern));
	core_link_read_dpcd(
			link,
			DP_ADJUST_REQUEST_LANE0_1,
			&dpcd_lane_adjustment[0].raw,
			sizeof(dpcd_lane_adjustment));

	/*get post cursor 2 parameters
	 * For DP 1.1a or eariler, this DPCD register's value is 0
	 * For DP 1.2 or later:
	 * Bits 1:0 = POST_CURSOR2_LANE0; Bits 3:2 = POST_CURSOR2_LANE1
	 * Bits 5:4 = POST_CURSOR2_LANE2; Bits 7:6 = POST_CURSOR2_LANE3
	 */
	core_link_read_dpcd(
			link,
			DP_ADJUST_REQUEST_POST_CURSOR2,
			&dpcd_post_cursor_2_adjustment,
			sizeof(dpcd_post_cursor_2_adjustment));

	/* translate request */
	switch (dpcd_test_pattern.bits.PATTERN) {
	case PHY_TEST_PATTERN_D10_2:
		test_pattern = DP_TEST_PATTERN_D102;
		break;
	case PHY_TEST_PATTERN_SYMBOL_ERROR:
		test_pattern = DP_TEST_PATTERN_SYMBOL_ERROR;
		break;
	case PHY_TEST_PATTERN_PRBS7:
		test_pattern = DP_TEST_PATTERN_PRBS7;
		break;
	case PHY_TEST_PATTERN_80BIT_CUSTOM:
		test_pattern = DP_TEST_PATTERN_80BIT_CUSTOM;
		break;
	case PHY_TEST_PATTERN_CP2520_1:
		/* CP2520 pattern is unstable, temporarily use TPS4 instead */
		test_pattern = (link->dc->caps.force_dp_tps4_for_cp2520 == 1) ?
				DP_TEST_PATTERN_TRAINING_PATTERN4 :
				DP_TEST_PATTERN_HBR2_COMPLIANCE_EYE;
		break;
	case PHY_TEST_PATTERN_CP2520_2:
		/* CP2520 pattern is unstable, temporarily use TPS4 instead */
		test_pattern = (link->dc->caps.force_dp_tps4_for_cp2520 == 1) ?
				DP_TEST_PATTERN_TRAINING_PATTERN4 :
				DP_TEST_PATTERN_HBR2_COMPLIANCE_EYE;
		break;
	case PHY_TEST_PATTERN_CP2520_3:
		test_pattern = DP_TEST_PATTERN_TRAINING_PATTERN4;
		break;
	default:
		test_pattern = DP_TEST_PATTERN_VIDEO_MODE;
	break;
	}

	if (test_pattern == DP_TEST_PATTERN_80BIT_CUSTOM) {
		test_pattern_size = (DP_TEST_80BIT_CUSTOM_PATTERN_79_72 -
				DP_TEST_80BIT_CUSTOM_PATTERN_7_0) + 1;
		core_link_read_dpcd(
				link,
				DP_TEST_80BIT_CUSTOM_PATTERN_7_0,
				test_pattern_buffer,
				test_pattern_size);
	}

	/* prepare link training settings */
	link_settings.link = link->cur_link_settings;

	for (lane = 0; lane <
		(unsigned int)(link->cur_link_settings.lane_count);
		lane++) {
		dpcd_lane_adjust.raw =
			get_nibble_at_index(&dpcd_lane_adjustment[0].raw, lane);
		link_settings.lane_settings[lane].VOLTAGE_SWING =
			(enum dc_voltage_swing)
			(dpcd_lane_adjust.bits.VOLTAGE_SWING_LANE);
		link_settings.lane_settings[lane].PRE_EMPHASIS =
			(enum dc_pre_emphasis)
			(dpcd_lane_adjust.bits.PRE_EMPHASIS_LANE);
		link_settings.lane_settings[lane].POST_CURSOR2 =
			(enum dc_post_cursor2)
			((dpcd_post_cursor_2_adjustment >> (lane * 2)) & 0x03);
	}

	for (i = 0; i < 4; i++)
		link_training_settings.lane_settings[i] =
				link_settings.lane_settings[i];
	link_training_settings.link_settings = link_settings.link;
	link_training_settings.allow_invalid_msa_timing_param = false;
	/*Usage: Measure DP physical lane signal
	 * by DP SI test equipment automatically.
	 * PHY test pattern request is generated by equipment via HPD interrupt.
	 * HPD needs to be active all the time. HPD should be active
	 * all the time. Do not touch it.
	 * forward request to DS
	 */
	dc_link_dp_set_test_pattern(
		link,
		test_pattern,
		DP_TEST_PATTERN_COLOR_SPACE_UNDEFINED,
		&link_training_settings,
		test_pattern_buffer,
		test_pattern_size);
}

static void dp_test_send_link_test_pattern(struct dc_link *link)
{
	union link_test_pattern dpcd_test_pattern;
	union test_misc dpcd_test_params;
	enum dp_test_pattern test_pattern;
	enum dp_test_pattern_color_space test_pattern_color_space =
			DP_TEST_PATTERN_COLOR_SPACE_UNDEFINED;
	enum dc_color_depth requestColorDepth = COLOR_DEPTH_UNDEFINED;
	struct pipe_ctx *pipes = link->dc->current_state->res_ctx.pipe_ctx;
	struct pipe_ctx *pipe_ctx = NULL;
	int i;

	memset(&dpcd_test_pattern, 0, sizeof(dpcd_test_pattern));
	memset(&dpcd_test_params, 0, sizeof(dpcd_test_params));

	for (i = 0; i < MAX_PIPES; i++) {
		if (pipes[i].stream == NULL)
			continue;

		if (pipes[i].stream->link == link && !pipes[i].top_pipe && !pipes[i].prev_odm_pipe) {
			pipe_ctx = &pipes[i];
			break;
		}
	}

	if (pipe_ctx == NULL)
		return;

	/* get link test pattern and pattern parameters */
	core_link_read_dpcd(
			link,
			DP_TEST_PATTERN,
			&dpcd_test_pattern.raw,
			sizeof(dpcd_test_pattern));
	core_link_read_dpcd(
			link,
			DP_TEST_MISC0,
			&dpcd_test_params.raw,
			sizeof(dpcd_test_params));

	switch (dpcd_test_pattern.bits.PATTERN) {
	case LINK_TEST_PATTERN_COLOR_RAMP:
		test_pattern = DP_TEST_PATTERN_COLOR_RAMP;
	break;
	case LINK_TEST_PATTERN_VERTICAL_BARS:
		test_pattern = DP_TEST_PATTERN_VERTICAL_BARS;
	break; /* black and white */
	case LINK_TEST_PATTERN_COLOR_SQUARES:
		test_pattern = (dpcd_test_params.bits.DYN_RANGE ==
				TEST_DYN_RANGE_VESA ?
				DP_TEST_PATTERN_COLOR_SQUARES :
				DP_TEST_PATTERN_COLOR_SQUARES_CEA);
	break;
	default:
		test_pattern = DP_TEST_PATTERN_VIDEO_MODE;
	break;
	}

	if (dpcd_test_params.bits.CLR_FORMAT == 0)
		test_pattern_color_space = DP_TEST_PATTERN_COLOR_SPACE_RGB;
	else
		test_pattern_color_space = dpcd_test_params.bits.YCBCR_COEFS ?
				DP_TEST_PATTERN_COLOR_SPACE_YCBCR709 :
				DP_TEST_PATTERN_COLOR_SPACE_YCBCR601;

	switch (dpcd_test_params.bits.BPC) {
	case 0: // 6 bits
		requestColorDepth = COLOR_DEPTH_666;
		break;
	case 1: // 8 bits
		requestColorDepth = COLOR_DEPTH_888;
		break;
	case 2: // 10 bits
		requestColorDepth = COLOR_DEPTH_101010;
		break;
	case 3: // 12 bits
		requestColorDepth = COLOR_DEPTH_121212;
		break;
	default:
		break;
	}

	switch (dpcd_test_params.bits.CLR_FORMAT) {
	case 0:
		pipe_ctx->stream->timing.pixel_encoding = PIXEL_ENCODING_RGB;
		break;
	case 1:
		pipe_ctx->stream->timing.pixel_encoding = PIXEL_ENCODING_YCBCR422;
		break;
	case 2:
		pipe_ctx->stream->timing.pixel_encoding = PIXEL_ENCODING_YCBCR444;
		break;
	default:
		pipe_ctx->stream->timing.pixel_encoding = PIXEL_ENCODING_RGB;
		break;
	}


	if (requestColorDepth != COLOR_DEPTH_UNDEFINED
			&& pipe_ctx->stream->timing.display_color_depth != requestColorDepth) {
		DC_LOG_DEBUG("%s: original bpc %d, changing to %d\n",
				__func__,
				pipe_ctx->stream->timing.display_color_depth,
				requestColorDepth);
		pipe_ctx->stream->timing.display_color_depth = requestColorDepth;
	}

	dp_update_dsc_config(pipe_ctx);

	dc_link_dp_set_test_pattern(
			link,
			test_pattern,
			test_pattern_color_space,
			NULL,
			NULL,
			0);
}

static void dp_test_get_audio_test_data(struct dc_link *link, bool disable_video)
{
	union audio_test_mode            dpcd_test_mode = {0};
	struct audio_test_pattern_type   dpcd_pattern_type = {0};
	union audio_test_pattern_period  dpcd_pattern_period[AUDIO_CHANNELS_COUNT] = {0};
	enum dp_test_pattern test_pattern = DP_TEST_PATTERN_AUDIO_OPERATOR_DEFINED;

	struct pipe_ctx *pipes = link->dc->current_state->res_ctx.pipe_ctx;
	struct pipe_ctx *pipe_ctx = &pipes[0];
	unsigned int channel_count;
	unsigned int channel = 0;
	unsigned int modes = 0;
	unsigned int sampling_rate_in_hz = 0;

	// get audio test mode and test pattern parameters
	core_link_read_dpcd(
		link,
		DP_TEST_AUDIO_MODE,
		&dpcd_test_mode.raw,
		sizeof(dpcd_test_mode));

	core_link_read_dpcd(
		link,
		DP_TEST_AUDIO_PATTERN_TYPE,
		&dpcd_pattern_type.value,
		sizeof(dpcd_pattern_type));

	channel_count = dpcd_test_mode.bits.channel_count + 1;

	// read pattern periods for requested channels when sawTooth pattern is requested
	if (dpcd_pattern_type.value == AUDIO_TEST_PATTERN_SAWTOOTH ||
			dpcd_pattern_type.value == AUDIO_TEST_PATTERN_OPERATOR_DEFINED) {

		test_pattern = (dpcd_pattern_type.value == AUDIO_TEST_PATTERN_SAWTOOTH) ?
				DP_TEST_PATTERN_AUDIO_SAWTOOTH : DP_TEST_PATTERN_AUDIO_OPERATOR_DEFINED;
		// read period for each channel
		for (channel = 0; channel < channel_count; channel++) {
			core_link_read_dpcd(
							link,
							DP_TEST_AUDIO_PERIOD_CH1 + channel,
							&dpcd_pattern_period[channel].raw,
							sizeof(dpcd_pattern_period[channel]));
		}
	}

	// translate sampling rate
	switch (dpcd_test_mode.bits.sampling_rate) {
	case AUDIO_SAMPLING_RATE_32KHZ:
		sampling_rate_in_hz = 32000;
		break;
	case AUDIO_SAMPLING_RATE_44_1KHZ:
		sampling_rate_in_hz = 44100;
		break;
	case AUDIO_SAMPLING_RATE_48KHZ:
		sampling_rate_in_hz = 48000;
		break;
	case AUDIO_SAMPLING_RATE_88_2KHZ:
		sampling_rate_in_hz = 88200;
		break;
	case AUDIO_SAMPLING_RATE_96KHZ:
		sampling_rate_in_hz = 96000;
		break;
	case AUDIO_SAMPLING_RATE_176_4KHZ:
		sampling_rate_in_hz = 176400;
		break;
	case AUDIO_SAMPLING_RATE_192KHZ:
		sampling_rate_in_hz = 192000;
		break;
	default:
		sampling_rate_in_hz = 0;
		break;
	}

	link->audio_test_data.flags.test_requested = 1;
	link->audio_test_data.flags.disable_video = disable_video;
	link->audio_test_data.sampling_rate = sampling_rate_in_hz;
	link->audio_test_data.channel_count = channel_count;
	link->audio_test_data.pattern_type = test_pattern;

	if (test_pattern == DP_TEST_PATTERN_AUDIO_SAWTOOTH) {
		for (modes = 0; modes < pipe_ctx->stream->audio_info.mode_count; modes++) {
			link->audio_test_data.pattern_period[modes] = dpcd_pattern_period[modes].bits.pattern_period;
		}
	}
}

static void handle_automated_test(struct dc_link *link)
{
	union test_request test_request;
	union test_response test_response;

	memset(&test_request, 0, sizeof(test_request));
	memset(&test_response, 0, sizeof(test_response));

	core_link_read_dpcd(
		link,
		DP_TEST_REQUEST,
		&test_request.raw,
		sizeof(union test_request));
	if (test_request.bits.LINK_TRAINING) {
		/* ACK first to let DP RX test box monitor LT sequence */
		test_response.bits.ACK = 1;
		core_link_write_dpcd(
			link,
			DP_TEST_RESPONSE,
			&test_response.raw,
			sizeof(test_response));
		dp_test_send_link_training(link);
		/* no acknowledge request is needed again */
		test_response.bits.ACK = 0;
	}
	if (test_request.bits.LINK_TEST_PATTRN) {
		dp_test_send_link_test_pattern(link);
		test_response.bits.ACK = 1;
	}

	if (test_request.bits.AUDIO_TEST_PATTERN) {
		dp_test_get_audio_test_data(link, test_request.bits.TEST_AUDIO_DISABLED_VIDEO);
		test_response.bits.ACK = 1;
	}

	if (test_request.bits.PHY_TEST_PATTERN) {
		dp_test_send_phy_test_pattern(link);
		test_response.bits.ACK = 1;
	}

	/* send request acknowledgment */
	if (test_response.bits.ACK)
		core_link_write_dpcd(
			link,
			DP_TEST_RESPONSE,
			&test_response.raw,
			sizeof(test_response));
}

bool dc_link_handle_hpd_rx_irq(struct dc_link *link, union hpd_irq_data *out_hpd_irq_dpcd_data, bool *out_link_loss)
{
	union hpd_irq_data hpd_irq_dpcd_data = { { { {0} } } };
	union device_service_irq device_service_clear = { { 0 } };
	enum dc_status result;
	bool status = false;
	struct pipe_ctx *pipe_ctx;
	int i;

	if (out_link_loss)
		*out_link_loss = false;
	/* For use cases related to down stream connection status change,
	 * PSR and device auto test, refer to function handle_sst_hpd_irq
	 * in DAL2.1*/

	DC_LOG_HW_HPD_IRQ("%s: Got short pulse HPD on link %d\n",
		__func__, link->link_index);


	 /* All the "handle_hpd_irq_xxx()" methods
		 * should be called only after
		 * dal_dpsst_ls_read_hpd_irq_data
		 * Order of calls is important too
		 */
	result = read_hpd_rx_irq_data(link, &hpd_irq_dpcd_data);
	if (out_hpd_irq_dpcd_data)
		*out_hpd_irq_dpcd_data = hpd_irq_dpcd_data;

	if (result != DC_OK) {
		DC_LOG_HW_HPD_IRQ("%s: DPCD read failed to obtain irq data\n",
			__func__);
		return false;
	}

	if (hpd_irq_dpcd_data.bytes.device_service_irq.bits.AUTOMATED_TEST) {
		device_service_clear.bits.AUTOMATED_TEST = 1;
		core_link_write_dpcd(
			link,
			DP_DEVICE_SERVICE_IRQ_VECTOR,
			&device_service_clear.raw,
			sizeof(device_service_clear.raw));
		device_service_clear.raw = 0;
		handle_automated_test(link);
		return false;
	}

	if (!allow_hpd_rx_irq(link)) {
		DC_LOG_HW_HPD_IRQ("%s: skipping HPD handling on %d\n",
			__func__, link->link_index);
		return false;
	}

	if (handle_hpd_irq_psr_sink(link))
		/* PSR-related error was detected and handled */
		return true;

	/* If PSR-related error handled, Main link may be off,
	 * so do not handle as a normal sink status change interrupt.
	 */

	if (hpd_irq_dpcd_data.bytes.device_service_irq.bits.UP_REQ_MSG_RDY)
		return true;

	/* check if we have MST msg and return since we poll for it */
	if (hpd_irq_dpcd_data.bytes.device_service_irq.bits.DOWN_REP_MSG_RDY)
		return false;

	/* For now we only handle 'Downstream port status' case.
	 * If we got sink count changed it means
	 * Downstream port status changed,
	 * then DM should call DC to do the detection.
	 * NOTE: Do not handle link loss on eDP since it is internal link*/
	if ((link->connector_signal != SIGNAL_TYPE_EDP) &&
		hpd_rx_irq_check_link_loss_status(
			link,
			&hpd_irq_dpcd_data)) {
		/* Connectivity log: link loss */
		CONN_DATA_LINK_LOSS(link,
					hpd_irq_dpcd_data.raw,
					sizeof(hpd_irq_dpcd_data),
					"Status: ");

		for (i = 0; i < MAX_PIPES; i++) {
			pipe_ctx = &link->dc->current_state->res_ctx.pipe_ctx[i];
			if (pipe_ctx && pipe_ctx->stream && pipe_ctx->stream->link == link)
				break;
		}

		if (pipe_ctx == NULL || pipe_ctx->stream == NULL)
			return false;


		for (i = 0; i < MAX_PIPES; i++) {
			pipe_ctx = &link->dc->current_state->res_ctx.pipe_ctx[i];
			if (pipe_ctx && pipe_ctx->stream && !pipe_ctx->stream->dpms_off &&
					pipe_ctx->stream->link == link && !pipe_ctx->prev_odm_pipe)
				core_link_disable_stream(pipe_ctx);
		}

		for (i = 0; i < MAX_PIPES; i++) {
			pipe_ctx = &link->dc->current_state->res_ctx.pipe_ctx[i];
			if (pipe_ctx && pipe_ctx->stream && !pipe_ctx->stream->dpms_off &&
					pipe_ctx->stream->link == link && !pipe_ctx->prev_odm_pipe)
				core_link_enable_stream(link->dc->current_state, pipe_ctx);
		}

		status = false;
		if (out_link_loss)
			*out_link_loss = true;
	}

	if (link->type == dc_connection_sst_branch &&
		hpd_irq_dpcd_data.bytes.sink_cnt.bits.SINK_COUNT
			!= link->dpcd_sink_count)
		status = true;

	/* reasons for HPD RX:
	 * 1. Link Loss - ie Re-train the Link
	 * 2. MST sideband message
	 * 3. Automated Test - ie. Internal Commit
	 * 4. CP (copy protection) - (not interesting for DM???)
	 * 5. DRR
	 * 6. Downstream Port status changed
	 * -ie. Detect - this the only one
	 * which is interesting for DM because
	 * it must call dc_link_detect.
	 */
	return status;
}

/*query dpcd for version and mst cap addresses*/
bool is_mst_supported(struct dc_link *link)
{
	bool mst          = false;
	enum dc_status st = DC_OK;
	union dpcd_rev rev;
	union mstm_cap cap;

	if (link->preferred_training_settings.mst_enable &&
		*link->preferred_training_settings.mst_enable == false) {
		return false;
	}

	rev.raw  = 0;
	cap.raw  = 0;

	st = core_link_read_dpcd(link, DP_DPCD_REV, &rev.raw,
			sizeof(rev));

	if (st == DC_OK && rev.raw >= DPCD_REV_12) {

		st = core_link_read_dpcd(link, DP_MSTM_CAP,
				&cap.raw, sizeof(cap));
		if (st == DC_OK && cap.bits.MST_CAP == 1)
			mst = true;
	}
	return mst;

}

bool is_dp_active_dongle(const struct dc_link *link)
{
	return (link->dpcd_caps.dongle_type >= DISPLAY_DONGLE_DP_VGA_CONVERTER) &&
				(link->dpcd_caps.dongle_type <= DISPLAY_DONGLE_DP_HDMI_CONVERTER);
}

bool is_dp_branch_device(const struct dc_link *link)
{
	return link->dpcd_caps.is_branch_dev;
}

static int translate_dpcd_max_bpc(enum dpcd_downstream_port_max_bpc bpc)
{
	switch (bpc) {
	case DOWN_STREAM_MAX_8BPC:
		return 8;
	case DOWN_STREAM_MAX_10BPC:
		return 10;
	case DOWN_STREAM_MAX_12BPC:
		return 12;
	case DOWN_STREAM_MAX_16BPC:
		return 16;
	default:
		break;
	}

	return -1;
}

static void read_dp_device_vendor_id(struct dc_link *link)
{
	struct dp_device_vendor_id dp_id;

	/* read IEEE branch device id */
	core_link_read_dpcd(
		link,
		DP_BRANCH_OUI,
		(uint8_t *)&dp_id,
		sizeof(dp_id));

	link->dpcd_caps.branch_dev_id =
		(dp_id.ieee_oui[0] << 16) +
		(dp_id.ieee_oui[1] << 8) +
		dp_id.ieee_oui[2];

	memmove(
		link->dpcd_caps.branch_dev_name,
		dp_id.ieee_device_id,
		sizeof(dp_id.ieee_device_id));
}



static void get_active_converter_info(
	uint8_t data, struct dc_link *link)
{
	union dp_downstream_port_present ds_port = { .byte = data };
	memset(&link->dpcd_caps.dongle_caps, 0, sizeof(link->dpcd_caps.dongle_caps));

	/* decode converter info*/
	if (!ds_port.fields.PORT_PRESENT) {
		link->dpcd_caps.dongle_type = DISPLAY_DONGLE_NONE;
		ddc_service_set_dongle_type(link->ddc,
				link->dpcd_caps.dongle_type);
		link->dpcd_caps.is_branch_dev = false;
		return;
	}

	/* DPCD 0x5 bit 0 = 1, it indicate it's branch device */
	link->dpcd_caps.is_branch_dev = ds_port.fields.PORT_PRESENT;

	switch (ds_port.fields.PORT_TYPE) {
	case DOWNSTREAM_VGA:
		link->dpcd_caps.dongle_type = DISPLAY_DONGLE_DP_VGA_CONVERTER;
		break;
	case DOWNSTREAM_DVI_HDMI_DP_PLUS_PLUS:
		/* At this point we don't know is it DVI or HDMI or DP++,
		 * assume DVI.*/
		link->dpcd_caps.dongle_type = DISPLAY_DONGLE_DP_DVI_CONVERTER;
		break;
	default:
		link->dpcd_caps.dongle_type = DISPLAY_DONGLE_NONE;
		break;
	}

	if (link->dpcd_caps.dpcd_rev.raw >= DPCD_REV_11) {
		uint8_t det_caps[16]; /* CTS 4.2.2.7 expects source to read Detailed Capabilities Info : 00080h-0008F.*/
		union dwnstream_port_caps_byte0 *port_caps =
			(union dwnstream_port_caps_byte0 *)det_caps;
		if (core_link_read_dpcd(link, DP_DOWNSTREAM_PORT_0,
				det_caps, sizeof(det_caps)) == DC_OK) {

			switch (port_caps->bits.DWN_STRM_PORTX_TYPE) {
			/*Handle DP case as DONGLE_NONE*/
			case DOWN_STREAM_DETAILED_DP:
				link->dpcd_caps.dongle_type = DISPLAY_DONGLE_NONE;
				break;
			case DOWN_STREAM_DETAILED_VGA:
				link->dpcd_caps.dongle_type =
					DISPLAY_DONGLE_DP_VGA_CONVERTER;
				break;
			case DOWN_STREAM_DETAILED_DVI:
				link->dpcd_caps.dongle_type =
					DISPLAY_DONGLE_DP_DVI_CONVERTER;
				break;
			case DOWN_STREAM_DETAILED_HDMI:
			case DOWN_STREAM_DETAILED_DP_PLUS_PLUS:
				/*Handle DP++ active converter case, process DP++ case as HDMI case according DP1.4 spec*/
				link->dpcd_caps.dongle_type =
					DISPLAY_DONGLE_DP_HDMI_CONVERTER;

				link->dpcd_caps.dongle_caps.dongle_type = link->dpcd_caps.dongle_type;
				if (ds_port.fields.DETAILED_CAPS) {

					union dwnstream_port_caps_byte3_hdmi
						hdmi_caps = {.raw = det_caps[3] };
					union dwnstream_port_caps_byte2
						hdmi_color_caps = {.raw = det_caps[2] };
					link->dpcd_caps.dongle_caps.dp_hdmi_max_pixel_clk_in_khz =
						det_caps[1] * 2500;

					link->dpcd_caps.dongle_caps.is_dp_hdmi_s3d_converter =
						hdmi_caps.bits.FRAME_SEQ_TO_FRAME_PACK;
					/*YCBCR capability only for HDMI case*/
					if (port_caps->bits.DWN_STRM_PORTX_TYPE
							== DOWN_STREAM_DETAILED_HDMI) {
						link->dpcd_caps.dongle_caps.is_dp_hdmi_ycbcr422_pass_through =
								hdmi_caps.bits.YCrCr422_PASS_THROUGH;
						link->dpcd_caps.dongle_caps.is_dp_hdmi_ycbcr420_pass_through =
								hdmi_caps.bits.YCrCr420_PASS_THROUGH;
						link->dpcd_caps.dongle_caps.is_dp_hdmi_ycbcr422_converter =
								hdmi_caps.bits.YCrCr422_CONVERSION;
						link->dpcd_caps.dongle_caps.is_dp_hdmi_ycbcr420_converter =
								hdmi_caps.bits.YCrCr420_CONVERSION;
					}

					link->dpcd_caps.dongle_caps.dp_hdmi_max_bpc =
						translate_dpcd_max_bpc(
							hdmi_color_caps.bits.MAX_BITS_PER_COLOR_COMPONENT);

					if (link->dpcd_caps.dongle_caps.dp_hdmi_max_pixel_clk_in_khz != 0)
						link->dpcd_caps.dongle_caps.extendedCapValid = true;
				}

				break;
			}
		}
	}

	ddc_service_set_dongle_type(link->ddc, link->dpcd_caps.dongle_type);

	{
		struct dp_sink_hw_fw_revision dp_hw_fw_revision;

		core_link_read_dpcd(
			link,
			DP_BRANCH_REVISION_START,
			(uint8_t *)&dp_hw_fw_revision,
			sizeof(dp_hw_fw_revision));

		link->dpcd_caps.branch_hw_revision =
			dp_hw_fw_revision.ieee_hw_rev;

		memmove(
			link->dpcd_caps.branch_fw_revision,
			dp_hw_fw_revision.ieee_fw_rev,
			sizeof(dp_hw_fw_revision.ieee_fw_rev));
	}
}

static void dp_wa_power_up_0010FA(struct dc_link *link, uint8_t *dpcd_data,
		int length)
{
	int retry = 0;

	if (!link->dpcd_caps.dpcd_rev.raw) {
		do {
			dp_receiver_power_ctrl(link, true);
			core_link_read_dpcd(link, DP_DPCD_REV,
							dpcd_data, length);
			link->dpcd_caps.dpcd_rev.raw = dpcd_data[
				DP_DPCD_REV -
				DP_DPCD_REV];
		} while (retry++ < 4 && !link->dpcd_caps.dpcd_rev.raw);
	}

	if (link->dpcd_caps.dongle_type == DISPLAY_DONGLE_DP_VGA_CONVERTER) {
		switch (link->dpcd_caps.branch_dev_id) {
		/* 0010FA active dongles (DP-VGA, DP-DLDVI converters) power down
		 * all internal circuits including AUX communication preventing
		 * reading DPCD table and EDID (spec violation).
		 * Encoder will skip DP RX power down on disable_output to
		 * keep receiver powered all the time.*/
		case DP_BRANCH_DEVICE_ID_0010FA:
		case DP_BRANCH_DEVICE_ID_0080E1:
		case DP_BRANCH_DEVICE_ID_00E04C:
			link->wa_flags.dp_keep_receiver_powered = true;
			break;

		/* TODO: May need work around for other dongles. */
		default:
			link->wa_flags.dp_keep_receiver_powered = false;
			break;
		}
	} else
		link->wa_flags.dp_keep_receiver_powered = false;
}

/* Read additional sink caps defined in source specific DPCD area
 * This function currently only reads from SinkCapability address (DP_SOURCE_SINK_CAP)
 */
static bool dpcd_read_sink_ext_caps(struct dc_link *link)
{
	uint8_t dpcd_data;

	if (!link)
		return false;

	if (core_link_read_dpcd(link, DP_SOURCE_SINK_CAP, &dpcd_data, 1) != DC_OK)
		return false;

	link->dpcd_sink_ext_caps.raw = dpcd_data;
	return true;
}

bool dp_retrieve_lttpr_cap(struct dc_link *link)
{
	uint8_t lttpr_dpcd_data[6];
	bool vbios_lttpr_enable = false;
	bool vbios_lttpr_interop = false;
	struct dc_bios *bios = link->dc->ctx->dc_bios;
	enum dc_status status = DC_ERROR_UNEXPECTED;
	bool is_lttpr_present = false;

	memset(lttpr_dpcd_data, '\0', sizeof(lttpr_dpcd_data));
	/* Query BIOS to determine if LTTPR functionality is forced on by system */
	if (bios->funcs->get_lttpr_caps) {
		enum bp_result bp_query_result;
		uint8_t is_vbios_lttpr_enable = 0;

		bp_query_result = bios->funcs->get_lttpr_caps(bios, &is_vbios_lttpr_enable);
		vbios_lttpr_enable = (bp_query_result == BP_RESULT_OK) && !!is_vbios_lttpr_enable;
	}

	if (bios->funcs->get_lttpr_interop) {
		enum bp_result bp_query_result;
		uint8_t is_vbios_interop_enabled = 0;

		bp_query_result = bios->funcs->get_lttpr_interop(bios, &is_vbios_interop_enabled);
		vbios_lttpr_interop = (bp_query_result == BP_RESULT_OK) && !!is_vbios_interop_enabled;
	}

	/*
	 * Logic to determine LTTPR mode
	 */
	link->lttpr_mode = LTTPR_MODE_NON_LTTPR;
	if (vbios_lttpr_enable && vbios_lttpr_interop)
		link->lttpr_mode = LTTPR_MODE_NON_TRANSPARENT;
	else if (!vbios_lttpr_enable && vbios_lttpr_interop) {
		if (link->dc->config.allow_lttpr_non_transparent_mode)
			link->lttpr_mode = LTTPR_MODE_NON_TRANSPARENT;
		else
			link->lttpr_mode = LTTPR_MODE_TRANSPARENT;
	} else if (!vbios_lttpr_enable && !vbios_lttpr_interop) {
		if (!link->dc->config.allow_lttpr_non_transparent_mode
			|| !link->dc->caps.extended_aux_timeout_support)
			link->lttpr_mode = LTTPR_MODE_NON_LTTPR;
		else
			link->lttpr_mode = LTTPR_MODE_NON_TRANSPARENT;
	}

	if (link->lttpr_mode == LTTPR_MODE_NON_TRANSPARENT || link->lttpr_mode == LTTPR_MODE_TRANSPARENT) {
		/* By reading LTTPR capability, RX assumes that we will enable
		 * LTTPR extended aux timeout if LTTPR is present.
		 */
		status = core_link_read_dpcd(
				link,
				DP_LT_TUNABLE_PHY_REPEATER_FIELD_DATA_STRUCTURE_REV,
				lttpr_dpcd_data,
				sizeof(lttpr_dpcd_data));
		if (status != DC_OK) {
			dm_error("%s: Read LTTPR caps data failed.\n", __func__);
			return false;
		}

		link->dpcd_caps.lttpr_caps.revision.raw =
				lttpr_dpcd_data[DP_LT_TUNABLE_PHY_REPEATER_FIELD_DATA_STRUCTURE_REV -
								DP_LT_TUNABLE_PHY_REPEATER_FIELD_DATA_STRUCTURE_REV];

		link->dpcd_caps.lttpr_caps.max_link_rate =
				lttpr_dpcd_data[DP_MAX_LINK_RATE_PHY_REPEATER -
								DP_LT_TUNABLE_PHY_REPEATER_FIELD_DATA_STRUCTURE_REV];

		link->dpcd_caps.lttpr_caps.phy_repeater_cnt =
				lttpr_dpcd_data[DP_PHY_REPEATER_CNT -
								DP_LT_TUNABLE_PHY_REPEATER_FIELD_DATA_STRUCTURE_REV];

		link->dpcd_caps.lttpr_caps.max_lane_count =
				lttpr_dpcd_data[DP_MAX_LANE_COUNT_PHY_REPEATER -
								DP_LT_TUNABLE_PHY_REPEATER_FIELD_DATA_STRUCTURE_REV];

		link->dpcd_caps.lttpr_caps.mode =
				lttpr_dpcd_data[DP_PHY_REPEATER_MODE -
								DP_LT_TUNABLE_PHY_REPEATER_FIELD_DATA_STRUCTURE_REV];

		link->dpcd_caps.lttpr_caps.max_ext_timeout =
				lttpr_dpcd_data[DP_PHY_REPEATER_EXTENDED_WAIT_TIMEOUT -
								DP_LT_TUNABLE_PHY_REPEATER_FIELD_DATA_STRUCTURE_REV];

		/* Attempt to train in LTTPR transparent mode if repeater count exceeds 8. */
		is_lttpr_present = (dp_convert_to_count(link->dpcd_caps.lttpr_caps.phy_repeater_cnt) != 0 &&
				link->dpcd_caps.lttpr_caps.max_lane_count > 0 &&
				link->dpcd_caps.lttpr_caps.max_lane_count <= 4 &&
				link->dpcd_caps.lttpr_caps.revision.raw >= 0x14);
		if (is_lttpr_present) {
			CONN_DATA_DETECT(link, lttpr_dpcd_data, sizeof(lttpr_dpcd_data), "LTTPR Caps: ");
			configure_lttpr_mode_transparent(link);
		} else
			link->lttpr_mode = LTTPR_MODE_NON_LTTPR;
	}
	return is_lttpr_present;
}

static bool retrieve_link_cap(struct dc_link *link)
{
	/* DP_ADAPTER_CAP - DP_DPCD_REV + 1 == 16 and also DP_DSC_BITS_PER_PIXEL_INC - DP_DSC_SUPPORT + 1 == 16,
	 * which means size 16 will be good for both of those DPCD register block reads
	 */
	uint8_t dpcd_data[16];
	/*Only need to read 1 byte starting from DP_DPRX_FEATURE_ENUMERATION_LIST.
	 */
	uint8_t dpcd_dprx_data = '\0';
	uint8_t dpcd_power_state = '\0';

	struct dp_device_vendor_id sink_id;
	union down_stream_port_count down_strm_port_count;
	union edp_configuration_cap edp_config_cap;
	union dp_downstream_port_present ds_port = { 0 };
	enum dc_status status = DC_ERROR_UNEXPECTED;
	uint32_t read_dpcd_retry_cnt = 3;
	int i;
	struct dp_sink_hw_fw_revision dp_hw_fw_revision;
	const uint32_t post_oui_delay = 30; // 30ms
	bool is_lttpr_present = false;

	memset(dpcd_data, '\0', sizeof(dpcd_data));
	memset(&down_strm_port_count,
		'\0', sizeof(union down_stream_port_count));
	memset(&edp_config_cap, '\0',
		sizeof(union edp_configuration_cap));

	/* if extended timeout is supported in hardware,
	 * default to LTTPR timeout (3.2ms) first as a W/A for DP link layer
	 * CTS 4.2.1.1 regression introduced by CTS specs requirement update.
	 */
	dc_link_aux_try_to_configure_timeout(link->ddc,
			LINK_AUX_DEFAULT_LTTPR_TIMEOUT_PERIOD);

	is_lttpr_present = dp_retrieve_lttpr_cap(link);

	status = core_link_read_dpcd(link, DP_SET_POWER,
			&dpcd_power_state, sizeof(dpcd_power_state));

	/* Delay 1 ms if AUX CH is in power down state. Based on spec
	 * section 2.3.1.2, if AUX CH may be powered down due to
	 * write to DPCD 600h = 2. Sink AUX CH is monitoring differential
	 * signal and may need up to 1 ms before being able to reply.
	 */
	if (status != DC_OK || dpcd_power_state == DP_SET_POWER_D3)
		udelay(1000);

	dpcd_set_source_specific_data(link);
	/* Sink may need to configure internals based on vendor, so allow some
	 * time before proceeding with possibly vendor specific transactions
	 */
	msleep(post_oui_delay);

	for (i = 0; i < read_dpcd_retry_cnt; i++) {
		status = core_link_read_dpcd(
				link,
				DP_DPCD_REV,
				dpcd_data,
				sizeof(dpcd_data));
		if (status == DC_OK)
			break;
	}

	if (status != DC_OK) {
		dm_error("%s: Read receiver caps dpcd data failed.\n", __func__);
		return false;
	}

	if (!is_lttpr_present)
		dc_link_aux_try_to_configure_timeout(link->ddc, LINK_AUX_DEFAULT_TIMEOUT_PERIOD);

	{
		union training_aux_rd_interval aux_rd_interval;

		aux_rd_interval.raw =
			dpcd_data[DP_TRAINING_AUX_RD_INTERVAL];

		link->dpcd_caps.ext_receiver_cap_field_present =
				aux_rd_interval.bits.EXT_RECEIVER_CAP_FIELD_PRESENT == 1;

		if (aux_rd_interval.bits.EXT_RECEIVER_CAP_FIELD_PRESENT == 1) {
			uint8_t ext_cap_data[16];

			memset(ext_cap_data, '\0', sizeof(ext_cap_data));
			for (i = 0; i < read_dpcd_retry_cnt; i++) {
				status = core_link_read_dpcd(
				link,
				DP_DP13_DPCD_REV,
				ext_cap_data,
				sizeof(ext_cap_data));
				if (status == DC_OK) {
					memcpy(dpcd_data, ext_cap_data, sizeof(dpcd_data));
					break;
				}
			}
			if (status != DC_OK)
				dm_error("%s: Read extend caps data failed, use cap from dpcd 0.\n", __func__);
		}
	}

	link->dpcd_caps.dpcd_rev.raw =
			dpcd_data[DP_DPCD_REV - DP_DPCD_REV];

	if (link->dpcd_caps.ext_receiver_cap_field_present) {
		for (i = 0; i < read_dpcd_retry_cnt; i++) {
			status = core_link_read_dpcd(
					link,
					DP_DPRX_FEATURE_ENUMERATION_LIST,
					&dpcd_dprx_data,
					sizeof(dpcd_dprx_data));
			if (status == DC_OK)
				break;
		}

		link->dpcd_caps.dprx_feature.raw = dpcd_dprx_data;

		if (status != DC_OK)
			dm_error("%s: Read DPRX caps data failed.\n", __func__);
	}

	else {
		link->dpcd_caps.dprx_feature.raw = 0;
	}


	/* Error condition checking...
	 * It is impossible for Sink to report Max Lane Count = 0.
	 * It is possible for Sink to report Max Link Rate = 0, if it is
	 * an eDP device that is reporting specialized link rates in the
	 * SUPPORTED_LINK_RATE table.
	 */
	if (dpcd_data[DP_MAX_LANE_COUNT - DP_DPCD_REV] == 0)
		return false;

	ds_port.byte = dpcd_data[DP_DOWNSTREAMPORT_PRESENT -
				 DP_DPCD_REV];

	read_dp_device_vendor_id(link);

	get_active_converter_info(ds_port.byte, link);

	dp_wa_power_up_0010FA(link, dpcd_data, sizeof(dpcd_data));

	down_strm_port_count.raw = dpcd_data[DP_DOWN_STREAM_PORT_COUNT -
				 DP_DPCD_REV];

	link->dpcd_caps.allow_invalid_MSA_timing_param =
		down_strm_port_count.bits.IGNORE_MSA_TIMING_PARAM;

	link->dpcd_caps.max_ln_count.raw = dpcd_data[
		DP_MAX_LANE_COUNT - DP_DPCD_REV];

	link->dpcd_caps.max_down_spread.raw = dpcd_data[
		DP_MAX_DOWNSPREAD - DP_DPCD_REV];

	link->reported_link_cap.lane_count =
		link->dpcd_caps.max_ln_count.bits.MAX_LANE_COUNT;
	link->reported_link_cap.link_rate = dpcd_data[
		DP_MAX_LINK_RATE - DP_DPCD_REV];
	link->reported_link_cap.link_spread =
		link->dpcd_caps.max_down_spread.bits.MAX_DOWN_SPREAD ?
		LINK_SPREAD_05_DOWNSPREAD_30KHZ : LINK_SPREAD_DISABLED;

	edp_config_cap.raw = dpcd_data[
		DP_EDP_CONFIGURATION_CAP - DP_DPCD_REV];
	link->dpcd_caps.panel_mode_edp =
		edp_config_cap.bits.ALT_SCRAMBLER_RESET;
	link->dpcd_caps.dpcd_display_control_capable =
		edp_config_cap.bits.DPCD_DISPLAY_CONTROL_CAPABLE;

	link->test_pattern_enabled = false;
	link->compliance_test_state.raw = 0;

	/* read sink count */
	core_link_read_dpcd(link,
			DP_SINK_COUNT,
			&link->dpcd_caps.sink_count.raw,
			sizeof(link->dpcd_caps.sink_count.raw));

	/* read sink ieee oui */
	core_link_read_dpcd(link,
			DP_SINK_OUI,
			(uint8_t *)(&sink_id),
			sizeof(sink_id));

	link->dpcd_caps.sink_dev_id =
			(sink_id.ieee_oui[0] << 16) +
			(sink_id.ieee_oui[1] << 8) +
			(sink_id.ieee_oui[2]);

	memmove(
		link->dpcd_caps.sink_dev_id_str,
		sink_id.ieee_device_id,
		sizeof(sink_id.ieee_device_id));

	/* Quirk Apple MBP 2017 15" Retina panel: Wrong DP_MAX_LINK_RATE */
	{
		uint8_t str_mbp_2017[] = { 101, 68, 21, 101, 98, 97 };

		if ((link->dpcd_caps.sink_dev_id == 0x0010fa) &&
		    !memcmp(link->dpcd_caps.sink_dev_id_str, str_mbp_2017,
			    sizeof(str_mbp_2017))) {
			link->reported_link_cap.link_rate = 0x0c;
		}
	}

	core_link_read_dpcd(
		link,
		DP_SINK_HW_REVISION_START,
		(uint8_t *)&dp_hw_fw_revision,
		sizeof(dp_hw_fw_revision));

	link->dpcd_caps.sink_hw_revision =
		dp_hw_fw_revision.ieee_hw_rev;

	memmove(
		link->dpcd_caps.sink_fw_revision,
		dp_hw_fw_revision.ieee_fw_rev,
		sizeof(dp_hw_fw_revision.ieee_fw_rev));

	memset(&link->dpcd_caps.dsc_caps, '\0',
			sizeof(link->dpcd_caps.dsc_caps));
	memset(&link->dpcd_caps.fec_cap, '\0', sizeof(link->dpcd_caps.fec_cap));
	/* Read DSC and FEC sink capabilities if DP revision is 1.4 and up */
	if (link->dpcd_caps.dpcd_rev.raw >= DPCD_REV_14) {
		status = core_link_read_dpcd(
				link,
				DP_FEC_CAPABILITY,
				&link->dpcd_caps.fec_cap.raw,
				sizeof(link->dpcd_caps.fec_cap.raw));
		status = core_link_read_dpcd(
				link,
				DP_DSC_SUPPORT,
				link->dpcd_caps.dsc_caps.dsc_basic_caps.raw,
				sizeof(link->dpcd_caps.dsc_caps.dsc_basic_caps.raw));
		status = core_link_read_dpcd(
				link,
				DP_DSC_BRANCH_OVERALL_THROUGHPUT_0,
				link->dpcd_caps.dsc_caps.dsc_branch_decoder_caps.raw,
				sizeof(link->dpcd_caps.dsc_caps.dsc_branch_decoder_caps.raw));
	}

	if (!dpcd_read_sink_ext_caps(link))
		link->dpcd_sink_ext_caps.raw = 0;

	/* Connectivity log: detection */
	CONN_DATA_DETECT(link, dpcd_data, sizeof(dpcd_data), "Rx Caps: ");

	return true;
}

bool dp_overwrite_extended_receiver_cap(struct dc_link *link)
{
	uint8_t dpcd_data[16];
	uint32_t read_dpcd_retry_cnt = 3;
	enum dc_status status = DC_ERROR_UNEXPECTED;
	union dp_downstream_port_present ds_port = { 0 };
	union down_stream_port_count down_strm_port_count;
	union edp_configuration_cap edp_config_cap;

	int i;

	for (i = 0; i < read_dpcd_retry_cnt; i++) {
		status = core_link_read_dpcd(
				link,
				DP_DPCD_REV,
				dpcd_data,
				sizeof(dpcd_data));
		if (status == DC_OK)
			break;
	}

	link->dpcd_caps.dpcd_rev.raw =
		dpcd_data[DP_DPCD_REV - DP_DPCD_REV];

	if (dpcd_data[DP_MAX_LANE_COUNT - DP_DPCD_REV] == 0)
		return false;

	ds_port.byte = dpcd_data[DP_DOWNSTREAMPORT_PRESENT -
			DP_DPCD_REV];

	get_active_converter_info(ds_port.byte, link);

	down_strm_port_count.raw = dpcd_data[DP_DOWN_STREAM_PORT_COUNT -
			DP_DPCD_REV];

	link->dpcd_caps.allow_invalid_MSA_timing_param =
		down_strm_port_count.bits.IGNORE_MSA_TIMING_PARAM;

	link->dpcd_caps.max_ln_count.raw = dpcd_data[
		DP_MAX_LANE_COUNT - DP_DPCD_REV];

	link->dpcd_caps.max_down_spread.raw = dpcd_data[
		DP_MAX_DOWNSPREAD - DP_DPCD_REV];

	link->reported_link_cap.lane_count =
		link->dpcd_caps.max_ln_count.bits.MAX_LANE_COUNT;
	link->reported_link_cap.link_rate = dpcd_data[
		DP_MAX_LINK_RATE - DP_DPCD_REV];
	link->reported_link_cap.link_spread =
		link->dpcd_caps.max_down_spread.bits.MAX_DOWN_SPREAD ?
		LINK_SPREAD_05_DOWNSPREAD_30KHZ : LINK_SPREAD_DISABLED;

	edp_config_cap.raw = dpcd_data[
		DP_EDP_CONFIGURATION_CAP - DP_DPCD_REV];
	link->dpcd_caps.panel_mode_edp =
		edp_config_cap.bits.ALT_SCRAMBLER_RESET;
	link->dpcd_caps.dpcd_display_control_capable =
		edp_config_cap.bits.DPCD_DISPLAY_CONTROL_CAPABLE;

	return true;
}

bool detect_dp_sink_caps(struct dc_link *link)
{
	return retrieve_link_cap(link);

	/* dc init_hw has power encoder using default
	 * signal for connector. For native DP, no
	 * need to power up encoder again. If not native
	 * DP, hw_init may need check signal or power up
	 * encoder here.
	 */
	/* TODO save sink caps in link->sink */
}

static enum dc_link_rate linkRateInKHzToLinkRateMultiplier(uint32_t link_rate_in_khz)
{
	enum dc_link_rate link_rate;
	// LinkRate is normally stored as a multiplier of 0.27 Gbps per lane. Do the translation.
	switch (link_rate_in_khz) {
	case 1620000:
		link_rate = LINK_RATE_LOW;		// Rate_1 (RBR)		- 1.62 Gbps/Lane
		break;
	case 2160000:
		link_rate = LINK_RATE_RATE_2;	// Rate_2			- 2.16 Gbps/Lane
		break;
	case 2430000:
		link_rate = LINK_RATE_RATE_3;	// Rate_3			- 2.43 Gbps/Lane
		break;
	case 2700000:
		link_rate = LINK_RATE_HIGH;		// Rate_4 (HBR)		- 2.70 Gbps/Lane
		break;
	case 3240000:
		link_rate = LINK_RATE_RBR2;		// Rate_5 (RBR2)	- 3.24 Gbps/Lane
		break;
	case 4320000:
		link_rate = LINK_RATE_RATE_6;	// Rate_6			- 4.32 Gbps/Lane
		break;
	case 5400000:
		link_rate = LINK_RATE_HIGH2;	// Rate_7 (HBR2)	- 5.40 Gbps/Lane
		break;
	case 8100000:
		link_rate = LINK_RATE_HIGH3;	// Rate_8 (HBR3)	- 8.10 Gbps/Lane
		break;
	default:
		link_rate = LINK_RATE_UNKNOWN;
		break;
	}
	return link_rate;
}

void detect_edp_sink_caps(struct dc_link *link)
{
	uint8_t supported_link_rates[16];
	uint32_t entry;
	uint32_t link_rate_in_khz;
	enum dc_link_rate link_rate = LINK_RATE_UNKNOWN;
	uint8_t backlight_adj_cap;

	retrieve_link_cap(link);
	link->dpcd_caps.edp_supported_link_rates_count = 0;
	memset(supported_link_rates, 0, sizeof(supported_link_rates));

	/*
	 * edp_supported_link_rates_count is only valid for eDP v1.4 or higher.
	 * Per VESA eDP spec, "The DPCD revision for eDP v1.4 is 13h"
	 */
	if (link->dpcd_caps.dpcd_rev.raw >= DPCD_REV_13 &&
			(link->dc->debug.optimize_edp_link_rate ||
			link->reported_link_cap.link_rate == LINK_RATE_UNKNOWN)) {
		// Read DPCD 00010h - 0001Fh 16 bytes at one shot
		core_link_read_dpcd(link, DP_SUPPORTED_LINK_RATES,
							supported_link_rates, sizeof(supported_link_rates));

		for (entry = 0; entry < 16; entry += 2) {
			// DPCD register reports per-lane link rate = 16-bit link rate capability
			// value X 200 kHz. Need multiplier to find link rate in kHz.
			link_rate_in_khz = (supported_link_rates[entry+1] * 0x100 +
										supported_link_rates[entry]) * 200;

			if (link_rate_in_khz != 0) {
				link_rate = linkRateInKHzToLinkRateMultiplier(link_rate_in_khz);
				link->dpcd_caps.edp_supported_link_rates[link->dpcd_caps.edp_supported_link_rates_count] = link_rate;
				link->dpcd_caps.edp_supported_link_rates_count++;

				if (link->reported_link_cap.link_rate < link_rate)
					link->reported_link_cap.link_rate = link_rate;
			}
		}
	}
	link->verified_link_cap = link->reported_link_cap;

	core_link_read_dpcd(link, DP_EDP_BACKLIGHT_ADJUSTMENT_CAP,
						&backlight_adj_cap, sizeof(backlight_adj_cap));

	link->dpcd_caps.dynamic_backlight_capable_edp =
				(backlight_adj_cap & DP_EDP_DYNAMIC_BACKLIGHT_CAP) ? true:false;

	dc_link_set_default_brightness_aux(link);
}

void dc_link_dp_enable_hpd(const struct dc_link *link)
{
	struct link_encoder *encoder = link->link_enc;

	if (encoder != NULL && encoder->funcs->enable_hpd != NULL)
		encoder->funcs->enable_hpd(encoder);
}

void dc_link_dp_disable_hpd(const struct dc_link *link)
{
	struct link_encoder *encoder = link->link_enc;

	if (encoder != NULL && encoder->funcs->enable_hpd != NULL)
		encoder->funcs->disable_hpd(encoder);
}

static bool is_dp_phy_pattern(enum dp_test_pattern test_pattern)
{
	if ((DP_TEST_PATTERN_PHY_PATTERN_BEGIN <= test_pattern &&
			test_pattern <= DP_TEST_PATTERN_PHY_PATTERN_END) ||
			test_pattern == DP_TEST_PATTERN_VIDEO_MODE)
		return true;
	else
		return false;
}

static void set_crtc_test_pattern(struct dc_link *link,
				struct pipe_ctx *pipe_ctx,
				enum dp_test_pattern test_pattern,
				enum dp_test_pattern_color_space test_pattern_color_space)
{
	enum controller_dp_test_pattern controller_test_pattern;
	enum dc_color_depth color_depth = pipe_ctx->
		stream->timing.display_color_depth;
	struct bit_depth_reduction_params params;
	struct output_pixel_processor *opp = pipe_ctx->stream_res.opp;
	int width = pipe_ctx->stream->timing.h_addressable +
		pipe_ctx->stream->timing.h_border_left +
		pipe_ctx->stream->timing.h_border_right;
	int height = pipe_ctx->stream->timing.v_addressable +
		pipe_ctx->stream->timing.v_border_bottom +
		pipe_ctx->stream->timing.v_border_top;

	memset(&params, 0, sizeof(params));

	switch (test_pattern) {
	case DP_TEST_PATTERN_COLOR_SQUARES:
		controller_test_pattern =
				CONTROLLER_DP_TEST_PATTERN_COLORSQUARES;
	break;
	case DP_TEST_PATTERN_COLOR_SQUARES_CEA:
		controller_test_pattern =
				CONTROLLER_DP_TEST_PATTERN_COLORSQUARES_CEA;
	break;
	case DP_TEST_PATTERN_VERTICAL_BARS:
		controller_test_pattern =
				CONTROLLER_DP_TEST_PATTERN_VERTICALBARS;
	break;
	case DP_TEST_PATTERN_HORIZONTAL_BARS:
		controller_test_pattern =
				CONTROLLER_DP_TEST_PATTERN_HORIZONTALBARS;
	break;
	case DP_TEST_PATTERN_COLOR_RAMP:
		controller_test_pattern =
				CONTROLLER_DP_TEST_PATTERN_COLORRAMP;
	break;
	default:
		controller_test_pattern =
				CONTROLLER_DP_TEST_PATTERN_VIDEOMODE;
	break;
	}

	switch (test_pattern) {
	case DP_TEST_PATTERN_COLOR_SQUARES:
	case DP_TEST_PATTERN_COLOR_SQUARES_CEA:
	case DP_TEST_PATTERN_VERTICAL_BARS:
	case DP_TEST_PATTERN_HORIZONTAL_BARS:
	case DP_TEST_PATTERN_COLOR_RAMP:
	{
		/* disable bit depth reduction */
		pipe_ctx->stream->bit_depth_params = params;
		opp->funcs->opp_program_bit_depth_reduction(opp, &params);
		if (pipe_ctx->stream_res.tg->funcs->set_test_pattern)
			pipe_ctx->stream_res.tg->funcs->set_test_pattern(pipe_ctx->stream_res.tg,
				controller_test_pattern, color_depth);
		else if (link->dc->hwss.set_disp_pattern_generator) {
			struct pipe_ctx *odm_pipe;
			enum controller_dp_color_space controller_color_space;
			int opp_cnt = 1;
			int offset = 0;
			int dpg_width = width;

			switch (test_pattern_color_space) {
			case DP_TEST_PATTERN_COLOR_SPACE_RGB:
				controller_color_space = CONTROLLER_DP_COLOR_SPACE_RGB;
				break;
			case DP_TEST_PATTERN_COLOR_SPACE_YCBCR601:
				controller_color_space = CONTROLLER_DP_COLOR_SPACE_YCBCR601;
				break;
			case DP_TEST_PATTERN_COLOR_SPACE_YCBCR709:
				controller_color_space = CONTROLLER_DP_COLOR_SPACE_YCBCR709;
				break;
			case DP_TEST_PATTERN_COLOR_SPACE_UNDEFINED:
			default:
				controller_color_space = CONTROLLER_DP_COLOR_SPACE_UDEFINED;
				DC_LOG_ERROR("%s: Color space must be defined for test pattern", __func__);
				ASSERT(0);
				break;
			}

			for (odm_pipe = pipe_ctx->next_odm_pipe; odm_pipe; odm_pipe = odm_pipe->next_odm_pipe)
				opp_cnt++;
			dpg_width = width / opp_cnt;
			offset = dpg_width;

			link->dc->hwss.set_disp_pattern_generator(link->dc,
					pipe_ctx,
					controller_test_pattern,
					controller_color_space,
					color_depth,
					NULL,
					dpg_width,
					height,
					0);

			for (odm_pipe = pipe_ctx->next_odm_pipe; odm_pipe; odm_pipe = odm_pipe->next_odm_pipe) {
				struct output_pixel_processor *odm_opp = odm_pipe->stream_res.opp;

				odm_opp->funcs->opp_program_bit_depth_reduction(odm_opp, &params);
				link->dc->hwss.set_disp_pattern_generator(link->dc,
						odm_pipe,
						controller_test_pattern,
						controller_color_space,
						color_depth,
						NULL,
						dpg_width,
						height,
						offset);
				offset += offset;
			}
		}
	}
	break;
	case DP_TEST_PATTERN_VIDEO_MODE:
	{
		/* restore bitdepth reduction */
		resource_build_bit_depth_reduction_params(pipe_ctx->stream, &params);
		pipe_ctx->stream->bit_depth_params = params;
		opp->funcs->opp_program_bit_depth_reduction(opp, &params);
		if (pipe_ctx->stream_res.tg->funcs->set_test_pattern)
			pipe_ctx->stream_res.tg->funcs->set_test_pattern(pipe_ctx->stream_res.tg,
				CONTROLLER_DP_TEST_PATTERN_VIDEOMODE,
				color_depth);
		else if (link->dc->hwss.set_disp_pattern_generator) {
			struct pipe_ctx *odm_pipe;
			int opp_cnt = 1;
			int dpg_width = width;

			for (odm_pipe = pipe_ctx->next_odm_pipe; odm_pipe; odm_pipe = odm_pipe->next_odm_pipe)
				opp_cnt++;

			dpg_width = width / opp_cnt;
			for (odm_pipe = pipe_ctx->next_odm_pipe; odm_pipe; odm_pipe = odm_pipe->next_odm_pipe) {
				struct output_pixel_processor *odm_opp = odm_pipe->stream_res.opp;

				odm_opp->funcs->opp_program_bit_depth_reduction(odm_opp, &params);
				link->dc->hwss.set_disp_pattern_generator(link->dc,
						odm_pipe,
						CONTROLLER_DP_TEST_PATTERN_VIDEOMODE,
						CONTROLLER_DP_COLOR_SPACE_UDEFINED,
						color_depth,
						NULL,
						dpg_width,
						height,
						0);
			}
			link->dc->hwss.set_disp_pattern_generator(link->dc,
					pipe_ctx,
					CONTROLLER_DP_TEST_PATTERN_VIDEOMODE,
					CONTROLLER_DP_COLOR_SPACE_UDEFINED,
					color_depth,
					NULL,
					dpg_width,
					height,
					0);
		}
	}
	break;

	default:
	break;
	}
}

bool dc_link_dp_set_test_pattern(
	struct dc_link *link,
	enum dp_test_pattern test_pattern,
	enum dp_test_pattern_color_space test_pattern_color_space,
	const struct link_training_settings *p_link_settings,
	const unsigned char *p_custom_pattern,
	unsigned int cust_pattern_size)
{
	struct pipe_ctx *pipes = link->dc->current_state->res_ctx.pipe_ctx;
	struct pipe_ctx *pipe_ctx = NULL;
	unsigned int lane;
	unsigned int i;
	unsigned char link_qual_pattern[LANE_COUNT_DP_MAX] = {0};
	union dpcd_training_pattern training_pattern;
	enum dpcd_phy_test_patterns pattern;

	memset(&training_pattern, 0, sizeof(training_pattern));

	for (i = 0; i < MAX_PIPES; i++) {
		if (pipes[i].stream == NULL)
			continue;

		if (pipes[i].stream->link == link && !pipes[i].top_pipe && !pipes[i].prev_odm_pipe) {
			pipe_ctx = &pipes[i];
			break;
		}
	}

	if (pipe_ctx == NULL)
		return false;

	/* Reset CRTC Test Pattern if it is currently running and request is VideoMode */
	if (link->test_pattern_enabled && test_pattern ==
			DP_TEST_PATTERN_VIDEO_MODE) {
		/* Set CRTC Test Pattern */
		set_crtc_test_pattern(link, pipe_ctx, test_pattern, test_pattern_color_space);
		dp_set_hw_test_pattern(link, test_pattern,
				(uint8_t *)p_custom_pattern,
				(uint32_t)cust_pattern_size);

		/* Unblank Stream */
		link->dc->hwss.unblank_stream(
			pipe_ctx,
			&link->verified_link_cap);
		/* TODO:m_pHwss->MuteAudioEndpoint
		 * (pPathMode->pDisplayPath, false);
		 */

		/* Reset Test Pattern state */
		link->test_pattern_enabled = false;

		return true;
	}

	/* Check for PHY Test Patterns */
	if (is_dp_phy_pattern(test_pattern)) {
		/* Set DPCD Lane Settings before running test pattern */
		if (p_link_settings != NULL) {
			dp_set_hw_lane_settings(link, p_link_settings, DPRX);
			dpcd_set_lane_settings(link, p_link_settings, DPRX);
		}

		/* Blank stream if running test pattern */
		if (test_pattern != DP_TEST_PATTERN_VIDEO_MODE) {
			/*TODO:
			 * m_pHwss->
			 * MuteAudioEndpoint(pPathMode->pDisplayPath, true);
			 */
			/* Blank stream */
			pipes->stream_res.stream_enc->funcs->dp_blank(pipe_ctx->stream_res.stream_enc);
		}

		dp_set_hw_test_pattern(link, test_pattern,
				(uint8_t *)p_custom_pattern,
				(uint32_t)cust_pattern_size);

		if (test_pattern != DP_TEST_PATTERN_VIDEO_MODE) {
			/* Set Test Pattern state */
			link->test_pattern_enabled = true;
			if (p_link_settings != NULL)
				dpcd_set_link_settings(link,
						p_link_settings);
		}

		switch (test_pattern) {
		case DP_TEST_PATTERN_VIDEO_MODE:
			pattern = PHY_TEST_PATTERN_NONE;
			break;
		case DP_TEST_PATTERN_D102:
			pattern = PHY_TEST_PATTERN_D10_2;
			break;
		case DP_TEST_PATTERN_SYMBOL_ERROR:
			pattern = PHY_TEST_PATTERN_SYMBOL_ERROR;
			break;
		case DP_TEST_PATTERN_PRBS7:
			pattern = PHY_TEST_PATTERN_PRBS7;
			break;
		case DP_TEST_PATTERN_80BIT_CUSTOM:
			pattern = PHY_TEST_PATTERN_80BIT_CUSTOM;
			break;
		case DP_TEST_PATTERN_CP2520_1:
			pattern = PHY_TEST_PATTERN_CP2520_1;
			break;
		case DP_TEST_PATTERN_CP2520_2:
			pattern = PHY_TEST_PATTERN_CP2520_2;
			break;
		case DP_TEST_PATTERN_CP2520_3:
			pattern = PHY_TEST_PATTERN_CP2520_3;
			break;
		default:
			return false;
		}

		if (test_pattern == DP_TEST_PATTERN_VIDEO_MODE
		/*TODO:&& !pPathMode->pDisplayPath->IsTargetPoweredOn()*/)
			return false;

		if (link->dpcd_caps.dpcd_rev.raw >= DPCD_REV_12) {
			/* tell receiver that we are sending qualification
			 * pattern DP 1.2 or later - DP receiver's link quality
			 * pattern is set using DPCD LINK_QUAL_LANEx_SET
			 * register (0x10B~0x10E)\
			 */
			for (lane = 0; lane < LANE_COUNT_DP_MAX; lane++)
				link_qual_pattern[lane] =
						(unsigned char)(pattern);

			core_link_write_dpcd(link,
					DP_LINK_QUAL_LANE0_SET,
					link_qual_pattern,
					sizeof(link_qual_pattern));
		} else if (link->dpcd_caps.dpcd_rev.raw >= DPCD_REV_10 ||
			   link->dpcd_caps.dpcd_rev.raw == 0) {
			/* tell receiver that we are sending qualification
			 * pattern DP 1.1a or earlier - DP receiver's link
			 * quality pattern is set using
			 * DPCD TRAINING_PATTERN_SET -> LINK_QUAL_PATTERN_SET
			 * register (0x102). We will use v_1.3 when we are
			 * setting test pattern for DP 1.1.
			 */
			core_link_read_dpcd(link, DP_TRAINING_PATTERN_SET,
					    &training_pattern.raw,
					    sizeof(training_pattern));
			training_pattern.v1_3.LINK_QUAL_PATTERN_SET = pattern;
			core_link_write_dpcd(link, DP_TRAINING_PATTERN_SET,
					     &training_pattern.raw,
					     sizeof(training_pattern));
		}
	} else {
		enum dc_color_space color_space = COLOR_SPACE_UNKNOWN;

		switch (test_pattern_color_space) {
		case DP_TEST_PATTERN_COLOR_SPACE_RGB:
			color_space = COLOR_SPACE_SRGB;
			if (test_pattern == DP_TEST_PATTERN_COLOR_SQUARES_CEA)
				color_space = COLOR_SPACE_SRGB_LIMITED;
			break;

		case DP_TEST_PATTERN_COLOR_SPACE_YCBCR601:
			color_space = COLOR_SPACE_YCBCR601;
			if (test_pattern == DP_TEST_PATTERN_COLOR_SQUARES_CEA)
				color_space = COLOR_SPACE_YCBCR601_LIMITED;
			break;
		case DP_TEST_PATTERN_COLOR_SPACE_YCBCR709:
			color_space = COLOR_SPACE_YCBCR709;
			if (test_pattern == DP_TEST_PATTERN_COLOR_SQUARES_CEA)
				color_space = COLOR_SPACE_YCBCR709_LIMITED;
			break;
		default:
			break;
		}

		if (pipe_ctx->stream_res.tg->funcs->lock_doublebuffer_enable) {
			if (pipe_ctx->stream && should_use_dmub_lock(pipe_ctx->stream->link)) {
				union dmub_hw_lock_flags hw_locks = { 0 };
				struct dmub_hw_lock_inst_flags inst_flags = { 0 };

				hw_locks.bits.lock_dig = 1;
				inst_flags.dig_inst = pipe_ctx->stream_res.tg->inst;

				dmub_hw_lock_mgr_cmd(link->ctx->dmub_srv,
							true,
							&hw_locks,
							&inst_flags);
			} else
				pipe_ctx->stream_res.tg->funcs->lock_doublebuffer_enable(
						pipe_ctx->stream_res.tg);
		}

		pipe_ctx->stream_res.tg->funcs->lock(pipe_ctx->stream_res.tg);
		/* update MSA to requested color space */
		pipe_ctx->stream_res.stream_enc->funcs->dp_set_stream_attribute(pipe_ctx->stream_res.stream_enc,
				&pipe_ctx->stream->timing,
				color_space,
				pipe_ctx->stream->use_vsc_sdp_for_colorimetry,
				link->dpcd_caps.dprx_feature.bits.SST_SPLIT_SDP_CAP);

		if (pipe_ctx->stream->use_vsc_sdp_for_colorimetry) {
			if (test_pattern == DP_TEST_PATTERN_COLOR_SQUARES_CEA)
				pipe_ctx->stream->vsc_infopacket.sb[17] |= (1 << 7); // sb17 bit 7 Dynamic Range: 0 = VESA range, 1 = CTA range
			else
				pipe_ctx->stream->vsc_infopacket.sb[17] &= ~(1 << 7);
			resource_build_info_frame(pipe_ctx);
			link->dc->hwss.update_info_frame(pipe_ctx);
		}

		/* CRTC Patterns */
		set_crtc_test_pattern(link, pipe_ctx, test_pattern, test_pattern_color_space);
		pipe_ctx->stream_res.tg->funcs->unlock(pipe_ctx->stream_res.tg);
		pipe_ctx->stream_res.tg->funcs->wait_for_state(pipe_ctx->stream_res.tg,
				CRTC_STATE_VACTIVE);
		pipe_ctx->stream_res.tg->funcs->wait_for_state(pipe_ctx->stream_res.tg,
				CRTC_STATE_VBLANK);
		pipe_ctx->stream_res.tg->funcs->wait_for_state(pipe_ctx->stream_res.tg,
				CRTC_STATE_VACTIVE);

		if (pipe_ctx->stream_res.tg->funcs->lock_doublebuffer_disable) {
			if (pipe_ctx->stream && should_use_dmub_lock(pipe_ctx->stream->link)) {
				union dmub_hw_lock_flags hw_locks = { 0 };
				struct dmub_hw_lock_inst_flags inst_flags = { 0 };

				hw_locks.bits.lock_dig = 1;
				inst_flags.dig_inst = pipe_ctx->stream_res.tg->inst;

				dmub_hw_lock_mgr_cmd(link->ctx->dmub_srv,
							false,
							&hw_locks,
							&inst_flags);
			} else
				pipe_ctx->stream_res.tg->funcs->lock_doublebuffer_disable(
						pipe_ctx->stream_res.tg);
		}

		/* Set Test Pattern state */
		link->test_pattern_enabled = true;
	}

	return true;
}

void dp_enable_mst_on_sink(struct dc_link *link, bool enable)
{
	unsigned char mstmCntl;

	core_link_read_dpcd(link, DP_MSTM_CTRL, &mstmCntl, 1);
	if (enable)
		mstmCntl |= DP_MST_EN;
	else
		mstmCntl &= (~DP_MST_EN);

	core_link_write_dpcd(link, DP_MSTM_CTRL, &mstmCntl, 1);
}

void dp_set_panel_mode(struct dc_link *link, enum dp_panel_mode panel_mode)
{
	union dpcd_edp_config edp_config_set;
	bool panel_mode_edp = false;

	memset(&edp_config_set, '\0', sizeof(union dpcd_edp_config));

	if (panel_mode != DP_PANEL_MODE_DEFAULT) {

		switch (panel_mode) {
		case DP_PANEL_MODE_EDP:
		case DP_PANEL_MODE_SPECIAL:
			panel_mode_edp = true;
			break;

		default:
				break;
		}

		/*set edp panel mode in receiver*/
		core_link_read_dpcd(
			link,
			DP_EDP_CONFIGURATION_SET,
			&edp_config_set.raw,
			sizeof(edp_config_set.raw));

		if (edp_config_set.bits.PANEL_MODE_EDP
			!= panel_mode_edp) {
			enum dc_status result;

			edp_config_set.bits.PANEL_MODE_EDP =
			panel_mode_edp;
			result = core_link_write_dpcd(
				link,
				DP_EDP_CONFIGURATION_SET,
				&edp_config_set.raw,
				sizeof(edp_config_set.raw));

			ASSERT(result == DC_OK);
		}
	}
	DC_LOG_DETECTION_DP_CAPS("Link: %d eDP panel mode supported: %d "
		 "eDP panel mode enabled: %d \n",
		 link->link_index,
		 link->dpcd_caps.panel_mode_edp,
		 panel_mode_edp);
}

enum dp_panel_mode dp_get_panel_mode(struct dc_link *link)
{
	/* We need to explicitly check that connector
	 * is not DP. Some Travis_VGA get reported
	 * by video bios as DP.
	 */
	if (link->connector_signal != SIGNAL_TYPE_DISPLAY_PORT) {

		switch (link->dpcd_caps.branch_dev_id) {
		case DP_BRANCH_DEVICE_ID_0022B9:
			/* alternate scrambler reset is required for Travis
			 * for the case when external chip does not
			 * provide sink device id, alternate scrambler
			 * scheme will  be overriden later by querying
			 * Encoder features
			 */
			if (strncmp(
				link->dpcd_caps.branch_dev_name,
				DP_VGA_LVDS_CONVERTER_ID_2,
				sizeof(
				link->dpcd_caps.
				branch_dev_name)) == 0) {
					return DP_PANEL_MODE_SPECIAL;
			}
			break;
		case DP_BRANCH_DEVICE_ID_00001A:
			/* alternate scrambler reset is required for Travis
			 * for the case when external chip does not provide
			 * sink device id, alternate scrambler scheme will
			 * be overriden later by querying Encoder feature
			 */
			if (strncmp(link->dpcd_caps.branch_dev_name,
				DP_VGA_LVDS_CONVERTER_ID_3,
				sizeof(
				link->dpcd_caps.
				branch_dev_name)) == 0) {
					return DP_PANEL_MODE_SPECIAL;
			}
			break;
		default:
			break;
		}
	}

	if (link->dpcd_caps.panel_mode_edp) {
		return DP_PANEL_MODE_EDP;
	}

	return DP_PANEL_MODE_DEFAULT;
}

enum dc_status dp_set_fec_ready(struct dc_link *link, bool ready)
{
	/* FEC has to be "set ready" before the link training.
	 * The policy is to always train with FEC
	 * if the sink supports it and leave it enabled on link.
	 * If FEC is not supported, disable it.
	 */
	struct link_encoder *link_enc = NULL;
	enum dc_status status = DC_OK;
	uint8_t fec_config = 0;

	/* Access link encoder based on whether it is statically
	 * or dynamically assigned to a link.
	 */
	if (link->is_dig_mapping_flexible &&
			link->dc->res_pool->funcs->link_encs_assign)
		link_enc = link_enc_cfg_get_link_enc_used_by_link(link->dc->current_state, link);
	else
		link_enc = link->link_enc;
	ASSERT(link_enc);

	if (!dc_link_should_enable_fec(link))
		return status;

	if (link_enc->funcs->fec_set_ready &&
			link->dpcd_caps.fec_cap.bits.FEC_CAPABLE) {
		if (ready) {
			fec_config = 1;
			status = core_link_write_dpcd(link,
					DP_FEC_CONFIGURATION,
					&fec_config,
					sizeof(fec_config));
			if (status == DC_OK) {
				link_enc->funcs->fec_set_ready(link_enc, true);
				link->fec_state = dc_link_fec_ready;
			} else {
				link_enc->funcs->fec_set_ready(link->link_enc, false);
				link->fec_state = dc_link_fec_not_ready;
				dm_error("dpcd write failed to set fec_ready");
			}
		} else if (link->fec_state == dc_link_fec_ready) {
			fec_config = 0;
			status = core_link_write_dpcd(link,
					DP_FEC_CONFIGURATION,
					&fec_config,
					sizeof(fec_config));
			link_enc->funcs->fec_set_ready(link_enc, false);
			link->fec_state = dc_link_fec_not_ready;
		}
	}

	return status;
}

void dp_set_fec_enable(struct dc_link *link, bool enable)
{
	struct link_encoder *link_enc = NULL;

	/* Access link encoder based on whether it is statically
	 * or dynamically assigned to a link.
	 */
	if (link->is_dig_mapping_flexible &&
			link->dc->res_pool->funcs->link_encs_assign)
		link_enc = link_enc_cfg_get_link_enc_used_by_link(
				link->dc->current_state, link);
	else
		link_enc = link->link_enc;
	ASSERT(link_enc);

	if (!dc_link_should_enable_fec(link))
		return;

	if (link_enc->funcs->fec_set_enable &&
			link->dpcd_caps.fec_cap.bits.FEC_CAPABLE) {
		if (link->fec_state == dc_link_fec_ready && enable) {
			/* Accord to DP spec, FEC enable sequence can first
			 * be transmitted anytime after 1000 LL codes have
			 * been transmitted on the link after link training
			 * completion. Using 1 lane RBR should have the maximum
			 * time for transmitting 1000 LL codes which is 6.173 us.
			 * So use 7 microseconds delay instead.
			 */
			udelay(7);
			link_enc->funcs->fec_set_enable(link_enc, true);
			link->fec_state = dc_link_fec_enabled;
		} else if (link->fec_state == dc_link_fec_enabled && !enable) {
			link_enc->funcs->fec_set_enable(link_enc, false);
			link->fec_state = dc_link_fec_ready;
		}
	}
}

void dpcd_set_source_specific_data(struct dc_link *link)
{
	if (!link->dc->vendor_signature.is_valid) {
		enum dc_status __maybe_unused result_write_min_hblank = DC_NOT_SUPPORTED;
		struct dpcd_amd_signature amd_signature = {0};
		struct dpcd_amd_device_id amd_device_id = {0};

		amd_device_id.device_id_byte1 =
				(uint8_t)(link->ctx->asic_id.chip_id);
		amd_device_id.device_id_byte2 =
				(uint8_t)(link->ctx->asic_id.chip_id >> 8);
		amd_device_id.dce_version =
				(uint8_t)(link->ctx->dce_version);
		amd_device_id.dal_version_byte1 = 0x0; // needed? where to get?
		amd_device_id.dal_version_byte2 = 0x0; // needed? where to get?

		core_link_read_dpcd(link, DP_SOURCE_OUI,
				(uint8_t *)(&amd_signature),
				sizeof(amd_signature));

		if (!((amd_signature.AMD_IEEE_TxSignature_byte1 == 0x0) &&
			(amd_signature.AMD_IEEE_TxSignature_byte2 == 0x0) &&
			(amd_signature.AMD_IEEE_TxSignature_byte3 == 0x1A))) {

			amd_signature.AMD_IEEE_TxSignature_byte1 = 0x0;
			amd_signature.AMD_IEEE_TxSignature_byte2 = 0x0;
			amd_signature.AMD_IEEE_TxSignature_byte3 = 0x1A;

			core_link_write_dpcd(link, DP_SOURCE_OUI,
				(uint8_t *)(&amd_signature),
				sizeof(amd_signature));
		}

		core_link_write_dpcd(link, DP_SOURCE_OUI+0x03,
				(uint8_t *)(&amd_device_id),
				sizeof(amd_device_id));

		if (link->ctx->dce_version >= DCN_VERSION_2_0 &&
			link->dc->caps.min_horizontal_blanking_period != 0) {

			uint8_t hblank_size = (uint8_t)link->dc->caps.min_horizontal_blanking_period;

			result_write_min_hblank = core_link_write_dpcd(link,
				DP_SOURCE_MINIMUM_HBLANK_SUPPORTED, (uint8_t *)(&hblank_size),
				sizeof(hblank_size));
		}
		DC_TRACE_LEVEL_MESSAGE(DAL_TRACE_LEVEL_INFORMATION,
							WPP_BIT_FLAG_DC_DETECTION_DP_CAPS,
							"result=%u link_index=%u enum dce_version=%d DPCD=0x%04X min_hblank=%u branch_dev_id=0x%x branch_dev_name='%c%c%c%c%c%c'",
							result_write_min_hblank,
							link->link_index,
							link->ctx->dce_version,
							DP_SOURCE_MINIMUM_HBLANK_SUPPORTED,
							link->dc->caps.min_horizontal_blanking_period,
							link->dpcd_caps.branch_dev_id,
							link->dpcd_caps.branch_dev_name[0],
							link->dpcd_caps.branch_dev_name[1],
							link->dpcd_caps.branch_dev_name[2],
							link->dpcd_caps.branch_dev_name[3],
							link->dpcd_caps.branch_dev_name[4],
							link->dpcd_caps.branch_dev_name[5]);
	} else {
		core_link_write_dpcd(link, DP_SOURCE_OUI,
				link->dc->vendor_signature.data.raw,
				sizeof(link->dc->vendor_signature.data.raw));
	}
}

bool dc_link_set_backlight_level_nits(struct dc_link *link,
		bool isHDR,
		uint32_t backlight_millinits,
		uint32_t transition_time_in_ms)
{
	struct dpcd_source_backlight_set dpcd_backlight_set;
	uint8_t backlight_control = isHDR ? 1 : 0;

	if (!link || (link->connector_signal != SIGNAL_TYPE_EDP &&
			link->connector_signal != SIGNAL_TYPE_DISPLAY_PORT))
		return false;

	// OLEDs have no PWM, they can only use AUX
	if (link->dpcd_sink_ext_caps.bits.oled == 1)
		backlight_control = 1;

	*(uint32_t *)&dpcd_backlight_set.backlight_level_millinits = backlight_millinits;
	*(uint16_t *)&dpcd_backlight_set.backlight_transition_time_ms = (uint16_t)transition_time_in_ms;


	if (core_link_write_dpcd(link, DP_SOURCE_BACKLIGHT_LEVEL,
			(uint8_t *)(&dpcd_backlight_set),
			sizeof(dpcd_backlight_set)) != DC_OK)
		return false;

	if (core_link_write_dpcd(link, DP_SOURCE_BACKLIGHT_CONTROL,
			&backlight_control, 1) != DC_OK)
		return false;

	return true;
}

bool dc_link_get_backlight_level_nits(struct dc_link *link,
		uint32_t *backlight_millinits_avg,
		uint32_t *backlight_millinits_peak)
{
	union dpcd_source_backlight_get dpcd_backlight_get;

	memset(&dpcd_backlight_get, 0, sizeof(union dpcd_source_backlight_get));

	if (!link || (link->connector_signal != SIGNAL_TYPE_EDP &&
			link->connector_signal != SIGNAL_TYPE_DISPLAY_PORT))
		return false;

	if (core_link_read_dpcd(link, DP_SOURCE_BACKLIGHT_CURRENT_PEAK,
			dpcd_backlight_get.raw,
			sizeof(union dpcd_source_backlight_get)) != DC_OK)
		return false;

	*backlight_millinits_avg =
		dpcd_backlight_get.bytes.backlight_millinits_avg;
	*backlight_millinits_peak =
		dpcd_backlight_get.bytes.backlight_millinits_peak;

	/* On non-supported panels dpcd_read usually succeeds with 0 returned */
	if (*backlight_millinits_avg == 0 ||
			*backlight_millinits_avg > *backlight_millinits_peak)
		return false;

	return true;
}

bool dc_link_backlight_enable_aux(struct dc_link *link, bool enable)
{
	uint8_t backlight_enable = enable ? 1 : 0;

	if (!link || (link->connector_signal != SIGNAL_TYPE_EDP &&
		link->connector_signal != SIGNAL_TYPE_DISPLAY_PORT))
		return false;

	if (core_link_write_dpcd(link, DP_SOURCE_BACKLIGHT_ENABLE,
		&backlight_enable, 1) != DC_OK)
		return false;

	return true;
}

// we read default from 0x320 because we expect BIOS wrote it there
// regular get_backlight_nit reads from panel set at 0x326
bool dc_link_read_default_bl_aux(struct dc_link *link, uint32_t *backlight_millinits)
{
	if (!link || (link->connector_signal != SIGNAL_TYPE_EDP &&
		link->connector_signal != SIGNAL_TYPE_DISPLAY_PORT))
		return false;

	if (core_link_read_dpcd(link, DP_SOURCE_BACKLIGHT_LEVEL,
		(uint8_t *) backlight_millinits,
		sizeof(uint32_t)) != DC_OK)
		return false;

	return true;
}

bool dc_link_set_default_brightness_aux(struct dc_link *link)
{
	uint32_t default_backlight;

	if (link &&
		(link->dpcd_sink_ext_caps.bits.hdr_aux_backlight_control == 1 ||
		link->dpcd_sink_ext_caps.bits.sdr_aux_backlight_control == 1)) {
		if (!dc_link_read_default_bl_aux(link, &default_backlight))
			default_backlight = 150000;
		// if < 5 nits or > 5000, it might be wrong readback
		if (default_backlight < 5000 || default_backlight > 5000000)
			default_backlight = 150000; //

		return dc_link_set_backlight_level_nits(link, true,
				default_backlight, 0);
	}
	return false;
}

bool is_edp_ilr_optimization_required(struct dc_link *link, struct dc_crtc_timing *crtc_timing)
{
	struct dc_link_settings link_setting;
	uint8_t link_bw_set;
	uint8_t link_rate_set;
	uint32_t req_bw;
	union lane_count_set lane_count_set = { {0} };

	ASSERT(link || crtc_timing); // invalid input

	if (link->dpcd_caps.edp_supported_link_rates_count == 0 ||
			!link->dc->debug.optimize_edp_link_rate)
		return false;


	// Read DPCD 00100h to find if standard link rates are set
	core_link_read_dpcd(link, DP_LINK_BW_SET,
				&link_bw_set, sizeof(link_bw_set));

	if (link_bw_set) {
		DC_LOG_EVENT_LINK_TRAINING("eDP ILR: Optimization required, VBIOS used link_bw_set\n");
		return true;
	}

	// Read DPCD 00115h to find the edp link rate set used
	core_link_read_dpcd(link, DP_LINK_RATE_SET,
			    &link_rate_set, sizeof(link_rate_set));

	// Read DPCD 00101h to find out the number of lanes currently set
	core_link_read_dpcd(link, DP_LANE_COUNT_SET,
				&lane_count_set.raw, sizeof(lane_count_set));

	req_bw = dc_bandwidth_in_kbps_from_timing(crtc_timing);

	decide_edp_link_settings(link, &link_setting, req_bw);

	if (link->dpcd_caps.edp_supported_link_rates[link_rate_set] != link_setting.link_rate ||
			lane_count_set.bits.LANE_COUNT_SET != link_setting.lane_count) {
		DC_LOG_EVENT_LINK_TRAINING("eDP ILR: Optimization required, VBIOS link_rate_set not optimal\n");
		return true;
	}

	DC_LOG_EVENT_LINK_TRAINING("eDP ILR: No optimization required, VBIOS set optimal link_rate_set\n");
	return false;
}

enum dp_link_encoding dp_get_link_encoding_format(const struct dc_link_settings *link_settings)
{
	if ((link_settings->link_rate >= LINK_RATE_LOW) &&
			(link_settings->link_rate <= LINK_RATE_HIGH3))
		return DP_8b_10b_ENCODING;
	return DP_UNKNOWN_ENCODING;
}
<|MERGE_RESOLUTION|>--- conflicted
+++ resolved
@@ -446,7 +446,6 @@
 		if (!dpcd_lane_status[lane].bits.CHANNEL_EQ_DONE_0)
 			done = false;
 	return done;
-<<<<<<< HEAD
 }
 
 bool dp_is_symbol_locked(enum dc_lane_count ln_count,
@@ -465,26 +464,6 @@
 	return align_status.bits.INTERLANE_ALIGN_DONE == 1;
 }
 
-=======
-}
-
-bool dp_is_symbol_locked(enum dc_lane_count ln_count,
-		union lane_status *dpcd_lane_status)
-{
-	bool locked = true;
-	uint32_t lane;
-	for (lane = 0; lane < (uint32_t)(ln_count); lane++)
-		if (!dpcd_lane_status[lane].bits.SYMBOL_LOCKED_0)
-			locked = false;
-	return locked;
-}
-
-bool dp_is_interlane_aligned(union lane_align_status_updated align_status)
-{
-	return align_status.bits.INTERLANE_ALIGN_DONE == 1;
-}
-
->>>>>>> 2734d6c1
 void dp_update_drive_settings(
 		struct link_training_settings *dest,
 		struct link_training_settings src)
@@ -1360,7 +1339,6 @@
 		lt_settings->should_set_fec_ready = *link->preferred_training_settings.fec_enable;
 	else
 		lt_settings->should_set_fec_ready = true;
-<<<<<<< HEAD
 }
 
 void dp_decide_training_settings(
@@ -1373,20 +1351,6 @@
 		decide_8b_10b_training_settings(link, link_settings, overrides, lt_settings);
 }
 
-=======
-}
-
-void dp_decide_training_settings(
-		struct dc_link *link,
-		const struct dc_link_settings *link_settings,
-		const struct dc_link_training_overrides *overrides,
-		struct link_training_settings *lt_settings)
-{
-	if (dp_get_link_encoding_format(link_settings) == DP_8b_10b_ENCODING)
-		decide_8b_10b_training_settings(link, link_settings, overrides, lt_settings);
-}
-
->>>>>>> 2734d6c1
 
 uint8_t dp_convert_to_count(uint8_t lttpr_repeater_count)
 {
@@ -1656,20 +1620,12 @@
 {
 	enum dc_status status = DC_OK;
 
-<<<<<<< HEAD
-	if (lt_settings->lttpr_mode == LTTPR_MODE_NON_TRANSPARENT)
-		status = configure_lttpr_mode_non_transparent(link, lt_settings);
-	else
-		status = configure_lttpr_mode_transparent(link);
-
-=======
 	if (lt_settings->lttpr_mode == LTTPR_MODE_TRANSPARENT)
 		status = configure_lttpr_mode_transparent(link);
 
 	else if (lt_settings->lttpr_mode == LTTPR_MODE_NON_TRANSPARENT)
 		status = configure_lttpr_mode_non_transparent(link, lt_settings);
 
->>>>>>> 2734d6c1
 	return status;
 }
 
@@ -1709,10 +1665,7 @@
 
 	uint8_t repeater_cnt;
 	uint8_t repeater_id;
-<<<<<<< HEAD
-=======
 	uint8_t lane = 0;
->>>>>>> 2734d6c1
 
 	if (link->ctx->dc->work_arounds.lt_early_cr_pattern)
 		start_clock_recovery_pattern_early(link, lt_settings, DPRX);
@@ -1757,7 +1710,6 @@
 		}
 	}
 
-<<<<<<< HEAD
 	return status;
 }
 
@@ -1806,56 +1758,6 @@
 	print_status_message(link, &lt_settings, status);
 	if (status != LINK_TRAINING_SUCCESS)
 		link->ctx->dc->debug_data.ltFailCount++;
-=======
->>>>>>> 2734d6c1
-	return status;
-}
-
-enum link_training_result dc_link_dp_perform_link_training(
-	struct dc_link *link,
-	const struct dc_link_settings *link_settings,
-	bool skip_video_pattern)
-{
-	enum link_training_result status = LINK_TRAINING_SUCCESS;
-	struct link_training_settings lt_settings;
-	enum dp_link_encoding encoding =
-			dp_get_link_encoding_format(link_settings);
-
-	/* decide training settings */
-	dp_decide_training_settings(
-			link,
-			link_settings,
-			&link->preferred_training_settings,
-			&lt_settings);
-
-	/* reset previous training states */
-	dpcd_exit_training_mode(link);
-
-	/* configure link prior to entering training mode */
-	dpcd_configure_lttpr_mode(link, &lt_settings);
-	dp_set_fec_ready(link, lt_settings.should_set_fec_ready);
-	dpcd_configure_channel_coding(link, &lt_settings);
-
-	/* enter training mode:
-	 * Per DP specs starting from here, DPTX device shall not issue
-	 * Non-LT AUX transactions inside training mode.
-	 */
-	if (encoding == DP_8b_10b_ENCODING)
-		status = dp_perform_8b_10b_link_training(link, &lt_settings);
-	else
-		ASSERT(0);
-
-	/* exit training mode and switch to video idle */
-	dpcd_exit_training_mode(link);
-	if ((status == LINK_TRAINING_SUCCESS) || !skip_video_pattern)
-		status = dp_transition_to_video_idle(link,
-				&lt_settings,
-				status);
-
-	/* dump debug data */
-	print_status_message(link, &lt_settings, status);
-	if (status != LINK_TRAINING_SUCCESS)
-		link->ctx->dc->debug_data.ltFailCount++;
 	return status;
 }
 
@@ -1871,11 +1773,7 @@
 	uint8_t delay_between_attempts = LINK_TRAINING_RETRY_DELAY;
 	struct dc_stream_state *stream = pipe_ctx->stream;
 	struct dc_link *link = stream->link;
-<<<<<<< HEAD
-	enum dp_panel_mode panel_mode;
-=======
 	enum dp_panel_mode panel_mode = dp_get_panel_mode(link);
->>>>>>> 2734d6c1
 	struct link_encoder *link_enc;
 	enum link_training_result status = LINK_TRAINING_CR_FAIL_LANE0;
 	struct dc_link_settings current_setting = *link_setting;
@@ -1887,10 +1785,6 @@
 		link_enc = stream->link_enc;
 	else
 		link_enc = link->link_enc;
-<<<<<<< HEAD
-	ASSERT(link_enc);
-=======
->>>>>>> 2734d6c1
 
 	/* We need to do this before the link training to ensure the idle pattern in SST
 	 * mode will be sent right after the link training
