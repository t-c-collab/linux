/*
 * Copyright 2023 Advanced Micro Devices, Inc.
 *
 * Permission is hereby granted, free of charge, to any person obtaining a
 * copy of this software and associated documentation files (the "Software"),
 * to deal in the Software without restriction, including without limitation
 * the rights to use, copy, modify, merge, publish, distribute, sublicense,
 * and/or sell copies of the Software, and to permit persons to whom the
 * Software is furnished to do so, subject to the following conditions:
 *
 * The above copyright notice and this permission notice shall be included in
 * all copies or substantial portions of the Software.
 *
 * THE SOFTWARE IS PROVIDED "AS IS", WITHOUT WARRANTY OF ANY KIND, EXPRESS OR
 * IMPLIED, INCLUDING BUT NOT LIMITED TO THE WARRANTIES OF MERCHANTABILITY,
 * FITNESS FOR A PARTICULAR PURPOSE AND NONINFRINGEMENT.  IN NO EVENT SHALL
 * THE COPYRIGHT HOLDER(S) OR AUTHOR(S) BE LIABLE FOR ANY CLAIM, DAMAGES OR
 * OTHER LIABILITY, WHETHER IN AN ACTION OF CONTRACT, TORT OR OTHERWISE,
 * ARISING FROM, OUT OF OR IN CONNECTION WITH THE SOFTWARE OR THE USE OR
 * OTHER DEALINGS IN THE SOFTWARE.
 *
 * Authors: AMD
 *
 */

/* FILE POLICY AND INTENDED USAGE:
 * This file provides single entrance to link functionality declared in dc
 * public headers. The file is intended to be used as a thin translation layer
 * that directly calls link internal functions without adding new functional
 * behavior.
 *
 * When exporting a new link related dc function, add function declaration in
 * dc.h with detail interface documentation, then add function implementation
 * in this file which calls link functions.
 */
#include "link.h"
#include "dce/dce_i2c.h"
struct dc_link *dc_get_link_at_index(struct dc *dc, uint32_t link_index)
{
	return dc->links[link_index];
}

void dc_get_edp_links(const struct dc *dc,
		struct dc_link **edp_links,
		int *edp_num)
{
	int i;

	*edp_num = 0;
	for (i = 0; i < dc->link_count; i++) {
		// report any eDP links, even unconnected DDI's
		if (!dc->links[i])
			continue;
		if (dc->links[i]->connector_signal == SIGNAL_TYPE_EDP) {
			edp_links[*edp_num] = dc->links[i];
			if (++(*edp_num) == MAX_NUM_EDP)
				return;
		}
	}
}

bool dc_get_edp_link_panel_inst(const struct dc *dc,
		const struct dc_link *link,
		unsigned int *inst_out)
{
	struct dc_link *edp_links[MAX_NUM_EDP];
	int edp_num, i;

	*inst_out = 0;
	if (link->connector_signal != SIGNAL_TYPE_EDP)
		return false;
	dc_get_edp_links(dc, edp_links, &edp_num);
	for (i = 0; i < edp_num; i++) {
		if (link == edp_links[i])
			break;
		(*inst_out)++;
	}
	return true;
}

bool dc_link_detect(struct dc_link *link, enum dc_detect_reason reason)
{
	return link->dc->link_srv->detect_link(link, reason);
}

bool dc_link_detect_connection_type(struct dc_link *link,
		enum dc_connection_type *type)
{
	return link->dc->link_srv->detect_connection_type(link, type);
}

const struct dc_link_status *dc_link_get_status(const struct dc_link *link)
{
	return link->dc->link_srv->get_status(link);
}

/* return true if the connected receiver supports the hdcp version */
bool dc_link_is_hdcp14(struct dc_link *link, enum signal_type signal)
{
	return link->dc->link_srv->is_hdcp1x_supported(link, signal);
}

bool dc_link_is_hdcp22(struct dc_link *link, enum signal_type signal)
{
	return link->dc->link_srv->is_hdcp2x_supported(link, signal);
}

void dc_link_clear_dprx_states(struct dc_link *link)
{
	link->dc->link_srv->clear_dprx_states(link);
}

bool dc_link_reset_cur_dp_mst_topology(struct dc_link *link)
{
	return link->dc->link_srv->reset_cur_dp_mst_topology(link);
}

uint32_t dc_link_bandwidth_kbps(
	const struct dc_link *link,
	const struct dc_link_settings *link_settings)
{
	return link->dc->link_srv->dp_link_bandwidth_kbps(link, link_settings);
}

void dc_get_cur_link_res_map(const struct dc *dc, uint32_t *map)
{
	dc->link_srv->get_cur_res_map(dc, map);
}

void dc_restore_link_res_map(const struct dc *dc, uint32_t *map)
{
	dc->link_srv->restore_res_map(dc, map);
}

bool dc_link_update_dsc_config(struct pipe_ctx *pipe_ctx)
{
	struct dc_link *link = pipe_ctx->stream->link;

	return link->dc->link_srv->update_dsc_config(pipe_ctx);
}

bool dc_is_oem_i2c_device_present(
	struct dc *dc,
	size_t slave_address)
{
	if (dc->res_pool->oem_device)
		return dce_i2c_oem_device_present(
			dc->res_pool,
			dc->res_pool->oem_device,
			slave_address);

	return false;
}

bool dc_submit_i2c(
		struct dc *dc,
		uint32_t link_index,
		struct i2c_command *cmd)
{

	struct dc_link *link = dc->links[link_index];
	struct ddc_service *ddc = link->ddc;

	return dce_i2c_submit_command(
		dc->res_pool,
		ddc->ddc_pin,
		cmd);
}

bool dc_submit_i2c_oem(
		struct dc *dc,
		struct i2c_command *cmd)
{
	struct ddc_service *ddc = dc->res_pool->oem_device;

	if (ddc)
		return dce_i2c_submit_command(
			dc->res_pool,
			ddc->ddc_pin,
			cmd);

	return false;
}

void dc_link_dp_handle_automated_test(struct dc_link *link)
{
	link->dc->link_srv->dp_handle_automated_test(link);
}

bool dc_link_dp_set_test_pattern(
	struct dc_link *link,
	enum dp_test_pattern test_pattern,
	enum dp_test_pattern_color_space test_pattern_color_space,
	const struct link_training_settings *p_link_settings,
	const unsigned char *p_custom_pattern,
	unsigned int cust_pattern_size)
{
	return link->dc->link_srv->dp_set_test_pattern(link, test_pattern,
			test_pattern_color_space, p_link_settings,
			p_custom_pattern, cust_pattern_size);
}

void dc_link_set_drive_settings(struct dc *dc,
				struct link_training_settings *lt_settings,
				struct dc_link *link)
{
	struct link_resource link_res;

	dc->link_srv->get_cur_link_res(link, &link_res);
	dc->link_srv->dp_set_drive_settings(link, &link_res, lt_settings);
}

void dc_link_set_preferred_link_settings(struct dc *dc,
					 struct dc_link_settings *link_setting,
					 struct dc_link *link)
{
	dc->link_srv->dp_set_preferred_link_settings(dc, link_setting, link);
}

void dc_link_set_preferred_training_settings(struct dc *dc,
		struct dc_link_settings *link_setting,
		struct dc_link_training_overrides *lt_overrides,
		struct dc_link *link,
		bool skip_immediate_retrain)
{
	dc->link_srv->dp_set_preferred_training_settings(dc, link_setting,
			lt_overrides, link, skip_immediate_retrain);
}

bool dc_dp_trace_is_initialized(struct dc_link *link)
{
	return link->dc->link_srv->dp_trace_is_initialized(link);
}

void dc_dp_trace_set_is_logged_flag(struct dc_link *link,
		bool in_detection,
		bool is_logged)
{
	link->dc->link_srv->dp_trace_set_is_logged_flag(link, in_detection, is_logged);
}

bool dc_dp_trace_is_logged(struct dc_link *link, bool in_detection)
{
	return link->dc->link_srv->dp_trace_is_logged(link, in_detection);
}

unsigned long long dc_dp_trace_get_lt_end_timestamp(struct dc_link *link,
		bool in_detection)
{
	return link->dc->link_srv->dp_trace_get_lt_end_timestamp(link, in_detection);
}

const struct dp_trace_lt_counts *dc_dp_trace_get_lt_counts(struct dc_link *link,
		bool in_detection)
{
	return link->dc->link_srv->dp_trace_get_lt_counts(link, in_detection);
}

unsigned int dc_dp_trace_get_link_loss_count(struct dc_link *link)
{
	return link->dc->link_srv->dp_trace_get_link_loss_count(link);
}

struct dc_sink *dc_link_add_remote_sink(
		struct dc_link *link,
		const uint8_t *edid,
		int len,
		struct dc_sink_init_data *init_data)
{
	return link->dc->link_srv->add_remote_sink(link, edid, len, init_data);
}

void dc_link_remove_remote_sink(struct dc_link *link, struct dc_sink *sink)
{
	link->dc->link_srv->remove_remote_sink(link, sink);
}

int dc_link_aux_transfer_raw(struct ddc_service *ddc,
		struct aux_payload *payload,
		enum aux_return_code_type *operation_result)
{
	const struct dc *dc = ddc->link->dc;

	return dc->link_srv->aux_transfer_raw(
			ddc, payload, operation_result);
}

<<<<<<< HEAD
uint32_t dc_link_bw_kbps_from_raw_frl_link_rate_data(
		struct dc *dc, uint8_t bw)
=======
uint32_t dc_link_bw_kbps_from_raw_frl_link_rate_data(const struct dc *dc, uint8_t bw)
>>>>>>> 33a86170
{
	return dc->link_srv->bw_kbps_from_raw_frl_link_rate_data(bw);
}

bool dc_link_decide_edp_link_settings(struct dc_link *link,
		struct dc_link_settings *link_setting, uint32_t req_bw)
{
	return link->dc->link_srv->edp_decide_link_settings(link, link_setting, req_bw);
}


bool dc_link_dp_get_max_link_enc_cap(const struct dc_link *link,
		struct dc_link_settings *max_link_enc_cap)
{
	return link->dc->link_srv->dp_get_max_link_enc_cap(link, max_link_enc_cap);
}

enum dp_link_encoding dc_link_dp_mst_decide_link_encoding_format(
		const struct dc_link *link)
{
	return link->dc->link_srv->mst_decide_link_encoding_format(link);
}

const struct dc_link_settings *dc_link_get_link_cap(const struct dc_link *link)
{
	return link->dc->link_srv->dp_get_verified_link_cap(link);
}

bool dc_link_is_dp_sink_present(struct dc_link *link)
{
	return link->dc->link_srv->dp_is_sink_present(link);
}

bool dc_link_is_fec_supported(const struct dc_link *link)
{
	return link->dc->link_srv->dp_is_fec_supported(link);
}

void dc_link_overwrite_extended_receiver_cap(
		struct dc_link *link)
{
	link->dc->link_srv->dp_overwrite_extended_receiver_cap(link);
}

bool dc_link_should_enable_fec(const struct dc_link *link)
{
	return link->dc->link_srv->dp_should_enable_fec(link);
}

int dc_link_dp_dpia_handle_usb4_bandwidth_allocation_for_link(
		struct dc_link *link, int peak_bw)
{
	return link->dc->link_srv->dpia_handle_usb4_bandwidth_allocation_for_link(link, peak_bw);
}

void dc_link_handle_usb4_bw_alloc_response(struct dc_link *link, uint8_t bw, uint8_t result)
{
	link->dc->link_srv->dpia_handle_bw_alloc_response(link, bw, result);
}

bool dc_link_check_link_loss_status(
	struct dc_link *link,
	union hpd_irq_data *hpd_irq_dpcd_data)
{
	return link->dc->link_srv->dp_parse_link_loss_status(link, hpd_irq_dpcd_data);
}

bool dc_link_dp_allow_hpd_rx_irq(const struct dc_link *link)
{
	return link->dc->link_srv->dp_should_allow_hpd_rx_irq(link);
}

void dc_link_dp_handle_link_loss(struct dc_link *link)
{
	link->dc->link_srv->dp_handle_link_loss(link);
}

enum dc_status dc_link_dp_read_hpd_rx_irq_data(
	struct dc_link *link,
	union hpd_irq_data *irq_data)
{
	return link->dc->link_srv->dp_read_hpd_rx_irq_data(link, irq_data);
}

bool dc_link_handle_hpd_rx_irq(struct dc_link *link,
		union hpd_irq_data *out_hpd_irq_dpcd_data, bool *out_link_loss,
		bool defer_handling, bool *has_left_work)
{
	return link->dc->link_srv->dp_handle_hpd_rx_irq(link, out_hpd_irq_dpcd_data,
			out_link_loss, defer_handling, has_left_work);
}

void dc_link_dp_receiver_power_ctrl(struct dc_link *link, bool on)
{
	link->dc->link_srv->dpcd_write_rx_power_ctrl(link, on);
}

enum lttpr_mode dc_link_decide_lttpr_mode(struct dc_link *link,
		struct dc_link_settings *link_setting)
{
	return link->dc->link_srv->dp_decide_lttpr_mode(link, link_setting);
}

void dc_link_edp_panel_backlight_power_on(struct dc_link *link, bool wait_for_hpd)
{
	link->dc->link_srv->edp_panel_backlight_power_on(link, wait_for_hpd);
}

int dc_link_get_backlight_level(const struct dc_link *link)
{
	return link->dc->link_srv->edp_get_backlight_level(link);
}

bool dc_link_get_backlight_level_nits(struct dc_link *link,
		uint32_t *backlight_millinits_avg,
		uint32_t *backlight_millinits_peak)
{
	return link->dc->link_srv->edp_get_backlight_level_nits(link,
			backlight_millinits_avg,
			backlight_millinits_peak);
}

bool dc_link_set_backlight_level(const struct dc_link *link,
		uint32_t backlight_pwm_u16_16,
		uint32_t frame_ramp)
{
	return link->dc->link_srv->edp_set_backlight_level(link,
			backlight_pwm_u16_16, frame_ramp);
}

bool dc_link_set_backlight_level_nits(struct dc_link *link,
		bool isHDR,
		uint32_t backlight_millinits,
		uint32_t transition_time_in_ms)
{
	return link->dc->link_srv->edp_set_backlight_level_nits(link, isHDR,
			backlight_millinits, transition_time_in_ms);
}

int dc_link_get_target_backlight_pwm(const struct dc_link *link)
{
	return link->dc->link_srv->edp_get_target_backlight_pwm(link);
}

bool dc_link_get_psr_state(const struct dc_link *link, enum dc_psr_state *state)
{
	return link->dc->link_srv->edp_get_psr_state(link, state);
}

bool dc_link_set_psr_allow_active(struct dc_link *link, const bool *allow_active,
		bool wait, bool force_static, const unsigned int *power_opts)
{
	return link->dc->link_srv->edp_set_psr_allow_active(link, allow_active, wait,
			force_static, power_opts);
}

bool dc_link_setup_psr(struct dc_link *link,
		const struct dc_stream_state *stream, struct psr_config *psr_config,
		struct psr_context *psr_context)
{
	return link->dc->link_srv->edp_setup_psr(link, stream, psr_config, psr_context);
}

bool dc_link_wait_for_t12(struct dc_link *link)
{
	return link->dc->link_srv->edp_wait_for_t12(link);
}

bool dc_link_get_hpd_state(struct dc_link *link)
{
	return link->dc->link_srv->get_hpd_state(link);
}

void dc_link_enable_hpd(const struct dc_link *link)
{
	link->dc->link_srv->enable_hpd(link);
}

void dc_link_disable_hpd(const struct dc_link *link)
{
	link->dc->link_srv->disable_hpd(link);
}

void dc_link_enable_hpd_filter(struct dc_link *link, bool enable)
{
	link->dc->link_srv->enable_hpd_filter(link, enable);
<<<<<<< HEAD
=======
}

bool dc_link_validate(struct dc *dc, const struct dc_stream_state *streams, const unsigned int count)
{
	return dc->link_srv->validate_dpia_bandwidth(streams, count);
>>>>>>> 33a86170
}<|MERGE_RESOLUTION|>--- conflicted
+++ resolved
@@ -285,12 +285,7 @@
 			ddc, payload, operation_result);
 }
 
-<<<<<<< HEAD
-uint32_t dc_link_bw_kbps_from_raw_frl_link_rate_data(
-		struct dc *dc, uint8_t bw)
-=======
 uint32_t dc_link_bw_kbps_from_raw_frl_link_rate_data(const struct dc *dc, uint8_t bw)
->>>>>>> 33a86170
 {
 	return dc->link_srv->bw_kbps_from_raw_frl_link_rate_data(bw);
 }
@@ -477,12 +472,9 @@
 void dc_link_enable_hpd_filter(struct dc_link *link, bool enable)
 {
 	link->dc->link_srv->enable_hpd_filter(link, enable);
-<<<<<<< HEAD
-=======
 }
 
 bool dc_link_validate(struct dc *dc, const struct dc_stream_state *streams, const unsigned int count)
 {
 	return dc->link_srv->validate_dpia_bandwidth(streams, count);
->>>>>>> 33a86170
 }