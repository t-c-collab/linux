--- conflicted
+++ resolved
@@ -44,19 +44,9 @@
 	in->process.msg3_desc.msg_id = TA_HDCP_HDCP2_MSG_ID__NULL_MESSAGE;
 	in->process.msg3_desc.msg_size = 0;
 }
-<<<<<<< HEAD
-#if defined(CONFIG_DRM_AMD_DC_DCN3_1)
+
 static enum mod_hdcp_status mod_hdcp_remove_display_from_topology_v2(
 		struct mod_hdcp *hdcp, uint8_t index)
-#else
-enum mod_hdcp_status mod_hdcp_remove_display_from_topology(
-		struct mod_hdcp *hdcp, uint8_t index)
-#endif
-=======
-
-static enum mod_hdcp_status mod_hdcp_remove_display_from_topology_v2(
-		struct mod_hdcp *hdcp, uint8_t index)
->>>>>>> 2734d6c1
 {
 	struct psp_context *psp = hdcp->config.psp.handle;
 	struct ta_dtm_shared_memory *dtm_cmd;
@@ -90,11 +80,7 @@
 	mutex_unlock(&psp->dtm_context.mutex);
 	return status;
 }
-<<<<<<< HEAD
-#if defined(CONFIG_DRM_AMD_DC_DCN3_1)
-=======
-
->>>>>>> 2734d6c1
+
 static enum mod_hdcp_status mod_hdcp_remove_display_from_topology_v3(
 		struct mod_hdcp *hdcp, uint8_t index)
 {
@@ -146,20 +132,9 @@
 
 	return status;
 }
-<<<<<<< HEAD
-#endif
-#if defined(CONFIG_DRM_AMD_DC_DCN3_1)
+
 static enum mod_hdcp_status mod_hdcp_add_display_to_topology_v2(
 		struct mod_hdcp *hdcp, struct mod_hdcp_display *display)
-#else
-enum mod_hdcp_status mod_hdcp_add_display_to_topology(struct mod_hdcp *hdcp,
-					       struct mod_hdcp_display *display)
-#endif
-=======
-
-static enum mod_hdcp_status mod_hdcp_add_display_to_topology_v2(
-		struct mod_hdcp *hdcp, struct mod_hdcp_display *display)
->>>>>>> 2734d6c1
 {
 	struct psp_context *psp = hdcp->config.psp.handle;
 	struct ta_dtm_shared_memory *dtm_cmd;
@@ -205,10 +180,6 @@
 	return status;
 }
 
-<<<<<<< HEAD
-#if defined(CONFIG_DRM_AMD_DC_DCN3_1)
-=======
->>>>>>> 2734d6c1
 static enum mod_hdcp_status mod_hdcp_add_display_to_topology_v3(
 		struct mod_hdcp *hdcp, struct mod_hdcp_display *display)
 {
@@ -273,11 +244,7 @@
 
 	return status;
 }
-<<<<<<< HEAD
-#endif
-=======
-
->>>>>>> 2734d6c1
+
 enum mod_hdcp_status mod_hdcp_hdcp1_create_session(struct mod_hdcp *hdcp)
 {
 
