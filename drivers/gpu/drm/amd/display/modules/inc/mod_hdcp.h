/*
 * Copyright 2018 Advanced Micro Devices, Inc.
 *
 * Permission is hereby granted, free of charge, to any person obtaining a
 * copy of this software and associated documentation files (the "Software"),
 * to deal in the Software without restriction, including without limitation
 * the rights to use, copy, modify, merge, publish, distribute, sublicense,
 * and/or sell copies of the Software, and to permit persons to whom the
 * Software is furnished to do so, subject to the following conditions:
 *
 * The above copyright notice and this permission notice shall be included in
 * all copies or substantial portions of the Software.
 *
 * THE SOFTWARE IS PROVIDED "AS IS", WITHOUT WARRANTY OF ANY KIND, EXPRESS OR
 * IMPLIED, INCLUDING BUT NOT LIMITED TO THE WARRANTIES OF MERCHANTABILITY,
 * FITNESS FOR A PARTICULAR PURPOSE AND NONINFRINGEMENT.  IN NO EVENT SHALL
 * THE COPYRIGHT HOLDER(S) OR AUTHOR(S) BE LIABLE FOR ANY CLAIM, DAMAGES OR
 * OTHER LIABILITY, WHETHER IN AN ACTION OF CONTRACT, TORT OR OTHERWISE,
 * ARISING FROM, OUT OF OR IN CONNECTION WITH THE SOFTWARE OR THE USE OR
 * OTHER DEALINGS IN THE SOFTWARE.
 *
 * Authors: AMD
 *
 */

#ifndef MOD_HDCP_H_
#define MOD_HDCP_H_

#include "os_types.h"
#include "signal_types.h"

/* Forward Declarations */
struct mod_hdcp;

#define MAX_NUM_OF_DISPLAYS 6
#define MAX_NUM_OF_ATTEMPTS 4
#define MAX_NUM_OF_ERROR_TRACE 10

/* detailed return status */
enum mod_hdcp_status {
	MOD_HDCP_STATUS_SUCCESS = 0,
	MOD_HDCP_STATUS_FAILURE,
	MOD_HDCP_STATUS_RESET_NEEDED,
	MOD_HDCP_STATUS_DISPLAY_OUT_OF_BOUND,
	MOD_HDCP_STATUS_DISPLAY_NOT_FOUND,
	MOD_HDCP_STATUS_INVALID_STATE,
	MOD_HDCP_STATUS_NOT_IMPLEMENTED,
	MOD_HDCP_STATUS_INTERNAL_POLICY_FAILURE,
	MOD_HDCP_STATUS_UPDATE_TOPOLOGY_FAILURE,
	MOD_HDCP_STATUS_CREATE_PSP_SERVICE_FAILURE,
	MOD_HDCP_STATUS_DESTROY_PSP_SERVICE_FAILURE,
	MOD_HDCP_STATUS_HDCP1_CREATE_SESSION_FAILURE,
	MOD_HDCP_STATUS_HDCP1_DESTROY_SESSION_FAILURE,
	MOD_HDCP_STATUS_HDCP1_VALIDATE_ENCRYPTION_FAILURE,
	MOD_HDCP_STATUS_HDCP1_NOT_HDCP_REPEATER,
	MOD_HDCP_STATUS_HDCP1_NOT_CAPABLE,
	MOD_HDCP_STATUS_HDCP1_R0_PRIME_PENDING,
	MOD_HDCP_STATUS_HDCP1_VALIDATE_RX_FAILURE,
	MOD_HDCP_STATUS_HDCP1_BKSV_REVOKED,
	MOD_HDCP_STATUS_HDCP1_KSV_LIST_NOT_READY,
	MOD_HDCP_STATUS_HDCP1_VALIDATE_KSV_LIST_FAILURE,
	MOD_HDCP_STATUS_HDCP1_KSV_LIST_REVOKED,
	MOD_HDCP_STATUS_HDCP1_ENABLE_ENCRYPTION_FAILURE,
	MOD_HDCP_STATUS_HDCP1_ENABLE_STREAM_ENCRYPTION_FAILURE,
	MOD_HDCP_STATUS_HDCP1_MAX_CASCADE_EXCEEDED_FAILURE,
	MOD_HDCP_STATUS_HDCP1_MAX_DEVS_EXCEEDED_FAILURE,
	MOD_HDCP_STATUS_HDCP1_DEVICE_COUNT_MISMATCH_FAILURE,
	MOD_HDCP_STATUS_HDCP1_LINK_INTEGRITY_FAILURE,
	MOD_HDCP_STATUS_HDCP1_REAUTH_REQUEST_ISSUED,
	MOD_HDCP_STATUS_HDCP1_LINK_MAINTENANCE_FAILURE,
	MOD_HDCP_STATUS_HDCP1_INVALID_BKSV,
	MOD_HDCP_STATUS_DDC_FAILURE, /* TODO: specific errors */
	MOD_HDCP_STATUS_INVALID_OPERATION,
	MOD_HDCP_STATUS_HDCP2_NOT_CAPABLE,
	MOD_HDCP_STATUS_HDCP2_CREATE_SESSION_FAILURE,
	MOD_HDCP_STATUS_HDCP2_DESTROY_SESSION_FAILURE,
	MOD_HDCP_STATUS_HDCP2_PREP_AKE_INIT_FAILURE,
	MOD_HDCP_STATUS_HDCP2_AKE_CERT_PENDING,
	MOD_HDCP_STATUS_HDCP2_H_PRIME_PENDING,
	MOD_HDCP_STATUS_HDCP2_PAIRING_INFO_PENDING,
	MOD_HDCP_STATUS_HDCP2_VALIDATE_AKE_CERT_FAILURE,
	MOD_HDCP_STATUS_HDCP2_AKE_CERT_REVOKED,
	MOD_HDCP_STATUS_HDCP2_VALIDATE_H_PRIME_FAILURE,
	MOD_HDCP_STATUS_HDCP2_VALIDATE_PAIRING_INFO_FAILURE,
	MOD_HDCP_STATUS_HDCP2_PREP_LC_INIT_FAILURE,
	MOD_HDCP_STATUS_HDCP2_L_PRIME_PENDING,
	MOD_HDCP_STATUS_HDCP2_VALIDATE_L_PRIME_FAILURE,
	MOD_HDCP_STATUS_HDCP2_PREP_EKS_FAILURE,
	MOD_HDCP_STATUS_HDCP2_ENABLE_ENCRYPTION_FAILURE,
	MOD_HDCP_STATUS_HDCP2_RX_ID_LIST_NOT_READY,
	MOD_HDCP_STATUS_HDCP2_VALIDATE_RX_ID_LIST_FAILURE,
	MOD_HDCP_STATUS_HDCP2_RX_ID_LIST_REVOKED,
	MOD_HDCP_STATUS_HDCP2_ENABLE_STREAM_ENCRYPTION_FAILURE,
	MOD_HDCP_STATUS_HDCP2_STREAM_READY_PENDING,
	MOD_HDCP_STATUS_HDCP2_VALIDATE_STREAM_READY_FAILURE,
	MOD_HDCP_STATUS_HDCP2_PREPARE_STREAM_MANAGEMENT_FAILURE,
	MOD_HDCP_STATUS_HDCP2_REAUTH_REQUEST,
	MOD_HDCP_STATUS_HDCP2_REAUTH_LINK_INTEGRITY_FAILURE,
	MOD_HDCP_STATUS_HDCP2_DEVICE_COUNT_MISMATCH_FAILURE,
<<<<<<< HEAD
#if defined(CONFIG_DRM_AMD_DC_DCN3_1)
	MOD_HDCP_STATUS_UNSUPPORTED_PSP_VER_FAILURE,
#endif
=======
	MOD_HDCP_STATUS_UNSUPPORTED_PSP_VER_FAILURE,
>>>>>>> 2734d6c1
};

struct mod_hdcp_displayport {
	uint8_t rev;
	uint8_t assr_enabled;
	uint8_t mst_enabled;
};

struct mod_hdcp_hdmi {
	uint8_t reserved;
};
enum mod_hdcp_operation_mode {
	MOD_HDCP_MODE_OFF,
	MOD_HDCP_MODE_DEFAULT,
	MOD_HDCP_MODE_DP
};

enum mod_hdcp_display_state {
	MOD_HDCP_DISPLAY_INACTIVE = 0,
	MOD_HDCP_DISPLAY_ACTIVE,
	MOD_HDCP_DISPLAY_ENCRYPTION_ENABLED
};

<<<<<<< HEAD
#if defined(CONFIG_DRM_AMD_DC_DCN3_1)
=======
>>>>>>> 2734d6c1
struct mod_hdcp_psp_caps {
	uint8_t dtm_v3_supported;
	uint8_t opm_state_query_supported;
};

<<<<<<< HEAD
#endif
=======
>>>>>>> 2734d6c1
enum mod_hdcp_display_disable_option {
	MOD_HDCP_DISPLAY_NOT_DISABLE = 0,
	MOD_HDCP_DISPLAY_DISABLE_AUTHENTICATION,
	MOD_HDCP_DISPLAY_DISABLE_ENCRYPTION,
};

struct mod_hdcp_ddc {
	void *handle;
	struct {
		bool (*read_i2c)(void *handle,
				uint32_t address,
				uint8_t offset,
				uint8_t *data,
				uint32_t size);
		bool (*write_i2c)(void *handle,
				uint32_t address,
				const uint8_t *data,
				uint32_t size);
		bool (*read_dpcd)(void *handle,
				uint32_t address,
				uint8_t *data,
				uint32_t size);
		bool (*write_dpcd)(void *handle,
				uint32_t address,
				const uint8_t *data,
				uint32_t size);
	} funcs;
};

struct mod_hdcp_psp {
	void *handle;
	void *funcs;
<<<<<<< HEAD
#if defined(CONFIG_DRM_AMD_DC_DCN3_1)
	struct mod_hdcp_psp_caps caps;
#endif
=======
	struct mod_hdcp_psp_caps caps;
>>>>>>> 2734d6c1
};

struct mod_hdcp_display_adjustment {
	uint8_t disable			: 2;
	uint8_t reserved		: 6;
};

struct mod_hdcp_link_adjustment_hdcp1 {
	uint8_t disable			: 1;
	uint8_t postpone_encryption	: 1;
	uint8_t min_auth_retries_wa : 1;
	uint8_t reserved		: 5;
};

enum mod_hdcp_force_hdcp_type {
	MOD_HDCP_FORCE_TYPE_MAX = 0,
	MOD_HDCP_FORCE_TYPE_0,
	MOD_HDCP_FORCE_TYPE_1
};

struct mod_hdcp_link_adjustment_hdcp2 {
	uint8_t disable			: 1;
	uint8_t force_type		: 2;
	uint8_t force_no_stored_km	: 1;
	uint8_t increase_h_prime_timeout: 1;
	uint8_t reserved		: 3;
};

struct mod_hdcp_link_adjustment {
	uint8_t auth_delay;
	struct mod_hdcp_link_adjustment_hdcp1 hdcp1;
	struct mod_hdcp_link_adjustment_hdcp2 hdcp2;
};

struct mod_hdcp_error {
	enum mod_hdcp_status status;
	uint8_t state_id;
};

struct mod_hdcp_trace {
	struct mod_hdcp_error errors[MAX_NUM_OF_ERROR_TRACE];
	uint8_t error_count;
};

enum mod_hdcp_encryption_status {
	MOD_HDCP_ENCRYPTION_STATUS_HDCP_OFF = 0,
	MOD_HDCP_ENCRYPTION_STATUS_HDCP1_ON,
	MOD_HDCP_ENCRYPTION_STATUS_HDCP2_TYPE0_ON,
	MOD_HDCP_ENCRYPTION_STATUS_HDCP2_TYPE1_ON,
	MOD_HDCP_ENCRYPTION_STATUS_HDCP2_ON
};

/* per link events dm has to notify to hdcp module */
enum mod_hdcp_event {
	MOD_HDCP_EVENT_CALLBACK = 0,
	MOD_HDCP_EVENT_WATCHDOG_TIMEOUT,
	MOD_HDCP_EVENT_CPIRQ
};

/* output flags from module requesting timer operations */
struct mod_hdcp_output {
	uint8_t callback_needed;
	uint8_t callback_stop;
	uint8_t watchdog_timer_needed;
	uint8_t watchdog_timer_stop;
	uint16_t callback_delay;
	uint16_t watchdog_timer_delay;
};

/* used to represent per display info */
struct mod_hdcp_display {
	enum mod_hdcp_display_state state;
	uint8_t index;
	uint8_t controller;
	uint8_t dig_fe;
<<<<<<< HEAD
#if defined(CONFIG_DRM_AMD_DC_DCN3_1)
	uint8_t stream_enc_idx;
#endif
=======
	uint8_t stream_enc_idx;
>>>>>>> 2734d6c1
	union {
		uint8_t vc_id;
	};
	struct mod_hdcp_display_adjustment adjust;
};

/* used to represent per link info */
/* in case a link has multiple displays, they share the same link info */
struct mod_hdcp_link {
	enum mod_hdcp_operation_mode mode;
	uint8_t dig_be;
	uint8_t ddc_line;
<<<<<<< HEAD
#if defined(CONFIG_DRM_AMD_DC_DCN3_1)
	uint8_t link_enc_idx;
	uint8_t phy_idx;
	uint8_t hdcp_supported_informational;
#endif
=======
	uint8_t link_enc_idx;
	uint8_t phy_idx;
	uint8_t hdcp_supported_informational;
>>>>>>> 2734d6c1
	union {
		struct mod_hdcp_displayport dp;
		struct mod_hdcp_hdmi hdmi;
	};
	struct mod_hdcp_link_adjustment adjust;
};

/* a query structure for a display's hdcp information */
struct mod_hdcp_display_query {
	const struct mod_hdcp_display *display;
	const struct mod_hdcp_link *link;
	const struct mod_hdcp_trace *trace;
	enum mod_hdcp_encryption_status encryption_status;
};

/* contains values per on external display configuration change */
struct mod_hdcp_config {
	struct mod_hdcp_psp psp;
	struct mod_hdcp_ddc ddc;
	uint8_t index;
};

/* dm allocates memory of mod_hdcp per dc_link on dm init based on memory size*/
size_t mod_hdcp_get_memory_size(void);

/* called per link on link creation */
enum mod_hdcp_status mod_hdcp_setup(struct mod_hdcp *hdcp,
		struct mod_hdcp_config *config);

/* called per link on link destroy */
enum mod_hdcp_status mod_hdcp_teardown(struct mod_hdcp *hdcp);

/* called per display on cp_desired set to true */
enum mod_hdcp_status mod_hdcp_add_display(struct mod_hdcp *hdcp,
		struct mod_hdcp_link *link, struct mod_hdcp_display *display,
		struct mod_hdcp_output *output);

/* called per display on cp_desired set to false */
enum mod_hdcp_status mod_hdcp_remove_display(struct mod_hdcp *hdcp,
		uint8_t index, struct mod_hdcp_output *output);

/* called to query hdcp information on a specific index */
enum mod_hdcp_status mod_hdcp_query_display(struct mod_hdcp *hdcp,
		uint8_t index, struct mod_hdcp_display_query *query);

/* called per link on connectivity change */
enum mod_hdcp_status mod_hdcp_reset_connection(struct mod_hdcp *hdcp,
		struct mod_hdcp_output *output);

/* called per link on events (i.e. callback, watchdog, CP_IRQ) */
enum mod_hdcp_status mod_hdcp_process_event(struct mod_hdcp *hdcp,
		enum mod_hdcp_event event, struct mod_hdcp_output *output);

/* called to convert enum mod_hdcp_status to c string */
char *mod_hdcp_status_to_str(int32_t status);

/* called to convert state id to c string */
char *mod_hdcp_state_id_to_str(int32_t id);

/* called to convert signal type to operation mode */
enum mod_hdcp_operation_mode mod_hdcp_signal_type_to_operation_mode(
		enum signal_type signal);
#endif /* MOD_HDCP_H_ */<|MERGE_RESOLUTION|>--- conflicted
+++ resolved
@@ -97,13 +97,7 @@
 	MOD_HDCP_STATUS_HDCP2_REAUTH_REQUEST,
 	MOD_HDCP_STATUS_HDCP2_REAUTH_LINK_INTEGRITY_FAILURE,
 	MOD_HDCP_STATUS_HDCP2_DEVICE_COUNT_MISMATCH_FAILURE,
-<<<<<<< HEAD
-#if defined(CONFIG_DRM_AMD_DC_DCN3_1)
 	MOD_HDCP_STATUS_UNSUPPORTED_PSP_VER_FAILURE,
-#endif
-=======
-	MOD_HDCP_STATUS_UNSUPPORTED_PSP_VER_FAILURE,
->>>>>>> 2734d6c1
 };
 
 struct mod_hdcp_displayport {
@@ -127,19 +121,11 @@
 	MOD_HDCP_DISPLAY_ENCRYPTION_ENABLED
 };
 
-<<<<<<< HEAD
-#if defined(CONFIG_DRM_AMD_DC_DCN3_1)
-=======
->>>>>>> 2734d6c1
 struct mod_hdcp_psp_caps {
 	uint8_t dtm_v3_supported;
 	uint8_t opm_state_query_supported;
 };
 
-<<<<<<< HEAD
-#endif
-=======
->>>>>>> 2734d6c1
 enum mod_hdcp_display_disable_option {
 	MOD_HDCP_DISPLAY_NOT_DISABLE = 0,
 	MOD_HDCP_DISPLAY_DISABLE_AUTHENTICATION,
@@ -172,13 +158,7 @@
 struct mod_hdcp_psp {
 	void *handle;
 	void *funcs;
-<<<<<<< HEAD
-#if defined(CONFIG_DRM_AMD_DC_DCN3_1)
 	struct mod_hdcp_psp_caps caps;
-#endif
-=======
-	struct mod_hdcp_psp_caps caps;
->>>>>>> 2734d6c1
 };
 
 struct mod_hdcp_display_adjustment {
@@ -254,13 +234,7 @@
 	uint8_t index;
 	uint8_t controller;
 	uint8_t dig_fe;
-<<<<<<< HEAD
-#if defined(CONFIG_DRM_AMD_DC_DCN3_1)
 	uint8_t stream_enc_idx;
-#endif
-=======
-	uint8_t stream_enc_idx;
->>>>>>> 2734d6c1
 	union {
 		uint8_t vc_id;
 	};
@@ -273,17 +247,9 @@
 	enum mod_hdcp_operation_mode mode;
 	uint8_t dig_be;
 	uint8_t ddc_line;
-<<<<<<< HEAD
-#if defined(CONFIG_DRM_AMD_DC_DCN3_1)
 	uint8_t link_enc_idx;
 	uint8_t phy_idx;
 	uint8_t hdcp_supported_informational;
-#endif
-=======
-	uint8_t link_enc_idx;
-	uint8_t phy_idx;
-	uint8_t hdcp_supported_informational;
->>>>>>> 2734d6c1
 	union {
 		struct mod_hdcp_displayport dp;
 		struct mod_hdcp_hdmi hdmi;
