/*
 * Copyright 2015 Advanced Micro Devices, Inc.
 *
 * Permission is hereby granted, free of charge, to any person obtaining a
 * copy of this software and associated documentation files (the "Software"),
 * to deal in the Software without restriction, including without limitation
 * the rights to use, copy, modify, merge, publish, distribute, sublicense,
 * and/or sell copies of the Software, and to permit persons to whom the
 * Software is furnished to do so, subject to the following conditions:
 *
 * The above copyright notice and this permission notice shall be included in
 * all copies or substantial portions of the Software.
 *
 * THE SOFTWARE IS PROVIDED "AS IS", WITHOUT WARRANTY OF ANY KIND, EXPRESS OR
 * IMPLIED, INCLUDING BUT NOT LIMITED TO THE WARRANTIES OF MERCHANTABILITY,
 * FITNESS FOR A PARTICULAR PURPOSE AND NONINFRINGEMENT.  IN NO EVENT SHALL
 * THE COPYRIGHT HOLDER(S) OR AUTHOR(S) BE LIABLE FOR ANY CLAIM, DAMAGES OR
 * OTHER LIABILITY, WHETHER IN AN ACTION OF CONTRACT, TORT OR OTHERWISE,
 * ARISING FROM, OUT OF OR IN CONNECTION WITH THE SOFTWARE OR THE USE OR
 * OTHER DEALINGS IN THE SOFTWARE.
 *
 * Authors: AMD
 *
 */

#ifndef __AMDGPU_DM_H__
#define __AMDGPU_DM_H__

#include <drm/drm_atomic.h>
#include <drm/drm_connector.h>
#include <drm/drm_crtc.h>
#include <drm/drm_dp_mst_helper.h>
#include <drm/drm_plane.h>

/*
 * This file contains the definition for amdgpu_display_manager
 * and its API for amdgpu driver's use.
 * This component provides all the display related functionality
 * and this is the only component that calls DAL API.
 * The API contained here intended for amdgpu driver use.
 * The API that is called directly from KMS framework is located
 * in amdgpu_dm_kms.h file
 */

#define AMDGPU_DM_MAX_DISPLAY_INDEX 31

#define AMDGPU_DM_MAX_CRTC 6

/*
#include "include/amdgpu_dal_power_if.h"
#include "amdgpu_dm_irq.h"
*/

#include "irq_types.h"
#include "signal_types.h"
#include "amdgpu_dm_crc.h"

/* Forward declarations */
struct amdgpu_device;
struct drm_device;
struct amdgpu_dm_irq_handler_data;
struct dc;
struct amdgpu_bo;
struct dmub_srv;

struct common_irq_params {
	struct amdgpu_device *adev;
	enum dc_irq_source irq_src;
};

/**
 * struct irq_list_head - Linked-list for low context IRQ handlers.
 *
 * @head: The list_head within &struct handler_data
 * @work: A work_struct containing the deferred handler work
 */
struct irq_list_head {
	struct list_head head;
	/* In case this interrupt needs post-processing, 'work' will be queued*/
	struct work_struct work;
};

/**
 * struct dm_compressor_info - Buffer info used by frame buffer compression
 * @cpu_addr: MMIO cpu addr
 * @bo_ptr: Pointer to the buffer object
 * @gpu_addr: MMIO gpu addr
 */
struct dm_comressor_info {
	void *cpu_addr;
	struct amdgpu_bo *bo_ptr;
	uint64_t gpu_addr;
};

/**
 * struct amdgpu_dm_backlight_caps - Information about backlight
 *
 * Describe the backlight support for ACPI or eDP AUX.
 */
struct amdgpu_dm_backlight_caps {
	/**
	 * @ext_caps: Keep the data struct with all the information about the
	 * display support for HDR.
	 */
	union dpcd_sink_ext_caps *ext_caps;
	/**
	 * @aux_min_input_signal: Min brightness value supported by the display
	 */
	u32 aux_min_input_signal;
	/**
	 * @aux_max_input_signal: Max brightness value supported by the display
	 * in nits.
	 */
	u32 aux_max_input_signal;
	/**
	 * @min_input_signal: minimum possible input in range 0-255.
	 */
	int min_input_signal;
	/**
	 * @max_input_signal: maximum possible input in range 0-255.
	 */
	int max_input_signal;
	/**
	 * @caps_valid: true if these values are from the ACPI interface.
	 */
	bool caps_valid;
	/**
	 * @aux_support: Describes if the display supports AUX backlight.
	 */
	bool aux_support;
};

/**
 * struct amdgpu_display_manager - Central amdgpu display manager device
 *
 * @dc: Display Core control structure
 * @adev: AMDGPU base driver structure
 * @ddev: DRM base driver structure
 * @display_indexes_num: Max number of display streams supported
 * @irq_handler_list_table_lock: Synchronizes access to IRQ tables
 * @backlight_dev: Backlight control device
 * @backlight_link: Link on which to control backlight
 * @backlight_caps: Capabilities of the backlight device
 * @freesync_module: Module handling freesync calculations
 * @hdcp_workqueue: AMDGPU content protection queue
 * @fw_dmcu: Reference to DMCU firmware
 * @dmcu_fw_version: Version of the DMCU firmware
 * @soc_bounding_box: SOC bounding box values provided by gpu_info FW
 * @cached_state: Caches device atomic state for suspend/resume
 * @cached_dc_state: Cached state of content streams
 * @compressor: Frame buffer compression buffer. See &struct dm_comressor_info
 */
struct amdgpu_display_manager {

	struct dc *dc;

	/**
	 * @dmub_srv:
	 *
	 * DMUB service, used for controlling the DMUB on hardware
	 * that supports it. The pointer to the dmub_srv will be
	 * NULL on hardware that does not support it.
	 */
	struct dmub_srv *dmub_srv;

	/**
	 * @dmub_fb_info:
	 *
	 * Framebuffer regions for the DMUB.
	 */
	struct dmub_srv_fb_info *dmub_fb_info;

	/**
	 * @dmub_fw:
	 *
	 * DMUB firmware, required on hardware that has DMUB support.
	 */
	const struct firmware *dmub_fw;

	/**
	 * @dmub_bo:
	 *
	 * Buffer object for the DMUB.
	 */
	struct amdgpu_bo *dmub_bo;

	/**
	 * @dmub_bo_gpu_addr:
	 *
	 * GPU virtual address for the DMUB buffer object.
	 */
	u64 dmub_bo_gpu_addr;

	/**
	 * @dmub_bo_cpu_addr:
	 *
	 * CPU address for the DMUB buffer object.
	 */
	void *dmub_bo_cpu_addr;

	/**
	 * @dmcub_fw_version:
	 *
	 * DMCUB firmware version.
	 */
	uint32_t dmcub_fw_version;

	/**
	 * @cgs_device:
	 *
	 * The Common Graphics Services device. It provides an interface for
	 * accessing registers.
	 */
	struct cgs_device *cgs_device;

	struct amdgpu_device *adev;
	struct drm_device *ddev;
	u16 display_indexes_num;

	/**
	 * @atomic_obj:
	 *
	 * In combination with &dm_atomic_state it helps manage
	 * global atomic state that doesn't map cleanly into existing
	 * drm resources, like &dc_context.
	 */
	struct drm_private_obj atomic_obj;

	/**
	 * @dc_lock:
	 *
	 * Guards access to DC functions that can issue register write
	 * sequences.
	 */
	struct mutex dc_lock;

	/**
	 * @audio_lock:
	 *
	 * Guards access to audio instance changes.
	 */
	struct mutex audio_lock;

	/**
	 * @audio_component:
	 *
	 * Used to notify ELD changes to sound driver.
	 */
	struct drm_audio_component *audio_component;

	/**
	 * @audio_registered:
	 *
	 * True if the audio component has been registered
	 * successfully, false otherwise.
	 */
	bool audio_registered;

	/**
	 * @irq_handler_list_low_tab:
	 *
	 * Low priority IRQ handler table.
	 *
	 * It is a n*m table consisting of n IRQ sources, and m handlers per IRQ
	 * source. Low priority IRQ handlers are deferred to a workqueue to be
	 * processed. Hence, they can sleep.
	 *
	 * Note that handlers are called in the same order as they were
	 * registered (FIFO).
	 */
	struct irq_list_head irq_handler_list_low_tab[DAL_IRQ_SOURCES_NUMBER];

	/**
	 * @irq_handler_list_high_tab:
	 *
	 * High priority IRQ handler table.
	 *
	 * It is a n*m table, same as &irq_handler_list_low_tab. However,
	 * handlers in this table are not deferred and are called immediately.
	 */
	struct list_head irq_handler_list_high_tab[DAL_IRQ_SOURCES_NUMBER];

	/**
	 * @pflip_params:
	 *
	 * Page flip IRQ parameters, passed to registered handlers when
	 * triggered.
	 */
	struct common_irq_params
	pflip_params[DC_IRQ_SOURCE_PFLIP_LAST - DC_IRQ_SOURCE_PFLIP_FIRST + 1];

	/**
	 * @vblank_params:
	 *
	 * Vertical blanking IRQ parameters, passed to registered handlers when
	 * triggered.
	 */
	struct common_irq_params
	vblank_params[DC_IRQ_SOURCE_VBLANK6 - DC_IRQ_SOURCE_VBLANK1 + 1];

	/**
	 * @vupdate_params:
	 *
	 * Vertical update IRQ parameters, passed to registered handlers when
	 * triggered.
	 */
	struct common_irq_params
	vupdate_params[DC_IRQ_SOURCE_VUPDATE6 - DC_IRQ_SOURCE_VUPDATE1 + 1];

	spinlock_t irq_handler_list_table_lock;

	struct backlight_device *backlight_dev;

	const struct dc_link *backlight_link;
	struct amdgpu_dm_backlight_caps backlight_caps;

	struct mod_freesync *freesync_module;
#ifdef CONFIG_DRM_AMD_DC_HDCP
	struct hdcp_workqueue *hdcp_workqueue;
#endif

	struct drm_atomic_state *cached_state;
	struct dc_state *cached_dc_state;

	struct dm_comressor_info compressor;

	const struct firmware *fw_dmcu;
	uint32_t dmcu_fw_version;
	/**
	 * @soc_bounding_box:
	 *
	 * gpu_info FW provided soc bounding box struct or 0 if not
	 * available in FW
	 */
	const struct gpu_info_soc_bounding_box_v1_0 *soc_bounding_box;

	/**
	 * @mst_encoders:
	 *
	 * fake encoders used for DP MST.
	 */
	struct amdgpu_encoder mst_encoders[AMDGPU_DM_MAX_CRTC];
<<<<<<< HEAD
        bool force_timing_sync;
};

struct dsc_preferred_settings {
	bool dsc_clock_en;
	uint32_t dsc_slice_width;
	uint32_t dsc_slice_height;
=======
	bool force_timing_sync;
};

enum dsc_clock_force_state {
	DSC_CLK_FORCE_DEFAULT = 0,
	DSC_CLK_FORCE_ENABLE,
	DSC_CLK_FORCE_DISABLE,
};

struct dsc_preferred_settings {
	enum dsc_clock_force_state dsc_force_enable;
	uint32_t dsc_num_slices_v;
	uint32_t dsc_num_slices_h;
>>>>>>> 6ea6be77
	uint32_t dsc_bits_per_pixel;
};

struct amdgpu_dm_connector {

	struct drm_connector base;
	uint32_t connector_id;

	/* we need to mind the EDID between detect
	   and get modes due to analog/digital/tvencoder */
	struct edid *edid;

	/* shared with amdgpu */
	struct amdgpu_hpd hpd;

	/* number of modes generated from EDID at 'dc_sink' */
	int num_modes;

	/* The 'old' sink - before an HPD.
	 * The 'current' sink is in dc_link->sink. */
	struct dc_sink *dc_sink;
	struct dc_link *dc_link;
	struct dc_sink *dc_em_sink;

	/* DM only */
	struct drm_dp_mst_topology_mgr mst_mgr;
	struct amdgpu_dm_dp_aux dm_dp_aux;
	struct drm_dp_mst_port *port;
	struct amdgpu_dm_connector *mst_port;
	struct drm_dp_aux *dsc_aux;

	/* TODO see if we can merge with ddc_bus or make a dm_connector */
	struct amdgpu_i2c_adapter *i2c;

	/* Monitor range limits */
	int min_vfreq ;
	int max_vfreq ;
	int pixel_clock_mhz;

	/* Audio instance - protected by audio_lock. */
	int audio_inst;

	struct mutex hpd_lock;

	bool fake_enable;
#ifdef CONFIG_DEBUG_FS
	uint32_t debugfs_dpcd_address;
	uint32_t debugfs_dpcd_size;
#endif
	bool force_yuv420_output;
	struct dsc_preferred_settings dsc_settings;
};

#define to_amdgpu_dm_connector(x) container_of(x, struct amdgpu_dm_connector, base)

extern const struct amdgpu_ip_block_version dm_ip_block;

struct amdgpu_framebuffer;
struct amdgpu_display_manager;
struct dc_validation_set;
struct dc_plane_state;

struct dm_plane_state {
	struct drm_plane_state base;
	struct dc_plane_state *dc_state;
	uint64_t tiling_flags;
	bool tmz_surface;
};

struct dm_crtc_state {
	struct drm_crtc_state base;
	struct dc_stream_state *stream;

	bool cm_has_degamma;
	bool cm_is_degamma_srgb;

	int update_type;
	int active_planes;

	int crc_skip_count;
	enum amdgpu_dm_pipe_crc_source crc_src;

	bool freesync_timing_changed;
	bool freesync_vrr_info_changed;

	bool vrr_supported;
	struct mod_freesync_config freesync_config;
	struct dc_info_packet vrr_infopacket;

	int abm_level;
};

#define to_dm_crtc_state(x) container_of(x, struct dm_crtc_state, base)

struct dm_atomic_state {
	struct drm_private_state base;

	struct dc_state *context;
};

#define to_dm_atomic_state(x) container_of(x, struct dm_atomic_state, base)

struct dm_connector_state {
	struct drm_connector_state base;

	enum amdgpu_rmx_type scaling;
	uint8_t underscan_vborder;
	uint8_t underscan_hborder;
	bool underscan_enable;
	bool freesync_capable;
	uint8_t abm_level;
	int vcpi_slots;
	uint64_t pbn;
};

#define to_dm_connector_state(x)\
	container_of((x), struct dm_connector_state, base)

void amdgpu_dm_connector_funcs_reset(struct drm_connector *connector);
struct drm_connector_state *
amdgpu_dm_connector_atomic_duplicate_state(struct drm_connector *connector);
int amdgpu_dm_connector_atomic_set_property(struct drm_connector *connector,
					    struct drm_connector_state *state,
					    struct drm_property *property,
					    uint64_t val);

int amdgpu_dm_connector_atomic_get_property(struct drm_connector *connector,
					    const struct drm_connector_state *state,
					    struct drm_property *property,
					    uint64_t *val);

int amdgpu_dm_get_encoder_crtc_mask(struct amdgpu_device *adev);

void amdgpu_dm_connector_init_helper(struct amdgpu_display_manager *dm,
				     struct amdgpu_dm_connector *aconnector,
				     int connector_type,
				     struct dc_link *link,
				     int link_index);

enum drm_mode_status amdgpu_dm_connector_mode_valid(struct drm_connector *connector,
				   struct drm_display_mode *mode);

void dm_restore_drm_connector_state(struct drm_device *dev,
				    struct drm_connector *connector);

void amdgpu_dm_update_freesync_caps(struct drm_connector *connector,
					struct edid *edid);

void amdgpu_dm_trigger_timing_sync(struct drm_device *dev);

#define MAX_COLOR_LUT_ENTRIES 4096
/* Legacy gamm LUT users such as X doesn't like large LUT sizes */
#define MAX_COLOR_LEGACY_LUT_ENTRIES 256

void amdgpu_dm_init_color_mod(void);
int amdgpu_dm_update_crtc_color_mgmt(struct dm_crtc_state *crtc);
int amdgpu_dm_update_plane_color_mgmt(struct dm_crtc_state *crtc,
				      struct dc_plane_state *dc_plane_state);

void amdgpu_dm_update_connector_after_detect(
		struct amdgpu_dm_connector *aconnector);

extern const struct drm_encoder_helper_funcs amdgpu_dm_encoder_helper_funcs;

#endif /* __AMDGPU_DM_H__ */<|MERGE_RESOLUTION|>--- conflicted
+++ resolved
@@ -340,15 +340,6 @@
 	 * fake encoders used for DP MST.
 	 */
 	struct amdgpu_encoder mst_encoders[AMDGPU_DM_MAX_CRTC];
-<<<<<<< HEAD
-        bool force_timing_sync;
-};
-
-struct dsc_preferred_settings {
-	bool dsc_clock_en;
-	uint32_t dsc_slice_width;
-	uint32_t dsc_slice_height;
-=======
 	bool force_timing_sync;
 };
 
@@ -362,7 +353,6 @@
 	enum dsc_clock_force_state dsc_force_enable;
 	uint32_t dsc_num_slices_v;
 	uint32_t dsc_num_slices_h;
->>>>>>> 6ea6be77
 	uint32_t dsc_bits_per_pixel;
 };
 
