--- conflicted
+++ resolved
@@ -135,7 +135,6 @@
 	int i;
 	int current_hw_table_stream_cnt = copy_of_link_table.stream_count;
 	struct link_mst_stream_allocation *dc_alloc;
-<<<<<<< HEAD
 
 	/* TODO: refactor to set link->mst_stream_alloc_table directly if possible.*/
 	if (enable) {
@@ -157,29 +156,6 @@
 		ASSERT(i != copy_of_link_table.stream_count);
 	}
 
-=======
-
-	/* TODO: refactor to set link->mst_stream_alloc_table directly if possible.*/
-	if (enable) {
-		dc_alloc =
-		&copy_of_link_table.stream_allocations[current_hw_table_stream_cnt];
-		dc_alloc->vcp_id = target_payload->vcpi;
-		dc_alloc->slot_count = target_payload->time_slots;
-	} else {
-		for (i = 0; i < copy_of_link_table.stream_count; i++) {
-			dc_alloc =
-			&copy_of_link_table.stream_allocations[i];
-
-			if (dc_alloc->vcp_id == target_payload->vcpi) {
-				dc_alloc->vcp_id = 0;
-				dc_alloc->slot_count = 0;
-				break;
-			}
-		}
-		ASSERT(i != copy_of_link_table.stream_count);
-	}
-
->>>>>>> 82bbec18
 	/* Fill payload info*/
 	for (i = 0; i < MAX_CONTROLLER_NUM; i++) {
 		dc_alloc =
@@ -262,13 +238,6 @@
 	mst_state = to_drm_dp_mst_topology_state(mst_mgr->base.state);
 
 	/* It's OK for this to fail */
-<<<<<<< HEAD
-	payload = drm_atomic_get_mst_payload_state(mst_state, aconnector->mst_output_port);
-	if (enable)
-		drm_dp_add_payload_part1(mst_mgr, mst_state, payload);
-	else
-		drm_dp_remove_payload(mst_mgr, mst_state, payload);
-=======
 	new_payload = drm_atomic_get_mst_payload_state(mst_state, aconnector->mst_output_port);
 
 	if (enable) {
@@ -283,17 +252,12 @@
 
 		drm_dp_remove_payload(mst_mgr, mst_state, &old_payload, new_payload);
 	}
->>>>>>> 82bbec18
 
 	/* mst_mgr->->payloads are VC payload notify MST branch using DPCD or
 	 * AUX message. The sequence is slot 1-63 allocated sequence for each
 	 * stream. AMD ASIC stream slot allocation should follow the same
 	 * sequence. copy DRM MST allocation to dc */
-<<<<<<< HEAD
-	fill_dc_mst_payload_table_from_drm(stream->link, enable, payload, proposed_table);
-=======
 	fill_dc_mst_payload_table_from_drm(stream->link, enable, target_payload, proposed_table);
->>>>>>> 82bbec18
 
 	return true;
 }
@@ -1175,11 +1139,7 @@
 		pipe_ctx->stream->timing.display_color_depth = requestColorDepth;
 		pipe_ctx->stream->timing.pixel_encoding = requestPixelEncoding;
 
-<<<<<<< HEAD
-		dp_update_dsc_config(pipe_ctx);
-=======
 		dc_link_update_dsc_config(pipe_ctx);
->>>>>>> 82bbec18
 
 		aconnector->timing_changed = true;
 		/* store current timing */
@@ -1224,11 +1184,8 @@
 
 	switch (branch_dev_id) {
 	case DP_BRANCH_DEVICE_ID_0060AD:
-<<<<<<< HEAD
-=======
 	case DP_BRANCH_DEVICE_ID_00E04C:
 	case DP_BRANCH_DEVICE_ID_90CC24:
->>>>>>> 82bbec18
 		ret_val = true;
 		break;
 	default:
