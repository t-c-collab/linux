--- conflicted
+++ resolved
@@ -31,13 +31,7 @@
 #include "dmub_dcn301.h"
 #include "dmub_dcn302.h"
 #include "dmub_dcn303.h"
-<<<<<<< HEAD
-#ifdef CONFIG_DRM_AMD_DC_DCN3_1
 #include "dmub_dcn31.h"
-#endif
-=======
-#include "dmub_dcn31.h"
->>>>>>> 2734d6c1
 #include "os_types.h"
 /*
  * Note: the DMUB service is standalone. No additional headers should be
@@ -211,8 +205,6 @@
 			funcs->backdoor_load = dmub_dcn30_backdoor_load;
 			funcs->setup_windows = dmub_dcn30_setup_windows;
 		}
-<<<<<<< HEAD
-=======
 		break;
 
 	case DMUB_ASIC_DCN31:
@@ -244,42 +236,7 @@
 
 		funcs->get_current_time = dmub_dcn31_get_current_time;
 
->>>>>>> 2734d6c1
 		break;
-#ifdef CONFIG_DRM_AMD_DC_DCN3_1
-
-	case DMUB_ASIC_DCN31:
-		funcs->reset = dmub_dcn31_reset;
-		funcs->reset_release = dmub_dcn31_reset_release;
-		funcs->backdoor_load = dmub_dcn31_backdoor_load;
-		funcs->setup_windows = dmub_dcn31_setup_windows;
-		funcs->setup_mailbox = dmub_dcn31_setup_mailbox;
-		funcs->get_inbox1_rptr = dmub_dcn31_get_inbox1_rptr;
-		funcs->set_inbox1_wptr = dmub_dcn31_set_inbox1_wptr;
-		funcs->setup_out_mailbox = dmub_dcn31_setup_out_mailbox;
-		funcs->get_outbox1_wptr = dmub_dcn31_get_outbox1_wptr;
-		funcs->set_outbox1_rptr = dmub_dcn31_set_outbox1_rptr;
-		funcs->is_supported = dmub_dcn31_is_supported;
-		funcs->is_hw_init = dmub_dcn31_is_hw_init;
-		funcs->set_gpint = dmub_dcn31_set_gpint;
-		funcs->is_gpint_acked = dmub_dcn31_is_gpint_acked;
-		funcs->get_gpint_response = dmub_dcn31_get_gpint_response;
-		funcs->get_fw_status = dmub_dcn31_get_fw_boot_status;
-		funcs->enable_dmub_boot_options = dmub_dcn31_enable_dmub_boot_options;
-		funcs->skip_dmub_panel_power_sequence = dmub_dcn31_skip_dmub_panel_power_sequence;
-		//outbox0 call stacks
-		funcs->setup_outbox0 = dmub_dcn31_setup_outbox0;
-		funcs->get_outbox0_wptr = dmub_dcn31_get_outbox0_wptr;
-		funcs->set_outbox0_rptr = dmub_dcn31_set_outbox0_rptr;
-
-		if (asic == DMUB_ASIC_DCN31) {
-			dmub->regs_dcn31 = &dmub_srv_dcn31_regs;
-		}
-
-		funcs->get_current_time = dmub_dcn31_get_current_time;
-
-		break;
-#endif
 
 	default:
 		return false;
