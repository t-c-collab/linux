--- conflicted
+++ resolved
@@ -21,17 +21,8 @@
 #
 
 DMUB = dmub_srv.o dmub_srv_stat.o dmub_reg.o dmub_dcn20.o dmub_dcn21.o
-<<<<<<< HEAD
-DMUB += dmub_dcn30.o dmub_dcn301.o
-DMUB += dmub_dcn302.o
-DMUB += dmub_dcn303.o
-ifdef CONFIG_DRM_AMD_DC_DCN3_1
-DMUB += dmub_dcn31.o
-endif
-=======
 DMUB += dmub_dcn30.o dmub_dcn301.o dmub_dcn302.o dmub_dcn303.o
 DMUB += dmub_dcn31.o
->>>>>>> 2734d6c1
 
 AMD_DAL_DMUB = $(addprefix $(AMDDALPATH)/dmub/src/,$(DMUB))
 
