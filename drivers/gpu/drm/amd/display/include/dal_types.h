--- conflicted
+++ resolved
@@ -55,13 +55,7 @@
 	DCN_VERSION_3_01,
 	DCN_VERSION_3_02,
 	DCN_VERSION_3_03,
-<<<<<<< HEAD
-#if defined(CONFIG_DRM_AMD_DC_DCN3_1)
 	DCN_VERSION_3_1,
-#endif
-=======
-	DCN_VERSION_3_1,
->>>>>>> 2734d6c1
 	DCN_VERSION_MAX
 };
 
