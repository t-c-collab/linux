--- conflicted
+++ resolved
@@ -159,24 +159,7 @@
 	if (ctx->error < 0 || len == 0)
 		return;
 
-<<<<<<< HEAD
-	dev_dbg(ctx->dev, "writing dcs seq: %*ph\n", (int)len, data);
-	ret = s6e63m0_spi_write_word(ctx, *data);
-
-	while (!ret && --len) {
-		++data;
-		ret = s6e63m0_spi_write_word(ctx, *data | DATA_MASK);
-	}
-
-	if (ret) {
-		dev_err(ctx->dev, "error %d writing dcs seq: %*ph\n", ret, (int)len, data);
-		ctx->error = ret;
-	}
-
-	usleep_range(300, 310);
-=======
 	ctx->error = ctx->dcs_write(ctx->dev, data, len);
->>>>>>> 6ea6be77
 }
 
 #define s6e63m0_dcs_write_seq_static(ctx, seq ...) \
@@ -528,17 +511,6 @@
 		return PTR_ERR(ctx->reset_gpio);
 	}
 
-<<<<<<< HEAD
-	spi->bits_per_word = 9;
-	spi->mode = SPI_MODE_3;
-	ret = spi_setup(spi);
-	if (ret < 0) {
-		dev_err(dev, "spi setup failed.\n");
-		return ret;
-	}
-
-=======
->>>>>>> 6ea6be77
 	drm_panel_init(&ctx->panel, dev, &s6e63m0_drm_funcs,
 		       dsi_mode ? DRM_MODE_CONNECTOR_DSI :
 		       DRM_MODE_CONNECTOR_DPI);
