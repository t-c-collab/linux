--- conflicted
+++ resolved
@@ -212,13 +212,6 @@
 		return ret;
 	}
 
-<<<<<<< HEAD
-	lvds->backlight = devm_of_find_backlight(lvds->dev);
-	if (IS_ERR(lvds->backlight))
-		return PTR_ERR(lvds->backlight);
-
-=======
->>>>>>> 1ce0d516
 	/*
 	 * TODO: Handle all power supplies specified in the DT node in a generic
 	 * way for panels that don't care about power supply ordering. LVDS
@@ -248,11 +241,7 @@
 
 	drm_panel_remove(&lvds->panel);
 
-<<<<<<< HEAD
-	panel_lvds_disable(&lvds->panel);
-=======
 	drm_panel_disable(&lvds->panel);
->>>>>>> 1ce0d516
 
 	return 0;
 }
