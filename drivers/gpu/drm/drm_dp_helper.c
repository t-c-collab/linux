--- conflicted
+++ resolved
@@ -570,7 +570,6 @@
 }
 EXPORT_SYMBOL(drm_dp_read_dpcd_caps);
 
-<<<<<<< HEAD
 /**
  * drm_dp_read_downstream_info() - read DPCD downstream port info if available
  * @aux: DisplayPort AUX channel
@@ -606,48 +605,6 @@
 	ret = drm_dp_dpcd_read(aux, DP_DOWNSTREAM_PORT_0, downstream_ports, len);
 	if (ret < 0)
 		return ret;
-
-	return ret == len ? 0 : -EIO;
-}
-EXPORT_SYMBOL(drm_dp_read_downstream_info);
-
-=======
->>>>>>> 6ea6be77
-/**
- * drm_dp_read_downstream_info() - read DPCD downstream port info if available
- * @aux: DisplayPort AUX channel
- * @dpcd: A cached copy of the port's DPCD
- * @downstream_ports: buffer to store the downstream port info in
- *
- * See also:
- * drm_dp_downstream_max_clock()
- * drm_dp_downstream_max_bpc()
- *
- * Returns: 0 if either the downstream port info was read successfully or
- * there was no downstream info to read, or a negative error code otherwise.
- */
-int drm_dp_read_downstream_info(struct drm_dp_aux *aux,
-				const u8 dpcd[DP_RECEIVER_CAP_SIZE],
-				u8 downstream_ports[DP_MAX_DOWNSTREAM_PORTS])
-{
-	int ret;
-	u8 len;
-
-	memset(downstream_ports, 0, DP_MAX_DOWNSTREAM_PORTS);
-
-	/* No downstream info to read */
-	if (!drm_dp_is_branch(dpcd) ||
-	    dpcd[DP_DPCD_REV] < DP_DPCD_REV_10 ||
-	    !(dpcd[DP_DOWNSTREAMPORT_PRESENT] & DP_DWN_STRM_PORT_PRESENT))
-		return 0;
-
-	len = drm_dp_downstream_port_count(dpcd);
-	if (dpcd[DP_DOWNSTREAMPORT_PRESENT] & DP_DETAILED_CAP_INFO_AVAILABLE)
-		len *= 4;
-
-	ret = drm_dp_dpcd_read(aux, DP_DOWNSTREAM_PORT_0, downstream_ports, len);
-	if (ret < 0)
-		return ret;
 	if (ret != len)
 		return -EIO;
 
@@ -663,16 +620,8 @@
  * @dpcd: DisplayPort configuration data
  * @port_cap: port capabilities
  *
-<<<<<<< HEAD
- * See also:
- * drm_dp_read_downstream_info()
- * drm_dp_downstream_max_bpc()
- *
- * Returns: Max clock in kHz on success or 0 if max clock not defined
-=======
  * Returns: Downstream facing port max dot clock in kHz on success,
  * or 0 if max clock not defined
->>>>>>> 6ea6be77
  */
 int drm_dp_downstream_max_dotclock(const u8 dpcd[DP_RECEIVER_CAP_SIZE],
 				   const u8 port_cap[4])
@@ -765,16 +714,8 @@
  * @port_cap: port capabilities
  * @edid: EDID
  *
-<<<<<<< HEAD
- * See also:
- * drm_dp_read_downstream_info()
- * drm_dp_downstream_max_clock()
- *
- * Returns: Max bpc on success or 0 if max bpc not defined
-=======
  * Returns: HDMI/DVI downstream facing port min TMDS clock in kHz on success,
  * or 0 if max TMDS clock not defined
->>>>>>> 6ea6be77
  */
 int drm_dp_downstream_min_tmds_clock(const u8 dpcd[DP_RECEIVER_CAP_SIZE],
 				     const u8 port_cap[4],
@@ -860,11 +801,7 @@
 		default:
 			return 8;
 		}
-<<<<<<< HEAD
-		fallthrough;
-=======
 		break;
->>>>>>> 6ea6be77
 	default:
 		return 8;
 	}
