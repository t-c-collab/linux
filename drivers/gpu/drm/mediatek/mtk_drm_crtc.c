--- conflicted
+++ resolved
@@ -600,11 +600,7 @@
 	}
 
 	mtk_crtc->layer_nr = mtk_ddp_comp_layer_nr(mtk_crtc->ddp_comp[0]);
-<<<<<<< HEAD
-	mtk_crtc->planes = devm_kzalloc(dev, mtk_crtc->layer_nr *
-=======
 	mtk_crtc->planes = devm_kcalloc(dev, mtk_crtc->layer_nr,
->>>>>>> 0fd79184
 					sizeof(struct drm_plane),
 					GFP_KERNEL);
 
