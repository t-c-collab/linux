/*
 * Copyright 2009 Red Hat Inc.
 *
 * Permission is hereby granted, free of charge, to any person obtaining a
 * copy of this software and associated documentation files (the "Software"),
 * to deal in the Software without restriction, including without limitation
 * the rights to use, copy, modify, merge, publish, distribute, sublicense,
 * and/or sell copies of the Software, and to permit persons to whom the
 * Software is furnished to do so, subject to the following conditions:
 *
 * The above copyright notice and this permission notice shall be included in
 * all copies or substantial portions of the Software.
 *
 * THE SOFTWARE IS PROVIDED "AS IS", WITHOUT WARRANTY OF ANY KIND, EXPRESS OR
 * IMPLIED, INCLUDING BUT NOT LIMITED TO THE WARRANTIES OF MERCHANTABILITY,
 * FITNESS FOR A PARTICULAR PURPOSE AND NONINFRINGEMENT.  IN NO EVENT SHALL
 * THE COPYRIGHT HOLDER(S) OR AUTHOR(S) BE LIABLE FOR ANY CLAIM, DAMAGES OR
 * OTHER LIABILITY, WHETHER IN AN ACTION OF CONTRACT, TORT OR OTHERWISE,
 * ARISING FROM, OUT OF OR IN CONNECTION WITH THE SOFTWARE OR THE USE OR
 * OTHER DEALINGS IN THE SOFTWARE.
 *
 * Authors: Ben Skeggs
 */

#include <drm/drm_dp_helper.h>

#include "nouveau_drv.h"
#include "nouveau_connector.h"
#include "nouveau_encoder.h"
#include "nouveau_crtc.h"

#include <nvif/class.h>
#include <nvif/cl5070.h>

MODULE_PARM_DESC(mst, "Enable DisplayPort multi-stream (default: enabled)");
static int nouveau_mst = 1;
module_param_named(mst, nouveau_mst, int, 0400);

static bool
nouveau_dp_has_sink_count(struct drm_connector *connector,
			  struct nouveau_encoder *outp)
{
	return drm_dp_read_sink_count_cap(connector, outp->dp.dpcd, &outp->dp.desc);
}

static enum drm_connector_status
nouveau_dp_probe_dpcd(struct nouveau_connector *nv_connector,
		      struct nouveau_encoder *outp)
{
	struct drm_connector *connector = &nv_connector->base;
	struct drm_dp_aux *aux = &nv_connector->aux;
	struct nv50_mstm *mstm = NULL;
	enum drm_connector_status status = connector_status_disconnected;
	int ret;
	u8 *dpcd = outp->dp.dpcd;

	ret = drm_dp_read_dpcd_caps(aux, dpcd);
	if (ret < 0)
		goto out;

	ret = drm_dp_read_desc(aux, &outp->dp.desc, drm_dp_is_branch(dpcd));
	if (ret < 0)
		goto out;

	if (nouveau_mst) {
		mstm = outp->dp.mstm;
		if (mstm)
			mstm->can_mst = drm_dp_read_mst_cap(aux, dpcd);
	}

	if (nouveau_dp_has_sink_count(connector, outp)) {
		ret = drm_dp_read_sink_count(aux);
		if (ret < 0)
			goto out;

		outp->dp.sink_count = ret;

		/*
		 * Dongle connected, but no display. Don't bother reading
		 * downstream port info
		 */
		if (!outp->dp.sink_count)
			return connector_status_disconnected;
	}

	ret = drm_dp_read_downstream_info(aux, dpcd,
					  outp->dp.downstream_ports);
	if (ret < 0)
		goto out;

	status = connector_status_connected;
out:
	if (status != connector_status_connected) {
		/* Clear any cached info */
		outp->dp.sink_count = 0;
	}
	return status;
}

int
nouveau_dp_detect(struct nouveau_connector *nv_connector,
		  struct nouveau_encoder *nv_encoder)
{
	struct drm_device *dev = nv_encoder->base.base.dev;
	struct nouveau_drm *drm = nouveau_drm(dev);
	struct drm_connector *connector = &nv_connector->base;
	struct nv50_mstm *mstm = nv_encoder->dp.mstm;
	enum drm_connector_status status;
	u8 *dpcd = nv_encoder->dp.dpcd;
	int ret = NOUVEAU_DP_NONE;

	/* If we've already read the DPCD on an eDP device, we don't need to
	 * reread it as it won't change
	 */
	if (connector->connector_type == DRM_MODE_CONNECTOR_eDP &&
	    dpcd[DP_DPCD_REV] != 0)
		return NOUVEAU_DP_SST;

	mutex_lock(&nv_encoder->dp.hpd_irq_lock);
	if (mstm) {
		/* If we're not ready to handle MST state changes yet, just
		 * report the last status of the connector. We'll reprobe it
		 * once we've resumed.
		 */
		if (mstm->suspended) {
			if (mstm->is_mst)
				ret = NOUVEAU_DP_MST;
			else if (connector->status ==
				 connector_status_connected)
				ret = NOUVEAU_DP_SST;

			goto out;
		}
	}

	status = nouveau_dp_probe_dpcd(nv_connector, nv_encoder);
	if (status == connector_status_disconnected)
		goto out;

	/* If we're in MST mode, we're done here */
	if (mstm && mstm->can_mst && mstm->is_mst) {
		ret = NOUVEAU_DP_MST;
		goto out;
	}

	nv_encoder->dp.link_bw = 27000 * dpcd[DP_MAX_LINK_RATE];
	nv_encoder->dp.link_nr =
		dpcd[DP_MAX_LANE_COUNT] & DP_MAX_LANE_COUNT_MASK;

	NV_DEBUG(drm, "display: %dx%d dpcd 0x%02x\n",
		 nv_encoder->dp.link_nr, nv_encoder->dp.link_bw,
		 dpcd[DP_DPCD_REV]);
	NV_DEBUG(drm, "encoder: %dx%d\n",
		 nv_encoder->dcb->dpconf.link_nr,
		 nv_encoder->dcb->dpconf.link_bw);

	if (nv_encoder->dcb->dpconf.link_nr < nv_encoder->dp.link_nr)
		nv_encoder->dp.link_nr = nv_encoder->dcb->dpconf.link_nr;
	if (nv_encoder->dcb->dpconf.link_bw < nv_encoder->dp.link_bw)
		nv_encoder->dp.link_bw = nv_encoder->dcb->dpconf.link_bw;

	NV_DEBUG(drm, "maximum: %dx%d\n",
		 nv_encoder->dp.link_nr, nv_encoder->dp.link_bw);

	if (mstm && mstm->can_mst) {
		ret = nv50_mstm_detect(nv_encoder);
		if (ret == 1) {
			ret = NOUVEAU_DP_MST;
			goto out;
		} else if (ret != 0) {
			goto out;
		}
	}
	ret = NOUVEAU_DP_SST;

out:
	if (mstm && !mstm->suspended && ret != NOUVEAU_DP_MST)
		nv50_mstm_remove(mstm);

	mutex_unlock(&nv_encoder->dp.hpd_irq_lock);
	return ret;
}

void nouveau_dp_irq(struct nouveau_drm *drm,
		    struct nouveau_connector *nv_connector)
{
	struct drm_connector *connector = &nv_connector->base;
	struct nouveau_encoder *outp = find_encoder(connector, DCB_OUTPUT_DP);
	struct nv50_mstm *mstm;
	int ret;
	bool send_hpd = false;

	if (!outp)
		return;

	mstm = outp->dp.mstm;
	NV_DEBUG(drm, "service %s\n", connector->name);

	mutex_lock(&outp->dp.hpd_irq_lock);

	if (mstm && mstm->is_mst) {
		if (!nv50_mstm_service(drm, nv_connector, mstm))
			send_hpd = true;
	} else {
		drm_dp_cec_irq(&nv_connector->aux);

		if (nouveau_dp_has_sink_count(connector, outp)) {
			ret = drm_dp_read_sink_count(&nv_connector->aux);
			if (ret != outp->dp.sink_count)
				send_hpd = true;
			if (ret >= 0)
				outp->dp.sink_count = ret;
		}
	}

	mutex_unlock(&outp->dp.hpd_irq_lock);

	if (send_hpd)
		nouveau_connector_hpd(connector);
}

/* TODO:
 * - Use the minimum possible BPC here, once we add support for the max bpc
 *   property.
 * - Validate against the DP caps advertised by the GPU (we don't check these
 *   yet)
 */
enum drm_mode_status
nv50_dp_mode_valid(struct drm_connector *connector,
		   struct nouveau_encoder *outp,
		   const struct drm_display_mode *mode,
		   unsigned *out_clock)
{
	const unsigned min_clock = 25000;
	unsigned max_clock, ds_clock, clock;
	enum drm_mode_status ret;

	if (mode->flags & DRM_MODE_FLAG_INTERLACE && !outp->caps.dp_interlace)
		return MODE_NO_INTERLACE;

	max_clock = outp->dp.link_nr * outp->dp.link_bw;
<<<<<<< HEAD
	ds_clock = drm_dp_downstream_max_clock(outp->dp.dpcd,
					       outp->dp.downstream_ports);
=======
	ds_clock = drm_dp_downstream_max_dotclock(outp->dp.dpcd,
						  outp->dp.downstream_ports);
>>>>>>> 6ea6be77
	if (ds_clock)
		max_clock = min(max_clock, ds_clock);

	clock = mode->clock * (connector->display_info.bpc * 3) / 10;
	ret = nouveau_conn_mode_clock_valid(mode, min_clock, max_clock,
					    &clock);
	if (out_clock)
		*out_clock = clock;
	return ret;
}<|MERGE_RESOLUTION|>--- conflicted
+++ resolved
@@ -239,13 +239,8 @@
 		return MODE_NO_INTERLACE;
 
 	max_clock = outp->dp.link_nr * outp->dp.link_bw;
-<<<<<<< HEAD
-	ds_clock = drm_dp_downstream_max_clock(outp->dp.dpcd,
-					       outp->dp.downstream_ports);
-=======
 	ds_clock = drm_dp_downstream_max_dotclock(outp->dp.dpcd,
 						  outp->dp.downstream_ports);
->>>>>>> 6ea6be77
 	if (ds_clock)
 		max_clock = min(max_clock, ds_clock);
 
