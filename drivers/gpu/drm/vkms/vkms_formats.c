// SPDX-License-Identifier: GPL-2.0+

#include <linux/kernel.h>
#include <linux/minmax.h>

#include <drm/drm_blend.h>
#include <drm/drm_rect.h>
#include <drm/drm_fixed.h>

#include "vkms_formats.h"

static size_t pixel_offset(const struct vkms_frame_info *frame_info, int x, int y)
{
	return frame_info->offset + (y * frame_info->pitch)
				  + (x * frame_info->cpp);
}

/*
 * packed_pixels_addr - Get the pointer to pixel of a given pair of coordinates
 *
 * @frame_info: Buffer metadata
 * @x: The x(width) coordinate of the 2D buffer
 * @y: The y(Heigth) coordinate of the 2D buffer
 *
 * Takes the information stored in the frame_info, a pair of coordinates, and
 * returns the address of the first color channel.
 * This function assumes the channels are packed together, i.e. a color channel
 * comes immediately after another in the memory. And therefore, this function
 * doesn't work for YUV with chroma subsampling (e.g. YUV420 and NV21).
 */
static void *packed_pixels_addr(const struct vkms_frame_info *frame_info,
				int x, int y)
{
	size_t offset = pixel_offset(frame_info, x, y);

	return (u8 *)frame_info->map[0].vaddr + offset;
}

static void *get_packed_src_addr(const struct vkms_frame_info *frame_info, int y)
{
	int x_src = frame_info->src.x1 >> 16;
	int y_src = y - frame_info->rotated.y1 + (frame_info->src.y1 >> 16);

	return packed_pixels_addr(frame_info, x_src, y_src);
}

static int get_x_position(const struct vkms_frame_info *frame_info, int limit, int x)
{
	if (frame_info->rotation & (DRM_MODE_REFLECT_X | DRM_MODE_ROTATE_270))
		return limit - x - 1;
	return x;
}

static void ARGB8888_to_argb_u16(u8 *src_pixels, struct pixel_argb_u16 *out_pixel)
{
	/*
	 * The 257 is the "conversion ratio". This number is obtained by the
	 * (2^16 - 1) / (2^8 - 1) division. Which, in this case, tries to get
	 * the best color value in a pixel format with more possibilities.
	 * A similar idea applies to others RGB color conversions.
	 */
	out_pixel->a = (u16)src_pixels[3] * 257;
	out_pixel->r = (u16)src_pixels[2] * 257;
	out_pixel->g = (u16)src_pixels[1] * 257;
	out_pixel->b = (u16)src_pixels[0] * 257;
<<<<<<< HEAD
}

static void XRGB8888_to_argb_u16(u8 *src_pixels, struct pixel_argb_u16 *out_pixel)
{
	out_pixel->a = (u16)0xffff;
	out_pixel->r = (u16)src_pixels[2] * 257;
	out_pixel->g = (u16)src_pixels[1] * 257;
	out_pixel->b = (u16)src_pixels[0] * 257;
}

static void ARGB16161616_to_argb_u16(u8 *src_pixels, struct pixel_argb_u16 *out_pixel)
{
	u16 *pixels = (u16 *)src_pixels;

	out_pixel->a = le16_to_cpu(pixels[3]);
	out_pixel->r = le16_to_cpu(pixels[2]);
	out_pixel->g = le16_to_cpu(pixels[1]);
	out_pixel->b = le16_to_cpu(pixels[0]);
}

static void XRGB16161616_to_argb_u16(u8 *src_pixels, struct pixel_argb_u16 *out_pixel)
{
	u16 *pixels = (u16 *)src_pixels;

	out_pixel->a = (u16)0xffff;
=======
}

static void XRGB8888_to_argb_u16(u8 *src_pixels, struct pixel_argb_u16 *out_pixel)
{
	out_pixel->a = (u16)0xffff;
	out_pixel->r = (u16)src_pixels[2] * 257;
	out_pixel->g = (u16)src_pixels[1] * 257;
	out_pixel->b = (u16)src_pixels[0] * 257;
}

static void ARGB16161616_to_argb_u16(u8 *src_pixels, struct pixel_argb_u16 *out_pixel)
{
	u16 *pixels = (u16 *)src_pixels;

	out_pixel->a = le16_to_cpu(pixels[3]);
>>>>>>> 6c7f2744
	out_pixel->r = le16_to_cpu(pixels[2]);
	out_pixel->g = le16_to_cpu(pixels[1]);
	out_pixel->b = le16_to_cpu(pixels[0]);
}

<<<<<<< HEAD
static void RGB565_to_argb_u16(u8 *src_pixels, struct pixel_argb_u16 *out_pixel)
{
	u16 *pixels = (u16 *)src_pixels;
=======
static void XRGB16161616_to_argb_u16(u8 *src_pixels, struct pixel_argb_u16 *out_pixel)
{
	u16 *pixels = (u16 *)src_pixels;

	out_pixel->a = (u16)0xffff;
	out_pixel->r = le16_to_cpu(pixels[2]);
	out_pixel->g = le16_to_cpu(pixels[1]);
	out_pixel->b = le16_to_cpu(pixels[0]);
}

static void RGB565_to_argb_u16(u8 *src_pixels, struct pixel_argb_u16 *out_pixel)
{
	u16 *pixels = (u16 *)src_pixels;
>>>>>>> 6c7f2744

	s64 fp_rb_ratio = drm_fixp_div(drm_int2fixp(65535), drm_int2fixp(31));
	s64 fp_g_ratio = drm_fixp_div(drm_int2fixp(65535), drm_int2fixp(63));

	u16 rgb_565 = le16_to_cpu(*pixels);
	s64 fp_r = drm_int2fixp((rgb_565 >> 11) & 0x1f);
	s64 fp_g = drm_int2fixp((rgb_565 >> 5) & 0x3f);
	s64 fp_b = drm_int2fixp(rgb_565 & 0x1f);

	out_pixel->a = (u16)0xffff;
<<<<<<< HEAD
	out_pixel->r = drm_fixp2int(drm_fixp_mul(fp_r, fp_rb_ratio));
	out_pixel->g = drm_fixp2int(drm_fixp_mul(fp_g, fp_g_ratio));
	out_pixel->b = drm_fixp2int(drm_fixp_mul(fp_b, fp_rb_ratio));
}

=======
	out_pixel->r = drm_fixp2int_round(drm_fixp_mul(fp_r, fp_rb_ratio));
	out_pixel->g = drm_fixp2int_round(drm_fixp_mul(fp_g, fp_g_ratio));
	out_pixel->b = drm_fixp2int_round(drm_fixp_mul(fp_b, fp_rb_ratio));
}

/**
 * vkms_compose_row - compose a single row of a plane
 * @stage_buffer: output line with the composed pixels
 * @plane: state of the plane that is being composed
 * @y: y coordinate of the row
 *
 * This function composes a single row of a plane. It gets the source pixels
 * through the y coordinate (see get_packed_src_addr()) and goes linearly
 * through the source pixel, reading the pixels and converting it to
 * ARGB16161616 (see the pixel_read() callback). For rotate-90 and rotate-270,
 * the source pixels are not traversed linearly. The source pixels are queried
 * on each iteration in order to traverse the pixels vertically.
 */
>>>>>>> 6c7f2744
void vkms_compose_row(struct line_buffer *stage_buffer, struct vkms_plane_state *plane, int y)
{
	struct pixel_argb_u16 *out_pixels = stage_buffer->pixels;
	struct vkms_frame_info *frame_info = plane->frame_info;
	u8 *src_pixels = get_packed_src_addr(frame_info, y);
	int limit = min_t(size_t, drm_rect_width(&frame_info->dst), stage_buffer->n_pixels);

	for (size_t x = 0; x < limit; x++, src_pixels += frame_info->cpp) {
		int x_pos = get_x_position(frame_info, limit, x);

		if (drm_rotation_90_or_270(frame_info->rotation))
			src_pixels = get_packed_src_addr(frame_info, x + frame_info->rotated.y1)
				+ frame_info->cpp * y;

		plane->pixel_read(src_pixels, &out_pixels[x_pos]);
	}
}

/*
 * The following  functions take an line of argb_u16 pixels from the
 * src_buffer, convert them to a specific format, and store them in the
 * destination.
 *
 * They are used in the `compose_active_planes` to convert and store a line
 * from the src_buffer to the writeback buffer.
 */
static void argb_u16_to_ARGB8888(u8 *dst_pixels, struct pixel_argb_u16 *in_pixel)
{
	/*
	 * This sequence below is important because the format's byte order is
	 * in little-endian. In the case of the ARGB8888 the memory is
	 * organized this way:
	 *
	 * | Addr     | = blue channel
	 * | Addr + 1 | = green channel
	 * | Addr + 2 | = Red channel
	 * | Addr + 3 | = Alpha channel
	 */
	dst_pixels[3] = DIV_ROUND_CLOSEST(in_pixel->a, 257);
	dst_pixels[2] = DIV_ROUND_CLOSEST(in_pixel->r, 257);
	dst_pixels[1] = DIV_ROUND_CLOSEST(in_pixel->g, 257);
	dst_pixels[0] = DIV_ROUND_CLOSEST(in_pixel->b, 257);
}

static void argb_u16_to_XRGB8888(u8 *dst_pixels, struct pixel_argb_u16 *in_pixel)
{
	dst_pixels[3] = 0xff;
	dst_pixels[2] = DIV_ROUND_CLOSEST(in_pixel->r, 257);
	dst_pixels[1] = DIV_ROUND_CLOSEST(in_pixel->g, 257);
	dst_pixels[0] = DIV_ROUND_CLOSEST(in_pixel->b, 257);
}

static void argb_u16_to_ARGB16161616(u8 *dst_pixels, struct pixel_argb_u16 *in_pixel)
{
	u16 *pixels = (u16 *)dst_pixels;

	pixels[3] = cpu_to_le16(in_pixel->a);
	pixels[2] = cpu_to_le16(in_pixel->r);
	pixels[1] = cpu_to_le16(in_pixel->g);
	pixels[0] = cpu_to_le16(in_pixel->b);
}

static void argb_u16_to_XRGB16161616(u8 *dst_pixels, struct pixel_argb_u16 *in_pixel)
{
	u16 *pixels = (u16 *)dst_pixels;

	pixels[3] = 0xffff;
	pixels[2] = cpu_to_le16(in_pixel->r);
	pixels[1] = cpu_to_le16(in_pixel->g);
	pixels[0] = cpu_to_le16(in_pixel->b);
}

static void argb_u16_to_RGB565(u8 *dst_pixels, struct pixel_argb_u16 *in_pixel)
{
	u16 *pixels = (u16 *)dst_pixels;

	s64 fp_rb_ratio = drm_fixp_div(drm_int2fixp(65535), drm_int2fixp(31));
	s64 fp_g_ratio = drm_fixp_div(drm_int2fixp(65535), drm_int2fixp(63));

	s64 fp_r = drm_int2fixp(in_pixel->r);
	s64 fp_g = drm_int2fixp(in_pixel->g);
	s64 fp_b = drm_int2fixp(in_pixel->b);

	u16 r = drm_fixp2int(drm_fixp_div(fp_r, fp_rb_ratio));
	u16 g = drm_fixp2int(drm_fixp_div(fp_g, fp_g_ratio));
	u16 b = drm_fixp2int(drm_fixp_div(fp_b, fp_rb_ratio));

	*pixels = cpu_to_le16(r << 11 | g << 5 | b);
}

void vkms_writeback_row(struct vkms_writeback_job *wb,
			const struct line_buffer *src_buffer, int y)
{
	struct vkms_frame_info *frame_info = &wb->wb_frame_info;
	int x_dst = frame_info->dst.x1;
	u8 *dst_pixels = packed_pixels_addr(frame_info, x_dst, y);
	struct pixel_argb_u16 *in_pixels = src_buffer->pixels;
	int x_limit = min_t(size_t, drm_rect_width(&frame_info->dst), src_buffer->n_pixels);

	for (size_t x = 0; x < x_limit; x++, dst_pixels += frame_info->cpp)
		wb->pixel_write(dst_pixels, &in_pixels[x]);
}

void *get_pixel_conversion_function(u32 format)
{
	switch (format) {
	case DRM_FORMAT_ARGB8888:
		return &ARGB8888_to_argb_u16;
	case DRM_FORMAT_XRGB8888:
		return &XRGB8888_to_argb_u16;
	case DRM_FORMAT_ARGB16161616:
		return &ARGB16161616_to_argb_u16;
	case DRM_FORMAT_XRGB16161616:
		return &XRGB16161616_to_argb_u16;
	case DRM_FORMAT_RGB565:
		return &RGB565_to_argb_u16;
	default:
		return NULL;
	}
}

void *get_pixel_write_function(u32 format)
{
	switch (format) {
	case DRM_FORMAT_ARGB8888:
		return &argb_u16_to_ARGB8888;
	case DRM_FORMAT_XRGB8888:
		return &argb_u16_to_XRGB8888;
	case DRM_FORMAT_ARGB16161616:
		return &argb_u16_to_ARGB16161616;
	case DRM_FORMAT_XRGB16161616:
		return &argb_u16_to_XRGB16161616;
	case DRM_FORMAT_RGB565:
		return &argb_u16_to_RGB565;
	default:
		return NULL;
	}
}<|MERGE_RESOLUTION|>--- conflicted
+++ resolved
@@ -63,7 +63,6 @@
 	out_pixel->r = (u16)src_pixels[2] * 257;
 	out_pixel->g = (u16)src_pixels[1] * 257;
 	out_pixel->b = (u16)src_pixels[0] * 257;
-<<<<<<< HEAD
 }
 
 static void XRGB8888_to_argb_u16(u8 *src_pixels, struct pixel_argb_u16 *out_pixel)
@@ -89,47 +88,14 @@
 	u16 *pixels = (u16 *)src_pixels;
 
 	out_pixel->a = (u16)0xffff;
-=======
-}
-
-static void XRGB8888_to_argb_u16(u8 *src_pixels, struct pixel_argb_u16 *out_pixel)
-{
-	out_pixel->a = (u16)0xffff;
-	out_pixel->r = (u16)src_pixels[2] * 257;
-	out_pixel->g = (u16)src_pixels[1] * 257;
-	out_pixel->b = (u16)src_pixels[0] * 257;
-}
-
-static void ARGB16161616_to_argb_u16(u8 *src_pixels, struct pixel_argb_u16 *out_pixel)
-{
-	u16 *pixels = (u16 *)src_pixels;
-
-	out_pixel->a = le16_to_cpu(pixels[3]);
->>>>>>> 6c7f2744
 	out_pixel->r = le16_to_cpu(pixels[2]);
 	out_pixel->g = le16_to_cpu(pixels[1]);
 	out_pixel->b = le16_to_cpu(pixels[0]);
 }
 
-<<<<<<< HEAD
 static void RGB565_to_argb_u16(u8 *src_pixels, struct pixel_argb_u16 *out_pixel)
 {
 	u16 *pixels = (u16 *)src_pixels;
-=======
-static void XRGB16161616_to_argb_u16(u8 *src_pixels, struct pixel_argb_u16 *out_pixel)
-{
-	u16 *pixels = (u16 *)src_pixels;
-
-	out_pixel->a = (u16)0xffff;
-	out_pixel->r = le16_to_cpu(pixels[2]);
-	out_pixel->g = le16_to_cpu(pixels[1]);
-	out_pixel->b = le16_to_cpu(pixels[0]);
-}
-
-static void RGB565_to_argb_u16(u8 *src_pixels, struct pixel_argb_u16 *out_pixel)
-{
-	u16 *pixels = (u16 *)src_pixels;
->>>>>>> 6c7f2744
 
 	s64 fp_rb_ratio = drm_fixp_div(drm_int2fixp(65535), drm_int2fixp(31));
 	s64 fp_g_ratio = drm_fixp_div(drm_int2fixp(65535), drm_int2fixp(63));
@@ -140,13 +106,6 @@
 	s64 fp_b = drm_int2fixp(rgb_565 & 0x1f);
 
 	out_pixel->a = (u16)0xffff;
-<<<<<<< HEAD
-	out_pixel->r = drm_fixp2int(drm_fixp_mul(fp_r, fp_rb_ratio));
-	out_pixel->g = drm_fixp2int(drm_fixp_mul(fp_g, fp_g_ratio));
-	out_pixel->b = drm_fixp2int(drm_fixp_mul(fp_b, fp_rb_ratio));
-}
-
-=======
 	out_pixel->r = drm_fixp2int_round(drm_fixp_mul(fp_r, fp_rb_ratio));
 	out_pixel->g = drm_fixp2int_round(drm_fixp_mul(fp_g, fp_g_ratio));
 	out_pixel->b = drm_fixp2int_round(drm_fixp_mul(fp_b, fp_rb_ratio));
@@ -165,7 +124,6 @@
  * the source pixels are not traversed linearly. The source pixels are queried
  * on each iteration in order to traverse the pixels vertically.
  */
->>>>>>> 6c7f2744
 void vkms_compose_row(struct line_buffer *stage_buffer, struct vkms_plane_state *plane, int y)
 {
 	struct pixel_argb_u16 *out_pixels = stage_buffer->pixels;
