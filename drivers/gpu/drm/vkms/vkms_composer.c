// SPDX-License-Identifier: GPL-2.0+

#include <linux/crc32.h>

#include <drm/drm_atomic.h>
#include <drm/drm_atomic_helper.h>
#include <drm/drm_blend.h>
#include <drm/drm_fourcc.h>
#include <drm/drm_gem_framebuffer_helper.h>
#include <drm/drm_vblank.h>
#include <linux/minmax.h>

#include "vkms_drv.h"

static u16 pre_mul_blend_channel(u16 src, u16 dst, u16 alpha)
{
	u32 new_color;

	new_color = (src * 0xffff + dst * (0xffff - alpha));

	return DIV_ROUND_CLOSEST(new_color, 0xffff);
}

/**
 * pre_mul_alpha_blend - alpha blending equation
 * @frame_info: Source framebuffer's metadata
 * @stage_buffer: The line with the pixels from src_plane
 * @output_buffer: A line buffer that receives all the blends output
 *
 * Using the information from the `frame_info`, this blends only the
 * necessary pixels from the `stage_buffer` to the `output_buffer`
 * using premultiplied blend formula.
 *
 * The current DRM assumption is that pixel color values have been already
 * pre-multiplied with the alpha channel values. See more
 * drm_plane_create_blend_mode_property(). Also, this formula assumes a
 * completely opaque background.
 */
static void pre_mul_alpha_blend(struct vkms_frame_info *frame_info,
				struct line_buffer *stage_buffer,
				struct line_buffer *output_buffer)
{
	int x_dst = frame_info->dst.x1;
	struct pixel_argb_u16 *out = output_buffer->pixels + x_dst;
	struct pixel_argb_u16 *in = stage_buffer->pixels;
	int x_limit = min_t(size_t, drm_rect_width(&frame_info->dst),
			    stage_buffer->n_pixels);

	for (int x = 0; x < x_limit; x++) {
		out[x].a = (u16)0xffff;
		out[x].r = pre_mul_blend_channel(in[x].r, out[x].r, in[x].a);
		out[x].g = pre_mul_blend_channel(in[x].g, out[x].g, in[x].a);
		out[x].b = pre_mul_blend_channel(in[x].b, out[x].b, in[x].a);
	}
}

static int get_y_pos(struct vkms_frame_info *frame_info, int y)
{
	if (frame_info->rotation & DRM_MODE_REFLECT_Y)
		return drm_rect_height(&frame_info->rotated) - y - 1;

	switch (frame_info->rotation & DRM_MODE_ROTATE_MASK) {
	case DRM_MODE_ROTATE_90:
		return frame_info->rotated.x2 - y - 1;
	case DRM_MODE_ROTATE_270:
		return y + frame_info->rotated.x1;
	default:
		return y;
	}
}

static bool check_limit(struct vkms_frame_info *frame_info, int pos)
{
	if (drm_rotation_90_or_270(frame_info->rotation)) {
		if (pos >= 0 && pos < drm_rect_width(&frame_info->rotated))
			return true;
	} else {
		if (pos >= frame_info->rotated.y1 && pos < frame_info->rotated.y2)
			return true;
	}

	return false;
}

static void fill_background(const struct pixel_argb_u16 *background_color,
			    struct line_buffer *output_buffer)
{
	for (size_t i = 0; i < output_buffer->n_pixels; i++)
		output_buffer->pixels[i] = *background_color;
}

/**
 * blend - blend the pixels from all planes and compute crc
 * @wb: The writeback frame buffer metadata
 * @crtc_state: The crtc state
 * @crc32: The crc output of the final frame
 * @output_buffer: A buffer of a row that will receive the result of the blend(s)
 * @stage_buffer: The line with the pixels from plane being blend to the output
 * @row_size: The size, in bytes, of a single row
 *
 * This function blends the pixels (Using the `pre_mul_alpha_blend`)
 * from all planes, calculates the crc32 of the output from the former step,
 * and, if necessary, convert and store the output to the writeback buffer.
 */
static void blend(struct vkms_writeback_job *wb,
		  struct vkms_crtc_state *crtc_state,
		  u32 *crc32, struct line_buffer *stage_buffer,
		  struct line_buffer *output_buffer, size_t row_size)
{
	struct vkms_plane_state **plane = crtc_state->active_planes;
	u32 n_active_planes = crtc_state->num_active_planes;
	int y_pos;

	const struct pixel_argb_u16 background_color = { .a = 0xffff };

	size_t crtc_y_limit = crtc_state->base.crtc->mode.vdisplay;

	for (size_t y = 0; y < crtc_y_limit; y++) {
		fill_background(&background_color, output_buffer);

		/* The active planes are composed associatively in z-order. */
		for (size_t i = 0; i < n_active_planes; i++) {
			y_pos = get_y_pos(plane[i]->frame_info, y);

			if (!check_limit(plane[i]->frame_info, y_pos))
				continue;

			vkms_compose_row(stage_buffer, plane[i], y_pos);
			pre_mul_alpha_blend(plane[i]->frame_info, stage_buffer,
					    output_buffer);
		}

		*crc32 = crc32_le(*crc32, (void *)output_buffer->pixels, row_size);

		if (wb)
<<<<<<< HEAD
			wb->wb_write(&wb->wb_frame_info, output_buffer, y_pos);
=======
			vkms_writeback_row(wb, output_buffer, y_pos);
>>>>>>> 6c7f2744
	}
}

static int check_format_funcs(struct vkms_crtc_state *crtc_state,
			      struct vkms_writeback_job *active_wb)
{
	struct vkms_plane_state **planes = crtc_state->active_planes;
	u32 n_active_planes = crtc_state->num_active_planes;

	for (size_t i = 0; i < n_active_planes; i++)
		if (!planes[i]->pixel_read)
			return -1;

	if (active_wb && !active_wb->pixel_write)
		return -1;

	return 0;
}

static int check_iosys_map(struct vkms_crtc_state *crtc_state)
{
	struct vkms_plane_state **plane_state = crtc_state->active_planes;
	u32 n_active_planes = crtc_state->num_active_planes;

	for (size_t i = 0; i < n_active_planes; i++)
		if (iosys_map_is_null(&plane_state[i]->frame_info->map[0]))
			return -1;

	return 0;
}

static int compose_active_planes(struct vkms_writeback_job *active_wb,
				 struct vkms_crtc_state *crtc_state,
				 u32 *crc32)
{
	size_t line_width, pixel_size = sizeof(struct pixel_argb_u16);
	struct line_buffer output_buffer, stage_buffer;
	int ret = 0;

	/*
	 * This check exists so we can call `crc32_le` for the entire line
	 * instead doing it for each channel of each pixel in case
	 * `struct `pixel_argb_u16` had any gap added by the compiler
	 * between the struct fields.
	 */
	static_assert(sizeof(struct pixel_argb_u16) == 8);

	if (WARN_ON(check_iosys_map(crtc_state)))
		return -EINVAL;

	if (WARN_ON(check_format_funcs(crtc_state, active_wb)))
		return -EINVAL;

	line_width = crtc_state->base.crtc->mode.hdisplay;
	stage_buffer.n_pixels = line_width;
	output_buffer.n_pixels = line_width;

	stage_buffer.pixels = kvmalloc(line_width * pixel_size, GFP_KERNEL);
	if (!stage_buffer.pixels) {
		DRM_ERROR("Cannot allocate memory for the output line buffer");
		return -ENOMEM;
	}

	output_buffer.pixels = kvmalloc(line_width * pixel_size, GFP_KERNEL);
	if (!output_buffer.pixels) {
		DRM_ERROR("Cannot allocate memory for intermediate line buffer");
		ret = -ENOMEM;
		goto free_stage_buffer;
	}

	blend(active_wb, crtc_state, crc32, &stage_buffer,
	      &output_buffer, line_width * pixel_size);

	kvfree(output_buffer.pixels);
free_stage_buffer:
	kvfree(stage_buffer.pixels);

	return ret;
}

/**
 * vkms_composer_worker - ordered work_struct to compute CRC
 *
 * @work: work_struct
 *
 * Work handler for composing and computing CRCs. work_struct scheduled in
 * an ordered workqueue that's periodically scheduled to run by
 * vkms_vblank_simulate() and flushed at vkms_atomic_commit_tail().
 */
void vkms_composer_worker(struct work_struct *work)
{
	struct vkms_crtc_state *crtc_state = container_of(work,
						struct vkms_crtc_state,
						composer_work);
	struct drm_crtc *crtc = crtc_state->base.crtc;
	struct vkms_writeback_job *active_wb = crtc_state->active_writeback;
	struct vkms_output *out = drm_crtc_to_vkms_output(crtc);
	bool crc_pending, wb_pending;
	u64 frame_start, frame_end;
	u32 crc32 = 0;
	int ret;

	spin_lock_irq(&out->composer_lock);
	frame_start = crtc_state->frame_start;
	frame_end = crtc_state->frame_end;
	crc_pending = crtc_state->crc_pending;
	wb_pending = crtc_state->wb_pending;
	crtc_state->frame_start = 0;
	crtc_state->frame_end = 0;
	crtc_state->crc_pending = false;
	spin_unlock_irq(&out->composer_lock);

	/*
	 * We raced with the vblank hrtimer and previous work already computed
	 * the crc, nothing to do.
	 */
	if (!crc_pending)
		return;

	if (wb_pending)
		ret = compose_active_planes(active_wb, crtc_state, &crc32);
	else
		ret = compose_active_planes(NULL, crtc_state, &crc32);

	if (ret)
		return;

	if (wb_pending) {
		drm_writeback_signal_completion(&out->wb_connector, 0);
		spin_lock_irq(&out->composer_lock);
		crtc_state->wb_pending = false;
		spin_unlock_irq(&out->composer_lock);
	}

	/*
	 * The worker can fall behind the vblank hrtimer, make sure we catch up.
	 */
	while (frame_start <= frame_end)
		drm_crtc_add_crc_entry(crtc, true, frame_start++, &crc32);
}

static const char * const pipe_crc_sources[] = {"auto"};

const char *const *vkms_get_crc_sources(struct drm_crtc *crtc,
					size_t *count)
{
	*count = ARRAY_SIZE(pipe_crc_sources);
	return pipe_crc_sources;
}

static int vkms_crc_parse_source(const char *src_name, bool *enabled)
{
	int ret = 0;

	if (!src_name) {
		*enabled = false;
	} else if (strcmp(src_name, "auto") == 0) {
		*enabled = true;
	} else {
		*enabled = false;
		ret = -EINVAL;
	}

	return ret;
}

int vkms_verify_crc_source(struct drm_crtc *crtc, const char *src_name,
			   size_t *values_cnt)
{
	bool enabled;

	if (vkms_crc_parse_source(src_name, &enabled) < 0) {
		DRM_DEBUG_DRIVER("unknown source %s\n", src_name);
		return -EINVAL;
	}

	*values_cnt = 1;

	return 0;
}

void vkms_set_composer(struct vkms_output *out, bool enabled)
{
	bool old_enabled;

	if (enabled)
		drm_crtc_vblank_get(&out->crtc);

	spin_lock_irq(&out->lock);
	old_enabled = out->composer_enabled;
	out->composer_enabled = enabled;
	spin_unlock_irq(&out->lock);

	if (old_enabled)
		drm_crtc_vblank_put(&out->crtc);
}

int vkms_set_crc_source(struct drm_crtc *crtc, const char *src_name)
{
	struct vkms_output *out = drm_crtc_to_vkms_output(crtc);
	bool enabled = false;
	int ret = 0;

	ret = vkms_crc_parse_source(src_name, &enabled);

	vkms_set_composer(out, enabled);

	return ret;
}<|MERGE_RESOLUTION|>--- conflicted
+++ resolved
@@ -133,11 +133,7 @@
 		*crc32 = crc32_le(*crc32, (void *)output_buffer->pixels, row_size);
 
 		if (wb)
-<<<<<<< HEAD
-			wb->wb_write(&wb->wb_frame_info, output_buffer, y_pos);
-=======
 			vkms_writeback_row(wb, output_buffer, y_pos);
->>>>>>> 6c7f2744
 	}
 }
 
