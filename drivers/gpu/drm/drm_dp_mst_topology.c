--- conflicted
+++ resolved
@@ -3132,11 +3132,8 @@
 		}
 		mgr->vcpi_mask = 0;
 		mutex_unlock(&mgr->payload_lock);
-<<<<<<< HEAD
-=======
 
 		mgr->payload_id_table_cleared = false;
->>>>>>> 1ce0d516
 	}
 
 out_unlock:
