--- conflicted
+++ resolved
@@ -3504,8 +3504,6 @@
 
 		port = container_of(mgr->proposed_vcpis[i], struct drm_dp_mst_port, vcpi);
 
-<<<<<<< HEAD
-=======
 		mutex_lock(&mgr->lock);
 		skip = !drm_dp_mst_port_downstream_of_branch(port, mgr->mst_primary);
 		mutex_unlock(&mgr->lock);
@@ -3513,7 +3511,6 @@
 		if (skip)
 			continue;
 
->>>>>>> 2734d6c1
 		drm_dbg_kms(mgr->dev, "payload %d %d\n", i, mgr->payloads[i].payload_state);
 		if (mgr->payloads[i].payload_state == DP_PAYLOAD_LOCAL) {
 			ret = drm_dp_create_payload_step2(mgr, port, mgr->proposed_vcpis[i]->vcpi, &mgr->payloads[i]);
