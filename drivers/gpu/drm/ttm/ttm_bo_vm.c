/* SPDX-License-Identifier: GPL-2.0 OR MIT */
/**************************************************************************
 *
 * Copyright (c) 2006-2009 VMware, Inc., Palo Alto, CA., USA
 * All Rights Reserved.
 *
 * Permission is hereby granted, free of charge, to any person obtaining a
 * copy of this software and associated documentation files (the
 * "Software"), to deal in the Software without restriction, including
 * without limitation the rights to use, copy, modify, merge, publish,
 * distribute, sub license, and/or sell copies of the Software, and to
 * permit persons to whom the Software is furnished to do so, subject to
 * the following conditions:
 *
 * The above copyright notice and this permission notice (including the
 * next paragraph) shall be included in all copies or substantial portions
 * of the Software.
 *
 * THE SOFTWARE IS PROVIDED "AS IS", WITHOUT WARRANTY OF ANY KIND, EXPRESS OR
 * IMPLIED, INCLUDING BUT NOT LIMITED TO THE WARRANTIES OF MERCHANTABILITY,
 * FITNESS FOR A PARTICULAR PURPOSE AND NON-INFRINGEMENT. IN NO EVENT SHALL
 * THE COPYRIGHT HOLDERS, AUTHORS AND/OR ITS SUPPLIERS BE LIABLE FOR ANY CLAIM,
 * DAMAGES OR OTHER LIABILITY, WHETHER IN AN ACTION OF CONTRACT, TORT OR
 * OTHERWISE, ARISING FROM, OUT OF OR IN CONNECTION WITH THE SOFTWARE OR THE
 * USE OR OTHER DEALINGS IN THE SOFTWARE.
 *
 **************************************************************************/
/*
 * Authors: Thomas Hellstrom <thellstrom-at-vmware-dot-com>
 */

#define pr_fmt(fmt) "[TTM] " fmt

#include <drm/ttm/ttm_module.h>
#include <drm/ttm/ttm_bo_driver.h>
#include <drm/ttm/ttm_placement.h>
#include <drm/drm_vma_manager.h>
#include <linux/mm.h>
#include <linux/pfn_t.h>
#include <linux/rbtree.h>
#include <linux/module.h>
#include <linux/uaccess.h>
#include <linux/mem_encrypt.h>

static vm_fault_t ttm_bo_vm_fault_idle(struct ttm_buffer_object *bo,
				struct vm_fault *vmf)
{
	vm_fault_t ret = 0;
	int err = 0;

	if (likely(!bo->moving))
		goto out_unlock;

	/*
	 * Quick non-stalling check for idle.
	 */
	if (dma_fence_is_signaled(bo->moving))
		goto out_clear;

	/*
	 * If possible, avoid waiting for GPU with mmap_lock
	 * held.  We only do this if the fault allows retry and this
	 * is the first attempt.
	 */
	if (fault_flag_allow_retry_first(vmf->flags)) {
		ret = VM_FAULT_RETRY;
		if (vmf->flags & FAULT_FLAG_RETRY_NOWAIT)
			goto out_unlock;

		ttm_bo_get(bo);
		mmap_read_unlock(vmf->vma->vm_mm);
		(void) dma_fence_wait(bo->moving, true);
		dma_resv_unlock(bo->base.resv);
		ttm_bo_put(bo);
		goto out_unlock;
	}

	/*
	 * Ordinary wait.
	 */
	err = dma_fence_wait(bo->moving, true);
	if (unlikely(err != 0)) {
		ret = (err != -ERESTARTSYS) ? VM_FAULT_SIGBUS :
			VM_FAULT_NOPAGE;
		goto out_unlock;
	}

out_clear:
	dma_fence_put(bo->moving);
	bo->moving = NULL;

out_unlock:
	return ret;
}

static unsigned long ttm_bo_io_mem_pfn(struct ttm_buffer_object *bo,
				       unsigned long page_offset)
{
	struct ttm_bo_device *bdev = bo->bdev;

	if (bdev->driver->io_mem_pfn)
		return bdev->driver->io_mem_pfn(bo, page_offset);

	return (bo->mem.bus.offset >> PAGE_SHIFT) + page_offset;
}

/**
 * ttm_bo_vm_reserve - Reserve a buffer object in a retryable vm callback
 * @bo: The buffer object
 * @vmf: The fault structure handed to the callback
 *
 * vm callbacks like fault() and *_mkwrite() allow for the mm_sem to be dropped
 * during long waits, and after the wait the callback will be restarted. This
 * is to allow other threads using the same virtual memory space concurrent
 * access to map(), unmap() completely unrelated buffer objects. TTM buffer
 * object reservations sometimes wait for GPU and should therefore be
 * considered long waits. This function reserves the buffer object interruptibly
 * taking this into account. Starvation is avoided by the vm system not
 * allowing too many repeated restarts.
 * This function is intended to be used in customized fault() and _mkwrite()
 * handlers.
 *
 * Return:
 *    0 on success and the bo was reserved.
 *    VM_FAULT_RETRY if blocking wait.
 *    VM_FAULT_NOPAGE if blocking wait and retrying was not allowed.
 */
vm_fault_t ttm_bo_vm_reserve(struct ttm_buffer_object *bo,
			     struct vm_fault *vmf)
{
	/*
	 * Work around locking order reversal in fault / nopfn
	 * between mmap_lock and bo_reserve: Perform a trylock operation
	 * for reserve, and if it fails, retry the fault after waiting
	 * for the buffer to become unreserved.
	 */
	if (unlikely(!dma_resv_trylock(bo->base.resv))) {
		/*
		 * If the fault allows retry and this is the first
		 * fault attempt, we try to release the mmap_lock
		 * before waiting
		 */
		if (fault_flag_allow_retry_first(vmf->flags)) {
			if (!(vmf->flags & FAULT_FLAG_RETRY_NOWAIT)) {
				ttm_bo_get(bo);
				mmap_read_unlock(vmf->vma->vm_mm);
				if (!dma_resv_lock_interruptible(bo->base.resv,
								 NULL))
					dma_resv_unlock(bo->base.resv);
				ttm_bo_put(bo);
			}

			return VM_FAULT_RETRY;
		}

		if (dma_resv_lock_interruptible(bo->base.resv, NULL))
			return VM_FAULT_NOPAGE;
	}

	return 0;
}
EXPORT_SYMBOL(ttm_bo_vm_reserve);

#ifdef CONFIG_TRANSPARENT_HUGEPAGE
/**
 * ttm_bo_vm_insert_huge - Insert a pfn for PUD or PMD faults
 * @vmf: Fault data
 * @bo: The buffer object
 * @page_offset: Page offset from bo start
 * @fault_page_size: The size of the fault in pages.
 * @pgprot: The page protections.
 * Does additional checking whether it's possible to insert a PUD or PMD
 * pfn and performs the insertion.
 *
 * Return: VM_FAULT_NOPAGE on successful insertion, VM_FAULT_FALLBACK if
 * a huge fault was not possible, or on insertion error.
 */
static vm_fault_t ttm_bo_vm_insert_huge(struct vm_fault *vmf,
					struct ttm_buffer_object *bo,
					pgoff_t page_offset,
					pgoff_t fault_page_size,
					pgprot_t pgprot)
{
	pgoff_t i;
	vm_fault_t ret;
	unsigned long pfn;
	pfn_t pfnt;
	struct ttm_tt *ttm = bo->ttm;
	bool write = vmf->flags & FAULT_FLAG_WRITE;

	/* Fault should not cross bo boundary. */
	page_offset &= ~(fault_page_size - 1);
	if (page_offset + fault_page_size > bo->num_pages)
		goto out_fallback;

	if (bo->mem.bus.is_iomem)
		pfn = ttm_bo_io_mem_pfn(bo, page_offset);
	else
		pfn = page_to_pfn(ttm->pages[page_offset]);

	/* pfn must be fault_page_size aligned. */
	if ((pfn & (fault_page_size - 1)) != 0)
		goto out_fallback;

	/* Check that memory is contiguous. */
	if (!bo->mem.bus.is_iomem) {
		for (i = 1; i < fault_page_size; ++i) {
			if (page_to_pfn(ttm->pages[page_offset + i]) != pfn + i)
				goto out_fallback;
		}
	} else if (bo->bdev->driver->io_mem_pfn) {
		for (i = 1; i < fault_page_size; ++i) {
			if (ttm_bo_io_mem_pfn(bo, page_offset + i) != pfn + i)
				goto out_fallback;
		}
	}

	pfnt = __pfn_to_pfn_t(pfn, PFN_DEV);
	if (fault_page_size == (HPAGE_PMD_SIZE >> PAGE_SHIFT))
		ret = vmf_insert_pfn_pmd_prot(vmf, pfnt, pgprot, write);
#ifdef CONFIG_HAVE_ARCH_TRANSPARENT_HUGEPAGE_PUD
	else if (fault_page_size == (HPAGE_PUD_SIZE >> PAGE_SHIFT))
		ret = vmf_insert_pfn_pud_prot(vmf, pfnt, pgprot, write);
#endif
	else
		WARN_ON_ONCE(ret = VM_FAULT_FALLBACK);

	if (ret != VM_FAULT_NOPAGE)
		goto out_fallback;

	return VM_FAULT_NOPAGE;
out_fallback:
	count_vm_event(THP_FAULT_FALLBACK);
	return VM_FAULT_FALLBACK;
}
#else
static vm_fault_t ttm_bo_vm_insert_huge(struct vm_fault *vmf,
					struct ttm_buffer_object *bo,
					pgoff_t page_offset,
					pgoff_t fault_page_size,
					pgprot_t pgprot)
{
	return VM_FAULT_FALLBACK;
}
#endif

/**
 * ttm_bo_vm_fault_reserved - TTM fault helper
 * @vmf: The struct vm_fault given as argument to the fault callback
 * @prot: The page protection to be used for this memory area.
 * @num_prefault: Maximum number of prefault pages. The caller may want to
 * specify this based on madvice settings and the size of the GPU object
 * backed by the memory.
 * @fault_page_size: The size of the fault in pages.
 *
 * This function inserts one or more page table entries pointing to the
 * memory backing the buffer object, and then returns a return code
 * instructing the caller to retry the page access.
 *
 * Return:
 *   VM_FAULT_NOPAGE on success or pending signal
 *   VM_FAULT_SIGBUS on unspecified error
 *   VM_FAULT_OOM on out-of-memory
 *   VM_FAULT_RETRY if retryable wait
 */
vm_fault_t ttm_bo_vm_fault_reserved(struct vm_fault *vmf,
				    pgprot_t prot,
				    pgoff_t num_prefault,
				    pgoff_t fault_page_size)
{
	struct vm_area_struct *vma = vmf->vma;
	struct ttm_buffer_object *bo = vma->vm_private_data;
	struct ttm_bo_device *bdev = bo->bdev;
	unsigned long page_offset;
	unsigned long page_last;
	unsigned long pfn;
	struct ttm_tt *ttm = NULL;
	struct page *page;
	int err;
	pgoff_t i;
	vm_fault_t ret = VM_FAULT_NOPAGE;
	unsigned long address = vmf->address;
<<<<<<< HEAD
	struct ttm_resource_manager *man =
		ttm_manager_type(bdev, bo->mem.mem_type);
=======
>>>>>>> 6ea6be77

	/*
	 * Refuse to fault imported pages. This should be handled
	 * (if at all) by redirecting mmap to the exporter.
	 */
	if (bo->ttm && (bo->ttm->page_flags & TTM_PAGE_FLAG_SG))
		return VM_FAULT_SIGBUS;

	if (bdev->driver->fault_reserve_notify) {
		struct dma_fence *moving = dma_fence_get(bo->moving);

		err = bdev->driver->fault_reserve_notify(bo);
		switch (err) {
		case 0:
			break;
		case -EBUSY:
		case -ERESTARTSYS:
			dma_fence_put(moving);
			return VM_FAULT_NOPAGE;
		default:
			dma_fence_put(moving);
			return VM_FAULT_SIGBUS;
		}

		if (bo->moving != moving) {
			ttm_bo_move_to_lru_tail_unlocked(bo);
		}
		dma_fence_put(moving);
	}

	/*
	 * Wait for buffer data in transit, due to a pipelined
	 * move.
	 */
	ret = ttm_bo_vm_fault_idle(bo, vmf);
	if (unlikely(ret != 0))
		return ret;

	err = ttm_mem_io_reserve(bdev, &bo->mem);
	if (unlikely(err != 0))
		return VM_FAULT_SIGBUS;

	page_offset = ((address - vma->vm_start) >> PAGE_SHIFT) +
		vma->vm_pgoff - drm_vma_node_start(&bo->base.vma_node);
	page_last = vma_pages(vma) + vma->vm_pgoff -
		drm_vma_node_start(&bo->base.vma_node);

	if (unlikely(page_offset >= bo->num_pages))
		return VM_FAULT_SIGBUS;

	prot = ttm_io_prot(bo->mem.placement, prot);
	if (!bo->mem.bus.is_iomem) {
		struct ttm_operation_ctx ctx = {
			.interruptible = false,
			.no_wait_gpu = false,
			.flags = TTM_OPT_FLAG_FORCE_ALLOC

		};

		ttm = bo->ttm;
		if (ttm_tt_populate(bdev, bo->ttm, &ctx))
			return VM_FAULT_OOM;
	} else {
		/* Iomem should not be marked encrypted */
		prot = pgprot_decrypted(prot);
	}

	/* We don't prefault on huge faults. Yet. */
	if (IS_ENABLED(CONFIG_TRANSPARENT_HUGEPAGE) && fault_page_size != 1)
		return ttm_bo_vm_insert_huge(vmf, bo, page_offset,
					     fault_page_size, prot);

	/*
	 * Speculatively prefault a number of pages. Only error on
	 * first page.
	 */
	for (i = 0; i < num_prefault; ++i) {
		if (bo->mem.bus.is_iomem) {
			pfn = ttm_bo_io_mem_pfn(bo, page_offset);
		} else {
			page = ttm->pages[page_offset];
			if (unlikely(!page && i == 0)) {
				return VM_FAULT_OOM;
			} else if (unlikely(!page)) {
				break;
			}
			page->index = drm_vma_node_start(&bo->base.vma_node) +
				page_offset;
			pfn = page_to_pfn(page);
		}

		/*
		 * Note that the value of @prot at this point may differ from
		 * the value of @vma->vm_page_prot in the caching- and
		 * encryption bits. This is because the exact location of the
		 * data may not be known at mmap() time and may also change
		 * at arbitrary times while the data is mmap'ed.
		 * See vmf_insert_mixed_prot() for a discussion.
		 */
		if (vma->vm_flags & VM_MIXEDMAP)
			ret = vmf_insert_mixed_prot(vma, address,
						    __pfn_to_pfn_t(pfn, PFN_DEV),
						    prot);
		else
			ret = vmf_insert_pfn_prot(vma, address, pfn, prot);

		/* Never error on prefaulted PTEs */
		if (unlikely((ret & VM_FAULT_ERROR))) {
			if (i == 0)
				return VM_FAULT_NOPAGE;
			else
				break;
		}

		address += PAGE_SIZE;
		if (unlikely(++page_offset >= page_last))
			break;
	}
	return ret;
}
EXPORT_SYMBOL(ttm_bo_vm_fault_reserved);

vm_fault_t ttm_bo_vm_fault(struct vm_fault *vmf)
{
	struct vm_area_struct *vma = vmf->vma;
	pgprot_t prot;
	struct ttm_buffer_object *bo = vma->vm_private_data;
	vm_fault_t ret;

	ret = ttm_bo_vm_reserve(bo, vmf);
	if (ret)
		return ret;

	prot = vma->vm_page_prot;
	ret = ttm_bo_vm_fault_reserved(vmf, prot, TTM_BO_VM_NUM_PREFAULT, 1);
	if (ret == VM_FAULT_RETRY && !(vmf->flags & FAULT_FLAG_RETRY_NOWAIT))
		return ret;

	dma_resv_unlock(bo->base.resv);

	return ret;
}
EXPORT_SYMBOL(ttm_bo_vm_fault);

void ttm_bo_vm_open(struct vm_area_struct *vma)
{
	struct ttm_buffer_object *bo = vma->vm_private_data;

	WARN_ON(bo->bdev->dev_mapping != vma->vm_file->f_mapping);

	ttm_bo_get(bo);
}
EXPORT_SYMBOL(ttm_bo_vm_open);

void ttm_bo_vm_close(struct vm_area_struct *vma)
{
	struct ttm_buffer_object *bo = vma->vm_private_data;

	ttm_bo_put(bo);
	vma->vm_private_data = NULL;
}
EXPORT_SYMBOL(ttm_bo_vm_close);

static int ttm_bo_vm_access_kmap(struct ttm_buffer_object *bo,
				 unsigned long offset,
				 uint8_t *buf, int len, int write)
{
	unsigned long page = offset >> PAGE_SHIFT;
	unsigned long bytes_left = len;
	int ret;

	/* Copy a page at a time, that way no extra virtual address
	 * mapping is needed
	 */
	offset -= page << PAGE_SHIFT;
	do {
		unsigned long bytes = min(bytes_left, PAGE_SIZE - offset);
		struct ttm_bo_kmap_obj map;
		void *ptr;
		bool is_iomem;

		ret = ttm_bo_kmap(bo, page, 1, &map);
		if (ret)
			return ret;

		ptr = (uint8_t *)ttm_kmap_obj_virtual(&map, &is_iomem) + offset;
		WARN_ON_ONCE(is_iomem);
		if (write)
			memcpy(ptr, buf, bytes);
		else
			memcpy(buf, ptr, bytes);
		ttm_bo_kunmap(&map);

		page++;
		buf += bytes;
		bytes_left -= bytes;
		offset = 0;
	} while (bytes_left);

	return len;
}

int ttm_bo_vm_access(struct vm_area_struct *vma, unsigned long addr,
		     void *buf, int len, int write)
{
	struct ttm_buffer_object *bo = vma->vm_private_data;
	unsigned long offset = (addr) - vma->vm_start +
		((vma->vm_pgoff - drm_vma_node_start(&bo->base.vma_node))
		 << PAGE_SHIFT);
	int ret;

	if (len < 1 || (offset + len) >> PAGE_SHIFT > bo->num_pages)
		return -EIO;

	ret = ttm_bo_reserve(bo, true, false, NULL);
	if (ret)
		return ret;

	switch (bo->mem.mem_type) {
	case TTM_PL_SYSTEM:
		if (unlikely(bo->ttm->page_flags & TTM_PAGE_FLAG_SWAPPED)) {
			ret = ttm_tt_swapin(bo->ttm);
			if (unlikely(ret != 0))
				return ret;
		}
		fallthrough;
	case TTM_PL_TT:
		ret = ttm_bo_vm_access_kmap(bo, offset, buf, len, write);
		break;
	default:
		if (bo->bdev->driver->access_memory)
			ret = bo->bdev->driver->access_memory(
				bo, offset, buf, len, write);
		else
			ret = -EIO;
	}

	ttm_bo_unreserve(bo);

	return ret;
}
EXPORT_SYMBOL(ttm_bo_vm_access);

static const struct vm_operations_struct ttm_bo_vm_ops = {
	.fault = ttm_bo_vm_fault,
	.open = ttm_bo_vm_open,
	.close = ttm_bo_vm_close,
	.access = ttm_bo_vm_access,
};

static struct ttm_buffer_object *ttm_bo_vm_lookup(struct ttm_bo_device *bdev,
						  unsigned long offset,
						  unsigned long pages)
{
	struct drm_vma_offset_node *node;
	struct ttm_buffer_object *bo = NULL;

	drm_vma_offset_lock_lookup(bdev->vma_manager);

	node = drm_vma_offset_lookup_locked(bdev->vma_manager, offset, pages);
	if (likely(node)) {
		bo = container_of(node, struct ttm_buffer_object,
				  base.vma_node);
		bo = ttm_bo_get_unless_zero(bo);
	}

	drm_vma_offset_unlock_lookup(bdev->vma_manager);

	if (!bo)
		pr_err("Could not find buffer object to map\n");

	return bo;
}

static void ttm_bo_mmap_vma_setup(struct ttm_buffer_object *bo, struct vm_area_struct *vma)
{
	vma->vm_ops = &ttm_bo_vm_ops;

	/*
	 * Note: We're transferring the bo reference to
	 * vma->vm_private_data here.
	 */

	vma->vm_private_data = bo;

	/*
	 * We'd like to use VM_PFNMAP on shared mappings, where
	 * (vma->vm_flags & VM_SHARED) != 0, for performance reasons,
	 * but for some reason VM_PFNMAP + x86 PAT + write-combine is very
	 * bad for performance. Until that has been sorted out, use
	 * VM_MIXEDMAP on all mappings. See freedesktop.org bug #75719
	 */
	vma->vm_flags |= VM_MIXEDMAP;
	vma->vm_flags |= VM_IO | VM_DONTEXPAND | VM_DONTDUMP;
}

int ttm_bo_mmap(struct file *filp, struct vm_area_struct *vma,
		struct ttm_bo_device *bdev)
{
	struct ttm_bo_driver *driver;
	struct ttm_buffer_object *bo;
	int ret;

	if (unlikely(vma->vm_pgoff < DRM_FILE_PAGE_OFFSET_START))
		return -EINVAL;

	bo = ttm_bo_vm_lookup(bdev, vma->vm_pgoff, vma_pages(vma));
	if (unlikely(!bo))
		return -EINVAL;

	driver = bo->bdev->driver;
	if (unlikely(!driver->verify_access)) {
		ret = -EPERM;
		goto out_unref;
	}
	ret = driver->verify_access(bo, filp);
	if (unlikely(ret != 0))
		goto out_unref;

	ttm_bo_mmap_vma_setup(bo, vma);
	return 0;
out_unref:
	ttm_bo_put(bo);
	return ret;
}
EXPORT_SYMBOL(ttm_bo_mmap);

int ttm_bo_mmap_obj(struct vm_area_struct *vma, struct ttm_buffer_object *bo)
{
	ttm_bo_get(bo);
	ttm_bo_mmap_vma_setup(bo, vma);
	return 0;
}
EXPORT_SYMBOL(ttm_bo_mmap_obj);<|MERGE_RESOLUTION|>--- conflicted
+++ resolved
@@ -280,11 +280,6 @@
 	pgoff_t i;
 	vm_fault_t ret = VM_FAULT_NOPAGE;
 	unsigned long address = vmf->address;
-<<<<<<< HEAD
-	struct ttm_resource_manager *man =
-		ttm_manager_type(bdev, bo->mem.mem_type);
-=======
->>>>>>> 6ea6be77
 
 	/*
 	 * Refuse to fault imported pages. This should be handled
