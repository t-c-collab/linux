--- conflicted
+++ resolved
@@ -109,7 +109,6 @@
 	spin_unlock(&rman->lock);
 
 	kfree(node);
-<<<<<<< HEAD
 }
 
 static void ttm_range_man_debug(struct ttm_resource_manager *man,
@@ -122,20 +121,6 @@
 	spin_unlock(&rman->lock);
 }
 
-=======
-}
-
-static void ttm_range_man_debug(struct ttm_resource_manager *man,
-				struct drm_printer *printer)
-{
-	struct ttm_range_manager *rman = to_range_manager(man);
-
-	spin_lock(&rman->lock);
-	drm_mm_print(&rman->mm, printer);
-	spin_unlock(&rman->lock);
-}
-
->>>>>>> 2734d6c1
 static const struct ttm_resource_manager_func ttm_range_manager_func = {
 	.alloc = ttm_range_man_alloc,
 	.free = ttm_range_man_free,
