--- conflicted
+++ resolved
@@ -92,77 +92,17 @@
 }
 EXPORT_SYMBOL(ttm_bo_move_ttm);
 
-<<<<<<< HEAD
-int ttm_mem_io_lock(struct ttm_resource_manager *man, bool interruptible)
-{
-	if (likely(!man->use_io_reserve_lru))
-		return 0;
-
-	if (interruptible)
-		return mutex_lock_interruptible(&man->io_reserve_mutex);
-
-	mutex_lock(&man->io_reserve_mutex);
-	return 0;
-}
-
-void ttm_mem_io_unlock(struct ttm_resource_manager *man)
-{
-	if (likely(!man->use_io_reserve_lru))
-		return;
-
-	mutex_unlock(&man->io_reserve_mutex);
-}
-
-static int ttm_mem_io_evict(struct ttm_resource_manager *man)
-{
-	struct ttm_buffer_object *bo;
-
-	bo = list_first_entry_or_null(&man->io_reserve_lru,
-				      struct ttm_buffer_object,
-				      io_reserve_lru);
-	if (!bo)
-		return -ENOSPC;
-
-	list_del_init(&bo->io_reserve_lru);
-	ttm_bo_unmap_virtual_locked(bo);
-	return 0;
-}
-
 int ttm_mem_io_reserve(struct ttm_bo_device *bdev,
 		       struct ttm_resource *mem)
 {
-	struct ttm_resource_manager *man = ttm_manager_type(bdev, mem->mem_type);
-	int ret;
-
-	if (mem->bus.io_reserved_count++)
-=======
-int ttm_mem_io_reserve(struct ttm_bo_device *bdev,
-		       struct ttm_resource *mem)
-{
 	if (mem->bus.offset || mem->bus.addr)
->>>>>>> 6ea6be77
 		return 0;
 
 	mem->bus.is_iomem = false;
 	if (!bdev->driver->io_mem_reserve)
 		return 0;
 
-<<<<<<< HEAD
-	mem->bus.addr = NULL;
-	mem->bus.offset = 0;
-	mem->bus.base = 0;
-	mem->bus.is_iomem = false;
-retry:
-	ret = bdev->driver->io_mem_reserve(bdev, mem);
-	if (ret == -ENOSPC) {
-		ret = ttm_mem_io_evict(man);
-		if (ret == 0)
-			goto retry;
-	}
-	return ret;
-=======
 	return bdev->driver->io_mem_reserve(bdev, mem);
->>>>>>> 6ea6be77
 }
 
 void ttm_mem_io_free(struct ttm_bo_device *bdev,
@@ -178,48 +118,10 @@
 	mem->bus.addr = NULL;
 }
 
-<<<<<<< HEAD
-int ttm_mem_io_reserve_vm(struct ttm_buffer_object *bo)
-{
-	struct ttm_resource_manager *man = ttm_manager_type(bo->bdev, bo->mem.mem_type);
-	struct ttm_resource *mem = &bo->mem;
-	int ret;
-
-	if (mem->bus.io_reserved_vm)
-		return 0;
-
-	ret = ttm_mem_io_reserve(bo->bdev, mem);
-	if (unlikely(ret != 0))
-		return ret;
-	mem->bus.io_reserved_vm = true;
-	if (man->use_io_reserve_lru)
-		list_add_tail(&bo->io_reserve_lru,
-			      &man->io_reserve_lru);
-	return 0;
-}
-
-void ttm_mem_io_free_vm(struct ttm_buffer_object *bo)
-{
-	struct ttm_resource *mem = &bo->mem;
-
-	if (!mem->bus.io_reserved_vm)
-		return;
-
-	mem->bus.io_reserved_vm = false;
-	list_del_init(&bo->io_reserve_lru);
-	ttm_mem_io_free(bo->bdev, mem);
-}
-
-=======
->>>>>>> 6ea6be77
 static int ttm_resource_ioremap(struct ttm_bo_device *bdev,
 			       struct ttm_resource *mem,
 			       void **virtual)
 {
-<<<<<<< HEAD
-	struct ttm_resource_manager *man = ttm_manager_type(bdev, mem->mem_type);
-=======
->>>>>>> 6ea6be77
 	int ret;
 	void *addr;
 
@@ -234,17 +136,9 @@
 		size_t bus_size = (size_t)mem->num_pages << PAGE_SHIFT;
 
 		if (mem->placement & TTM_PL_FLAG_WC)
-<<<<<<< HEAD
-			addr = ioremap_wc(mem->bus.base + mem->bus.offset,
-					  bus_size);
-		else
-			addr = ioremap(mem->bus.base + mem->bus.offset,
-				       bus_size);
-=======
 			addr = ioremap_wc(mem->bus.offset, bus_size);
 		else
 			addr = ioremap(mem->bus.offset, bus_size);
->>>>>>> 6ea6be77
 		if (!addr) {
 			ttm_mem_io_free(bdev, mem);
 			return -ENOMEM;
@@ -258,13 +152,6 @@
 				struct ttm_resource *mem,
 				void *virtual)
 {
-<<<<<<< HEAD
-	struct ttm_resource_manager *man;
-
-	man = ttm_manager_type(bdev, mem->mem_type);
-
-=======
->>>>>>> 6ea6be77
 	if (virtual && mem->bus.addr == NULL)
 		iounmap(virtual);
 	ttm_mem_io_free(bdev, mem);
@@ -411,17 +298,10 @@
 out2:
 	old_copy = *old_mem;
 
-<<<<<<< HEAD
-	if (!man->use_tt) {
-		ttm_tt_destroy(ttm);
-		bo->ttm = NULL;
-	}
-=======
 	ttm_bo_assign_mem(bo, new_mem);
 
 	if (!man->use_tt)
 		ttm_bo_tt_destroy(bo);
->>>>>>> 6ea6be77
 
 out1:
 	ttm_resource_iounmap(bdev, old_mem, new_iomap);
@@ -598,11 +478,6 @@
 		unsigned long start_page, unsigned long num_pages,
 		struct ttm_bo_kmap_obj *map)
 {
-<<<<<<< HEAD
-	struct ttm_resource_manager *man =
-		ttm_manager_type(bo->bdev, bo->mem.mem_type);
-=======
->>>>>>> 6ea6be77
 	unsigned long offset, size;
 	int ret;
 
@@ -628,13 +503,6 @@
 
 void ttm_bo_kunmap(struct ttm_bo_kmap_obj *map)
 {
-<<<<<<< HEAD
-	struct ttm_buffer_object *bo = map->bo;
-	struct ttm_resource_manager *man =
-		ttm_manager_type(bo->bdev, bo->mem.mem_type);
-
-=======
->>>>>>> 6ea6be77
 	if (!map->virtual)
 		return;
 	switch (map->bo_kmap_type) {
@@ -658,65 +526,6 @@
 }
 EXPORT_SYMBOL(ttm_bo_kunmap);
 
-<<<<<<< HEAD
-int ttm_bo_move_accel_cleanup(struct ttm_buffer_object *bo,
-			      struct dma_fence *fence,
-			      bool evict,
-			      struct ttm_resource *new_mem)
-{
-	struct ttm_bo_device *bdev = bo->bdev;
-	struct ttm_resource_manager *man = ttm_manager_type(bdev, new_mem->mem_type);
-	struct ttm_resource *old_mem = &bo->mem;
-	int ret;
-	struct ttm_buffer_object *ghost_obj;
-
-	dma_resv_add_excl_fence(bo->base.resv, fence);
-	if (evict) {
-		ret = ttm_bo_wait(bo, false, false);
-		if (ret)
-			return ret;
-
-		if (!man->use_tt) {
-			ttm_tt_destroy(bo->ttm);
-			bo->ttm = NULL;
-		}
-		ttm_bo_free_old_node(bo);
-	} else {
-		/**
-		 * This should help pipeline ordinary buffer moves.
-		 *
-		 * Hang old buffer memory on a new buffer object,
-		 * and leave it to be released when the GPU
-		 * operation has completed.
-		 */
-
-		dma_fence_put(bo->moving);
-		bo->moving = dma_fence_get(fence);
-
-		ret = ttm_buffer_object_transfer(bo, &ghost_obj);
-		if (ret)
-			return ret;
-
-		dma_resv_add_excl_fence(&ghost_obj->base._resv, fence);
-
-		/**
-		 * If we're not moving to fixed memory, the TTM object
-		 * needs to stay alive. Otherwhise hang it on the ghost
-		 * bo to be unbound and destroyed.
-		 */
-
-		if (man->use_tt)
-			ghost_obj->ttm = NULL;
-		else
-			bo->ttm = NULL;
-
-		dma_resv_unlock(&ghost_obj->base._resv);
-		ttm_bo_put(ghost_obj);
-	}
-
-	*old_mem = *new_mem;
-	new_mem->mm_node = NULL;
-=======
 static int ttm_bo_wait_free_node(struct ttm_buffer_object *bo,
 				 bool dst_use_tt)
 {
@@ -724,7 +533,6 @@
 	ret = ttm_bo_wait(bo, false, false);
 	if (ret)
 		return ret;
->>>>>>> 6ea6be77
 
 	if (!dst_use_tt)
 		ttm_bo_tt_destroy(bo);
@@ -732,24 +540,11 @@
 	return 0;
 }
 
-<<<<<<< HEAD
-int ttm_bo_pipeline_move(struct ttm_buffer_object *bo,
-			 struct dma_fence *fence, bool evict,
-			 struct ttm_resource *new_mem)
-{
-	struct ttm_bo_device *bdev = bo->bdev;
-	struct ttm_resource *old_mem = &bo->mem;
-
-	struct ttm_resource_manager *from = ttm_manager_type(bdev, old_mem->mem_type);
-	struct ttm_resource_manager *to = ttm_manager_type(bdev, new_mem->mem_type);
-
-=======
 static int ttm_bo_move_to_ghost(struct ttm_buffer_object *bo,
 				struct dma_fence *fence,
 				bool dst_use_tt)
 {
 	struct ttm_buffer_object *ghost_obj;
->>>>>>> 6ea6be77
 	int ret;
 
 	/**
@@ -769,32 +564,21 @@
 
 	dma_resv_add_excl_fence(&ghost_obj->base._resv, fence);
 
-<<<<<<< HEAD
-		if (to->use_tt)
-			ghost_obj->ttm = NULL;
-		else
-			bo->ttm = NULL;
-=======
 	/**
 	 * If we're not moving to fixed memory, the TTM object
 	 * needs to stay alive. Otherwhise hang it on the ghost
 	 * bo to be unbound and destroyed.
 	 */
->>>>>>> 6ea6be77
 
 	if (dst_use_tt)
 		ghost_obj->ttm = NULL;
 	else
 		bo->ttm = NULL;
 
-<<<<<<< HEAD
-	} else if (!from->use_tt) {
-=======
 	dma_resv_unlock(&ghost_obj->base._resv);
 	ttm_bo_put(ghost_obj);
 	return 0;
 }
->>>>>>> 6ea6be77
 
 static void ttm_bo_move_pipeline_evict(struct ttm_buffer_object *bo,
 				       struct dma_fence *fence)
@@ -838,17 +622,8 @@
 	else
 		ret = ttm_bo_wait_free_node(bo, man->use_tt);
 
-<<<<<<< HEAD
-		if (!to->use_tt) {
-			ttm_tt_destroy(bo->ttm);
-			bo->ttm = NULL;
-		}
-		ttm_bo_free_old_node(bo);
-	}
-=======
-	if (ret)
-		return ret;
->>>>>>> 6ea6be77
+	if (ret)
+		return ret;
 
 	ttm_bo_assign_mem(bo, new_mem);
 
