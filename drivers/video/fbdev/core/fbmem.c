--- conflicted
+++ resolved
@@ -702,96 +702,6 @@
 EXPORT_SYMBOL(fb_prepare_logo);
 EXPORT_SYMBOL(fb_show_logo);
 
-<<<<<<< HEAD
-static void *fb_seq_start(struct seq_file *m, loff_t *pos)
-{
-	mutex_lock(&registration_lock);
-	return (*pos < FB_MAX) ? pos : NULL;
-}
-
-static void *fb_seq_next(struct seq_file *m, void *v, loff_t *pos)
-{
-	(*pos)++;
-	return (*pos < FB_MAX) ? pos : NULL;
-}
-
-static void fb_seq_stop(struct seq_file *m, void *v)
-{
-	mutex_unlock(&registration_lock);
-}
-
-static int fb_seq_show(struct seq_file *m, void *v)
-{
-	int i = *(loff_t *)v;
-	struct fb_info *fi = registered_fb[i];
-
-	if (fi)
-		seq_printf(m, "%d %s\n", fi->node, fi->fix.id);
-	return 0;
-}
-
-static const struct seq_operations __maybe_unused proc_fb_seq_ops = {
-	.start	= fb_seq_start,
-	.next	= fb_seq_next,
-	.stop	= fb_seq_stop,
-	.show	= fb_seq_show,
-};
-
-/*
- * We hold a reference to the fb_info in file->private_data,
- * but if the current registered fb has changed, we don't
- * actually want to use it.
- *
- * So look up the fb_info using the inode minor number,
- * and just verify it against the reference we have.
- */
-static struct fb_info *file_fb_info(struct file *file)
-{
-	struct inode *inode = file_inode(file);
-	int fbidx = iminor(inode);
-	struct fb_info *info = registered_fb[fbidx];
-
-	if (info != file->private_data)
-		info = NULL;
-	return info;
-}
-
-static ssize_t
-fb_read(struct file *file, char __user *buf, size_t count, loff_t *ppos)
-{
-	struct fb_info *info = file_fb_info(file);
-
-	if (!info)
-		return -ENODEV;
-
-	if (info->state != FBINFO_STATE_RUNNING)
-		return -EPERM;
-
-	if (info->fbops->fb_read)
-		return info->fbops->fb_read(info, buf, count, ppos);
-
-	return fb_io_read(info, buf, count, ppos);
-}
-
-static ssize_t
-fb_write(struct file *file, const char __user *buf, size_t count, loff_t *ppos)
-{
-	struct fb_info *info = file_fb_info(file);
-
-	if (!info)
-		return -ENODEV;
-
-	if (info->state != FBINFO_STATE_RUNNING)
-		return -EPERM;
-
-	if (info->fbops->fb_write)
-		return info->fbops->fb_write(info, buf, count, ppos);
-
-	return fb_io_write(info, buf, count, ppos);
-}
-
-=======
->>>>>>> 6c7f2744
 int
 fb_pan_display(struct fb_info *info, struct fb_var_screeninfo *var)
 {
