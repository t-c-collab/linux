--- conflicted
+++ resolved
@@ -1167,12 +1167,7 @@
 	u32 max_speed;
 	int err;
 
-<<<<<<< HEAD
-	port = rswitch_get_port_node(rdev);
-	if (!port)
-=======
 	if (!rdev->np_port)
->>>>>>> 82bbec18
 		return 0;	/* ignored */
 
 	err = of_get_phy_mode(rdev->np_port, &rdev->etha->phy_interface);
@@ -1405,11 +1400,7 @@
 	}
 
 	rswitch_for_each_enabled_port(priv, i) {
-<<<<<<< HEAD
-		err = rswitch_serdes_init(priv->rdev[i]);
-=======
 		err = phy_init(priv->rdev[i]->serdes);
->>>>>>> 82bbec18
 		if (err)
 			goto err_serdes;
 	}
@@ -1418,11 +1409,7 @@
 
 err_serdes:
 	rswitch_for_each_enabled_port_continue_reverse(priv, i)
-<<<<<<< HEAD
-		rswitch_serdes_deinit(priv->rdev[i]);
-=======
 		phy_exit(priv->rdev[i]->serdes);
->>>>>>> 82bbec18
 	i = RSWITCH_NUM_PORTS;
 
 err_init_one:
@@ -1690,7 +1677,6 @@
 {
 	struct platform_device *pdev = priv->pdev;
 	struct rswitch_device *rdev;
-	struct device_node *port;
 	struct net_device *ndev;
 	int err;
 
@@ -1719,17 +1705,10 @@
 
 	netif_napi_add(ndev, &rdev->napi, rswitch_poll);
 
-<<<<<<< HEAD
-	port = rswitch_get_port_node(rdev);
-	rdev->disabled = !port;
-	err = of_get_ethdev_address(port, ndev);
-	of_node_put(port);
-=======
 	rdev->np_port = rswitch_get_port_node(rdev);
 	rdev->disabled = !rdev->np_port;
 	err = of_get_ethdev_address(rdev->np_port, ndev);
 	of_node_put(rdev->np_port);
->>>>>>> 82bbec18
 	if (err) {
 		if (is_valid_ether_addr(rdev->etha->mac_addr))
 			eth_hw_addr_set(ndev, rdev->etha->mac_addr);
