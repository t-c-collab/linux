--- conflicted
+++ resolved
@@ -4549,11 +4549,7 @@
 
 /**
  * ice_register_netdev - register netdev
-<<<<<<< HEAD
- * @pf: pointer to the PF struct
-=======
  * @vsi: pointer to the VSI struct
->>>>>>> 82bbec18
  */
 static int ice_register_netdev(struct ice_vsi *vsi)
 {
@@ -4571,13 +4567,6 @@
 	netif_tx_stop_all_queues(vsi->netdev);
 
 	return 0;
-<<<<<<< HEAD
-err_register_netdev:
-	free_netdev(vsi->netdev);
-	vsi->netdev = NULL;
-	clear_bit(ICE_VSI_NETDEV_ALLOCD, vsi->state);
-	return err;
-=======
 }
 
 static void ice_unregister_netdev(struct ice_vsi *vsi)
@@ -4587,7 +4576,6 @@
 
 	unregister_netdev(vsi->netdev);
 	clear_bit(ICE_VSI_NETDEV_REGISTERED, vsi->state);
->>>>>>> 82bbec18
 }
 
 /**
@@ -4598,17 +4586,9 @@
  */
 static int ice_cfg_netdev(struct ice_vsi *vsi)
 {
-<<<<<<< HEAD
-	struct device *dev = &pdev->dev;
-	struct ice_vsi *vsi;
-	struct ice_pf *pf;
-	struct ice_hw *hw;
-	int i, err;
-=======
 	struct ice_netdev_priv *np;
 	struct net_device *netdev;
 	u8 mac_addr[ETH_ALEN];
->>>>>>> 82bbec18
 
 	netdev = alloc_etherdev_mqs(sizeof(*np), vsi->alloc_txq,
 				    vsi->alloc_rxq);
@@ -5000,24 +4980,6 @@
 		return -ENOMEM;
 	}
 
-<<<<<<< HEAD
-probe_done:
-	err = ice_devlink_create_pf_port(pf);
-	if (err)
-		goto err_create_pf_port;
-
-	vsi = ice_get_main_vsi(pf);
-	if (!vsi || !vsi->netdev) {
-		err = -EINVAL;
-		goto err_netdev_reg;
-	}
-
-	SET_NETDEV_DEVLINK_PORT(vsi->netdev, &pf->devlink_port);
-
-	err = ice_register_netdev(pf);
-	if (err)
-		goto err_netdev_reg;
-=======
 	return 0;
 }
 
@@ -5034,7 +4996,6 @@
 static int ice_init_devlink(struct ice_pf *pf)
 {
 	int err;
->>>>>>> 82bbec18
 
 	err = ice_devlink_register_params(pf);
 	if (err)
@@ -5096,19 +5057,6 @@
 
 	return 0;
 
-<<<<<<< HEAD
-err_init_aux_unroll:
-	pf->adev = NULL;
-	ida_free(&ice_aux_ida, pf->aux_idx);
-err_devlink_reg_param:
-	ice_devlink_unregister_params(pf);
-err_netdev_reg:
-	ice_devlink_destroy_pf_port(pf);
-err_create_pf_port:
-err_send_version_unroll:
-	ice_vsi_release_all(pf);
-err_alloc_sw_unroll:
-=======
 err_init_link:
 	ice_deinit_pf_sw(pf);
 err_init_pf_sw:
@@ -5120,7 +5068,6 @@
 
 static void ice_deinit(struct ice_pf *pf)
 {
->>>>>>> 82bbec18
 	set_bit(ICE_SERVICE_DIS, pf->state);
 	set_bit(ICE_DOWN, pf->state);
 
@@ -5395,13 +5342,8 @@
 	ice_deinit(pf);
 
 	ice_vsi_release_all(pf);
-<<<<<<< HEAD
-	mutex_destroy(&(&pf->hw)->fdir_fltr_lock);
-	ice_devlink_destroy_pf_port(pf);
-=======
 
 	ice_setup_mc_magic_wake(pf);
->>>>>>> 82bbec18
 	ice_set_wake(pf);
 
 	/* Issue a PFR as part of the prescribed driver unload flow.  Do not
