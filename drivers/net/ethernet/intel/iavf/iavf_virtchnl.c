// SPDX-License-Identifier: GPL-2.0
/* Copyright(c) 2013 - 2018 Intel Corporation. */

#include "iavf.h"
#include "iavf_prototype.h"
#include "iavf_client.h"

/**
 * iavf_send_pf_msg
 * @adapter: adapter structure
 * @op: virtual channel opcode
 * @msg: pointer to message buffer
 * @len: message length
 *
 * Send message to PF and print status if failure.
 **/
static int iavf_send_pf_msg(struct iavf_adapter *adapter,
			    enum virtchnl_ops op, u8 *msg, u16 len)
{
	struct iavf_hw *hw = &adapter->hw;
	enum iavf_status status;

	if (adapter->flags & IAVF_FLAG_PF_COMMS_FAILED)
		return 0; /* nothing to see here, move along */

	status = iavf_aq_send_msg_to_pf(hw, op, 0, msg, len, NULL);
	if (status)
		dev_dbg(&adapter->pdev->dev, "Unable to send opcode %d to PF, status %s, aq_err %s\n",
			op, iavf_stat_str(hw, status),
			iavf_aq_str(hw, hw->aq.asq_last_status));
	return iavf_status_to_errno(status);
}

/**
 * iavf_send_api_ver
 * @adapter: adapter structure
 *
 * Send API version admin queue message to the PF. The reply is not checked
 * in this function. Returns 0 if the message was successfully
 * sent, or one of the IAVF_ADMIN_QUEUE_ERROR_ statuses if not.
 **/
int iavf_send_api_ver(struct iavf_adapter *adapter)
{
	struct virtchnl_version_info vvi;

	vvi.major = VIRTCHNL_VERSION_MAJOR;
	vvi.minor = VIRTCHNL_VERSION_MINOR;

	return iavf_send_pf_msg(adapter, VIRTCHNL_OP_VERSION, (u8 *)&vvi,
				sizeof(vvi));
}

/**
 * iavf_poll_virtchnl_msg
 * @hw: HW configuration structure
 * @event: event to populate on success
 * @op_to_poll: requested virtchnl op to poll for
 *
 * Initialize poll for virtchnl msg matching the requested_op. Returns 0
 * if a message of the correct opcode is in the queue or an error code
 * if no message matching the op code is waiting and other failures.
 */
static int
iavf_poll_virtchnl_msg(struct iavf_hw *hw, struct iavf_arq_event_info *event,
		       enum virtchnl_ops op_to_poll)
{
	enum virtchnl_ops received_op;
	enum iavf_status status;
	u32 v_retval;

	while (1) {
		/* When the AQ is empty, iavf_clean_arq_element will return
		 * nonzero and this loop will terminate.
		 */
		status = iavf_clean_arq_element(hw, event, NULL);
		if (status != IAVF_SUCCESS)
			return iavf_status_to_errno(status);
		received_op =
		    (enum virtchnl_ops)le32_to_cpu(event->desc.cookie_high);
		if (op_to_poll == received_op)
			break;
	}

	v_retval = le32_to_cpu(event->desc.cookie_low);
	return virtchnl_status_to_errno((enum virtchnl_status_code)v_retval);
}

/**
 * iavf_verify_api_ver
 * @adapter: adapter structure
 *
 * Compare API versions with the PF. Must be called after admin queue is
 * initialized. Returns 0 if API versions match, -EIO if they do not,
 * IAVF_ERR_ADMIN_QUEUE_NO_WORK if the admin queue is empty, and any errors
 * from the firmware are propagated.
 **/
int iavf_verify_api_ver(struct iavf_adapter *adapter)
{
	struct iavf_arq_event_info event;
	int err;

	event.buf_len = IAVF_MAX_AQ_BUF_SIZE;
	event.msg_buf = kzalloc(IAVF_MAX_AQ_BUF_SIZE, GFP_KERNEL);
	if (!event.msg_buf)
		return -ENOMEM;

	err = iavf_poll_virtchnl_msg(&adapter->hw, &event, VIRTCHNL_OP_VERSION);
	if (!err) {
		struct virtchnl_version_info *pf_vvi =
			(struct virtchnl_version_info *)event.msg_buf;
		adapter->pf_version = *pf_vvi;

		if (pf_vvi->major > VIRTCHNL_VERSION_MAJOR ||
		    (pf_vvi->major == VIRTCHNL_VERSION_MAJOR &&
		     pf_vvi->minor > VIRTCHNL_VERSION_MINOR))
			err = -EIO;
	}

	kfree(event.msg_buf);

	return err;
}

/**
 * iavf_send_vf_config_msg
 * @adapter: adapter structure
 *
 * Send VF configuration request admin queue message to the PF. The reply
 * is not checked in this function. Returns 0 if the message was
 * successfully sent, or one of the IAVF_ADMIN_QUEUE_ERROR_ statuses if not.
 **/
int iavf_send_vf_config_msg(struct iavf_adapter *adapter)
{
	u32 caps;

	caps = VIRTCHNL_VF_OFFLOAD_L2 |
	       VIRTCHNL_VF_OFFLOAD_RSS_PF |
	       VIRTCHNL_VF_OFFLOAD_RSS_AQ |
	       VIRTCHNL_VF_OFFLOAD_RSS_REG |
	       VIRTCHNL_VF_OFFLOAD_VLAN |
	       VIRTCHNL_VF_OFFLOAD_WB_ON_ITR |
	       VIRTCHNL_VF_OFFLOAD_RSS_PCTYPE_V2 |
	       VIRTCHNL_VF_OFFLOAD_ENCAP |
	       VIRTCHNL_VF_OFFLOAD_VLAN_V2 |
	       VIRTCHNL_VF_OFFLOAD_ENCAP_CSUM |
	       VIRTCHNL_VF_OFFLOAD_REQ_QUEUES |
	       VIRTCHNL_VF_OFFLOAD_ADQ |
	       VIRTCHNL_VF_OFFLOAD_USO |
	       VIRTCHNL_VF_OFFLOAD_FDIR_PF |
	       VIRTCHNL_VF_OFFLOAD_ADV_RSS_PF |
	       VIRTCHNL_VF_CAP_ADV_LINK_SPEED;

	adapter->current_op = VIRTCHNL_OP_GET_VF_RESOURCES;
	adapter->aq_required &= ~IAVF_FLAG_AQ_GET_CONFIG;
	if (PF_IS_V11(adapter))
		return iavf_send_pf_msg(adapter, VIRTCHNL_OP_GET_VF_RESOURCES,
					(u8 *)&caps, sizeof(caps));
	else
		return iavf_send_pf_msg(adapter, VIRTCHNL_OP_GET_VF_RESOURCES,
					NULL, 0);
}

int iavf_send_vf_offload_vlan_v2_msg(struct iavf_adapter *adapter)
{
	adapter->aq_required &= ~IAVF_FLAG_AQ_GET_OFFLOAD_VLAN_V2_CAPS;

	if (!VLAN_V2_ALLOWED(adapter))
		return -EOPNOTSUPP;

	adapter->current_op = VIRTCHNL_OP_GET_OFFLOAD_VLAN_V2_CAPS;

	return iavf_send_pf_msg(adapter, VIRTCHNL_OP_GET_OFFLOAD_VLAN_V2_CAPS,
				NULL, 0);
}

/**
 * iavf_validate_num_queues
 * @adapter: adapter structure
 *
 * Validate that the number of queues the PF has sent in
 * VIRTCHNL_OP_GET_VF_RESOURCES is not larger than the VF can handle.
 **/
static void iavf_validate_num_queues(struct iavf_adapter *adapter)
{
	if (adapter->vf_res->num_queue_pairs > IAVF_MAX_REQ_QUEUES) {
		struct virtchnl_vsi_resource *vsi_res;
		int i;

		dev_info(&adapter->pdev->dev, "Received %d queues, but can only have a max of %d\n",
			 adapter->vf_res->num_queue_pairs,
			 IAVF_MAX_REQ_QUEUES);
		dev_info(&adapter->pdev->dev, "Fixing by reducing queues to %d\n",
			 IAVF_MAX_REQ_QUEUES);
		adapter->vf_res->num_queue_pairs = IAVF_MAX_REQ_QUEUES;
		for (i = 0; i < adapter->vf_res->num_vsis; i++) {
			vsi_res = &adapter->vf_res->vsi_res[i];
			vsi_res->num_queue_pairs = IAVF_MAX_REQ_QUEUES;
		}
	}
}

/**
 * iavf_get_vf_config
 * @adapter: private adapter structure
 *
 * Get VF configuration from PF and populate hw structure. Must be called after
 * admin queue is initialized. Busy waits until response is received from PF,
 * with maximum timeout. Response from PF is returned in the buffer for further
 * processing by the caller.
 **/
int iavf_get_vf_config(struct iavf_adapter *adapter)
{
	struct iavf_hw *hw = &adapter->hw;
	struct iavf_arq_event_info event;
	u16 len;
	int err;

	len = sizeof(struct virtchnl_vf_resource) +
		IAVF_MAX_VF_VSI * sizeof(struct virtchnl_vsi_resource);
	event.buf_len = len;
	event.msg_buf = kzalloc(len, GFP_KERNEL);
	if (!event.msg_buf)
		return -ENOMEM;

	err = iavf_poll_virtchnl_msg(hw, &event, VIRTCHNL_OP_GET_VF_RESOURCES);
	memcpy(adapter->vf_res, event.msg_buf, min(event.msg_len, len));

	/* some PFs send more queues than we should have so validate that
	 * we aren't getting too many queues
	 */
	if (!err)
		iavf_validate_num_queues(adapter);
	iavf_vf_parse_hw_config(hw, adapter->vf_res);

	kfree(event.msg_buf);

	return err;
}

int iavf_get_vf_vlan_v2_caps(struct iavf_adapter *adapter)
{
	struct iavf_arq_event_info event;
	int err;
	u16 len;

	len = sizeof(struct virtchnl_vlan_caps);
	event.buf_len = len;
	event.msg_buf = kzalloc(len, GFP_KERNEL);
	if (!event.msg_buf)
		return -ENOMEM;

	err = iavf_poll_virtchnl_msg(&adapter->hw, &event,
				     VIRTCHNL_OP_GET_OFFLOAD_VLAN_V2_CAPS);
	if (!err)
		memcpy(&adapter->vlan_v2_caps, event.msg_buf,
		       min(event.msg_len, len));

	kfree(event.msg_buf);

	return err;
}

/**
 * iavf_configure_queues
 * @adapter: adapter structure
 *
 * Request that the PF set up our (previously allocated) queues.
 **/
void iavf_configure_queues(struct iavf_adapter *adapter)
{
	struct virtchnl_vsi_queue_config_info *vqci;
	int i, max_frame = adapter->vf_res->max_mtu;
	int pairs = adapter->num_active_queues;
	struct virtchnl_queue_pair_info *vqpi;
	size_t len;

	if (max_frame > IAVF_MAX_RXBUFFER || !max_frame)
		max_frame = IAVF_MAX_RXBUFFER;

	if (adapter->current_op != VIRTCHNL_OP_UNKNOWN) {
		/* bail because we already have a command pending */
		dev_err(&adapter->pdev->dev, "Cannot configure queues, command %d pending\n",
			adapter->current_op);
		return;
	}
	adapter->current_op = VIRTCHNL_OP_CONFIG_VSI_QUEUES;
	len = struct_size(vqci, qpair, pairs);
	vqci = kzalloc(len, GFP_KERNEL);
	if (!vqci)
		return;

	/* Limit maximum frame size when jumbo frames is not enabled */
	if (!(adapter->flags & IAVF_FLAG_LEGACY_RX) &&
	    (adapter->netdev->mtu <= ETH_DATA_LEN))
		max_frame = IAVF_RXBUFFER_1536 - NET_IP_ALIGN;

	vqci->vsi_id = adapter->vsi_res->vsi_id;
	vqci->num_queue_pairs = pairs;
	vqpi = vqci->qpair;
	/* Size check is not needed here - HW max is 16 queue pairs, and we
	 * can fit info for 31 of them into the AQ buffer before it overflows.
	 */
	for (i = 0; i < pairs; i++) {
		vqpi->txq.vsi_id = vqci->vsi_id;
		vqpi->txq.queue_id = i;
		vqpi->txq.ring_len = adapter->tx_rings[i].count;
		vqpi->txq.dma_ring_addr = adapter->tx_rings[i].dma;
		vqpi->rxq.vsi_id = vqci->vsi_id;
		vqpi->rxq.queue_id = i;
		vqpi->rxq.ring_len = adapter->rx_rings[i].count;
		vqpi->rxq.dma_ring_addr = adapter->rx_rings[i].dma;
		vqpi->rxq.max_pkt_size = max_frame;
		vqpi->rxq.databuffer_size =
			ALIGN(adapter->rx_rings[i].rx_buf_len,
			      BIT_ULL(IAVF_RXQ_CTX_DBUFF_SHIFT));
		vqpi++;
	}

	adapter->aq_required &= ~IAVF_FLAG_AQ_CONFIGURE_QUEUES;
	iavf_send_pf_msg(adapter, VIRTCHNL_OP_CONFIG_VSI_QUEUES,
			 (u8 *)vqci, len);
	kfree(vqci);
}

/**
 * iavf_enable_queues
 * @adapter: adapter structure
 *
 * Request that the PF enable all of our queues.
 **/
void iavf_enable_queues(struct iavf_adapter *adapter)
{
	struct virtchnl_queue_select vqs;

	if (adapter->current_op != VIRTCHNL_OP_UNKNOWN) {
		/* bail because we already have a command pending */
		dev_err(&adapter->pdev->dev, "Cannot enable queues, command %d pending\n",
			adapter->current_op);
		return;
	}
	adapter->current_op = VIRTCHNL_OP_ENABLE_QUEUES;
	vqs.vsi_id = adapter->vsi_res->vsi_id;
	vqs.tx_queues = BIT(adapter->num_active_queues) - 1;
	vqs.rx_queues = vqs.tx_queues;
	adapter->aq_required &= ~IAVF_FLAG_AQ_ENABLE_QUEUES;
	iavf_send_pf_msg(adapter, VIRTCHNL_OP_ENABLE_QUEUES,
			 (u8 *)&vqs, sizeof(vqs));
}

/**
 * iavf_disable_queues
 * @adapter: adapter structure
 *
 * Request that the PF disable all of our queues.
 **/
void iavf_disable_queues(struct iavf_adapter *adapter)
{
	struct virtchnl_queue_select vqs;

	if (adapter->current_op != VIRTCHNL_OP_UNKNOWN) {
		/* bail because we already have a command pending */
		dev_err(&adapter->pdev->dev, "Cannot disable queues, command %d pending\n",
			adapter->current_op);
		return;
	}
	adapter->current_op = VIRTCHNL_OP_DISABLE_QUEUES;
	vqs.vsi_id = adapter->vsi_res->vsi_id;
	vqs.tx_queues = BIT(adapter->num_active_queues) - 1;
	vqs.rx_queues = vqs.tx_queues;
	adapter->aq_required &= ~IAVF_FLAG_AQ_DISABLE_QUEUES;
	iavf_send_pf_msg(adapter, VIRTCHNL_OP_DISABLE_QUEUES,
			 (u8 *)&vqs, sizeof(vqs));
}

/**
 * iavf_map_queues
 * @adapter: adapter structure
 *
 * Request that the PF map queues to interrupt vectors. Misc causes, including
 * admin queue, are always mapped to vector 0.
 **/
void iavf_map_queues(struct iavf_adapter *adapter)
{
	struct virtchnl_irq_map_info *vimi;
	struct virtchnl_vector_map *vecmap;
	struct iavf_q_vector *q_vector;
	int v_idx, q_vectors;
	size_t len;

	if (adapter->current_op != VIRTCHNL_OP_UNKNOWN) {
		/* bail because we already have a command pending */
		dev_err(&adapter->pdev->dev, "Cannot map queues to vectors, command %d pending\n",
			adapter->current_op);
		return;
	}
	adapter->current_op = VIRTCHNL_OP_CONFIG_IRQ_MAP;

	q_vectors = adapter->num_msix_vectors - NONQ_VECS;

	len = struct_size(vimi, vecmap, adapter->num_msix_vectors);
	vimi = kzalloc(len, GFP_KERNEL);
	if (!vimi)
		return;

	vimi->num_vectors = adapter->num_msix_vectors;
	/* Queue vectors first */
	for (v_idx = 0; v_idx < q_vectors; v_idx++) {
		q_vector = &adapter->q_vectors[v_idx];
		vecmap = &vimi->vecmap[v_idx];

		vecmap->vsi_id = adapter->vsi_res->vsi_id;
		vecmap->vector_id = v_idx + NONQ_VECS;
		vecmap->txq_map = q_vector->ring_mask;
		vecmap->rxq_map = q_vector->ring_mask;
		vecmap->rxitr_idx = IAVF_RX_ITR;
		vecmap->txitr_idx = IAVF_TX_ITR;
	}
	/* Misc vector last - this is only for AdminQ messages */
	vecmap = &vimi->vecmap[v_idx];
	vecmap->vsi_id = adapter->vsi_res->vsi_id;
	vecmap->vector_id = 0;
	vecmap->txq_map = 0;
	vecmap->rxq_map = 0;

	adapter->aq_required &= ~IAVF_FLAG_AQ_MAP_VECTORS;
	iavf_send_pf_msg(adapter, VIRTCHNL_OP_CONFIG_IRQ_MAP,
			 (u8 *)vimi, len);
	kfree(vimi);
}

/**
 * iavf_set_mac_addr_type - Set the correct request type from the filter type
 * @virtchnl_ether_addr: pointer to requested list element
 * @filter: pointer to requested filter
 **/
static void
iavf_set_mac_addr_type(struct virtchnl_ether_addr *virtchnl_ether_addr,
		       const struct iavf_mac_filter *filter)
{
	virtchnl_ether_addr->type = filter->is_primary ?
		VIRTCHNL_ETHER_ADDR_PRIMARY :
		VIRTCHNL_ETHER_ADDR_EXTRA;
}

/**
 * iavf_add_ether_addrs
 * @adapter: adapter structure
 *
 * Request that the PF add one or more addresses to our filters.
 **/
void iavf_add_ether_addrs(struct iavf_adapter *adapter)
{
	struct virtchnl_ether_addr_list *veal;
	struct iavf_mac_filter *f;
	int i = 0, count = 0;
	bool more = false;
	size_t len;

	if (adapter->current_op != VIRTCHNL_OP_UNKNOWN) {
		/* bail because we already have a command pending */
		dev_err(&adapter->pdev->dev, "Cannot add filters, command %d pending\n",
			adapter->current_op);
		return;
	}

	spin_lock_bh(&adapter->mac_vlan_list_lock);

	list_for_each_entry(f, &adapter->mac_filter_list, list) {
		if (f->add)
			count++;
	}
	if (!count) {
		adapter->aq_required &= ~IAVF_FLAG_AQ_ADD_MAC_FILTER;
		spin_unlock_bh(&adapter->mac_vlan_list_lock);
		return;
	}
	adapter->current_op = VIRTCHNL_OP_ADD_ETH_ADDR;

	len = struct_size(veal, list, count);
	if (len > IAVF_MAX_AQ_BUF_SIZE) {
		dev_warn(&adapter->pdev->dev, "Too many add MAC changes in one request\n");
		count = (IAVF_MAX_AQ_BUF_SIZE -
			 sizeof(struct virtchnl_ether_addr_list)) /
			sizeof(struct virtchnl_ether_addr);
		len = struct_size(veal, list, count);
		more = true;
	}

	veal = kzalloc(len, GFP_ATOMIC);
	if (!veal) {
		spin_unlock_bh(&adapter->mac_vlan_list_lock);
		return;
	}

	veal->vsi_id = adapter->vsi_res->vsi_id;
	veal->num_elements = count;
	list_for_each_entry(f, &adapter->mac_filter_list, list) {
		if (f->add) {
			ether_addr_copy(veal->list[i].addr, f->macaddr);
			iavf_set_mac_addr_type(&veal->list[i], f);
			i++;
			f->add = false;
			if (i == count)
				break;
		}
	}
	if (!more)
		adapter->aq_required &= ~IAVF_FLAG_AQ_ADD_MAC_FILTER;

	spin_unlock_bh(&adapter->mac_vlan_list_lock);

	iavf_send_pf_msg(adapter, VIRTCHNL_OP_ADD_ETH_ADDR, (u8 *)veal, len);
	kfree(veal);
}

/**
 * iavf_del_ether_addrs
 * @adapter: adapter structure
 *
 * Request that the PF remove one or more addresses from our filters.
 **/
void iavf_del_ether_addrs(struct iavf_adapter *adapter)
{
	struct virtchnl_ether_addr_list *veal;
	struct iavf_mac_filter *f, *ftmp;
	int i = 0, count = 0;
	bool more = false;
	size_t len;

	if (adapter->current_op != VIRTCHNL_OP_UNKNOWN) {
		/* bail because we already have a command pending */
		dev_err(&adapter->pdev->dev, "Cannot remove filters, command %d pending\n",
			adapter->current_op);
		return;
	}

	spin_lock_bh(&adapter->mac_vlan_list_lock);

	list_for_each_entry(f, &adapter->mac_filter_list, list) {
		if (f->remove)
			count++;
	}
	if (!count) {
		adapter->aq_required &= ~IAVF_FLAG_AQ_DEL_MAC_FILTER;
		spin_unlock_bh(&adapter->mac_vlan_list_lock);
		return;
	}
	adapter->current_op = VIRTCHNL_OP_DEL_ETH_ADDR;

	len = struct_size(veal, list, count);
	if (len > IAVF_MAX_AQ_BUF_SIZE) {
		dev_warn(&adapter->pdev->dev, "Too many delete MAC changes in one request\n");
		count = (IAVF_MAX_AQ_BUF_SIZE -
			 sizeof(struct virtchnl_ether_addr_list)) /
			sizeof(struct virtchnl_ether_addr);
		len = struct_size(veal, list, count);
		more = true;
	}
	veal = kzalloc(len, GFP_ATOMIC);
	if (!veal) {
		spin_unlock_bh(&adapter->mac_vlan_list_lock);
		return;
	}

	veal->vsi_id = adapter->vsi_res->vsi_id;
	veal->num_elements = count;
	list_for_each_entry_safe(f, ftmp, &adapter->mac_filter_list, list) {
		if (f->remove) {
			ether_addr_copy(veal->list[i].addr, f->macaddr);
			iavf_set_mac_addr_type(&veal->list[i], f);
			i++;
			list_del(&f->list);
			kfree(f);
			if (i == count)
				break;
		}
	}
	if (!more)
		adapter->aq_required &= ~IAVF_FLAG_AQ_DEL_MAC_FILTER;

	spin_unlock_bh(&adapter->mac_vlan_list_lock);

	iavf_send_pf_msg(adapter, VIRTCHNL_OP_DEL_ETH_ADDR, (u8 *)veal, len);
	kfree(veal);
}

/**
 * iavf_mac_add_ok
 * @adapter: adapter structure
 *
 * Submit list of filters based on PF response.
 **/
static void iavf_mac_add_ok(struct iavf_adapter *adapter)
{
	struct iavf_mac_filter *f, *ftmp;

	spin_lock_bh(&adapter->mac_vlan_list_lock);
	list_for_each_entry_safe(f, ftmp, &adapter->mac_filter_list, list) {
		f->is_new_mac = false;
		if (!f->add && !f->add_handled)
			f->add_handled = true;
	}
	spin_unlock_bh(&adapter->mac_vlan_list_lock);
}

/**
 * iavf_mac_add_reject
 * @adapter: adapter structure
 *
 * Remove filters from list based on PF response.
 **/
static void iavf_mac_add_reject(struct iavf_adapter *adapter)
{
	struct net_device *netdev = adapter->netdev;
	struct iavf_mac_filter *f, *ftmp;

	spin_lock_bh(&adapter->mac_vlan_list_lock);
	list_for_each_entry_safe(f, ftmp, &adapter->mac_filter_list, list) {
		if (f->remove && ether_addr_equal(f->macaddr, netdev->dev_addr))
			f->remove = false;

		if (!f->add && !f->add_handled)
			f->add_handled = true;

		if (f->is_new_mac) {
			list_del(&f->list);
			kfree(f);
		}
	}
	spin_unlock_bh(&adapter->mac_vlan_list_lock);
}

/**
 * iavf_vlan_add_reject
 * @adapter: adapter structure
 *
 * Remove VLAN filters from list based on PF response.
 **/
static void iavf_vlan_add_reject(struct iavf_adapter *adapter)
{
	struct iavf_vlan_filter *f, *ftmp;

	spin_lock_bh(&adapter->mac_vlan_list_lock);
	list_for_each_entry_safe(f, ftmp, &adapter->vlan_filter_list, list) {
		if (f->state == IAVF_VLAN_IS_NEW) {
			list_del(&f->list);
			kfree(f);
			adapter->num_vlan_filters--;
		}
	}
	spin_unlock_bh(&adapter->mac_vlan_list_lock);
}

/**
 * iavf_add_vlans
 * @adapter: adapter structure
 *
 * Request that the PF add one or more VLAN filters to our VSI.
 **/
void iavf_add_vlans(struct iavf_adapter *adapter)
{
	int len, i = 0, count = 0;
	struct iavf_vlan_filter *f;
	bool more = false;

	if (adapter->current_op != VIRTCHNL_OP_UNKNOWN) {
		/* bail because we already have a command pending */
		dev_err(&adapter->pdev->dev, "Cannot add VLANs, command %d pending\n",
			adapter->current_op);
		return;
	}

	spin_lock_bh(&adapter->mac_vlan_list_lock);

	list_for_each_entry(f, &adapter->vlan_filter_list, list) {
		if (f->state == IAVF_VLAN_ADD)
			count++;
	}
	if (!count || !VLAN_FILTERING_ALLOWED(adapter)) {
		adapter->aq_required &= ~IAVF_FLAG_AQ_ADD_VLAN_FILTER;
		spin_unlock_bh(&adapter->mac_vlan_list_lock);
		return;
	}

	if (VLAN_ALLOWED(adapter)) {
		struct virtchnl_vlan_filter_list *vvfl;

		adapter->current_op = VIRTCHNL_OP_ADD_VLAN;

		len = sizeof(*vvfl) + (count * sizeof(u16));
		if (len > IAVF_MAX_AQ_BUF_SIZE) {
			dev_warn(&adapter->pdev->dev, "Too many add VLAN changes in one request\n");
			count = (IAVF_MAX_AQ_BUF_SIZE - sizeof(*vvfl)) /
				sizeof(u16);
			len = sizeof(*vvfl) + (count * sizeof(u16));
			more = true;
		}
		vvfl = kzalloc(len, GFP_ATOMIC);
		if (!vvfl) {
			spin_unlock_bh(&adapter->mac_vlan_list_lock);
			return;
		}

		vvfl->vsi_id = adapter->vsi_res->vsi_id;
		vvfl->num_elements = count;
		list_for_each_entry(f, &adapter->vlan_filter_list, list) {
			if (f->state == IAVF_VLAN_ADD) {
				vvfl->vlan_id[i] = f->vlan.vid;
				i++;
				f->state = IAVF_VLAN_IS_NEW;
				if (i == count)
					break;
			}
		}
		if (!more)
			adapter->aq_required &= ~IAVF_FLAG_AQ_ADD_VLAN_FILTER;

		spin_unlock_bh(&adapter->mac_vlan_list_lock);

		iavf_send_pf_msg(adapter, VIRTCHNL_OP_ADD_VLAN, (u8 *)vvfl, len);
		kfree(vvfl);
	} else {
		u16 max_vlans = adapter->vlan_v2_caps.filtering.max_filters;
		u16 current_vlans = iavf_get_num_vlans_added(adapter);
		struct virtchnl_vlan_filter_list_v2 *vvfl_v2;

		adapter->current_op = VIRTCHNL_OP_ADD_VLAN_V2;

		if ((count + current_vlans) > max_vlans &&
		    current_vlans < max_vlans) {
			count = max_vlans - iavf_get_num_vlans_added(adapter);
			more = true;
		}

		len = sizeof(*vvfl_v2) + ((count - 1) *
					  sizeof(struct virtchnl_vlan_filter));
		if (len > IAVF_MAX_AQ_BUF_SIZE) {
			dev_warn(&adapter->pdev->dev, "Too many add VLAN changes in one request\n");
			count = (IAVF_MAX_AQ_BUF_SIZE - sizeof(*vvfl_v2)) /
				sizeof(struct virtchnl_vlan_filter);
			len = sizeof(*vvfl_v2) +
				((count - 1) *
				 sizeof(struct virtchnl_vlan_filter));
			more = true;
		}

		vvfl_v2 = kzalloc(len, GFP_ATOMIC);
		if (!vvfl_v2) {
			spin_unlock_bh(&adapter->mac_vlan_list_lock);
			return;
		}

		vvfl_v2->vport_id = adapter->vsi_res->vsi_id;
		vvfl_v2->num_elements = count;
		list_for_each_entry(f, &adapter->vlan_filter_list, list) {
			if (f->state == IAVF_VLAN_ADD) {
				struct virtchnl_vlan_supported_caps *filtering_support =
					&adapter->vlan_v2_caps.filtering.filtering_support;
				struct virtchnl_vlan *vlan;

				if (i == count)
					break;

				/* give priority over outer if it's enabled */
				if (filtering_support->outer)
					vlan = &vvfl_v2->filters[i].outer;
				else
					vlan = &vvfl_v2->filters[i].inner;

				vlan->tci = f->vlan.vid;
				vlan->tpid = f->vlan.tpid;

				i++;
				f->state = IAVF_VLAN_IS_NEW;
			}
		}

		if (!more)
			adapter->aq_required &= ~IAVF_FLAG_AQ_ADD_VLAN_FILTER;

		spin_unlock_bh(&adapter->mac_vlan_list_lock);

		iavf_send_pf_msg(adapter, VIRTCHNL_OP_ADD_VLAN_V2,
				 (u8 *)vvfl_v2, len);
		kfree(vvfl_v2);
	}
}

/**
 * iavf_del_vlans
 * @adapter: adapter structure
 *
 * Request that the PF remove one or more VLAN filters from our VSI.
 **/
void iavf_del_vlans(struct iavf_adapter *adapter)
{
	struct iavf_vlan_filter *f, *ftmp;
	int len, i = 0, count = 0;
	bool more = false;

	if (adapter->current_op != VIRTCHNL_OP_UNKNOWN) {
		/* bail because we already have a command pending */
		dev_err(&adapter->pdev->dev, "Cannot remove VLANs, command %d pending\n",
			adapter->current_op);
		return;
	}

	spin_lock_bh(&adapter->mac_vlan_list_lock);

	list_for_each_entry_safe(f, ftmp, &adapter->vlan_filter_list, list) {
		/* since VLAN capabilities are not allowed, we dont want to send
		 * a VLAN delete request because it will most likely fail and
		 * create unnecessary errors/noise, so just free the VLAN
		 * filters marked for removal to enable bailing out before
		 * sending a virtchnl message
		 */
		if (f->state == IAVF_VLAN_REMOVE &&
		    !VLAN_FILTERING_ALLOWED(adapter)) {
			list_del(&f->list);
			kfree(f);
			adapter->num_vlan_filters--;
		} else if (f->state == IAVF_VLAN_DISABLE &&
		    !VLAN_FILTERING_ALLOWED(adapter)) {
			f->state = IAVF_VLAN_INACTIVE;
		} else if (f->state == IAVF_VLAN_REMOVE ||
			   f->state == IAVF_VLAN_DISABLE) {
			count++;
		}
	}
	if (!count || !VLAN_FILTERING_ALLOWED(adapter)) {
		adapter->aq_required &= ~IAVF_FLAG_AQ_DEL_VLAN_FILTER;
		spin_unlock_bh(&adapter->mac_vlan_list_lock);
		return;
	}

	if (VLAN_ALLOWED(adapter)) {
		struct virtchnl_vlan_filter_list *vvfl;

		adapter->current_op = VIRTCHNL_OP_DEL_VLAN;

		len = sizeof(*vvfl) + (count * sizeof(u16));
		if (len > IAVF_MAX_AQ_BUF_SIZE) {
			dev_warn(&adapter->pdev->dev, "Too many delete VLAN changes in one request\n");
			count = (IAVF_MAX_AQ_BUF_SIZE - sizeof(*vvfl)) /
				sizeof(u16);
			len = sizeof(*vvfl) + (count * sizeof(u16));
			more = true;
		}
		vvfl = kzalloc(len, GFP_ATOMIC);
		if (!vvfl) {
			spin_unlock_bh(&adapter->mac_vlan_list_lock);
			return;
		}

		vvfl->vsi_id = adapter->vsi_res->vsi_id;
		vvfl->num_elements = count;
		list_for_each_entry_safe(f, ftmp, &adapter->vlan_filter_list, list) {
			if (f->state == IAVF_VLAN_DISABLE) {
				vvfl->vlan_id[i] = f->vlan.vid;
				f->state = IAVF_VLAN_INACTIVE;
				i++;
				if (i == count)
					break;
			} else if (f->state == IAVF_VLAN_REMOVE) {
				vvfl->vlan_id[i] = f->vlan.vid;
				list_del(&f->list);
				kfree(f);
				adapter->num_vlan_filters--;
				i++;
				if (i == count)
					break;
			}
		}

		if (!more)
			adapter->aq_required &= ~IAVF_FLAG_AQ_DEL_VLAN_FILTER;

		spin_unlock_bh(&adapter->mac_vlan_list_lock);

		iavf_send_pf_msg(adapter, VIRTCHNL_OP_DEL_VLAN, (u8 *)vvfl, len);
		kfree(vvfl);
	} else {
		struct virtchnl_vlan_filter_list_v2 *vvfl_v2;

		adapter->current_op = VIRTCHNL_OP_DEL_VLAN_V2;

		len = sizeof(*vvfl_v2) +
			((count - 1) * sizeof(struct virtchnl_vlan_filter));
		if (len > IAVF_MAX_AQ_BUF_SIZE) {
			dev_warn(&adapter->pdev->dev, "Too many add VLAN changes in one request\n");
			count = (IAVF_MAX_AQ_BUF_SIZE -
				 sizeof(*vvfl_v2)) /
				sizeof(struct virtchnl_vlan_filter);
			len = sizeof(*vvfl_v2) +
				((count - 1) *
				 sizeof(struct virtchnl_vlan_filter));
			more = true;
		}

		vvfl_v2 = kzalloc(len, GFP_ATOMIC);
		if (!vvfl_v2) {
			spin_unlock_bh(&adapter->mac_vlan_list_lock);
			return;
		}

		vvfl_v2->vport_id = adapter->vsi_res->vsi_id;
		vvfl_v2->num_elements = count;
		list_for_each_entry_safe(f, ftmp, &adapter->vlan_filter_list, list) {
			if (f->state == IAVF_VLAN_DISABLE ||
			    f->state == IAVF_VLAN_REMOVE) {
				struct virtchnl_vlan_supported_caps *filtering_support =
					&adapter->vlan_v2_caps.filtering.filtering_support;
				struct virtchnl_vlan *vlan;

				/* give priority over outer if it's enabled */
				if (filtering_support->outer)
					vlan = &vvfl_v2->filters[i].outer;
				else
					vlan = &vvfl_v2->filters[i].inner;

				vlan->tci = f->vlan.vid;
				vlan->tpid = f->vlan.tpid;

				if (f->state == IAVF_VLAN_DISABLE) {
					f->state = IAVF_VLAN_INACTIVE;
				} else {
					list_del(&f->list);
					kfree(f);
					adapter->num_vlan_filters--;
				}
				i++;
				if (i == count)
					break;
			}
		}

		if (!more)
			adapter->aq_required &= ~IAVF_FLAG_AQ_DEL_VLAN_FILTER;

		spin_unlock_bh(&adapter->mac_vlan_list_lock);

		iavf_send_pf_msg(adapter, VIRTCHNL_OP_DEL_VLAN_V2,
				 (u8 *)vvfl_v2, len);
		kfree(vvfl_v2);
	}
}

/**
 * iavf_set_promiscuous
 * @adapter: adapter structure
 * @flags: bitmask to control unicast/multicast promiscuous.
 *
 * Request that the PF enable promiscuous mode for our VSI.
 **/
void iavf_set_promiscuous(struct iavf_adapter *adapter, int flags)
{
	struct virtchnl_promisc_info vpi;
	int promisc_all;

	if (adapter->current_op != VIRTCHNL_OP_UNKNOWN) {
		/* bail because we already have a command pending */
		dev_err(&adapter->pdev->dev, "Cannot set promiscuous mode, command %d pending\n",
			adapter->current_op);
		return;
	}

	promisc_all = FLAG_VF_UNICAST_PROMISC |
		      FLAG_VF_MULTICAST_PROMISC;
	if ((flags & promisc_all) == promisc_all) {
		adapter->flags |= IAVF_FLAG_PROMISC_ON;
		adapter->aq_required &= ~IAVF_FLAG_AQ_REQUEST_PROMISC;
		dev_info(&adapter->pdev->dev, "Entering promiscuous mode\n");
	}

	if (flags & FLAG_VF_MULTICAST_PROMISC) {
		adapter->flags |= IAVF_FLAG_ALLMULTI_ON;
		adapter->aq_required &= ~IAVF_FLAG_AQ_REQUEST_ALLMULTI;
		dev_info(&adapter->pdev->dev, "%s is entering multicast promiscuous mode\n",
			 adapter->netdev->name);
	}

	if (!flags) {
		if (adapter->flags & IAVF_FLAG_PROMISC_ON) {
			adapter->flags &= ~IAVF_FLAG_PROMISC_ON;
			adapter->aq_required &= ~IAVF_FLAG_AQ_RELEASE_PROMISC;
			dev_info(&adapter->pdev->dev, "Leaving promiscuous mode\n");
		}

		if (adapter->flags & IAVF_FLAG_ALLMULTI_ON) {
			adapter->flags &= ~IAVF_FLAG_ALLMULTI_ON;
			adapter->aq_required &= ~IAVF_FLAG_AQ_RELEASE_ALLMULTI;
			dev_info(&adapter->pdev->dev, "%s is leaving multicast promiscuous mode\n",
				 adapter->netdev->name);
		}
	}

	adapter->current_op = VIRTCHNL_OP_CONFIG_PROMISCUOUS_MODE;
	vpi.vsi_id = adapter->vsi_res->vsi_id;
	vpi.flags = flags;
	iavf_send_pf_msg(adapter, VIRTCHNL_OP_CONFIG_PROMISCUOUS_MODE,
			 (u8 *)&vpi, sizeof(vpi));
}

/**
 * iavf_request_stats
 * @adapter: adapter structure
 *
 * Request VSI statistics from PF.
 **/
void iavf_request_stats(struct iavf_adapter *adapter)
{
	struct virtchnl_queue_select vqs;

	if (adapter->current_op != VIRTCHNL_OP_UNKNOWN) {
		/* no error message, this isn't crucial */
		return;
	}

	adapter->aq_required &= ~IAVF_FLAG_AQ_REQUEST_STATS;
	adapter->current_op = VIRTCHNL_OP_GET_STATS;
	vqs.vsi_id = adapter->vsi_res->vsi_id;
	/* queue maps are ignored for this message - only the vsi is used */
	if (iavf_send_pf_msg(adapter, VIRTCHNL_OP_GET_STATS, (u8 *)&vqs,
			     sizeof(vqs)))
		/* if the request failed, don't lock out others */
		adapter->current_op = VIRTCHNL_OP_UNKNOWN;
}

/**
 * iavf_get_hena
 * @adapter: adapter structure
 *
 * Request hash enable capabilities from PF
 **/
void iavf_get_hena(struct iavf_adapter *adapter)
{
	if (adapter->current_op != VIRTCHNL_OP_UNKNOWN) {
		/* bail because we already have a command pending */
		dev_err(&adapter->pdev->dev, "Cannot get RSS hash capabilities, command %d pending\n",
			adapter->current_op);
		return;
	}
	adapter->current_op = VIRTCHNL_OP_GET_RSS_HENA_CAPS;
	adapter->aq_required &= ~IAVF_FLAG_AQ_GET_HENA;
	iavf_send_pf_msg(adapter, VIRTCHNL_OP_GET_RSS_HENA_CAPS, NULL, 0);
}

/**
 * iavf_set_hena
 * @adapter: adapter structure
 *
 * Request the PF to set our RSS hash capabilities
 **/
void iavf_set_hena(struct iavf_adapter *adapter)
{
	struct virtchnl_rss_hena vrh;

	if (adapter->current_op != VIRTCHNL_OP_UNKNOWN) {
		/* bail because we already have a command pending */
		dev_err(&adapter->pdev->dev, "Cannot set RSS hash enable, command %d pending\n",
			adapter->current_op);
		return;
	}
	vrh.hena = adapter->hena;
	adapter->current_op = VIRTCHNL_OP_SET_RSS_HENA;
	adapter->aq_required &= ~IAVF_FLAG_AQ_SET_HENA;
	iavf_send_pf_msg(adapter, VIRTCHNL_OP_SET_RSS_HENA, (u8 *)&vrh,
			 sizeof(vrh));
}

/**
 * iavf_set_rss_key
 * @adapter: adapter structure
 *
 * Request the PF to set our RSS hash key
 **/
void iavf_set_rss_key(struct iavf_adapter *adapter)
{
	struct virtchnl_rss_key *vrk;
	int len;

	if (adapter->current_op != VIRTCHNL_OP_UNKNOWN) {
		/* bail because we already have a command pending */
		dev_err(&adapter->pdev->dev, "Cannot set RSS key, command %d pending\n",
			adapter->current_op);
		return;
	}
	len = sizeof(struct virtchnl_rss_key) +
	      (adapter->rss_key_size * sizeof(u8)) - 1;
	vrk = kzalloc(len, GFP_KERNEL);
	if (!vrk)
		return;
	vrk->vsi_id = adapter->vsi.id;
	vrk->key_len = adapter->rss_key_size;
	memcpy(vrk->key, adapter->rss_key, adapter->rss_key_size);

	adapter->current_op = VIRTCHNL_OP_CONFIG_RSS_KEY;
	adapter->aq_required &= ~IAVF_FLAG_AQ_SET_RSS_KEY;
	iavf_send_pf_msg(adapter, VIRTCHNL_OP_CONFIG_RSS_KEY, (u8 *)vrk, len);
	kfree(vrk);
}

/**
 * iavf_set_rss_lut
 * @adapter: adapter structure
 *
 * Request the PF to set our RSS lookup table
 **/
void iavf_set_rss_lut(struct iavf_adapter *adapter)
{
	struct virtchnl_rss_lut *vrl;
	int len;

	if (adapter->current_op != VIRTCHNL_OP_UNKNOWN) {
		/* bail because we already have a command pending */
		dev_err(&adapter->pdev->dev, "Cannot set RSS LUT, command %d pending\n",
			adapter->current_op);
		return;
	}
	len = sizeof(struct virtchnl_rss_lut) +
	      (adapter->rss_lut_size * sizeof(u8)) - 1;
	vrl = kzalloc(len, GFP_KERNEL);
	if (!vrl)
		return;
	vrl->vsi_id = adapter->vsi.id;
	vrl->lut_entries = adapter->rss_lut_size;
	memcpy(vrl->lut, adapter->rss_lut, adapter->rss_lut_size);
	adapter->current_op = VIRTCHNL_OP_CONFIG_RSS_LUT;
	adapter->aq_required &= ~IAVF_FLAG_AQ_SET_RSS_LUT;
	iavf_send_pf_msg(adapter, VIRTCHNL_OP_CONFIG_RSS_LUT, (u8 *)vrl, len);
	kfree(vrl);
}

/**
 * iavf_enable_vlan_stripping
 * @adapter: adapter structure
 *
 * Request VLAN header stripping to be enabled
 **/
void iavf_enable_vlan_stripping(struct iavf_adapter *adapter)
{
	if (adapter->current_op != VIRTCHNL_OP_UNKNOWN) {
		/* bail because we already have a command pending */
		dev_err(&adapter->pdev->dev, "Cannot enable stripping, command %d pending\n",
			adapter->current_op);
		return;
	}
	adapter->current_op = VIRTCHNL_OP_ENABLE_VLAN_STRIPPING;
	adapter->aq_required &= ~IAVF_FLAG_AQ_ENABLE_VLAN_STRIPPING;
	iavf_send_pf_msg(adapter, VIRTCHNL_OP_ENABLE_VLAN_STRIPPING, NULL, 0);
}

/**
 * iavf_disable_vlan_stripping
 * @adapter: adapter structure
 *
 * Request VLAN header stripping to be disabled
 **/
void iavf_disable_vlan_stripping(struct iavf_adapter *adapter)
{
	if (adapter->current_op != VIRTCHNL_OP_UNKNOWN) {
		/* bail because we already have a command pending */
		dev_err(&adapter->pdev->dev, "Cannot disable stripping, command %d pending\n",
			adapter->current_op);
		return;
	}
	adapter->current_op = VIRTCHNL_OP_DISABLE_VLAN_STRIPPING;
	adapter->aq_required &= ~IAVF_FLAG_AQ_DISABLE_VLAN_STRIPPING;
	iavf_send_pf_msg(adapter, VIRTCHNL_OP_DISABLE_VLAN_STRIPPING, NULL, 0);
}

/**
 * iavf_tpid_to_vc_ethertype - transform from VLAN TPID to virtchnl ethertype
 * @tpid: VLAN TPID (i.e. 0x8100, 0x88a8, etc.)
 */
static u32 iavf_tpid_to_vc_ethertype(u16 tpid)
{
	switch (tpid) {
	case ETH_P_8021Q:
		return VIRTCHNL_VLAN_ETHERTYPE_8100;
	case ETH_P_8021AD:
		return VIRTCHNL_VLAN_ETHERTYPE_88A8;
	}

	return 0;
}

/**
 * iavf_set_vc_offload_ethertype - set virtchnl ethertype for offload message
 * @adapter: adapter structure
 * @msg: message structure used for updating offloads over virtchnl to update
 * @tpid: VLAN TPID (i.e. 0x8100, 0x88a8, etc.)
 * @offload_op: opcode used to determine which support structure to check
 */
static int
iavf_set_vc_offload_ethertype(struct iavf_adapter *adapter,
			      struct virtchnl_vlan_setting *msg, u16 tpid,
			      enum virtchnl_ops offload_op)
{
	struct virtchnl_vlan_supported_caps *offload_support;
	u16 vc_ethertype = iavf_tpid_to_vc_ethertype(tpid);

	/* reference the correct offload support structure */
	switch (offload_op) {
	case VIRTCHNL_OP_ENABLE_VLAN_STRIPPING_V2:
	case VIRTCHNL_OP_DISABLE_VLAN_STRIPPING_V2:
		offload_support =
			&adapter->vlan_v2_caps.offloads.stripping_support;
		break;
	case VIRTCHNL_OP_ENABLE_VLAN_INSERTION_V2:
	case VIRTCHNL_OP_DISABLE_VLAN_INSERTION_V2:
		offload_support =
			&adapter->vlan_v2_caps.offloads.insertion_support;
		break;
	default:
		dev_err(&adapter->pdev->dev, "Invalid opcode %d for setting virtchnl ethertype to enable/disable VLAN offloads\n",
			offload_op);
		return -EINVAL;
	}

	/* make sure ethertype is supported */
	if (offload_support->outer & vc_ethertype &&
	    offload_support->outer & VIRTCHNL_VLAN_TOGGLE) {
		msg->outer_ethertype_setting = vc_ethertype;
	} else if (offload_support->inner & vc_ethertype &&
		   offload_support->inner & VIRTCHNL_VLAN_TOGGLE) {
		msg->inner_ethertype_setting = vc_ethertype;
	} else {
		dev_dbg(&adapter->pdev->dev, "opcode %d unsupported for VLAN TPID 0x%04x\n",
			offload_op, tpid);
		return -EINVAL;
	}

	return 0;
}

/**
 * iavf_clear_offload_v2_aq_required - clear AQ required bit for offload request
 * @adapter: adapter structure
 * @tpid: VLAN TPID
 * @offload_op: opcode used to determine which AQ required bit to clear
 */
static void
iavf_clear_offload_v2_aq_required(struct iavf_adapter *adapter, u16 tpid,
				  enum virtchnl_ops offload_op)
{
	switch (offload_op) {
	case VIRTCHNL_OP_ENABLE_VLAN_STRIPPING_V2:
		if (tpid == ETH_P_8021Q)
			adapter->aq_required &=
				~IAVF_FLAG_AQ_ENABLE_CTAG_VLAN_STRIPPING;
		else if (tpid == ETH_P_8021AD)
			adapter->aq_required &=
				~IAVF_FLAG_AQ_ENABLE_STAG_VLAN_STRIPPING;
		break;
	case VIRTCHNL_OP_DISABLE_VLAN_STRIPPING_V2:
		if (tpid == ETH_P_8021Q)
			adapter->aq_required &=
				~IAVF_FLAG_AQ_DISABLE_CTAG_VLAN_STRIPPING;
		else if (tpid == ETH_P_8021AD)
			adapter->aq_required &=
				~IAVF_FLAG_AQ_DISABLE_STAG_VLAN_STRIPPING;
		break;
	case VIRTCHNL_OP_ENABLE_VLAN_INSERTION_V2:
		if (tpid == ETH_P_8021Q)
			adapter->aq_required &=
				~IAVF_FLAG_AQ_ENABLE_CTAG_VLAN_INSERTION;
		else if (tpid == ETH_P_8021AD)
			adapter->aq_required &=
				~IAVF_FLAG_AQ_ENABLE_STAG_VLAN_INSERTION;
		break;
	case VIRTCHNL_OP_DISABLE_VLAN_INSERTION_V2:
		if (tpid == ETH_P_8021Q)
			adapter->aq_required &=
				~IAVF_FLAG_AQ_DISABLE_CTAG_VLAN_INSERTION;
		else if (tpid == ETH_P_8021AD)
			adapter->aq_required &=
				~IAVF_FLAG_AQ_DISABLE_STAG_VLAN_INSERTION;
		break;
	default:
		dev_err(&adapter->pdev->dev, "Unsupported opcode %d specified for clearing aq_required bits for VIRTCHNL_VF_OFFLOAD_VLAN_V2 offload request\n",
			offload_op);
	}
}

/**
 * iavf_send_vlan_offload_v2 - send offload enable/disable over virtchnl
 * @adapter: adapter structure
 * @tpid: VLAN TPID used for the command (i.e. 0x8100 or 0x88a8)
 * @offload_op: offload_op used to make the request over virtchnl
 */
static void
iavf_send_vlan_offload_v2(struct iavf_adapter *adapter, u16 tpid,
			  enum virtchnl_ops offload_op)
{
	struct virtchnl_vlan_setting *msg;
	int len = sizeof(*msg);

	if (adapter->current_op != VIRTCHNL_OP_UNKNOWN) {
		/* bail because we already have a command pending */
		dev_err(&adapter->pdev->dev, "Cannot send %d, command %d pending\n",
			offload_op, adapter->current_op);
		return;
	}

	adapter->current_op = offload_op;

	msg = kzalloc(len, GFP_KERNEL);
	if (!msg)
		return;

	msg->vport_id = adapter->vsi_res->vsi_id;

	/* always clear to prevent unsupported and endless requests */
	iavf_clear_offload_v2_aq_required(adapter, tpid, offload_op);

	/* only send valid offload requests */
	if (!iavf_set_vc_offload_ethertype(adapter, msg, tpid, offload_op))
		iavf_send_pf_msg(adapter, offload_op, (u8 *)msg, len);
	else
		adapter->current_op = VIRTCHNL_OP_UNKNOWN;

	kfree(msg);
}

/**
 * iavf_enable_vlan_stripping_v2 - enable VLAN stripping
 * @adapter: adapter structure
 * @tpid: VLAN TPID used to enable VLAN stripping
 */
void iavf_enable_vlan_stripping_v2(struct iavf_adapter *adapter, u16 tpid)
{
	iavf_send_vlan_offload_v2(adapter, tpid,
				  VIRTCHNL_OP_ENABLE_VLAN_STRIPPING_V2);
}

/**
 * iavf_disable_vlan_stripping_v2 - disable VLAN stripping
 * @adapter: adapter structure
 * @tpid: VLAN TPID used to disable VLAN stripping
 */
void iavf_disable_vlan_stripping_v2(struct iavf_adapter *adapter, u16 tpid)
{
	iavf_send_vlan_offload_v2(adapter, tpid,
				  VIRTCHNL_OP_DISABLE_VLAN_STRIPPING_V2);
}

/**
 * iavf_enable_vlan_insertion_v2 - enable VLAN insertion
 * @adapter: adapter structure
 * @tpid: VLAN TPID used to enable VLAN insertion
 */
void iavf_enable_vlan_insertion_v2(struct iavf_adapter *adapter, u16 tpid)
{
	iavf_send_vlan_offload_v2(adapter, tpid,
				  VIRTCHNL_OP_ENABLE_VLAN_INSERTION_V2);
}

/**
 * iavf_disable_vlan_insertion_v2 - disable VLAN insertion
 * @adapter: adapter structure
 * @tpid: VLAN TPID used to disable VLAN insertion
 */
void iavf_disable_vlan_insertion_v2(struct iavf_adapter *adapter, u16 tpid)
{
	iavf_send_vlan_offload_v2(adapter, tpid,
				  VIRTCHNL_OP_DISABLE_VLAN_INSERTION_V2);
}

#define IAVF_MAX_SPEED_STRLEN	13

/**
 * iavf_print_link_message - print link up or down
 * @adapter: adapter structure
 *
 * Log a message telling the world of our wonderous link status
 */
static void iavf_print_link_message(struct iavf_adapter *adapter)
{
	struct net_device *netdev = adapter->netdev;
	int link_speed_mbps;
	char *speed;

	if (!adapter->link_up) {
		netdev_info(netdev, "NIC Link is Down\n");
		return;
	}

	speed = kzalloc(IAVF_MAX_SPEED_STRLEN, GFP_KERNEL);
	if (!speed)
		return;

	if (ADV_LINK_SUPPORT(adapter)) {
		link_speed_mbps = adapter->link_speed_mbps;
		goto print_link_msg;
	}

	switch (adapter->link_speed) {
	case VIRTCHNL_LINK_SPEED_40GB:
		link_speed_mbps = SPEED_40000;
		break;
	case VIRTCHNL_LINK_SPEED_25GB:
		link_speed_mbps = SPEED_25000;
		break;
	case VIRTCHNL_LINK_SPEED_20GB:
		link_speed_mbps = SPEED_20000;
		break;
	case VIRTCHNL_LINK_SPEED_10GB:
		link_speed_mbps = SPEED_10000;
		break;
	case VIRTCHNL_LINK_SPEED_5GB:
		link_speed_mbps = SPEED_5000;
		break;
	case VIRTCHNL_LINK_SPEED_2_5GB:
		link_speed_mbps = SPEED_2500;
		break;
	case VIRTCHNL_LINK_SPEED_1GB:
		link_speed_mbps = SPEED_1000;
		break;
	case VIRTCHNL_LINK_SPEED_100MB:
		link_speed_mbps = SPEED_100;
		break;
	default:
		link_speed_mbps = SPEED_UNKNOWN;
		break;
	}

print_link_msg:
	if (link_speed_mbps > SPEED_1000) {
		if (link_speed_mbps == SPEED_2500)
			snprintf(speed, IAVF_MAX_SPEED_STRLEN, "2.5 Gbps");
		else
			/* convert to Gbps inline */
			snprintf(speed, IAVF_MAX_SPEED_STRLEN, "%d %s",
				 link_speed_mbps / 1000, "Gbps");
	} else if (link_speed_mbps == SPEED_UNKNOWN) {
		snprintf(speed, IAVF_MAX_SPEED_STRLEN, "%s", "Unknown Mbps");
	} else {
		snprintf(speed, IAVF_MAX_SPEED_STRLEN, "%d %s",
			 link_speed_mbps, "Mbps");
	}

	netdev_info(netdev, "NIC Link is Up Speed is %s Full Duplex\n", speed);
	kfree(speed);
}

/**
 * iavf_get_vpe_link_status
 * @adapter: adapter structure
 * @vpe: virtchnl_pf_event structure
 *
 * Helper function for determining the link status
 **/
static bool
iavf_get_vpe_link_status(struct iavf_adapter *adapter,
			 struct virtchnl_pf_event *vpe)
{
	if (ADV_LINK_SUPPORT(adapter))
		return vpe->event_data.link_event_adv.link_status;
	else
		return vpe->event_data.link_event.link_status;
}

/**
 * iavf_set_adapter_link_speed_from_vpe
 * @adapter: adapter structure for which we are setting the link speed
 * @vpe: virtchnl_pf_event structure that contains the link speed we are setting
 *
 * Helper function for setting iavf_adapter link speed
 **/
static void
iavf_set_adapter_link_speed_from_vpe(struct iavf_adapter *adapter,
				     struct virtchnl_pf_event *vpe)
{
	if (ADV_LINK_SUPPORT(adapter))
		adapter->link_speed_mbps =
			vpe->event_data.link_event_adv.link_speed;
	else
		adapter->link_speed = vpe->event_data.link_event.link_speed;
}

/**
 * iavf_enable_channels
 * @adapter: adapter structure
 *
 * Request that the PF enable channels as specified by
 * the user via tc tool.
 **/
void iavf_enable_channels(struct iavf_adapter *adapter)
{
	struct virtchnl_tc_info *vti = NULL;
	size_t len;
	int i;

	if (adapter->current_op != VIRTCHNL_OP_UNKNOWN) {
		/* bail because we already have a command pending */
		dev_err(&adapter->pdev->dev, "Cannot configure mqprio, command %d pending\n",
			adapter->current_op);
		return;
	}

	len = struct_size(vti, list, adapter->num_tc - 1);
	vti = kzalloc(len, GFP_KERNEL);
	if (!vti)
		return;
	vti->num_tc = adapter->num_tc;
	for (i = 0; i < vti->num_tc; i++) {
		vti->list[i].count = adapter->ch_config.ch_info[i].count;
		vti->list[i].offset = adapter->ch_config.ch_info[i].offset;
		vti->list[i].pad = 0;
		vti->list[i].max_tx_rate =
				adapter->ch_config.ch_info[i].max_tx_rate;
	}

	adapter->ch_config.state = __IAVF_TC_RUNNING;
	adapter->flags |= IAVF_FLAG_REINIT_ITR_NEEDED;
	adapter->current_op = VIRTCHNL_OP_ENABLE_CHANNELS;
	adapter->aq_required &= ~IAVF_FLAG_AQ_ENABLE_CHANNELS;
	iavf_send_pf_msg(adapter, VIRTCHNL_OP_ENABLE_CHANNELS, (u8 *)vti, len);
	kfree(vti);
}

/**
 * iavf_disable_channels
 * @adapter: adapter structure
 *
 * Request that the PF disable channels that are configured
 **/
void iavf_disable_channels(struct iavf_adapter *adapter)
{
	if (adapter->current_op != VIRTCHNL_OP_UNKNOWN) {
		/* bail because we already have a command pending */
		dev_err(&adapter->pdev->dev, "Cannot configure mqprio, command %d pending\n",
			adapter->current_op);
		return;
	}

	adapter->ch_config.state = __IAVF_TC_INVALID;
	adapter->flags |= IAVF_FLAG_REINIT_ITR_NEEDED;
	adapter->current_op = VIRTCHNL_OP_DISABLE_CHANNELS;
	adapter->aq_required &= ~IAVF_FLAG_AQ_DISABLE_CHANNELS;
	iavf_send_pf_msg(adapter, VIRTCHNL_OP_DISABLE_CHANNELS, NULL, 0);
}

/**
 * iavf_print_cloud_filter
 * @adapter: adapter structure
 * @f: cloud filter to print
 *
 * Print the cloud filter
 **/
static void iavf_print_cloud_filter(struct iavf_adapter *adapter,
				    struct virtchnl_filter *f)
{
	switch (f->flow_type) {
	case VIRTCHNL_TCP_V4_FLOW:
		dev_info(&adapter->pdev->dev, "dst_mac: %pM src_mac: %pM vlan_id: %hu dst_ip: %pI4 src_ip %pI4 dst_port %hu src_port %hu\n",
			 &f->data.tcp_spec.dst_mac,
			 &f->data.tcp_spec.src_mac,
			 ntohs(f->data.tcp_spec.vlan_id),
			 &f->data.tcp_spec.dst_ip[0],
			 &f->data.tcp_spec.src_ip[0],
			 ntohs(f->data.tcp_spec.dst_port),
			 ntohs(f->data.tcp_spec.src_port));
		break;
	case VIRTCHNL_TCP_V6_FLOW:
		dev_info(&adapter->pdev->dev, "dst_mac: %pM src_mac: %pM vlan_id: %hu dst_ip: %pI6 src_ip %pI6 dst_port %hu src_port %hu\n",
			 &f->data.tcp_spec.dst_mac,
			 &f->data.tcp_spec.src_mac,
			 ntohs(f->data.tcp_spec.vlan_id),
			 &f->data.tcp_spec.dst_ip,
			 &f->data.tcp_spec.src_ip,
			 ntohs(f->data.tcp_spec.dst_port),
			 ntohs(f->data.tcp_spec.src_port));
		break;
	}
}

/**
 * iavf_add_cloud_filter
 * @adapter: adapter structure
 *
 * Request that the PF add cloud filters as specified
 * by the user via tc tool.
 **/
void iavf_add_cloud_filter(struct iavf_adapter *adapter)
{
	struct iavf_cloud_filter *cf;
	struct virtchnl_filter *f;
	int len = 0, count = 0;

	if (adapter->current_op != VIRTCHNL_OP_UNKNOWN) {
		/* bail because we already have a command pending */
		dev_err(&adapter->pdev->dev, "Cannot add cloud filter, command %d pending\n",
			adapter->current_op);
		return;
	}
	list_for_each_entry(cf, &adapter->cloud_filter_list, list) {
		if (cf->add) {
			count++;
			break;
		}
	}
	if (!count) {
		adapter->aq_required &= ~IAVF_FLAG_AQ_ADD_CLOUD_FILTER;
		return;
	}
	adapter->current_op = VIRTCHNL_OP_ADD_CLOUD_FILTER;

	len = sizeof(struct virtchnl_filter);
	f = kzalloc(len, GFP_KERNEL);
	if (!f)
		return;

	list_for_each_entry(cf, &adapter->cloud_filter_list, list) {
		if (cf->add) {
			memcpy(f, &cf->f, sizeof(struct virtchnl_filter));
			cf->add = false;
			cf->state = __IAVF_CF_ADD_PENDING;
			iavf_send_pf_msg(adapter, VIRTCHNL_OP_ADD_CLOUD_FILTER,
					 (u8 *)f, len);
		}
	}
	kfree(f);
}

/**
 * iavf_del_cloud_filter
 * @adapter: adapter structure
 *
 * Request that the PF delete cloud filters as specified
 * by the user via tc tool.
 **/
void iavf_del_cloud_filter(struct iavf_adapter *adapter)
{
	struct iavf_cloud_filter *cf, *cftmp;
	struct virtchnl_filter *f;
	int len = 0, count = 0;

	if (adapter->current_op != VIRTCHNL_OP_UNKNOWN) {
		/* bail because we already have a command pending */
		dev_err(&adapter->pdev->dev, "Cannot remove cloud filter, command %d pending\n",
			adapter->current_op);
		return;
	}
	list_for_each_entry(cf, &adapter->cloud_filter_list, list) {
		if (cf->del) {
			count++;
			break;
		}
	}
	if (!count) {
		adapter->aq_required &= ~IAVF_FLAG_AQ_DEL_CLOUD_FILTER;
		return;
	}
	adapter->current_op = VIRTCHNL_OP_DEL_CLOUD_FILTER;

	len = sizeof(struct virtchnl_filter);
	f = kzalloc(len, GFP_KERNEL);
	if (!f)
		return;

	list_for_each_entry_safe(cf, cftmp, &adapter->cloud_filter_list, list) {
		if (cf->del) {
			memcpy(f, &cf->f, sizeof(struct virtchnl_filter));
			cf->del = false;
			cf->state = __IAVF_CF_DEL_PENDING;
			iavf_send_pf_msg(adapter, VIRTCHNL_OP_DEL_CLOUD_FILTER,
					 (u8 *)f, len);
		}
	}
	kfree(f);
}

/**
 * iavf_add_fdir_filter
 * @adapter: the VF adapter structure
 *
 * Request that the PF add Flow Director filters as specified
 * by the user via ethtool.
 **/
void iavf_add_fdir_filter(struct iavf_adapter *adapter)
{
	struct iavf_fdir_fltr *fdir;
	struct virtchnl_fdir_add *f;
	bool process_fltr = false;
	int len;

	if (adapter->current_op != VIRTCHNL_OP_UNKNOWN) {
		/* bail because we already have a command pending */
		dev_err(&adapter->pdev->dev, "Cannot add Flow Director filter, command %d pending\n",
			adapter->current_op);
		return;
	}

	len = sizeof(struct virtchnl_fdir_add);
	f = kzalloc(len, GFP_KERNEL);
	if (!f)
		return;

	spin_lock_bh(&adapter->fdir_fltr_lock);
	list_for_each_entry(fdir, &adapter->fdir_list_head, list) {
		if (fdir->state == IAVF_FDIR_FLTR_ADD_REQUEST) {
			process_fltr = true;
			fdir->state = IAVF_FDIR_FLTR_ADD_PENDING;
			memcpy(f, &fdir->vc_add_msg, len);
			break;
		}
	}
	spin_unlock_bh(&adapter->fdir_fltr_lock);

	if (!process_fltr) {
		/* prevent iavf_add_fdir_filter() from being called when there
		 * are no filters to add
		 */
		adapter->aq_required &= ~IAVF_FLAG_AQ_ADD_FDIR_FILTER;
		kfree(f);
		return;
	}
	adapter->current_op = VIRTCHNL_OP_ADD_FDIR_FILTER;
	iavf_send_pf_msg(adapter, VIRTCHNL_OP_ADD_FDIR_FILTER, (u8 *)f, len);
	kfree(f);
}

/**
 * iavf_del_fdir_filter
 * @adapter: the VF adapter structure
 *
 * Request that the PF delete Flow Director filters as specified
 * by the user via ethtool.
 **/
void iavf_del_fdir_filter(struct iavf_adapter *adapter)
{
	struct iavf_fdir_fltr *fdir;
	struct virtchnl_fdir_del f;
	bool process_fltr = false;
	int len;

	if (adapter->current_op != VIRTCHNL_OP_UNKNOWN) {
		/* bail because we already have a command pending */
		dev_err(&adapter->pdev->dev, "Cannot remove Flow Director filter, command %d pending\n",
			adapter->current_op);
		return;
	}

	len = sizeof(struct virtchnl_fdir_del);

	spin_lock_bh(&adapter->fdir_fltr_lock);
	list_for_each_entry(fdir, &adapter->fdir_list_head, list) {
		if (fdir->state == IAVF_FDIR_FLTR_DEL_REQUEST) {
			process_fltr = true;
			memset(&f, 0, len);
			f.vsi_id = fdir->vc_add_msg.vsi_id;
			f.flow_id = fdir->flow_id;
			fdir->state = IAVF_FDIR_FLTR_DEL_PENDING;
			break;
		}
	}
	spin_unlock_bh(&adapter->fdir_fltr_lock);

	if (!process_fltr) {
		adapter->aq_required &= ~IAVF_FLAG_AQ_DEL_FDIR_FILTER;
		return;
	}

	adapter->current_op = VIRTCHNL_OP_DEL_FDIR_FILTER;
	iavf_send_pf_msg(adapter, VIRTCHNL_OP_DEL_FDIR_FILTER, (u8 *)&f, len);
}

/**
 * iavf_add_adv_rss_cfg
 * @adapter: the VF adapter structure
 *
 * Request that the PF add RSS configuration as specified
 * by the user via ethtool.
 **/
void iavf_add_adv_rss_cfg(struct iavf_adapter *adapter)
{
	struct virtchnl_rss_cfg *rss_cfg;
	struct iavf_adv_rss *rss;
	bool process_rss = false;
	int len;

	if (adapter->current_op != VIRTCHNL_OP_UNKNOWN) {
		/* bail because we already have a command pending */
		dev_err(&adapter->pdev->dev, "Cannot add RSS configuration, command %d pending\n",
			adapter->current_op);
		return;
	}

	len = sizeof(struct virtchnl_rss_cfg);
	rss_cfg = kzalloc(len, GFP_KERNEL);
	if (!rss_cfg)
		return;

	spin_lock_bh(&adapter->adv_rss_lock);
	list_for_each_entry(rss, &adapter->adv_rss_list_head, list) {
		if (rss->state == IAVF_ADV_RSS_ADD_REQUEST) {
			process_rss = true;
			rss->state = IAVF_ADV_RSS_ADD_PENDING;
			memcpy(rss_cfg, &rss->cfg_msg, len);
			iavf_print_adv_rss_cfg(adapter, rss,
					       "Input set change for",
					       "is pending");
			break;
		}
	}
	spin_unlock_bh(&adapter->adv_rss_lock);

	if (process_rss) {
		adapter->current_op = VIRTCHNL_OP_ADD_RSS_CFG;
		iavf_send_pf_msg(adapter, VIRTCHNL_OP_ADD_RSS_CFG,
				 (u8 *)rss_cfg, len);
	} else {
		adapter->aq_required &= ~IAVF_FLAG_AQ_ADD_ADV_RSS_CFG;
	}

	kfree(rss_cfg);
}

/**
 * iavf_del_adv_rss_cfg
 * @adapter: the VF adapter structure
 *
 * Request that the PF delete RSS configuration as specified
 * by the user via ethtool.
 **/
void iavf_del_adv_rss_cfg(struct iavf_adapter *adapter)
{
	struct virtchnl_rss_cfg *rss_cfg;
	struct iavf_adv_rss *rss;
	bool process_rss = false;
	int len;

	if (adapter->current_op != VIRTCHNL_OP_UNKNOWN) {
		/* bail because we already have a command pending */
		dev_err(&adapter->pdev->dev, "Cannot remove RSS configuration, command %d pending\n",
			adapter->current_op);
		return;
	}

	len = sizeof(struct virtchnl_rss_cfg);
	rss_cfg = kzalloc(len, GFP_KERNEL);
	if (!rss_cfg)
		return;

	spin_lock_bh(&adapter->adv_rss_lock);
	list_for_each_entry(rss, &adapter->adv_rss_list_head, list) {
		if (rss->state == IAVF_ADV_RSS_DEL_REQUEST) {
			process_rss = true;
			rss->state = IAVF_ADV_RSS_DEL_PENDING;
			memcpy(rss_cfg, &rss->cfg_msg, len);
			break;
		}
	}
	spin_unlock_bh(&adapter->adv_rss_lock);

	if (process_rss) {
		adapter->current_op = VIRTCHNL_OP_DEL_RSS_CFG;
		iavf_send_pf_msg(adapter, VIRTCHNL_OP_DEL_RSS_CFG,
				 (u8 *)rss_cfg, len);
	} else {
		adapter->aq_required &= ~IAVF_FLAG_AQ_DEL_ADV_RSS_CFG;
	}

	kfree(rss_cfg);
}

/**
 * iavf_request_reset
 * @adapter: adapter structure
 *
 * Request that the PF reset this VF. No response is expected.
 **/
int iavf_request_reset(struct iavf_adapter *adapter)
{
	int err;
	/* Don't check CURRENT_OP - this is always higher priority */
	err = iavf_send_pf_msg(adapter, VIRTCHNL_OP_RESET_VF, NULL, 0);
	adapter->current_op = VIRTCHNL_OP_UNKNOWN;
	return err;
}

/**
 * iavf_netdev_features_vlan_strip_set - update vlan strip status
 * @netdev: ptr to netdev being adjusted
 * @enable: enable or disable vlan strip
 *
 * Helper function to change vlan strip status in netdev->features.
 */
static void iavf_netdev_features_vlan_strip_set(struct net_device *netdev,
						const bool enable)
{
	if (enable)
		netdev->features |= NETIF_F_HW_VLAN_CTAG_RX;
	else
		netdev->features &= ~NETIF_F_HW_VLAN_CTAG_RX;
}

/**
 * iavf_virtchnl_completion
 * @adapter: adapter structure
 * @v_opcode: opcode sent by PF
 * @v_retval: retval sent by PF
 * @msg: message sent by PF
 * @msglen: message length
 *
 * Asynchronous completion function for admin queue messages. Rather than busy
 * wait, we fire off our requests and assume that no errors will be returned.
 * This function handles the reply messages.
 **/
void iavf_virtchnl_completion(struct iavf_adapter *adapter,
			      enum virtchnl_ops v_opcode,
			      enum iavf_status v_retval, u8 *msg, u16 msglen)
{
	struct net_device *netdev = adapter->netdev;

	if (v_opcode == VIRTCHNL_OP_EVENT) {
		struct virtchnl_pf_event *vpe =
			(struct virtchnl_pf_event *)msg;
		bool link_up = iavf_get_vpe_link_status(adapter, vpe);

		switch (vpe->event) {
		case VIRTCHNL_EVENT_LINK_CHANGE:
			iavf_set_adapter_link_speed_from_vpe(adapter, vpe);

			/* we've already got the right link status, bail */
			if (adapter->link_up == link_up)
				break;

			if (link_up) {
				/* If we get link up message and start queues
				 * before our queues are configured it will
				 * trigger a TX hang. In that case, just ignore
				 * the link status message,we'll get another one
				 * after we enable queues and actually prepared
				 * to send traffic.
				 */
				if (adapter->state != __IAVF_RUNNING)
					break;

				/* For ADq enabled VF, we reconfigure VSIs and
				 * re-allocate queues. Hence wait till all
				 * queues are enabled.
				 */
				if (adapter->flags &
				    IAVF_FLAG_QUEUES_DISABLED)
					break;
			}

			adapter->link_up = link_up;
			if (link_up) {
				netif_tx_start_all_queues(netdev);
				netif_carrier_on(netdev);
			} else {
				netif_tx_stop_all_queues(netdev);
				netif_carrier_off(netdev);
			}
			iavf_print_link_message(adapter);
			break;
		case VIRTCHNL_EVENT_RESET_IMPENDING:
			dev_info(&adapter->pdev->dev, "Reset indication received from the PF\n");
			if (!(adapter->flags & IAVF_FLAG_RESET_PENDING)) {
				adapter->flags |= IAVF_FLAG_RESET_PENDING;
				dev_info(&adapter->pdev->dev, "Scheduling reset task\n");
				queue_work(adapter->wq, &adapter->reset_task);
			}
			break;
		default:
			dev_err(&adapter->pdev->dev, "Unknown event %d from PF\n",
				vpe->event);
			break;
		}
		return;
	}
	if (v_retval) {
		switch (v_opcode) {
		case VIRTCHNL_OP_ADD_VLAN:
			dev_err(&adapter->pdev->dev, "Failed to add VLAN filter, error %s\n",
				iavf_stat_str(&adapter->hw, v_retval));
			break;
		case VIRTCHNL_OP_ADD_ETH_ADDR:
			dev_err(&adapter->pdev->dev, "Failed to add MAC filter, error %s\n",
				iavf_stat_str(&adapter->hw, v_retval));
			iavf_mac_add_reject(adapter);
			/* restore administratively set MAC address */
			ether_addr_copy(adapter->hw.mac.addr, netdev->dev_addr);
			wake_up(&adapter->vc_waitqueue);
			break;
		case VIRTCHNL_OP_DEL_VLAN:
			dev_err(&adapter->pdev->dev, "Failed to delete VLAN filter, error %s\n",
				iavf_stat_str(&adapter->hw, v_retval));
			break;
		case VIRTCHNL_OP_DEL_ETH_ADDR:
			dev_err(&adapter->pdev->dev, "Failed to delete MAC filter, error %s\n",
				iavf_stat_str(&adapter->hw, v_retval));
			break;
		case VIRTCHNL_OP_ENABLE_CHANNELS:
			dev_err(&adapter->pdev->dev, "Failed to configure queue channels, error %s\n",
				iavf_stat_str(&adapter->hw, v_retval));
			adapter->flags &= ~IAVF_FLAG_REINIT_ITR_NEEDED;
			adapter->ch_config.state = __IAVF_TC_INVALID;
			netdev_reset_tc(netdev);
			netif_tx_start_all_queues(netdev);
			break;
		case VIRTCHNL_OP_DISABLE_CHANNELS:
			dev_err(&adapter->pdev->dev, "Failed to disable queue channels, error %s\n",
				iavf_stat_str(&adapter->hw, v_retval));
			adapter->flags &= ~IAVF_FLAG_REINIT_ITR_NEEDED;
			adapter->ch_config.state = __IAVF_TC_RUNNING;
			netif_tx_start_all_queues(netdev);
			break;
		case VIRTCHNL_OP_ADD_CLOUD_FILTER: {
			struct iavf_cloud_filter *cf, *cftmp;

			list_for_each_entry_safe(cf, cftmp,
						 &adapter->cloud_filter_list,
						 list) {
				if (cf->state == __IAVF_CF_ADD_PENDING) {
					cf->state = __IAVF_CF_INVALID;
					dev_info(&adapter->pdev->dev, "Failed to add cloud filter, error %s\n",
						 iavf_stat_str(&adapter->hw,
							       v_retval));
					iavf_print_cloud_filter(adapter,
								&cf->f);
					list_del(&cf->list);
					kfree(cf);
					adapter->num_cloud_filters--;
				}
			}
			}
			break;
		case VIRTCHNL_OP_DEL_CLOUD_FILTER: {
			struct iavf_cloud_filter *cf;

			list_for_each_entry(cf, &adapter->cloud_filter_list,
					    list) {
				if (cf->state == __IAVF_CF_DEL_PENDING) {
					cf->state = __IAVF_CF_ACTIVE;
					dev_info(&adapter->pdev->dev, "Failed to del cloud filter, error %s\n",
						 iavf_stat_str(&adapter->hw,
							       v_retval));
					iavf_print_cloud_filter(adapter,
								&cf->f);
				}
			}
			}
			break;
		case VIRTCHNL_OP_ADD_FDIR_FILTER: {
			struct iavf_fdir_fltr *fdir, *fdir_tmp;

			spin_lock_bh(&adapter->fdir_fltr_lock);
			list_for_each_entry_safe(fdir, fdir_tmp,
						 &adapter->fdir_list_head,
						 list) {
				if (fdir->state == IAVF_FDIR_FLTR_ADD_PENDING) {
					dev_info(&adapter->pdev->dev, "Failed to add Flow Director filter, error %s\n",
						 iavf_stat_str(&adapter->hw,
							       v_retval));
					iavf_print_fdir_fltr(adapter, fdir);
					if (msglen)
						dev_err(&adapter->pdev->dev,
							"%s\n", msg);
					list_del(&fdir->list);
					kfree(fdir);
					adapter->fdir_active_fltr--;
				}
			}
			spin_unlock_bh(&adapter->fdir_fltr_lock);
			}
			break;
		case VIRTCHNL_OP_DEL_FDIR_FILTER: {
			struct iavf_fdir_fltr *fdir;

			spin_lock_bh(&adapter->fdir_fltr_lock);
			list_for_each_entry(fdir, &adapter->fdir_list_head,
					    list) {
				if (fdir->state == IAVF_FDIR_FLTR_DEL_PENDING) {
					fdir->state = IAVF_FDIR_FLTR_ACTIVE;
					dev_info(&adapter->pdev->dev, "Failed to del Flow Director filter, error %s\n",
						 iavf_stat_str(&adapter->hw,
							       v_retval));
					iavf_print_fdir_fltr(adapter, fdir);
				}
			}
			spin_unlock_bh(&adapter->fdir_fltr_lock);
			}
			break;
		case VIRTCHNL_OP_ADD_RSS_CFG: {
			struct iavf_adv_rss *rss, *rss_tmp;

			spin_lock_bh(&adapter->adv_rss_lock);
			list_for_each_entry_safe(rss, rss_tmp,
						 &adapter->adv_rss_list_head,
						 list) {
				if (rss->state == IAVF_ADV_RSS_ADD_PENDING) {
					iavf_print_adv_rss_cfg(adapter, rss,
							       "Failed to change the input set for",
							       NULL);
					list_del(&rss->list);
					kfree(rss);
				}
			}
			spin_unlock_bh(&adapter->adv_rss_lock);
			}
			break;
		case VIRTCHNL_OP_DEL_RSS_CFG: {
			struct iavf_adv_rss *rss;

			spin_lock_bh(&adapter->adv_rss_lock);
			list_for_each_entry(rss, &adapter->adv_rss_list_head,
					    list) {
				if (rss->state == IAVF_ADV_RSS_DEL_PENDING) {
					rss->state = IAVF_ADV_RSS_ACTIVE;
					dev_err(&adapter->pdev->dev, "Failed to delete RSS configuration, error %s\n",
						iavf_stat_str(&adapter->hw,
							      v_retval));
				}
			}
			spin_unlock_bh(&adapter->adv_rss_lock);
			}
			break;
		case VIRTCHNL_OP_ENABLE_VLAN_STRIPPING:
			dev_warn(&adapter->pdev->dev, "Changing VLAN Stripping is not allowed when Port VLAN is configured\n");
			/* Vlan stripping could not be enabled by ethtool.
			 * Disable it in netdev->features.
			 */
			iavf_netdev_features_vlan_strip_set(netdev, false);
			break;
		case VIRTCHNL_OP_DISABLE_VLAN_STRIPPING:
			dev_warn(&adapter->pdev->dev, "Changing VLAN Stripping is not allowed when Port VLAN is configured\n");
			/* Vlan stripping could not be disabled by ethtool.
			 * Enable it in netdev->features.
			 */
			iavf_netdev_features_vlan_strip_set(netdev, true);
			break;
		case VIRTCHNL_OP_ADD_VLAN_V2:
			iavf_vlan_add_reject(adapter);
			dev_warn(&adapter->pdev->dev, "Failed to add VLAN filter, error %s\n",
				 iavf_stat_str(&adapter->hw, v_retval));
			break;
		default:
			dev_err(&adapter->pdev->dev, "PF returned error %d (%s) to our request %d\n",
				v_retval, iavf_stat_str(&adapter->hw, v_retval),
				v_opcode);
		}
	}
	switch (v_opcode) {
	case VIRTCHNL_OP_ADD_ETH_ADDR:
		if (!v_retval)
			iavf_mac_add_ok(adapter);
		if (!ether_addr_equal(netdev->dev_addr, adapter->hw.mac.addr))
			if (!ether_addr_equal(netdev->dev_addr,
					      adapter->hw.mac.addr)) {
				netif_addr_lock_bh(netdev);
				eth_hw_addr_set(netdev, adapter->hw.mac.addr);
				netif_addr_unlock_bh(netdev);
			}
		wake_up(&adapter->vc_waitqueue);
		break;
	case VIRTCHNL_OP_GET_STATS: {
		struct iavf_eth_stats *stats =
			(struct iavf_eth_stats *)msg;
		netdev->stats.rx_packets = stats->rx_unicast +
					   stats->rx_multicast +
					   stats->rx_broadcast;
		netdev->stats.tx_packets = stats->tx_unicast +
					   stats->tx_multicast +
					   stats->tx_broadcast;
		netdev->stats.rx_bytes = stats->rx_bytes;
		netdev->stats.tx_bytes = stats->tx_bytes;
		netdev->stats.tx_errors = stats->tx_errors;
		netdev->stats.rx_dropped = stats->rx_discards;
		netdev->stats.tx_dropped = stats->tx_discards;
		adapter->current_stats = *stats;
		}
		break;
	case VIRTCHNL_OP_GET_VF_RESOURCES: {
		u16 len = sizeof(struct virtchnl_vf_resource) +
			  IAVF_MAX_VF_VSI *
			  sizeof(struct virtchnl_vsi_resource);
		memcpy(adapter->vf_res, msg, min(msglen, len));
		iavf_validate_num_queues(adapter);
		iavf_vf_parse_hw_config(&adapter->hw, adapter->vf_res);
		if (is_zero_ether_addr(adapter->hw.mac.addr)) {
			/* restore current mac address */
			ether_addr_copy(adapter->hw.mac.addr, netdev->dev_addr);
		} else {
			netif_addr_lock_bh(netdev);
			/* refresh current mac address if changed */
			ether_addr_copy(netdev->perm_addr,
					adapter->hw.mac.addr);
			netif_addr_unlock_bh(netdev);
		}
		spin_lock_bh(&adapter->mac_vlan_list_lock);
		iavf_add_filter(adapter, adapter->hw.mac.addr);

		if (VLAN_ALLOWED(adapter)) {
			if (!list_empty(&adapter->vlan_filter_list)) {
				struct iavf_vlan_filter *vlf;

				/* re-add all VLAN filters over virtchnl */
				list_for_each_entry(vlf,
						    &adapter->vlan_filter_list,
						    list)
					vlf->state = IAVF_VLAN_ADD;

				adapter->aq_required |=
					IAVF_FLAG_AQ_ADD_VLAN_FILTER;
			}
		}

		spin_unlock_bh(&adapter->mac_vlan_list_lock);

		iavf_parse_vf_resource_msg(adapter);

		/* negotiated VIRTCHNL_VF_OFFLOAD_VLAN_V2, so wait for the
		 * response to VIRTCHNL_OP_GET_OFFLOAD_VLAN_V2_CAPS to finish
		 * configuration
		 */
		if (VLAN_V2_ALLOWED(adapter))
			break;
		/* fallthrough and finish config if VIRTCHNL_VF_OFFLOAD_VLAN_V2
		 * wasn't successfully negotiated with the PF
		 */
		}
		fallthrough;
	case VIRTCHNL_OP_GET_OFFLOAD_VLAN_V2_CAPS: {
		struct iavf_mac_filter *f;
		bool was_mac_changed;
		u64 aq_required = 0;

		if (v_opcode == VIRTCHNL_OP_GET_OFFLOAD_VLAN_V2_CAPS)
			memcpy(&adapter->vlan_v2_caps, msg,
			       min_t(u16, msglen,
				     sizeof(adapter->vlan_v2_caps)));

		iavf_process_config(adapter);
		adapter->flags |= IAVF_FLAG_SETUP_NETDEV_FEATURES;

		/* Request VLAN offload settings */
		if (VLAN_V2_ALLOWED(adapter))
			iavf_set_vlan_offload_features(adapter, 0,
						       netdev->features);

		iavf_set_queue_vlan_tag_loc(adapter);

		was_mac_changed = !ether_addr_equal(netdev->dev_addr,
						    adapter->hw.mac.addr);

		spin_lock_bh(&adapter->mac_vlan_list_lock);

		/* re-add all MAC filters */
		list_for_each_entry(f, &adapter->mac_filter_list, list) {
			if (was_mac_changed &&
			    ether_addr_equal(netdev->dev_addr, f->macaddr))
				ether_addr_copy(f->macaddr,
						adapter->hw.mac.addr);

			f->is_new_mac = true;
			f->add = true;
			f->add_handled = false;
			f->remove = false;
		}

		/* re-add all VLAN filters */
		if (VLAN_FILTERING_ALLOWED(adapter)) {
			struct iavf_vlan_filter *vlf;

			if (!list_empty(&adapter->vlan_filter_list)) {
				list_for_each_entry(vlf,
						    &adapter->vlan_filter_list,
						    list)
					vlf->state = IAVF_VLAN_ADD;

				aq_required |= IAVF_FLAG_AQ_ADD_VLAN_FILTER;
			}
		}

		spin_unlock_bh(&adapter->mac_vlan_list_lock);

		netif_addr_lock_bh(netdev);
		eth_hw_addr_set(netdev, adapter->hw.mac.addr);
		netif_addr_unlock_bh(netdev);

		adapter->aq_required |= IAVF_FLAG_AQ_ADD_MAC_FILTER |
			aq_required;
		}
		break;
	case VIRTCHNL_OP_ENABLE_QUEUES:
		/* enable transmits */
		iavf_irq_enable(adapter, true);
		adapter->flags &= ~IAVF_FLAG_QUEUES_DISABLED;
		break;
	case VIRTCHNL_OP_DISABLE_QUEUES:
		iavf_free_all_tx_resources(adapter);
		iavf_free_all_rx_resources(adapter);
		if (adapter->state == __IAVF_DOWN_PENDING) {
			iavf_change_state(adapter, __IAVF_DOWN);
			wake_up(&adapter->down_waitqueue);
		}
		break;
	case VIRTCHNL_OP_VERSION:
	case VIRTCHNL_OP_CONFIG_IRQ_MAP:
		/* Don't display an error if we get these out of sequence.
		 * If the firmware needed to get kicked, we'll get these and
		 * it's no problem.
		 */
		if (v_opcode != adapter->current_op)
			return;
		break;
	case VIRTCHNL_OP_RDMA:
		/* Gobble zero-length replies from the PF. They indicate that
		 * a previous message was received OK, and the client doesn't
		 * care about that.
		 */
		if (msglen && CLIENT_ENABLED(adapter))
			iavf_notify_client_message(&adapter->vsi, msg, msglen);
		break;

	case VIRTCHNL_OP_CONFIG_RDMA_IRQ_MAP:
		adapter->client_pending &=
				~(BIT(VIRTCHNL_OP_CONFIG_RDMA_IRQ_MAP));
		break;
	case VIRTCHNL_OP_GET_RSS_HENA_CAPS: {
		struct virtchnl_rss_hena *vrh = (struct virtchnl_rss_hena *)msg;

		if (msglen == sizeof(*vrh))
			adapter->hena = vrh->hena;
		else
			dev_warn(&adapter->pdev->dev,
				 "Invalid message %d from PF\n", v_opcode);
		}
		break;
	case VIRTCHNL_OP_REQUEST_QUEUES: {
		struct virtchnl_vf_res_request *vfres =
			(struct virtchnl_vf_res_request *)msg;

		if (vfres->num_queue_pairs != adapter->num_req_queues) {
			dev_info(&adapter->pdev->dev,
				 "Requested %d queues, PF can support %d\n",
				 adapter->num_req_queues,
				 vfres->num_queue_pairs);
			adapter->num_req_queues = 0;
			adapter->flags &= ~IAVF_FLAG_REINIT_ITR_NEEDED;
		}
		}
		break;
	case VIRTCHNL_OP_ADD_CLOUD_FILTER: {
		struct iavf_cloud_filter *cf;

		list_for_each_entry(cf, &adapter->cloud_filter_list, list) {
			if (cf->state == __IAVF_CF_ADD_PENDING)
				cf->state = __IAVF_CF_ACTIVE;
		}
		}
		break;
	case VIRTCHNL_OP_DEL_CLOUD_FILTER: {
		struct iavf_cloud_filter *cf, *cftmp;

		list_for_each_entry_safe(cf, cftmp, &adapter->cloud_filter_list,
					 list) {
			if (cf->state == __IAVF_CF_DEL_PENDING) {
				cf->state = __IAVF_CF_INVALID;
				list_del(&cf->list);
				kfree(cf);
				adapter->num_cloud_filters--;
			}
		}
		}
		break;
	case VIRTCHNL_OP_ADD_FDIR_FILTER: {
		struct virtchnl_fdir_add *add_fltr = (struct virtchnl_fdir_add *)msg;
		struct iavf_fdir_fltr *fdir, *fdir_tmp;

		spin_lock_bh(&adapter->fdir_fltr_lock);
		list_for_each_entry_safe(fdir, fdir_tmp,
					 &adapter->fdir_list_head,
					 list) {
			if (fdir->state == IAVF_FDIR_FLTR_ADD_PENDING) {
				if (add_fltr->status == VIRTCHNL_FDIR_SUCCESS) {
					dev_info(&adapter->pdev->dev, "Flow Director filter with location %u is added\n",
						 fdir->loc);
					fdir->state = IAVF_FDIR_FLTR_ACTIVE;
					fdir->flow_id = add_fltr->flow_id;
				} else {
					dev_info(&adapter->pdev->dev, "Failed to add Flow Director filter with status: %d\n",
						 add_fltr->status);
					iavf_print_fdir_fltr(adapter, fdir);
					list_del(&fdir->list);
					kfree(fdir);
					adapter->fdir_active_fltr--;
				}
			}
		}
		spin_unlock_bh(&adapter->fdir_fltr_lock);
		}
		break;
	case VIRTCHNL_OP_DEL_FDIR_FILTER: {
		struct virtchnl_fdir_del *del_fltr = (struct virtchnl_fdir_del *)msg;
		struct iavf_fdir_fltr *fdir, *fdir_tmp;

		spin_lock_bh(&adapter->fdir_fltr_lock);
		list_for_each_entry_safe(fdir, fdir_tmp, &adapter->fdir_list_head,
					 list) {
			if (fdir->state == IAVF_FDIR_FLTR_DEL_PENDING) {
				if (del_fltr->status == VIRTCHNL_FDIR_SUCCESS) {
					dev_info(&adapter->pdev->dev, "Flow Director filter with location %u is deleted\n",
						 fdir->loc);
					list_del(&fdir->list);
					kfree(fdir);
					adapter->fdir_active_fltr--;
				} else {
					fdir->state = IAVF_FDIR_FLTR_ACTIVE;
					dev_info(&adapter->pdev->dev, "Failed to delete Flow Director filter with status: %d\n",
						 del_fltr->status);
					iavf_print_fdir_fltr(adapter, fdir);
				}
			}
		}
		spin_unlock_bh(&adapter->fdir_fltr_lock);
		}
		break;
	case VIRTCHNL_OP_ADD_RSS_CFG: {
		struct iavf_adv_rss *rss;

		spin_lock_bh(&adapter->adv_rss_lock);
		list_for_each_entry(rss, &adapter->adv_rss_list_head, list) {
			if (rss->state == IAVF_ADV_RSS_ADD_PENDING) {
				iavf_print_adv_rss_cfg(adapter, rss,
						       "Input set change for",
						       "successful");
				rss->state = IAVF_ADV_RSS_ACTIVE;
			}
		}
		spin_unlock_bh(&adapter->adv_rss_lock);
		}
		break;
	case VIRTCHNL_OP_DEL_RSS_CFG: {
		struct iavf_adv_rss *rss, *rss_tmp;

		spin_lock_bh(&adapter->adv_rss_lock);
		list_for_each_entry_safe(rss, rss_tmp,
					 &adapter->adv_rss_list_head, list) {
			if (rss->state == IAVF_ADV_RSS_DEL_PENDING) {
				list_del(&rss->list);
				kfree(rss);
			}
		}
		spin_unlock_bh(&adapter->adv_rss_lock);
		}
		break;
	case VIRTCHNL_OP_ADD_VLAN_V2: {
		struct iavf_vlan_filter *f;

		spin_lock_bh(&adapter->mac_vlan_list_lock);
		list_for_each_entry(f, &adapter->vlan_filter_list, list) {
<<<<<<< HEAD
			if (f->is_new_vlan) {
				f->is_new_vlan = false;
				if (f->vlan.tpid == ETH_P_8021Q)
					set_bit(f->vlan.vid,
						adapter->vsi.active_cvlans);
				else
					set_bit(f->vlan.vid,
						adapter->vsi.active_svlans);
			}
=======
			if (f->state == IAVF_VLAN_IS_NEW)
				f->state = IAVF_VLAN_ACTIVE;
>>>>>>> 33a86170
		}
		spin_unlock_bh(&adapter->mac_vlan_list_lock);
		}
		break;
	case VIRTCHNL_OP_ENABLE_VLAN_STRIPPING:
		/* PF enabled vlan strip on this VF.
		 * Update netdev->features if needed to be in sync with ethtool.
		 */
		if (!v_retval)
			iavf_netdev_features_vlan_strip_set(netdev, true);
		break;
	case VIRTCHNL_OP_DISABLE_VLAN_STRIPPING:
		/* PF disabled vlan strip on this VF.
		 * Update netdev->features if needed to be in sync with ethtool.
		 */
		if (!v_retval)
			iavf_netdev_features_vlan_strip_set(netdev, false);
		break;
	default:
		if (adapter->current_op && (v_opcode != adapter->current_op))
			dev_warn(&adapter->pdev->dev, "Expected response %d from PF, received %d\n",
				 adapter->current_op, v_opcode);
		break;
	} /* switch v_opcode */
	adapter->current_op = VIRTCHNL_OP_UNKNOWN;
}<|MERGE_RESOLUTION|>--- conflicted
+++ resolved
@@ -2455,20 +2455,8 @@
 
 		spin_lock_bh(&adapter->mac_vlan_list_lock);
 		list_for_each_entry(f, &adapter->vlan_filter_list, list) {
-<<<<<<< HEAD
-			if (f->is_new_vlan) {
-				f->is_new_vlan = false;
-				if (f->vlan.tpid == ETH_P_8021Q)
-					set_bit(f->vlan.vid,
-						adapter->vsi.active_cvlans);
-				else
-					set_bit(f->vlan.vid,
-						adapter->vsi.active_svlans);
-			}
-=======
 			if (f->state == IAVF_VLAN_IS_NEW)
 				f->state = IAVF_VLAN_ACTIVE;
->>>>>>> 33a86170
 		}
 		spin_unlock_bh(&adapter->mac_vlan_list_lock);
 		}
