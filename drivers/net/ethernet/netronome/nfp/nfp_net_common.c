// SPDX-License-Identifier: (GPL-2.0-only OR BSD-2-Clause)
/* Copyright (C) 2015-2019 Netronome Systems, Inc. */

/*
 * nfp_net_common.c
 * Netronome network device driver: Common functions between PF and VF
 * Authors: Jakub Kicinski <jakub.kicinski@netronome.com>
 *          Jason McMullan <jason.mcmullan@netronome.com>
 *          Rolf Neugebauer <rolf.neugebauer@netronome.com>
 *          Brad Petrus <brad.petrus@netronome.com>
 *          Chris Telfer <chris.telfer@netronome.com>
 */

#include <linux/bitfield.h>
#include <linux/bpf.h>
#include <linux/module.h>
#include <linux/kernel.h>
#include <linux/init.h>
#include <linux/fs.h>
#include <linux/netdevice.h>
#include <linux/etherdevice.h>
#include <linux/interrupt.h>
#include <linux/ip.h>
#include <linux/ipv6.h>
#include <linux/mm.h>
#include <linux/overflow.h>
#include <linux/page_ref.h>
#include <linux/pci.h>
#include <linux/pci_regs.h>
#include <linux/ethtool.h>
#include <linux/log2.h>
#include <linux/if_vlan.h>
#include <linux/if_bridge.h>
#include <linux/random.h>
#include <linux/vmalloc.h>
#include <linux/ktime.h>

#include <net/tls.h>
#include <net/vxlan.h>
#include <net/xdp_sock_drv.h>
#include <net/xfrm.h>

#include "nfpcore/nfp_dev.h"
#include "nfpcore/nfp_nsp.h"
#include "ccm.h"
#include "nfp_app.h"
#include "nfp_net_ctrl.h"
#include "nfp_net.h"
#include "nfp_net_dp.h"
#include "nfp_net_sriov.h"
#include "nfp_net_xsk.h"
#include "nfp_port.h"
#include "crypto/crypto.h"
#include "crypto/fw.h"

/**
 * nfp_net_get_fw_version() - Read and parse the FW version
 * @fw_ver:	Output fw_version structure to read to
 * @ctrl_bar:	Mapped address of the control BAR
 */
void nfp_net_get_fw_version(struct nfp_net_fw_version *fw_ver,
			    void __iomem *ctrl_bar)
{
	u32 reg;

	reg = readl(ctrl_bar + NFP_NET_CFG_VERSION);
	put_unaligned_le32(reg, fw_ver);
}

u32 nfp_qcp_queue_offset(const struct nfp_dev_info *dev_info, u16 queue)
{
	queue &= dev_info->qc_idx_mask;
	return dev_info->qc_addr_offset + NFP_QCP_QUEUE_ADDR_SZ * queue;
}

/* Firmware reconfig
 *
 * Firmware reconfig may take a while so we have two versions of it -
 * synchronous and asynchronous (posted).  All synchronous callers are holding
 * RTNL so we don't have to worry about serializing them.
 */
static void nfp_net_reconfig_start(struct nfp_net *nn, u32 update)
{
	nn_writel(nn, NFP_NET_CFG_UPDATE, update);
	/* ensure update is written before pinging HW */
	nn_pci_flush(nn);
	nfp_qcp_wr_ptr_add(nn->qcp_cfg, 1);
	nn->reconfig_in_progress_update = update;
}

/* Pass 0 as update to run posted reconfigs. */
static void nfp_net_reconfig_start_async(struct nfp_net *nn, u32 update)
{
	update |= nn->reconfig_posted;
	nn->reconfig_posted = 0;

	nfp_net_reconfig_start(nn, update);

	nn->reconfig_timer_active = true;
	mod_timer(&nn->reconfig_timer, jiffies + NFP_NET_POLL_TIMEOUT * HZ);
}

static bool nfp_net_reconfig_check_done(struct nfp_net *nn, bool last_check)
{
	u32 reg;

	reg = nn_readl(nn, NFP_NET_CFG_UPDATE);
	if (reg == 0)
		return true;
	if (reg & NFP_NET_CFG_UPDATE_ERR) {
		nn_err(nn, "Reconfig error (status: 0x%08x update: 0x%08x ctrl: 0x%08x)\n",
		       reg, nn->reconfig_in_progress_update,
		       nn_readl(nn, NFP_NET_CFG_CTRL));
		return true;
	} else if (last_check) {
		nn_err(nn, "Reconfig timeout (status: 0x%08x update: 0x%08x ctrl: 0x%08x)\n",
		       reg, nn->reconfig_in_progress_update,
		       nn_readl(nn, NFP_NET_CFG_CTRL));
		return true;
	}

	return false;
}

static bool __nfp_net_reconfig_wait(struct nfp_net *nn, unsigned long deadline)
{
	bool timed_out = false;
	int i;

	/* Poll update field, waiting for NFP to ack the config.
	 * Do an opportunistic wait-busy loop, afterward sleep.
	 */
	for (i = 0; i < 50; i++) {
		if (nfp_net_reconfig_check_done(nn, false))
			return false;
		udelay(4);
	}

	while (!nfp_net_reconfig_check_done(nn, timed_out)) {
		usleep_range(250, 500);
		timed_out = time_is_before_eq_jiffies(deadline);
	}

	return timed_out;
}

static int nfp_net_reconfig_wait(struct nfp_net *nn, unsigned long deadline)
{
	if (__nfp_net_reconfig_wait(nn, deadline))
		return -EIO;

	if (nn_readl(nn, NFP_NET_CFG_UPDATE) & NFP_NET_CFG_UPDATE_ERR)
		return -EIO;

	return 0;
}

static void nfp_net_reconfig_timer(struct timer_list *t)
{
	struct nfp_net *nn = from_timer(nn, t, reconfig_timer);

	spin_lock_bh(&nn->reconfig_lock);

	nn->reconfig_timer_active = false;

	/* If sync caller is present it will take over from us */
	if (nn->reconfig_sync_present)
		goto done;

	/* Read reconfig status and report errors */
	nfp_net_reconfig_check_done(nn, true);

	if (nn->reconfig_posted)
		nfp_net_reconfig_start_async(nn, 0);
done:
	spin_unlock_bh(&nn->reconfig_lock);
}

/**
 * nfp_net_reconfig_post() - Post async reconfig request
 * @nn:      NFP Net device to reconfigure
 * @update:  The value for the update field in the BAR config
 *
 * Record FW reconfiguration request.  Reconfiguration will be kicked off
 * whenever reconfiguration machinery is idle.  Multiple requests can be
 * merged together!
 */
static void nfp_net_reconfig_post(struct nfp_net *nn, u32 update)
{
	spin_lock_bh(&nn->reconfig_lock);

	/* Sync caller will kick off async reconf when it's done, just post */
	if (nn->reconfig_sync_present) {
		nn->reconfig_posted |= update;
		goto done;
	}

	/* Opportunistically check if the previous command is done */
	if (!nn->reconfig_timer_active ||
	    nfp_net_reconfig_check_done(nn, false))
		nfp_net_reconfig_start_async(nn, update);
	else
		nn->reconfig_posted |= update;
done:
	spin_unlock_bh(&nn->reconfig_lock);
}

static void nfp_net_reconfig_sync_enter(struct nfp_net *nn)
{
	bool cancelled_timer = false;
	u32 pre_posted_requests;

	spin_lock_bh(&nn->reconfig_lock);

	WARN_ON(nn->reconfig_sync_present);
	nn->reconfig_sync_present = true;

	if (nn->reconfig_timer_active) {
		nn->reconfig_timer_active = false;
		cancelled_timer = true;
	}
	pre_posted_requests = nn->reconfig_posted;
	nn->reconfig_posted = 0;

	spin_unlock_bh(&nn->reconfig_lock);

	if (cancelled_timer) {
		del_timer_sync(&nn->reconfig_timer);
		nfp_net_reconfig_wait(nn, nn->reconfig_timer.expires);
	}

	/* Run the posted reconfigs which were issued before we started */
	if (pre_posted_requests) {
		nfp_net_reconfig_start(nn, pre_posted_requests);
		nfp_net_reconfig_wait(nn, jiffies + HZ * NFP_NET_POLL_TIMEOUT);
	}
}

static void nfp_net_reconfig_wait_posted(struct nfp_net *nn)
{
	nfp_net_reconfig_sync_enter(nn);

	spin_lock_bh(&nn->reconfig_lock);
	nn->reconfig_sync_present = false;
	spin_unlock_bh(&nn->reconfig_lock);
}

/**
 * __nfp_net_reconfig() - Reconfigure the firmware
 * @nn:      NFP Net device to reconfigure
 * @update:  The value for the update field in the BAR config
 *
 * Write the update word to the BAR and ping the reconfig queue.  The
 * poll until the firmware has acknowledged the update by zeroing the
 * update word.
 *
 * Return: Negative errno on error, 0 on success
 */
int __nfp_net_reconfig(struct nfp_net *nn, u32 update)
{
	int ret;

	nfp_net_reconfig_sync_enter(nn);

	nfp_net_reconfig_start(nn, update);
	ret = nfp_net_reconfig_wait(nn, jiffies + HZ * NFP_NET_POLL_TIMEOUT);

	spin_lock_bh(&nn->reconfig_lock);

	if (nn->reconfig_posted)
		nfp_net_reconfig_start_async(nn, 0);

	nn->reconfig_sync_present = false;

	spin_unlock_bh(&nn->reconfig_lock);

	return ret;
}

int nfp_net_reconfig(struct nfp_net *nn, u32 update)
{
	int ret;

	nn_ctrl_bar_lock(nn);
	ret = __nfp_net_reconfig(nn, update);
	nn_ctrl_bar_unlock(nn);

	return ret;
}

int nfp_net_mbox_lock(struct nfp_net *nn, unsigned int data_size)
{
	if (nn->tlv_caps.mbox_len < NFP_NET_CFG_MBOX_SIMPLE_VAL + data_size) {
		nn_err(nn, "mailbox too small for %u of data (%u)\n",
		       data_size, nn->tlv_caps.mbox_len);
		return -EIO;
	}

	nn_ctrl_bar_lock(nn);
	return 0;
}

/**
 * nfp_net_mbox_reconfig() - Reconfigure the firmware via the mailbox
 * @nn:        NFP Net device to reconfigure
 * @mbox_cmd:  The value for the mailbox command
 *
 * Helper function for mailbox updates
 *
 * Return: Negative errno on error, 0 on success
 */
int nfp_net_mbox_reconfig(struct nfp_net *nn, u32 mbox_cmd)
{
	u32 mbox = nn->tlv_caps.mbox_off;
	int ret;

	nn_writeq(nn, mbox + NFP_NET_CFG_MBOX_SIMPLE_CMD, mbox_cmd);

	ret = __nfp_net_reconfig(nn, NFP_NET_CFG_UPDATE_MBOX);
	if (ret) {
		nn_err(nn, "Mailbox update error\n");
		return ret;
	}

	return -nn_readl(nn, mbox + NFP_NET_CFG_MBOX_SIMPLE_RET);
}

void nfp_net_mbox_reconfig_post(struct nfp_net *nn, u32 mbox_cmd)
{
	u32 mbox = nn->tlv_caps.mbox_off;

	nn_writeq(nn, mbox + NFP_NET_CFG_MBOX_SIMPLE_CMD, mbox_cmd);

	nfp_net_reconfig_post(nn, NFP_NET_CFG_UPDATE_MBOX);
}

int nfp_net_mbox_reconfig_wait_posted(struct nfp_net *nn)
{
	u32 mbox = nn->tlv_caps.mbox_off;

	nfp_net_reconfig_wait_posted(nn);

	return -nn_readl(nn, mbox + NFP_NET_CFG_MBOX_SIMPLE_RET);
}

int nfp_net_mbox_reconfig_and_unlock(struct nfp_net *nn, u32 mbox_cmd)
{
	int ret;

	ret = nfp_net_mbox_reconfig(nn, mbox_cmd);
	nn_ctrl_bar_unlock(nn);
	return ret;
}

/* Interrupt configuration and handling
 */

/**
 * nfp_net_irqs_alloc() - allocates MSI-X irqs
 * @pdev:        PCI device structure
 * @irq_entries: Array to be initialized and used to hold the irq entries
 * @min_irqs:    Minimal acceptable number of interrupts
 * @wanted_irqs: Target number of interrupts to allocate
 *
 * Return: Number of irqs obtained or 0 on error.
 */
unsigned int
nfp_net_irqs_alloc(struct pci_dev *pdev, struct msix_entry *irq_entries,
		   unsigned int min_irqs, unsigned int wanted_irqs)
{
	unsigned int i;
	int got_irqs;

	for (i = 0; i < wanted_irqs; i++)
		irq_entries[i].entry = i;

	got_irqs = pci_enable_msix_range(pdev, irq_entries,
					 min_irqs, wanted_irqs);
	if (got_irqs < 0) {
		dev_err(&pdev->dev, "Failed to enable %d-%d MSI-X (err=%d)\n",
			min_irqs, wanted_irqs, got_irqs);
		return 0;
	}

	if (got_irqs < wanted_irqs)
		dev_warn(&pdev->dev, "Unable to allocate %d IRQs got only %d\n",
			 wanted_irqs, got_irqs);

	return got_irqs;
}

/**
 * nfp_net_irqs_assign() - Assign interrupts allocated externally to netdev
 * @nn:		 NFP Network structure
 * @irq_entries: Table of allocated interrupts
 * @n:		 Size of @irq_entries (number of entries to grab)
 *
 * After interrupts are allocated with nfp_net_irqs_alloc() this function
 * should be called to assign them to a specific netdev (port).
 */
void
nfp_net_irqs_assign(struct nfp_net *nn, struct msix_entry *irq_entries,
		    unsigned int n)
{
	struct nfp_net_dp *dp = &nn->dp;

	nn->max_r_vecs = n - NFP_NET_NON_Q_VECTORS;
	dp->num_r_vecs = nn->max_r_vecs;

	memcpy(nn->irq_entries, irq_entries, sizeof(*irq_entries) * n);

	if (dp->num_rx_rings > dp->num_r_vecs ||
	    dp->num_tx_rings > dp->num_r_vecs)
		dev_warn(nn->dp.dev, "More rings (%d,%d) than vectors (%d).\n",
			 dp->num_rx_rings, dp->num_tx_rings,
			 dp->num_r_vecs);

	dp->num_rx_rings = min(dp->num_r_vecs, dp->num_rx_rings);
	dp->num_tx_rings = min(dp->num_r_vecs, dp->num_tx_rings);
	dp->num_stack_tx_rings = dp->num_tx_rings;
}

/**
 * nfp_net_irqs_disable() - Disable interrupts
 * @pdev:        PCI device structure
 *
 * Undoes what @nfp_net_irqs_alloc() does.
 */
void nfp_net_irqs_disable(struct pci_dev *pdev)
{
	pci_disable_msix(pdev);
}

/**
 * nfp_net_irq_rxtx() - Interrupt service routine for RX/TX rings.
 * @irq:      Interrupt
 * @data:     Opaque data structure
 *
 * Return: Indicate if the interrupt has been handled.
 */
static irqreturn_t nfp_net_irq_rxtx(int irq, void *data)
{
	struct nfp_net_r_vector *r_vec = data;

	/* Currently we cannot tell if it's a rx or tx interrupt,
	 * since dim does not need accurate event_ctr to calculate,
	 * we just use this counter for both rx and tx dim.
	 */
	r_vec->event_ctr++;

	napi_schedule_irqoff(&r_vec->napi);

	/* The FW auto-masks any interrupt, either via the MASK bit in
	 * the MSI-X table or via the per entry ICR field.  So there
	 * is no need to disable interrupts here.
	 */
	return IRQ_HANDLED;
}

static irqreturn_t nfp_ctrl_irq_rxtx(int irq, void *data)
{
	struct nfp_net_r_vector *r_vec = data;

	tasklet_schedule(&r_vec->tasklet);

	return IRQ_HANDLED;
}

/**
 * nfp_net_read_link_status() - Reread link status from control BAR
 * @nn:       NFP Network structure
 */
static void nfp_net_read_link_status(struct nfp_net *nn)
{
	unsigned long flags;
	bool link_up;
	u16 sts;

	spin_lock_irqsave(&nn->link_status_lock, flags);

	sts = nn_readw(nn, NFP_NET_CFG_STS);
	link_up = !!(sts & NFP_NET_CFG_STS_LINK);

	if (nn->link_up == link_up)
		goto out;

	nn->link_up = link_up;
	if (nn->port) {
		set_bit(NFP_PORT_CHANGED, &nn->port->flags);
		if (nn->port->link_cb)
			nn->port->link_cb(nn->port);
	}

	if (nn->link_up) {
		netif_carrier_on(nn->dp.netdev);
		netdev_info(nn->dp.netdev, "NIC Link is Up\n");
	} else {
		netif_carrier_off(nn->dp.netdev);
		netdev_info(nn->dp.netdev, "NIC Link is Down\n");
	}
out:
	spin_unlock_irqrestore(&nn->link_status_lock, flags);
}

/**
 * nfp_net_irq_lsc() - Interrupt service routine for link state changes
 * @irq:      Interrupt
 * @data:     Opaque data structure
 *
 * Return: Indicate if the interrupt has been handled.
 */
static irqreturn_t nfp_net_irq_lsc(int irq, void *data)
{
	struct nfp_net *nn = data;
	struct msix_entry *entry;

	entry = &nn->irq_entries[NFP_NET_IRQ_LSC_IDX];

	nfp_net_read_link_status(nn);

	nfp_net_irq_unmask(nn, entry->entry);

	return IRQ_HANDLED;
}

/**
 * nfp_net_irq_exn() - Interrupt service routine for exceptions
 * @irq:      Interrupt
 * @data:     Opaque data structure
 *
 * Return: Indicate if the interrupt has been handled.
 */
static irqreturn_t nfp_net_irq_exn(int irq, void *data)
{
	struct nfp_net *nn = data;

	nn_err(nn, "%s: UNIMPLEMENTED.\n", __func__);
	/* XXX TO BE IMPLEMENTED */
	return IRQ_HANDLED;
}

/**
 * nfp_net_aux_irq_request() - Request an auxiliary interrupt (LSC or EXN)
 * @nn:		NFP Network structure
 * @ctrl_offset: Control BAR offset where IRQ configuration should be written
 * @format:	printf-style format to construct the interrupt name
 * @name:	Pointer to allocated space for interrupt name
 * @name_sz:	Size of space for interrupt name
 * @vector_idx:	Index of MSI-X vector used for this interrupt
 * @handler:	IRQ handler to register for this interrupt
 */
static int
nfp_net_aux_irq_request(struct nfp_net *nn, u32 ctrl_offset,
			const char *format, char *name, size_t name_sz,
			unsigned int vector_idx, irq_handler_t handler)
{
	struct msix_entry *entry;
	int err;

	entry = &nn->irq_entries[vector_idx];

	snprintf(name, name_sz, format, nfp_net_name(nn));
	err = request_irq(entry->vector, handler, 0, name, nn);
	if (err) {
		nn_err(nn, "Failed to request IRQ %d (err=%d).\n",
		       entry->vector, err);
		return err;
	}
	nn_writeb(nn, ctrl_offset, entry->entry);
	nfp_net_irq_unmask(nn, entry->entry);

	return 0;
}

/**
 * nfp_net_aux_irq_free() - Free an auxiliary interrupt (LSC or EXN)
 * @nn:		NFP Network structure
 * @ctrl_offset: Control BAR offset where IRQ configuration should be written
 * @vector_idx:	Index of MSI-X vector used for this interrupt
 */
static void nfp_net_aux_irq_free(struct nfp_net *nn, u32 ctrl_offset,
				 unsigned int vector_idx)
{
	nn_writeb(nn, ctrl_offset, 0xff);
	nn_pci_flush(nn);
	free_irq(nn->irq_entries[vector_idx].vector, nn);
}

struct sk_buff *
nfp_net_tls_tx(struct nfp_net_dp *dp, struct nfp_net_r_vector *r_vec,
	       struct sk_buff *skb, u64 *tls_handle, int *nr_frags)
{
#ifdef CONFIG_TLS_DEVICE
	struct nfp_net_tls_offload_ctx *ntls;
	struct sk_buff *nskb;
	bool resync_pending;
	u32 datalen, seq;

	if (likely(!dp->ktls_tx))
		return skb;
	if (!skb->sk || !tls_is_sk_tx_device_offloaded(skb->sk))
		return skb;

	datalen = skb->len - skb_tcp_all_headers(skb);
	seq = ntohl(tcp_hdr(skb)->seq);
	ntls = tls_driver_ctx(skb->sk, TLS_OFFLOAD_CTX_DIR_TX);
	resync_pending = tls_offload_tx_resync_pending(skb->sk);
	if (unlikely(resync_pending || ntls->next_seq != seq)) {
		/* Pure ACK out of order already */
		if (!datalen)
			return skb;

		u64_stats_update_begin(&r_vec->tx_sync);
		r_vec->tls_tx_fallback++;
		u64_stats_update_end(&r_vec->tx_sync);

		nskb = tls_encrypt_skb(skb);
		if (!nskb) {
			u64_stats_update_begin(&r_vec->tx_sync);
			r_vec->tls_tx_no_fallback++;
			u64_stats_update_end(&r_vec->tx_sync);
			return NULL;
		}
		/* encryption wasn't necessary */
		if (nskb == skb)
			return skb;
		/* we don't re-check ring space */
		if (unlikely(skb_is_nonlinear(nskb))) {
			nn_dp_warn(dp, "tls_encrypt_skb() produced fragmented frame\n");
			u64_stats_update_begin(&r_vec->tx_sync);
			r_vec->tx_errors++;
			u64_stats_update_end(&r_vec->tx_sync);
			dev_kfree_skb_any(nskb);
			return NULL;
		}

		/* jump forward, a TX may have gotten lost, need to sync TX */
		if (!resync_pending && seq - ntls->next_seq < U32_MAX / 4)
			tls_offload_tx_resync_request(nskb->sk, seq,
						      ntls->next_seq);

		*nr_frags = 0;
		return nskb;
	}

	if (datalen) {
		u64_stats_update_begin(&r_vec->tx_sync);
		if (!skb_is_gso(skb))
			r_vec->hw_tls_tx++;
		else
			r_vec->hw_tls_tx += skb_shinfo(skb)->gso_segs;
		u64_stats_update_end(&r_vec->tx_sync);
	}

	memcpy(tls_handle, ntls->fw_handle, sizeof(ntls->fw_handle));
	ntls->next_seq += datalen;
#endif
	return skb;
}

void nfp_net_tls_tx_undo(struct sk_buff *skb, u64 tls_handle)
{
#ifdef CONFIG_TLS_DEVICE
	struct nfp_net_tls_offload_ctx *ntls;
	u32 datalen, seq;

	if (!tls_handle)
		return;
	if (WARN_ON_ONCE(!skb->sk || !tls_is_sk_tx_device_offloaded(skb->sk)))
		return;

	datalen = skb->len - skb_tcp_all_headers(skb);
	seq = ntohl(tcp_hdr(skb)->seq);

	ntls = tls_driver_ctx(skb->sk, TLS_OFFLOAD_CTX_DIR_TX);
	if (ntls->next_seq == seq + datalen)
		ntls->next_seq = seq;
	else
		WARN_ON_ONCE(1);
#endif
}

static void nfp_net_tx_timeout(struct net_device *netdev, unsigned int txqueue)
{
	struct nfp_net *nn = netdev_priv(netdev);

	nn_warn(nn, "TX watchdog timeout on ring: %u\n", txqueue);
}

/* Receive processing */
static unsigned int
nfp_net_calc_fl_bufsz_data(struct nfp_net_dp *dp)
{
	unsigned int fl_bufsz = 0;

	if (dp->rx_offset == NFP_NET_CFG_RX_OFFSET_DYNAMIC)
		fl_bufsz += NFP_NET_MAX_PREPEND;
	else
		fl_bufsz += dp->rx_offset;
	fl_bufsz += ETH_HLEN + VLAN_HLEN * 2 + dp->mtu;

	return fl_bufsz;
}

static unsigned int nfp_net_calc_fl_bufsz(struct nfp_net_dp *dp)
{
	unsigned int fl_bufsz;

	fl_bufsz = NFP_NET_RX_BUF_HEADROOM;
	fl_bufsz += dp->rx_dma_off;
	fl_bufsz += nfp_net_calc_fl_bufsz_data(dp);

	fl_bufsz = SKB_DATA_ALIGN(fl_bufsz);
	fl_bufsz += SKB_DATA_ALIGN(sizeof(struct skb_shared_info));

	return fl_bufsz;
}

static unsigned int nfp_net_calc_fl_bufsz_xsk(struct nfp_net_dp *dp)
{
	unsigned int fl_bufsz;

	fl_bufsz = XDP_PACKET_HEADROOM;
	fl_bufsz += nfp_net_calc_fl_bufsz_data(dp);

	return fl_bufsz;
}

/* Setup and Configuration
 */

/**
 * nfp_net_vecs_init() - Assign IRQs and setup rvecs.
 * @nn:		NFP Network structure
 */
static void nfp_net_vecs_init(struct nfp_net *nn)
{
	int numa_node = dev_to_node(&nn->pdev->dev);
	struct nfp_net_r_vector *r_vec;
	unsigned int r;

	nn->lsc_handler = nfp_net_irq_lsc;
	nn->exn_handler = nfp_net_irq_exn;

	for (r = 0; r < nn->max_r_vecs; r++) {
		struct msix_entry *entry;

		entry = &nn->irq_entries[NFP_NET_NON_Q_VECTORS + r];

		r_vec = &nn->r_vecs[r];
		r_vec->nfp_net = nn;
		r_vec->irq_entry = entry->entry;
		r_vec->irq_vector = entry->vector;

		if (nn->dp.netdev) {
			r_vec->handler = nfp_net_irq_rxtx;
		} else {
			r_vec->handler = nfp_ctrl_irq_rxtx;

			__skb_queue_head_init(&r_vec->queue);
			spin_lock_init(&r_vec->lock);
			tasklet_setup(&r_vec->tasklet, nn->dp.ops->ctrl_poll);
			tasklet_disable(&r_vec->tasklet);
		}

		cpumask_set_cpu(cpumask_local_spread(r, numa_node), &r_vec->affinity_mask);
	}
}

static void
nfp_net_napi_add(struct nfp_net_dp *dp, struct nfp_net_r_vector *r_vec, int idx)
{
	if (dp->netdev)
		netif_napi_add(dp->netdev, &r_vec->napi,
			       nfp_net_has_xsk_pool_slow(dp, idx) ? dp->ops->xsk_poll : dp->ops->poll);
	else
		tasklet_enable(&r_vec->tasklet);
}

static void
nfp_net_napi_del(struct nfp_net_dp *dp, struct nfp_net_r_vector *r_vec)
{
	if (dp->netdev)
		netif_napi_del(&r_vec->napi);
	else
		tasklet_disable(&r_vec->tasklet);
}

static void
nfp_net_vector_assign_rings(struct nfp_net_dp *dp,
			    struct nfp_net_r_vector *r_vec, int idx)
{
	r_vec->rx_ring = idx < dp->num_rx_rings ? &dp->rx_rings[idx] : NULL;
	r_vec->tx_ring =
		idx < dp->num_stack_tx_rings ? &dp->tx_rings[idx] : NULL;

	r_vec->xdp_ring = idx < dp->num_tx_rings - dp->num_stack_tx_rings ?
		&dp->tx_rings[dp->num_stack_tx_rings + idx] : NULL;

	if (nfp_net_has_xsk_pool_slow(dp, idx) || r_vec->xsk_pool) {
		r_vec->xsk_pool = dp->xdp_prog ? dp->xsk_pools[idx] : NULL;

		if (r_vec->xsk_pool)
			xsk_pool_set_rxq_info(r_vec->xsk_pool,
					      &r_vec->rx_ring->xdp_rxq);

		nfp_net_napi_del(dp, r_vec);
		nfp_net_napi_add(dp, r_vec, idx);
	}
}

static int
nfp_net_prepare_vector(struct nfp_net *nn, struct nfp_net_r_vector *r_vec,
		       int idx)
{
	int err;

	nfp_net_napi_add(&nn->dp, r_vec, idx);

	snprintf(r_vec->name, sizeof(r_vec->name),
		 "%s-rxtx-%d", nfp_net_name(nn), idx);
	err = request_irq(r_vec->irq_vector, r_vec->handler, 0, r_vec->name,
			  r_vec);
	if (err) {
		nfp_net_napi_del(&nn->dp, r_vec);
		nn_err(nn, "Error requesting IRQ %d\n", r_vec->irq_vector);
		return err;
	}
	disable_irq(r_vec->irq_vector);

	irq_set_affinity_hint(r_vec->irq_vector, &r_vec->affinity_mask);

	nn_dbg(nn, "RV%02d: irq=%03d/%03d\n", idx, r_vec->irq_vector,
	       r_vec->irq_entry);

	return 0;
}

static void
nfp_net_cleanup_vector(struct nfp_net *nn, struct nfp_net_r_vector *r_vec)
{
	irq_set_affinity_hint(r_vec->irq_vector, NULL);
	nfp_net_napi_del(&nn->dp, r_vec);
	free_irq(r_vec->irq_vector, r_vec);
}

/**
 * nfp_net_rss_write_itbl() - Write RSS indirection table to device
 * @nn:      NFP Net device to reconfigure
 */
void nfp_net_rss_write_itbl(struct nfp_net *nn)
{
	int i;

	for (i = 0; i < NFP_NET_CFG_RSS_ITBL_SZ; i += 4)
		nn_writel(nn, NFP_NET_CFG_RSS_ITBL + i,
			  get_unaligned_le32(nn->rss_itbl + i));
}

/**
 * nfp_net_rss_write_key() - Write RSS hash key to device
 * @nn:      NFP Net device to reconfigure
 */
void nfp_net_rss_write_key(struct nfp_net *nn)
{
	int i;

	for (i = 0; i < nfp_net_rss_key_sz(nn); i += 4)
		nn_writel(nn, NFP_NET_CFG_RSS_KEY + i,
			  get_unaligned_le32(nn->rss_key + i));
}

/**
 * nfp_net_coalesce_write_cfg() - Write irq coalescence configuration to HW
 * @nn:      NFP Net device to reconfigure
 */
void nfp_net_coalesce_write_cfg(struct nfp_net *nn)
{
	u8 i;
	u32 factor;
	u32 value;

	/* Compute factor used to convert coalesce '_usecs' parameters to
	 * ME timestamp ticks.  There are 16 ME clock cycles for each timestamp
	 * count.
	 */
	factor = nn->tlv_caps.me_freq_mhz / 16;

	/* copy RX interrupt coalesce parameters */
	value = (nn->rx_coalesce_max_frames << 16) |
		(factor * nn->rx_coalesce_usecs);
	for (i = 0; i < nn->dp.num_rx_rings; i++)
		nn_writel(nn, NFP_NET_CFG_RXR_IRQ_MOD(i), value);

	/* copy TX interrupt coalesce parameters */
	value = (nn->tx_coalesce_max_frames << 16) |
		(factor * nn->tx_coalesce_usecs);
	for (i = 0; i < nn->dp.num_tx_rings; i++)
		nn_writel(nn, NFP_NET_CFG_TXR_IRQ_MOD(i), value);
}

/**
 * nfp_net_write_mac_addr() - Write mac address to the device control BAR
 * @nn:      NFP Net device to reconfigure
 * @addr:    MAC address to write
 *
 * Writes the MAC address from the netdev to the device control BAR.  Does not
 * perform the required reconfig.  We do a bit of byte swapping dance because
 * firmware is LE.
 */
static void nfp_net_write_mac_addr(struct nfp_net *nn, const u8 *addr)
{
	nn_writel(nn, NFP_NET_CFG_MACADDR + 0, get_unaligned_be32(addr));
	nn_writew(nn, NFP_NET_CFG_MACADDR + 6, get_unaligned_be16(addr + 4));
}

/**
 * nfp_net_clear_config_and_disable() - Clear control BAR and disable NFP
 * @nn:      NFP Net device to reconfigure
 *
 * Warning: must be fully idempotent.
 */
static void nfp_net_clear_config_and_disable(struct nfp_net *nn)
{
	u32 new_ctrl, update;
	unsigned int r;
	int err;

	new_ctrl = nn->dp.ctrl;
	new_ctrl &= ~NFP_NET_CFG_CTRL_ENABLE;
	update = NFP_NET_CFG_UPDATE_GEN;
	update |= NFP_NET_CFG_UPDATE_MSIX;
	update |= NFP_NET_CFG_UPDATE_RING;

	if (nn->cap & NFP_NET_CFG_CTRL_RINGCFG)
		new_ctrl &= ~NFP_NET_CFG_CTRL_RINGCFG;

	nn_writeq(nn, NFP_NET_CFG_TXRS_ENABLE, 0);
	nn_writeq(nn, NFP_NET_CFG_RXRS_ENABLE, 0);

	nn_writel(nn, NFP_NET_CFG_CTRL, new_ctrl);
	err = nfp_net_reconfig(nn, update);
	if (err)
		nn_err(nn, "Could not disable device: %d\n", err);

	for (r = 0; r < nn->dp.num_rx_rings; r++) {
		nfp_net_rx_ring_reset(&nn->dp.rx_rings[r]);
		if (nfp_net_has_xsk_pool_slow(&nn->dp, nn->dp.rx_rings[r].idx))
			nfp_net_xsk_rx_bufs_free(&nn->dp.rx_rings[r]);
	}
	for (r = 0; r < nn->dp.num_tx_rings; r++)
		nfp_net_tx_ring_reset(&nn->dp, &nn->dp.tx_rings[r]);
	for (r = 0; r < nn->dp.num_r_vecs; r++)
		nfp_net_vec_clear_ring_data(nn, r);

	nn->dp.ctrl = new_ctrl;
}

/**
 * nfp_net_set_config_and_enable() - Write control BAR and enable NFP
 * @nn:      NFP Net device to reconfigure
 */
static int nfp_net_set_config_and_enable(struct nfp_net *nn)
{
	u32 bufsz, new_ctrl, update = 0;
	unsigned int r;
	int err;

	new_ctrl = nn->dp.ctrl;

	if (nn->dp.ctrl & NFP_NET_CFG_CTRL_RSS_ANY) {
		nfp_net_rss_write_key(nn);
		nfp_net_rss_write_itbl(nn);
		nn_writel(nn, NFP_NET_CFG_RSS_CTRL, nn->rss_cfg);
		update |= NFP_NET_CFG_UPDATE_RSS;
	}

	if (nn->dp.ctrl & NFP_NET_CFG_CTRL_IRQMOD) {
		nfp_net_coalesce_write_cfg(nn);
		update |= NFP_NET_CFG_UPDATE_IRQMOD;
	}

	for (r = 0; r < nn->dp.num_tx_rings; r++)
		nfp_net_tx_ring_hw_cfg_write(nn, &nn->dp.tx_rings[r], r);
	for (r = 0; r < nn->dp.num_rx_rings; r++)
		nfp_net_rx_ring_hw_cfg_write(nn, &nn->dp.rx_rings[r], r);

	nn_writeq(nn, NFP_NET_CFG_TXRS_ENABLE,
		  U64_MAX >> (64 - nn->dp.num_tx_rings));

	nn_writeq(nn, NFP_NET_CFG_RXRS_ENABLE,
		  U64_MAX >> (64 - nn->dp.num_rx_rings));

	if (nn->dp.netdev)
		nfp_net_write_mac_addr(nn, nn->dp.netdev->dev_addr);

	nn_writel(nn, NFP_NET_CFG_MTU, nn->dp.mtu);

	bufsz = nn->dp.fl_bufsz - nn->dp.rx_dma_off - NFP_NET_RX_BUF_NON_DATA;
	nn_writel(nn, NFP_NET_CFG_FLBUFSZ, bufsz);

	/* Enable device */
	new_ctrl |= NFP_NET_CFG_CTRL_ENABLE;
	update |= NFP_NET_CFG_UPDATE_GEN;
	update |= NFP_NET_CFG_UPDATE_MSIX;
	update |= NFP_NET_CFG_UPDATE_RING;
	if (nn->cap & NFP_NET_CFG_CTRL_RINGCFG)
		new_ctrl |= NFP_NET_CFG_CTRL_RINGCFG;

	nn_writel(nn, NFP_NET_CFG_CTRL, new_ctrl);
	nn_writel(nn, NFP_NET_CFG_CTRL_WORD1, nn->dp.ctrl_w1);
	err = nfp_net_reconfig(nn, update);
	if (err) {
		nfp_net_clear_config_and_disable(nn);
		return err;
	}

	nn->dp.ctrl = new_ctrl;

	for (r = 0; r < nn->dp.num_rx_rings; r++)
		nfp_net_rx_ring_fill_freelist(&nn->dp, &nn->dp.rx_rings[r]);

	return 0;
}

/**
 * nfp_net_close_stack() - Quiesce the stack (part of close)
 * @nn:	     NFP Net device to reconfigure
 */
static void nfp_net_close_stack(struct nfp_net *nn)
{
	struct nfp_net_r_vector *r_vec;
	unsigned int r;

	disable_irq(nn->irq_entries[NFP_NET_IRQ_LSC_IDX].vector);
	netif_carrier_off(nn->dp.netdev);
	nn->link_up = false;

	for (r = 0; r < nn->dp.num_r_vecs; r++) {
		r_vec = &nn->r_vecs[r];

		disable_irq(r_vec->irq_vector);
		napi_disable(&r_vec->napi);

		if (r_vec->rx_ring)
			cancel_work_sync(&r_vec->rx_dim.work);

		if (r_vec->tx_ring)
			cancel_work_sync(&r_vec->tx_dim.work);
	}

	netif_tx_disable(nn->dp.netdev);
}

/**
 * nfp_net_close_free_all() - Free all runtime resources
 * @nn:      NFP Net device to reconfigure
 */
static void nfp_net_close_free_all(struct nfp_net *nn)
{
	unsigned int r;

	nfp_net_tx_rings_free(&nn->dp);
	nfp_net_rx_rings_free(&nn->dp);

	for (r = 0; r < nn->dp.num_r_vecs; r++)
		nfp_net_cleanup_vector(nn, &nn->r_vecs[r]);

	nfp_net_aux_irq_free(nn, NFP_NET_CFG_LSC, NFP_NET_IRQ_LSC_IDX);
	nfp_net_aux_irq_free(nn, NFP_NET_CFG_EXN, NFP_NET_IRQ_EXN_IDX);
}

/**
 * nfp_net_netdev_close() - Called when the device is downed
 * @netdev:      netdev structure
 */
static int nfp_net_netdev_close(struct net_device *netdev)
{
	struct nfp_net *nn = netdev_priv(netdev);

	/* Step 1: Disable RX and TX rings from the Linux kernel perspective
	 */
	nfp_net_close_stack(nn);

	/* Step 2: Tell NFP
	 */
	nfp_net_clear_config_and_disable(nn);
	nfp_port_configure(netdev, false);

	/* Step 3: Free resources
	 */
	nfp_net_close_free_all(nn);

	nn_dbg(nn, "%s down", netdev->name);
	return 0;
}

void nfp_ctrl_close(struct nfp_net *nn)
{
	int r;

	rtnl_lock();

	for (r = 0; r < nn->dp.num_r_vecs; r++) {
		disable_irq(nn->r_vecs[r].irq_vector);
		tasklet_disable(&nn->r_vecs[r].tasklet);
	}

	nfp_net_clear_config_and_disable(nn);

	nfp_net_close_free_all(nn);

	rtnl_unlock();
}

static void nfp_net_rx_dim_work(struct work_struct *work)
{
	struct nfp_net_r_vector *r_vec;
	unsigned int factor, value;
	struct dim_cq_moder moder;
	struct nfp_net *nn;
	struct dim *dim;

	dim = container_of(work, struct dim, work);
	moder = net_dim_get_rx_moderation(dim->mode, dim->profile_ix);
	r_vec = container_of(dim, struct nfp_net_r_vector, rx_dim);
	nn = r_vec->nfp_net;

	/* Compute factor used to convert coalesce '_usecs' parameters to
	 * ME timestamp ticks.  There are 16 ME clock cycles for each timestamp
	 * count.
	 */
	factor = nn->tlv_caps.me_freq_mhz / 16;
	if (nfp_net_coalesce_para_check(factor * moder.usec, moder.pkts))
		return;

	/* copy RX interrupt coalesce parameters */
	value = (moder.pkts << 16) | (factor * moder.usec);
	nn_writel(nn, NFP_NET_CFG_RXR_IRQ_MOD(r_vec->rx_ring->idx), value);
	(void)nfp_net_reconfig(nn, NFP_NET_CFG_UPDATE_IRQMOD);

	dim->state = DIM_START_MEASURE;
}

static void nfp_net_tx_dim_work(struct work_struct *work)
{
	struct nfp_net_r_vector *r_vec;
	unsigned int factor, value;
	struct dim_cq_moder moder;
	struct nfp_net *nn;
	struct dim *dim;

	dim = container_of(work, struct dim, work);
	moder = net_dim_get_tx_moderation(dim->mode, dim->profile_ix);
	r_vec = container_of(dim, struct nfp_net_r_vector, tx_dim);
	nn = r_vec->nfp_net;

	/* Compute factor used to convert coalesce '_usecs' parameters to
	 * ME timestamp ticks.  There are 16 ME clock cycles for each timestamp
	 * count.
	 */
	factor = nn->tlv_caps.me_freq_mhz / 16;
	if (nfp_net_coalesce_para_check(factor * moder.usec, moder.pkts))
		return;

	/* copy TX interrupt coalesce parameters */
	value = (moder.pkts << 16) | (factor * moder.usec);
	nn_writel(nn, NFP_NET_CFG_TXR_IRQ_MOD(r_vec->tx_ring->idx), value);
	(void)nfp_net_reconfig(nn, NFP_NET_CFG_UPDATE_IRQMOD);

	dim->state = DIM_START_MEASURE;
}

/**
 * nfp_net_open_stack() - Start the device from stack's perspective
 * @nn:      NFP Net device to reconfigure
 */
static void nfp_net_open_stack(struct nfp_net *nn)
{
	struct nfp_net_r_vector *r_vec;
	unsigned int r;

	for (r = 0; r < nn->dp.num_r_vecs; r++) {
		r_vec = &nn->r_vecs[r];

		if (r_vec->rx_ring) {
			INIT_WORK(&r_vec->rx_dim.work, nfp_net_rx_dim_work);
			r_vec->rx_dim.mode = DIM_CQ_PERIOD_MODE_START_FROM_EQE;
		}

		if (r_vec->tx_ring) {
			INIT_WORK(&r_vec->tx_dim.work, nfp_net_tx_dim_work);
			r_vec->tx_dim.mode = DIM_CQ_PERIOD_MODE_START_FROM_EQE;
		}

		napi_enable(&r_vec->napi);
		enable_irq(r_vec->irq_vector);
	}

	netif_tx_wake_all_queues(nn->dp.netdev);

	enable_irq(nn->irq_entries[NFP_NET_IRQ_LSC_IDX].vector);
	nfp_net_read_link_status(nn);
}

static int nfp_net_open_alloc_all(struct nfp_net *nn)
{
	int err, r;

	err = nfp_net_aux_irq_request(nn, NFP_NET_CFG_EXN, "%s-exn",
				      nn->exn_name, sizeof(nn->exn_name),
				      NFP_NET_IRQ_EXN_IDX, nn->exn_handler);
	if (err)
		return err;
	err = nfp_net_aux_irq_request(nn, NFP_NET_CFG_LSC, "%s-lsc",
				      nn->lsc_name, sizeof(nn->lsc_name),
				      NFP_NET_IRQ_LSC_IDX, nn->lsc_handler);
	if (err)
		goto err_free_exn;
	disable_irq(nn->irq_entries[NFP_NET_IRQ_LSC_IDX].vector);

	for (r = 0; r < nn->dp.num_r_vecs; r++) {
		err = nfp_net_prepare_vector(nn, &nn->r_vecs[r], r);
		if (err)
			goto err_cleanup_vec_p;
	}

	err = nfp_net_rx_rings_prepare(nn, &nn->dp);
	if (err)
		goto err_cleanup_vec;

	err = nfp_net_tx_rings_prepare(nn, &nn->dp);
	if (err)
		goto err_free_rx_rings;

	for (r = 0; r < nn->max_r_vecs; r++)
		nfp_net_vector_assign_rings(&nn->dp, &nn->r_vecs[r], r);

	return 0;

err_free_rx_rings:
	nfp_net_rx_rings_free(&nn->dp);
err_cleanup_vec:
	r = nn->dp.num_r_vecs;
err_cleanup_vec_p:
	while (r--)
		nfp_net_cleanup_vector(nn, &nn->r_vecs[r]);
	nfp_net_aux_irq_free(nn, NFP_NET_CFG_LSC, NFP_NET_IRQ_LSC_IDX);
err_free_exn:
	nfp_net_aux_irq_free(nn, NFP_NET_CFG_EXN, NFP_NET_IRQ_EXN_IDX);
	return err;
}

static int nfp_net_netdev_open(struct net_device *netdev)
{
	struct nfp_net *nn = netdev_priv(netdev);
	int err;

	/* Step 1: Allocate resources for rings and the like
	 * - Request interrupts
	 * - Allocate RX and TX ring resources
	 * - Setup initial RSS table
	 */
	err = nfp_net_open_alloc_all(nn);
	if (err)
		return err;

	err = netif_set_real_num_tx_queues(netdev, nn->dp.num_stack_tx_rings);
	if (err)
		goto err_free_all;

	err = netif_set_real_num_rx_queues(netdev, nn->dp.num_rx_rings);
	if (err)
		goto err_free_all;

	/* Step 2: Configure the NFP
	 * - Ifup the physical interface if it exists
	 * - Enable rings from 0 to tx_rings/rx_rings - 1.
	 * - Write MAC address (in case it changed)
	 * - Set the MTU
	 * - Set the Freelist buffer size
	 * - Enable the FW
	 */
	err = nfp_port_configure(netdev, true);
	if (err)
		goto err_free_all;

	err = nfp_net_set_config_and_enable(nn);
	if (err)
		goto err_port_disable;

	/* Step 3: Enable for kernel
	 * - put some freelist descriptors on each RX ring
	 * - enable NAPI on each ring
	 * - enable all TX queues
	 * - set link state
	 */
	nfp_net_open_stack(nn);

	return 0;

err_port_disable:
	nfp_port_configure(netdev, false);
err_free_all:
	nfp_net_close_free_all(nn);
	return err;
}

int nfp_ctrl_open(struct nfp_net *nn)
{
	int err, r;

	/* ring dumping depends on vNICs being opened/closed under rtnl */
	rtnl_lock();

	err = nfp_net_open_alloc_all(nn);
	if (err)
		goto err_unlock;

	err = nfp_net_set_config_and_enable(nn);
	if (err)
		goto err_free_all;

	for (r = 0; r < nn->dp.num_r_vecs; r++)
		enable_irq(nn->r_vecs[r].irq_vector);

	rtnl_unlock();

	return 0;

err_free_all:
	nfp_net_close_free_all(nn);
err_unlock:
	rtnl_unlock();
	return err;
}

<<<<<<< HEAD
struct nfp_mc_addr_entry {
	u8 addr[ETH_ALEN];
	u32 cmd;
	struct list_head list;
};

static int nfp_net_mc_cfg(struct nfp_net *nn, const unsigned char *addr, const u32 cmd)
{
=======
int nfp_net_sched_mbox_amsg_work(struct nfp_net *nn, u32 cmd, const void *data, size_t len,
				 int (*cb)(struct nfp_net *, struct nfp_mbox_amsg_entry *))
{
	struct nfp_mbox_amsg_entry *entry;

	entry = kmalloc(sizeof(*entry) + len, GFP_ATOMIC);
	if (!entry)
		return -ENOMEM;

	memcpy(entry->msg, data, len);
	entry->cmd = cmd;
	entry->cfg = cb;

	spin_lock_bh(&nn->mbox_amsg.lock);
	list_add_tail(&entry->list, &nn->mbox_amsg.list);
	spin_unlock_bh(&nn->mbox_amsg.lock);

	schedule_work(&nn->mbox_amsg.work);

	return 0;
}

static void nfp_net_mbox_amsg_work(struct work_struct *work)
{
	struct nfp_net *nn = container_of(work, struct nfp_net, mbox_amsg.work);
	struct nfp_mbox_amsg_entry *entry, *tmp;
	struct list_head tmp_list;

	INIT_LIST_HEAD(&tmp_list);

	spin_lock_bh(&nn->mbox_amsg.lock);
	list_splice_init(&nn->mbox_amsg.list, &tmp_list);
	spin_unlock_bh(&nn->mbox_amsg.lock);

	list_for_each_entry_safe(entry, tmp, &tmp_list, list) {
		int err = entry->cfg(nn, entry);

		if (err)
			nn_err(nn, "Config cmd %d to HW failed %d.\n", entry->cmd, err);

		list_del(&entry->list);
		kfree(entry);
	}
}

static int nfp_net_mc_cfg(struct nfp_net *nn, struct nfp_mbox_amsg_entry *entry)
{
	unsigned char *addr = entry->msg;
>>>>>>> 82bbec18
	int ret;

	ret = nfp_net_mbox_lock(nn, NFP_NET_CFG_MULTICAST_SZ);
	if (ret)
		return ret;

	nn_writel(nn, nn->tlv_caps.mbox_off + NFP_NET_CFG_MULTICAST_MAC_HI,
		  get_unaligned_be32(addr));
	nn_writew(nn, nn->tlv_caps.mbox_off + NFP_NET_CFG_MULTICAST_MAC_LO,
		  get_unaligned_be16(addr + 4));

	return nfp_net_mbox_reconfig_and_unlock(nn, entry->cmd);
}

static int nfp_net_mc_prep(struct nfp_net *nn, const unsigned char *addr, const u32 cmd)
{
	struct nfp_mc_addr_entry *entry;

	entry = kmalloc(sizeof(*entry), GFP_ATOMIC);
	if (!entry)
		return -ENOMEM;

	ether_addr_copy(entry->addr, addr);
	entry->cmd = cmd;
	spin_lock_bh(&nn->mc_lock);
	list_add_tail(&entry->list, &nn->mc_addrs);
	spin_unlock_bh(&nn->mc_lock);

	schedule_work(&nn->mc_work);

	return 0;
}

static int nfp_net_mc_sync(struct net_device *netdev, const unsigned char *addr)
{
	struct nfp_net *nn = netdev_priv(netdev);

	if (netdev_mc_count(netdev) > NFP_NET_CFG_MAC_MC_MAX) {
		nn_err(nn, "Requested number of MC addresses (%d) exceeds maximum (%d).\n",
		       netdev_mc_count(netdev), NFP_NET_CFG_MAC_MC_MAX);
		return -EINVAL;
	}

<<<<<<< HEAD
	return nfp_net_mc_prep(nn, addr, NFP_NET_CFG_MBOX_CMD_MULTICAST_ADD);
=======
	return nfp_net_sched_mbox_amsg_work(nn, NFP_NET_CFG_MBOX_CMD_MULTICAST_ADD, addr,
					    NFP_NET_CFG_MULTICAST_SZ, nfp_net_mc_cfg);
>>>>>>> 82bbec18
}

static int nfp_net_mc_unsync(struct net_device *netdev, const unsigned char *addr)
{
	struct nfp_net *nn = netdev_priv(netdev);

<<<<<<< HEAD
	return nfp_net_mc_prep(nn, addr, NFP_NET_CFG_MBOX_CMD_MULTICAST_DEL);
}

static void nfp_net_mc_addr_config(struct work_struct *work)
{
	struct nfp_net *nn = container_of(work, struct nfp_net, mc_work);
	struct nfp_mc_addr_entry *entry, *tmp;
	struct list_head tmp_list;

	INIT_LIST_HEAD(&tmp_list);

	spin_lock_bh(&nn->mc_lock);
	list_splice_init(&nn->mc_addrs, &tmp_list);
	spin_unlock_bh(&nn->mc_lock);

	list_for_each_entry_safe(entry, tmp, &tmp_list, list) {
		if (nfp_net_mc_cfg(nn, entry->addr, entry->cmd))
			nn_err(nn, "Config mc address to HW failed.\n");

		list_del(&entry->list);
		kfree(entry);
	}
=======
	return nfp_net_sched_mbox_amsg_work(nn, NFP_NET_CFG_MBOX_CMD_MULTICAST_DEL, addr,
					    NFP_NET_CFG_MULTICAST_SZ, nfp_net_mc_cfg);
>>>>>>> 82bbec18
}

static void nfp_net_set_rx_mode(struct net_device *netdev)
{
	struct nfp_net *nn = netdev_priv(netdev);
	u32 new_ctrl, new_ctrl_w1;

	new_ctrl = nn->dp.ctrl;
	new_ctrl_w1 = nn->dp.ctrl_w1;

	if (!netdev_mc_empty(netdev) || netdev->flags & IFF_ALLMULTI)
		new_ctrl |= nn->cap & NFP_NET_CFG_CTRL_L2MC;
	else
		new_ctrl &= ~NFP_NET_CFG_CTRL_L2MC;

	if (netdev->flags & IFF_ALLMULTI)
		new_ctrl_w1 &= ~NFP_NET_CFG_CTRL_MCAST_FILTER;
	else
		new_ctrl_w1 |= nn->cap_w1 & NFP_NET_CFG_CTRL_MCAST_FILTER;

	if (netdev->flags & IFF_PROMISC) {
		if (nn->cap & NFP_NET_CFG_CTRL_PROMISC)
			new_ctrl |= NFP_NET_CFG_CTRL_PROMISC;
		else
			nn_warn(nn, "FW does not support promiscuous mode\n");
	} else {
		new_ctrl &= ~NFP_NET_CFG_CTRL_PROMISC;
	}

	if ((nn->cap_w1 & NFP_NET_CFG_CTRL_MCAST_FILTER) &&
	    __dev_mc_sync(netdev, nfp_net_mc_sync, nfp_net_mc_unsync))
		netdev_err(netdev, "Sync mc address failed\n");

	if (new_ctrl == nn->dp.ctrl && new_ctrl_w1 == nn->dp.ctrl_w1)
		return;

	if (new_ctrl != nn->dp.ctrl)
		nn_writel(nn, NFP_NET_CFG_CTRL, new_ctrl);
	if (new_ctrl_w1 != nn->dp.ctrl_w1)
		nn_writel(nn, NFP_NET_CFG_CTRL_WORD1, new_ctrl_w1);
	nfp_net_reconfig_post(nn, NFP_NET_CFG_UPDATE_GEN);

	nn->dp.ctrl = new_ctrl;
	nn->dp.ctrl_w1 = new_ctrl_w1;
}

static void nfp_net_rss_init_itbl(struct nfp_net *nn)
{
	int i;

	for (i = 0; i < sizeof(nn->rss_itbl); i++)
		nn->rss_itbl[i] =
			ethtool_rxfh_indir_default(i, nn->dp.num_rx_rings);
}

static void nfp_net_dp_swap(struct nfp_net *nn, struct nfp_net_dp *dp)
{
	struct nfp_net_dp new_dp = *dp;

	*dp = nn->dp;
	nn->dp = new_dp;

	nn->dp.netdev->mtu = new_dp.mtu;

	if (!netif_is_rxfh_configured(nn->dp.netdev))
		nfp_net_rss_init_itbl(nn);
}

static int nfp_net_dp_swap_enable(struct nfp_net *nn, struct nfp_net_dp *dp)
{
	unsigned int r;
	int err;

	nfp_net_dp_swap(nn, dp);

	for (r = 0; r <	nn->max_r_vecs; r++)
		nfp_net_vector_assign_rings(&nn->dp, &nn->r_vecs[r], r);

	err = netif_set_real_num_queues(nn->dp.netdev,
					nn->dp.num_stack_tx_rings,
					nn->dp.num_rx_rings);
	if (err)
		return err;

	return nfp_net_set_config_and_enable(nn);
}

struct nfp_net_dp *nfp_net_clone_dp(struct nfp_net *nn)
{
	struct nfp_net_dp *new;

	new = kmalloc(sizeof(*new), GFP_KERNEL);
	if (!new)
		return NULL;

	*new = nn->dp;

	new->xsk_pools = kmemdup(new->xsk_pools,
				 array_size(nn->max_r_vecs,
					    sizeof(new->xsk_pools)),
				 GFP_KERNEL);
	if (!new->xsk_pools) {
		kfree(new);
		return NULL;
	}

	/* Clear things which need to be recomputed */
	new->fl_bufsz = 0;
	new->tx_rings = NULL;
	new->rx_rings = NULL;
	new->num_r_vecs = 0;
	new->num_stack_tx_rings = 0;
	new->txrwb = NULL;
	new->txrwb_dma = 0;

	return new;
}

static void nfp_net_free_dp(struct nfp_net_dp *dp)
{
	kfree(dp->xsk_pools);
	kfree(dp);
}

static int
nfp_net_check_config(struct nfp_net *nn, struct nfp_net_dp *dp,
		     struct netlink_ext_ack *extack)
{
	unsigned int r, xsk_min_fl_bufsz;

	/* XDP-enabled tests */
	if (!dp->xdp_prog)
		return 0;
	if (dp->fl_bufsz > PAGE_SIZE) {
		NL_SET_ERR_MSG_MOD(extack, "MTU too large w/ XDP enabled");
		return -EINVAL;
	}
	if (dp->num_tx_rings > nn->max_tx_rings) {
		NL_SET_ERR_MSG_MOD(extack, "Insufficient number of TX rings w/ XDP enabled");
		return -EINVAL;
	}

	xsk_min_fl_bufsz = nfp_net_calc_fl_bufsz_xsk(dp);
	for (r = 0; r < nn->max_r_vecs; r++) {
		if (!dp->xsk_pools[r])
			continue;

		if (xsk_pool_get_rx_frame_size(dp->xsk_pools[r]) < xsk_min_fl_bufsz) {
			NL_SET_ERR_MSG_MOD(extack,
					   "XSK buffer pool chunk size too small");
			return -EINVAL;
		}
	}

	return 0;
}

int nfp_net_ring_reconfig(struct nfp_net *nn, struct nfp_net_dp *dp,
			  struct netlink_ext_ack *extack)
{
	int r, err;

	dp->fl_bufsz = nfp_net_calc_fl_bufsz(dp);

	dp->num_stack_tx_rings = dp->num_tx_rings;
	if (dp->xdp_prog)
		dp->num_stack_tx_rings -= dp->num_rx_rings;

	dp->num_r_vecs = max(dp->num_rx_rings, dp->num_stack_tx_rings);

	err = nfp_net_check_config(nn, dp, extack);
	if (err)
		goto exit_free_dp;

	if (!netif_running(dp->netdev)) {
		nfp_net_dp_swap(nn, dp);
		err = 0;
		goto exit_free_dp;
	}

	/* Prepare new rings */
	for (r = nn->dp.num_r_vecs; r < dp->num_r_vecs; r++) {
		err = nfp_net_prepare_vector(nn, &nn->r_vecs[r], r);
		if (err) {
			dp->num_r_vecs = r;
			goto err_cleanup_vecs;
		}
	}

	err = nfp_net_rx_rings_prepare(nn, dp);
	if (err)
		goto err_cleanup_vecs;

	err = nfp_net_tx_rings_prepare(nn, dp);
	if (err)
		goto err_free_rx;

	/* Stop device, swap in new rings, try to start the firmware */
	nfp_net_close_stack(nn);
	nfp_net_clear_config_and_disable(nn);

	err = nfp_net_dp_swap_enable(nn, dp);
	if (err) {
		int err2;

		nfp_net_clear_config_and_disable(nn);

		/* Try with old configuration and old rings */
		err2 = nfp_net_dp_swap_enable(nn, dp);
		if (err2)
			nn_err(nn, "Can't restore ring config - FW communication failed (%d,%d)\n",
			       err, err2);
	}
	for (r = dp->num_r_vecs - 1; r >= nn->dp.num_r_vecs; r--)
		nfp_net_cleanup_vector(nn, &nn->r_vecs[r]);

	nfp_net_rx_rings_free(dp);
	nfp_net_tx_rings_free(dp);

	nfp_net_open_stack(nn);
exit_free_dp:
	nfp_net_free_dp(dp);

	return err;

err_free_rx:
	nfp_net_rx_rings_free(dp);
err_cleanup_vecs:
	for (r = dp->num_r_vecs - 1; r >= nn->dp.num_r_vecs; r--)
		nfp_net_cleanup_vector(nn, &nn->r_vecs[r]);
	nfp_net_free_dp(dp);
	return err;
}

static int nfp_net_change_mtu(struct net_device *netdev, int new_mtu)
{
	struct nfp_net *nn = netdev_priv(netdev);
	struct nfp_net_dp *dp;
	int err;

	err = nfp_app_check_mtu(nn->app, netdev, new_mtu);
	if (err)
		return err;

	dp = nfp_net_clone_dp(nn);
	if (!dp)
		return -ENOMEM;

	dp->mtu = new_mtu;

	return nfp_net_ring_reconfig(nn, dp, NULL);
}

static int
nfp_net_vlan_rx_add_vid(struct net_device *netdev, __be16 proto, u16 vid)
{
	const u32 cmd = NFP_NET_CFG_MBOX_CMD_CTAG_FILTER_ADD;
	struct nfp_net *nn = netdev_priv(netdev);
	int err;

	/* Priority tagged packets with vlan id 0 are processed by the
	 * NFP as untagged packets
	 */
	if (!vid)
		return 0;

	err = nfp_net_mbox_lock(nn, NFP_NET_CFG_VLAN_FILTER_SZ);
	if (err)
		return err;

	nn_writew(nn, nn->tlv_caps.mbox_off + NFP_NET_CFG_VLAN_FILTER_VID, vid);
	nn_writew(nn, nn->tlv_caps.mbox_off + NFP_NET_CFG_VLAN_FILTER_PROTO,
		  ETH_P_8021Q);

	return nfp_net_mbox_reconfig_and_unlock(nn, cmd);
}

static int
nfp_net_vlan_rx_kill_vid(struct net_device *netdev, __be16 proto, u16 vid)
{
	const u32 cmd = NFP_NET_CFG_MBOX_CMD_CTAG_FILTER_KILL;
	struct nfp_net *nn = netdev_priv(netdev);
	int err;

	/* Priority tagged packets with vlan id 0 are processed by the
	 * NFP as untagged packets
	 */
	if (!vid)
		return 0;

	err = nfp_net_mbox_lock(nn, NFP_NET_CFG_VLAN_FILTER_SZ);
	if (err)
		return err;

	nn_writew(nn, nn->tlv_caps.mbox_off + NFP_NET_CFG_VLAN_FILTER_VID, vid);
	nn_writew(nn, nn->tlv_caps.mbox_off + NFP_NET_CFG_VLAN_FILTER_PROTO,
		  ETH_P_8021Q);

	return nfp_net_mbox_reconfig_and_unlock(nn, cmd);
}

static void nfp_net_stat64(struct net_device *netdev,
			   struct rtnl_link_stats64 *stats)
{
	struct nfp_net *nn = netdev_priv(netdev);
	int r;

	/* Collect software stats */
	for (r = 0; r < nn->max_r_vecs; r++) {
		struct nfp_net_r_vector *r_vec = &nn->r_vecs[r];
		u64 data[3];
		unsigned int start;

		do {
			start = u64_stats_fetch_begin(&r_vec->rx_sync);
			data[0] = r_vec->rx_pkts;
			data[1] = r_vec->rx_bytes;
			data[2] = r_vec->rx_drops;
		} while (u64_stats_fetch_retry(&r_vec->rx_sync, start));
		stats->rx_packets += data[0];
		stats->rx_bytes += data[1];
		stats->rx_dropped += data[2];

		do {
			start = u64_stats_fetch_begin(&r_vec->tx_sync);
			data[0] = r_vec->tx_pkts;
			data[1] = r_vec->tx_bytes;
			data[2] = r_vec->tx_errors;
		} while (u64_stats_fetch_retry(&r_vec->tx_sync, start));
		stats->tx_packets += data[0];
		stats->tx_bytes += data[1];
		stats->tx_errors += data[2];
	}

	/* Add in device stats */
	stats->multicast += nn_readq(nn, NFP_NET_CFG_STATS_RX_MC_FRAMES);
	stats->rx_dropped += nn_readq(nn, NFP_NET_CFG_STATS_RX_DISCARDS);
	stats->rx_errors += nn_readq(nn, NFP_NET_CFG_STATS_RX_ERRORS);

	stats->tx_dropped += nn_readq(nn, NFP_NET_CFG_STATS_TX_DISCARDS);
	stats->tx_errors += nn_readq(nn, NFP_NET_CFG_STATS_TX_ERRORS);
}

static int nfp_net_set_features(struct net_device *netdev,
				netdev_features_t features)
{
	netdev_features_t changed = netdev->features ^ features;
	struct nfp_net *nn = netdev_priv(netdev);
	u32 new_ctrl;
	int err;

	/* Assume this is not called with features we have not advertised */

	new_ctrl = nn->dp.ctrl;

	if (changed & NETIF_F_RXCSUM) {
		if (features & NETIF_F_RXCSUM)
			new_ctrl |= nn->cap & NFP_NET_CFG_CTRL_RXCSUM_ANY;
		else
			new_ctrl &= ~NFP_NET_CFG_CTRL_RXCSUM_ANY;
	}

	if (changed & (NETIF_F_IP_CSUM | NETIF_F_IPV6_CSUM)) {
		if (features & (NETIF_F_IP_CSUM | NETIF_F_IPV6_CSUM))
			new_ctrl |= NFP_NET_CFG_CTRL_TXCSUM;
		else
			new_ctrl &= ~NFP_NET_CFG_CTRL_TXCSUM;
	}

	if (changed & (NETIF_F_TSO | NETIF_F_TSO6)) {
		if (features & (NETIF_F_TSO | NETIF_F_TSO6))
			new_ctrl |= nn->cap & NFP_NET_CFG_CTRL_LSO2 ?:
					      NFP_NET_CFG_CTRL_LSO;
		else
			new_ctrl &= ~NFP_NET_CFG_CTRL_LSO_ANY;
	}

	if (changed & NETIF_F_HW_VLAN_CTAG_RX) {
		if (features & NETIF_F_HW_VLAN_CTAG_RX)
			new_ctrl |= nn->cap & NFP_NET_CFG_CTRL_RXVLAN_V2 ?:
				    NFP_NET_CFG_CTRL_RXVLAN;
		else
			new_ctrl &= ~NFP_NET_CFG_CTRL_RXVLAN_ANY;
	}

	if (changed & NETIF_F_HW_VLAN_CTAG_TX) {
		if (features & NETIF_F_HW_VLAN_CTAG_TX)
			new_ctrl |= nn->cap & NFP_NET_CFG_CTRL_TXVLAN_V2 ?:
				    NFP_NET_CFG_CTRL_TXVLAN;
		else
			new_ctrl &= ~NFP_NET_CFG_CTRL_TXVLAN_ANY;
	}

	if (changed & NETIF_F_HW_VLAN_CTAG_FILTER) {
		if (features & NETIF_F_HW_VLAN_CTAG_FILTER)
			new_ctrl |= NFP_NET_CFG_CTRL_CTAG_FILTER;
		else
			new_ctrl &= ~NFP_NET_CFG_CTRL_CTAG_FILTER;
	}

	if (changed & NETIF_F_HW_VLAN_STAG_RX) {
		if (features & NETIF_F_HW_VLAN_STAG_RX)
			new_ctrl |= NFP_NET_CFG_CTRL_RXQINQ;
		else
			new_ctrl &= ~NFP_NET_CFG_CTRL_RXQINQ;
	}

	if (changed & NETIF_F_SG) {
		if (features & NETIF_F_SG)
			new_ctrl |= NFP_NET_CFG_CTRL_GATHER;
		else
			new_ctrl &= ~NFP_NET_CFG_CTRL_GATHER;
	}

	err = nfp_port_set_features(netdev, features);
	if (err)
		return err;

	nn_dbg(nn, "Feature change 0x%llx -> 0x%llx (changed=0x%llx)\n",
	       netdev->features, features, changed);

	if (new_ctrl == nn->dp.ctrl)
		return 0;

	nn_dbg(nn, "NIC ctrl: 0x%x -> 0x%x\n", nn->dp.ctrl, new_ctrl);
	nn_writel(nn, NFP_NET_CFG_CTRL, new_ctrl);
	err = nfp_net_reconfig(nn, NFP_NET_CFG_UPDATE_GEN);
	if (err)
		return err;

	nn->dp.ctrl = new_ctrl;

	return 0;
}

static netdev_features_t
nfp_net_fix_features(struct net_device *netdev,
		     netdev_features_t features)
{
	if ((features & NETIF_F_HW_VLAN_CTAG_RX) &&
	    (features & NETIF_F_HW_VLAN_STAG_RX)) {
		if (netdev->features & NETIF_F_HW_VLAN_CTAG_RX) {
			features &= ~NETIF_F_HW_VLAN_CTAG_RX;
			netdev->wanted_features &= ~NETIF_F_HW_VLAN_CTAG_RX;
			netdev_warn(netdev,
				    "S-tag and C-tag stripping can't be enabled at the same time. Enabling S-tag stripping and disabling C-tag stripping\n");
		} else if (netdev->features & NETIF_F_HW_VLAN_STAG_RX) {
			features &= ~NETIF_F_HW_VLAN_STAG_RX;
			netdev->wanted_features &= ~NETIF_F_HW_VLAN_STAG_RX;
			netdev_warn(netdev,
				    "S-tag and C-tag stripping can't be enabled at the same time. Enabling C-tag stripping and disabling S-tag stripping\n");
		}
	}
	return features;
}

static netdev_features_t
nfp_net_features_check(struct sk_buff *skb, struct net_device *dev,
		       netdev_features_t features)
{
	u8 l4_hdr;

	/* We can't do TSO over double tagged packets (802.1AD) */
	features &= vlan_features_check(skb, features);

	if (!skb->encapsulation)
		return features;

	/* Ensure that inner L4 header offset fits into TX descriptor field */
	if (skb_is_gso(skb)) {
		u32 hdrlen;

		hdrlen = skb_inner_tcp_all_headers(skb);

		/* Assume worst case scenario of having longest possible
		 * metadata prepend - 8B
		 */
		if (unlikely(hdrlen > NFP_NET_LSO_MAX_HDR_SZ - 8))
			features &= ~NETIF_F_GSO_MASK;
	}

	if (xfrm_offload(skb))
		return features;

	/* VXLAN/GRE check */
	switch (vlan_get_protocol(skb)) {
	case htons(ETH_P_IP):
		l4_hdr = ip_hdr(skb)->protocol;
		break;
	case htons(ETH_P_IPV6):
		l4_hdr = ipv6_hdr(skb)->nexthdr;
		break;
	default:
		return features & ~(NETIF_F_CSUM_MASK | NETIF_F_GSO_MASK);
	}

	if (skb->inner_protocol_type != ENCAP_TYPE_ETHER ||
	    skb->inner_protocol != htons(ETH_P_TEB) ||
	    (l4_hdr != IPPROTO_UDP && l4_hdr != IPPROTO_GRE) ||
	    (l4_hdr == IPPROTO_UDP &&
	     (skb_inner_mac_header(skb) - skb_transport_header(skb) !=
	      sizeof(struct udphdr) + sizeof(struct vxlanhdr))))
		return features & ~(NETIF_F_CSUM_MASK | NETIF_F_GSO_MASK);

	return features;
}

static int
nfp_net_get_phys_port_name(struct net_device *netdev, char *name, size_t len)
{
	struct nfp_net *nn = netdev_priv(netdev);
	int n;

	/* If port is defined, devlink_port is registered and devlink core
	 * is taking care of name formatting.
	 */
	if (nn->port)
		return -EOPNOTSUPP;

	if (nn->dp.is_vf || nn->vnic_no_name)
		return -EOPNOTSUPP;

	n = snprintf(name, len, "n%d", nn->id);
	if (n >= len)
		return -EINVAL;

	return 0;
}

static int nfp_net_xdp_setup_drv(struct nfp_net *nn, struct netdev_bpf *bpf)
{
	struct bpf_prog *prog = bpf->prog;
	struct nfp_net_dp *dp;
	int err;

	if (!prog == !nn->dp.xdp_prog) {
		WRITE_ONCE(nn->dp.xdp_prog, prog);
		xdp_attachment_setup(&nn->xdp, bpf);
		return 0;
	}

	dp = nfp_net_clone_dp(nn);
	if (!dp)
		return -ENOMEM;

	dp->xdp_prog = prog;
	dp->num_tx_rings += prog ? nn->dp.num_rx_rings : -nn->dp.num_rx_rings;
	dp->rx_dma_dir = prog ? DMA_BIDIRECTIONAL : DMA_FROM_DEVICE;
	dp->rx_dma_off = prog ? XDP_PACKET_HEADROOM - nn->dp.rx_offset : 0;

	/* We need RX reconfig to remap the buffers (BIDIR vs FROM_DEV) */
	err = nfp_net_ring_reconfig(nn, dp, bpf->extack);
	if (err)
		return err;

	xdp_attachment_setup(&nn->xdp, bpf);
	return 0;
}

static int nfp_net_xdp_setup_hw(struct nfp_net *nn, struct netdev_bpf *bpf)
{
	int err;

	err = nfp_app_xdp_offload(nn->app, nn, bpf->prog, bpf->extack);
	if (err)
		return err;

	xdp_attachment_setup(&nn->xdp_hw, bpf);
	return 0;
}

static int nfp_net_xdp(struct net_device *netdev, struct netdev_bpf *xdp)
{
	struct nfp_net *nn = netdev_priv(netdev);

	switch (xdp->command) {
	case XDP_SETUP_PROG:
		return nfp_net_xdp_setup_drv(nn, xdp);
	case XDP_SETUP_PROG_HW:
		return nfp_net_xdp_setup_hw(nn, xdp);
	case XDP_SETUP_XSK_POOL:
		return nfp_net_xsk_setup_pool(netdev, xdp->xsk.pool,
					      xdp->xsk.queue_id);
	default:
		return nfp_app_bpf(nn->app, nn, xdp);
	}
}

static int nfp_net_set_mac_address(struct net_device *netdev, void *addr)
{
	struct nfp_net *nn = netdev_priv(netdev);
	struct sockaddr *saddr = addr;
	int err;

	err = eth_prepare_mac_addr_change(netdev, addr);
	if (err)
		return err;

	nfp_net_write_mac_addr(nn, saddr->sa_data);

	err = nfp_net_reconfig(nn, NFP_NET_CFG_UPDATE_MACADDR);
	if (err)
		return err;

	eth_commit_mac_addr_change(netdev, addr);

	return 0;
}

static int nfp_net_bridge_getlink(struct sk_buff *skb, u32 pid, u32 seq,
				  struct net_device *dev, u32 filter_mask,
				  int nlflags)
{
	struct nfp_net *nn = netdev_priv(dev);
	u16 mode;

	if (!(nn->cap & NFP_NET_CFG_CTRL_VEPA))
		return -EOPNOTSUPP;

	mode = (nn->dp.ctrl & NFP_NET_CFG_CTRL_VEPA) ?
	       BRIDGE_MODE_VEPA : BRIDGE_MODE_VEB;

	return ndo_dflt_bridge_getlink(skb, pid, seq, dev, mode, 0, 0,
				       nlflags, filter_mask, NULL);
}

static int nfp_net_bridge_setlink(struct net_device *dev, struct nlmsghdr *nlh,
				  u16 flags, struct netlink_ext_ack *extack)
{
	struct nfp_net *nn = netdev_priv(dev);
	struct nlattr *attr, *br_spec;
	int rem, err;
	u32 new_ctrl;
	u16 mode;

	if (!(nn->cap & NFP_NET_CFG_CTRL_VEPA))
		return -EOPNOTSUPP;

	br_spec = nlmsg_find_attr(nlh, sizeof(struct ifinfomsg), IFLA_AF_SPEC);
	if (!br_spec)
		return -EINVAL;

	nla_for_each_nested(attr, br_spec, rem) {
		if (nla_type(attr) != IFLA_BRIDGE_MODE)
			continue;

		if (nla_len(attr) < sizeof(mode))
			return -EINVAL;

		new_ctrl = nn->dp.ctrl;
		mode = nla_get_u16(attr);
		if (mode == BRIDGE_MODE_VEPA)
			new_ctrl |= NFP_NET_CFG_CTRL_VEPA;
		else if (mode == BRIDGE_MODE_VEB)
			new_ctrl &= ~NFP_NET_CFG_CTRL_VEPA;
		else
			return -EOPNOTSUPP;

		if (new_ctrl == nn->dp.ctrl)
			return 0;

		nn_writel(nn, NFP_NET_CFG_CTRL, new_ctrl);
		err = nfp_net_reconfig(nn, NFP_NET_CFG_UPDATE_GEN);
		if (!err)
			nn->dp.ctrl = new_ctrl;

		return err;
	}

	return -EINVAL;
}

const struct net_device_ops nfp_nfd3_netdev_ops = {
	.ndo_init		= nfp_app_ndo_init,
	.ndo_uninit		= nfp_app_ndo_uninit,
	.ndo_open		= nfp_net_netdev_open,
	.ndo_stop		= nfp_net_netdev_close,
	.ndo_start_xmit		= nfp_net_tx,
	.ndo_get_stats64	= nfp_net_stat64,
	.ndo_vlan_rx_add_vid	= nfp_net_vlan_rx_add_vid,
	.ndo_vlan_rx_kill_vid	= nfp_net_vlan_rx_kill_vid,
	.ndo_set_vf_mac         = nfp_app_set_vf_mac,
	.ndo_set_vf_vlan        = nfp_app_set_vf_vlan,
	.ndo_set_vf_rate	= nfp_app_set_vf_rate,
	.ndo_set_vf_spoofchk    = nfp_app_set_vf_spoofchk,
	.ndo_set_vf_trust	= nfp_app_set_vf_trust,
	.ndo_get_vf_config	= nfp_app_get_vf_config,
	.ndo_set_vf_link_state  = nfp_app_set_vf_link_state,
	.ndo_setup_tc		= nfp_port_setup_tc,
	.ndo_tx_timeout		= nfp_net_tx_timeout,
	.ndo_set_rx_mode	= nfp_net_set_rx_mode,
	.ndo_change_mtu		= nfp_net_change_mtu,
	.ndo_set_mac_address	= nfp_net_set_mac_address,
	.ndo_set_features	= nfp_net_set_features,
	.ndo_fix_features	= nfp_net_fix_features,
	.ndo_features_check	= nfp_net_features_check,
	.ndo_get_phys_port_name	= nfp_net_get_phys_port_name,
	.ndo_bpf		= nfp_net_xdp,
	.ndo_xsk_wakeup		= nfp_net_xsk_wakeup,
	.ndo_bridge_getlink     = nfp_net_bridge_getlink,
	.ndo_bridge_setlink     = nfp_net_bridge_setlink,
};

const struct net_device_ops nfp_nfdk_netdev_ops = {
	.ndo_init		= nfp_app_ndo_init,
	.ndo_uninit		= nfp_app_ndo_uninit,
	.ndo_open		= nfp_net_netdev_open,
	.ndo_stop		= nfp_net_netdev_close,
	.ndo_start_xmit		= nfp_net_tx,
	.ndo_get_stats64	= nfp_net_stat64,
	.ndo_vlan_rx_add_vid	= nfp_net_vlan_rx_add_vid,
	.ndo_vlan_rx_kill_vid	= nfp_net_vlan_rx_kill_vid,
	.ndo_set_vf_mac         = nfp_app_set_vf_mac,
	.ndo_set_vf_vlan        = nfp_app_set_vf_vlan,
	.ndo_set_vf_rate	= nfp_app_set_vf_rate,
	.ndo_set_vf_spoofchk    = nfp_app_set_vf_spoofchk,
	.ndo_set_vf_trust	= nfp_app_set_vf_trust,
	.ndo_get_vf_config	= nfp_app_get_vf_config,
	.ndo_set_vf_link_state  = nfp_app_set_vf_link_state,
	.ndo_setup_tc		= nfp_port_setup_tc,
	.ndo_tx_timeout		= nfp_net_tx_timeout,
	.ndo_set_rx_mode	= nfp_net_set_rx_mode,
	.ndo_change_mtu		= nfp_net_change_mtu,
	.ndo_set_mac_address	= nfp_net_set_mac_address,
	.ndo_set_features	= nfp_net_set_features,
	.ndo_fix_features	= nfp_net_fix_features,
	.ndo_features_check	= nfp_net_features_check,
	.ndo_get_phys_port_name	= nfp_net_get_phys_port_name,
	.ndo_bpf		= nfp_net_xdp,
	.ndo_bridge_getlink     = nfp_net_bridge_getlink,
	.ndo_bridge_setlink     = nfp_net_bridge_setlink,
};

static int nfp_udp_tunnel_sync(struct net_device *netdev, unsigned int table)
{
	struct nfp_net *nn = netdev_priv(netdev);
	int i;

	BUILD_BUG_ON(NFP_NET_N_VXLAN_PORTS & 1);
	for (i = 0; i < NFP_NET_N_VXLAN_PORTS; i += 2) {
		struct udp_tunnel_info ti0, ti1;

		udp_tunnel_nic_get_port(netdev, table, i, &ti0);
		udp_tunnel_nic_get_port(netdev, table, i + 1, &ti1);

		nn_writel(nn, NFP_NET_CFG_VXLAN_PORT + i * sizeof(ti0.port),
			  be16_to_cpu(ti1.port) << 16 | be16_to_cpu(ti0.port));
	}

	return nfp_net_reconfig(nn, NFP_NET_CFG_UPDATE_VXLAN);
}

static const struct udp_tunnel_nic_info nfp_udp_tunnels = {
	.sync_table     = nfp_udp_tunnel_sync,
	.flags          = UDP_TUNNEL_NIC_INFO_MAY_SLEEP |
			  UDP_TUNNEL_NIC_INFO_OPEN_ONLY,
	.tables         = {
		{
			.n_entries      = NFP_NET_N_VXLAN_PORTS,
			.tunnel_types   = UDP_TUNNEL_TYPE_VXLAN,
		},
	},
};

/**
 * nfp_net_info() - Print general info about the NIC
 * @nn:      NFP Net device to reconfigure
 */
void nfp_net_info(struct nfp_net *nn)
{
	nn_info(nn, "NFP-6xxx %sNetdev: TxQs=%d/%d RxQs=%d/%d\n",
		nn->dp.is_vf ? "VF " : "",
		nn->dp.num_tx_rings, nn->max_tx_rings,
		nn->dp.num_rx_rings, nn->max_rx_rings);
	nn_info(nn, "VER: %d.%d.%d.%d, Maximum supported MTU: %d\n",
		nn->fw_ver.extend, nn->fw_ver.class,
		nn->fw_ver.major, nn->fw_ver.minor,
		nn->max_mtu);
	nn_info(nn, "CAP: %#x %s%s%s%s%s%s%s%s%s%s%s%s%s%s%s%s%s%s%s%s%s%s%s%s%s%s%s\n",
		nn->cap,
		nn->cap & NFP_NET_CFG_CTRL_PROMISC  ? "PROMISC "  : "",
		nn->cap & NFP_NET_CFG_CTRL_L2BC     ? "L2BCFILT " : "",
		nn->cap & NFP_NET_CFG_CTRL_L2MC     ? "L2MCFILT " : "",
		nn->cap & NFP_NET_CFG_CTRL_RXCSUM   ? "RXCSUM "   : "",
		nn->cap & NFP_NET_CFG_CTRL_TXCSUM   ? "TXCSUM "   : "",
		nn->cap & NFP_NET_CFG_CTRL_RXVLAN   ? "RXVLAN "   : "",
		nn->cap & NFP_NET_CFG_CTRL_TXVLAN   ? "TXVLAN "   : "",
		nn->cap & NFP_NET_CFG_CTRL_RXQINQ   ? "RXQINQ "   : "",
		nn->cap & NFP_NET_CFG_CTRL_RXVLAN_V2 ? "RXVLANv2 "   : "",
		nn->cap & NFP_NET_CFG_CTRL_TXVLAN_V2   ? "TXVLANv2 "   : "",
		nn->cap & NFP_NET_CFG_CTRL_SCATTER  ? "SCATTER "  : "",
		nn->cap & NFP_NET_CFG_CTRL_GATHER   ? "GATHER "   : "",
		nn->cap & NFP_NET_CFG_CTRL_LSO      ? "TSO1 "     : "",
		nn->cap & NFP_NET_CFG_CTRL_LSO2     ? "TSO2 "     : "",
		nn->cap & NFP_NET_CFG_CTRL_RSS      ? "RSS1 "     : "",
		nn->cap & NFP_NET_CFG_CTRL_RSS2     ? "RSS2 "     : "",
		nn->cap & NFP_NET_CFG_CTRL_CTAG_FILTER ? "CTAG_FILTER " : "",
		nn->cap & NFP_NET_CFG_CTRL_MSIXAUTO ? "AUTOMASK " : "",
		nn->cap & NFP_NET_CFG_CTRL_IRQMOD   ? "IRQMOD "   : "",
		nn->cap & NFP_NET_CFG_CTRL_TXRWB    ? "TXRWB "    : "",
		nn->cap & NFP_NET_CFG_CTRL_VEPA     ? "VEPA "     : "",
		nn->cap & NFP_NET_CFG_CTRL_VXLAN    ? "VXLAN "    : "",
		nn->cap & NFP_NET_CFG_CTRL_NVGRE    ? "NVGRE "	  : "",
		nn->cap & NFP_NET_CFG_CTRL_CSUM_COMPLETE ?
						      "RXCSUM_COMPLETE " : "",
		nn->cap & NFP_NET_CFG_CTRL_LIVE_ADDR ? "LIVE_ADDR " : "",
		nn->cap_w1 & NFP_NET_CFG_CTRL_MCAST_FILTER ? "MULTICAST_FILTER " : "",
		nfp_app_extra_cap(nn->app, nn));
}

/**
 * nfp_net_alloc() - Allocate netdev and related structure
 * @pdev:         PCI device
 * @dev_info:     NFP ASIC params
 * @ctrl_bar:     PCI IOMEM with vNIC config memory
 * @needs_netdev: Whether to allocate a netdev for this vNIC
 * @max_tx_rings: Maximum number of TX rings supported by device
 * @max_rx_rings: Maximum number of RX rings supported by device
 *
 * This function allocates a netdev device and fills in the initial
 * part of the @struct nfp_net structure.  In case of control device
 * nfp_net structure is allocated without the netdev.
 *
 * Return: NFP Net device structure, or ERR_PTR on error.
 */
struct nfp_net *
nfp_net_alloc(struct pci_dev *pdev, const struct nfp_dev_info *dev_info,
	      void __iomem *ctrl_bar, bool needs_netdev,
	      unsigned int max_tx_rings, unsigned int max_rx_rings)
{
	u64 dma_mask = dma_get_mask(&pdev->dev);
	struct nfp_net *nn;
	int err;

	if (needs_netdev) {
		struct net_device *netdev;

		netdev = alloc_etherdev_mqs(sizeof(struct nfp_net),
					    max_tx_rings, max_rx_rings);
		if (!netdev)
			return ERR_PTR(-ENOMEM);

		SET_NETDEV_DEV(netdev, &pdev->dev);
		nn = netdev_priv(netdev);
		nn->dp.netdev = netdev;
	} else {
		nn = vzalloc(sizeof(*nn));
		if (!nn)
			return ERR_PTR(-ENOMEM);
	}

	nn->dp.dev = &pdev->dev;
	nn->dp.ctrl_bar = ctrl_bar;
	nn->dev_info = dev_info;
	nn->pdev = pdev;
	nfp_net_get_fw_version(&nn->fw_ver, ctrl_bar);

	switch (FIELD_GET(NFP_NET_CFG_VERSION_DP_MASK, nn->fw_ver.extend)) {
	case NFP_NET_CFG_VERSION_DP_NFD3:
		nn->dp.ops = &nfp_nfd3_ops;
		break;
	case NFP_NET_CFG_VERSION_DP_NFDK:
		if (nn->fw_ver.major < 5) {
			dev_err(&pdev->dev,
				"NFDK must use ABI 5 or newer, found: %d\n",
				nn->fw_ver.major);
			err = -EINVAL;
			goto err_free_nn;
		}
		nn->dp.ops = &nfp_nfdk_ops;
		break;
	default:
		err = -EINVAL;
		goto err_free_nn;
	}

	if ((dma_mask & nn->dp.ops->dma_mask) != dma_mask) {
		dev_err(&pdev->dev,
			"DMA mask of loaded firmware: %llx, required DMA mask: %llx\n",
			nn->dp.ops->dma_mask, dma_mask);
		err = -EINVAL;
		goto err_free_nn;
	}

	nn->max_tx_rings = max_tx_rings;
	nn->max_rx_rings = max_rx_rings;

	nn->dp.num_tx_rings = min_t(unsigned int,
				    max_tx_rings, num_online_cpus());
	nn->dp.num_rx_rings = min_t(unsigned int, max_rx_rings,
				 netif_get_num_default_rss_queues());

	nn->dp.num_r_vecs = max(nn->dp.num_tx_rings, nn->dp.num_rx_rings);
	nn->dp.num_r_vecs = min_t(unsigned int,
				  nn->dp.num_r_vecs, num_online_cpus());
	nn->max_r_vecs = nn->dp.num_r_vecs;

	nn->dp.xsk_pools = kcalloc(nn->max_r_vecs, sizeof(nn->dp.xsk_pools),
				   GFP_KERNEL);
	if (!nn->dp.xsk_pools) {
		err = -ENOMEM;
		goto err_free_nn;
	}

	nn->dp.txd_cnt = NFP_NET_TX_DESCS_DEFAULT;
	nn->dp.rxd_cnt = NFP_NET_RX_DESCS_DEFAULT;

	sema_init(&nn->bar_lock, 1);

	spin_lock_init(&nn->reconfig_lock);
	spin_lock_init(&nn->link_status_lock);

	timer_setup(&nn->reconfig_timer, nfp_net_reconfig_timer, 0);

	err = nfp_net_tlv_caps_parse(&nn->pdev->dev, nn->dp.ctrl_bar,
				     &nn->tlv_caps);
	if (err)
		goto err_free_nn;

	err = nfp_ccm_mbox_alloc(nn);
	if (err)
		goto err_free_nn;

	return nn;

err_free_nn:
	if (nn->dp.netdev)
		free_netdev(nn->dp.netdev);
	else
		vfree(nn);
	return ERR_PTR(err);
}

/**
 * nfp_net_free() - Undo what @nfp_net_alloc() did
 * @nn:      NFP Net device to reconfigure
 */
void nfp_net_free(struct nfp_net *nn)
{
	WARN_ON(timer_pending(&nn->reconfig_timer) || nn->reconfig_posted);
	nfp_ccm_mbox_free(nn);

	kfree(nn->dp.xsk_pools);
	if (nn->dp.netdev)
		free_netdev(nn->dp.netdev);
	else
		vfree(nn);
}

/**
 * nfp_net_rss_key_sz() - Get current size of the RSS key
 * @nn:		NFP Net device instance
 *
 * Return: size of the RSS key for currently selected hash function.
 */
unsigned int nfp_net_rss_key_sz(struct nfp_net *nn)
{
	switch (nn->rss_hfunc) {
	case ETH_RSS_HASH_TOP:
		return NFP_NET_CFG_RSS_KEY_SZ;
	case ETH_RSS_HASH_XOR:
		return 0;
	case ETH_RSS_HASH_CRC32:
		return 4;
	}

	nn_warn(nn, "Unknown hash function: %u\n", nn->rss_hfunc);
	return 0;
}

/**
 * nfp_net_rss_init() - Set the initial RSS parameters
 * @nn:	     NFP Net device to reconfigure
 */
static void nfp_net_rss_init(struct nfp_net *nn)
{
	unsigned long func_bit, rss_cap_hfunc;
	u32 reg;

	/* Read the RSS function capability and select first supported func */
	reg = nn_readl(nn, NFP_NET_CFG_RSS_CAP);
	rss_cap_hfunc =	FIELD_GET(NFP_NET_CFG_RSS_CAP_HFUNC, reg);
	if (!rss_cap_hfunc)
		rss_cap_hfunc =	FIELD_GET(NFP_NET_CFG_RSS_CAP_HFUNC,
					  NFP_NET_CFG_RSS_TOEPLITZ);

	func_bit = find_first_bit(&rss_cap_hfunc, NFP_NET_CFG_RSS_HFUNCS);
	if (func_bit == NFP_NET_CFG_RSS_HFUNCS) {
		dev_warn(nn->dp.dev,
			 "Bad RSS config, defaulting to Toeplitz hash\n");
		func_bit = ETH_RSS_HASH_TOP_BIT;
	}
	nn->rss_hfunc = 1 << func_bit;

	netdev_rss_key_fill(nn->rss_key, nfp_net_rss_key_sz(nn));

	nfp_net_rss_init_itbl(nn);

	/* Enable IPv4/IPv6 TCP by default */
	nn->rss_cfg = NFP_NET_CFG_RSS_IPV4_TCP |
		      NFP_NET_CFG_RSS_IPV6_TCP |
		      FIELD_PREP(NFP_NET_CFG_RSS_HFUNC, nn->rss_hfunc) |
		      NFP_NET_CFG_RSS_MASK;
}

/**
 * nfp_net_irqmod_init() - Set the initial IRQ moderation parameters
 * @nn:	     NFP Net device to reconfigure
 */
static void nfp_net_irqmod_init(struct nfp_net *nn)
{
	nn->rx_coalesce_usecs      = 50;
	nn->rx_coalesce_max_frames = 64;
	nn->tx_coalesce_usecs      = 50;
	nn->tx_coalesce_max_frames = 64;

	nn->rx_coalesce_adapt_on   = true;
	nn->tx_coalesce_adapt_on   = true;
}

static void nfp_net_netdev_init(struct nfp_net *nn)
{
	struct net_device *netdev = nn->dp.netdev;

	nfp_net_write_mac_addr(nn, nn->dp.netdev->dev_addr);

	netdev->mtu = nn->dp.mtu;

	/* Advertise/enable offloads based on capabilities
	 *
	 * Note: netdev->features show the currently enabled features
	 * and netdev->hw_features advertises which features are
	 * supported.  By default we enable most features.
	 */
	if (nn->cap & NFP_NET_CFG_CTRL_LIVE_ADDR)
		netdev->priv_flags |= IFF_LIVE_ADDR_CHANGE;

	netdev->hw_features = NETIF_F_HIGHDMA;
	if (nn->cap & NFP_NET_CFG_CTRL_RXCSUM_ANY) {
		netdev->hw_features |= NETIF_F_RXCSUM;
		nn->dp.ctrl |= nn->cap & NFP_NET_CFG_CTRL_RXCSUM_ANY;
	}
	if (nn->cap & NFP_NET_CFG_CTRL_TXCSUM) {
		netdev->hw_features |= NETIF_F_IP_CSUM | NETIF_F_IPV6_CSUM;
		nn->dp.ctrl |= NFP_NET_CFG_CTRL_TXCSUM;
	}
	if (nn->cap & NFP_NET_CFG_CTRL_GATHER) {
		netdev->hw_features |= NETIF_F_SG;
		nn->dp.ctrl |= NFP_NET_CFG_CTRL_GATHER;
	}
	if ((nn->cap & NFP_NET_CFG_CTRL_LSO && nn->fw_ver.major > 2) ||
	    nn->cap & NFP_NET_CFG_CTRL_LSO2) {
		netdev->hw_features |= NETIF_F_TSO | NETIF_F_TSO6;
		nn->dp.ctrl |= nn->cap & NFP_NET_CFG_CTRL_LSO2 ?:
					 NFP_NET_CFG_CTRL_LSO;
	}
	if (nn->cap & NFP_NET_CFG_CTRL_RSS_ANY)
		netdev->hw_features |= NETIF_F_RXHASH;

#ifdef CONFIG_NFP_NET_IPSEC
	if (nn->cap_w1 & NFP_NET_CFG_CTRL_IPSEC)
		netdev->hw_features |= NETIF_F_HW_ESP | NETIF_F_HW_ESP_TX_CSUM;
#endif

	if (nn->cap & NFP_NET_CFG_CTRL_VXLAN) {
		if (nn->cap & NFP_NET_CFG_CTRL_LSO) {
			netdev->hw_features |= NETIF_F_GSO_UDP_TUNNEL |
					       NETIF_F_GSO_UDP_TUNNEL_CSUM |
					       NETIF_F_GSO_PARTIAL;
			netdev->gso_partial_features = NETIF_F_GSO_UDP_TUNNEL_CSUM;
		}
		netdev->udp_tunnel_nic_info = &nfp_udp_tunnels;
		nn->dp.ctrl |= NFP_NET_CFG_CTRL_VXLAN;
	}
	if (nn->cap & NFP_NET_CFG_CTRL_NVGRE) {
		if (nn->cap & NFP_NET_CFG_CTRL_LSO)
			netdev->hw_features |= NETIF_F_GSO_GRE;
		nn->dp.ctrl |= NFP_NET_CFG_CTRL_NVGRE;
	}
	if (nn->cap & (NFP_NET_CFG_CTRL_VXLAN | NFP_NET_CFG_CTRL_NVGRE))
		netdev->hw_enc_features = netdev->hw_features;

	netdev->vlan_features = netdev->hw_features;

	if (nn->cap & NFP_NET_CFG_CTRL_RXVLAN_ANY) {
		netdev->hw_features |= NETIF_F_HW_VLAN_CTAG_RX;
		nn->dp.ctrl |= nn->cap & NFP_NET_CFG_CTRL_RXVLAN_V2 ?:
			       NFP_NET_CFG_CTRL_RXVLAN;
	}
	if (nn->cap & NFP_NET_CFG_CTRL_TXVLAN_ANY) {
		if (nn->cap & NFP_NET_CFG_CTRL_LSO2) {
			nn_warn(nn, "Device advertises both TSO2 and TXVLAN. Refusing to enable TXVLAN.\n");
		} else {
			netdev->hw_features |= NETIF_F_HW_VLAN_CTAG_TX;
			nn->dp.ctrl |= nn->cap & NFP_NET_CFG_CTRL_TXVLAN_V2 ?:
				       NFP_NET_CFG_CTRL_TXVLAN;
		}
	}
	if (nn->cap & NFP_NET_CFG_CTRL_CTAG_FILTER) {
		netdev->hw_features |= NETIF_F_HW_VLAN_CTAG_FILTER;
		nn->dp.ctrl |= NFP_NET_CFG_CTRL_CTAG_FILTER;
	}
	if (nn->cap & NFP_NET_CFG_CTRL_RXQINQ) {
		netdev->hw_features |= NETIF_F_HW_VLAN_STAG_RX;
		nn->dp.ctrl |= NFP_NET_CFG_CTRL_RXQINQ;
	}

	netdev->features = netdev->hw_features;

	if (nfp_app_has_tc(nn->app) && nn->port)
		netdev->hw_features |= NETIF_F_HW_TC;

	/* C-Tag strip and S-Tag strip can't be supported simultaneously,
	 * so enable C-Tag strip and disable S-Tag strip by default.
	 */
	netdev->features &= ~NETIF_F_HW_VLAN_STAG_RX;
	nn->dp.ctrl &= ~NFP_NET_CFG_CTRL_RXQINQ;

	netdev->xdp_features = NETDEV_XDP_ACT_BASIC;
	if (nn->app && nn->app->type->id == NFP_APP_BPF_NIC)
		netdev->xdp_features |= NETDEV_XDP_ACT_HW_OFFLOAD;

	/* Finalise the netdev setup */
	switch (nn->dp.ops->version) {
	case NFP_NFD_VER_NFD3:
		netdev->netdev_ops = &nfp_nfd3_netdev_ops;
		netdev->xdp_features |= NETDEV_XDP_ACT_XSK_ZEROCOPY;
		break;
	case NFP_NFD_VER_NFDK:
		netdev->netdev_ops = &nfp_nfdk_netdev_ops;
		break;
	}

	netdev->watchdog_timeo = msecs_to_jiffies(5 * 1000);

	/* MTU range: 68 - hw-specific max */
	netdev->min_mtu = ETH_MIN_MTU;
	netdev->max_mtu = nn->max_mtu;

	netif_set_tso_max_segs(netdev, NFP_NET_LSO_MAX_SEGS);

	netif_carrier_off(netdev);

	nfp_net_set_ethtool_ops(netdev);
}

static int nfp_net_read_caps(struct nfp_net *nn)
{
	/* Get some of the read-only fields from the BAR */
	nn->cap = nn_readl(nn, NFP_NET_CFG_CAP);
	nn->cap_w1 = nn_readl(nn, NFP_NET_CFG_CAP_WORD1);
	nn->max_mtu = nn_readl(nn, NFP_NET_CFG_MAX_MTU);

	/* ABI 4.x and ctrl vNIC always use chained metadata, in other cases
	 * we allow use of non-chained metadata if RSS(v1) is the only
	 * advertised capability requiring metadata.
	 */
	nn->dp.chained_metadata_format = nn->fw_ver.major == 4 ||
					 !nn->dp.netdev ||
					 !(nn->cap & NFP_NET_CFG_CTRL_RSS) ||
					 nn->cap & NFP_NET_CFG_CTRL_CHAIN_META;
	/* RSS(v1) uses non-chained metadata format, except in ABI 4.x where
	 * it has the same meaning as RSSv2.
	 */
	if (nn->dp.chained_metadata_format && nn->fw_ver.major != 4)
		nn->cap &= ~NFP_NET_CFG_CTRL_RSS;

	/* Determine RX packet/metadata boundary offset */
	if (nn->fw_ver.major >= 2) {
		u32 reg;

		reg = nn_readl(nn, NFP_NET_CFG_RX_OFFSET);
		if (reg > NFP_NET_MAX_PREPEND) {
			nn_err(nn, "Invalid rx offset: %d\n", reg);
			return -EINVAL;
		}
		nn->dp.rx_offset = reg;
	} else {
		nn->dp.rx_offset = NFP_NET_RX_OFFSET;
	}

	/* Mask out NFD-version-specific features */
	nn->cap &= nn->dp.ops->cap_mask;

	/* For control vNICs mask out the capabilities app doesn't want. */
	if (!nn->dp.netdev)
		nn->cap &= nn->app->type->ctrl_cap_mask;

	return 0;
}

/**
 * nfp_net_init() - Initialise/finalise the nfp_net structure
 * @nn:		NFP Net device structure
 *
 * Return: 0 on success or negative errno on error.
 */
int nfp_net_init(struct nfp_net *nn)
{
	int err;

	nn->dp.rx_dma_dir = DMA_FROM_DEVICE;

	err = nfp_net_read_caps(nn);
	if (err)
		return err;

	/* Set default MTU and Freelist buffer size */
	if (!nfp_net_is_data_vnic(nn) && nn->app->ctrl_mtu) {
		nn->dp.mtu = min(nn->app->ctrl_mtu, nn->max_mtu);
	} else if (nn->max_mtu < NFP_NET_DEFAULT_MTU) {
		nn->dp.mtu = nn->max_mtu;
	} else {
		nn->dp.mtu = NFP_NET_DEFAULT_MTU;
	}
	nn->dp.fl_bufsz = nfp_net_calc_fl_bufsz(&nn->dp);

	if (nfp_app_ctrl_uses_data_vnics(nn->app))
		nn->dp.ctrl |= nn->cap & NFP_NET_CFG_CTRL_CMSG_DATA;

	if (nn->cap & NFP_NET_CFG_CTRL_RSS_ANY) {
		nfp_net_rss_init(nn);
		nn->dp.ctrl |= nn->cap & NFP_NET_CFG_CTRL_RSS2 ?:
					 NFP_NET_CFG_CTRL_RSS;
	}

	/* Allow L2 Broadcast and Multicast through by default, if supported */
	if (nn->cap & NFP_NET_CFG_CTRL_L2BC)
		nn->dp.ctrl |= NFP_NET_CFG_CTRL_L2BC;

	/* Allow IRQ moderation, if supported */
	if (nn->cap & NFP_NET_CFG_CTRL_IRQMOD) {
		nfp_net_irqmod_init(nn);
		nn->dp.ctrl |= NFP_NET_CFG_CTRL_IRQMOD;
	}

	/* Enable TX pointer writeback, if supported */
	if (nn->cap & NFP_NET_CFG_CTRL_TXRWB)
		nn->dp.ctrl |= NFP_NET_CFG_CTRL_TXRWB;

	if (nn->cap_w1 & NFP_NET_CFG_CTRL_MCAST_FILTER)
		nn->dp.ctrl_w1 |= NFP_NET_CFG_CTRL_MCAST_FILTER;

	/* Stash the re-configuration queue away.  First odd queue in TX Bar */
	nn->qcp_cfg = nn->tx_bar + NFP_QCP_QUEUE_ADDR_SZ;

	/* Make sure the FW knows the netdev is supposed to be disabled here */
	nn_writel(nn, NFP_NET_CFG_CTRL, 0);
	nn_writeq(nn, NFP_NET_CFG_TXRS_ENABLE, 0);
	nn_writeq(nn, NFP_NET_CFG_RXRS_ENABLE, 0);
	nn_writel(nn, NFP_NET_CFG_CTRL_WORD1, 0);
	err = nfp_net_reconfig(nn, NFP_NET_CFG_UPDATE_RING |
				   NFP_NET_CFG_UPDATE_GEN);
	if (err)
		return err;

	if (nn->dp.netdev) {
		nfp_net_netdev_init(nn);

		err = nfp_ccm_mbox_init(nn);
		if (err)
			return err;

		err = nfp_net_tls_init(nn);
		if (err)
			goto err_clean_mbox;

		nfp_net_ipsec_init(nn);
	}

	nfp_net_vecs_init(nn);

	if (!nn->dp.netdev)
		return 0;

<<<<<<< HEAD
	spin_lock_init(&nn->mc_lock);
	INIT_LIST_HEAD(&nn->mc_addrs);
	INIT_WORK(&nn->mc_work, nfp_net_mc_addr_config);
=======
	spin_lock_init(&nn->mbox_amsg.lock);
	INIT_LIST_HEAD(&nn->mbox_amsg.list);
	INIT_WORK(&nn->mbox_amsg.work, nfp_net_mbox_amsg_work);
>>>>>>> 82bbec18

	return register_netdev(nn->dp.netdev);

err_clean_mbox:
	nfp_ccm_mbox_clean(nn);
	return err;
}

/**
 * nfp_net_clean() - Undo what nfp_net_init() did.
 * @nn:		NFP Net device structure
 */
void nfp_net_clean(struct nfp_net *nn)
{
	if (!nn->dp.netdev)
		return;

	unregister_netdev(nn->dp.netdev);
	nfp_net_ipsec_clean(nn);
	nfp_ccm_mbox_clean(nn);
<<<<<<< HEAD
	flush_work(&nn->mc_work);
=======
	flush_work(&nn->mbox_amsg.work);
>>>>>>> 82bbec18
	nfp_net_reconfig_wait_posted(nn);
}<|MERGE_RESOLUTION|>--- conflicted
+++ resolved
@@ -1335,16 +1335,6 @@
 	return err;
 }
 
-<<<<<<< HEAD
-struct nfp_mc_addr_entry {
-	u8 addr[ETH_ALEN];
-	u32 cmd;
-	struct list_head list;
-};
-
-static int nfp_net_mc_cfg(struct nfp_net *nn, const unsigned char *addr, const u32 cmd)
-{
-=======
 int nfp_net_sched_mbox_amsg_work(struct nfp_net *nn, u32 cmd, const void *data, size_t len,
 				 int (*cb)(struct nfp_net *, struct nfp_mbox_amsg_entry *))
 {
@@ -1393,7 +1383,6 @@
 static int nfp_net_mc_cfg(struct nfp_net *nn, struct nfp_mbox_amsg_entry *entry)
 {
 	unsigned char *addr = entry->msg;
->>>>>>> 82bbec18
 	int ret;
 
 	ret = nfp_net_mbox_lock(nn, NFP_NET_CFG_MULTICAST_SZ);
@@ -1408,25 +1397,6 @@
 	return nfp_net_mbox_reconfig_and_unlock(nn, entry->cmd);
 }
 
-static int nfp_net_mc_prep(struct nfp_net *nn, const unsigned char *addr, const u32 cmd)
-{
-	struct nfp_mc_addr_entry *entry;
-
-	entry = kmalloc(sizeof(*entry), GFP_ATOMIC);
-	if (!entry)
-		return -ENOMEM;
-
-	ether_addr_copy(entry->addr, addr);
-	entry->cmd = cmd;
-	spin_lock_bh(&nn->mc_lock);
-	list_add_tail(&entry->list, &nn->mc_addrs);
-	spin_unlock_bh(&nn->mc_lock);
-
-	schedule_work(&nn->mc_work);
-
-	return 0;
-}
-
 static int nfp_net_mc_sync(struct net_device *netdev, const unsigned char *addr)
 {
 	struct nfp_net *nn = netdev_priv(netdev);
@@ -1437,45 +1407,16 @@
 		return -EINVAL;
 	}
 
-<<<<<<< HEAD
-	return nfp_net_mc_prep(nn, addr, NFP_NET_CFG_MBOX_CMD_MULTICAST_ADD);
-=======
 	return nfp_net_sched_mbox_amsg_work(nn, NFP_NET_CFG_MBOX_CMD_MULTICAST_ADD, addr,
 					    NFP_NET_CFG_MULTICAST_SZ, nfp_net_mc_cfg);
->>>>>>> 82bbec18
 }
 
 static int nfp_net_mc_unsync(struct net_device *netdev, const unsigned char *addr)
 {
 	struct nfp_net *nn = netdev_priv(netdev);
 
-<<<<<<< HEAD
-	return nfp_net_mc_prep(nn, addr, NFP_NET_CFG_MBOX_CMD_MULTICAST_DEL);
-}
-
-static void nfp_net_mc_addr_config(struct work_struct *work)
-{
-	struct nfp_net *nn = container_of(work, struct nfp_net, mc_work);
-	struct nfp_mc_addr_entry *entry, *tmp;
-	struct list_head tmp_list;
-
-	INIT_LIST_HEAD(&tmp_list);
-
-	spin_lock_bh(&nn->mc_lock);
-	list_splice_init(&nn->mc_addrs, &tmp_list);
-	spin_unlock_bh(&nn->mc_lock);
-
-	list_for_each_entry_safe(entry, tmp, &tmp_list, list) {
-		if (nfp_net_mc_cfg(nn, entry->addr, entry->cmd))
-			nn_err(nn, "Config mc address to HW failed.\n");
-
-		list_del(&entry->list);
-		kfree(entry);
-	}
-=======
 	return nfp_net_sched_mbox_amsg_work(nn, NFP_NET_CFG_MBOX_CMD_MULTICAST_DEL, addr,
 					    NFP_NET_CFG_MULTICAST_SZ, nfp_net_mc_cfg);
->>>>>>> 82bbec18
 }
 
 static void nfp_net_set_rx_mode(struct net_device *netdev)
@@ -2751,15 +2692,9 @@
 	if (!nn->dp.netdev)
 		return 0;
 
-<<<<<<< HEAD
-	spin_lock_init(&nn->mc_lock);
-	INIT_LIST_HEAD(&nn->mc_addrs);
-	INIT_WORK(&nn->mc_work, nfp_net_mc_addr_config);
-=======
 	spin_lock_init(&nn->mbox_amsg.lock);
 	INIT_LIST_HEAD(&nn->mbox_amsg.list);
 	INIT_WORK(&nn->mbox_amsg.work, nfp_net_mbox_amsg_work);
->>>>>>> 82bbec18
 
 	return register_netdev(nn->dp.netdev);
 
@@ -2780,10 +2715,6 @@
 	unregister_netdev(nn->dp.netdev);
 	nfp_net_ipsec_clean(nn);
 	nfp_ccm_mbox_clean(nn);
-<<<<<<< HEAD
-	flush_work(&nn->mc_work);
-=======
 	flush_work(&nn->mbox_amsg.work);
->>>>>>> 82bbec18
 	nfp_net_reconfig_wait_posted(nn);
 }