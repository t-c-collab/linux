/*
 * Copyright 2015 Amazon.com, Inc. or its affiliates.
 *
 * This software is available to you under a choice of one of two
 * licenses.  You may choose to be licensed under the terms of the GNU
 * General Public License (GPL) Version 2, available from the file
 * COPYING in the main directory of this source tree, or the
 * BSD license below:
 *
 *     Redistribution and use in source and binary forms, with or
 *     without modification, are permitted provided that the following
 *     conditions are met:
 *
 *      - Redistributions of source code must retain the above
 *        copyright notice, this list of conditions and the following
 *        disclaimer.
 *
 *      - Redistributions in binary form must reproduce the above
 *        copyright notice, this list of conditions and the following
 *        disclaimer in the documentation and/or other materials
 *        provided with the distribution.
 *
 * THE SOFTWARE IS PROVIDED "AS IS", WITHOUT WARRANTY OF ANY KIND,
 * EXPRESS OR IMPLIED, INCLUDING BUT NOT LIMITED TO THE WARRANTIES OF
 * MERCHANTABILITY, FITNESS FOR A PARTICULAR PURPOSE AND
 * NONINFRINGEMENT. IN NO EVENT SHALL THE AUTHORS OR COPYRIGHT HOLDERS
 * BE LIABLE FOR ANY CLAIM, DAMAGES OR OTHER LIABILITY, WHETHER IN AN
 * ACTION OF CONTRACT, TORT OR OTHERWISE, ARISING FROM, OUT OF OR IN
 * CONNECTION WITH THE SOFTWARE OR THE USE OR OTHER DEALINGS IN THE
 * SOFTWARE.
 */

#include "ena_eth_com.h"

static inline struct ena_eth_io_rx_cdesc_base *ena_com_get_next_rx_cdesc(
	struct ena_com_io_cq *io_cq)
{
	struct ena_eth_io_rx_cdesc_base *cdesc;
	u16 expected_phase, head_masked;
	u16 desc_phase;

	head_masked = io_cq->head & (io_cq->q_depth - 1);
	expected_phase = io_cq->phase;

	cdesc = (struct ena_eth_io_rx_cdesc_base *)(io_cq->cdesc_addr.virt_addr
			+ (head_masked * io_cq->cdesc_entry_size_in_bytes));

	desc_phase = (READ_ONCE(cdesc->status) & ENA_ETH_IO_RX_CDESC_BASE_PHASE_MASK) >>
			ENA_ETH_IO_RX_CDESC_BASE_PHASE_SHIFT;

	if (desc_phase != expected_phase)
		return NULL;

	/* Make sure we read the rest of the descriptor after the phase bit
	 * has been read
	 */
	dma_rmb();
<<<<<<< HEAD

	return cdesc;
}

static inline void ena_com_cq_inc_head(struct ena_com_io_cq *io_cq)
{
	io_cq->head++;
=======
>>>>>>> 0fd79184

	return cdesc;
}

static inline void *get_sq_desc_regular_queue(struct ena_com_io_sq *io_sq)
{
	u16 tail_masked;
	u32 offset;

	tail_masked = io_sq->tail & (io_sq->q_depth - 1);

	offset = tail_masked * io_sq->desc_entry_size;

	return (void *)((uintptr_t)io_sq->desc_addr.virt_addr + offset);
}

static inline int ena_com_write_bounce_buffer_to_dev(struct ena_com_io_sq *io_sq,
						     u8 *bounce_buffer)
{
	struct ena_com_llq_info *llq_info = &io_sq->llq_info;

	u16 dst_tail_mask;
	u32 dst_offset;

	dst_tail_mask = io_sq->tail & (io_sq->q_depth - 1);
	dst_offset = dst_tail_mask * llq_info->desc_list_entry_size;

	/* Make sure everything was written into the bounce buffer before
	 * writing the bounce buffer to the device
	 */
	wmb();

	/* The line is completed. Copy it to dev */
	__iowrite64_copy(io_sq->desc_addr.pbuf_dev_addr + dst_offset,
			 bounce_buffer, (llq_info->desc_list_entry_size) / 8);

	io_sq->tail++;

	/* Switch phase bit in case of wrap around */
	if (unlikely((io_sq->tail & (io_sq->q_depth - 1)) == 0))
		io_sq->phase ^= 1;

	return 0;
}

static inline int ena_com_write_header_to_bounce(struct ena_com_io_sq *io_sq,
						 u8 *header_src,
						 u16 header_len)
{
	struct ena_com_llq_pkt_ctrl *pkt_ctrl = &io_sq->llq_buf_ctrl;
	struct ena_com_llq_info *llq_info = &io_sq->llq_info;
	u8 *bounce_buffer = pkt_ctrl->curr_bounce_buf;
	u16 header_offset;

	if (unlikely(io_sq->mem_queue_type == ENA_ADMIN_PLACEMENT_POLICY_HOST))
		return 0;

	header_offset =
		llq_info->descs_num_before_header * io_sq->desc_entry_size;

	if (unlikely((header_offset + header_len) >
		     llq_info->desc_list_entry_size)) {
		pr_err("trying to write header larger than llq entry can accommodate\n");
		return -EFAULT;
	}

	if (unlikely(!bounce_buffer)) {
		pr_err("bounce buffer is NULL\n");
		return -EFAULT;
	}

	memcpy(bounce_buffer + header_offset, header_src, header_len);

	return 0;
}

static inline void *get_sq_desc_llq(struct ena_com_io_sq *io_sq)
{
	struct ena_com_llq_pkt_ctrl *pkt_ctrl = &io_sq->llq_buf_ctrl;
	u8 *bounce_buffer;
	void *sq_desc;

	bounce_buffer = pkt_ctrl->curr_bounce_buf;

	if (unlikely(!bounce_buffer)) {
		pr_err("bounce buffer is NULL\n");
		return NULL;
	}

	sq_desc = bounce_buffer + pkt_ctrl->idx * io_sq->desc_entry_size;
	pkt_ctrl->idx++;
	pkt_ctrl->descs_left_in_line--;

	return sq_desc;
}

static inline int ena_com_close_bounce_buffer(struct ena_com_io_sq *io_sq)
{
	struct ena_com_llq_pkt_ctrl *pkt_ctrl = &io_sq->llq_buf_ctrl;
	struct ena_com_llq_info *llq_info = &io_sq->llq_info;
	int rc;

	if (unlikely(io_sq->mem_queue_type == ENA_ADMIN_PLACEMENT_POLICY_HOST))
		return 0;

	/* bounce buffer was used, so write it and get a new one */
	if (pkt_ctrl->idx) {
		rc = ena_com_write_bounce_buffer_to_dev(io_sq,
							pkt_ctrl->curr_bounce_buf);
		if (unlikely(rc))
			return rc;

		pkt_ctrl->curr_bounce_buf =
			ena_com_get_next_bounce_buffer(&io_sq->bounce_buf_ctrl);
		memset(io_sq->llq_buf_ctrl.curr_bounce_buf,
		       0x0, llq_info->desc_list_entry_size);
	}

	pkt_ctrl->idx = 0;
	pkt_ctrl->descs_left_in_line = llq_info->descs_num_before_header;
	return 0;
}

static inline void *get_sq_desc(struct ena_com_io_sq *io_sq)
{
	if (io_sq->mem_queue_type == ENA_ADMIN_PLACEMENT_POLICY_DEV)
		return get_sq_desc_llq(io_sq);

	return get_sq_desc_regular_queue(io_sq);
}

static inline int ena_com_sq_update_llq_tail(struct ena_com_io_sq *io_sq)
{
	struct ena_com_llq_pkt_ctrl *pkt_ctrl = &io_sq->llq_buf_ctrl;
	struct ena_com_llq_info *llq_info = &io_sq->llq_info;
	int rc;

	if (!pkt_ctrl->descs_left_in_line) {
		rc = ena_com_write_bounce_buffer_to_dev(io_sq,
							pkt_ctrl->curr_bounce_buf);
		if (unlikely(rc))
			return rc;

		pkt_ctrl->curr_bounce_buf =
			ena_com_get_next_bounce_buffer(&io_sq->bounce_buf_ctrl);
			memset(io_sq->llq_buf_ctrl.curr_bounce_buf,
			       0x0, llq_info->desc_list_entry_size);

		pkt_ctrl->idx = 0;
		if (unlikely(llq_info->desc_stride_ctrl == ENA_ADMIN_SINGLE_DESC_PER_ENTRY))
			pkt_ctrl->descs_left_in_line = 1;
		else
			pkt_ctrl->descs_left_in_line =
			llq_info->desc_list_entry_size / io_sq->desc_entry_size;
	}

	return 0;
}

static inline int ena_com_sq_update_tail(struct ena_com_io_sq *io_sq)
{
	if (io_sq->mem_queue_type == ENA_ADMIN_PLACEMENT_POLICY_DEV)
		return ena_com_sq_update_llq_tail(io_sq);

	io_sq->tail++;

	/* Switch phase bit in case of wrap around */
	if (unlikely((io_sq->tail & (io_sq->q_depth - 1)) == 0))
		io_sq->phase ^= 1;

	return 0;
}

static inline struct ena_eth_io_rx_cdesc_base *
	ena_com_rx_cdesc_idx_to_ptr(struct ena_com_io_cq *io_cq, u16 idx)
{
	idx &= (io_cq->q_depth - 1);
	return (struct ena_eth_io_rx_cdesc_base *)
		((uintptr_t)io_cq->cdesc_addr.virt_addr +
		idx * io_cq->cdesc_entry_size_in_bytes);
}

static inline u16 ena_com_cdesc_rx_pkt_get(struct ena_com_io_cq *io_cq,
					   u16 *first_cdesc_idx)
{
	struct ena_eth_io_rx_cdesc_base *cdesc;
	u16 count = 0, head_masked;
	u32 last = 0;

	do {
		cdesc = ena_com_get_next_rx_cdesc(io_cq);
		if (!cdesc)
			break;

		ena_com_cq_inc_head(io_cq);
		count++;
		last = (READ_ONCE(cdesc->status) & ENA_ETH_IO_RX_CDESC_BASE_LAST_MASK) >>
			ENA_ETH_IO_RX_CDESC_BASE_LAST_SHIFT;
	} while (!last);

	if (last) {
		*first_cdesc_idx = io_cq->cur_rx_pkt_cdesc_start_idx;
		count += io_cq->cur_rx_pkt_cdesc_count;

		head_masked = io_cq->head & (io_cq->q_depth - 1);

		io_cq->cur_rx_pkt_cdesc_count = 0;
		io_cq->cur_rx_pkt_cdesc_start_idx = head_masked;

		pr_debug("ena q_id: %d packets were completed. first desc idx %u descs# %d\n",
			 io_cq->qid, *first_cdesc_idx, count);
	} else {
		io_cq->cur_rx_pkt_cdesc_count += count;
		count = 0;
	}

	return count;
}

static inline bool ena_com_meta_desc_changed(struct ena_com_io_sq *io_sq,
					     struct ena_com_tx_ctx *ena_tx_ctx)
{
	int rc;

	if (ena_tx_ctx->meta_valid) {
		rc = memcmp(&io_sq->cached_tx_meta,
			    &ena_tx_ctx->ena_meta,
			    sizeof(struct ena_com_tx_meta));

		if (unlikely(rc != 0))
			return true;
	}

	return false;
}

static inline int ena_com_create_and_store_tx_meta_desc(struct ena_com_io_sq *io_sq,
							struct ena_com_tx_ctx *ena_tx_ctx)
{
	struct ena_eth_io_tx_meta_desc *meta_desc = NULL;
	struct ena_com_tx_meta *ena_meta = &ena_tx_ctx->ena_meta;

	meta_desc = get_sq_desc(io_sq);
	memset(meta_desc, 0x0, sizeof(struct ena_eth_io_tx_meta_desc));

	meta_desc->len_ctrl |= ENA_ETH_IO_TX_META_DESC_META_DESC_MASK;

	meta_desc->len_ctrl |= ENA_ETH_IO_TX_META_DESC_EXT_VALID_MASK;

	/* bits 0-9 of the mss */
	meta_desc->word2 |= (ena_meta->mss <<
		ENA_ETH_IO_TX_META_DESC_MSS_LO_SHIFT) &
		ENA_ETH_IO_TX_META_DESC_MSS_LO_MASK;
	/* bits 10-13 of the mss */
	meta_desc->len_ctrl |= ((ena_meta->mss >> 10) <<
		ENA_ETH_IO_TX_META_DESC_MSS_HI_SHIFT) &
		ENA_ETH_IO_TX_META_DESC_MSS_HI_MASK;

	/* Extended meta desc */
	meta_desc->len_ctrl |= ENA_ETH_IO_TX_META_DESC_ETH_META_TYPE_MASK;
	meta_desc->len_ctrl |= ENA_ETH_IO_TX_META_DESC_META_STORE_MASK;
	meta_desc->len_ctrl |= (io_sq->phase <<
		ENA_ETH_IO_TX_META_DESC_PHASE_SHIFT) &
		ENA_ETH_IO_TX_META_DESC_PHASE_MASK;

	meta_desc->len_ctrl |= ENA_ETH_IO_TX_META_DESC_FIRST_MASK;
	meta_desc->word2 |= ena_meta->l3_hdr_len &
		ENA_ETH_IO_TX_META_DESC_L3_HDR_LEN_MASK;
	meta_desc->word2 |= (ena_meta->l3_hdr_offset <<
		ENA_ETH_IO_TX_META_DESC_L3_HDR_OFF_SHIFT) &
		ENA_ETH_IO_TX_META_DESC_L3_HDR_OFF_MASK;

	meta_desc->word2 |= (ena_meta->l4_hdr_len <<
		ENA_ETH_IO_TX_META_DESC_L4_HDR_LEN_IN_WORDS_SHIFT) &
		ENA_ETH_IO_TX_META_DESC_L4_HDR_LEN_IN_WORDS_MASK;

	meta_desc->len_ctrl |= ENA_ETH_IO_TX_META_DESC_META_STORE_MASK;

	/* Cached the meta desc */
	memcpy(&io_sq->cached_tx_meta, ena_meta,
	       sizeof(struct ena_com_tx_meta));

	return ena_com_sq_update_tail(io_sq);
}

static inline void ena_com_rx_set_flags(struct ena_com_rx_ctx *ena_rx_ctx,
					struct ena_eth_io_rx_cdesc_base *cdesc)
{
	ena_rx_ctx->l3_proto = cdesc->status &
		ENA_ETH_IO_RX_CDESC_BASE_L3_PROTO_IDX_MASK;
	ena_rx_ctx->l4_proto =
		(cdesc->status & ENA_ETH_IO_RX_CDESC_BASE_L4_PROTO_IDX_MASK) >>
		ENA_ETH_IO_RX_CDESC_BASE_L4_PROTO_IDX_SHIFT;
	ena_rx_ctx->l3_csum_err =
		!!((cdesc->status & ENA_ETH_IO_RX_CDESC_BASE_L3_CSUM_ERR_MASK) >>
		ENA_ETH_IO_RX_CDESC_BASE_L3_CSUM_ERR_SHIFT);
	ena_rx_ctx->l4_csum_err =
		!!((cdesc->status & ENA_ETH_IO_RX_CDESC_BASE_L4_CSUM_ERR_MASK) >>
		ENA_ETH_IO_RX_CDESC_BASE_L4_CSUM_ERR_SHIFT);
	ena_rx_ctx->l4_csum_checked =
		!!((cdesc->status & ENA_ETH_IO_RX_CDESC_BASE_L4_CSUM_CHECKED_MASK) >>
		ENA_ETH_IO_RX_CDESC_BASE_L4_CSUM_CHECKED_SHIFT);
	ena_rx_ctx->hash = cdesc->hash;
	ena_rx_ctx->frag =
		(cdesc->status & ENA_ETH_IO_RX_CDESC_BASE_IPV4_FRAG_MASK) >>
		ENA_ETH_IO_RX_CDESC_BASE_IPV4_FRAG_SHIFT;

	pr_debug("ena_rx_ctx->l3_proto %d ena_rx_ctx->l4_proto %d\nena_rx_ctx->l3_csum_err %d ena_rx_ctx->l4_csum_err %d\nhash frag %d frag: %d cdesc_status: %x\n",
		 ena_rx_ctx->l3_proto, ena_rx_ctx->l4_proto,
		 ena_rx_ctx->l3_csum_err, ena_rx_ctx->l4_csum_err,
		 ena_rx_ctx->hash, ena_rx_ctx->frag, cdesc->status);
}

/*****************************************************************************/
/*****************************     API      **********************************/
/*****************************************************************************/

int ena_com_prepare_tx(struct ena_com_io_sq *io_sq,
		       struct ena_com_tx_ctx *ena_tx_ctx,
		       int *nb_hw_desc)
{
	struct ena_eth_io_tx_desc *desc = NULL;
	struct ena_com_buf *ena_bufs = ena_tx_ctx->ena_bufs;
	void *buffer_to_push = ena_tx_ctx->push_header;
	u16 header_len = ena_tx_ctx->header_len;
	u16 num_bufs = ena_tx_ctx->num_bufs;
	u16 start_tail = io_sq->tail;
	int i, rc;
	bool have_meta;
	u64 addr_hi;

	WARN(io_sq->direction != ENA_COM_IO_QUEUE_DIRECTION_TX, "wrong Q type");

	/* num_bufs +1 for potential meta desc */
	if (unlikely(!ena_com_sq_have_enough_space(io_sq, num_bufs + 1))) {
		pr_debug("Not enough space in the tx queue\n");
		return -ENOMEM;
	}

	if (unlikely(header_len > io_sq->tx_max_header_size)) {
		pr_err("header size is too large %d max header: %d\n",
		       header_len, io_sq->tx_max_header_size);
		return -EINVAL;
	}

	if (unlikely(io_sq->mem_queue_type == ENA_ADMIN_PLACEMENT_POLICY_DEV &&
		     !buffer_to_push))
		return -EINVAL;

	rc = ena_com_write_header_to_bounce(io_sq, buffer_to_push, header_len);
	if (unlikely(rc))
		return rc;

	have_meta = ena_tx_ctx->meta_valid && ena_com_meta_desc_changed(io_sq,
			ena_tx_ctx);
	if (have_meta) {
		rc = ena_com_create_and_store_tx_meta_desc(io_sq, ena_tx_ctx);
		if (unlikely(rc))
			return rc;
	}

	/* If the caller doesn't want to send packets */
	if (unlikely(!num_bufs && !header_len)) {
		rc = ena_com_close_bounce_buffer(io_sq);
		*nb_hw_desc = io_sq->tail - start_tail;
		return rc;
	}

	desc = get_sq_desc(io_sq);
	if (unlikely(!desc))
		return -EFAULT;
	memset(desc, 0x0, sizeof(struct ena_eth_io_tx_desc));

	/* Set first desc when we don't have meta descriptor */
	if (!have_meta)
		desc->len_ctrl |= ENA_ETH_IO_TX_DESC_FIRST_MASK;

	desc->buff_addr_hi_hdr_sz |= (header_len <<
		ENA_ETH_IO_TX_DESC_HEADER_LENGTH_SHIFT) &
		ENA_ETH_IO_TX_DESC_HEADER_LENGTH_MASK;
	desc->len_ctrl |= (io_sq->phase << ENA_ETH_IO_TX_DESC_PHASE_SHIFT) &
		ENA_ETH_IO_TX_DESC_PHASE_MASK;

	desc->len_ctrl |= ENA_ETH_IO_TX_DESC_COMP_REQ_MASK;

	/* Bits 0-9 */
	desc->meta_ctrl |= (ena_tx_ctx->req_id <<
		ENA_ETH_IO_TX_DESC_REQ_ID_LO_SHIFT) &
		ENA_ETH_IO_TX_DESC_REQ_ID_LO_MASK;

	desc->meta_ctrl |= (ena_tx_ctx->df <<
		ENA_ETH_IO_TX_DESC_DF_SHIFT) &
		ENA_ETH_IO_TX_DESC_DF_MASK;

	/* Bits 10-15 */
	desc->len_ctrl |= ((ena_tx_ctx->req_id >> 10) <<
		ENA_ETH_IO_TX_DESC_REQ_ID_HI_SHIFT) &
		ENA_ETH_IO_TX_DESC_REQ_ID_HI_MASK;

	if (ena_tx_ctx->meta_valid) {
		desc->meta_ctrl |= (ena_tx_ctx->tso_enable <<
			ENA_ETH_IO_TX_DESC_TSO_EN_SHIFT) &
			ENA_ETH_IO_TX_DESC_TSO_EN_MASK;
		desc->meta_ctrl |= ena_tx_ctx->l3_proto &
			ENA_ETH_IO_TX_DESC_L3_PROTO_IDX_MASK;
		desc->meta_ctrl |= (ena_tx_ctx->l4_proto <<
			ENA_ETH_IO_TX_DESC_L4_PROTO_IDX_SHIFT) &
			ENA_ETH_IO_TX_DESC_L4_PROTO_IDX_MASK;
		desc->meta_ctrl |= (ena_tx_ctx->l3_csum_enable <<
			ENA_ETH_IO_TX_DESC_L3_CSUM_EN_SHIFT) &
			ENA_ETH_IO_TX_DESC_L3_CSUM_EN_MASK;
		desc->meta_ctrl |= (ena_tx_ctx->l4_csum_enable <<
			ENA_ETH_IO_TX_DESC_L4_CSUM_EN_SHIFT) &
			ENA_ETH_IO_TX_DESC_L4_CSUM_EN_MASK;
		desc->meta_ctrl |= (ena_tx_ctx->l4_csum_partial <<
			ENA_ETH_IO_TX_DESC_L4_CSUM_PARTIAL_SHIFT) &
			ENA_ETH_IO_TX_DESC_L4_CSUM_PARTIAL_MASK;
	}

	for (i = 0; i < num_bufs; i++) {
		/* The first desc share the same desc as the header */
		if (likely(i != 0)) {
			rc = ena_com_sq_update_tail(io_sq);
			if (unlikely(rc))
				return rc;

			desc = get_sq_desc(io_sq);
			if (unlikely(!desc))
				return -EFAULT;

			memset(desc, 0x0, sizeof(struct ena_eth_io_tx_desc));

			desc->len_ctrl |= (io_sq->phase <<
				ENA_ETH_IO_TX_DESC_PHASE_SHIFT) &
				ENA_ETH_IO_TX_DESC_PHASE_MASK;
		}

		desc->len_ctrl |= ena_bufs->len &
			ENA_ETH_IO_TX_DESC_LENGTH_MASK;

		addr_hi = ((ena_bufs->paddr &
			GENMASK_ULL(io_sq->dma_addr_bits - 1, 32)) >> 32);

		desc->buff_addr_lo = (u32)ena_bufs->paddr;
		desc->buff_addr_hi_hdr_sz |= addr_hi &
			ENA_ETH_IO_TX_DESC_ADDR_HI_MASK;
		ena_bufs++;
	}

	/* set the last desc indicator */
	desc->len_ctrl |= ENA_ETH_IO_TX_DESC_LAST_MASK;

	rc = ena_com_sq_update_tail(io_sq);
	if (unlikely(rc))
		return rc;

	rc = ena_com_close_bounce_buffer(io_sq);

	*nb_hw_desc = io_sq->tail - start_tail;
	return rc;
}

int ena_com_rx_pkt(struct ena_com_io_cq *io_cq,
		   struct ena_com_io_sq *io_sq,
		   struct ena_com_rx_ctx *ena_rx_ctx)
{
	struct ena_com_rx_buf_info *ena_buf = &ena_rx_ctx->ena_bufs[0];
	struct ena_eth_io_rx_cdesc_base *cdesc = NULL;
	u16 cdesc_idx = 0;
	u16 nb_hw_desc;
	u16 i;

	WARN(io_cq->direction != ENA_COM_IO_QUEUE_DIRECTION_RX, "wrong Q type");

	nb_hw_desc = ena_com_cdesc_rx_pkt_get(io_cq, &cdesc_idx);
	if (nb_hw_desc == 0) {
		ena_rx_ctx->descs = nb_hw_desc;
		return 0;
	}

	pr_debug("fetch rx packet: queue %d completed desc: %d\n", io_cq->qid,
		 nb_hw_desc);

	if (unlikely(nb_hw_desc > ena_rx_ctx->max_bufs)) {
		pr_err("Too many RX cdescs (%d) > MAX(%d)\n", nb_hw_desc,
		       ena_rx_ctx->max_bufs);
		return -ENOSPC;
	}

	for (i = 0; i < nb_hw_desc; i++) {
		cdesc = ena_com_rx_cdesc_idx_to_ptr(io_cq, cdesc_idx + i);

		ena_buf->len = cdesc->length;
		ena_buf->req_id = cdesc->req_id;
		ena_buf++;
	}

	/* Update SQ head ptr */
	io_sq->next_to_comp += nb_hw_desc;

	pr_debug("[%s][QID#%d] Updating SQ head to: %d\n", __func__, io_sq->qid,
		 io_sq->next_to_comp);

	/* Get rx flags from the last pkt */
	ena_com_rx_set_flags(ena_rx_ctx, cdesc);

	ena_rx_ctx->descs = nb_hw_desc;
	return 0;
}

int ena_com_add_single_rx_desc(struct ena_com_io_sq *io_sq,
			       struct ena_com_buf *ena_buf,
			       u16 req_id)
{
	struct ena_eth_io_rx_desc *desc;

	WARN(io_sq->direction != ENA_COM_IO_QUEUE_DIRECTION_RX, "wrong Q type");

	if (unlikely(!ena_com_sq_have_enough_space(io_sq, 1)))
		return -ENOSPC;

	desc = get_sq_desc(io_sq);
	if (unlikely(!desc))
		return -EFAULT;

	memset(desc, 0x0, sizeof(struct ena_eth_io_rx_desc));

	desc->length = ena_buf->len;

	desc->ctrl = ENA_ETH_IO_RX_DESC_FIRST_MASK;
	desc->ctrl |= ENA_ETH_IO_RX_DESC_LAST_MASK;
	desc->ctrl |= io_sq->phase & ENA_ETH_IO_RX_DESC_PHASE_MASK;
	desc->ctrl |= ENA_ETH_IO_RX_DESC_COMP_REQ_MASK;

	desc->req_id = req_id;

	desc->buff_addr_lo = (u32)ena_buf->paddr;
	desc->buff_addr_hi =
		((ena_buf->paddr & GENMASK_ULL(io_sq->dma_addr_bits - 1, 32)) >> 32);

<<<<<<< HEAD
	ena_com_sq_update_tail(io_sq);

	return 0;
}

int ena_com_tx_comp_req_id_get(struct ena_com_io_cq *io_cq, u16 *req_id)
{
	u8 expected_phase, cdesc_phase;
	struct ena_eth_io_tx_cdesc *cdesc;
	u16 masked_head;

	masked_head = io_cq->head & (io_cq->q_depth - 1);
	expected_phase = io_cq->phase;

	cdesc = (struct ena_eth_io_tx_cdesc *)
		((uintptr_t)io_cq->cdesc_addr.virt_addr +
		(masked_head * io_cq->cdesc_entry_size_in_bytes));

	/* When the current completion descriptor phase isn't the same as the
	 * expected, it mean that the device still didn't update
	 * this completion.
	 */
	cdesc_phase = READ_ONCE(cdesc->flags) & ENA_ETH_IO_TX_CDESC_PHASE_MASK;
	if (cdesc_phase != expected_phase)
		return -EAGAIN;

	dma_rmb();
	if (unlikely(cdesc->req_id >= io_cq->q_depth)) {
		pr_err("Invalid req id %d\n", cdesc->req_id);
		return -EINVAL;
	}

	ena_com_cq_inc_head(io_cq);

	*req_id = READ_ONCE(cdesc->req_id);

	return 0;
=======
	return ena_com_sq_update_tail(io_sq);
>>>>>>> 0fd79184
}

bool ena_com_cq_empty(struct ena_com_io_cq *io_cq)
{
	struct ena_eth_io_rx_cdesc_base *cdesc;

	cdesc = ena_com_get_next_rx_cdesc(io_cq);
	if (cdesc)
		return false;
	else
		return true;
}<|MERGE_RESOLUTION|>--- conflicted
+++ resolved
@@ -55,16 +55,6 @@
 	 * has been read
 	 */
 	dma_rmb();
-<<<<<<< HEAD
-
-	return cdesc;
-}
-
-static inline void ena_com_cq_inc_head(struct ena_com_io_cq *io_cq)
-{
-	io_cq->head++;
-=======
->>>>>>> 0fd79184
 
 	return cdesc;
 }
@@ -605,47 +595,7 @@
 	desc->buff_addr_hi =
 		((ena_buf->paddr & GENMASK_ULL(io_sq->dma_addr_bits - 1, 32)) >> 32);
 
-<<<<<<< HEAD
-	ena_com_sq_update_tail(io_sq);
-
-	return 0;
-}
-
-int ena_com_tx_comp_req_id_get(struct ena_com_io_cq *io_cq, u16 *req_id)
-{
-	u8 expected_phase, cdesc_phase;
-	struct ena_eth_io_tx_cdesc *cdesc;
-	u16 masked_head;
-
-	masked_head = io_cq->head & (io_cq->q_depth - 1);
-	expected_phase = io_cq->phase;
-
-	cdesc = (struct ena_eth_io_tx_cdesc *)
-		((uintptr_t)io_cq->cdesc_addr.virt_addr +
-		(masked_head * io_cq->cdesc_entry_size_in_bytes));
-
-	/* When the current completion descriptor phase isn't the same as the
-	 * expected, it mean that the device still didn't update
-	 * this completion.
-	 */
-	cdesc_phase = READ_ONCE(cdesc->flags) & ENA_ETH_IO_TX_CDESC_PHASE_MASK;
-	if (cdesc_phase != expected_phase)
-		return -EAGAIN;
-
-	dma_rmb();
-	if (unlikely(cdesc->req_id >= io_cq->q_depth)) {
-		pr_err("Invalid req id %d\n", cdesc->req_id);
-		return -EINVAL;
-	}
-
-	ena_com_cq_inc_head(io_cq);
-
-	*req_id = READ_ONCE(cdesc->req_id);
-
-	return 0;
-=======
 	return ena_com_sq_update_tail(io_sq);
->>>>>>> 0fd79184
 }
 
 bool ena_com_cq_empty(struct ena_com_io_cq *io_cq)
