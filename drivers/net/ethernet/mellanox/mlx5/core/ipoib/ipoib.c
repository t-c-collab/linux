--- conflicted
+++ resolved
@@ -70,10 +70,6 @@
 
 	params->packet_merge.type = MLX5E_PACKET_MERGE_NONE;
 	params->hard_mtu = MLX5_IB_GRH_BYTES + MLX5_IPOIB_HARD_LEN;
-<<<<<<< HEAD
-	params->tunneled_offload_en = false;
-=======
->>>>>>> 82bbec18
 
 	/* CQE compression is not supported for IPoIB */
 	params->rx_cqe_compress_def = false;
