--- conflicted
+++ resolved
@@ -260,13 +260,9 @@
 		sq->stats->stopped++;
 	}
 
-<<<<<<< HEAD
-	if (!xmit_more || netif_xmit_stopped(sq->txq))
-=======
 	send_doorbell = __netdev_tx_sent_queue(sq->txq, num_bytes,
 					       xmit_more);
 	if (send_doorbell)
->>>>>>> 6fb08f1a
 		mlx5e_notify_hw(wq, sq->pc, sq->uar_map, cseg);
 }
 
