/* SPDX-License-Identifier: GPL-2.0 */

/* Copyright (c) 2012-2018, The Linux Foundation. All rights reserved.
 * Copyright (C) 2018-2022 Linaro Ltd.
 */
#ifndef _IPA_INTERRUPT_H_
#define _IPA_INTERRUPT_H_

#include <linux/types.h>
#include <linux/bits.h>

struct ipa;
struct ipa_interrupt;
enum ipa_irq_id;

/**
 * ipa_interrupt_suspend_enable - Enable TX_SUSPEND for an endpoint
 * @interrupt:		IPA interrupt structure
 * @endpoint_id:	Endpoint whose interrupt should be enabled
 *
 * Note:  The "TX" in the name is from the perspective of the IPA hardware.
 * A TX_SUSPEND interrupt arrives on an AP RX enpoint when packet data can't
 * be delivered to the endpoint because it is suspended (or its underlying
 * channel is stopped).
 */
void ipa_interrupt_suspend_enable(struct ipa_interrupt *interrupt,
				  u32 endpoint_id);

/**
 * ipa_interrupt_suspend_disable - Disable TX_SUSPEND for an endpoint
 * @interrupt:		IPA interrupt structure
 * @endpoint_id:	Endpoint whose interrupt should be disabled
 */
void ipa_interrupt_suspend_disable(struct ipa_interrupt *interrupt,
				   u32 endpoint_id);

/**
 * ipa_interrupt_suspend_clear_all - clear all suspend interrupts
 * @interrupt:	IPA interrupt structure
 *
 * Clear the TX_SUSPEND interrupt for all endpoints that signaled it.
 */
void ipa_interrupt_suspend_clear_all(struct ipa_interrupt *interrupt);

/**
 * ipa_interrupt_simulate_suspend() - Simulate TX_SUSPEND IPA interrupt
 * @interrupt:	IPA interrupt structure
 *
 * This calls the TX_SUSPEND interrupt handler, as if such an interrupt
 * had been signaled.  This is needed to work around a hardware quirk
 * that occurs if aggregation is active on an endpoint when its underlying
 * channel is suspended.
 */
void ipa_interrupt_simulate_suspend(struct ipa_interrupt *interrupt);

/**
<<<<<<< HEAD
=======
 * ipa_interrupt_enable() - Enable an IPA interrupt type
 * @ipa:	IPA pointer
 * @ipa_irq:	IPA interrupt ID
 */
void ipa_interrupt_enable(struct ipa *ipa, enum ipa_irq_id ipa_irq);

/**
 * ipa_interrupt_disable() - Disable an IPA interrupt type
 * @ipa:	IPA pointer
 * @ipa_irq:	IPA interrupt ID
 */
void ipa_interrupt_disable(struct ipa *ipa, enum ipa_irq_id ipa_irq);

/**
>>>>>>> 82bbec18
 * ipa_interrupt_irq_enable() - Enable IPA interrupts
 * @ipa:	IPA pointer
 *
 * This enables the IPA interrupt line
 */
void ipa_interrupt_irq_enable(struct ipa *ipa);

/**
 * ipa_interrupt_irq_disable() - Disable IPA interrupts
 * @ipa:	IPA pointer
 *
 * This disables the IPA interrupt line
 */
void ipa_interrupt_irq_disable(struct ipa *ipa);

/**
 * ipa_interrupt_config() - Configure the IPA interrupt framework
 * @ipa:	IPA pointer
 *
 * Return:	Pointer to IPA SMP2P info, or a pointer-coded error
 */
struct ipa_interrupt *ipa_interrupt_config(struct ipa *ipa);

/**
 * ipa_interrupt_deconfig() - Inverse of ipa_interrupt_config()
 * @interrupt:	IPA interrupt structure
 */
void ipa_interrupt_deconfig(struct ipa_interrupt *interrupt);

#endif /* _IPA_INTERRUPT_H_ */<|MERGE_RESOLUTION|>--- conflicted
+++ resolved
@@ -54,8 +54,6 @@
 void ipa_interrupt_simulate_suspend(struct ipa_interrupt *interrupt);
 
 /**
-<<<<<<< HEAD
-=======
  * ipa_interrupt_enable() - Enable an IPA interrupt type
  * @ipa:	IPA pointer
  * @ipa_irq:	IPA interrupt ID
@@ -70,7 +68,6 @@
 void ipa_interrupt_disable(struct ipa *ipa, enum ipa_irq_id ipa_irq);
 
 /**
->>>>>>> 82bbec18
  * ipa_interrupt_irq_enable() - Enable IPA interrupts
  * @ipa:	IPA pointer
  *
