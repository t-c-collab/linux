--- conflicted
+++ resolved
@@ -799,15 +799,7 @@
 
 	usleep_range(10, 20);
 
-<<<<<<< HEAD
-	/* After reset FORCE_LINK_GOOD bit is set. Although the
-	 * default value should be unset. Disable FORCE_LINK_GOOD
-	 * for the phy to work properly.
-	 */
 	err = phy_modify(phydev, MII_DP83867_PHYCTRL,
-=======
-	return phy_modify(phydev, MII_DP83867_PHYCTRL,
->>>>>>> 5805e5ee
 			 DP83867_PHYCR_FORCE_LINK_GOOD, 0);
 	if (err < 0)
 		return err;
