--- conflicted
+++ resolved
@@ -48,13 +48,9 @@
 };
 
 struct smsc_phy_priv {
-<<<<<<< HEAD
-	bool energy_enable;
-=======
 	unsigned int edpd_enable:1;
 	unsigned int edpd_mode_set_by_user:1;
 	unsigned int edpd_max_wait_ms;
->>>>>>> 33a86170
 };
 
 static int smsc_phy_ack_interrupt(struct phy_device *phydev)
@@ -89,8 +85,6 @@
 
 static int smsc_phy_config_edpd(struct phy_device *phydev)
 {
-<<<<<<< HEAD
-=======
 	struct smsc_phy_priv *priv = phydev->priv;
 
 	if (priv->edpd_enable)
@@ -103,7 +97,6 @@
 
 irqreturn_t smsc_phy_handle_interrupt(struct phy_device *phydev)
 {
->>>>>>> 33a86170
 	int irq_status;
 
 	irq_status = phy_read(phydev, MII_LAN83C185_ISF);
@@ -224,14 +217,11 @@
 	err = genphy_read_status(phydev);
 	if (err)
 		return err;
-<<<<<<< HEAD
-=======
 
 	if (!phydev->link && priv && priv->edpd_enable &&
 	    priv->edpd_max_wait_ms) {
 		unsigned int max_wait = priv->edpd_max_wait_ms * 1000;
 		int rc;
->>>>>>> 33a86170
 
 		/* Disable EDPD to wake up PHY */
 		rc = phy_read(phydev, MII_LAN83C185_CTRL_STATUS);
