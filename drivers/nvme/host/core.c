// SPDX-License-Identifier: GPL-2.0
/*
 * NVM Express device driver
 * Copyright (c) 2011-2014, Intel Corporation.
 */

#include <linux/blkdev.h>
#include <linux/blk-mq.h>
#include <linux/blk-integrity.h>
#include <linux/compat.h>
#include <linux/delay.h>
#include <linux/errno.h>
#include <linux/hdreg.h>
#include <linux/kernel.h>
#include <linux/module.h>
#include <linux/backing-dev.h>
#include <linux/slab.h>
#include <linux/types.h>
#include <linux/pr.h>
#include <linux/ptrace.h>
#include <linux/nvme_ioctl.h>
#include <linux/pm_qos.h>
#include <asm/unaligned.h>

#include "nvme.h"
#include "fabrics.h"
#include <linux/nvme-auth.h>

#define CREATE_TRACE_POINTS
#include "trace.h"

#define NVME_MINORS		(1U << MINORBITS)

struct nvme_ns_info {
	struct nvme_ns_ids ids;
	u32 nsid;
	__le32 anagrpid;
	bool is_shared;
	bool is_readonly;
	bool is_ready;
	bool is_removed;
};

unsigned int admin_timeout = 60;
module_param(admin_timeout, uint, 0644);
MODULE_PARM_DESC(admin_timeout, "timeout in seconds for admin commands");
EXPORT_SYMBOL_GPL(admin_timeout);

unsigned int nvme_io_timeout = 30;
module_param_named(io_timeout, nvme_io_timeout, uint, 0644);
MODULE_PARM_DESC(io_timeout, "timeout in seconds for I/O");
EXPORT_SYMBOL_GPL(nvme_io_timeout);

static unsigned char shutdown_timeout = 5;
module_param(shutdown_timeout, byte, 0644);
MODULE_PARM_DESC(shutdown_timeout, "timeout in seconds for controller shutdown");

static u8 nvme_max_retries = 5;
module_param_named(max_retries, nvme_max_retries, byte, 0644);
MODULE_PARM_DESC(max_retries, "max number of retries a command may have");

static unsigned long default_ps_max_latency_us = 100000;
module_param(default_ps_max_latency_us, ulong, 0644);
MODULE_PARM_DESC(default_ps_max_latency_us,
		 "max power saving latency for new devices; use PM QOS to change per device");

static bool force_apst;
module_param(force_apst, bool, 0644);
MODULE_PARM_DESC(force_apst, "allow APST for newly enumerated devices even if quirked off");

static unsigned long apst_primary_timeout_ms = 100;
module_param(apst_primary_timeout_ms, ulong, 0644);
MODULE_PARM_DESC(apst_primary_timeout_ms,
	"primary APST timeout in ms");

static unsigned long apst_secondary_timeout_ms = 2000;
module_param(apst_secondary_timeout_ms, ulong, 0644);
MODULE_PARM_DESC(apst_secondary_timeout_ms,
	"secondary APST timeout in ms");

static unsigned long apst_primary_latency_tol_us = 15000;
module_param(apst_primary_latency_tol_us, ulong, 0644);
MODULE_PARM_DESC(apst_primary_latency_tol_us,
	"primary APST latency tolerance in us");

static unsigned long apst_secondary_latency_tol_us = 100000;
module_param(apst_secondary_latency_tol_us, ulong, 0644);
MODULE_PARM_DESC(apst_secondary_latency_tol_us,
	"secondary APST latency tolerance in us");

/*
 * nvme_wq - hosts nvme related works that are not reset or delete
 * nvme_reset_wq - hosts nvme reset works
 * nvme_delete_wq - hosts nvme delete works
 *
 * nvme_wq will host works such as scan, aen handling, fw activation,
 * keep-alive, periodic reconnects etc. nvme_reset_wq
 * runs reset works which also flush works hosted on nvme_wq for
 * serialization purposes. nvme_delete_wq host controller deletion
 * works which flush reset works for serialization.
 */
struct workqueue_struct *nvme_wq;
EXPORT_SYMBOL_GPL(nvme_wq);

struct workqueue_struct *nvme_reset_wq;
EXPORT_SYMBOL_GPL(nvme_reset_wq);

struct workqueue_struct *nvme_delete_wq;
EXPORT_SYMBOL_GPL(nvme_delete_wq);

static LIST_HEAD(nvme_subsystems);
static DEFINE_MUTEX(nvme_subsystems_lock);

static DEFINE_IDA(nvme_instance_ida);
static dev_t nvme_ctrl_base_chr_devt;
static struct class *nvme_class;
static struct class *nvme_subsys_class;

static DEFINE_IDA(nvme_ns_chr_minor_ida);
static dev_t nvme_ns_chr_devt;
static struct class *nvme_ns_chr_class;

static void nvme_put_subsystem(struct nvme_subsystem *subsys);
static void nvme_remove_invalid_namespaces(struct nvme_ctrl *ctrl,
					   unsigned nsid);
static void nvme_update_keep_alive(struct nvme_ctrl *ctrl,
				   struct nvme_command *cmd);

void nvme_queue_scan(struct nvme_ctrl *ctrl)
{
	/*
	 * Only new queue scan work when admin and IO queues are both alive
	 */
	if (ctrl->state == NVME_CTRL_LIVE && ctrl->tagset)
		queue_work(nvme_wq, &ctrl->scan_work);
}

/*
 * Use this function to proceed with scheduling reset_work for a controller
 * that had previously been set to the resetting state. This is intended for
 * code paths that can't be interrupted by other reset attempts. A hot removal
 * may prevent this from succeeding.
 */
int nvme_try_sched_reset(struct nvme_ctrl *ctrl)
{
	if (ctrl->state != NVME_CTRL_RESETTING)
		return -EBUSY;
	if (!queue_work(nvme_reset_wq, &ctrl->reset_work))
		return -EBUSY;
	return 0;
}
EXPORT_SYMBOL_GPL(nvme_try_sched_reset);

static void nvme_failfast_work(struct work_struct *work)
{
	struct nvme_ctrl *ctrl = container_of(to_delayed_work(work),
			struct nvme_ctrl, failfast_work);

	if (ctrl->state != NVME_CTRL_CONNECTING)
		return;

	set_bit(NVME_CTRL_FAILFAST_EXPIRED, &ctrl->flags);
	dev_info(ctrl->device, "failfast expired\n");
	nvme_kick_requeue_lists(ctrl);
}

static inline void nvme_start_failfast_work(struct nvme_ctrl *ctrl)
{
	if (!ctrl->opts || ctrl->opts->fast_io_fail_tmo == -1)
		return;

	schedule_delayed_work(&ctrl->failfast_work,
			      ctrl->opts->fast_io_fail_tmo * HZ);
}

static inline void nvme_stop_failfast_work(struct nvme_ctrl *ctrl)
{
	if (!ctrl->opts)
		return;

	cancel_delayed_work_sync(&ctrl->failfast_work);
	clear_bit(NVME_CTRL_FAILFAST_EXPIRED, &ctrl->flags);
}


int nvme_reset_ctrl(struct nvme_ctrl *ctrl)
{
	if (!nvme_change_ctrl_state(ctrl, NVME_CTRL_RESETTING))
		return -EBUSY;
	if (!queue_work(nvme_reset_wq, &ctrl->reset_work))
		return -EBUSY;
	return 0;
}
EXPORT_SYMBOL_GPL(nvme_reset_ctrl);

int nvme_reset_ctrl_sync(struct nvme_ctrl *ctrl)
{
	int ret;

	ret = nvme_reset_ctrl(ctrl);
	if (!ret) {
		flush_work(&ctrl->reset_work);
		if (ctrl->state != NVME_CTRL_LIVE)
			ret = -ENETRESET;
	}

	return ret;
}

static void nvme_do_delete_ctrl(struct nvme_ctrl *ctrl)
{
	dev_info(ctrl->device,
		 "Removing ctrl: NQN \"%s\"\n", nvmf_ctrl_subsysnqn(ctrl));

	flush_work(&ctrl->reset_work);
	nvme_stop_ctrl(ctrl);
	nvme_remove_namespaces(ctrl);
	ctrl->ops->delete_ctrl(ctrl);
	nvme_uninit_ctrl(ctrl);
}

static void nvme_delete_ctrl_work(struct work_struct *work)
{
	struct nvme_ctrl *ctrl =
		container_of(work, struct nvme_ctrl, delete_work);

	nvme_do_delete_ctrl(ctrl);
}

int nvme_delete_ctrl(struct nvme_ctrl *ctrl)
{
	if (!nvme_change_ctrl_state(ctrl, NVME_CTRL_DELETING))
		return -EBUSY;
	if (!queue_work(nvme_delete_wq, &ctrl->delete_work))
		return -EBUSY;
	return 0;
}
EXPORT_SYMBOL_GPL(nvme_delete_ctrl);

static void nvme_delete_ctrl_sync(struct nvme_ctrl *ctrl)
{
	/*
	 * Keep a reference until nvme_do_delete_ctrl() complete,
	 * since ->delete_ctrl can free the controller.
	 */
	nvme_get_ctrl(ctrl);
	if (nvme_change_ctrl_state(ctrl, NVME_CTRL_DELETING))
		nvme_do_delete_ctrl(ctrl);
	nvme_put_ctrl(ctrl);
}

static blk_status_t nvme_error_status(u16 status)
{
	switch (status & 0x7ff) {
	case NVME_SC_SUCCESS:
		return BLK_STS_OK;
	case NVME_SC_CAP_EXCEEDED:
		return BLK_STS_NOSPC;
	case NVME_SC_LBA_RANGE:
	case NVME_SC_CMD_INTERRUPTED:
	case NVME_SC_NS_NOT_READY:
		return BLK_STS_TARGET;
	case NVME_SC_BAD_ATTRIBUTES:
	case NVME_SC_ONCS_NOT_SUPPORTED:
	case NVME_SC_INVALID_OPCODE:
	case NVME_SC_INVALID_FIELD:
	case NVME_SC_INVALID_NS:
		return BLK_STS_NOTSUPP;
	case NVME_SC_WRITE_FAULT:
	case NVME_SC_READ_ERROR:
	case NVME_SC_UNWRITTEN_BLOCK:
	case NVME_SC_ACCESS_DENIED:
	case NVME_SC_READ_ONLY:
	case NVME_SC_COMPARE_FAILED:
		return BLK_STS_MEDIUM;
	case NVME_SC_GUARD_CHECK:
	case NVME_SC_APPTAG_CHECK:
	case NVME_SC_REFTAG_CHECK:
	case NVME_SC_INVALID_PI:
		return BLK_STS_PROTECTION;
	case NVME_SC_RESERVATION_CONFLICT:
		return BLK_STS_NEXUS;
	case NVME_SC_HOST_PATH_ERROR:
		return BLK_STS_TRANSPORT;
	case NVME_SC_ZONE_TOO_MANY_ACTIVE:
		return BLK_STS_ZONE_ACTIVE_RESOURCE;
	case NVME_SC_ZONE_TOO_MANY_OPEN:
		return BLK_STS_ZONE_OPEN_RESOURCE;
	default:
		return BLK_STS_IOERR;
	}
}

static void nvme_retry_req(struct request *req)
{
	unsigned long delay = 0;
	u16 crd;

	/* The mask and shift result must be <= 3 */
	crd = (nvme_req(req)->status & NVME_SC_CRD) >> 11;
	if (crd)
		delay = nvme_req(req)->ctrl->crdt[crd - 1] * 100;

	nvme_req(req)->retries++;
	blk_mq_requeue_request(req, false);
	blk_mq_delay_kick_requeue_list(req->q, delay);
}

static void nvme_log_error(struct request *req)
{
	struct nvme_ns *ns = req->q->queuedata;
	struct nvme_request *nr = nvme_req(req);

	if (ns) {
		pr_err_ratelimited("%s: %s(0x%x) @ LBA %llu, %llu blocks, %s (sct 0x%x / sc 0x%x) %s%s\n",
		       ns->disk ? ns->disk->disk_name : "?",
		       nvme_get_opcode_str(nr->cmd->common.opcode),
		       nr->cmd->common.opcode,
		       (unsigned long long)nvme_sect_to_lba(ns, blk_rq_pos(req)),
		       (unsigned long long)blk_rq_bytes(req) >> ns->lba_shift,
		       nvme_get_error_status_str(nr->status),
		       nr->status >> 8 & 7,	/* Status Code Type */
		       nr->status & 0xff,	/* Status Code */
		       nr->status & NVME_SC_MORE ? "MORE " : "",
		       nr->status & NVME_SC_DNR  ? "DNR "  : "");
		return;
	}

	pr_err_ratelimited("%s: %s(0x%x), %s (sct 0x%x / sc 0x%x) %s%s\n",
			   dev_name(nr->ctrl->device),
			   nvme_get_admin_opcode_str(nr->cmd->common.opcode),
			   nr->cmd->common.opcode,
			   nvme_get_error_status_str(nr->status),
			   nr->status >> 8 & 7,	/* Status Code Type */
			   nr->status & 0xff,	/* Status Code */
			   nr->status & NVME_SC_MORE ? "MORE " : "",
			   nr->status & NVME_SC_DNR  ? "DNR "  : "");
}

enum nvme_disposition {
	COMPLETE,
	RETRY,
	FAILOVER,
	AUTHENTICATE,
};

static inline enum nvme_disposition nvme_decide_disposition(struct request *req)
{
	if (likely(nvme_req(req)->status == 0))
		return COMPLETE;

	if ((nvme_req(req)->status & 0x7ff) == NVME_SC_AUTH_REQUIRED)
		return AUTHENTICATE;

	if (blk_noretry_request(req) ||
	    (nvme_req(req)->status & NVME_SC_DNR) ||
	    nvme_req(req)->retries >= nvme_max_retries)
		return COMPLETE;

	if (req->cmd_flags & REQ_NVME_MPATH) {
		if (nvme_is_path_error(nvme_req(req)->status) ||
		    blk_queue_dying(req->q))
			return FAILOVER;
	} else {
		if (blk_queue_dying(req->q))
			return COMPLETE;
	}

	return RETRY;
}

static inline void nvme_end_req_zoned(struct request *req)
{
	if (IS_ENABLED(CONFIG_BLK_DEV_ZONED) &&
	    req_op(req) == REQ_OP_ZONE_APPEND)
		req->__sector = nvme_lba_to_sect(req->q->queuedata,
			le64_to_cpu(nvme_req(req)->result.u64));
}

static inline void nvme_end_req(struct request *req)
{
	blk_status_t status = nvme_error_status(nvme_req(req)->status);

	if (unlikely(nvme_req(req)->status && !(req->rq_flags & RQF_QUIET)))
		nvme_log_error(req);
	nvme_end_req_zoned(req);
	nvme_trace_bio_complete(req);
	if (req->cmd_flags & REQ_NVME_MPATH)
		nvme_mpath_end_request(req);
	blk_mq_end_request(req, status);
}

void nvme_complete_rq(struct request *req)
{
	struct nvme_ctrl *ctrl = nvme_req(req)->ctrl;

	trace_nvme_complete_rq(req);
	nvme_cleanup_cmd(req);

	if (ctrl->kas)
		ctrl->comp_seen = true;

	switch (nvme_decide_disposition(req)) {
	case COMPLETE:
		nvme_end_req(req);
		return;
	case RETRY:
		nvme_retry_req(req);
		return;
	case FAILOVER:
		nvme_failover_req(req);
		return;
	case AUTHENTICATE:
#ifdef CONFIG_NVME_AUTH
		queue_work(nvme_wq, &ctrl->dhchap_auth_work);
		nvme_retry_req(req);
#else
		nvme_end_req(req);
#endif
		return;
	}
}
EXPORT_SYMBOL_GPL(nvme_complete_rq);

void nvme_complete_batch_req(struct request *req)
{
	trace_nvme_complete_rq(req);
	nvme_cleanup_cmd(req);
	nvme_end_req_zoned(req);
}
EXPORT_SYMBOL_GPL(nvme_complete_batch_req);

/*
 * Called to unwind from ->queue_rq on a failed command submission so that the
 * multipathing code gets called to potentially failover to another path.
 * The caller needs to unwind all transport specific resource allocations and
 * must return propagate the return value.
 */
blk_status_t nvme_host_path_error(struct request *req)
{
	nvme_req(req)->status = NVME_SC_HOST_PATH_ERROR;
	blk_mq_set_request_complete(req);
	nvme_complete_rq(req);
	return BLK_STS_OK;
}
EXPORT_SYMBOL_GPL(nvme_host_path_error);

bool nvme_cancel_request(struct request *req, void *data)
{
	dev_dbg_ratelimited(((struct nvme_ctrl *) data)->device,
				"Cancelling I/O %d", req->tag);

	/* don't abort one completed request */
	if (blk_mq_request_completed(req))
		return true;

	nvme_req(req)->status = NVME_SC_HOST_ABORTED_CMD;
	nvme_req(req)->flags |= NVME_REQ_CANCELLED;
	blk_mq_complete_request(req);
	return true;
}
EXPORT_SYMBOL_GPL(nvme_cancel_request);

void nvme_cancel_tagset(struct nvme_ctrl *ctrl)
{
	if (ctrl->tagset) {
		blk_mq_tagset_busy_iter(ctrl->tagset,
				nvme_cancel_request, ctrl);
		blk_mq_tagset_wait_completed_request(ctrl->tagset);
	}
}
EXPORT_SYMBOL_GPL(nvme_cancel_tagset);

void nvme_cancel_admin_tagset(struct nvme_ctrl *ctrl)
{
	if (ctrl->admin_tagset) {
		blk_mq_tagset_busy_iter(ctrl->admin_tagset,
				nvme_cancel_request, ctrl);
		blk_mq_tagset_wait_completed_request(ctrl->admin_tagset);
	}
}
EXPORT_SYMBOL_GPL(nvme_cancel_admin_tagset);

bool nvme_change_ctrl_state(struct nvme_ctrl *ctrl,
		enum nvme_ctrl_state new_state)
{
	enum nvme_ctrl_state old_state;
	unsigned long flags;
	bool changed = false;

	spin_lock_irqsave(&ctrl->lock, flags);

	old_state = ctrl->state;
	switch (new_state) {
	case NVME_CTRL_LIVE:
		switch (old_state) {
		case NVME_CTRL_NEW:
		case NVME_CTRL_RESETTING:
		case NVME_CTRL_CONNECTING:
			changed = true;
			fallthrough;
		default:
			break;
		}
		break;
	case NVME_CTRL_RESETTING:
		switch (old_state) {
		case NVME_CTRL_NEW:
		case NVME_CTRL_LIVE:
			changed = true;
			fallthrough;
		default:
			break;
		}
		break;
	case NVME_CTRL_CONNECTING:
		switch (old_state) {
		case NVME_CTRL_NEW:
		case NVME_CTRL_RESETTING:
			changed = true;
			fallthrough;
		default:
			break;
		}
		break;
	case NVME_CTRL_DELETING:
		switch (old_state) {
		case NVME_CTRL_LIVE:
		case NVME_CTRL_RESETTING:
		case NVME_CTRL_CONNECTING:
			changed = true;
			fallthrough;
		default:
			break;
		}
		break;
	case NVME_CTRL_DELETING_NOIO:
		switch (old_state) {
		case NVME_CTRL_DELETING:
		case NVME_CTRL_DEAD:
			changed = true;
			fallthrough;
		default:
			break;
		}
		break;
	case NVME_CTRL_DEAD:
		switch (old_state) {
		case NVME_CTRL_DELETING:
			changed = true;
			fallthrough;
		default:
			break;
		}
		break;
	default:
		break;
	}

	if (changed) {
		ctrl->state = new_state;
		wake_up_all(&ctrl->state_wq);
	}

	spin_unlock_irqrestore(&ctrl->lock, flags);
	if (!changed)
		return false;

	if (ctrl->state == NVME_CTRL_LIVE) {
		if (old_state == NVME_CTRL_CONNECTING)
			nvme_stop_failfast_work(ctrl);
		nvme_kick_requeue_lists(ctrl);
	} else if (ctrl->state == NVME_CTRL_CONNECTING &&
		old_state == NVME_CTRL_RESETTING) {
		nvme_start_failfast_work(ctrl);
	}
	return changed;
}
EXPORT_SYMBOL_GPL(nvme_change_ctrl_state);

/*
 * Returns true for sink states that can't ever transition back to live.
 */
static bool nvme_state_terminal(struct nvme_ctrl *ctrl)
{
	switch (ctrl->state) {
	case NVME_CTRL_NEW:
	case NVME_CTRL_LIVE:
	case NVME_CTRL_RESETTING:
	case NVME_CTRL_CONNECTING:
		return false;
	case NVME_CTRL_DELETING:
	case NVME_CTRL_DELETING_NOIO:
	case NVME_CTRL_DEAD:
		return true;
	default:
		WARN_ONCE(1, "Unhandled ctrl state:%d", ctrl->state);
		return true;
	}
}

/*
 * Waits for the controller state to be resetting, or returns false if it is
 * not possible to ever transition to that state.
 */
bool nvme_wait_reset(struct nvme_ctrl *ctrl)
{
	wait_event(ctrl->state_wq,
		   nvme_change_ctrl_state(ctrl, NVME_CTRL_RESETTING) ||
		   nvme_state_terminal(ctrl));
	return ctrl->state == NVME_CTRL_RESETTING;
}
EXPORT_SYMBOL_GPL(nvme_wait_reset);

static void nvme_free_ns_head(struct kref *ref)
{
	struct nvme_ns_head *head =
		container_of(ref, struct nvme_ns_head, ref);

	nvme_mpath_remove_disk(head);
	ida_free(&head->subsys->ns_ida, head->instance);
	cleanup_srcu_struct(&head->srcu);
	nvme_put_subsystem(head->subsys);
	kfree(head);
}

bool nvme_tryget_ns_head(struct nvme_ns_head *head)
{
	return kref_get_unless_zero(&head->ref);
}

void nvme_put_ns_head(struct nvme_ns_head *head)
{
	kref_put(&head->ref, nvme_free_ns_head);
}

static void nvme_free_ns(struct kref *kref)
{
	struct nvme_ns *ns = container_of(kref, struct nvme_ns, kref);

	put_disk(ns->disk);
	nvme_put_ns_head(ns->head);
	nvme_put_ctrl(ns->ctrl);
	kfree(ns);
}

static inline bool nvme_get_ns(struct nvme_ns *ns)
{
	return kref_get_unless_zero(&ns->kref);
}

void nvme_put_ns(struct nvme_ns *ns)
{
	kref_put(&ns->kref, nvme_free_ns);
}
EXPORT_SYMBOL_NS_GPL(nvme_put_ns, NVME_TARGET_PASSTHRU);

static inline void nvme_clear_nvme_request(struct request *req)
{
	nvme_req(req)->status = 0;
	nvme_req(req)->retries = 0;
	nvme_req(req)->flags = 0;
	req->rq_flags |= RQF_DONTPREP;
}

/* initialize a passthrough request */
void nvme_init_request(struct request *req, struct nvme_command *cmd)
{
	if (req->q->queuedata)
		req->timeout = NVME_IO_TIMEOUT;
	else /* no queuedata implies admin queue */
		req->timeout = NVME_ADMIN_TIMEOUT;

	/* passthru commands should let the driver set the SGL flags */
	cmd->common.flags &= ~NVME_CMD_SGL_ALL;

	req->cmd_flags |= REQ_FAILFAST_DRIVER;
	if (req->mq_hctx->type == HCTX_TYPE_POLL)
		req->cmd_flags |= REQ_POLLED;
	nvme_clear_nvme_request(req);
	req->rq_flags |= RQF_QUIET;
	memcpy(nvme_req(req)->cmd, cmd, sizeof(*cmd));
}
EXPORT_SYMBOL_GPL(nvme_init_request);

/*
 * For something we're not in a state to send to the device the default action
 * is to busy it and retry it after the controller state is recovered.  However,
 * if the controller is deleting or if anything is marked for failfast or
 * nvme multipath it is immediately failed.
 *
 * Note: commands used to initialize the controller will be marked for failfast.
 * Note: nvme cli/ioctl commands are marked for failfast.
 */
blk_status_t nvme_fail_nonready_command(struct nvme_ctrl *ctrl,
		struct request *rq)
{
	if (ctrl->state != NVME_CTRL_DELETING_NOIO &&
	    ctrl->state != NVME_CTRL_DELETING &&
	    ctrl->state != NVME_CTRL_DEAD &&
	    !test_bit(NVME_CTRL_FAILFAST_EXPIRED, &ctrl->flags) &&
	    !blk_noretry_request(rq) && !(rq->cmd_flags & REQ_NVME_MPATH))
		return BLK_STS_RESOURCE;
	return nvme_host_path_error(rq);
}
EXPORT_SYMBOL_GPL(nvme_fail_nonready_command);

bool __nvme_check_ready(struct nvme_ctrl *ctrl, struct request *rq,
		bool queue_live)
{
	struct nvme_request *req = nvme_req(rq);

	/*
	 * currently we have a problem sending passthru commands
	 * on the admin_q if the controller is not LIVE because we can't
	 * make sure that they are going out after the admin connect,
	 * controller enable and/or other commands in the initialization
	 * sequence. until the controller will be LIVE, fail with
	 * BLK_STS_RESOURCE so that they will be rescheduled.
	 */
	if (rq->q == ctrl->admin_q && (req->flags & NVME_REQ_USERCMD))
		return false;

	if (ctrl->ops->flags & NVME_F_FABRICS) {
		/*
		 * Only allow commands on a live queue, except for the connect
		 * command, which is require to set the queue live in the
		 * appropinquate states.
		 */
		switch (ctrl->state) {
		case NVME_CTRL_CONNECTING:
			if (blk_rq_is_passthrough(rq) && nvme_is_fabrics(req->cmd) &&
			    (req->cmd->fabrics.fctype == nvme_fabrics_type_connect ||
			     req->cmd->fabrics.fctype == nvme_fabrics_type_auth_send ||
			     req->cmd->fabrics.fctype == nvme_fabrics_type_auth_receive))
				return true;
			break;
		default:
			break;
		case NVME_CTRL_DEAD:
			return false;
		}
	}

	return queue_live;
}
EXPORT_SYMBOL_GPL(__nvme_check_ready);

static inline void nvme_setup_flush(struct nvme_ns *ns,
		struct nvme_command *cmnd)
{
	memset(cmnd, 0, sizeof(*cmnd));
	cmnd->common.opcode = nvme_cmd_flush;
	cmnd->common.nsid = cpu_to_le32(ns->head->ns_id);
}

static blk_status_t nvme_setup_discard(struct nvme_ns *ns, struct request *req,
		struct nvme_command *cmnd)
{
	unsigned short segments = blk_rq_nr_discard_segments(req), n = 0;
	struct nvme_dsm_range *range;
	struct bio *bio;

	/*
	 * Some devices do not consider the DSM 'Number of Ranges' field when
	 * determining how much data to DMA. Always allocate memory for maximum
	 * number of segments to prevent device reading beyond end of buffer.
	 */
	static const size_t alloc_size = sizeof(*range) * NVME_DSM_MAX_RANGES;

	range = kzalloc(alloc_size, GFP_ATOMIC | __GFP_NOWARN);
	if (!range) {
		/*
		 * If we fail allocation our range, fallback to the controller
		 * discard page. If that's also busy, it's safe to return
		 * busy, as we know we can make progress once that's freed.
		 */
		if (test_and_set_bit_lock(0, &ns->ctrl->discard_page_busy))
			return BLK_STS_RESOURCE;

		range = page_address(ns->ctrl->discard_page);
	}

	if (queue_max_discard_segments(req->q) == 1) {
		u64 slba = nvme_sect_to_lba(ns, blk_rq_pos(req));
		u32 nlb = blk_rq_sectors(req) >> (ns->lba_shift - 9);

		range[0].cattr = cpu_to_le32(0);
		range[0].nlb = cpu_to_le32(nlb);
		range[0].slba = cpu_to_le64(slba);
		n = 1;
	} else {
		__rq_for_each_bio(bio, req) {
			u64 slba = nvme_sect_to_lba(ns, bio->bi_iter.bi_sector);
			u32 nlb = bio->bi_iter.bi_size >> ns->lba_shift;

			if (n < segments) {
				range[n].cattr = cpu_to_le32(0);
				range[n].nlb = cpu_to_le32(nlb);
				range[n].slba = cpu_to_le64(slba);
			}
			n++;
		}
	}

	if (WARN_ON_ONCE(n != segments)) {
		if (virt_to_page(range) == ns->ctrl->discard_page)
			clear_bit_unlock(0, &ns->ctrl->discard_page_busy);
		else
			kfree(range);
		return BLK_STS_IOERR;
	}

	memset(cmnd, 0, sizeof(*cmnd));
	cmnd->dsm.opcode = nvme_cmd_dsm;
	cmnd->dsm.nsid = cpu_to_le32(ns->head->ns_id);
	cmnd->dsm.nr = cpu_to_le32(segments - 1);
	cmnd->dsm.attributes = cpu_to_le32(NVME_DSMGMT_AD);

	bvec_set_virt(&req->special_vec, range, alloc_size);
	req->rq_flags |= RQF_SPECIAL_PAYLOAD;

	return BLK_STS_OK;
}

static void nvme_set_ref_tag(struct nvme_ns *ns, struct nvme_command *cmnd,
			      struct request *req)
{
	u32 upper, lower;
	u64 ref48;

	/* both rw and write zeroes share the same reftag format */
	switch (ns->guard_type) {
	case NVME_NVM_NS_16B_GUARD:
		cmnd->rw.reftag = cpu_to_le32(t10_pi_ref_tag(req));
		break;
	case NVME_NVM_NS_64B_GUARD:
		ref48 = ext_pi_ref_tag(req);
		lower = lower_32_bits(ref48);
		upper = upper_32_bits(ref48);

		cmnd->rw.reftag = cpu_to_le32(lower);
		cmnd->rw.cdw3 = cpu_to_le32(upper);
		break;
	default:
		break;
	}
}

static inline blk_status_t nvme_setup_write_zeroes(struct nvme_ns *ns,
		struct request *req, struct nvme_command *cmnd)
{
	memset(cmnd, 0, sizeof(*cmnd));

	if (ns->ctrl->quirks & NVME_QUIRK_DEALLOCATE_ZEROES)
		return nvme_setup_discard(ns, req, cmnd);

	cmnd->write_zeroes.opcode = nvme_cmd_write_zeroes;
	cmnd->write_zeroes.nsid = cpu_to_le32(ns->head->ns_id);
	cmnd->write_zeroes.slba =
		cpu_to_le64(nvme_sect_to_lba(ns, blk_rq_pos(req)));
	cmnd->write_zeroes.length =
		cpu_to_le16((blk_rq_bytes(req) >> ns->lba_shift) - 1);

	if (!(req->cmd_flags & REQ_NOUNMAP) && (ns->features & NVME_NS_DEAC))
		cmnd->write_zeroes.control |= cpu_to_le16(NVME_WZ_DEAC);

	if (nvme_ns_has_pi(ns)) {
		cmnd->write_zeroes.control |= cpu_to_le16(NVME_RW_PRINFO_PRACT);

		switch (ns->pi_type) {
		case NVME_NS_DPS_PI_TYPE1:
		case NVME_NS_DPS_PI_TYPE2:
			nvme_set_ref_tag(ns, cmnd, req);
			break;
		}
	}

	return BLK_STS_OK;
}

static inline blk_status_t nvme_setup_rw(struct nvme_ns *ns,
		struct request *req, struct nvme_command *cmnd,
		enum nvme_opcode op)
{
	u16 control = 0;
	u32 dsmgmt = 0;

	if (req->cmd_flags & REQ_FUA)
		control |= NVME_RW_FUA;
	if (req->cmd_flags & (REQ_FAILFAST_DEV | REQ_RAHEAD))
		control |= NVME_RW_LR;

	if (req->cmd_flags & REQ_RAHEAD)
		dsmgmt |= NVME_RW_DSM_FREQ_PREFETCH;

	cmnd->rw.opcode = op;
	cmnd->rw.flags = 0;
	cmnd->rw.nsid = cpu_to_le32(ns->head->ns_id);
	cmnd->rw.cdw2 = 0;
	cmnd->rw.cdw3 = 0;
	cmnd->rw.metadata = 0;
	cmnd->rw.slba = cpu_to_le64(nvme_sect_to_lba(ns, blk_rq_pos(req)));
	cmnd->rw.length = cpu_to_le16((blk_rq_bytes(req) >> ns->lba_shift) - 1);
	cmnd->rw.reftag = 0;
	cmnd->rw.apptag = 0;
	cmnd->rw.appmask = 0;

	if (ns->ms) {
		/*
		 * If formated with metadata, the block layer always provides a
		 * metadata buffer if CONFIG_BLK_DEV_INTEGRITY is enabled.  Else
		 * we enable the PRACT bit for protection information or set the
		 * namespace capacity to zero to prevent any I/O.
		 */
		if (!blk_integrity_rq(req)) {
			if (WARN_ON_ONCE(!nvme_ns_has_pi(ns)))
				return BLK_STS_NOTSUPP;
			control |= NVME_RW_PRINFO_PRACT;
		}

		switch (ns->pi_type) {
		case NVME_NS_DPS_PI_TYPE3:
			control |= NVME_RW_PRINFO_PRCHK_GUARD;
			break;
		case NVME_NS_DPS_PI_TYPE1:
		case NVME_NS_DPS_PI_TYPE2:
			control |= NVME_RW_PRINFO_PRCHK_GUARD |
					NVME_RW_PRINFO_PRCHK_REF;
			if (op == nvme_cmd_zone_append)
				control |= NVME_RW_APPEND_PIREMAP;
			nvme_set_ref_tag(ns, cmnd, req);
			break;
		}
	}

	cmnd->rw.control = cpu_to_le16(control);
	cmnd->rw.dsmgmt = cpu_to_le32(dsmgmt);
	return 0;
}

void nvme_cleanup_cmd(struct request *req)
{
	if (req->rq_flags & RQF_SPECIAL_PAYLOAD) {
		struct nvme_ctrl *ctrl = nvme_req(req)->ctrl;

		if (req->special_vec.bv_page == ctrl->discard_page)
			clear_bit_unlock(0, &ctrl->discard_page_busy);
		else
			kfree(bvec_virt(&req->special_vec));
	}
}
EXPORT_SYMBOL_GPL(nvme_cleanup_cmd);

blk_status_t nvme_setup_cmd(struct nvme_ns *ns, struct request *req)
{
	struct nvme_command *cmd = nvme_req(req)->cmd;
	blk_status_t ret = BLK_STS_OK;

	if (!(req->rq_flags & RQF_DONTPREP))
		nvme_clear_nvme_request(req);

	switch (req_op(req)) {
	case REQ_OP_DRV_IN:
	case REQ_OP_DRV_OUT:
		/* these are setup prior to execution in nvme_init_request() */
		break;
	case REQ_OP_FLUSH:
		nvme_setup_flush(ns, cmd);
		break;
	case REQ_OP_ZONE_RESET_ALL:
	case REQ_OP_ZONE_RESET:
		ret = nvme_setup_zone_mgmt_send(ns, req, cmd, NVME_ZONE_RESET);
		break;
	case REQ_OP_ZONE_OPEN:
		ret = nvme_setup_zone_mgmt_send(ns, req, cmd, NVME_ZONE_OPEN);
		break;
	case REQ_OP_ZONE_CLOSE:
		ret = nvme_setup_zone_mgmt_send(ns, req, cmd, NVME_ZONE_CLOSE);
		break;
	case REQ_OP_ZONE_FINISH:
		ret = nvme_setup_zone_mgmt_send(ns, req, cmd, NVME_ZONE_FINISH);
		break;
	case REQ_OP_WRITE_ZEROES:
		ret = nvme_setup_write_zeroes(ns, req, cmd);
		break;
	case REQ_OP_DISCARD:
		ret = nvme_setup_discard(ns, req, cmd);
		break;
	case REQ_OP_READ:
		ret = nvme_setup_rw(ns, req, cmd, nvme_cmd_read);
		break;
	case REQ_OP_WRITE:
		ret = nvme_setup_rw(ns, req, cmd, nvme_cmd_write);
		break;
	case REQ_OP_ZONE_APPEND:
		ret = nvme_setup_rw(ns, req, cmd, nvme_cmd_zone_append);
		break;
	default:
		WARN_ON_ONCE(1);
		return BLK_STS_IOERR;
	}

	cmd->common.command_id = nvme_cid(req);
	trace_nvme_setup_cmd(req, cmd);
	return ret;
}
EXPORT_SYMBOL_GPL(nvme_setup_cmd);

/*
 * Return values:
 * 0:  success
 * >0: nvme controller's cqe status response
 * <0: kernel error in lieu of controller response
 */
int nvme_execute_rq(struct request *rq, bool at_head)
{
	blk_status_t status;

	status = blk_execute_rq(rq, at_head);
	if (nvme_req(rq)->flags & NVME_REQ_CANCELLED)
		return -EINTR;
	if (nvme_req(rq)->status)
		return nvme_req(rq)->status;
	return blk_status_to_errno(status);
}
EXPORT_SYMBOL_NS_GPL(nvme_execute_rq, NVME_TARGET_PASSTHRU);

/*
 * Returns 0 on success.  If the result is negative, it's a Linux error code;
 * if the result is positive, it's an NVM Express status code
 */
int __nvme_submit_sync_cmd(struct request_queue *q, struct nvme_command *cmd,
		union nvme_result *result, void *buffer, unsigned bufflen,
		int qid, int at_head, blk_mq_req_flags_t flags)
{
	struct request *req;
	int ret;

	if (qid == NVME_QID_ANY)
		req = blk_mq_alloc_request(q, nvme_req_op(cmd), flags);
	else
		req = blk_mq_alloc_request_hctx(q, nvme_req_op(cmd), flags,
						qid - 1);

	if (IS_ERR(req))
		return PTR_ERR(req);
	nvme_init_request(req, cmd);

	if (buffer && bufflen) {
		ret = blk_rq_map_kern(q, req, buffer, bufflen, GFP_KERNEL);
		if (ret)
			goto out;
	}

	ret = nvme_execute_rq(req, at_head);
	if (result && ret >= 0)
		*result = nvme_req(req)->result;
 out:
	blk_mq_free_request(req);
	return ret;
}
EXPORT_SYMBOL_GPL(__nvme_submit_sync_cmd);

int nvme_submit_sync_cmd(struct request_queue *q, struct nvme_command *cmd,
		void *buffer, unsigned bufflen)
{
	return __nvme_submit_sync_cmd(q, cmd, NULL, buffer, bufflen,
			NVME_QID_ANY, 0, 0);
}
EXPORT_SYMBOL_GPL(nvme_submit_sync_cmd);

<<<<<<< HEAD
static u32 nvme_known_admin_effects(u8 opcode)
{
	switch (opcode) {
	case nvme_admin_format_nvm:
		return NVME_CMD_EFFECTS_LBCC | NVME_CMD_EFFECTS_NCC |
			NVME_CMD_EFFECTS_CSE_MASK;
	case nvme_admin_sanitize_nvm:
		return NVME_CMD_EFFECTS_LBCC | NVME_CMD_EFFECTS_CSE_MASK;
	default:
		break;
	}
	return 0;
}

static u32 nvme_known_nvm_effects(u8 opcode)
{
	switch (opcode) {
	case nvme_cmd_write:
	case nvme_cmd_write_zeroes:
	case nvme_cmd_write_uncor:
		 return NVME_CMD_EFFECTS_LBCC;
	default:
		return 0;
	}
}

=======
>>>>>>> 82bbec18
u32 nvme_command_effects(struct nvme_ctrl *ctrl, struct nvme_ns *ns, u8 opcode)
{
	u32 effects = 0;

	if (ns) {
<<<<<<< HEAD
		if (ns->head->effects)
			effects = le32_to_cpu(ns->head->effects->iocs[opcode]);
		if (ns->head->ids.csi == NVME_CSI_NVM)
			effects |= nvme_known_nvm_effects(opcode);
=======
		effects = le32_to_cpu(ns->head->effects->iocs[opcode]);
>>>>>>> 82bbec18
		if (effects & ~(NVME_CMD_EFFECTS_CSUPP | NVME_CMD_EFFECTS_LBCC))
			dev_warn_once(ctrl->device,
				"IO command:%02x has unusual effects:%08x\n",
				opcode, effects);

		/*
		 * NVME_CMD_EFFECTS_CSE_MASK causes a freeze all I/O queues,
		 * which would deadlock when done on an I/O command.  Note that
		 * We already warn about an unusual effect above.
		 */
		effects &= ~NVME_CMD_EFFECTS_CSE_MASK;
	} else {
<<<<<<< HEAD
		if (ctrl->effects)
			effects = le32_to_cpu(ctrl->effects->acs[opcode]);
		effects |= nvme_known_admin_effects(opcode);
=======
		effects = le32_to_cpu(ctrl->effects->acs[opcode]);
>>>>>>> 82bbec18
	}

	return effects;
}
EXPORT_SYMBOL_NS_GPL(nvme_command_effects, NVME_TARGET_PASSTHRU);

u32 nvme_passthru_start(struct nvme_ctrl *ctrl, struct nvme_ns *ns, u8 opcode)
{
	u32 effects = nvme_command_effects(ctrl, ns, opcode);

	/*
	 * For simplicity, IO to all namespaces is quiesced even if the command
	 * effects say only one namespace is affected.
	 */
	if (effects & NVME_CMD_EFFECTS_CSE_MASK) {
		mutex_lock(&ctrl->scan_lock);
		mutex_lock(&ctrl->subsys->lock);
		nvme_mpath_start_freeze(ctrl->subsys);
		nvme_mpath_wait_freeze(ctrl->subsys);
		nvme_start_freeze(ctrl);
		nvme_wait_freeze(ctrl);
	}
	return effects;
}
EXPORT_SYMBOL_NS_GPL(nvme_passthru_start, NVME_TARGET_PASSTHRU);

void nvme_passthru_end(struct nvme_ctrl *ctrl, u32 effects,
		       struct nvme_command *cmd, int status)
{
	if (effects & NVME_CMD_EFFECTS_CSE_MASK) {
		nvme_unfreeze(ctrl);
		nvme_mpath_unfreeze(ctrl->subsys);
		mutex_unlock(&ctrl->subsys->lock);
		mutex_unlock(&ctrl->scan_lock);
	}
	if (effects & NVME_CMD_EFFECTS_CCC) {
		dev_info(ctrl->device,
"controller capabilities changed, reset may be required to take effect.\n");
	}
	if (effects & (NVME_CMD_EFFECTS_NIC | NVME_CMD_EFFECTS_NCC)) {
		nvme_queue_scan(ctrl);
		flush_work(&ctrl->scan_work);
	}

	switch (cmd->common.opcode) {
	case nvme_admin_set_features:
		switch (le32_to_cpu(cmd->common.cdw10) & 0xFF) {
		case NVME_FEAT_KATO:
			/*
			 * Keep alive commands interval on the host should be
			 * updated when KATO is modified by Set Features
			 * commands.
			 */
			if (!status)
				nvme_update_keep_alive(ctrl, cmd);
			break;
		default:
			break;
		}
		break;
	default:
		break;
	}
}
EXPORT_SYMBOL_NS_GPL(nvme_passthru_end, NVME_TARGET_PASSTHRU);

/*
 * Recommended frequency for KATO commands per NVMe 1.4 section 7.12.1:
 * 
 *   The host should send Keep Alive commands at half of the Keep Alive Timeout
 *   accounting for transport roundtrip times [..].
 */
static void nvme_queue_keep_alive_work(struct nvme_ctrl *ctrl)
{
	queue_delayed_work(nvme_wq, &ctrl->ka_work, ctrl->kato * HZ / 2);
}

static enum rq_end_io_ret nvme_keep_alive_end_io(struct request *rq,
						 blk_status_t status)
{
	struct nvme_ctrl *ctrl = rq->end_io_data;
	unsigned long flags;
	bool startka = false;

	blk_mq_free_request(rq);

	if (status) {
		dev_err(ctrl->device,
			"failed nvme_keep_alive_end_io error=%d\n",
				status);
		return RQ_END_IO_NONE;
	}

	ctrl->comp_seen = false;
	spin_lock_irqsave(&ctrl->lock, flags);
	if (ctrl->state == NVME_CTRL_LIVE ||
	    ctrl->state == NVME_CTRL_CONNECTING)
		startka = true;
	spin_unlock_irqrestore(&ctrl->lock, flags);
	if (startka)
		nvme_queue_keep_alive_work(ctrl);
	return RQ_END_IO_NONE;
}

static void nvme_keep_alive_work(struct work_struct *work)
{
	struct nvme_ctrl *ctrl = container_of(to_delayed_work(work),
			struct nvme_ctrl, ka_work);
	bool comp_seen = ctrl->comp_seen;
	struct request *rq;

	if ((ctrl->ctratt & NVME_CTRL_ATTR_TBKAS) && comp_seen) {
		dev_dbg(ctrl->device,
			"reschedule traffic based keep-alive timer\n");
		ctrl->comp_seen = false;
		nvme_queue_keep_alive_work(ctrl);
		return;
	}

	rq = blk_mq_alloc_request(ctrl->admin_q, nvme_req_op(&ctrl->ka_cmd),
				  BLK_MQ_REQ_RESERVED | BLK_MQ_REQ_NOWAIT);
	if (IS_ERR(rq)) {
		/* allocation failure, reset the controller */
		dev_err(ctrl->device, "keep-alive failed: %ld\n", PTR_ERR(rq));
		nvme_reset_ctrl(ctrl);
		return;
	}
	nvme_init_request(rq, &ctrl->ka_cmd);

	rq->timeout = ctrl->kato * HZ;
	rq->end_io = nvme_keep_alive_end_io;
	rq->end_io_data = ctrl;
	blk_execute_rq_nowait(rq, false);
}

static void nvme_start_keep_alive(struct nvme_ctrl *ctrl)
{
	if (unlikely(ctrl->kato == 0))
		return;

	nvme_queue_keep_alive_work(ctrl);
}

void nvme_stop_keep_alive(struct nvme_ctrl *ctrl)
{
	if (unlikely(ctrl->kato == 0))
		return;

	cancel_delayed_work_sync(&ctrl->ka_work);
}
EXPORT_SYMBOL_GPL(nvme_stop_keep_alive);

static void nvme_update_keep_alive(struct nvme_ctrl *ctrl,
				   struct nvme_command *cmd)
{
	unsigned int new_kato =
		DIV_ROUND_UP(le32_to_cpu(cmd->common.cdw11), 1000);

	dev_info(ctrl->device,
		 "keep alive interval updated from %u ms to %u ms\n",
		 ctrl->kato * 1000 / 2, new_kato * 1000 / 2);

	nvme_stop_keep_alive(ctrl);
	ctrl->kato = new_kato;
	nvme_start_keep_alive(ctrl);
}

/*
 * In NVMe 1.0 the CNS field was just a binary controller or namespace
 * flag, thus sending any new CNS opcodes has a big chance of not working.
 * Qemu unfortunately had that bug after reporting a 1.1 version compliance
 * (but not for any later version).
 */
static bool nvme_ctrl_limited_cns(struct nvme_ctrl *ctrl)
{
	if (ctrl->quirks & NVME_QUIRK_IDENTIFY_CNS)
		return ctrl->vs < NVME_VS(1, 2, 0);
	return ctrl->vs < NVME_VS(1, 1, 0);
}

static int nvme_identify_ctrl(struct nvme_ctrl *dev, struct nvme_id_ctrl **id)
{
	struct nvme_command c = { };
	int error;

	/* gcc-4.4.4 (at least) has issues with initializers and anon unions */
	c.identify.opcode = nvme_admin_identify;
	c.identify.cns = NVME_ID_CNS_CTRL;

	*id = kmalloc(sizeof(struct nvme_id_ctrl), GFP_KERNEL);
	if (!*id)
		return -ENOMEM;

	error = nvme_submit_sync_cmd(dev->admin_q, &c, *id,
			sizeof(struct nvme_id_ctrl));
	if (error)
		kfree(*id);
	return error;
}

static int nvme_process_ns_desc(struct nvme_ctrl *ctrl, struct nvme_ns_ids *ids,
		struct nvme_ns_id_desc *cur, bool *csi_seen)
{
	const char *warn_str = "ctrl returned bogus length:";
	void *data = cur;

	switch (cur->nidt) {
	case NVME_NIDT_EUI64:
		if (cur->nidl != NVME_NIDT_EUI64_LEN) {
			dev_warn(ctrl->device, "%s %d for NVME_NIDT_EUI64\n",
				 warn_str, cur->nidl);
			return -1;
		}
		if (ctrl->quirks & NVME_QUIRK_BOGUS_NID)
			return NVME_NIDT_EUI64_LEN;
		memcpy(ids->eui64, data + sizeof(*cur), NVME_NIDT_EUI64_LEN);
		return NVME_NIDT_EUI64_LEN;
	case NVME_NIDT_NGUID:
		if (cur->nidl != NVME_NIDT_NGUID_LEN) {
			dev_warn(ctrl->device, "%s %d for NVME_NIDT_NGUID\n",
				 warn_str, cur->nidl);
			return -1;
		}
		if (ctrl->quirks & NVME_QUIRK_BOGUS_NID)
			return NVME_NIDT_NGUID_LEN;
		memcpy(ids->nguid, data + sizeof(*cur), NVME_NIDT_NGUID_LEN);
		return NVME_NIDT_NGUID_LEN;
	case NVME_NIDT_UUID:
		if (cur->nidl != NVME_NIDT_UUID_LEN) {
			dev_warn(ctrl->device, "%s %d for NVME_NIDT_UUID\n",
				 warn_str, cur->nidl);
			return -1;
		}
		if (ctrl->quirks & NVME_QUIRK_BOGUS_NID)
			return NVME_NIDT_UUID_LEN;
		uuid_copy(&ids->uuid, data + sizeof(*cur));
		return NVME_NIDT_UUID_LEN;
	case NVME_NIDT_CSI:
		if (cur->nidl != NVME_NIDT_CSI_LEN) {
			dev_warn(ctrl->device, "%s %d for NVME_NIDT_CSI\n",
				 warn_str, cur->nidl);
			return -1;
		}
		memcpy(&ids->csi, data + sizeof(*cur), NVME_NIDT_CSI_LEN);
		*csi_seen = true;
		return NVME_NIDT_CSI_LEN;
	default:
		/* Skip unknown types */
		return cur->nidl;
	}
}

static int nvme_identify_ns_descs(struct nvme_ctrl *ctrl,
		struct nvme_ns_info *info)
{
	struct nvme_command c = { };
	bool csi_seen = false;
	int status, pos, len;
	void *data;

	if (ctrl->vs < NVME_VS(1, 3, 0) && !nvme_multi_css(ctrl))
		return 0;
	if (ctrl->quirks & NVME_QUIRK_NO_NS_DESC_LIST)
		return 0;

	c.identify.opcode = nvme_admin_identify;
	c.identify.nsid = cpu_to_le32(info->nsid);
	c.identify.cns = NVME_ID_CNS_NS_DESC_LIST;

	data = kzalloc(NVME_IDENTIFY_DATA_SIZE, GFP_KERNEL);
	if (!data)
		return -ENOMEM;

	status = nvme_submit_sync_cmd(ctrl->admin_q, &c, data,
				      NVME_IDENTIFY_DATA_SIZE);
	if (status) {
		dev_warn(ctrl->device,
			"Identify Descriptors failed (nsid=%u, status=0x%x)\n",
			info->nsid, status);
		goto free_data;
	}

	for (pos = 0; pos < NVME_IDENTIFY_DATA_SIZE; pos += len) {
		struct nvme_ns_id_desc *cur = data + pos;

		if (cur->nidl == 0)
			break;

		len = nvme_process_ns_desc(ctrl, &info->ids, cur, &csi_seen);
		if (len < 0)
			break;

		len += sizeof(*cur);
	}

	if (nvme_multi_css(ctrl) && !csi_seen) {
		dev_warn(ctrl->device, "Command set not reported for nsid:%d\n",
			 info->nsid);
		status = -EINVAL;
	}

free_data:
	kfree(data);
	return status;
}

static int nvme_identify_ns(struct nvme_ctrl *ctrl, unsigned nsid,
			struct nvme_id_ns **id)
{
	struct nvme_command c = { };
	int error;

	/* gcc-4.4.4 (at least) has issues with initializers and anon unions */
	c.identify.opcode = nvme_admin_identify;
	c.identify.nsid = cpu_to_le32(nsid);
	c.identify.cns = NVME_ID_CNS_NS;

	*id = kmalloc(sizeof(**id), GFP_KERNEL);
	if (!*id)
		return -ENOMEM;

	error = nvme_submit_sync_cmd(ctrl->admin_q, &c, *id, sizeof(**id));
	if (error) {
		dev_warn(ctrl->device, "Identify namespace failed (%d)\n", error);
		kfree(*id);
	}
	return error;
}

static int nvme_ns_info_from_identify(struct nvme_ctrl *ctrl,
		struct nvme_ns_info *info)
{
	struct nvme_ns_ids *ids = &info->ids;
	struct nvme_id_ns *id;
	int ret;

	ret = nvme_identify_ns(ctrl, info->nsid, &id);
	if (ret)
		return ret;

	if (id->ncap == 0) {
		/* namespace not allocated or attached */
		info->is_removed = true;
		return -ENODEV;
	}

	info->anagrpid = id->anagrpid;
	info->is_shared = id->nmic & NVME_NS_NMIC_SHARED;
	info->is_readonly = id->nsattr & NVME_NS_ATTR_RO;
	info->is_ready = true;
	if (ctrl->quirks & NVME_QUIRK_BOGUS_NID) {
		dev_info(ctrl->device,
			 "Ignoring bogus Namespace Identifiers\n");
	} else {
		if (ctrl->vs >= NVME_VS(1, 1, 0) &&
		    !memchr_inv(ids->eui64, 0, sizeof(ids->eui64)))
			memcpy(ids->eui64, id->eui64, sizeof(ids->eui64));
		if (ctrl->vs >= NVME_VS(1, 2, 0) &&
		    !memchr_inv(ids->nguid, 0, sizeof(ids->nguid)))
			memcpy(ids->nguid, id->nguid, sizeof(ids->nguid));
	}
	kfree(id);
	return 0;
}

static int nvme_ns_info_from_id_cs_indep(struct nvme_ctrl *ctrl,
		struct nvme_ns_info *info)
{
	struct nvme_id_ns_cs_indep *id;
	struct nvme_command c = {
		.identify.opcode	= nvme_admin_identify,
		.identify.nsid		= cpu_to_le32(info->nsid),
		.identify.cns		= NVME_ID_CNS_NS_CS_INDEP,
	};
	int ret;

	id = kmalloc(sizeof(*id), GFP_KERNEL);
	if (!id)
		return -ENOMEM;

	ret = nvme_submit_sync_cmd(ctrl->admin_q, &c, id, sizeof(*id));
	if (!ret) {
		info->anagrpid = id->anagrpid;
		info->is_shared = id->nmic & NVME_NS_NMIC_SHARED;
		info->is_readonly = id->nsattr & NVME_NS_ATTR_RO;
		info->is_ready = id->nstat & NVME_NSTAT_NRDY;
	}
	kfree(id);
	return ret;
}

static int nvme_features(struct nvme_ctrl *dev, u8 op, unsigned int fid,
		unsigned int dword11, void *buffer, size_t buflen, u32 *result)
{
	union nvme_result res = { 0 };
	struct nvme_command c = { };
	int ret;

	c.features.opcode = op;
	c.features.fid = cpu_to_le32(fid);
	c.features.dword11 = cpu_to_le32(dword11);

	ret = __nvme_submit_sync_cmd(dev->admin_q, &c, &res,
			buffer, buflen, NVME_QID_ANY, 0, 0);
	if (ret >= 0 && result)
		*result = le32_to_cpu(res.u32);
	return ret;
}

int nvme_set_features(struct nvme_ctrl *dev, unsigned int fid,
		      unsigned int dword11, void *buffer, size_t buflen,
		      u32 *result)
{
	return nvme_features(dev, nvme_admin_set_features, fid, dword11, buffer,
			     buflen, result);
}
EXPORT_SYMBOL_GPL(nvme_set_features);

int nvme_get_features(struct nvme_ctrl *dev, unsigned int fid,
		      unsigned int dword11, void *buffer, size_t buflen,
		      u32 *result)
{
	return nvme_features(dev, nvme_admin_get_features, fid, dword11, buffer,
			     buflen, result);
}
EXPORT_SYMBOL_GPL(nvme_get_features);

int nvme_set_queue_count(struct nvme_ctrl *ctrl, int *count)
{
	u32 q_count = (*count - 1) | ((*count - 1) << 16);
	u32 result;
	int status, nr_io_queues;

	status = nvme_set_features(ctrl, NVME_FEAT_NUM_QUEUES, q_count, NULL, 0,
			&result);
	if (status < 0)
		return status;

	/*
	 * Degraded controllers might return an error when setting the queue
	 * count.  We still want to be able to bring them online and offer
	 * access to the admin queue, as that might be only way to fix them up.
	 */
	if (status > 0) {
		dev_err(ctrl->device, "Could not set queue count (%d)\n", status);
		*count = 0;
	} else {
		nr_io_queues = min(result & 0xffff, result >> 16) + 1;
		*count = min(*count, nr_io_queues);
	}

	return 0;
}
EXPORT_SYMBOL_GPL(nvme_set_queue_count);

#define NVME_AEN_SUPPORTED \
	(NVME_AEN_CFG_NS_ATTR | NVME_AEN_CFG_FW_ACT | \
	 NVME_AEN_CFG_ANA_CHANGE | NVME_AEN_CFG_DISC_CHANGE)

static void nvme_enable_aen(struct nvme_ctrl *ctrl)
{
	u32 result, supported_aens = ctrl->oaes & NVME_AEN_SUPPORTED;
	int status;

	if (!supported_aens)
		return;

	status = nvme_set_features(ctrl, NVME_FEAT_ASYNC_EVENT, supported_aens,
			NULL, 0, &result);
	if (status)
		dev_warn(ctrl->device, "Failed to configure AEN (cfg %x)\n",
			 supported_aens);

	queue_work(nvme_wq, &ctrl->async_event_work);
}

static int nvme_ns_open(struct nvme_ns *ns)
{

	/* should never be called due to GENHD_FL_HIDDEN */
	if (WARN_ON_ONCE(nvme_ns_head_multipath(ns->head)))
		goto fail;
	if (!nvme_get_ns(ns))
		goto fail;
	if (!try_module_get(ns->ctrl->ops->module))
		goto fail_put_ns;

	return 0;

fail_put_ns:
	nvme_put_ns(ns);
fail:
	return -ENXIO;
}

static void nvme_ns_release(struct nvme_ns *ns)
{

	module_put(ns->ctrl->ops->module);
	nvme_put_ns(ns);
}

static int nvme_open(struct block_device *bdev, fmode_t mode)
{
	return nvme_ns_open(bdev->bd_disk->private_data);
}

static void nvme_release(struct gendisk *disk, fmode_t mode)
{
	nvme_ns_release(disk->private_data);
}

int nvme_getgeo(struct block_device *bdev, struct hd_geometry *geo)
{
	/* some standard values */
	geo->heads = 1 << 6;
	geo->sectors = 1 << 5;
	geo->cylinders = get_capacity(bdev->bd_disk) >> 11;
	return 0;
}

#ifdef CONFIG_BLK_DEV_INTEGRITY
static void nvme_init_integrity(struct gendisk *disk, struct nvme_ns *ns,
				u32 max_integrity_segments)
{
	struct blk_integrity integrity = { };

	switch (ns->pi_type) {
	case NVME_NS_DPS_PI_TYPE3:
		switch (ns->guard_type) {
		case NVME_NVM_NS_16B_GUARD:
			integrity.profile = &t10_pi_type3_crc;
			integrity.tag_size = sizeof(u16) + sizeof(u32);
			integrity.flags |= BLK_INTEGRITY_DEVICE_CAPABLE;
			break;
		case NVME_NVM_NS_64B_GUARD:
			integrity.profile = &ext_pi_type3_crc64;
			integrity.tag_size = sizeof(u16) + 6;
			integrity.flags |= BLK_INTEGRITY_DEVICE_CAPABLE;
			break;
		default:
			integrity.profile = NULL;
			break;
		}
		break;
	case NVME_NS_DPS_PI_TYPE1:
	case NVME_NS_DPS_PI_TYPE2:
		switch (ns->guard_type) {
		case NVME_NVM_NS_16B_GUARD:
			integrity.profile = &t10_pi_type1_crc;
			integrity.tag_size = sizeof(u16);
			integrity.flags |= BLK_INTEGRITY_DEVICE_CAPABLE;
			break;
		case NVME_NVM_NS_64B_GUARD:
			integrity.profile = &ext_pi_type1_crc64;
			integrity.tag_size = sizeof(u16);
			integrity.flags |= BLK_INTEGRITY_DEVICE_CAPABLE;
			break;
		default:
			integrity.profile = NULL;
			break;
		}
		break;
	default:
		integrity.profile = NULL;
		break;
	}

	integrity.tuple_size = ns->ms;
	blk_integrity_register(disk, &integrity);
	blk_queue_max_integrity_segments(disk->queue, max_integrity_segments);
}
#else
static void nvme_init_integrity(struct gendisk *disk, struct nvme_ns *ns,
				u32 max_integrity_segments)
{
}
#endif /* CONFIG_BLK_DEV_INTEGRITY */

static void nvme_config_discard(struct gendisk *disk, struct nvme_ns *ns)
{
	struct nvme_ctrl *ctrl = ns->ctrl;
	struct request_queue *queue = disk->queue;
	u32 size = queue_logical_block_size(queue);

	if (ctrl->max_discard_sectors == 0) {
		blk_queue_max_discard_sectors(queue, 0);
		return;
	}

	BUILD_BUG_ON(PAGE_SIZE / sizeof(struct nvme_dsm_range) <
			NVME_DSM_MAX_RANGES);

	queue->limits.discard_granularity = size;

	/* If discard is already enabled, don't reset queue limits */
	if (queue->limits.max_discard_sectors)
		return;

	if (ctrl->dmrsl && ctrl->dmrsl <= nvme_sect_to_lba(ns, UINT_MAX))
		ctrl->max_discard_sectors = nvme_lba_to_sect(ns, ctrl->dmrsl);

	blk_queue_max_discard_sectors(queue, ctrl->max_discard_sectors);
	blk_queue_max_discard_segments(queue, ctrl->max_discard_segments);

	if (ctrl->quirks & NVME_QUIRK_DEALLOCATE_ZEROES)
		blk_queue_max_write_zeroes_sectors(queue, UINT_MAX);
}

static bool nvme_ns_ids_equal(struct nvme_ns_ids *a, struct nvme_ns_ids *b)
{
	return uuid_equal(&a->uuid, &b->uuid) &&
		memcmp(&a->nguid, &b->nguid, sizeof(a->nguid)) == 0 &&
		memcmp(&a->eui64, &b->eui64, sizeof(a->eui64)) == 0 &&
		a->csi == b->csi;
}

static int nvme_init_ms(struct nvme_ns *ns, struct nvme_id_ns *id)
{
	bool first = id->dps & NVME_NS_DPS_PI_FIRST;
	unsigned lbaf = nvme_lbaf_index(id->flbas);
	struct nvme_ctrl *ctrl = ns->ctrl;
	struct nvme_command c = { };
	struct nvme_id_ns_nvm *nvm;
	int ret = 0;
	u32 elbaf;

	ns->pi_size = 0;
	ns->ms = le16_to_cpu(id->lbaf[lbaf].ms);
	if (!(ctrl->ctratt & NVME_CTRL_ATTR_ELBAS)) {
		ns->pi_size = sizeof(struct t10_pi_tuple);
		ns->guard_type = NVME_NVM_NS_16B_GUARD;
		goto set_pi;
	}

	nvm = kzalloc(sizeof(*nvm), GFP_KERNEL);
	if (!nvm)
		return -ENOMEM;

	c.identify.opcode = nvme_admin_identify;
	c.identify.nsid = cpu_to_le32(ns->head->ns_id);
	c.identify.cns = NVME_ID_CNS_CS_NS;
	c.identify.csi = NVME_CSI_NVM;

	ret = nvme_submit_sync_cmd(ns->ctrl->admin_q, &c, nvm, sizeof(*nvm));
	if (ret)
		goto free_data;

	elbaf = le32_to_cpu(nvm->elbaf[lbaf]);

	/* no support for storage tag formats right now */
	if (nvme_elbaf_sts(elbaf))
		goto free_data;

	ns->guard_type = nvme_elbaf_guard_type(elbaf);
	switch (ns->guard_type) {
	case NVME_NVM_NS_64B_GUARD:
		ns->pi_size = sizeof(struct crc64_pi_tuple);
		break;
	case NVME_NVM_NS_16B_GUARD:
		ns->pi_size = sizeof(struct t10_pi_tuple);
		break;
	default:
		break;
	}

free_data:
	kfree(nvm);
set_pi:
	if (ns->pi_size && (first || ns->ms == ns->pi_size))
		ns->pi_type = id->dps & NVME_NS_DPS_PI_MASK;
	else
		ns->pi_type = 0;

	return ret;
}

static void nvme_configure_metadata(struct nvme_ns *ns, struct nvme_id_ns *id)
{
	struct nvme_ctrl *ctrl = ns->ctrl;

	if (nvme_init_ms(ns, id))
		return;

	ns->features &= ~(NVME_NS_METADATA_SUPPORTED | NVME_NS_EXT_LBAS);
	if (!ns->ms || !(ctrl->ops->flags & NVME_F_METADATA_SUPPORTED))
		return;

	if (ctrl->ops->flags & NVME_F_FABRICS) {
		/*
		 * The NVMe over Fabrics specification only supports metadata as
		 * part of the extended data LBA.  We rely on HCA/HBA support to
		 * remap the separate metadata buffer from the block layer.
		 */
		if (WARN_ON_ONCE(!(id->flbas & NVME_NS_FLBAS_META_EXT)))
			return;

		ns->features |= NVME_NS_EXT_LBAS;

		/*
		 * The current fabrics transport drivers support namespace
		 * metadata formats only if nvme_ns_has_pi() returns true.
		 * Suppress support for all other formats so the namespace will
		 * have a 0 capacity and not be usable through the block stack.
		 *
		 * Note, this check will need to be modified if any drivers
		 * gain the ability to use other metadata formats.
		 */
		if (ctrl->max_integrity_segments && nvme_ns_has_pi(ns))
			ns->features |= NVME_NS_METADATA_SUPPORTED;
	} else {
		/*
		 * For PCIe controllers, we can't easily remap the separate
		 * metadata buffer from the block layer and thus require a
		 * separate metadata buffer for block layer metadata/PI support.
		 * We allow extended LBAs for the passthrough interface, though.
		 */
		if (id->flbas & NVME_NS_FLBAS_META_EXT)
			ns->features |= NVME_NS_EXT_LBAS;
		else
			ns->features |= NVME_NS_METADATA_SUPPORTED;
	}
}

static void nvme_set_queue_limits(struct nvme_ctrl *ctrl,
		struct request_queue *q)
{
	bool vwc = ctrl->vwc & NVME_CTRL_VWC_PRESENT;

	if (ctrl->max_hw_sectors) {
		u32 max_segments =
			(ctrl->max_hw_sectors / (NVME_CTRL_PAGE_SIZE >> 9)) + 1;

		max_segments = min_not_zero(max_segments, ctrl->max_segments);
		blk_queue_max_hw_sectors(q, ctrl->max_hw_sectors);
		blk_queue_max_segments(q, min_t(u32, max_segments, USHRT_MAX));
	}
	blk_queue_virt_boundary(q, NVME_CTRL_PAGE_SIZE - 1);
	blk_queue_dma_alignment(q, 3);
	blk_queue_write_cache(q, vwc, vwc);
}

static void nvme_update_disk_info(struct gendisk *disk,
		struct nvme_ns *ns, struct nvme_id_ns *id)
{
	sector_t capacity = nvme_lba_to_sect(ns, le64_to_cpu(id->nsze));
	unsigned short bs = 1 << ns->lba_shift;
	u32 atomic_bs, phys_bs, io_opt = 0;

	/*
	 * The block layer can't support LBA sizes larger than the page size
	 * yet, so catch this early and don't allow block I/O.
	 */
	if (ns->lba_shift > PAGE_SHIFT) {
		capacity = 0;
		bs = (1 << 9);
	}

	blk_integrity_unregister(disk);

	atomic_bs = phys_bs = bs;
	if (id->nabo == 0) {
		/*
		 * Bit 1 indicates whether NAWUPF is defined for this namespace
		 * and whether it should be used instead of AWUPF. If NAWUPF ==
		 * 0 then AWUPF must be used instead.
		 */
		if (id->nsfeat & NVME_NS_FEAT_ATOMICS && id->nawupf)
			atomic_bs = (1 + le16_to_cpu(id->nawupf)) * bs;
		else
			atomic_bs = (1 + ns->ctrl->subsys->awupf) * bs;
	}

	if (id->nsfeat & NVME_NS_FEAT_IO_OPT) {
		/* NPWG = Namespace Preferred Write Granularity */
		phys_bs = bs * (1 + le16_to_cpu(id->npwg));
		/* NOWS = Namespace Optimal Write Size */
		io_opt = bs * (1 + le16_to_cpu(id->nows));
	}

	blk_queue_logical_block_size(disk->queue, bs);
	/*
	 * Linux filesystems assume writing a single physical block is
	 * an atomic operation. Hence limit the physical block size to the
	 * value of the Atomic Write Unit Power Fail parameter.
	 */
	blk_queue_physical_block_size(disk->queue, min(phys_bs, atomic_bs));
	blk_queue_io_min(disk->queue, phys_bs);
	blk_queue_io_opt(disk->queue, io_opt);

	/*
	 * Register a metadata profile for PI, or the plain non-integrity NVMe
	 * metadata masquerading as Type 0 if supported, otherwise reject block
	 * I/O to namespaces with metadata except when the namespace supports
	 * PI, as it can strip/insert in that case.
	 */
	if (ns->ms) {
		if (IS_ENABLED(CONFIG_BLK_DEV_INTEGRITY) &&
		    (ns->features & NVME_NS_METADATA_SUPPORTED))
			nvme_init_integrity(disk, ns,
					    ns->ctrl->max_integrity_segments);
		else if (!nvme_ns_has_pi(ns))
			capacity = 0;
	}

	set_capacity_and_notify(disk, capacity);

	nvme_config_discard(disk, ns);
	blk_queue_max_write_zeroes_sectors(disk->queue,
					   ns->ctrl->max_zeroes_sectors);
}

static bool nvme_ns_is_readonly(struct nvme_ns *ns, struct nvme_ns_info *info)
{
	return info->is_readonly || test_bit(NVME_NS_FORCE_RO, &ns->flags);
}

static inline bool nvme_first_scan(struct gendisk *disk)
{
	/* nvme_alloc_ns() scans the disk prior to adding it */
	return !disk_live(disk);
}

static void nvme_set_chunk_sectors(struct nvme_ns *ns, struct nvme_id_ns *id)
{
	struct nvme_ctrl *ctrl = ns->ctrl;
	u32 iob;

	if ((ctrl->quirks & NVME_QUIRK_STRIPE_SIZE) &&
	    is_power_of_2(ctrl->max_hw_sectors))
		iob = ctrl->max_hw_sectors;
	else
		iob = nvme_lba_to_sect(ns, le16_to_cpu(id->noiob));

	if (!iob)
		return;

	if (!is_power_of_2(iob)) {
		if (nvme_first_scan(ns->disk))
			pr_warn("%s: ignoring unaligned IO boundary:%u\n",
				ns->disk->disk_name, iob);
		return;
	}

	if (blk_queue_is_zoned(ns->disk->queue)) {
		if (nvme_first_scan(ns->disk))
			pr_warn("%s: ignoring zoned namespace IO boundary\n",
				ns->disk->disk_name);
		return;
	}

	blk_queue_chunk_sectors(ns->queue, iob);
}

static int nvme_update_ns_info_generic(struct nvme_ns *ns,
		struct nvme_ns_info *info)
{
	blk_mq_freeze_queue(ns->disk->queue);
	nvme_set_queue_limits(ns->ctrl, ns->queue);
	set_disk_ro(ns->disk, nvme_ns_is_readonly(ns, info));
	blk_mq_unfreeze_queue(ns->disk->queue);

	if (nvme_ns_head_multipath(ns->head)) {
		blk_mq_freeze_queue(ns->head->disk->queue);
		set_disk_ro(ns->head->disk, nvme_ns_is_readonly(ns, info));
		nvme_mpath_revalidate_paths(ns);
		blk_stack_limits(&ns->head->disk->queue->limits,
				 &ns->queue->limits, 0);
		ns->head->disk->flags |= GENHD_FL_HIDDEN;
		blk_mq_unfreeze_queue(ns->head->disk->queue);
	}

	/* Hide the block-interface for these devices */
	ns->disk->flags |= GENHD_FL_HIDDEN;
	set_bit(NVME_NS_READY, &ns->flags);

	return 0;
}

static int nvme_update_ns_info_block(struct nvme_ns *ns,
		struct nvme_ns_info *info)
{
	struct nvme_id_ns *id;
	unsigned lbaf;
	int ret;

	ret = nvme_identify_ns(ns->ctrl, info->nsid, &id);
	if (ret)
		return ret;

	blk_mq_freeze_queue(ns->disk->queue);
	lbaf = nvme_lbaf_index(id->flbas);
	ns->lba_shift = id->lbaf[lbaf].ds;
	nvme_set_queue_limits(ns->ctrl, ns->queue);

	nvme_configure_metadata(ns, id);
	nvme_set_chunk_sectors(ns, id);
	nvme_update_disk_info(ns->disk, ns, id);

	if (ns->head->ids.csi == NVME_CSI_ZNS) {
		ret = nvme_update_zone_info(ns, lbaf);
		if (ret) {
			blk_mq_unfreeze_queue(ns->disk->queue);
			goto out;
		}
	}

	/*
	 * Only set the DEAC bit if the device guarantees that reads from
	 * deallocated data return zeroes.  While the DEAC bit does not
	 * require that, it must be a no-op if reads from deallocated data
	 * do not return zeroes.
	 */
	if ((id->dlfeat & 0x7) == 0x1 && (id->dlfeat & (1 << 3)))
		ns->features |= NVME_NS_DEAC;
	set_disk_ro(ns->disk, nvme_ns_is_readonly(ns, info));
	set_bit(NVME_NS_READY, &ns->flags);
	blk_mq_unfreeze_queue(ns->disk->queue);

	if (blk_queue_is_zoned(ns->queue)) {
		ret = nvme_revalidate_zones(ns);
		if (ret && !nvme_first_scan(ns->disk))
			goto out;
	}

	if (nvme_ns_head_multipath(ns->head)) {
		blk_mq_freeze_queue(ns->head->disk->queue);
		nvme_update_disk_info(ns->head->disk, ns, id);
		set_disk_ro(ns->head->disk, nvme_ns_is_readonly(ns, info));
		nvme_mpath_revalidate_paths(ns);
		blk_stack_limits(&ns->head->disk->queue->limits,
				 &ns->queue->limits, 0);
		disk_update_readahead(ns->head->disk);
		blk_mq_unfreeze_queue(ns->head->disk->queue);
	}

	ret = 0;
out:
	/*
	 * If probing fails due an unsupported feature, hide the block device,
	 * but still allow other access.
	 */
	if (ret == -ENODEV) {
		ns->disk->flags |= GENHD_FL_HIDDEN;
		set_bit(NVME_NS_READY, &ns->flags);
		ret = 0;
	}
	kfree(id);
	return ret;
}

static int nvme_update_ns_info(struct nvme_ns *ns, struct nvme_ns_info *info)
{
	switch (info->ids.csi) {
	case NVME_CSI_ZNS:
		if (!IS_ENABLED(CONFIG_BLK_DEV_ZONED)) {
			dev_info(ns->ctrl->device,
	"block device for nsid %u not supported without CONFIG_BLK_DEV_ZONED\n",
				info->nsid);
			return nvme_update_ns_info_generic(ns, info);
		}
		return nvme_update_ns_info_block(ns, info);
	case NVME_CSI_NVM:
		return nvme_update_ns_info_block(ns, info);
	default:
		dev_info(ns->ctrl->device,
			"block device for nsid %u not supported (csi %u)\n",
			info->nsid, info->ids.csi);
		return nvme_update_ns_info_generic(ns, info);
	}
}

static char nvme_pr_type(enum pr_type type)
{
	switch (type) {
	case PR_WRITE_EXCLUSIVE:
		return 1;
	case PR_EXCLUSIVE_ACCESS:
		return 2;
	case PR_WRITE_EXCLUSIVE_REG_ONLY:
		return 3;
	case PR_EXCLUSIVE_ACCESS_REG_ONLY:
		return 4;
	case PR_WRITE_EXCLUSIVE_ALL_REGS:
		return 5;
	case PR_EXCLUSIVE_ACCESS_ALL_REGS:
		return 6;
	default:
		return 0;
	}
}

static int nvme_send_ns_head_pr_command(struct block_device *bdev,
		struct nvme_command *c, u8 data[16])
{
	struct nvme_ns_head *head = bdev->bd_disk->private_data;
	int srcu_idx = srcu_read_lock(&head->srcu);
	struct nvme_ns *ns = nvme_find_path(head);
	int ret = -EWOULDBLOCK;

	if (ns) {
		c->common.nsid = cpu_to_le32(ns->head->ns_id);
		ret = nvme_submit_sync_cmd(ns->queue, c, data, 16);
	}
	srcu_read_unlock(&head->srcu, srcu_idx);
	return ret;
}
	
static int nvme_send_ns_pr_command(struct nvme_ns *ns, struct nvme_command *c,
		u8 data[16])
{
	c->common.nsid = cpu_to_le32(ns->head->ns_id);
	return nvme_submit_sync_cmd(ns->queue, c, data, 16);
}

static int nvme_sc_to_pr_err(int nvme_sc)
{
	if (nvme_is_path_error(nvme_sc))
		return PR_STS_PATH_FAILED;

	switch (nvme_sc) {
	case NVME_SC_SUCCESS:
		return PR_STS_SUCCESS;
	case NVME_SC_RESERVATION_CONFLICT:
		return PR_STS_RESERVATION_CONFLICT;
	case NVME_SC_ONCS_NOT_SUPPORTED:
		return -EOPNOTSUPP;
	case NVME_SC_BAD_ATTRIBUTES:
	case NVME_SC_INVALID_OPCODE:
	case NVME_SC_INVALID_FIELD:
	case NVME_SC_INVALID_NS:
		return -EINVAL;
	default:
		return PR_STS_IOERR;
	}
}

static int nvme_pr_command(struct block_device *bdev, u32 cdw10,
				u64 key, u64 sa_key, u8 op)
{
	struct nvme_command c = { };
	u8 data[16] = { 0, };
	int ret;

	put_unaligned_le64(key, &data[0]);
	put_unaligned_le64(sa_key, &data[8]);

	c.common.opcode = op;
	c.common.cdw10 = cpu_to_le32(cdw10);

	if (IS_ENABLED(CONFIG_NVME_MULTIPATH) &&
	    bdev->bd_disk->fops == &nvme_ns_head_ops)
		ret = nvme_send_ns_head_pr_command(bdev, &c, data);
	else
		ret = nvme_send_ns_pr_command(bdev->bd_disk->private_data, &c,
					      data);
	if (ret < 0)
		return ret;

	return nvme_sc_to_pr_err(ret);
}

static int nvme_pr_register(struct block_device *bdev, u64 old,
		u64 new, unsigned flags)
{
	u32 cdw10;

	if (flags & ~PR_FL_IGNORE_KEY)
		return -EOPNOTSUPP;

	cdw10 = old ? 2 : 0;
	cdw10 |= (flags & PR_FL_IGNORE_KEY) ? 1 << 3 : 0;
	cdw10 |= (1 << 30) | (1 << 31); /* PTPL=1 */
	return nvme_pr_command(bdev, cdw10, old, new, nvme_cmd_resv_register);
}

static int nvme_pr_reserve(struct block_device *bdev, u64 key,
		enum pr_type type, unsigned flags)
{
	u32 cdw10;

	if (flags & ~PR_FL_IGNORE_KEY)
		return -EOPNOTSUPP;

	cdw10 = nvme_pr_type(type) << 8;
	cdw10 |= ((flags & PR_FL_IGNORE_KEY) ? 1 << 3 : 0);
	return nvme_pr_command(bdev, cdw10, key, 0, nvme_cmd_resv_acquire);
}

static int nvme_pr_preempt(struct block_device *bdev, u64 old, u64 new,
		enum pr_type type, bool abort)
{
	u32 cdw10 = nvme_pr_type(type) << 8 | (abort ? 2 : 1);

	return nvme_pr_command(bdev, cdw10, old, new, nvme_cmd_resv_acquire);
}

static int nvme_pr_clear(struct block_device *bdev, u64 key)
{
	u32 cdw10 = 1 | (key ? 0 : 1 << 3);

	return nvme_pr_command(bdev, cdw10, key, 0, nvme_cmd_resv_release);
}

static int nvme_pr_release(struct block_device *bdev, u64 key, enum pr_type type)
{
	u32 cdw10 = nvme_pr_type(type) << 8 | (key ? 0 : 1 << 3);

	return nvme_pr_command(bdev, cdw10, key, 0, nvme_cmd_resv_release);
}

const struct pr_ops nvme_pr_ops = {
	.pr_register	= nvme_pr_register,
	.pr_reserve	= nvme_pr_reserve,
	.pr_release	= nvme_pr_release,
	.pr_preempt	= nvme_pr_preempt,
	.pr_clear	= nvme_pr_clear,
};

#ifdef CONFIG_BLK_SED_OPAL
static int nvme_sec_submit(void *data, u16 spsp, u8 secp, void *buffer, size_t len,
		bool send)
{
	struct nvme_ctrl *ctrl = data;
	struct nvme_command cmd = { };

	if (send)
		cmd.common.opcode = nvme_admin_security_send;
	else
		cmd.common.opcode = nvme_admin_security_recv;
	cmd.common.nsid = 0;
	cmd.common.cdw10 = cpu_to_le32(((u32)secp) << 24 | ((u32)spsp) << 8);
	cmd.common.cdw11 = cpu_to_le32(len);

	return __nvme_submit_sync_cmd(ctrl->admin_q, &cmd, NULL, buffer, len,
			NVME_QID_ANY, 1, 0);
}

static void nvme_configure_opal(struct nvme_ctrl *ctrl, bool was_suspended)
{
	if (ctrl->oacs & NVME_CTRL_OACS_SEC_SUPP) {
		if (!ctrl->opal_dev)
			ctrl->opal_dev = init_opal_dev(ctrl, &nvme_sec_submit);
		else if (was_suspended)
			opal_unlock_from_suspend(ctrl->opal_dev);
	} else {
		free_opal_dev(ctrl->opal_dev);
		ctrl->opal_dev = NULL;
	}
}
#else
static void nvme_configure_opal(struct nvme_ctrl *ctrl, bool was_suspended)
{
}
#endif /* CONFIG_BLK_SED_OPAL */

#ifdef CONFIG_BLK_DEV_ZONED
static int nvme_report_zones(struct gendisk *disk, sector_t sector,
		unsigned int nr_zones, report_zones_cb cb, void *data)
{
	return nvme_ns_report_zones(disk->private_data, sector, nr_zones, cb,
			data);
}
#else
#define nvme_report_zones	NULL
#endif /* CONFIG_BLK_DEV_ZONED */

static const struct block_device_operations nvme_bdev_ops = {
	.owner		= THIS_MODULE,
	.ioctl		= nvme_ioctl,
	.compat_ioctl	= blkdev_compat_ptr_ioctl,
	.open		= nvme_open,
	.release	= nvme_release,
	.getgeo		= nvme_getgeo,
	.report_zones	= nvme_report_zones,
	.pr_ops		= &nvme_pr_ops,
};

static int nvme_wait_ready(struct nvme_ctrl *ctrl, u32 mask, u32 val,
		u32 timeout, const char *op)
{
	unsigned long timeout_jiffies = jiffies + timeout * HZ;
	u32 csts;
	int ret;

	while ((ret = ctrl->ops->reg_read32(ctrl, NVME_REG_CSTS, &csts)) == 0) {
		if (csts == ~0)
			return -ENODEV;
		if ((csts & mask) == val)
			break;

		usleep_range(1000, 2000);
		if (fatal_signal_pending(current))
			return -EINTR;
		if (time_after(jiffies, timeout_jiffies)) {
			dev_err(ctrl->device,
				"Device not ready; aborting %s, CSTS=0x%x\n",
				op, csts);
			return -ENODEV;
		}
	}

	return ret;
}

int nvme_disable_ctrl(struct nvme_ctrl *ctrl, bool shutdown)
{
	int ret;

	ctrl->ctrl_config &= ~NVME_CC_SHN_MASK;
	if (shutdown)
		ctrl->ctrl_config |= NVME_CC_SHN_NORMAL;
	else
		ctrl->ctrl_config &= ~NVME_CC_ENABLE;

	ret = ctrl->ops->reg_write32(ctrl, NVME_REG_CC, ctrl->ctrl_config);
	if (ret)
		return ret;

	if (shutdown) {
		return nvme_wait_ready(ctrl, NVME_CSTS_SHST_MASK,
				       NVME_CSTS_SHST_CMPLT,
				       ctrl->shutdown_timeout, "shutdown");
	}
	if (ctrl->quirks & NVME_QUIRK_DELAY_BEFORE_CHK_RDY)
		msleep(NVME_QUIRK_DELAY_AMOUNT);
	return nvme_wait_ready(ctrl, NVME_CSTS_RDY, 0,
			       (NVME_CAP_TIMEOUT(ctrl->cap) + 1) / 2, "reset");
}
EXPORT_SYMBOL_GPL(nvme_disable_ctrl);

int nvme_enable_ctrl(struct nvme_ctrl *ctrl)
{
	unsigned dev_page_min;
	u32 timeout;
	int ret;

	ret = ctrl->ops->reg_read64(ctrl, NVME_REG_CAP, &ctrl->cap);
	if (ret) {
		dev_err(ctrl->device, "Reading CAP failed (%d)\n", ret);
		return ret;
	}
	dev_page_min = NVME_CAP_MPSMIN(ctrl->cap) + 12;

	if (NVME_CTRL_PAGE_SHIFT < dev_page_min) {
		dev_err(ctrl->device,
			"Minimum device page size %u too large for host (%u)\n",
			1 << dev_page_min, 1 << NVME_CTRL_PAGE_SHIFT);
		return -ENODEV;
	}

	if (NVME_CAP_CSS(ctrl->cap) & NVME_CAP_CSS_CSI)
		ctrl->ctrl_config = NVME_CC_CSS_CSI;
	else
		ctrl->ctrl_config = NVME_CC_CSS_NVM;

	if (ctrl->cap & NVME_CAP_CRMS_CRWMS) {
		u32 crto;

		ret = ctrl->ops->reg_read32(ctrl, NVME_REG_CRTO, &crto);
		if (ret) {
			dev_err(ctrl->device, "Reading CRTO failed (%d)\n",
				ret);
			return ret;
		}

		if (ctrl->cap & NVME_CAP_CRMS_CRIMS) {
			ctrl->ctrl_config |= NVME_CC_CRIME;
			timeout = NVME_CRTO_CRIMT(crto);
		} else {
			timeout = NVME_CRTO_CRWMT(crto);
		}
	} else {
		timeout = NVME_CAP_TIMEOUT(ctrl->cap);
	}

	ctrl->ctrl_config |= (NVME_CTRL_PAGE_SHIFT - 12) << NVME_CC_MPS_SHIFT;
	ctrl->ctrl_config |= NVME_CC_AMS_RR | NVME_CC_SHN_NONE;
	ctrl->ctrl_config |= NVME_CC_IOSQES | NVME_CC_IOCQES;
	ret = ctrl->ops->reg_write32(ctrl, NVME_REG_CC, ctrl->ctrl_config);
	if (ret)
		return ret;

	/* Flush write to device (required if transport is PCI) */
	ret = ctrl->ops->reg_read32(ctrl, NVME_REG_CC, &ctrl->ctrl_config);
	if (ret)
		return ret;

	ctrl->ctrl_config |= NVME_CC_ENABLE;
	ret = ctrl->ops->reg_write32(ctrl, NVME_REG_CC, ctrl->ctrl_config);
	if (ret)
		return ret;
	return nvme_wait_ready(ctrl, NVME_CSTS_RDY, NVME_CSTS_RDY,
			       (timeout + 1) / 2, "initialisation");
}
EXPORT_SYMBOL_GPL(nvme_enable_ctrl);

static int nvme_configure_timestamp(struct nvme_ctrl *ctrl)
{
	__le64 ts;
	int ret;

	if (!(ctrl->oncs & NVME_CTRL_ONCS_TIMESTAMP))
		return 0;

	ts = cpu_to_le64(ktime_to_ms(ktime_get_real()));
	ret = nvme_set_features(ctrl, NVME_FEAT_TIMESTAMP, 0, &ts, sizeof(ts),
			NULL);
	if (ret)
		dev_warn_once(ctrl->device,
			"could not set timestamp (%d)\n", ret);
	return ret;
}

static int nvme_configure_host_options(struct nvme_ctrl *ctrl)
{
	struct nvme_feat_host_behavior *host;
	u8 acre = 0, lbafee = 0;
	int ret;

	/* Don't bother enabling the feature if retry delay is not reported */
	if (ctrl->crdt[0])
		acre = NVME_ENABLE_ACRE;
	if (ctrl->ctratt & NVME_CTRL_ATTR_ELBAS)
		lbafee = NVME_ENABLE_LBAFEE;

	if (!acre && !lbafee)
		return 0;

	host = kzalloc(sizeof(*host), GFP_KERNEL);
	if (!host)
		return 0;

	host->acre = acre;
	host->lbafee = lbafee;
	ret = nvme_set_features(ctrl, NVME_FEAT_HOST_BEHAVIOR, 0,
				host, sizeof(*host), NULL);
	kfree(host);
	return ret;
}

/*
 * The function checks whether the given total (exlat + enlat) latency of
 * a power state allows the latter to be used as an APST transition target.
 * It does so by comparing the latency to the primary and secondary latency
 * tolerances defined by module params. If there's a match, the corresponding
 * timeout value is returned and the matching tolerance index (1 or 2) is
 * reported.
 */
static bool nvme_apst_get_transition_time(u64 total_latency,
		u64 *transition_time, unsigned *last_index)
{
	if (total_latency <= apst_primary_latency_tol_us) {
		if (*last_index == 1)
			return false;
		*last_index = 1;
		*transition_time = apst_primary_timeout_ms;
		return true;
	}
	if (apst_secondary_timeout_ms &&
		total_latency <= apst_secondary_latency_tol_us) {
		if (*last_index <= 2)
			return false;
		*last_index = 2;
		*transition_time = apst_secondary_timeout_ms;
		return true;
	}
	return false;
}

/*
 * APST (Autonomous Power State Transition) lets us program a table of power
 * state transitions that the controller will perform automatically.
 *
 * Depending on module params, one of the two supported techniques will be used:
 *
 * - If the parameters provide explicit timeouts and tolerances, they will be
 *   used to build a table with up to 2 non-operational states to transition to.
 *   The default parameter values were selected based on the values used by
 *   Microsoft's and Intel's NVMe drivers. Yet, since we don't implement dynamic
 *   regeneration of the APST table in the event of switching between external
 *   and battery power, the timeouts and tolerances reflect a compromise
 *   between values used by Microsoft for AC and battery scenarios.
 * - If not, we'll configure the table with a simple heuristic: we are willing
 *   to spend at most 2% of the time transitioning between power states.
 *   Therefore, when running in any given state, we will enter the next
 *   lower-power non-operational state after waiting 50 * (enlat + exlat)
 *   microseconds, as long as that state's exit latency is under the requested
 *   maximum latency.
 *
 * We will not autonomously enter any non-operational state for which the total
 * latency exceeds ps_max_latency_us.
 *
 * Users can set ps_max_latency_us to zero to turn off APST.
 */
static int nvme_configure_apst(struct nvme_ctrl *ctrl)
{
	struct nvme_feat_auto_pst *table;
	unsigned apste = 0;
	u64 max_lat_us = 0;
	__le64 target = 0;
	int max_ps = -1;
	int state;
	int ret;
	unsigned last_lt_index = UINT_MAX;

	/*
	 * If APST isn't supported or if we haven't been initialized yet,
	 * then don't do anything.
	 */
	if (!ctrl->apsta)
		return 0;

	if (ctrl->npss > 31) {
		dev_warn(ctrl->device, "NPSS is invalid; not using APST\n");
		return 0;
	}

	table = kzalloc(sizeof(*table), GFP_KERNEL);
	if (!table)
		return 0;

	if (!ctrl->apst_enabled || ctrl->ps_max_latency_us == 0) {
		/* Turn off APST. */
		dev_dbg(ctrl->device, "APST disabled\n");
		goto done;
	}

	/*
	 * Walk through all states from lowest- to highest-power.
	 * According to the spec, lower-numbered states use more power.  NPSS,
	 * despite the name, is the index of the lowest-power state, not the
	 * number of states.
	 */
	for (state = (int)ctrl->npss; state >= 0; state--) {
		u64 total_latency_us, exit_latency_us, transition_ms;

		if (target)
			table->entries[state] = target;

		/*
		 * Don't allow transitions to the deepest state if it's quirked
		 * off.
		 */
		if (state == ctrl->npss &&
		    (ctrl->quirks & NVME_QUIRK_NO_DEEPEST_PS))
			continue;

		/*
		 * Is this state a useful non-operational state for higher-power
		 * states to autonomously transition to?
		 */
		if (!(ctrl->psd[state].flags & NVME_PS_FLAGS_NON_OP_STATE))
			continue;

		exit_latency_us = (u64)le32_to_cpu(ctrl->psd[state].exit_lat);
		if (exit_latency_us > ctrl->ps_max_latency_us)
			continue;

		total_latency_us = exit_latency_us +
			le32_to_cpu(ctrl->psd[state].entry_lat);

		/*
		 * This state is good. It can be used as the APST idle target
		 * for higher power states.
		 */
		if (apst_primary_timeout_ms && apst_primary_latency_tol_us) {
			if (!nvme_apst_get_transition_time(total_latency_us,
					&transition_ms, &last_lt_index))
				continue;
		} else {
			transition_ms = total_latency_us + 19;
			do_div(transition_ms, 20);
			if (transition_ms > (1 << 24) - 1)
				transition_ms = (1 << 24) - 1;
		}

		target = cpu_to_le64((state << 3) | (transition_ms << 8));
		if (max_ps == -1)
			max_ps = state;
		if (total_latency_us > max_lat_us)
			max_lat_us = total_latency_us;
	}

	if (max_ps == -1)
		dev_dbg(ctrl->device, "APST enabled but no non-operational states are available\n");
	else
		dev_dbg(ctrl->device, "APST enabled: max PS = %d, max round-trip latency = %lluus, table = %*phN\n",
			max_ps, max_lat_us, (int)sizeof(*table), table);
	apste = 1;

done:
	ret = nvme_set_features(ctrl, NVME_FEAT_AUTO_PST, apste,
				table, sizeof(*table), NULL);
	if (ret)
		dev_err(ctrl->device, "failed to set APST feature (%d)\n", ret);
	kfree(table);
	return ret;
}

static void nvme_set_latency_tolerance(struct device *dev, s32 val)
{
	struct nvme_ctrl *ctrl = dev_get_drvdata(dev);
	u64 latency;

	switch (val) {
	case PM_QOS_LATENCY_TOLERANCE_NO_CONSTRAINT:
	case PM_QOS_LATENCY_ANY:
		latency = U64_MAX;
		break;

	default:
		latency = val;
	}

	if (ctrl->ps_max_latency_us != latency) {
		ctrl->ps_max_latency_us = latency;
		if (ctrl->state == NVME_CTRL_LIVE)
			nvme_configure_apst(ctrl);
	}
}

struct nvme_core_quirk_entry {
	/*
	 * NVMe model and firmware strings are padded with spaces.  For
	 * simplicity, strings in the quirk table are padded with NULLs
	 * instead.
	 */
	u16 vid;
	const char *mn;
	const char *fr;
	unsigned long quirks;
};

static const struct nvme_core_quirk_entry core_quirks[] = {
	{
		/*
		 * This Toshiba device seems to die using any APST states.  See:
		 * https://bugs.launchpad.net/ubuntu/+source/linux/+bug/1678184/comments/11
		 */
		.vid = 0x1179,
		.mn = "THNSF5256GPUK TOSHIBA",
		.quirks = NVME_QUIRK_NO_APST,
	},
	{
		/*
		 * This LiteON CL1-3D*-Q11 firmware version has a race
		 * condition associated with actions related to suspend to idle
		 * LiteON has resolved the problem in future firmware
		 */
		.vid = 0x14a4,
		.fr = "22301111",
		.quirks = NVME_QUIRK_SIMPLE_SUSPEND,
	},
	{
		/*
		 * This Kioxia CD6-V Series / HPE PE8030 device times out and
		 * aborts I/O during any load, but more easily reproducible
		 * with discards (fstrim).
		 *
		 * The device is left in a state where it is also not possible
		 * to use "nvme set-feature" to disable APST, but booting with
		 * nvme_core.default_ps_max_latency=0 works.
		 */
		.vid = 0x1e0f,
		.mn = "KCD6XVUL6T40",
		.quirks = NVME_QUIRK_NO_APST,
	},
	{
		/*
		 * The external Samsung X5 SSD fails initialization without a
		 * delay before checking if it is ready and has a whole set of
		 * other problems.  To make this even more interesting, it
		 * shares the PCI ID with internal Samsung 970 Evo Plus that
		 * does not need or want these quirks.
		 */
		.vid = 0x144d,
		.mn = "Samsung Portable SSD X5",
		.quirks = NVME_QUIRK_DELAY_BEFORE_CHK_RDY |
			  NVME_QUIRK_NO_DEEPEST_PS |
			  NVME_QUIRK_IGNORE_DEV_SUBNQN,
	}
};

/* match is null-terminated but idstr is space-padded. */
static bool string_matches(const char *idstr, const char *match, size_t len)
{
	size_t matchlen;

	if (!match)
		return true;

	matchlen = strlen(match);
	WARN_ON_ONCE(matchlen > len);

	if (memcmp(idstr, match, matchlen))
		return false;

	for (; matchlen < len; matchlen++)
		if (idstr[matchlen] != ' ')
			return false;

	return true;
}

static bool quirk_matches(const struct nvme_id_ctrl *id,
			  const struct nvme_core_quirk_entry *q)
{
	return q->vid == le16_to_cpu(id->vid) &&
		string_matches(id->mn, q->mn, sizeof(id->mn)) &&
		string_matches(id->fr, q->fr, sizeof(id->fr));
}

static void nvme_init_subnqn(struct nvme_subsystem *subsys, struct nvme_ctrl *ctrl,
		struct nvme_id_ctrl *id)
{
	size_t nqnlen;
	int off;

	if(!(ctrl->quirks & NVME_QUIRK_IGNORE_DEV_SUBNQN)) {
		nqnlen = strnlen(id->subnqn, NVMF_NQN_SIZE);
		if (nqnlen > 0 && nqnlen < NVMF_NQN_SIZE) {
			strscpy(subsys->subnqn, id->subnqn, NVMF_NQN_SIZE);
			return;
		}

		if (ctrl->vs >= NVME_VS(1, 2, 1))
			dev_warn(ctrl->device, "missing or invalid SUBNQN field.\n");
	}

	/*
	 * Generate a "fake" NQN similar to the one in Section 4.5 of the NVMe
	 * Base Specification 2.0.  It is slightly different from the format
	 * specified there due to historic reasons, and we can't change it now.
	 */
	off = snprintf(subsys->subnqn, NVMF_NQN_SIZE,
			"nqn.2014.08.org.nvmexpress:%04x%04x",
			le16_to_cpu(id->vid), le16_to_cpu(id->ssvid));
	memcpy(subsys->subnqn + off, id->sn, sizeof(id->sn));
	off += sizeof(id->sn);
	memcpy(subsys->subnqn + off, id->mn, sizeof(id->mn));
	off += sizeof(id->mn);
	memset(subsys->subnqn + off, 0, sizeof(subsys->subnqn) - off);
}

static void nvme_release_subsystem(struct device *dev)
{
	struct nvme_subsystem *subsys =
		container_of(dev, struct nvme_subsystem, dev);

	if (subsys->instance >= 0)
		ida_free(&nvme_instance_ida, subsys->instance);
	kfree(subsys);
}

static void nvme_destroy_subsystem(struct kref *ref)
{
	struct nvme_subsystem *subsys =
			container_of(ref, struct nvme_subsystem, ref);

	mutex_lock(&nvme_subsystems_lock);
	list_del(&subsys->entry);
	mutex_unlock(&nvme_subsystems_lock);

	ida_destroy(&subsys->ns_ida);
	device_del(&subsys->dev);
	put_device(&subsys->dev);
}

static void nvme_put_subsystem(struct nvme_subsystem *subsys)
{
	kref_put(&subsys->ref, nvme_destroy_subsystem);
}

static struct nvme_subsystem *__nvme_find_get_subsystem(const char *subsysnqn)
{
	struct nvme_subsystem *subsys;

	lockdep_assert_held(&nvme_subsystems_lock);

	/*
	 * Fail matches for discovery subsystems. This results
	 * in each discovery controller bound to a unique subsystem.
	 * This avoids issues with validating controller values
	 * that can only be true when there is a single unique subsystem.
	 * There may be multiple and completely independent entities
	 * that provide discovery controllers.
	 */
	if (!strcmp(subsysnqn, NVME_DISC_SUBSYS_NAME))
		return NULL;

	list_for_each_entry(subsys, &nvme_subsystems, entry) {
		if (strcmp(subsys->subnqn, subsysnqn))
			continue;
		if (!kref_get_unless_zero(&subsys->ref))
			continue;
		return subsys;
	}

	return NULL;
}

#define SUBSYS_ATTR_RO(_name, _mode, _show)			\
	struct device_attribute subsys_attr_##_name = \
		__ATTR(_name, _mode, _show, NULL)

static ssize_t nvme_subsys_show_nqn(struct device *dev,
				    struct device_attribute *attr,
				    char *buf)
{
	struct nvme_subsystem *subsys =
		container_of(dev, struct nvme_subsystem, dev);

	return sysfs_emit(buf, "%s\n", subsys->subnqn);
}
static SUBSYS_ATTR_RO(subsysnqn, S_IRUGO, nvme_subsys_show_nqn);

static ssize_t nvme_subsys_show_type(struct device *dev,
				    struct device_attribute *attr,
				    char *buf)
{
	struct nvme_subsystem *subsys =
		container_of(dev, struct nvme_subsystem, dev);

	switch (subsys->subtype) {
	case NVME_NQN_DISC:
		return sysfs_emit(buf, "discovery\n");
	case NVME_NQN_NVME:
		return sysfs_emit(buf, "nvm\n");
	default:
		return sysfs_emit(buf, "reserved\n");
	}
}
static SUBSYS_ATTR_RO(subsystype, S_IRUGO, nvme_subsys_show_type);

#define nvme_subsys_show_str_function(field)				\
static ssize_t subsys_##field##_show(struct device *dev,		\
			    struct device_attribute *attr, char *buf)	\
{									\
	struct nvme_subsystem *subsys =					\
		container_of(dev, struct nvme_subsystem, dev);		\
	return sysfs_emit(buf, "%.*s\n",				\
			   (int)sizeof(subsys->field), subsys->field);	\
}									\
static SUBSYS_ATTR_RO(field, S_IRUGO, subsys_##field##_show);

nvme_subsys_show_str_function(model);
nvme_subsys_show_str_function(serial);
nvme_subsys_show_str_function(firmware_rev);

static struct attribute *nvme_subsys_attrs[] = {
	&subsys_attr_model.attr,
	&subsys_attr_serial.attr,
	&subsys_attr_firmware_rev.attr,
	&subsys_attr_subsysnqn.attr,
	&subsys_attr_subsystype.attr,
#ifdef CONFIG_NVME_MULTIPATH
	&subsys_attr_iopolicy.attr,
#endif
	NULL,
};

static const struct attribute_group nvme_subsys_attrs_group = {
	.attrs = nvme_subsys_attrs,
};

static const struct attribute_group *nvme_subsys_attrs_groups[] = {
	&nvme_subsys_attrs_group,
	NULL,
};

static inline bool nvme_discovery_ctrl(struct nvme_ctrl *ctrl)
{
	return ctrl->opts && ctrl->opts->discovery_nqn;
}

static bool nvme_validate_cntlid(struct nvme_subsystem *subsys,
		struct nvme_ctrl *ctrl, struct nvme_id_ctrl *id)
{
	struct nvme_ctrl *tmp;

	lockdep_assert_held(&nvme_subsystems_lock);

	list_for_each_entry(tmp, &subsys->ctrls, subsys_entry) {
		if (nvme_state_terminal(tmp))
			continue;

		if (tmp->cntlid == ctrl->cntlid) {
			dev_err(ctrl->device,
				"Duplicate cntlid %u with %s, subsys %s, rejecting\n",
				ctrl->cntlid, dev_name(tmp->device),
				subsys->subnqn);
			return false;
		}

		if ((id->cmic & NVME_CTRL_CMIC_MULTI_CTRL) ||
		    nvme_discovery_ctrl(ctrl))
			continue;

		dev_err(ctrl->device,
			"Subsystem does not support multiple controllers\n");
		return false;
	}

	return true;
}

static int nvme_init_subsystem(struct nvme_ctrl *ctrl, struct nvme_id_ctrl *id)
{
	struct nvme_subsystem *subsys, *found;
	int ret;

	subsys = kzalloc(sizeof(*subsys), GFP_KERNEL);
	if (!subsys)
		return -ENOMEM;

	subsys->instance = -1;
	mutex_init(&subsys->lock);
	kref_init(&subsys->ref);
	INIT_LIST_HEAD(&subsys->ctrls);
	INIT_LIST_HEAD(&subsys->nsheads);
	nvme_init_subnqn(subsys, ctrl, id);
	memcpy(subsys->serial, id->sn, sizeof(subsys->serial));
	memcpy(subsys->model, id->mn, sizeof(subsys->model));
	subsys->vendor_id = le16_to_cpu(id->vid);
	subsys->cmic = id->cmic;

	/* Versions prior to 1.4 don't necessarily report a valid type */
	if (id->cntrltype == NVME_CTRL_DISC ||
	    !strcmp(subsys->subnqn, NVME_DISC_SUBSYS_NAME))
		subsys->subtype = NVME_NQN_DISC;
	else
		subsys->subtype = NVME_NQN_NVME;

	if (nvme_discovery_ctrl(ctrl) && subsys->subtype != NVME_NQN_DISC) {
		dev_err(ctrl->device,
			"Subsystem %s is not a discovery controller",
			subsys->subnqn);
		kfree(subsys);
		return -EINVAL;
	}
	subsys->awupf = le16_to_cpu(id->awupf);
	nvme_mpath_default_iopolicy(subsys);

	subsys->dev.class = nvme_subsys_class;
	subsys->dev.release = nvme_release_subsystem;
	subsys->dev.groups = nvme_subsys_attrs_groups;
	dev_set_name(&subsys->dev, "nvme-subsys%d", ctrl->instance);
	device_initialize(&subsys->dev);

	mutex_lock(&nvme_subsystems_lock);
	found = __nvme_find_get_subsystem(subsys->subnqn);
	if (found) {
		put_device(&subsys->dev);
		subsys = found;

		if (!nvme_validate_cntlid(subsys, ctrl, id)) {
			ret = -EINVAL;
			goto out_put_subsystem;
		}
	} else {
		ret = device_add(&subsys->dev);
		if (ret) {
			dev_err(ctrl->device,
				"failed to register subsystem device.\n");
			put_device(&subsys->dev);
			goto out_unlock;
		}
		ida_init(&subsys->ns_ida);
		list_add_tail(&subsys->entry, &nvme_subsystems);
	}

	ret = sysfs_create_link(&subsys->dev.kobj, &ctrl->device->kobj,
				dev_name(ctrl->device));
	if (ret) {
		dev_err(ctrl->device,
			"failed to create sysfs link from subsystem.\n");
		goto out_put_subsystem;
	}

	if (!found)
		subsys->instance = ctrl->instance;
	ctrl->subsys = subsys;
	list_add_tail(&ctrl->subsys_entry, &subsys->ctrls);
	mutex_unlock(&nvme_subsystems_lock);
	return 0;

out_put_subsystem:
	nvme_put_subsystem(subsys);
out_unlock:
	mutex_unlock(&nvme_subsystems_lock);
	return ret;
}

int nvme_get_log(struct nvme_ctrl *ctrl, u32 nsid, u8 log_page, u8 lsp, u8 csi,
		void *log, size_t size, u64 offset)
{
	struct nvme_command c = { };
	u32 dwlen = nvme_bytes_to_numd(size);

	c.get_log_page.opcode = nvme_admin_get_log_page;
	c.get_log_page.nsid = cpu_to_le32(nsid);
	c.get_log_page.lid = log_page;
	c.get_log_page.lsp = lsp;
	c.get_log_page.numdl = cpu_to_le16(dwlen & ((1 << 16) - 1));
	c.get_log_page.numdu = cpu_to_le16(dwlen >> 16);
	c.get_log_page.lpol = cpu_to_le32(lower_32_bits(offset));
	c.get_log_page.lpou = cpu_to_le32(upper_32_bits(offset));
	c.get_log_page.csi = csi;

	return nvme_submit_sync_cmd(ctrl->admin_q, &c, log, size);
}

static int nvme_get_effects_log(struct nvme_ctrl *ctrl, u8 csi,
				struct nvme_effects_log **log)
{
	struct nvme_effects_log	*cel = xa_load(&ctrl->cels, csi);
	int ret;

	if (cel)
		goto out;

	cel = kzalloc(sizeof(*cel), GFP_KERNEL);
	if (!cel)
		return -ENOMEM;

	ret = nvme_get_log(ctrl, 0x00, NVME_LOG_CMD_EFFECTS, 0, csi,
			cel, sizeof(*cel), 0);
	if (ret) {
		kfree(cel);
		return ret;
	}

	xa_store(&ctrl->cels, csi, cel, GFP_KERNEL);
out:
	*log = cel;
	return 0;
}

static inline u32 nvme_mps_to_sectors(struct nvme_ctrl *ctrl, u32 units)
{
	u32 page_shift = NVME_CAP_MPSMIN(ctrl->cap) + 12, val;

	if (check_shl_overflow(1U, units + page_shift - 9, &val))
		return UINT_MAX;
	return val;
}

static int nvme_init_non_mdts_limits(struct nvme_ctrl *ctrl)
{
	struct nvme_command c = { };
	struct nvme_id_ctrl_nvm *id;
	int ret;

	if (ctrl->oncs & NVME_CTRL_ONCS_DSM) {
		ctrl->max_discard_sectors = UINT_MAX;
		ctrl->max_discard_segments = NVME_DSM_MAX_RANGES;
	} else {
		ctrl->max_discard_sectors = 0;
		ctrl->max_discard_segments = 0;
	}

	/*
	 * Even though NVMe spec explicitly states that MDTS is not applicable
	 * to the write-zeroes, we are cautious and limit the size to the
	 * controllers max_hw_sectors value, which is based on the MDTS field
	 * and possibly other limiting factors.
	 */
	if ((ctrl->oncs & NVME_CTRL_ONCS_WRITE_ZEROES) &&
	    !(ctrl->quirks & NVME_QUIRK_DISABLE_WRITE_ZEROES))
		ctrl->max_zeroes_sectors = ctrl->max_hw_sectors;
	else
		ctrl->max_zeroes_sectors = 0;

	if (ctrl->subsys->subtype != NVME_NQN_NVME ||
	    nvme_ctrl_limited_cns(ctrl))
		return 0;

	id = kzalloc(sizeof(*id), GFP_KERNEL);
	if (!id)
		return -ENOMEM;

	c.identify.opcode = nvme_admin_identify;
	c.identify.cns = NVME_ID_CNS_CS_CTRL;
	c.identify.csi = NVME_CSI_NVM;

	ret = nvme_submit_sync_cmd(ctrl->admin_q, &c, id, sizeof(*id));
	if (ret)
		goto free_data;

	if (id->dmrl)
		ctrl->max_discard_segments = id->dmrl;
	ctrl->dmrsl = le32_to_cpu(id->dmrsl);
	if (id->wzsl)
		ctrl->max_zeroes_sectors = nvme_mps_to_sectors(ctrl, id->wzsl);

free_data:
	kfree(id);
	return ret;
}

static void nvme_init_known_nvm_effects(struct nvme_ctrl *ctrl)
{
	struct nvme_effects_log	*log = ctrl->effects;

	log->acs[nvme_admin_format_nvm] |= cpu_to_le32(NVME_CMD_EFFECTS_LBCC |
						NVME_CMD_EFFECTS_NCC |
						NVME_CMD_EFFECTS_CSE_MASK);
	log->acs[nvme_admin_sanitize_nvm] |= cpu_to_le32(NVME_CMD_EFFECTS_LBCC |
						NVME_CMD_EFFECTS_CSE_MASK);

	/*
	 * The spec says the result of a security receive command depends on
	 * the previous security send command. As such, many vendors log this
	 * command as one to submitted only when no other commands to the same
	 * namespace are outstanding. The intention is to tell the host to
	 * prevent mixing security send and receive.
	 *
	 * This driver can only enforce such exclusive access against IO
	 * queues, though. We are not readily able to enforce such a rule for
	 * two commands to the admin queue, which is the only queue that
	 * matters for this command.
	 *
	 * Rather than blindly freezing the IO queues for this effect that
	 * doesn't even apply to IO, mask it off.
	 */
	log->acs[nvme_admin_security_recv] &= cpu_to_le32(~NVME_CMD_EFFECTS_CSE_MASK);

	log->iocs[nvme_cmd_write] |= cpu_to_le32(NVME_CMD_EFFECTS_LBCC);
	log->iocs[nvme_cmd_write_zeroes] |= cpu_to_le32(NVME_CMD_EFFECTS_LBCC);
	log->iocs[nvme_cmd_write_uncor] |= cpu_to_le32(NVME_CMD_EFFECTS_LBCC);
}

static int nvme_init_effects(struct nvme_ctrl *ctrl, struct nvme_id_ctrl *id)
{
	int ret = 0;

	if (ctrl->effects)
		return 0;

	if (id->lpa & NVME_CTRL_LPA_CMD_EFFECTS_LOG) {
		ret = nvme_get_effects_log(ctrl, NVME_CSI_NVM, &ctrl->effects);
		if (ret < 0)
			return ret;
	}

	if (!ctrl->effects) {
		ctrl->effects = kzalloc(sizeof(*ctrl->effects), GFP_KERNEL);
		if (!ctrl->effects)
			return -ENOMEM;
		xa_store(&ctrl->cels, NVME_CSI_NVM, ctrl->effects, GFP_KERNEL);
	}

	nvme_init_known_nvm_effects(ctrl);
	return 0;
}

static int nvme_init_identify(struct nvme_ctrl *ctrl)
{
	struct nvme_id_ctrl *id;
	u32 max_hw_sectors;
	bool prev_apst_enabled;
	int ret;

	ret = nvme_identify_ctrl(ctrl, &id);
	if (ret) {
		dev_err(ctrl->device, "Identify Controller failed (%d)\n", ret);
		return -EIO;
	}

	if (!(ctrl->ops->flags & NVME_F_FABRICS))
		ctrl->cntlid = le16_to_cpu(id->cntlid);

	if (!ctrl->identified) {
		unsigned int i;

		/*
		 * Check for quirks.  Quirk can depend on firmware version,
		 * so, in principle, the set of quirks present can change
		 * across a reset.  As a possible future enhancement, we
		 * could re-scan for quirks every time we reinitialize
		 * the device, but we'd have to make sure that the driver
		 * behaves intelligently if the quirks change.
		 */
		for (i = 0; i < ARRAY_SIZE(core_quirks); i++) {
			if (quirk_matches(id, &core_quirks[i]))
				ctrl->quirks |= core_quirks[i].quirks;
		}

		ret = nvme_init_subsystem(ctrl, id);
		if (ret)
			goto out_free;

		ret = nvme_init_effects(ctrl, id);
		if (ret)
			goto out_free;
	}
	memcpy(ctrl->subsys->firmware_rev, id->fr,
	       sizeof(ctrl->subsys->firmware_rev));

	if (force_apst && (ctrl->quirks & NVME_QUIRK_NO_DEEPEST_PS)) {
		dev_warn(ctrl->device, "forcibly allowing all power states due to nvme_core.force_apst -- use at your own risk\n");
		ctrl->quirks &= ~NVME_QUIRK_NO_DEEPEST_PS;
	}

	ctrl->crdt[0] = le16_to_cpu(id->crdt1);
	ctrl->crdt[1] = le16_to_cpu(id->crdt2);
	ctrl->crdt[2] = le16_to_cpu(id->crdt3);

	ctrl->oacs = le16_to_cpu(id->oacs);
	ctrl->oncs = le16_to_cpu(id->oncs);
	ctrl->mtfa = le16_to_cpu(id->mtfa);
	ctrl->oaes = le32_to_cpu(id->oaes);
	ctrl->wctemp = le16_to_cpu(id->wctemp);
	ctrl->cctemp = le16_to_cpu(id->cctemp);

	atomic_set(&ctrl->abort_limit, id->acl + 1);
	ctrl->vwc = id->vwc;
	if (id->mdts)
		max_hw_sectors = nvme_mps_to_sectors(ctrl, id->mdts);
	else
		max_hw_sectors = UINT_MAX;
	ctrl->max_hw_sectors =
		min_not_zero(ctrl->max_hw_sectors, max_hw_sectors);

	nvme_set_queue_limits(ctrl, ctrl->admin_q);
	ctrl->sgls = le32_to_cpu(id->sgls);
	ctrl->kas = le16_to_cpu(id->kas);
	ctrl->max_namespaces = le32_to_cpu(id->mnan);
	ctrl->ctratt = le32_to_cpu(id->ctratt);

	ctrl->cntrltype = id->cntrltype;
	ctrl->dctype = id->dctype;

	if (id->rtd3e) {
		/* us -> s */
		u32 transition_time = le32_to_cpu(id->rtd3e) / USEC_PER_SEC;

		ctrl->shutdown_timeout = clamp_t(unsigned int, transition_time,
						 shutdown_timeout, 60);

		if (ctrl->shutdown_timeout != shutdown_timeout)
			dev_info(ctrl->device,
				 "Shutdown timeout set to %u seconds\n",
				 ctrl->shutdown_timeout);
	} else
		ctrl->shutdown_timeout = shutdown_timeout;

	ctrl->npss = id->npss;
	ctrl->apsta = id->apsta;
	prev_apst_enabled = ctrl->apst_enabled;
	if (ctrl->quirks & NVME_QUIRK_NO_APST) {
		if (force_apst && id->apsta) {
			dev_warn(ctrl->device, "forcibly allowing APST due to nvme_core.force_apst -- use at your own risk\n");
			ctrl->apst_enabled = true;
		} else {
			ctrl->apst_enabled = false;
		}
	} else {
		ctrl->apst_enabled = id->apsta;
	}
	memcpy(ctrl->psd, id->psd, sizeof(ctrl->psd));

	if (ctrl->ops->flags & NVME_F_FABRICS) {
		ctrl->icdoff = le16_to_cpu(id->icdoff);
		ctrl->ioccsz = le32_to_cpu(id->ioccsz);
		ctrl->iorcsz = le32_to_cpu(id->iorcsz);
		ctrl->maxcmd = le16_to_cpu(id->maxcmd);

		/*
		 * In fabrics we need to verify the cntlid matches the
		 * admin connect
		 */
		if (ctrl->cntlid != le16_to_cpu(id->cntlid)) {
			dev_err(ctrl->device,
				"Mismatching cntlid: Connect %u vs Identify "
				"%u, rejecting\n",
				ctrl->cntlid, le16_to_cpu(id->cntlid));
			ret = -EINVAL;
			goto out_free;
		}

		if (!nvme_discovery_ctrl(ctrl) && !ctrl->kas) {
			dev_err(ctrl->device,
				"keep-alive support is mandatory for fabrics\n");
			ret = -EINVAL;
			goto out_free;
		}
	} else {
		ctrl->hmpre = le32_to_cpu(id->hmpre);
		ctrl->hmmin = le32_to_cpu(id->hmmin);
		ctrl->hmminds = le32_to_cpu(id->hmminds);
		ctrl->hmmaxd = le16_to_cpu(id->hmmaxd);
	}

	ret = nvme_mpath_init_identify(ctrl, id);
	if (ret < 0)
		goto out_free;

	if (ctrl->apst_enabled && !prev_apst_enabled)
		dev_pm_qos_expose_latency_tolerance(ctrl->device);
	else if (!ctrl->apst_enabled && prev_apst_enabled)
		dev_pm_qos_hide_latency_tolerance(ctrl->device);

out_free:
	kfree(id);
	return ret;
}

/*
 * Initialize the cached copies of the Identify data and various controller
 * register in our nvme_ctrl structure.  This should be called as soon as
 * the admin queue is fully up and running.
 */
int nvme_init_ctrl_finish(struct nvme_ctrl *ctrl, bool was_suspended)
{
	int ret;

	ret = ctrl->ops->reg_read32(ctrl, NVME_REG_VS, &ctrl->vs);
	if (ret) {
		dev_err(ctrl->device, "Reading VS failed (%d)\n", ret);
		return ret;
	}

	ctrl->sqsize = min_t(u16, NVME_CAP_MQES(ctrl->cap), ctrl->sqsize);

	if (ctrl->vs >= NVME_VS(1, 1, 0))
		ctrl->subsystem = NVME_CAP_NSSRC(ctrl->cap);

	ret = nvme_init_identify(ctrl);
	if (ret)
		return ret;

	ret = nvme_configure_apst(ctrl);
	if (ret < 0)
		return ret;

	ret = nvme_configure_timestamp(ctrl);
	if (ret < 0)
		return ret;

	ret = nvme_configure_host_options(ctrl);
	if (ret < 0)
		return ret;

	nvme_configure_opal(ctrl, was_suspended);

	if (!ctrl->identified && !nvme_discovery_ctrl(ctrl)) {
		/*
		 * Do not return errors unless we are in a controller reset,
		 * the controller works perfectly fine without hwmon.
		 */
		ret = nvme_hwmon_init(ctrl);
		if (ret == -EINTR)
			return ret;
	}

	ctrl->identified = true;

	return 0;
}
EXPORT_SYMBOL_GPL(nvme_init_ctrl_finish);

static int nvme_dev_open(struct inode *inode, struct file *file)
{
	struct nvme_ctrl *ctrl =
		container_of(inode->i_cdev, struct nvme_ctrl, cdev);

	switch (ctrl->state) {
	case NVME_CTRL_LIVE:
		break;
	default:
		return -EWOULDBLOCK;
	}

	nvme_get_ctrl(ctrl);
	if (!try_module_get(ctrl->ops->module)) {
		nvme_put_ctrl(ctrl);
		return -EINVAL;
	}

	file->private_data = ctrl;
	return 0;
}

static int nvme_dev_release(struct inode *inode, struct file *file)
{
	struct nvme_ctrl *ctrl =
		container_of(inode->i_cdev, struct nvme_ctrl, cdev);

	module_put(ctrl->ops->module);
	nvme_put_ctrl(ctrl);
	return 0;
}

static const struct file_operations nvme_dev_fops = {
	.owner		= THIS_MODULE,
	.open		= nvme_dev_open,
	.release	= nvme_dev_release,
	.unlocked_ioctl	= nvme_dev_ioctl,
	.compat_ioctl	= compat_ptr_ioctl,
	.uring_cmd	= nvme_dev_uring_cmd,
};

static ssize_t nvme_sysfs_reset(struct device *dev,
				struct device_attribute *attr, const char *buf,
				size_t count)
{
	struct nvme_ctrl *ctrl = dev_get_drvdata(dev);
	int ret;

	ret = nvme_reset_ctrl_sync(ctrl);
	if (ret < 0)
		return ret;
	return count;
}
static DEVICE_ATTR(reset_controller, S_IWUSR, NULL, nvme_sysfs_reset);

static ssize_t nvme_sysfs_rescan(struct device *dev,
				struct device_attribute *attr, const char *buf,
				size_t count)
{
	struct nvme_ctrl *ctrl = dev_get_drvdata(dev);

	nvme_queue_scan(ctrl);
	return count;
}
static DEVICE_ATTR(rescan_controller, S_IWUSR, NULL, nvme_sysfs_rescan);

static inline struct nvme_ns_head *dev_to_ns_head(struct device *dev)
{
	struct gendisk *disk = dev_to_disk(dev);

	if (disk->fops == &nvme_bdev_ops)
		return nvme_get_ns_from_dev(dev)->head;
	else
		return disk->private_data;
}

static ssize_t wwid_show(struct device *dev, struct device_attribute *attr,
		char *buf)
{
	struct nvme_ns_head *head = dev_to_ns_head(dev);
	struct nvme_ns_ids *ids = &head->ids;
	struct nvme_subsystem *subsys = head->subsys;
	int serial_len = sizeof(subsys->serial);
	int model_len = sizeof(subsys->model);

	if (!uuid_is_null(&ids->uuid))
		return sysfs_emit(buf, "uuid.%pU\n", &ids->uuid);

	if (memchr_inv(ids->nguid, 0, sizeof(ids->nguid)))
		return sysfs_emit(buf, "eui.%16phN\n", ids->nguid);

	if (memchr_inv(ids->eui64, 0, sizeof(ids->eui64)))
		return sysfs_emit(buf, "eui.%8phN\n", ids->eui64);

	while (serial_len > 0 && (subsys->serial[serial_len - 1] == ' ' ||
				  subsys->serial[serial_len - 1] == '\0'))
		serial_len--;
	while (model_len > 0 && (subsys->model[model_len - 1] == ' ' ||
				 subsys->model[model_len - 1] == '\0'))
		model_len--;

	return sysfs_emit(buf, "nvme.%04x-%*phN-%*phN-%08x\n", subsys->vendor_id,
		serial_len, subsys->serial, model_len, subsys->model,
		head->ns_id);
}
static DEVICE_ATTR_RO(wwid);

static ssize_t nguid_show(struct device *dev, struct device_attribute *attr,
		char *buf)
{
	return sysfs_emit(buf, "%pU\n", dev_to_ns_head(dev)->ids.nguid);
}
static DEVICE_ATTR_RO(nguid);

static ssize_t uuid_show(struct device *dev, struct device_attribute *attr,
		char *buf)
{
	struct nvme_ns_ids *ids = &dev_to_ns_head(dev)->ids;

	/* For backward compatibility expose the NGUID to userspace if
	 * we have no UUID set
	 */
	if (uuid_is_null(&ids->uuid)) {
		dev_warn_ratelimited(dev,
			"No UUID available providing old NGUID\n");
		return sysfs_emit(buf, "%pU\n", ids->nguid);
	}
	return sysfs_emit(buf, "%pU\n", &ids->uuid);
}
static DEVICE_ATTR_RO(uuid);

static ssize_t eui_show(struct device *dev, struct device_attribute *attr,
		char *buf)
{
	return sysfs_emit(buf, "%8ph\n", dev_to_ns_head(dev)->ids.eui64);
}
static DEVICE_ATTR_RO(eui);

static ssize_t nsid_show(struct device *dev, struct device_attribute *attr,
		char *buf)
{
	return sysfs_emit(buf, "%d\n", dev_to_ns_head(dev)->ns_id);
}
static DEVICE_ATTR_RO(nsid);

static struct attribute *nvme_ns_id_attrs[] = {
	&dev_attr_wwid.attr,
	&dev_attr_uuid.attr,
	&dev_attr_nguid.attr,
	&dev_attr_eui.attr,
	&dev_attr_nsid.attr,
#ifdef CONFIG_NVME_MULTIPATH
	&dev_attr_ana_grpid.attr,
	&dev_attr_ana_state.attr,
#endif
	NULL,
};

static umode_t nvme_ns_id_attrs_are_visible(struct kobject *kobj,
		struct attribute *a, int n)
{
	struct device *dev = container_of(kobj, struct device, kobj);
	struct nvme_ns_ids *ids = &dev_to_ns_head(dev)->ids;

	if (a == &dev_attr_uuid.attr) {
		if (uuid_is_null(&ids->uuid) &&
		    !memchr_inv(ids->nguid, 0, sizeof(ids->nguid)))
			return 0;
	}
	if (a == &dev_attr_nguid.attr) {
		if (!memchr_inv(ids->nguid, 0, sizeof(ids->nguid)))
			return 0;
	}
	if (a == &dev_attr_eui.attr) {
		if (!memchr_inv(ids->eui64, 0, sizeof(ids->eui64)))
			return 0;
	}
#ifdef CONFIG_NVME_MULTIPATH
	if (a == &dev_attr_ana_grpid.attr || a == &dev_attr_ana_state.attr) {
		if (dev_to_disk(dev)->fops != &nvme_bdev_ops) /* per-path attr */
			return 0;
		if (!nvme_ctrl_use_ana(nvme_get_ns_from_dev(dev)->ctrl))
			return 0;
	}
#endif
	return a->mode;
}

static const struct attribute_group nvme_ns_id_attr_group = {
	.attrs		= nvme_ns_id_attrs,
	.is_visible	= nvme_ns_id_attrs_are_visible,
};

const struct attribute_group *nvme_ns_id_attr_groups[] = {
	&nvme_ns_id_attr_group,
	NULL,
};

#define nvme_show_str_function(field)						\
static ssize_t  field##_show(struct device *dev,				\
			    struct device_attribute *attr, char *buf)		\
{										\
        struct nvme_ctrl *ctrl = dev_get_drvdata(dev);				\
        return sysfs_emit(buf, "%.*s\n",					\
		(int)sizeof(ctrl->subsys->field), ctrl->subsys->field);		\
}										\
static DEVICE_ATTR(field, S_IRUGO, field##_show, NULL);

nvme_show_str_function(model);
nvme_show_str_function(serial);
nvme_show_str_function(firmware_rev);

#define nvme_show_int_function(field)						\
static ssize_t  field##_show(struct device *dev,				\
			    struct device_attribute *attr, char *buf)		\
{										\
        struct nvme_ctrl *ctrl = dev_get_drvdata(dev);				\
        return sysfs_emit(buf, "%d\n", ctrl->field);				\
}										\
static DEVICE_ATTR(field, S_IRUGO, field##_show, NULL);

nvme_show_int_function(cntlid);
nvme_show_int_function(numa_node);
nvme_show_int_function(queue_count);
nvme_show_int_function(sqsize);
nvme_show_int_function(kato);

static ssize_t nvme_sysfs_delete(struct device *dev,
				struct device_attribute *attr, const char *buf,
				size_t count)
{
	struct nvme_ctrl *ctrl = dev_get_drvdata(dev);

	if (device_remove_file_self(dev, attr))
		nvme_delete_ctrl_sync(ctrl);
	return count;
}
static DEVICE_ATTR(delete_controller, S_IWUSR, NULL, nvme_sysfs_delete);

static ssize_t nvme_sysfs_show_transport(struct device *dev,
					 struct device_attribute *attr,
					 char *buf)
{
	struct nvme_ctrl *ctrl = dev_get_drvdata(dev);

	return sysfs_emit(buf, "%s\n", ctrl->ops->name);
}
static DEVICE_ATTR(transport, S_IRUGO, nvme_sysfs_show_transport, NULL);

static ssize_t nvme_sysfs_show_state(struct device *dev,
				     struct device_attribute *attr,
				     char *buf)
{
	struct nvme_ctrl *ctrl = dev_get_drvdata(dev);
	static const char *const state_name[] = {
		[NVME_CTRL_NEW]		= "new",
		[NVME_CTRL_LIVE]	= "live",
		[NVME_CTRL_RESETTING]	= "resetting",
		[NVME_CTRL_CONNECTING]	= "connecting",
		[NVME_CTRL_DELETING]	= "deleting",
		[NVME_CTRL_DELETING_NOIO]= "deleting (no IO)",
		[NVME_CTRL_DEAD]	= "dead",
	};

	if ((unsigned)ctrl->state < ARRAY_SIZE(state_name) &&
	    state_name[ctrl->state])
		return sysfs_emit(buf, "%s\n", state_name[ctrl->state]);

	return sysfs_emit(buf, "unknown state\n");
}

static DEVICE_ATTR(state, S_IRUGO, nvme_sysfs_show_state, NULL);

static ssize_t nvme_sysfs_show_subsysnqn(struct device *dev,
					 struct device_attribute *attr,
					 char *buf)
{
	struct nvme_ctrl *ctrl = dev_get_drvdata(dev);

	return sysfs_emit(buf, "%s\n", ctrl->subsys->subnqn);
}
static DEVICE_ATTR(subsysnqn, S_IRUGO, nvme_sysfs_show_subsysnqn, NULL);

static ssize_t nvme_sysfs_show_hostnqn(struct device *dev,
					struct device_attribute *attr,
					char *buf)
{
	struct nvme_ctrl *ctrl = dev_get_drvdata(dev);

	return sysfs_emit(buf, "%s\n", ctrl->opts->host->nqn);
}
static DEVICE_ATTR(hostnqn, S_IRUGO, nvme_sysfs_show_hostnqn, NULL);

static ssize_t nvme_sysfs_show_hostid(struct device *dev,
					struct device_attribute *attr,
					char *buf)
{
	struct nvme_ctrl *ctrl = dev_get_drvdata(dev);

	return sysfs_emit(buf, "%pU\n", &ctrl->opts->host->id);
}
static DEVICE_ATTR(hostid, S_IRUGO, nvme_sysfs_show_hostid, NULL);

static ssize_t nvme_sysfs_show_address(struct device *dev,
					 struct device_attribute *attr,
					 char *buf)
{
	struct nvme_ctrl *ctrl = dev_get_drvdata(dev);

	return ctrl->ops->get_address(ctrl, buf, PAGE_SIZE);
}
static DEVICE_ATTR(address, S_IRUGO, nvme_sysfs_show_address, NULL);

static ssize_t nvme_ctrl_loss_tmo_show(struct device *dev,
		struct device_attribute *attr, char *buf)
{
	struct nvme_ctrl *ctrl = dev_get_drvdata(dev);
	struct nvmf_ctrl_options *opts = ctrl->opts;

	if (ctrl->opts->max_reconnects == -1)
		return sysfs_emit(buf, "off\n");
	return sysfs_emit(buf, "%d\n",
			  opts->max_reconnects * opts->reconnect_delay);
}

static ssize_t nvme_ctrl_loss_tmo_store(struct device *dev,
		struct device_attribute *attr, const char *buf, size_t count)
{
	struct nvme_ctrl *ctrl = dev_get_drvdata(dev);
	struct nvmf_ctrl_options *opts = ctrl->opts;
	int ctrl_loss_tmo, err;

	err = kstrtoint(buf, 10, &ctrl_loss_tmo);
	if (err)
		return -EINVAL;

	if (ctrl_loss_tmo < 0)
		opts->max_reconnects = -1;
	else
		opts->max_reconnects = DIV_ROUND_UP(ctrl_loss_tmo,
						opts->reconnect_delay);
	return count;
}
static DEVICE_ATTR(ctrl_loss_tmo, S_IRUGO | S_IWUSR,
	nvme_ctrl_loss_tmo_show, nvme_ctrl_loss_tmo_store);

static ssize_t nvme_ctrl_reconnect_delay_show(struct device *dev,
		struct device_attribute *attr, char *buf)
{
	struct nvme_ctrl *ctrl = dev_get_drvdata(dev);

	if (ctrl->opts->reconnect_delay == -1)
		return sysfs_emit(buf, "off\n");
	return sysfs_emit(buf, "%d\n", ctrl->opts->reconnect_delay);
}

static ssize_t nvme_ctrl_reconnect_delay_store(struct device *dev,
		struct device_attribute *attr, const char *buf, size_t count)
{
	struct nvme_ctrl *ctrl = dev_get_drvdata(dev);
	unsigned int v;
	int err;

	err = kstrtou32(buf, 10, &v);
	if (err)
		return err;

	ctrl->opts->reconnect_delay = v;
	return count;
}
static DEVICE_ATTR(reconnect_delay, S_IRUGO | S_IWUSR,
	nvme_ctrl_reconnect_delay_show, nvme_ctrl_reconnect_delay_store);

static ssize_t nvme_ctrl_fast_io_fail_tmo_show(struct device *dev,
		struct device_attribute *attr, char *buf)
{
	struct nvme_ctrl *ctrl = dev_get_drvdata(dev);

	if (ctrl->opts->fast_io_fail_tmo == -1)
		return sysfs_emit(buf, "off\n");
	return sysfs_emit(buf, "%d\n", ctrl->opts->fast_io_fail_tmo);
}

static ssize_t nvme_ctrl_fast_io_fail_tmo_store(struct device *dev,
		struct device_attribute *attr, const char *buf, size_t count)
{
	struct nvme_ctrl *ctrl = dev_get_drvdata(dev);
	struct nvmf_ctrl_options *opts = ctrl->opts;
	int fast_io_fail_tmo, err;

	err = kstrtoint(buf, 10, &fast_io_fail_tmo);
	if (err)
		return -EINVAL;

	if (fast_io_fail_tmo < 0)
		opts->fast_io_fail_tmo = -1;
	else
		opts->fast_io_fail_tmo = fast_io_fail_tmo;
	return count;
}
static DEVICE_ATTR(fast_io_fail_tmo, S_IRUGO | S_IWUSR,
	nvme_ctrl_fast_io_fail_tmo_show, nvme_ctrl_fast_io_fail_tmo_store);

static ssize_t cntrltype_show(struct device *dev,
			      struct device_attribute *attr, char *buf)
{
	static const char * const type[] = {
		[NVME_CTRL_IO] = "io\n",
		[NVME_CTRL_DISC] = "discovery\n",
		[NVME_CTRL_ADMIN] = "admin\n",
	};
	struct nvme_ctrl *ctrl = dev_get_drvdata(dev);

	if (ctrl->cntrltype > NVME_CTRL_ADMIN || !type[ctrl->cntrltype])
		return sysfs_emit(buf, "reserved\n");

	return sysfs_emit(buf, type[ctrl->cntrltype]);
}
static DEVICE_ATTR_RO(cntrltype);

static ssize_t dctype_show(struct device *dev,
			   struct device_attribute *attr, char *buf)
{
	static const char * const type[] = {
		[NVME_DCTYPE_NOT_REPORTED] = "none\n",
		[NVME_DCTYPE_DDC] = "ddc\n",
		[NVME_DCTYPE_CDC] = "cdc\n",
	};
	struct nvme_ctrl *ctrl = dev_get_drvdata(dev);

	if (ctrl->dctype > NVME_DCTYPE_CDC || !type[ctrl->dctype])
		return sysfs_emit(buf, "reserved\n");

	return sysfs_emit(buf, type[ctrl->dctype]);
}
static DEVICE_ATTR_RO(dctype);

#ifdef CONFIG_NVME_AUTH
static ssize_t nvme_ctrl_dhchap_secret_show(struct device *dev,
		struct device_attribute *attr, char *buf)
{
	struct nvme_ctrl *ctrl = dev_get_drvdata(dev);
	struct nvmf_ctrl_options *opts = ctrl->opts;

	if (!opts->dhchap_secret)
		return sysfs_emit(buf, "none\n");
	return sysfs_emit(buf, "%s\n", opts->dhchap_secret);
}

static ssize_t nvme_ctrl_dhchap_secret_store(struct device *dev,
		struct device_attribute *attr, const char *buf, size_t count)
{
	struct nvme_ctrl *ctrl = dev_get_drvdata(dev);
	struct nvmf_ctrl_options *opts = ctrl->opts;
	char *dhchap_secret;

	if (!ctrl->opts->dhchap_secret)
		return -EINVAL;
	if (count < 7)
		return -EINVAL;
	if (memcmp(buf, "DHHC-1:", 7))
		return -EINVAL;

	dhchap_secret = kzalloc(count + 1, GFP_KERNEL);
	if (!dhchap_secret)
		return -ENOMEM;
	memcpy(dhchap_secret, buf, count);
	nvme_auth_stop(ctrl);
	if (strcmp(dhchap_secret, opts->dhchap_secret)) {
		struct nvme_dhchap_key *key, *host_key;
		int ret;

		ret = nvme_auth_generate_key(dhchap_secret, &key);
		if (ret)
			return ret;
		kfree(opts->dhchap_secret);
		opts->dhchap_secret = dhchap_secret;
		host_key = ctrl->host_key;
		mutex_lock(&ctrl->dhchap_auth_mutex);
		ctrl->host_key = key;
		mutex_unlock(&ctrl->dhchap_auth_mutex);
		nvme_auth_free_key(host_key);
	}
	/* Start re-authentication */
	dev_info(ctrl->device, "re-authenticating controller\n");
	queue_work(nvme_wq, &ctrl->dhchap_auth_work);

	return count;
}
static DEVICE_ATTR(dhchap_secret, S_IRUGO | S_IWUSR,
	nvme_ctrl_dhchap_secret_show, nvme_ctrl_dhchap_secret_store);

static ssize_t nvme_ctrl_dhchap_ctrl_secret_show(struct device *dev,
		struct device_attribute *attr, char *buf)
{
	struct nvme_ctrl *ctrl = dev_get_drvdata(dev);
	struct nvmf_ctrl_options *opts = ctrl->opts;

	if (!opts->dhchap_ctrl_secret)
		return sysfs_emit(buf, "none\n");
	return sysfs_emit(buf, "%s\n", opts->dhchap_ctrl_secret);
}

static ssize_t nvme_ctrl_dhchap_ctrl_secret_store(struct device *dev,
		struct device_attribute *attr, const char *buf, size_t count)
{
	struct nvme_ctrl *ctrl = dev_get_drvdata(dev);
	struct nvmf_ctrl_options *opts = ctrl->opts;
	char *dhchap_secret;

	if (!ctrl->opts->dhchap_ctrl_secret)
		return -EINVAL;
	if (count < 7)
		return -EINVAL;
	if (memcmp(buf, "DHHC-1:", 7))
		return -EINVAL;

	dhchap_secret = kzalloc(count + 1, GFP_KERNEL);
	if (!dhchap_secret)
		return -ENOMEM;
	memcpy(dhchap_secret, buf, count);
	nvme_auth_stop(ctrl);
	if (strcmp(dhchap_secret, opts->dhchap_ctrl_secret)) {
		struct nvme_dhchap_key *key, *ctrl_key;
		int ret;

		ret = nvme_auth_generate_key(dhchap_secret, &key);
		if (ret)
			return ret;
		kfree(opts->dhchap_ctrl_secret);
		opts->dhchap_ctrl_secret = dhchap_secret;
		ctrl_key = ctrl->ctrl_key;
		mutex_lock(&ctrl->dhchap_auth_mutex);
		ctrl->ctrl_key = key;
		mutex_unlock(&ctrl->dhchap_auth_mutex);
		nvme_auth_free_key(ctrl_key);
	}
	/* Start re-authentication */
	dev_info(ctrl->device, "re-authenticating controller\n");
	queue_work(nvme_wq, &ctrl->dhchap_auth_work);

	return count;
}
static DEVICE_ATTR(dhchap_ctrl_secret, S_IRUGO | S_IWUSR,
	nvme_ctrl_dhchap_ctrl_secret_show, nvme_ctrl_dhchap_ctrl_secret_store);
#endif

static struct attribute *nvme_dev_attrs[] = {
	&dev_attr_reset_controller.attr,
	&dev_attr_rescan_controller.attr,
	&dev_attr_model.attr,
	&dev_attr_serial.attr,
	&dev_attr_firmware_rev.attr,
	&dev_attr_cntlid.attr,
	&dev_attr_delete_controller.attr,
	&dev_attr_transport.attr,
	&dev_attr_subsysnqn.attr,
	&dev_attr_address.attr,
	&dev_attr_state.attr,
	&dev_attr_numa_node.attr,
	&dev_attr_queue_count.attr,
	&dev_attr_sqsize.attr,
	&dev_attr_hostnqn.attr,
	&dev_attr_hostid.attr,
	&dev_attr_ctrl_loss_tmo.attr,
	&dev_attr_reconnect_delay.attr,
	&dev_attr_fast_io_fail_tmo.attr,
	&dev_attr_kato.attr,
	&dev_attr_cntrltype.attr,
	&dev_attr_dctype.attr,
#ifdef CONFIG_NVME_AUTH
	&dev_attr_dhchap_secret.attr,
	&dev_attr_dhchap_ctrl_secret.attr,
#endif
	NULL
};

static umode_t nvme_dev_attrs_are_visible(struct kobject *kobj,
		struct attribute *a, int n)
{
	struct device *dev = container_of(kobj, struct device, kobj);
	struct nvme_ctrl *ctrl = dev_get_drvdata(dev);

	if (a == &dev_attr_delete_controller.attr && !ctrl->ops->delete_ctrl)
		return 0;
	if (a == &dev_attr_address.attr && !ctrl->ops->get_address)
		return 0;
	if (a == &dev_attr_hostnqn.attr && !ctrl->opts)
		return 0;
	if (a == &dev_attr_hostid.attr && !ctrl->opts)
		return 0;
	if (a == &dev_attr_ctrl_loss_tmo.attr && !ctrl->opts)
		return 0;
	if (a == &dev_attr_reconnect_delay.attr && !ctrl->opts)
		return 0;
	if (a == &dev_attr_fast_io_fail_tmo.attr && !ctrl->opts)
		return 0;
#ifdef CONFIG_NVME_AUTH
	if (a == &dev_attr_dhchap_secret.attr && !ctrl->opts)
		return 0;
	if (a == &dev_attr_dhchap_ctrl_secret.attr && !ctrl->opts)
		return 0;
#endif

	return a->mode;
}

const struct attribute_group nvme_dev_attrs_group = {
	.attrs		= nvme_dev_attrs,
	.is_visible	= nvme_dev_attrs_are_visible,
};
EXPORT_SYMBOL_GPL(nvme_dev_attrs_group);

static const struct attribute_group *nvme_dev_attr_groups[] = {
	&nvme_dev_attrs_group,
	NULL,
};

static struct nvme_ns_head *nvme_find_ns_head(struct nvme_ctrl *ctrl,
		unsigned nsid)
{
	struct nvme_ns_head *h;

	lockdep_assert_held(&ctrl->subsys->lock);

	list_for_each_entry(h, &ctrl->subsys->nsheads, entry) {
		/*
		 * Private namespaces can share NSIDs under some conditions.
		 * In that case we can't use the same ns_head for namespaces
		 * with the same NSID.
		 */
		if (h->ns_id != nsid || !nvme_is_unique_nsid(ctrl, h))
			continue;
		if (!list_empty(&h->list) && nvme_tryget_ns_head(h))
			return h;
	}

	return NULL;
}

static int nvme_subsys_check_duplicate_ids(struct nvme_subsystem *subsys,
		struct nvme_ns_ids *ids)
{
	bool has_uuid = !uuid_is_null(&ids->uuid);
	bool has_nguid = memchr_inv(ids->nguid, 0, sizeof(ids->nguid));
	bool has_eui64 = memchr_inv(ids->eui64, 0, sizeof(ids->eui64));
	struct nvme_ns_head *h;

	lockdep_assert_held(&subsys->lock);

	list_for_each_entry(h, &subsys->nsheads, entry) {
		if (has_uuid && uuid_equal(&ids->uuid, &h->ids.uuid))
			return -EINVAL;
		if (has_nguid &&
		    memcmp(&ids->nguid, &h->ids.nguid, sizeof(ids->nguid)) == 0)
			return -EINVAL;
		if (has_eui64 &&
		    memcmp(&ids->eui64, &h->ids.eui64, sizeof(ids->eui64)) == 0)
			return -EINVAL;
	}

	return 0;
}

static void nvme_cdev_rel(struct device *dev)
{
	ida_free(&nvme_ns_chr_minor_ida, MINOR(dev->devt));
}

void nvme_cdev_del(struct cdev *cdev, struct device *cdev_device)
{
	cdev_device_del(cdev, cdev_device);
	put_device(cdev_device);
}

int nvme_cdev_add(struct cdev *cdev, struct device *cdev_device,
		const struct file_operations *fops, struct module *owner)
{
	int minor, ret;

	minor = ida_alloc(&nvme_ns_chr_minor_ida, GFP_KERNEL);
	if (minor < 0)
		return minor;
	cdev_device->devt = MKDEV(MAJOR(nvme_ns_chr_devt), minor);
	cdev_device->class = nvme_ns_chr_class;
	cdev_device->release = nvme_cdev_rel;
	device_initialize(cdev_device);
	cdev_init(cdev, fops);
	cdev->owner = owner;
	ret = cdev_device_add(cdev, cdev_device);
	if (ret)
		put_device(cdev_device);

	return ret;
}

static int nvme_ns_chr_open(struct inode *inode, struct file *file)
{
	return nvme_ns_open(container_of(inode->i_cdev, struct nvme_ns, cdev));
}

static int nvme_ns_chr_release(struct inode *inode, struct file *file)
{
	nvme_ns_release(container_of(inode->i_cdev, struct nvme_ns, cdev));
	return 0;
}

static const struct file_operations nvme_ns_chr_fops = {
	.owner		= THIS_MODULE,
	.open		= nvme_ns_chr_open,
	.release	= nvme_ns_chr_release,
	.unlocked_ioctl	= nvme_ns_chr_ioctl,
	.compat_ioctl	= compat_ptr_ioctl,
	.uring_cmd	= nvme_ns_chr_uring_cmd,
	.uring_cmd_iopoll = nvme_ns_chr_uring_cmd_iopoll,
};

static int nvme_add_ns_cdev(struct nvme_ns *ns)
{
	int ret;

	ns->cdev_device.parent = ns->ctrl->device;
	ret = dev_set_name(&ns->cdev_device, "ng%dn%d",
			   ns->ctrl->instance, ns->head->instance);
	if (ret)
		return ret;

	return nvme_cdev_add(&ns->cdev, &ns->cdev_device, &nvme_ns_chr_fops,
			     ns->ctrl->ops->module);
}

static struct nvme_ns_head *nvme_alloc_ns_head(struct nvme_ctrl *ctrl,
		struct nvme_ns_info *info)
{
	struct nvme_ns_head *head;
	size_t size = sizeof(*head);
	int ret = -ENOMEM;

#ifdef CONFIG_NVME_MULTIPATH
	size += num_possible_nodes() * sizeof(struct nvme_ns *);
#endif

	head = kzalloc(size, GFP_KERNEL);
	if (!head)
		goto out;
	ret = ida_alloc_min(&ctrl->subsys->ns_ida, 1, GFP_KERNEL);
	if (ret < 0)
		goto out_free_head;
	head->instance = ret;
	INIT_LIST_HEAD(&head->list);
	ret = init_srcu_struct(&head->srcu);
	if (ret)
		goto out_ida_remove;
	head->subsys = ctrl->subsys;
	head->ns_id = info->nsid;
	head->ids = info->ids;
	head->shared = info->is_shared;
	kref_init(&head->ref);

	if (head->ids.csi) {
		ret = nvme_get_effects_log(ctrl, head->ids.csi, &head->effects);
		if (ret)
			goto out_cleanup_srcu;
	} else
		head->effects = ctrl->effects;

	ret = nvme_mpath_alloc_disk(ctrl, head);
	if (ret)
		goto out_cleanup_srcu;

	list_add_tail(&head->entry, &ctrl->subsys->nsheads);

	kref_get(&ctrl->subsys->ref);

	return head;
out_cleanup_srcu:
	cleanup_srcu_struct(&head->srcu);
out_ida_remove:
	ida_free(&ctrl->subsys->ns_ida, head->instance);
out_free_head:
	kfree(head);
out:
	if (ret > 0)
		ret = blk_status_to_errno(nvme_error_status(ret));
	return ERR_PTR(ret);
}

static int nvme_global_check_duplicate_ids(struct nvme_subsystem *this,
		struct nvme_ns_ids *ids)
{
	struct nvme_subsystem *s;
	int ret = 0;

	/*
	 * Note that this check is racy as we try to avoid holding the global
	 * lock over the whole ns_head creation.  But it is only intended as
	 * a sanity check anyway.
	 */
	mutex_lock(&nvme_subsystems_lock);
	list_for_each_entry(s, &nvme_subsystems, entry) {
		if (s == this)
			continue;
		mutex_lock(&s->lock);
		ret = nvme_subsys_check_duplicate_ids(s, ids);
		mutex_unlock(&s->lock);
		if (ret)
			break;
	}
	mutex_unlock(&nvme_subsystems_lock);

	return ret;
}

static int nvme_init_ns_head(struct nvme_ns *ns, struct nvme_ns_info *info)
{
	struct nvme_ctrl *ctrl = ns->ctrl;
	struct nvme_ns_head *head = NULL;
	int ret;

	ret = nvme_global_check_duplicate_ids(ctrl->subsys, &info->ids);
	if (ret) {
		dev_err(ctrl->device,
			"globally duplicate IDs for nsid %d\n", info->nsid);
		nvme_print_device_info(ctrl);
		return ret;
	}

	mutex_lock(&ctrl->subsys->lock);
	head = nvme_find_ns_head(ctrl, info->nsid);
	if (!head) {
		ret = nvme_subsys_check_duplicate_ids(ctrl->subsys, &info->ids);
		if (ret) {
			dev_err(ctrl->device,
				"duplicate IDs in subsystem for nsid %d\n",
				info->nsid);
			goto out_unlock;
		}
		head = nvme_alloc_ns_head(ctrl, info);
		if (IS_ERR(head)) {
			ret = PTR_ERR(head);
			goto out_unlock;
		}
	} else {
		ret = -EINVAL;
		if (!info->is_shared || !head->shared) {
			dev_err(ctrl->device,
				"Duplicate unshared namespace %d\n",
				info->nsid);
			goto out_put_ns_head;
		}
		if (!nvme_ns_ids_equal(&head->ids, &info->ids)) {
			dev_err(ctrl->device,
				"IDs don't match for shared namespace %d\n",
					info->nsid);
			goto out_put_ns_head;
		}

		if (!multipath && !list_empty(&head->list)) {
			dev_warn(ctrl->device,
				"Found shared namespace %d, but multipathing not supported.\n",
				info->nsid);
			dev_warn_once(ctrl->device,
				"Support for shared namespaces without CONFIG_NVME_MULTIPATH is deprecated and will be removed in Linux 6.0\n.");
		}
	}

	list_add_tail_rcu(&ns->siblings, &head->list);
	ns->head = head;
	mutex_unlock(&ctrl->subsys->lock);
	return 0;

out_put_ns_head:
	nvme_put_ns_head(head);
out_unlock:
	mutex_unlock(&ctrl->subsys->lock);
	return ret;
}

struct nvme_ns *nvme_find_get_ns(struct nvme_ctrl *ctrl, unsigned nsid)
{
	struct nvme_ns *ns, *ret = NULL;

	down_read(&ctrl->namespaces_rwsem);
	list_for_each_entry(ns, &ctrl->namespaces, list) {
		if (ns->head->ns_id == nsid) {
			if (!nvme_get_ns(ns))
				continue;
			ret = ns;
			break;
		}
		if (ns->head->ns_id > nsid)
			break;
	}
	up_read(&ctrl->namespaces_rwsem);
	return ret;
}
EXPORT_SYMBOL_NS_GPL(nvme_find_get_ns, NVME_TARGET_PASSTHRU);

/*
 * Add the namespace to the controller list while keeping the list ordered.
 */
static void nvme_ns_add_to_ctrl_list(struct nvme_ns *ns)
{
	struct nvme_ns *tmp;

	list_for_each_entry_reverse(tmp, &ns->ctrl->namespaces, list) {
		if (tmp->head->ns_id < ns->head->ns_id) {
			list_add(&ns->list, &tmp->list);
			return;
		}
	}
	list_add(&ns->list, &ns->ctrl->namespaces);
}

static void nvme_alloc_ns(struct nvme_ctrl *ctrl, struct nvme_ns_info *info)
{
	struct nvme_ns *ns;
	struct gendisk *disk;
	int node = ctrl->numa_node;

	ns = kzalloc_node(sizeof(*ns), GFP_KERNEL, node);
	if (!ns)
		return;

	disk = blk_mq_alloc_disk(ctrl->tagset, ns);
	if (IS_ERR(disk))
		goto out_free_ns;
	disk->fops = &nvme_bdev_ops;
	disk->private_data = ns;

	ns->disk = disk;
	ns->queue = disk->queue;

	if (ctrl->opts && ctrl->opts->data_digest)
		blk_queue_flag_set(QUEUE_FLAG_STABLE_WRITES, ns->queue);

	blk_queue_flag_set(QUEUE_FLAG_NONROT, ns->queue);
	if (ctrl->ops->supports_pci_p2pdma &&
	    ctrl->ops->supports_pci_p2pdma(ctrl))
		blk_queue_flag_set(QUEUE_FLAG_PCI_P2PDMA, ns->queue);

	ns->ctrl = ctrl;
	kref_init(&ns->kref);

	if (nvme_init_ns_head(ns, info))
		goto out_cleanup_disk;

	/*
	 * If multipathing is enabled, the device name for all disks and not
	 * just those that represent shared namespaces needs to be based on the
	 * subsystem instance.  Using the controller instance for private
	 * namespaces could lead to naming collisions between shared and private
	 * namespaces if they don't use a common numbering scheme.
	 *
	 * If multipathing is not enabled, disk names must use the controller
	 * instance as shared namespaces will show up as multiple block
	 * devices.
	 */
	if (ns->head->disk) {
		sprintf(disk->disk_name, "nvme%dc%dn%d", ctrl->subsys->instance,
			ctrl->instance, ns->head->instance);
		disk->flags |= GENHD_FL_HIDDEN;
	} else if (multipath) {
		sprintf(disk->disk_name, "nvme%dn%d", ctrl->subsys->instance,
			ns->head->instance);
	} else {
		sprintf(disk->disk_name, "nvme%dn%d", ctrl->instance,
			ns->head->instance);
	}

	if (nvme_update_ns_info(ns, info))
		goto out_unlink_ns;

	down_write(&ctrl->namespaces_rwsem);
	nvme_ns_add_to_ctrl_list(ns);
	up_write(&ctrl->namespaces_rwsem);
	nvme_get_ctrl(ctrl);

	if (device_add_disk(ctrl->device, ns->disk, nvme_ns_id_attr_groups))
		goto out_cleanup_ns_from_list;

	if (!nvme_ns_head_multipath(ns->head))
		nvme_add_ns_cdev(ns);

	nvme_mpath_add_disk(ns, info->anagrpid);
	nvme_fault_inject_init(&ns->fault_inject, ns->disk->disk_name);

	return;

 out_cleanup_ns_from_list:
	nvme_put_ctrl(ctrl);
	down_write(&ctrl->namespaces_rwsem);
	list_del_init(&ns->list);
	up_write(&ctrl->namespaces_rwsem);
 out_unlink_ns:
	mutex_lock(&ctrl->subsys->lock);
	list_del_rcu(&ns->siblings);
	if (list_empty(&ns->head->list))
		list_del_init(&ns->head->entry);
	mutex_unlock(&ctrl->subsys->lock);
	nvme_put_ns_head(ns->head);
 out_cleanup_disk:
	put_disk(disk);
 out_free_ns:
	kfree(ns);
}

static void nvme_ns_remove(struct nvme_ns *ns)
{
	bool last_path = false;

	if (test_and_set_bit(NVME_NS_REMOVING, &ns->flags))
		return;

	clear_bit(NVME_NS_READY, &ns->flags);
	set_capacity(ns->disk, 0);
	nvme_fault_inject_fini(&ns->fault_inject);

	/*
	 * Ensure that !NVME_NS_READY is seen by other threads to prevent
	 * this ns going back into current_path.
	 */
	synchronize_srcu(&ns->head->srcu);

	/* wait for concurrent submissions */
	if (nvme_mpath_clear_current_path(ns))
		synchronize_srcu(&ns->head->srcu);

	mutex_lock(&ns->ctrl->subsys->lock);
	list_del_rcu(&ns->siblings);
	if (list_empty(&ns->head->list)) {
		list_del_init(&ns->head->entry);
		last_path = true;
	}
	mutex_unlock(&ns->ctrl->subsys->lock);

	/* guarantee not available in head->list */
	synchronize_srcu(&ns->head->srcu);

	if (!nvme_ns_head_multipath(ns->head))
		nvme_cdev_del(&ns->cdev, &ns->cdev_device);
	del_gendisk(ns->disk);

	down_write(&ns->ctrl->namespaces_rwsem);
	list_del_init(&ns->list);
	up_write(&ns->ctrl->namespaces_rwsem);

	if (last_path)
		nvme_mpath_shutdown_disk(ns->head);
	nvme_put_ns(ns);
}

static void nvme_ns_remove_by_nsid(struct nvme_ctrl *ctrl, u32 nsid)
{
	struct nvme_ns *ns = nvme_find_get_ns(ctrl, nsid);

	if (ns) {
		nvme_ns_remove(ns);
		nvme_put_ns(ns);
	}
}

static void nvme_validate_ns(struct nvme_ns *ns, struct nvme_ns_info *info)
{
	int ret = NVME_SC_INVALID_NS | NVME_SC_DNR;

	if (!nvme_ns_ids_equal(&ns->head->ids, &info->ids)) {
		dev_err(ns->ctrl->device,
			"identifiers changed for nsid %d\n", ns->head->ns_id);
		goto out;
	}

	ret = nvme_update_ns_info(ns, info);
out:
	/*
	 * Only remove the namespace if we got a fatal error back from the
	 * device, otherwise ignore the error and just move on.
	 *
	 * TODO: we should probably schedule a delayed retry here.
	 */
	if (ret > 0 && (ret & NVME_SC_DNR))
		nvme_ns_remove(ns);
}

static void nvme_scan_ns(struct nvme_ctrl *ctrl, unsigned nsid)
{
	struct nvme_ns_info info = { .nsid = nsid };
	struct nvme_ns *ns;
	int ret;

	if (nvme_identify_ns_descs(ctrl, &info))
		return;

	if (info.ids.csi != NVME_CSI_NVM && !nvme_multi_css(ctrl)) {
		dev_warn(ctrl->device,
			"command set not reported for nsid: %d\n", nsid);
		return;
	}

	/*
	 * If available try to use the Command Set Idependent Identify Namespace
	 * data structure to find all the generic information that is needed to
	 * set up a namespace.  If not fall back to the legacy version.
	 */
	if ((ctrl->cap & NVME_CAP_CRMS_CRIMS) ||
	    (info.ids.csi != NVME_CSI_NVM && info.ids.csi != NVME_CSI_ZNS))
		ret = nvme_ns_info_from_id_cs_indep(ctrl, &info);
	else
		ret = nvme_ns_info_from_identify(ctrl, &info);

	if (info.is_removed)
		nvme_ns_remove_by_nsid(ctrl, nsid);

	/*
	 * Ignore the namespace if it is not ready. We will get an AEN once it
	 * becomes ready and restart the scan.
	 */
	if (ret || !info.is_ready)
		return;

	ns = nvme_find_get_ns(ctrl, nsid);
	if (ns) {
		nvme_validate_ns(ns, &info);
		nvme_put_ns(ns);
	} else {
		nvme_alloc_ns(ctrl, &info);
	}
}

static void nvme_remove_invalid_namespaces(struct nvme_ctrl *ctrl,
					unsigned nsid)
{
	struct nvme_ns *ns, *next;
	LIST_HEAD(rm_list);

	down_write(&ctrl->namespaces_rwsem);
	list_for_each_entry_safe(ns, next, &ctrl->namespaces, list) {
		if (ns->head->ns_id > nsid)
			list_move_tail(&ns->list, &rm_list);
	}
	up_write(&ctrl->namespaces_rwsem);

	list_for_each_entry_safe(ns, next, &rm_list, list)
		nvme_ns_remove(ns);

}

static int nvme_scan_ns_list(struct nvme_ctrl *ctrl)
{
	const int nr_entries = NVME_IDENTIFY_DATA_SIZE / sizeof(__le32);
	__le32 *ns_list;
	u32 prev = 0;
	int ret = 0, i;

	ns_list = kzalloc(NVME_IDENTIFY_DATA_SIZE, GFP_KERNEL);
	if (!ns_list)
		return -ENOMEM;

	for (;;) {
		struct nvme_command cmd = {
			.identify.opcode	= nvme_admin_identify,
			.identify.cns		= NVME_ID_CNS_NS_ACTIVE_LIST,
			.identify.nsid		= cpu_to_le32(prev),
		};

		ret = nvme_submit_sync_cmd(ctrl->admin_q, &cmd, ns_list,
					    NVME_IDENTIFY_DATA_SIZE);
		if (ret) {
			dev_warn(ctrl->device,
				"Identify NS List failed (status=0x%x)\n", ret);
			goto free;
		}

		for (i = 0; i < nr_entries; i++) {
			u32 nsid = le32_to_cpu(ns_list[i]);

			if (!nsid)	/* end of the list? */
				goto out;
			nvme_scan_ns(ctrl, nsid);
			while (++prev < nsid)
				nvme_ns_remove_by_nsid(ctrl, prev);
		}
	}
 out:
	nvme_remove_invalid_namespaces(ctrl, prev);
 free:
	kfree(ns_list);
	return ret;
}

static void nvme_scan_ns_sequential(struct nvme_ctrl *ctrl)
{
	struct nvme_id_ctrl *id;
	u32 nn, i;

	if (nvme_identify_ctrl(ctrl, &id))
		return;
	nn = le32_to_cpu(id->nn);
	kfree(id);

	for (i = 1; i <= nn; i++)
		nvme_scan_ns(ctrl, i);

	nvme_remove_invalid_namespaces(ctrl, nn);
}

static void nvme_clear_changed_ns_log(struct nvme_ctrl *ctrl)
{
	size_t log_size = NVME_MAX_CHANGED_NAMESPACES * sizeof(__le32);
	__le32 *log;
	int error;

	log = kzalloc(log_size, GFP_KERNEL);
	if (!log)
		return;

	/*
	 * We need to read the log to clear the AEN, but we don't want to rely
	 * on it for the changed namespace information as userspace could have
	 * raced with us in reading the log page, which could cause us to miss
	 * updates.
	 */
	error = nvme_get_log(ctrl, NVME_NSID_ALL, NVME_LOG_CHANGED_NS, 0,
			NVME_CSI_NVM, log, log_size, 0);
	if (error)
		dev_warn(ctrl->device,
			"reading changed ns log failed: %d\n", error);

	kfree(log);
}

static void nvme_scan_work(struct work_struct *work)
{
	struct nvme_ctrl *ctrl =
		container_of(work, struct nvme_ctrl, scan_work);
	int ret;

	/* No tagset on a live ctrl means IO queues could not created */
	if (ctrl->state != NVME_CTRL_LIVE || !ctrl->tagset)
		return;

	/*
	 * Identify controller limits can change at controller reset due to
	 * new firmware download, even though it is not common we cannot ignore
	 * such scenario. Controller's non-mdts limits are reported in the unit
	 * of logical blocks that is dependent on the format of attached
	 * namespace. Hence re-read the limits at the time of ns allocation.
	 */
	ret = nvme_init_non_mdts_limits(ctrl);
	if (ret < 0) {
		dev_warn(ctrl->device,
			"reading non-mdts-limits failed: %d\n", ret);
		return;
	}

	if (test_and_clear_bit(NVME_AER_NOTICE_NS_CHANGED, &ctrl->events)) {
		dev_info(ctrl->device, "rescanning namespaces.\n");
		nvme_clear_changed_ns_log(ctrl);
	}

	mutex_lock(&ctrl->scan_lock);
	if (nvme_ctrl_limited_cns(ctrl)) {
		nvme_scan_ns_sequential(ctrl);
	} else {
		/*
		 * Fall back to sequential scan if DNR is set to handle broken
		 * devices which should support Identify NS List (as per the VS
		 * they report) but don't actually support it.
		 */
		ret = nvme_scan_ns_list(ctrl);
		if (ret > 0 && ret & NVME_SC_DNR)
			nvme_scan_ns_sequential(ctrl);
	}
	mutex_unlock(&ctrl->scan_lock);
}

/*
 * This function iterates the namespace list unlocked to allow recovery from
 * controller failure. It is up to the caller to ensure the namespace list is
 * not modified by scan work while this function is executing.
 */
void nvme_remove_namespaces(struct nvme_ctrl *ctrl)
{
	struct nvme_ns *ns, *next;
	LIST_HEAD(ns_list);

	/*
	 * make sure to requeue I/O to all namespaces as these
	 * might result from the scan itself and must complete
	 * for the scan_work to make progress
	 */
	nvme_mpath_clear_ctrl_paths(ctrl);

	/* prevent racing with ns scanning */
	flush_work(&ctrl->scan_work);

	/*
	 * The dead states indicates the controller was not gracefully
	 * disconnected. In that case, we won't be able to flush any data while
	 * removing the namespaces' disks; fail all the queues now to avoid
	 * potentially having to clean up the failed sync later.
	 */
	if (ctrl->state == NVME_CTRL_DEAD) {
		nvme_mark_namespaces_dead(ctrl);
		nvme_unquiesce_io_queues(ctrl);
	}

	/* this is a no-op when called from the controller reset handler */
	nvme_change_ctrl_state(ctrl, NVME_CTRL_DELETING_NOIO);

	down_write(&ctrl->namespaces_rwsem);
	list_splice_init(&ctrl->namespaces, &ns_list);
	up_write(&ctrl->namespaces_rwsem);

	list_for_each_entry_safe(ns, next, &ns_list, list)
		nvme_ns_remove(ns);
}
EXPORT_SYMBOL_GPL(nvme_remove_namespaces);

static int nvme_class_uevent(const struct device *dev, struct kobj_uevent_env *env)
{
	const struct nvme_ctrl *ctrl =
		container_of(dev, struct nvme_ctrl, ctrl_device);
	struct nvmf_ctrl_options *opts = ctrl->opts;
	int ret;

	ret = add_uevent_var(env, "NVME_TRTYPE=%s", ctrl->ops->name);
	if (ret)
		return ret;

	if (opts) {
		ret = add_uevent_var(env, "NVME_TRADDR=%s", opts->traddr);
		if (ret)
			return ret;

		ret = add_uevent_var(env, "NVME_TRSVCID=%s",
				opts->trsvcid ?: "none");
		if (ret)
			return ret;

		ret = add_uevent_var(env, "NVME_HOST_TRADDR=%s",
				opts->host_traddr ?: "none");
		if (ret)
			return ret;

		ret = add_uevent_var(env, "NVME_HOST_IFACE=%s",
				opts->host_iface ?: "none");
	}
	return ret;
}

static void nvme_change_uevent(struct nvme_ctrl *ctrl, char *envdata)
{
	char *envp[2] = { envdata, NULL };

	kobject_uevent_env(&ctrl->device->kobj, KOBJ_CHANGE, envp);
}

static void nvme_aen_uevent(struct nvme_ctrl *ctrl)
{
	char *envp[2] = { NULL, NULL };
	u32 aen_result = ctrl->aen_result;

	ctrl->aen_result = 0;
	if (!aen_result)
		return;

	envp[0] = kasprintf(GFP_KERNEL, "NVME_AEN=%#08x", aen_result);
	if (!envp[0])
		return;
	kobject_uevent_env(&ctrl->device->kobj, KOBJ_CHANGE, envp);
	kfree(envp[0]);
}

static void nvme_async_event_work(struct work_struct *work)
{
	struct nvme_ctrl *ctrl =
		container_of(work, struct nvme_ctrl, async_event_work);

	nvme_aen_uevent(ctrl);

	/*
	 * The transport drivers must guarantee AER submission here is safe by
	 * flushing ctrl async_event_work after changing the controller state
	 * from LIVE and before freeing the admin queue.
	*/
	if (ctrl->state == NVME_CTRL_LIVE)
		ctrl->ops->submit_async_event(ctrl);
}

static bool nvme_ctrl_pp_status(struct nvme_ctrl *ctrl)
{

	u32 csts;

	if (ctrl->ops->reg_read32(ctrl, NVME_REG_CSTS, &csts))
		return false;

	if (csts == ~0)
		return false;

	return ((ctrl->ctrl_config & NVME_CC_ENABLE) && (csts & NVME_CSTS_PP));
}

static void nvme_get_fw_slot_info(struct nvme_ctrl *ctrl)
{
	struct nvme_fw_slot_info_log *log;

	log = kmalloc(sizeof(*log), GFP_KERNEL);
	if (!log)
		return;

	if (nvme_get_log(ctrl, NVME_NSID_ALL, NVME_LOG_FW_SLOT, 0, NVME_CSI_NVM,
			log, sizeof(*log), 0))
		dev_warn(ctrl->device, "Get FW SLOT INFO log error\n");
	kfree(log);
}

static void nvme_fw_act_work(struct work_struct *work)
{
	struct nvme_ctrl *ctrl = container_of(work,
				struct nvme_ctrl, fw_act_work);
	unsigned long fw_act_timeout;

	if (ctrl->mtfa)
		fw_act_timeout = jiffies +
				msecs_to_jiffies(ctrl->mtfa * 100);
	else
		fw_act_timeout = jiffies +
				msecs_to_jiffies(admin_timeout * 1000);

	nvme_quiesce_io_queues(ctrl);
	while (nvme_ctrl_pp_status(ctrl)) {
		if (time_after(jiffies, fw_act_timeout)) {
			dev_warn(ctrl->device,
				"Fw activation timeout, reset controller\n");
			nvme_try_sched_reset(ctrl);
			return;
		}
		msleep(100);
	}

	if (!nvme_change_ctrl_state(ctrl, NVME_CTRL_LIVE))
		return;

	nvme_unquiesce_io_queues(ctrl);
	/* read FW slot information to clear the AER */
	nvme_get_fw_slot_info(ctrl);

	queue_work(nvme_wq, &ctrl->async_event_work);
}

static u32 nvme_aer_type(u32 result)
{
	return result & 0x7;
}

static u32 nvme_aer_subtype(u32 result)
{
	return (result & 0xff00) >> 8;
}

static bool nvme_handle_aen_notice(struct nvme_ctrl *ctrl, u32 result)
{
	u32 aer_notice_type = nvme_aer_subtype(result);
	bool requeue = true;

	trace_nvme_async_event(ctrl, aer_notice_type);

	switch (aer_notice_type) {
	case NVME_AER_NOTICE_NS_CHANGED:
		set_bit(NVME_AER_NOTICE_NS_CHANGED, &ctrl->events);
		nvme_queue_scan(ctrl);
		break;
	case NVME_AER_NOTICE_FW_ACT_STARTING:
		/*
		 * We are (ab)using the RESETTING state to prevent subsequent
		 * recovery actions from interfering with the controller's
		 * firmware activation.
		 */
		if (nvme_change_ctrl_state(ctrl, NVME_CTRL_RESETTING)) {
			nvme_auth_stop(ctrl);
			requeue = false;
			queue_work(nvme_wq, &ctrl->fw_act_work);
		}
		break;
#ifdef CONFIG_NVME_MULTIPATH
	case NVME_AER_NOTICE_ANA:
		if (!ctrl->ana_log_buf)
			break;
		queue_work(nvme_wq, &ctrl->ana_work);
		break;
#endif
	case NVME_AER_NOTICE_DISC_CHANGED:
		ctrl->aen_result = result;
		break;
	default:
		dev_warn(ctrl->device, "async event result %08x\n", result);
	}
	return requeue;
}

static void nvme_handle_aer_persistent_error(struct nvme_ctrl *ctrl)
{
	trace_nvme_async_event(ctrl, NVME_AER_ERROR);
	dev_warn(ctrl->device, "resetting controller due to AER\n");
	nvme_reset_ctrl(ctrl);
}

void nvme_complete_async_event(struct nvme_ctrl *ctrl, __le16 status,
		volatile union nvme_result *res)
{
	u32 result = le32_to_cpu(res->u32);
	u32 aer_type = nvme_aer_type(result);
	u32 aer_subtype = nvme_aer_subtype(result);
	bool requeue = true;

	if (le16_to_cpu(status) >> 1 != NVME_SC_SUCCESS)
		return;

	switch (aer_type) {
	case NVME_AER_NOTICE:
		requeue = nvme_handle_aen_notice(ctrl, result);
		break;
	case NVME_AER_ERROR:
		/*
		 * For a persistent internal error, don't run async_event_work
		 * to submit a new AER. The controller reset will do it.
		 */
		if (aer_subtype == NVME_AER_ERROR_PERSIST_INT_ERR) {
			nvme_handle_aer_persistent_error(ctrl);
			return;
		}
		fallthrough;
	case NVME_AER_SMART:
	case NVME_AER_CSS:
	case NVME_AER_VS:
		trace_nvme_async_event(ctrl, aer_type);
		ctrl->aen_result = result;
		break;
	default:
		break;
	}

	if (requeue)
		queue_work(nvme_wq, &ctrl->async_event_work);
}
EXPORT_SYMBOL_GPL(nvme_complete_async_event);

int nvme_alloc_admin_tag_set(struct nvme_ctrl *ctrl, struct blk_mq_tag_set *set,
		const struct blk_mq_ops *ops, unsigned int cmd_size)
{
	int ret;

	memset(set, 0, sizeof(*set));
	set->ops = ops;
	set->queue_depth = NVME_AQ_MQ_TAG_DEPTH;
	if (ctrl->ops->flags & NVME_F_FABRICS)
		set->reserved_tags = NVMF_RESERVED_TAGS;
	set->numa_node = ctrl->numa_node;
	set->flags = BLK_MQ_F_NO_SCHED;
	if (ctrl->ops->flags & NVME_F_BLOCKING)
		set->flags |= BLK_MQ_F_BLOCKING;
	set->cmd_size = cmd_size;
	set->driver_data = ctrl;
	set->nr_hw_queues = 1;
	set->timeout = NVME_ADMIN_TIMEOUT;
	ret = blk_mq_alloc_tag_set(set);
	if (ret)
		return ret;

	ctrl->admin_q = blk_mq_init_queue(set);
	if (IS_ERR(ctrl->admin_q)) {
		ret = PTR_ERR(ctrl->admin_q);
		goto out_free_tagset;
	}

	if (ctrl->ops->flags & NVME_F_FABRICS) {
		ctrl->fabrics_q = blk_mq_init_queue(set);
		if (IS_ERR(ctrl->fabrics_q)) {
			ret = PTR_ERR(ctrl->fabrics_q);
			goto out_cleanup_admin_q;
		}
	}

	ctrl->admin_tagset = set;
	return 0;

out_cleanup_admin_q:
	blk_mq_destroy_queue(ctrl->admin_q);
	blk_put_queue(ctrl->admin_q);
out_free_tagset:
	blk_mq_free_tag_set(set);
	ctrl->admin_q = NULL;
	ctrl->fabrics_q = NULL;
	return ret;
}
EXPORT_SYMBOL_GPL(nvme_alloc_admin_tag_set);

void nvme_remove_admin_tag_set(struct nvme_ctrl *ctrl)
{
	blk_mq_destroy_queue(ctrl->admin_q);
	blk_put_queue(ctrl->admin_q);
	if (ctrl->ops->flags & NVME_F_FABRICS) {
		blk_mq_destroy_queue(ctrl->fabrics_q);
		blk_put_queue(ctrl->fabrics_q);
	}
	blk_mq_free_tag_set(ctrl->admin_tagset);
}
EXPORT_SYMBOL_GPL(nvme_remove_admin_tag_set);

int nvme_alloc_io_tag_set(struct nvme_ctrl *ctrl, struct blk_mq_tag_set *set,
		const struct blk_mq_ops *ops, unsigned int nr_maps,
		unsigned int cmd_size)
{
	int ret;

	memset(set, 0, sizeof(*set));
	set->ops = ops;
	set->queue_depth = min_t(unsigned, ctrl->sqsize, BLK_MQ_MAX_DEPTH - 1);
	/*
	 * Some Apple controllers requires tags to be unique across admin and
	 * the (only) I/O queue, so reserve the first 32 tags of the I/O queue.
	 */
	if (ctrl->quirks & NVME_QUIRK_SHARED_TAGS)
		set->reserved_tags = NVME_AQ_DEPTH;
	else if (ctrl->ops->flags & NVME_F_FABRICS)
		set->reserved_tags = NVMF_RESERVED_TAGS;
	set->numa_node = ctrl->numa_node;
	set->flags = BLK_MQ_F_SHOULD_MERGE;
	if (ctrl->ops->flags & NVME_F_BLOCKING)
		set->flags |= BLK_MQ_F_BLOCKING;
	set->cmd_size = cmd_size,
	set->driver_data = ctrl;
	set->nr_hw_queues = ctrl->queue_count - 1;
	set->timeout = NVME_IO_TIMEOUT;
	set->nr_maps = nr_maps;
	ret = blk_mq_alloc_tag_set(set);
	if (ret)
		return ret;

	if (ctrl->ops->flags & NVME_F_FABRICS) {
		ctrl->connect_q = blk_mq_init_queue(set);
        	if (IS_ERR(ctrl->connect_q)) {
			ret = PTR_ERR(ctrl->connect_q);
			goto out_free_tag_set;
		}
		blk_queue_flag_set(QUEUE_FLAG_SKIP_TAGSET_QUIESCE,
				   ctrl->connect_q);
	}

	ctrl->tagset = set;
	return 0;

out_free_tag_set:
	blk_mq_free_tag_set(set);
	ctrl->connect_q = NULL;
	return ret;
}
EXPORT_SYMBOL_GPL(nvme_alloc_io_tag_set);

void nvme_remove_io_tag_set(struct nvme_ctrl *ctrl)
{
	if (ctrl->ops->flags & NVME_F_FABRICS) {
		blk_mq_destroy_queue(ctrl->connect_q);
		blk_put_queue(ctrl->connect_q);
	}
	blk_mq_free_tag_set(ctrl->tagset);
}
EXPORT_SYMBOL_GPL(nvme_remove_io_tag_set);

void nvme_stop_ctrl(struct nvme_ctrl *ctrl)
{
	nvme_mpath_stop(ctrl);
	nvme_auth_stop(ctrl);
	nvme_stop_keep_alive(ctrl);
	nvme_stop_failfast_work(ctrl);
	flush_work(&ctrl->async_event_work);
	cancel_work_sync(&ctrl->fw_act_work);
	if (ctrl->ops->stop_ctrl)
		ctrl->ops->stop_ctrl(ctrl);
}
EXPORT_SYMBOL_GPL(nvme_stop_ctrl);

void nvme_start_ctrl(struct nvme_ctrl *ctrl)
{
	nvme_start_keep_alive(ctrl);

	nvme_enable_aen(ctrl);

	/*
	 * persistent discovery controllers need to send indication to userspace
	 * to re-read the discovery log page to learn about possible changes
	 * that were missed. We identify persistent discovery controllers by
	 * checking that they started once before, hence are reconnecting back.
	 */
	if (test_and_set_bit(NVME_CTRL_STARTED_ONCE, &ctrl->flags) &&
	    nvme_discovery_ctrl(ctrl))
		nvme_change_uevent(ctrl, "NVME_EVENT=rediscover");

	if (ctrl->queue_count > 1) {
		nvme_queue_scan(ctrl);
		nvme_unquiesce_io_queues(ctrl);
		nvme_mpath_update(ctrl);
	}

	nvme_change_uevent(ctrl, "NVME_EVENT=connected");
}
EXPORT_SYMBOL_GPL(nvme_start_ctrl);

void nvme_uninit_ctrl(struct nvme_ctrl *ctrl)
{
	nvme_hwmon_exit(ctrl);
	nvme_fault_inject_fini(&ctrl->fault_inject);
	dev_pm_qos_hide_latency_tolerance(ctrl->device);
	cdev_device_del(&ctrl->cdev, ctrl->device);
	nvme_put_ctrl(ctrl);
}
EXPORT_SYMBOL_GPL(nvme_uninit_ctrl);

static void nvme_free_cels(struct nvme_ctrl *ctrl)
{
	struct nvme_effects_log	*cel;
	unsigned long i;

	xa_for_each(&ctrl->cels, i, cel) {
		xa_erase(&ctrl->cels, i);
		kfree(cel);
	}

	xa_destroy(&ctrl->cels);
}

static void nvme_free_ctrl(struct device *dev)
{
	struct nvme_ctrl *ctrl =
		container_of(dev, struct nvme_ctrl, ctrl_device);
	struct nvme_subsystem *subsys = ctrl->subsys;

	if (!subsys || ctrl->instance != subsys->instance)
		ida_free(&nvme_instance_ida, ctrl->instance);

	nvme_free_cels(ctrl);
	nvme_mpath_uninit(ctrl);
	nvme_auth_stop(ctrl);
	nvme_auth_free(ctrl);
	__free_page(ctrl->discard_page);
	free_opal_dev(ctrl->opal_dev);

	if (subsys) {
		mutex_lock(&nvme_subsystems_lock);
		list_del(&ctrl->subsys_entry);
		sysfs_remove_link(&subsys->dev.kobj, dev_name(ctrl->device));
		mutex_unlock(&nvme_subsystems_lock);
	}

	ctrl->ops->free_ctrl(ctrl);

	if (subsys)
		nvme_put_subsystem(subsys);
}

/*
 * Initialize a NVMe controller structures.  This needs to be called during
 * earliest initialization so that we have the initialized structured around
 * during probing.
 */
int nvme_init_ctrl(struct nvme_ctrl *ctrl, struct device *dev,
		const struct nvme_ctrl_ops *ops, unsigned long quirks)
{
	int ret;

	ctrl->state = NVME_CTRL_NEW;
	clear_bit(NVME_CTRL_FAILFAST_EXPIRED, &ctrl->flags);
	spin_lock_init(&ctrl->lock);
	mutex_init(&ctrl->scan_lock);
	INIT_LIST_HEAD(&ctrl->namespaces);
	xa_init(&ctrl->cels);
	init_rwsem(&ctrl->namespaces_rwsem);
	ctrl->dev = dev;
	ctrl->ops = ops;
	ctrl->quirks = quirks;
	ctrl->numa_node = NUMA_NO_NODE;
	INIT_WORK(&ctrl->scan_work, nvme_scan_work);
	INIT_WORK(&ctrl->async_event_work, nvme_async_event_work);
	INIT_WORK(&ctrl->fw_act_work, nvme_fw_act_work);
	INIT_WORK(&ctrl->delete_work, nvme_delete_ctrl_work);
	init_waitqueue_head(&ctrl->state_wq);

	INIT_DELAYED_WORK(&ctrl->ka_work, nvme_keep_alive_work);
	INIT_DELAYED_WORK(&ctrl->failfast_work, nvme_failfast_work);
	memset(&ctrl->ka_cmd, 0, sizeof(ctrl->ka_cmd));
	ctrl->ka_cmd.common.opcode = nvme_admin_keep_alive;

	BUILD_BUG_ON(NVME_DSM_MAX_RANGES * sizeof(struct nvme_dsm_range) >
			PAGE_SIZE);
	ctrl->discard_page = alloc_page(GFP_KERNEL);
	if (!ctrl->discard_page) {
		ret = -ENOMEM;
		goto out;
	}

	ret = ida_alloc(&nvme_instance_ida, GFP_KERNEL);
	if (ret < 0)
		goto out;
	ctrl->instance = ret;

	device_initialize(&ctrl->ctrl_device);
	ctrl->device = &ctrl->ctrl_device;
	ctrl->device->devt = MKDEV(MAJOR(nvme_ctrl_base_chr_devt),
			ctrl->instance);
	ctrl->device->class = nvme_class;
	ctrl->device->parent = ctrl->dev;
	if (ops->dev_attr_groups)
		ctrl->device->groups = ops->dev_attr_groups;
	else
		ctrl->device->groups = nvme_dev_attr_groups;
	ctrl->device->release = nvme_free_ctrl;
	dev_set_drvdata(ctrl->device, ctrl);
	ret = dev_set_name(ctrl->device, "nvme%d", ctrl->instance);
	if (ret)
		goto out_release_instance;

	nvme_get_ctrl(ctrl);
	cdev_init(&ctrl->cdev, &nvme_dev_fops);
	ctrl->cdev.owner = ops->module;
	ret = cdev_device_add(&ctrl->cdev, ctrl->device);
	if (ret)
		goto out_free_name;

	/*
	 * Initialize latency tolerance controls.  The sysfs files won't
	 * be visible to userspace unless the device actually supports APST.
	 */
	ctrl->device->power.set_latency_tolerance = nvme_set_latency_tolerance;
	dev_pm_qos_update_user_latency_tolerance(ctrl->device,
		min(default_ps_max_latency_us, (unsigned long)S32_MAX));

	nvme_fault_inject_init(&ctrl->fault_inject, dev_name(ctrl->device));
	nvme_mpath_init_ctrl(ctrl);
	ret = nvme_auth_init_ctrl(ctrl);
	if (ret)
		goto out_free_cdev;

	return 0;
out_free_cdev:
	cdev_device_del(&ctrl->cdev, ctrl->device);
out_free_name:
	nvme_put_ctrl(ctrl);
	kfree_const(ctrl->device->kobj.name);
out_release_instance:
	ida_free(&nvme_instance_ida, ctrl->instance);
out:
	if (ctrl->discard_page)
		__free_page(ctrl->discard_page);
	return ret;
}
EXPORT_SYMBOL_GPL(nvme_init_ctrl);

/* let I/O to all namespaces fail in preparation for surprise removal */
void nvme_mark_namespaces_dead(struct nvme_ctrl *ctrl)
{
	struct nvme_ns *ns;

	down_read(&ctrl->namespaces_rwsem);
	list_for_each_entry(ns, &ctrl->namespaces, list)
		blk_mark_disk_dead(ns->disk);
	up_read(&ctrl->namespaces_rwsem);
}
EXPORT_SYMBOL_GPL(nvme_mark_namespaces_dead);

void nvme_unfreeze(struct nvme_ctrl *ctrl)
{
	struct nvme_ns *ns;

	down_read(&ctrl->namespaces_rwsem);
	list_for_each_entry(ns, &ctrl->namespaces, list)
		blk_mq_unfreeze_queue(ns->queue);
	up_read(&ctrl->namespaces_rwsem);
}
EXPORT_SYMBOL_GPL(nvme_unfreeze);

int nvme_wait_freeze_timeout(struct nvme_ctrl *ctrl, long timeout)
{
	struct nvme_ns *ns;

	down_read(&ctrl->namespaces_rwsem);
	list_for_each_entry(ns, &ctrl->namespaces, list) {
		timeout = blk_mq_freeze_queue_wait_timeout(ns->queue, timeout);
		if (timeout <= 0)
			break;
	}
	up_read(&ctrl->namespaces_rwsem);
	return timeout;
}
EXPORT_SYMBOL_GPL(nvme_wait_freeze_timeout);

void nvme_wait_freeze(struct nvme_ctrl *ctrl)
{
	struct nvme_ns *ns;

	down_read(&ctrl->namespaces_rwsem);
	list_for_each_entry(ns, &ctrl->namespaces, list)
		blk_mq_freeze_queue_wait(ns->queue);
	up_read(&ctrl->namespaces_rwsem);
}
EXPORT_SYMBOL_GPL(nvme_wait_freeze);

void nvme_start_freeze(struct nvme_ctrl *ctrl)
{
	struct nvme_ns *ns;

	down_read(&ctrl->namespaces_rwsem);
	list_for_each_entry(ns, &ctrl->namespaces, list)
		blk_freeze_queue_start(ns->queue);
	up_read(&ctrl->namespaces_rwsem);
}
EXPORT_SYMBOL_GPL(nvme_start_freeze);

void nvme_quiesce_io_queues(struct nvme_ctrl *ctrl)
{
	if (!ctrl->tagset)
		return;
	if (!test_and_set_bit(NVME_CTRL_STOPPED, &ctrl->flags))
		blk_mq_quiesce_tagset(ctrl->tagset);
	else
		blk_mq_wait_quiesce_done(ctrl->tagset);
}
EXPORT_SYMBOL_GPL(nvme_quiesce_io_queues);

void nvme_unquiesce_io_queues(struct nvme_ctrl *ctrl)
{
	if (!ctrl->tagset)
		return;
	if (test_and_clear_bit(NVME_CTRL_STOPPED, &ctrl->flags))
		blk_mq_unquiesce_tagset(ctrl->tagset);
}
EXPORT_SYMBOL_GPL(nvme_unquiesce_io_queues);

void nvme_quiesce_admin_queue(struct nvme_ctrl *ctrl)
{
	if (!test_and_set_bit(NVME_CTRL_ADMIN_Q_STOPPED, &ctrl->flags))
		blk_mq_quiesce_queue(ctrl->admin_q);
	else
		blk_mq_wait_quiesce_done(ctrl->admin_q->tag_set);
}
EXPORT_SYMBOL_GPL(nvme_quiesce_admin_queue);

void nvme_unquiesce_admin_queue(struct nvme_ctrl *ctrl)
{
	if (test_and_clear_bit(NVME_CTRL_ADMIN_Q_STOPPED, &ctrl->flags))
		blk_mq_unquiesce_queue(ctrl->admin_q);
}
EXPORT_SYMBOL_GPL(nvme_unquiesce_admin_queue);

void nvme_sync_io_queues(struct nvme_ctrl *ctrl)
{
	struct nvme_ns *ns;

	down_read(&ctrl->namespaces_rwsem);
	list_for_each_entry(ns, &ctrl->namespaces, list)
		blk_sync_queue(ns->queue);
	up_read(&ctrl->namespaces_rwsem);
}
EXPORT_SYMBOL_GPL(nvme_sync_io_queues);

void nvme_sync_queues(struct nvme_ctrl *ctrl)
{
	nvme_sync_io_queues(ctrl);
	if (ctrl->admin_q)
		blk_sync_queue(ctrl->admin_q);
}
EXPORT_SYMBOL_GPL(nvme_sync_queues);

struct nvme_ctrl *nvme_ctrl_from_file(struct file *file)
{
	if (file->f_op != &nvme_dev_fops)
		return NULL;
	return file->private_data;
}
EXPORT_SYMBOL_NS_GPL(nvme_ctrl_from_file, NVME_TARGET_PASSTHRU);

/*
 * Check we didn't inadvertently grow the command structure sizes:
 */
static inline void _nvme_check_size(void)
{
	BUILD_BUG_ON(sizeof(struct nvme_common_command) != 64);
	BUILD_BUG_ON(sizeof(struct nvme_rw_command) != 64);
	BUILD_BUG_ON(sizeof(struct nvme_identify) != 64);
	BUILD_BUG_ON(sizeof(struct nvme_features) != 64);
	BUILD_BUG_ON(sizeof(struct nvme_download_firmware) != 64);
	BUILD_BUG_ON(sizeof(struct nvme_format_cmd) != 64);
	BUILD_BUG_ON(sizeof(struct nvme_dsm_cmd) != 64);
	BUILD_BUG_ON(sizeof(struct nvme_write_zeroes_cmd) != 64);
	BUILD_BUG_ON(sizeof(struct nvme_abort_cmd) != 64);
	BUILD_BUG_ON(sizeof(struct nvme_get_log_page_command) != 64);
	BUILD_BUG_ON(sizeof(struct nvme_command) != 64);
	BUILD_BUG_ON(sizeof(struct nvme_id_ctrl) != NVME_IDENTIFY_DATA_SIZE);
	BUILD_BUG_ON(sizeof(struct nvme_id_ns) != NVME_IDENTIFY_DATA_SIZE);
	BUILD_BUG_ON(sizeof(struct nvme_id_ns_cs_indep) !=
			NVME_IDENTIFY_DATA_SIZE);
	BUILD_BUG_ON(sizeof(struct nvme_id_ns_zns) != NVME_IDENTIFY_DATA_SIZE);
	BUILD_BUG_ON(sizeof(struct nvme_id_ns_nvm) != NVME_IDENTIFY_DATA_SIZE);
	BUILD_BUG_ON(sizeof(struct nvme_id_ctrl_zns) != NVME_IDENTIFY_DATA_SIZE);
	BUILD_BUG_ON(sizeof(struct nvme_id_ctrl_nvm) != NVME_IDENTIFY_DATA_SIZE);
	BUILD_BUG_ON(sizeof(struct nvme_lba_range_type) != 64);
	BUILD_BUG_ON(sizeof(struct nvme_smart_log) != 512);
	BUILD_BUG_ON(sizeof(struct nvme_dbbuf) != 64);
	BUILD_BUG_ON(sizeof(struct nvme_directive_cmd) != 64);
	BUILD_BUG_ON(sizeof(struct nvme_feat_host_behavior) != 512);
}


static int __init nvme_core_init(void)
{
	int result = -ENOMEM;

	_nvme_check_size();

	nvme_wq = alloc_workqueue("nvme-wq",
			WQ_UNBOUND | WQ_MEM_RECLAIM | WQ_SYSFS, 0);
	if (!nvme_wq)
		goto out;

	nvme_reset_wq = alloc_workqueue("nvme-reset-wq",
			WQ_UNBOUND | WQ_MEM_RECLAIM | WQ_SYSFS, 0);
	if (!nvme_reset_wq)
		goto destroy_wq;

	nvme_delete_wq = alloc_workqueue("nvme-delete-wq",
			WQ_UNBOUND | WQ_MEM_RECLAIM | WQ_SYSFS, 0);
	if (!nvme_delete_wq)
		goto destroy_reset_wq;

	result = alloc_chrdev_region(&nvme_ctrl_base_chr_devt, 0,
			NVME_MINORS, "nvme");
	if (result < 0)
		goto destroy_delete_wq;

	nvme_class = class_create(THIS_MODULE, "nvme");
	if (IS_ERR(nvme_class)) {
		result = PTR_ERR(nvme_class);
		goto unregister_chrdev;
	}
	nvme_class->dev_uevent = nvme_class_uevent;

	nvme_subsys_class = class_create(THIS_MODULE, "nvme-subsystem");
	if (IS_ERR(nvme_subsys_class)) {
		result = PTR_ERR(nvme_subsys_class);
		goto destroy_class;
	}

	result = alloc_chrdev_region(&nvme_ns_chr_devt, 0, NVME_MINORS,
				     "nvme-generic");
	if (result < 0)
		goto destroy_subsys_class;

	nvme_ns_chr_class = class_create(THIS_MODULE, "nvme-generic");
	if (IS_ERR(nvme_ns_chr_class)) {
		result = PTR_ERR(nvme_ns_chr_class);
		goto unregister_generic_ns;
	}

	result = nvme_init_auth();
	if (result)
		goto destroy_ns_chr;
	return 0;

destroy_ns_chr:
	class_destroy(nvme_ns_chr_class);
unregister_generic_ns:
	unregister_chrdev_region(nvme_ns_chr_devt, NVME_MINORS);
destroy_subsys_class:
	class_destroy(nvme_subsys_class);
destroy_class:
	class_destroy(nvme_class);
unregister_chrdev:
	unregister_chrdev_region(nvme_ctrl_base_chr_devt, NVME_MINORS);
destroy_delete_wq:
	destroy_workqueue(nvme_delete_wq);
destroy_reset_wq:
	destroy_workqueue(nvme_reset_wq);
destroy_wq:
	destroy_workqueue(nvme_wq);
out:
	return result;
}

static void __exit nvme_core_exit(void)
{
	nvme_exit_auth();
	class_destroy(nvme_ns_chr_class);
	class_destroy(nvme_subsys_class);
	class_destroy(nvme_class);
	unregister_chrdev_region(nvme_ns_chr_devt, NVME_MINORS);
	unregister_chrdev_region(nvme_ctrl_base_chr_devt, NVME_MINORS);
	destroy_workqueue(nvme_delete_wq);
	destroy_workqueue(nvme_reset_wq);
	destroy_workqueue(nvme_wq);
	ida_destroy(&nvme_ns_chr_minor_ida);
	ida_destroy(&nvme_instance_ida);
}

MODULE_LICENSE("GPL");
MODULE_VERSION("1.0");
module_init(nvme_core_init);
module_exit(nvme_core_exit);<|MERGE_RESOLUTION|>--- conflicted
+++ resolved
@@ -1070,48 +1070,12 @@
 }
 EXPORT_SYMBOL_GPL(nvme_submit_sync_cmd);
 
-<<<<<<< HEAD
-static u32 nvme_known_admin_effects(u8 opcode)
-{
-	switch (opcode) {
-	case nvme_admin_format_nvm:
-		return NVME_CMD_EFFECTS_LBCC | NVME_CMD_EFFECTS_NCC |
-			NVME_CMD_EFFECTS_CSE_MASK;
-	case nvme_admin_sanitize_nvm:
-		return NVME_CMD_EFFECTS_LBCC | NVME_CMD_EFFECTS_CSE_MASK;
-	default:
-		break;
-	}
-	return 0;
-}
-
-static u32 nvme_known_nvm_effects(u8 opcode)
-{
-	switch (opcode) {
-	case nvme_cmd_write:
-	case nvme_cmd_write_zeroes:
-	case nvme_cmd_write_uncor:
-		 return NVME_CMD_EFFECTS_LBCC;
-	default:
-		return 0;
-	}
-}
-
-=======
->>>>>>> 82bbec18
 u32 nvme_command_effects(struct nvme_ctrl *ctrl, struct nvme_ns *ns, u8 opcode)
 {
 	u32 effects = 0;
 
 	if (ns) {
-<<<<<<< HEAD
-		if (ns->head->effects)
-			effects = le32_to_cpu(ns->head->effects->iocs[opcode]);
-		if (ns->head->ids.csi == NVME_CSI_NVM)
-			effects |= nvme_known_nvm_effects(opcode);
-=======
 		effects = le32_to_cpu(ns->head->effects->iocs[opcode]);
->>>>>>> 82bbec18
 		if (effects & ~(NVME_CMD_EFFECTS_CSUPP | NVME_CMD_EFFECTS_LBCC))
 			dev_warn_once(ctrl->device,
 				"IO command:%02x has unusual effects:%08x\n",
@@ -1124,13 +1088,7 @@
 		 */
 		effects &= ~NVME_CMD_EFFECTS_CSE_MASK;
 	} else {
-<<<<<<< HEAD
-		if (ctrl->effects)
-			effects = le32_to_cpu(ctrl->effects->acs[opcode]);
-		effects |= nvme_known_admin_effects(opcode);
-=======
 		effects = le32_to_cpu(ctrl->effects->acs[opcode]);
->>>>>>> 82bbec18
 	}
 
 	return effects;
