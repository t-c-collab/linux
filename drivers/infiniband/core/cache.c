--- conflicted
+++ resolved
@@ -351,9 +351,8 @@
 
 	lockdep_assert_held(&table->lock);
 
-	pr_debug("%s device=%s port=%d index=%d gid %pI6\n", __func__,
-		 ib_dev->name, port, ix,
-		 table->data_vec[ix]->attr.gid.raw);
+	dev_dbg(&ib_dev->dev, "%s port=%d index=%d gid %pI6\n", __func__, port,
+		ix, table->data_vec[ix]->attr.gid.raw);
 
 	write_lock_irq(&table->rwlock);
 	entry = table->data_vec[ix];
@@ -417,41 +416,6 @@
 	return ret;
 }
 
-<<<<<<< HEAD
-/**
- * del_gid - Delete GID table entry
- *
- * @ib_dev:	IB device whose GID entry to be deleted
- * @port:	Port number of the IB device
- * @table:	GID table of the IB device for a port
- * @ix:		GID entry index to delete
- *
- */
-static void del_gid(struct ib_device *ib_dev, u8 port,
-		    struct ib_gid_table *table, int ix)
-{
-	struct ib_gid_table_entry *entry;
-
-	lockdep_assert_held(&table->lock);
-
-	dev_dbg(&ib_dev->dev, "%s port=%d index=%d gid %pI6\n", __func__, port,
-		ix, table->data_vec[ix]->attr.gid.raw);
-
-	write_lock_irq(&table->rwlock);
-	entry = table->data_vec[ix];
-	entry->state = GID_TABLE_ENTRY_PENDING_DEL;
-	/*
-	 * For non RoCE protocol, GID entry slot is ready to use.
-	 */
-	if (!rdma_protocol_roce(ib_dev, port))
-		table->data_vec[ix] = NULL;
-	write_unlock_irq(&table->rwlock);
-
-	put_gid_entry_locked(entry);
-}
-
-=======
->>>>>>> dd9a4034
 /* rwlock should be read locked, or lock should be held */
 static int find_gid(struct ib_gid_table *table, const union ib_gid *gid,
 		    const struct ib_gid_attr *val, bool default_gid,
