// SPDX-License-Identifier: GPL-2.0 OR Linux-OpenIB
/*
 * Copyright (c) 2016 Mellanox Technologies Ltd. All rights reserved.
 * Copyright (c) 2015 System Fabric Works, Inc. All rights reserved.
 */

#include <linux/skbuff.h>

#include "rxe.h"
#include "rxe_loc.h"
#include "rxe_queue.h"
#include "rxe_task.h"

enum comp_state {
	COMPST_GET_ACK,
	COMPST_GET_WQE,
	COMPST_COMP_WQE,
	COMPST_COMP_ACK,
	COMPST_CHECK_PSN,
	COMPST_CHECK_ACK,
	COMPST_READ,
	COMPST_ATOMIC,
	COMPST_WRITE_SEND,
	COMPST_UPDATE_COMP,
	COMPST_ERROR_RETRY,
	COMPST_RNR_RETRY,
	COMPST_ERROR,
	COMPST_EXIT, /* We have an issue, and we want to rerun the completer */
	COMPST_DONE, /* The completer finished successflly */
};

static char *comp_state_name[] =  {
	[COMPST_GET_ACK]		= "GET ACK",
	[COMPST_GET_WQE]		= "GET WQE",
	[COMPST_COMP_WQE]		= "COMP WQE",
	[COMPST_COMP_ACK]		= "COMP ACK",
	[COMPST_CHECK_PSN]		= "CHECK PSN",
	[COMPST_CHECK_ACK]		= "CHECK ACK",
	[COMPST_READ]			= "READ",
	[COMPST_ATOMIC]			= "ATOMIC",
	[COMPST_WRITE_SEND]		= "WRITE/SEND",
	[COMPST_UPDATE_COMP]		= "UPDATE COMP",
	[COMPST_ERROR_RETRY]		= "ERROR RETRY",
	[COMPST_RNR_RETRY]		= "RNR RETRY",
	[COMPST_ERROR]			= "ERROR",
	[COMPST_EXIT]			= "EXIT",
	[COMPST_DONE]			= "DONE",
};

static unsigned long rnrnak_usec[32] = {
	[IB_RNR_TIMER_655_36] = 655360,
	[IB_RNR_TIMER_000_01] = 10,
	[IB_RNR_TIMER_000_02] = 20,
	[IB_RNR_TIMER_000_03] = 30,
	[IB_RNR_TIMER_000_04] = 40,
	[IB_RNR_TIMER_000_06] = 60,
	[IB_RNR_TIMER_000_08] = 80,
	[IB_RNR_TIMER_000_12] = 120,
	[IB_RNR_TIMER_000_16] = 160,
	[IB_RNR_TIMER_000_24] = 240,
	[IB_RNR_TIMER_000_32] = 320,
	[IB_RNR_TIMER_000_48] = 480,
	[IB_RNR_TIMER_000_64] = 640,
	[IB_RNR_TIMER_000_96] = 960,
	[IB_RNR_TIMER_001_28] = 1280,
	[IB_RNR_TIMER_001_92] = 1920,
	[IB_RNR_TIMER_002_56] = 2560,
	[IB_RNR_TIMER_003_84] = 3840,
	[IB_RNR_TIMER_005_12] = 5120,
	[IB_RNR_TIMER_007_68] = 7680,
	[IB_RNR_TIMER_010_24] = 10240,
	[IB_RNR_TIMER_015_36] = 15360,
	[IB_RNR_TIMER_020_48] = 20480,
	[IB_RNR_TIMER_030_72] = 30720,
	[IB_RNR_TIMER_040_96] = 40960,
	[IB_RNR_TIMER_061_44] = 61410,
	[IB_RNR_TIMER_081_92] = 81920,
	[IB_RNR_TIMER_122_88] = 122880,
	[IB_RNR_TIMER_163_84] = 163840,
	[IB_RNR_TIMER_245_76] = 245760,
	[IB_RNR_TIMER_327_68] = 327680,
	[IB_RNR_TIMER_491_52] = 491520,
};

static inline unsigned long rnrnak_jiffies(u8 timeout)
{
	return max_t(unsigned long,
		usecs_to_jiffies(rnrnak_usec[timeout]), 1);
}

static enum ib_wc_opcode wr_to_wc_opcode(enum ib_wr_opcode opcode)
{
	switch (opcode) {
	case IB_WR_RDMA_WRITE:			return IB_WC_RDMA_WRITE;
	case IB_WR_RDMA_WRITE_WITH_IMM:		return IB_WC_RDMA_WRITE;
	case IB_WR_SEND:			return IB_WC_SEND;
	case IB_WR_SEND_WITH_IMM:		return IB_WC_SEND;
	case IB_WR_RDMA_READ:			return IB_WC_RDMA_READ;
	case IB_WR_ATOMIC_CMP_AND_SWP:		return IB_WC_COMP_SWAP;
	case IB_WR_ATOMIC_FETCH_AND_ADD:	return IB_WC_FETCH_ADD;
	case IB_WR_LSO:				return IB_WC_LSO;
	case IB_WR_SEND_WITH_INV:		return IB_WC_SEND;
	case IB_WR_RDMA_READ_WITH_INV:		return IB_WC_RDMA_READ;
	case IB_WR_LOCAL_INV:			return IB_WC_LOCAL_INV;
	case IB_WR_REG_MR:			return IB_WC_REG_MR;
	case IB_WR_BIND_MW:			return IB_WC_BIND_MW;

	default:
		return 0xff;
	}
}

void retransmit_timer(struct timer_list *t)
{
	struct rxe_qp *qp = from_timer(qp, t, retrans_timer);

	if (qp->valid) {
		qp->comp.timeout = 1;
		rxe_run_task(&qp->comp.task, 1);
	}
}

void rxe_comp_queue_pkt(struct rxe_qp *qp, struct sk_buff *skb)
{
	int must_sched;

	skb_queue_tail(&qp->resp_pkts, skb);

	must_sched = skb_queue_len(&qp->resp_pkts) > 1;
	if (must_sched != 0)
		rxe_counter_inc(SKB_TO_PKT(skb)->rxe, RXE_CNT_COMPLETER_SCHED);

	rxe_run_task(&qp->comp.task, must_sched);
}

static inline enum comp_state get_wqe(struct rxe_qp *qp,
				      struct rxe_pkt_info *pkt,
				      struct rxe_send_wqe **wqe_p)
{
	struct rxe_send_wqe *wqe;

	/* we come here whether or not we found a response packet to see if
	 * there are any posted WQEs
	 */
	if (qp->is_user)
		wqe = queue_head(qp->sq.queue, QUEUE_TYPE_FROM_USER);
	else
		wqe = queue_head(qp->sq.queue, QUEUE_TYPE_KERNEL);
	*wqe_p = wqe;

	/* no WQE or requester has not started it yet */
	if (!wqe || wqe->state == wqe_state_posted)
		return pkt ? COMPST_DONE : COMPST_EXIT;

	/* WQE does not require an ack */
	if (wqe->state == wqe_state_done)
		return COMPST_COMP_WQE;

	/* WQE caused an error */
	if (wqe->state == wqe_state_error)
		return COMPST_ERROR;

	/* we have a WQE, if we also have an ack check its PSN */
	return pkt ? COMPST_CHECK_PSN : COMPST_EXIT;
}

static inline void reset_retry_counters(struct rxe_qp *qp)
{
	qp->comp.retry_cnt = qp->attr.retry_cnt;
	qp->comp.rnr_retry = qp->attr.rnr_retry;
	qp->comp.started_retry = 0;
}

static inline enum comp_state check_psn(struct rxe_qp *qp,
					struct rxe_pkt_info *pkt,
					struct rxe_send_wqe *wqe)
{
	s32 diff;

	/* check to see if response is past the oldest WQE. if it is, complete
	 * send/write or error read/atomic
	 */
	diff = psn_compare(pkt->psn, wqe->last_psn);
	if (diff > 0) {
		if (wqe->state == wqe_state_pending) {
			if (wqe->mask & WR_ATOMIC_OR_READ_MASK)
				return COMPST_ERROR_RETRY;

			reset_retry_counters(qp);
			return COMPST_COMP_WQE;
		} else {
			return COMPST_DONE;
		}
	}

	/* compare response packet to expected response */
	diff = psn_compare(pkt->psn, qp->comp.psn);
	if (diff < 0) {
		/* response is most likely a retried packet if it matches an
		 * uncompleted WQE go complete it else ignore it
		 */
		if (pkt->psn == wqe->last_psn)
			return COMPST_COMP_ACK;
		else
			return COMPST_DONE;
	} else if ((diff > 0) && (wqe->mask & WR_ATOMIC_OR_READ_MASK)) {
		return COMPST_DONE;
	} else {
		return COMPST_CHECK_ACK;
	}
}

static inline enum comp_state check_ack(struct rxe_qp *qp,
					struct rxe_pkt_info *pkt,
					struct rxe_send_wqe *wqe)
{
	unsigned int mask = pkt->mask;
	u8 syn;
	struct rxe_dev *rxe = to_rdev(qp->ibqp.device);

	/* Check the sequence only */
	switch (qp->comp.opcode) {
	case -1:
		/* Will catch all *_ONLY cases. */
		if (!(mask & RXE_START_MASK))
			return COMPST_ERROR;

		break;

	case IB_OPCODE_RC_RDMA_READ_RESPONSE_FIRST:
	case IB_OPCODE_RC_RDMA_READ_RESPONSE_MIDDLE:
		if (pkt->opcode != IB_OPCODE_RC_RDMA_READ_RESPONSE_MIDDLE &&
		    pkt->opcode != IB_OPCODE_RC_RDMA_READ_RESPONSE_LAST) {
			/* read retries of partial data may restart from
			 * read response first or response only.
			 */
			if ((pkt->psn == wqe->first_psn &&
			     pkt->opcode ==
			     IB_OPCODE_RC_RDMA_READ_RESPONSE_FIRST) ||
			    (wqe->first_psn == wqe->last_psn &&
			     pkt->opcode ==
			     IB_OPCODE_RC_RDMA_READ_RESPONSE_ONLY))
				break;

			return COMPST_ERROR;
		}
		break;
	default:
		WARN_ON_ONCE(1);
	}

	/* Check operation validity. */
	switch (pkt->opcode) {
	case IB_OPCODE_RC_RDMA_READ_RESPONSE_FIRST:
	case IB_OPCODE_RC_RDMA_READ_RESPONSE_LAST:
	case IB_OPCODE_RC_RDMA_READ_RESPONSE_ONLY:
		syn = aeth_syn(pkt);

		if ((syn & AETH_TYPE_MASK) != AETH_ACK)
			return COMPST_ERROR;

		fallthrough;
		/* (IB_OPCODE_RC_RDMA_READ_RESPONSE_MIDDLE doesn't have an AETH)
		 */
	case IB_OPCODE_RC_RDMA_READ_RESPONSE_MIDDLE:
		if (wqe->wr.opcode != IB_WR_RDMA_READ &&
		    wqe->wr.opcode != IB_WR_RDMA_READ_WITH_INV) {
			wqe->status = IB_WC_FATAL_ERR;
			return COMPST_ERROR;
		}
		reset_retry_counters(qp);
		return COMPST_READ;

	case IB_OPCODE_RC_ATOMIC_ACKNOWLEDGE:
		syn = aeth_syn(pkt);

		if ((syn & AETH_TYPE_MASK) != AETH_ACK)
			return COMPST_ERROR;

		if (wqe->wr.opcode != IB_WR_ATOMIC_CMP_AND_SWP &&
		    wqe->wr.opcode != IB_WR_ATOMIC_FETCH_AND_ADD)
			return COMPST_ERROR;
		reset_retry_counters(qp);
		return COMPST_ATOMIC;

	case IB_OPCODE_RC_ACKNOWLEDGE:
		syn = aeth_syn(pkt);
		switch (syn & AETH_TYPE_MASK) {
		case AETH_ACK:
			reset_retry_counters(qp);
			return COMPST_WRITE_SEND;

		case AETH_RNR_NAK:
			rxe_counter_inc(rxe, RXE_CNT_RCV_RNR);
			return COMPST_RNR_RETRY;

		case AETH_NAK:
			switch (syn) {
			case AETH_NAK_PSN_SEQ_ERROR:
				/* a nak implicitly acks all packets with psns
				 * before
				 */
				if (psn_compare(pkt->psn, qp->comp.psn) > 0) {
					rxe_counter_inc(rxe,
							RXE_CNT_RCV_SEQ_ERR);
					qp->comp.psn = pkt->psn;
					if (qp->req.wait_psn) {
						qp->req.wait_psn = 0;
						rxe_run_task(&qp->req.task, 0);
					}
				}
				return COMPST_ERROR_RETRY;

			case AETH_NAK_INVALID_REQ:
				wqe->status = IB_WC_REM_INV_REQ_ERR;
				return COMPST_ERROR;

			case AETH_NAK_REM_ACC_ERR:
				wqe->status = IB_WC_REM_ACCESS_ERR;
				return COMPST_ERROR;

			case AETH_NAK_REM_OP_ERR:
				wqe->status = IB_WC_REM_OP_ERR;
				return COMPST_ERROR;

			default:
				pr_warn("unexpected nak %x\n", syn);
				wqe->status = IB_WC_REM_OP_ERR;
				return COMPST_ERROR;
			}

		default:
			return COMPST_ERROR;
		}
		break;

	default:
		pr_warn("unexpected opcode\n");
	}

	return COMPST_ERROR;
}

static inline enum comp_state do_read(struct rxe_qp *qp,
				      struct rxe_pkt_info *pkt,
				      struct rxe_send_wqe *wqe)
{
	int ret;

	ret = copy_data(qp->pd, IB_ACCESS_LOCAL_WRITE,
			&wqe->dma, payload_addr(pkt),
<<<<<<< HEAD
			payload_size(pkt), to_mr_obj, NULL);
=======
			payload_size(pkt), RXE_TO_MR_OBJ, NULL);
>>>>>>> 2734d6c1
	if (ret) {
		wqe->status = IB_WC_LOC_PROT_ERR;
		return COMPST_ERROR;
	}

	if (wqe->dma.resid == 0 && (pkt->mask & RXE_END_MASK))
		return COMPST_COMP_ACK;

	return COMPST_UPDATE_COMP;
}

static inline enum comp_state do_atomic(struct rxe_qp *qp,
					struct rxe_pkt_info *pkt,
					struct rxe_send_wqe *wqe)
{
	int ret;

	u64 atomic_orig = atmack_orig(pkt);

	ret = copy_data(qp->pd, IB_ACCESS_LOCAL_WRITE,
			&wqe->dma, &atomic_orig,
<<<<<<< HEAD
			sizeof(u64), to_mr_obj, NULL);
=======
			sizeof(u64), RXE_TO_MR_OBJ, NULL);
>>>>>>> 2734d6c1
	if (ret) {
		wqe->status = IB_WC_LOC_PROT_ERR;
		return COMPST_ERROR;
	}

	return COMPST_COMP_ACK;
}

static void make_send_cqe(struct rxe_qp *qp, struct rxe_send_wqe *wqe,
			  struct rxe_cqe *cqe)
{
	memset(cqe, 0, sizeof(*cqe));

	if (!qp->is_user) {
		struct ib_wc		*wc	= &cqe->ibwc;

		wc->wr_id		= wqe->wr.wr_id;
		wc->status		= wqe->status;
		wc->opcode		= wr_to_wc_opcode(wqe->wr.opcode);
		if (wqe->wr.opcode == IB_WR_RDMA_WRITE_WITH_IMM ||
		    wqe->wr.opcode == IB_WR_SEND_WITH_IMM)
			wc->wc_flags = IB_WC_WITH_IMM;
		wc->byte_len		= wqe->dma.length;
		wc->qp			= &qp->ibqp;
	} else {
		struct ib_uverbs_wc	*uwc	= &cqe->uibwc;

		uwc->wr_id		= wqe->wr.wr_id;
		uwc->status		= wqe->status;
		uwc->opcode		= wr_to_wc_opcode(wqe->wr.opcode);
		if (wqe->wr.opcode == IB_WR_RDMA_WRITE_WITH_IMM ||
		    wqe->wr.opcode == IB_WR_SEND_WITH_IMM)
			uwc->wc_flags = IB_WC_WITH_IMM;
		uwc->byte_len		= wqe->dma.length;
		uwc->qp_num		= qp->ibqp.qp_num;
	}
}

/*
 * IBA Spec. Section 10.7.3.1 SIGNALED COMPLETIONS
 * ---------8<---------8<-------------
 * ...Note that if a completion error occurs, a Work Completion
 * will always be generated, even if the signaling
 * indicator requests an Unsignaled Completion.
 * ---------8<---------8<-------------
 */
static void do_complete(struct rxe_qp *qp, struct rxe_send_wqe *wqe)
{
	struct rxe_dev *rxe = to_rdev(qp->ibqp.device);
	struct rxe_cqe cqe;
	bool post;

	/* do we need to post a completion */
	post = ((qp->sq_sig_type == IB_SIGNAL_ALL_WR) ||
			(wqe->wr.send_flags & IB_SEND_SIGNALED) ||
			wqe->status != IB_WC_SUCCESS);

	if (post)
		make_send_cqe(qp, wqe, &cqe);

	if (qp->is_user)
		advance_consumer(qp->sq.queue, QUEUE_TYPE_FROM_USER);
	else
		advance_consumer(qp->sq.queue, QUEUE_TYPE_KERNEL);

	if (post)
		rxe_cq_post(qp->scq, &cqe, 0);

	if (wqe->wr.opcode == IB_WR_SEND ||
	    wqe->wr.opcode == IB_WR_SEND_WITH_IMM ||
	    wqe->wr.opcode == IB_WR_SEND_WITH_INV)
		rxe_counter_inc(rxe, RXE_CNT_RDMA_SEND);

	/*
	 * we completed something so let req run again
	 * if it is trying to fence
	 */
	if (qp->req.wait_fence) {
		qp->req.wait_fence = 0;
		rxe_run_task(&qp->req.task, 0);
	}
}

static inline enum comp_state complete_ack(struct rxe_qp *qp,
					   struct rxe_pkt_info *pkt,
					   struct rxe_send_wqe *wqe)
{
	unsigned long flags;

	if (wqe->has_rd_atomic) {
		wqe->has_rd_atomic = 0;
		atomic_inc(&qp->req.rd_atomic);
		if (qp->req.need_rd_atomic) {
			qp->comp.timeout_retry = 0;
			qp->req.need_rd_atomic = 0;
			rxe_run_task(&qp->req.task, 0);
		}
	}

	if (unlikely(qp->req.state == QP_STATE_DRAIN)) {
		/* state_lock used by requester & completer */
		spin_lock_irqsave(&qp->state_lock, flags);
		if ((qp->req.state == QP_STATE_DRAIN) &&
		    (qp->comp.psn == qp->req.psn)) {
			qp->req.state = QP_STATE_DRAINED;
			spin_unlock_irqrestore(&qp->state_lock, flags);

			if (qp->ibqp.event_handler) {
				struct ib_event ev;

				ev.device = qp->ibqp.device;
				ev.element.qp = &qp->ibqp;
				ev.event = IB_EVENT_SQ_DRAINED;
				qp->ibqp.event_handler(&ev,
					qp->ibqp.qp_context);
			}
		} else {
			spin_unlock_irqrestore(&qp->state_lock, flags);
		}
	}

	do_complete(qp, wqe);

	if (psn_compare(pkt->psn, qp->comp.psn) >= 0)
		return COMPST_UPDATE_COMP;
	else
		return COMPST_DONE;
}

static inline enum comp_state complete_wqe(struct rxe_qp *qp,
					   struct rxe_pkt_info *pkt,
					   struct rxe_send_wqe *wqe)
{
	if (pkt && wqe->state == wqe_state_pending) {
		if (psn_compare(wqe->last_psn, qp->comp.psn) >= 0) {
			qp->comp.psn = (wqe->last_psn + 1) & BTH_PSN_MASK;
			qp->comp.opcode = -1;
		}

		if (qp->req.wait_psn) {
			qp->req.wait_psn = 0;
			rxe_run_task(&qp->req.task, 1);
		}
	}

	do_complete(qp, wqe);

	return COMPST_GET_WQE;
}

static void rxe_drain_resp_pkts(struct rxe_qp *qp, bool notify)
{
	struct sk_buff *skb;
	struct rxe_send_wqe *wqe;
	struct rxe_queue *q = qp->sq.queue;

	while ((skb = skb_dequeue(&qp->resp_pkts))) {
		rxe_drop_ref(qp);
		kfree_skb(skb);
		ib_device_put(qp->ibqp.device);
	}

	while ((wqe = queue_head(q, q->type))) {
		if (notify) {
			wqe->status = IB_WC_WR_FLUSH_ERR;
			do_complete(qp, wqe);
		} else {
			advance_consumer(q, q->type);
		}
	}
}

static void free_pkt(struct rxe_pkt_info *pkt)
{
	struct sk_buff *skb = PKT_TO_SKB(pkt);
	struct rxe_qp *qp = pkt->qp;
	struct ib_device *dev = qp->ibqp.device;

	kfree_skb(skb);
	rxe_drop_ref(qp);
	ib_device_put(dev);
}

int rxe_completer(void *arg)
{
	struct rxe_qp *qp = (struct rxe_qp *)arg;
	struct rxe_dev *rxe = to_rdev(qp->ibqp.device);
	struct rxe_send_wqe *wqe = NULL;
	struct sk_buff *skb = NULL;
	struct rxe_pkt_info *pkt = NULL;
	enum comp_state state;
	int ret = 0;

	rxe_add_ref(qp);

	if (!qp->valid || qp->req.state == QP_STATE_ERROR ||
	    qp->req.state == QP_STATE_RESET) {
		rxe_drain_resp_pkts(qp, qp->valid &&
				    qp->req.state == QP_STATE_ERROR);
		ret = -EAGAIN;
		goto done;
	}

	if (qp->comp.timeout) {
		qp->comp.timeout_retry = 1;
		qp->comp.timeout = 0;
	} else {
		qp->comp.timeout_retry = 0;
	}

	if (qp->req.need_retry) {
		ret = -EAGAIN;
		goto done;
	}

	state = COMPST_GET_ACK;

	while (1) {
		pr_debug("qp#%d state = %s\n", qp_num(qp),
			 comp_state_name[state]);
		switch (state) {
		case COMPST_GET_ACK:
			skb = skb_dequeue(&qp->resp_pkts);
			if (skb) {
				pkt = SKB_TO_PKT(skb);
				qp->comp.timeout_retry = 0;
			}
			state = COMPST_GET_WQE;
			break;

		case COMPST_GET_WQE:
			state = get_wqe(qp, pkt, &wqe);
			break;

		case COMPST_CHECK_PSN:
			state = check_psn(qp, pkt, wqe);
			break;

		case COMPST_CHECK_ACK:
			state = check_ack(qp, pkt, wqe);
			break;

		case COMPST_READ:
			state = do_read(qp, pkt, wqe);
			break;

		case COMPST_ATOMIC:
			state = do_atomic(qp, pkt, wqe);
			break;

		case COMPST_WRITE_SEND:
			if (wqe->state == wqe_state_pending &&
			    wqe->last_psn == pkt->psn)
				state = COMPST_COMP_ACK;
			else
				state = COMPST_UPDATE_COMP;
			break;

		case COMPST_COMP_ACK:
			state = complete_ack(qp, pkt, wqe);
			break;

		case COMPST_COMP_WQE:
			state = complete_wqe(qp, pkt, wqe);
			break;

		case COMPST_UPDATE_COMP:
			if (pkt->mask & RXE_END_MASK)
				qp->comp.opcode = -1;
			else
				qp->comp.opcode = pkt->opcode;

			if (psn_compare(pkt->psn, qp->comp.psn) >= 0)
				qp->comp.psn = (pkt->psn + 1) & BTH_PSN_MASK;

			if (qp->req.wait_psn) {
				qp->req.wait_psn = 0;
				rxe_run_task(&qp->req.task, 1);
			}

			state = COMPST_DONE;
			break;

		case COMPST_DONE:
			goto done;

		case COMPST_EXIT:
			if (qp->comp.timeout_retry && wqe) {
				state = COMPST_ERROR_RETRY;
				break;
			}

			/* re reset the timeout counter if
			 * (1) QP is type RC
			 * (2) the QP is alive
			 * (3) there is a packet sent by the requester that
			 *     might be acked (we still might get spurious
			 *     timeouts but try to keep them as few as possible)
			 * (4) the timeout parameter is set
			 */
			if ((qp_type(qp) == IB_QPT_RC) &&
			    (qp->req.state == QP_STATE_READY) &&
			    (psn_compare(qp->req.psn, qp->comp.psn) > 0) &&
			    qp->qp_timeout_jiffies)
				mod_timer(&qp->retrans_timer,
					  jiffies + qp->qp_timeout_jiffies);
			ret = -EAGAIN;
			goto done;

		case COMPST_ERROR_RETRY:
			/* we come here if the retry timer fired and we did
			 * not receive a response packet. try to retry the send
			 * queue if that makes sense and the limits have not
			 * been exceeded. remember that some timeouts are
			 * spurious since we do not reset the timer but kick
			 * it down the road or let it expire
			 */

			/* there is nothing to retry in this case */
			if (!wqe || (wqe->state == wqe_state_posted)) {
				ret = -EAGAIN;
				goto done;
			}

			/* if we've started a retry, don't start another
			 * retry sequence, unless this is a timeout.
			 */
			if (qp->comp.started_retry &&
			    !qp->comp.timeout_retry)
				goto done;

			if (qp->comp.retry_cnt > 0) {
				if (qp->comp.retry_cnt != 7)
					qp->comp.retry_cnt--;

				/* no point in retrying if we have already
				 * seen the last ack that the requester could
				 * have caused
				 */
				if (psn_compare(qp->req.psn,
						qp->comp.psn) > 0) {
					/* tell the requester to retry the
					 * send queue next time around
					 */
					rxe_counter_inc(rxe,
							RXE_CNT_COMP_RETRY);
					qp->req.need_retry = 1;
					qp->comp.started_retry = 1;
					rxe_run_task(&qp->req.task, 0);
				}
				goto done;

			} else {
				rxe_counter_inc(rxe, RXE_CNT_RETRY_EXCEEDED);
				wqe->status = IB_WC_RETRY_EXC_ERR;
				state = COMPST_ERROR;
			}
			break;

		case COMPST_RNR_RETRY:
			if (qp->comp.rnr_retry > 0) {
				if (qp->comp.rnr_retry != 7)
					qp->comp.rnr_retry--;

				qp->req.need_retry = 1;
				pr_debug("qp#%d set rnr nak timer\n",
					 qp_num(qp));
				mod_timer(&qp->rnr_nak_timer,
					  jiffies + rnrnak_jiffies(aeth_syn(pkt)
						& ~AETH_TYPE_MASK));
				ret = -EAGAIN;
				goto done;
			} else {
				rxe_counter_inc(rxe,
						RXE_CNT_RNR_RETRY_EXCEEDED);
				wqe->status = IB_WC_RNR_RETRY_EXC_ERR;
				state = COMPST_ERROR;
			}
			break;

		case COMPST_ERROR:
			WARN_ON_ONCE(wqe->status == IB_WC_SUCCESS);
			do_complete(qp, wqe);
			rxe_qp_error(qp);
			ret = -EAGAIN;
			goto done;
		}
	}

done:
	if (pkt)
		free_pkt(pkt);
	rxe_drop_ref(qp);

	return ret;
}<|MERGE_RESOLUTION|>--- conflicted
+++ resolved
@@ -349,11 +349,7 @@
 
 	ret = copy_data(qp->pd, IB_ACCESS_LOCAL_WRITE,
 			&wqe->dma, payload_addr(pkt),
-<<<<<<< HEAD
-			payload_size(pkt), to_mr_obj, NULL);
-=======
 			payload_size(pkt), RXE_TO_MR_OBJ, NULL);
->>>>>>> 2734d6c1
 	if (ret) {
 		wqe->status = IB_WC_LOC_PROT_ERR;
 		return COMPST_ERROR;
@@ -375,11 +371,7 @@
 
 	ret = copy_data(qp->pd, IB_ACCESS_LOCAL_WRITE,
 			&wqe->dma, &atomic_orig,
-<<<<<<< HEAD
-			sizeof(u64), to_mr_obj, NULL);
-=======
 			sizeof(u64), RXE_TO_MR_OBJ, NULL);
->>>>>>> 2734d6c1
 	if (ret) {
 		wqe->status = IB_WC_LOC_PROT_ERR;
 		return COMPST_ERROR;
