--- conflicted
+++ resolved
@@ -1035,10 +1035,7 @@
 {
 	struct device *dev = &mdp->pdev->dev;
 	struct device_node *node, *parent;
-<<<<<<< HEAD
-=======
 	int ret = 0;
->>>>>>> 6c7f2744
 
 	parent = dev->of_node->parent;
 
