--- conflicted
+++ resolved
@@ -385,10 +385,7 @@
 	ha->base_qpair->use_shadow_reg = IS_SHADOW_REG_CAPABLE(ha) ? 1 : 0;
 	ha->base_qpair->msix = &ha->msix_entries[QLA_MSIX_RSP_Q];
 	INIT_LIST_HEAD(&ha->base_qpair->hints_list);
-<<<<<<< HEAD
-=======
 	INIT_LIST_HEAD(&ha->base_qpair->nvme_done_list);
->>>>>>> bb176f67
 	ha->base_qpair->enable_class_2 = ql2xenableclass2;
 	/* init qpair to this cpu. Will adjust at run time. */
 	qla_cpu_update(rsp->qpair, smp_processor_id());
@@ -720,11 +717,7 @@
 	}
 
 end:
-<<<<<<< HEAD
-	if ((sp->type != SRB_NVME_CMD) && (sp->type != SRB_NVME_LS)) {
-=======
 	if (sp->type != SRB_NVME_CMD && sp->type != SRB_NVME_LS) {
->>>>>>> bb176f67
 		CMD_SP(cmd) = NULL;
 		qla2x00_rel_sp(sp);
 	}
@@ -1729,13 +1722,8 @@
 			if (sp) {
 				req->outstanding_cmds[cnt] = NULL;
 				if (sp->cmd_type == TYPE_SRB) {
-<<<<<<< HEAD
-					if ((sp->type == SRB_NVME_CMD) ||
-					    (sp->type == SRB_NVME_LS)) {
-=======
 					if (sp->type == SRB_NVME_CMD ||
 					    sp->type == SRB_NVME_LS) {
->>>>>>> bb176f67
 						sp_get(sp);
 						spin_unlock_irqrestore(
 						    &ha->hardware_lock, flags);
@@ -1744,11 +1732,8 @@
 						    &ha->hardware_lock, flags);
 					} else if (GET_CMD_SP(sp) &&
 					    !ha->flags.eeh_busy &&
-<<<<<<< HEAD
-=======
 					    (!test_bit(ABORT_ISP_ACTIVE,
 						&vha->dpc_flags)) &&
->>>>>>> bb176f67
 					    (sp->type == SRB_SCSI_CMD)) {
 						/*
 						 * Don't abort commands in
@@ -3190,19 +3175,12 @@
 	    host->can_queue, base_vha->req,
 	    base_vha->mgmt_svr_loop_id, host->sg_tablesize);
 
-<<<<<<< HEAD
-	if (ha->mqenable) {
-		bool mq = false;
-		bool startit = false;
-		ha->wq = alloc_workqueue("qla2xxx_wq", WQ_MEM_RECLAIM, 1);
-=======
 	INIT_WORK(&base_vha->iocb_work, qla2x00_iocb_work_fn);
 
 	if (ha->mqenable) {
 		bool mq = false;
 		bool startit = false;
 		ha->wq = alloc_workqueue("qla2xxx_wq", WQ_MEM_RECLAIM, 0);
->>>>>>> bb176f67
 
 		if (QLA_TGT_MODE_ENABLED()) {
 			mq = true;
@@ -6146,14 +6124,6 @@
 	 * FC-NVME
 	 * see if the active AEN count has changed from what was last reported.
 	 */
-<<<<<<< HEAD
-	if (atomic_read(&vha->nvme_active_aen_cnt) != vha->nvme_last_rptd_aen) {
-		vha->nvme_last_rptd_aen =
-		    atomic_read(&vha->nvme_active_aen_cnt);
-		ql_log(ql_log_info, vha, 0x3002,
-		    "reporting new aen count of %d to the fw\n",
-		    vha->nvme_last_rptd_aen);
-=======
 	if (!vha->vp_idx &&
 		atomic_read(&ha->nvme_active_aen_cnt) != ha->nvme_last_rptd_aen &&
 		ha->zio_mode == QLA_ZIO_MODE_6) {
@@ -6163,7 +6133,6 @@
 		ha->nvme_last_rptd_aen = atomic_read(&ha->nvme_active_aen_cnt);
 		set_bit(SET_ZIO_THRESHOLD_NEEDED, &vha->dpc_flags);
 		start_dpc++;
->>>>>>> bb176f67
 	}
 
 	/* Schedule the DPC routine if needed */
