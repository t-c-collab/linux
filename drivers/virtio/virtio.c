// SPDX-License-Identifier: GPL-2.0-only
#include <linux/virtio.h>
#include <linux/spinlock.h>
#include <linux/virtio_config.h>
#include <linux/module.h>
#include <linux/idr.h>
#include <linux/of.h>
#include <uapi/linux/virtio_ids.h>

/* Unique numbering for virtio devices. */
static DEFINE_IDA(virtio_index_ida);

static ssize_t device_show(struct device *_d,
			   struct device_attribute *attr, char *buf)
{
	struct virtio_device *dev = dev_to_virtio(_d);
	return sprintf(buf, "0x%04x\n", dev->id.device);
}
static DEVICE_ATTR_RO(device);

static ssize_t vendor_show(struct device *_d,
			   struct device_attribute *attr, char *buf)
{
	struct virtio_device *dev = dev_to_virtio(_d);
	return sprintf(buf, "0x%04x\n", dev->id.vendor);
}
static DEVICE_ATTR_RO(vendor);

static ssize_t status_show(struct device *_d,
			   struct device_attribute *attr, char *buf)
{
	struct virtio_device *dev = dev_to_virtio(_d);
	return sprintf(buf, "0x%08x\n", dev->config->get_status(dev));
}
static DEVICE_ATTR_RO(status);

static ssize_t modalias_show(struct device *_d,
			     struct device_attribute *attr, char *buf)
{
	struct virtio_device *dev = dev_to_virtio(_d);
	return sprintf(buf, "virtio:d%08Xv%08X\n",
		       dev->id.device, dev->id.vendor);
}
static DEVICE_ATTR_RO(modalias);

static ssize_t features_show(struct device *_d,
			     struct device_attribute *attr, char *buf)
{
	struct virtio_device *dev = dev_to_virtio(_d);
	unsigned int i;
	ssize_t len = 0;

	/* We actually represent this as a bitstring, as it could be
	 * arbitrary length in future. */
	for (i = 0; i < sizeof(dev->features)*8; i++)
		len += sprintf(buf+len, "%c",
			       __virtio_test_bit(dev, i) ? '1' : '0');
	len += sprintf(buf+len, "\n");
	return len;
}
static DEVICE_ATTR_RO(features);

static struct attribute *virtio_dev_attrs[] = {
	&dev_attr_device.attr,
	&dev_attr_vendor.attr,
	&dev_attr_status.attr,
	&dev_attr_modalias.attr,
	&dev_attr_features.attr,
	NULL,
};
ATTRIBUTE_GROUPS(virtio_dev);

static inline int virtio_id_match(const struct virtio_device *dev,
				  const struct virtio_device_id *id)
{
	if (id->device != dev->id.device && id->device != VIRTIO_DEV_ANY_ID)
		return 0;

	return id->vendor == VIRTIO_DEV_ANY_ID || id->vendor == dev->id.vendor;
}

/* This looks through all the IDs a driver claims to support.  If any of them
 * match, we return 1 and the kernel will call virtio_dev_probe(). */
static int virtio_dev_match(struct device *_dv, struct device_driver *_dr)
{
	unsigned int i;
	struct virtio_device *dev = dev_to_virtio(_dv);
	const struct virtio_device_id *ids;

	ids = drv_to_virtio(_dr)->id_table;
	for (i = 0; ids[i].device; i++)
		if (virtio_id_match(dev, &ids[i]))
			return 1;
	return 0;
}

static int virtio_uevent(struct device *_dv, struct kobj_uevent_env *env)
{
	struct virtio_device *dev = dev_to_virtio(_dv);

	return add_uevent_var(env, "MODALIAS=virtio:d%08Xv%08X",
			      dev->id.device, dev->id.vendor);
}

void virtio_check_driver_offered_feature(const struct virtio_device *vdev,
					 unsigned int fbit)
{
	unsigned int i;
	struct virtio_driver *drv = drv_to_virtio(vdev->dev.driver);

	for (i = 0; i < drv->feature_table_size; i++)
		if (drv->feature_table[i] == fbit)
			return;

	if (drv->feature_table_legacy) {
		for (i = 0; i < drv->feature_table_size_legacy; i++)
			if (drv->feature_table_legacy[i] == fbit)
				return;
	}

	BUG();
}
EXPORT_SYMBOL_GPL(virtio_check_driver_offered_feature);

static void __virtio_config_changed(struct virtio_device *dev)
{
	struct virtio_driver *drv = drv_to_virtio(dev->dev.driver);

	if (!dev->config_enabled)
		dev->config_change_pending = true;
	else if (drv && drv->config_changed)
		drv->config_changed(dev);
}

void virtio_config_changed(struct virtio_device *dev)
{
	unsigned long flags;

	spin_lock_irqsave(&dev->config_lock, flags);
	__virtio_config_changed(dev);
	spin_unlock_irqrestore(&dev->config_lock, flags);
}
EXPORT_SYMBOL_GPL(virtio_config_changed);

static void virtio_config_disable(struct virtio_device *dev)
{
	spin_lock_irq(&dev->config_lock);
	dev->config_enabled = false;
	spin_unlock_irq(&dev->config_lock);
}

static void virtio_config_enable(struct virtio_device *dev)
{
	spin_lock_irq(&dev->config_lock);
	dev->config_enabled = true;
	if (dev->config_change_pending)
		__virtio_config_changed(dev);
	dev->config_change_pending = false;
	spin_unlock_irq(&dev->config_lock);
}

void virtio_add_status(struct virtio_device *dev, unsigned int status)
{
	might_sleep();
	dev->config->set_status(dev, dev->config->get_status(dev) | status);
}
EXPORT_SYMBOL_GPL(virtio_add_status);

int virtio_finalize_features(struct virtio_device *dev)
{
	int ret = dev->config->finalize_features(dev);
	unsigned status;

	might_sleep();
	if (ret)
		return ret;

	ret = arch_has_restricted_virtio_memory_access();
	if (ret) {
		if (!virtio_has_feature(dev, VIRTIO_F_VERSION_1)) {
			dev_warn(&dev->dev,
				 "device must provide VIRTIO_F_VERSION_1\n");
			return -ENODEV;
		}

		if (!virtio_has_feature(dev, VIRTIO_F_ACCESS_PLATFORM)) {
			dev_warn(&dev->dev,
				 "device must provide VIRTIO_F_ACCESS_PLATFORM\n");
			return -ENODEV;
		}
	}

	if (!virtio_has_feature(dev, VIRTIO_F_VERSION_1))
		return 0;

	virtio_add_status(dev, VIRTIO_CONFIG_S_FEATURES_OK);
	status = dev->config->get_status(dev);
	if (!(status & VIRTIO_CONFIG_S_FEATURES_OK)) {
		dev_err(&dev->dev, "virtio: device refuses features: %x\n",
			status);
		return -ENODEV;
	}
	return 0;
}
EXPORT_SYMBOL_GPL(virtio_finalize_features);

static int virtio_dev_probe(struct device *_d)
{
	int err, i;
	struct virtio_device *dev = dev_to_virtio(_d);
	struct virtio_driver *drv = drv_to_virtio(dev->dev.driver);
	u64 device_features;
	u64 driver_features;
	u64 driver_features_legacy;

	/* We have a driver! */
	virtio_add_status(dev, VIRTIO_CONFIG_S_DRIVER);

	/* Figure out what features the device supports. */
	device_features = dev->config->get_features(dev);

	/* Figure out what features the driver supports. */
	driver_features = 0;
	for (i = 0; i < drv->feature_table_size; i++) {
		unsigned int f = drv->feature_table[i];
		BUG_ON(f >= 64);
		driver_features |= (1ULL << f);
	}

	/* Some drivers have a separate feature table for virtio v1.0 */
	if (drv->feature_table_legacy) {
		driver_features_legacy = 0;
		for (i = 0; i < drv->feature_table_size_legacy; i++) {
			unsigned int f = drv->feature_table_legacy[i];
			BUG_ON(f >= 64);
			driver_features_legacy |= (1ULL << f);
		}
	} else {
		driver_features_legacy = driver_features;
	}

	if (device_features & (1ULL << VIRTIO_F_VERSION_1))
		dev->features = driver_features & device_features;
	else
		dev->features = driver_features_legacy & device_features;

	/* Transport features always preserved to pass to finalize_features. */
	for (i = VIRTIO_TRANSPORT_F_START; i < VIRTIO_TRANSPORT_F_END; i++)
		if (device_features & (1ULL << i))
			__virtio_set_bit(dev, i);

	if (drv->validate) {
		err = drv->validate(dev);
		if (err)
			goto err;
	}

	err = virtio_finalize_features(dev);
	if (err)
		goto err;

	err = drv->probe(dev);
	if (err)
		goto err;

	/* If probe didn't do it, mark device DRIVER_OK ourselves. */
	if (!(dev->config->get_status(dev) & VIRTIO_CONFIG_S_DRIVER_OK))
		virtio_device_ready(dev);

	if (drv->scan)
		drv->scan(dev);

	virtio_config_enable(dev);

	return 0;
err:
	virtio_add_status(dev, VIRTIO_CONFIG_S_FAILED);
	return err;

}

static void virtio_dev_remove(struct device *_d)
{
	struct virtio_device *dev = dev_to_virtio(_d);
	struct virtio_driver *drv = drv_to_virtio(dev->dev.driver);

	virtio_config_disable(dev);

	drv->remove(dev);

	/* Driver should have reset device. */
	WARN_ON_ONCE(dev->config->get_status(dev));

	/* Acknowledge the device's existence again. */
	virtio_add_status(dev, VIRTIO_CONFIG_S_ACKNOWLEDGE);
<<<<<<< HEAD
=======

	of_node_put(dev->dev.of_node);

	return 0;
>>>>>>> 7bc7f618
}

static struct bus_type virtio_bus = {
	.name  = "virtio",
	.match = virtio_dev_match,
	.dev_groups = virtio_dev_groups,
	.uevent = virtio_uevent,
	.probe = virtio_dev_probe,
	.remove = virtio_dev_remove,
};

int register_virtio_driver(struct virtio_driver *driver)
{
	/* Catch this early. */
	BUG_ON(driver->feature_table_size && !driver->feature_table);
	driver->driver.bus = &virtio_bus;
	return driver_register(&driver->driver);
}
EXPORT_SYMBOL_GPL(register_virtio_driver);

void unregister_virtio_driver(struct virtio_driver *driver)
{
	driver_unregister(&driver->driver);
}
EXPORT_SYMBOL_GPL(unregister_virtio_driver);

static int virtio_device_of_init(struct virtio_device *dev)
{
	struct device_node *np, *pnode = dev_of_node(dev->dev.parent);
	char compat[] = "virtio,deviceXXXXXXXX";
	int ret, count;

	if (!pnode)
		return 0;

	count = of_get_available_child_count(pnode);
	if (!count)
		return 0;

	/* There can be only 1 child node */
	if (WARN_ON(count > 1))
		return -EINVAL;

	np = of_get_next_available_child(pnode, NULL);
	if (WARN_ON(!np))
		return -ENODEV;

	ret = snprintf(compat, sizeof(compat), "virtio,device%x", dev->id.device);
	BUG_ON(ret >= sizeof(compat));

	if (!of_device_is_compatible(np, compat)) {
		ret = -EINVAL;
		goto out;
	}

	dev->dev.of_node = np;
	return 0;

out:
	of_node_put(np);
	return ret;
}

/**
 * register_virtio_device - register virtio device
 * @dev        : virtio device to be registered
 *
 * On error, the caller must call put_device on &@dev->dev (and not kfree),
 * as another code path may have obtained a reference to @dev.
 *
 * Returns: 0 on suceess, -error on failure
 */
int register_virtio_device(struct virtio_device *dev)
{
	int err;

	dev->dev.bus = &virtio_bus;
	device_initialize(&dev->dev);

	/* Assign a unique device index and hence name. */
	err = ida_simple_get(&virtio_index_ida, 0, 0, GFP_KERNEL);
	if (err < 0)
		goto out;

	dev->index = err;
	dev_set_name(&dev->dev, "virtio%u", dev->index);

	err = virtio_device_of_init(dev);
	if (err)
		goto out_ida_remove;

	spin_lock_init(&dev->config_lock);
	dev->config_enabled = false;
	dev->config_change_pending = false;

	/* We always start by resetting the device, in case a previous
	 * driver messed it up.  This also tests that code path a little. */
	dev->config->reset(dev);

	/* Acknowledge that we've seen the device. */
	virtio_add_status(dev, VIRTIO_CONFIG_S_ACKNOWLEDGE);

	INIT_LIST_HEAD(&dev->vqs);
	spin_lock_init(&dev->vqs_list_lock);

	/*
	 * device_add() causes the bus infrastructure to look for a matching
	 * driver.
	 */
	err = device_add(&dev->dev);
	if (err)
		goto out_of_node_put;

	return 0;

out_of_node_put:
	of_node_put(dev->dev.of_node);
out_ida_remove:
	ida_simple_remove(&virtio_index_ida, dev->index);
out:
	virtio_add_status(dev, VIRTIO_CONFIG_S_FAILED);
	return err;
}
EXPORT_SYMBOL_GPL(register_virtio_device);

bool is_virtio_device(struct device *dev)
{
	return dev->bus == &virtio_bus;
}
EXPORT_SYMBOL_GPL(is_virtio_device);

void unregister_virtio_device(struct virtio_device *dev)
{
	int index = dev->index; /* save for after device release */

	device_unregister(&dev->dev);
	ida_simple_remove(&virtio_index_ida, index);
}
EXPORT_SYMBOL_GPL(unregister_virtio_device);

#ifdef CONFIG_PM_SLEEP
int virtio_device_freeze(struct virtio_device *dev)
{
	struct virtio_driver *drv = drv_to_virtio(dev->dev.driver);

	virtio_config_disable(dev);

	dev->failed = dev->config->get_status(dev) & VIRTIO_CONFIG_S_FAILED;

	if (drv && drv->freeze)
		return drv->freeze(dev);

	return 0;
}
EXPORT_SYMBOL_GPL(virtio_device_freeze);

int virtio_device_restore(struct virtio_device *dev)
{
	struct virtio_driver *drv = drv_to_virtio(dev->dev.driver);
	int ret;

	/* We always start by resetting the device, in case a previous
	 * driver messed it up. */
	dev->config->reset(dev);

	/* Acknowledge that we've seen the device. */
	virtio_add_status(dev, VIRTIO_CONFIG_S_ACKNOWLEDGE);

	/* Maybe driver failed before freeze.
	 * Restore the failed status, for debugging. */
	if (dev->failed)
		virtio_add_status(dev, VIRTIO_CONFIG_S_FAILED);

	if (!drv)
		return 0;

	/* We have a driver! */
	virtio_add_status(dev, VIRTIO_CONFIG_S_DRIVER);

	ret = virtio_finalize_features(dev);
	if (ret)
		goto err;

	if (drv->restore) {
		ret = drv->restore(dev);
		if (ret)
			goto err;
	}

	/* Finally, tell the device we're all set */
	virtio_add_status(dev, VIRTIO_CONFIG_S_DRIVER_OK);

	virtio_config_enable(dev);

	return 0;

err:
	virtio_add_status(dev, VIRTIO_CONFIG_S_FAILED);
	return ret;
}
EXPORT_SYMBOL_GPL(virtio_device_restore);
#endif

static int virtio_init(void)
{
	if (bus_register(&virtio_bus) != 0)
		panic("virtio bus registration failed");
	return 0;
}

static void __exit virtio_exit(void)
{
	bus_unregister(&virtio_bus);
	ida_destroy(&virtio_index_ida);
}
core_initcall(virtio_init);
module_exit(virtio_exit);

MODULE_LICENSE("GPL");<|MERGE_RESOLUTION|>--- conflicted
+++ resolved
@@ -293,13 +293,8 @@
 
 	/* Acknowledge the device's existence again. */
 	virtio_add_status(dev, VIRTIO_CONFIG_S_ACKNOWLEDGE);
-<<<<<<< HEAD
-=======
 
 	of_node_put(dev->dev.of_node);
-
-	return 0;
->>>>>>> 7bc7f618
 }
 
 static struct bus_type virtio_bus = {
