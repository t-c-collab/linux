--- conflicted
+++ resolved
@@ -1099,11 +1099,8 @@
  * @get_msi_info: Retrieve asic-specific MSI ID of the f/w async event
  * @map_pll_idx_to_fw_idx: convert driver specific per asic PLL index to
  *                         generic f/w compatible PLL Indexes
-<<<<<<< HEAD
-=======
  * @init_firmware_loader: initialize data for FW loader.
  * @init_cpu_scrambler_dram: Enable CPU specific DRAM scrambling
->>>>>>> 2734d6c1
  */
 struct hl_asic_funcs {
 	int (*early_init)(struct hl_device *hdev);
@@ -1225,15 +1222,10 @@
 	int (*hw_block_mmap)(struct hl_device *hdev, struct vm_area_struct *vma,
 			u32 block_id, u32 block_size);
 	void (*enable_events_from_fw)(struct hl_device *hdev);
-<<<<<<< HEAD
-	void (*get_msi_info)(u32 *table);
-	int (*map_pll_idx_to_fw_idx)(u32 pll_idx);
-=======
 	void (*get_msi_info)(__le32 *table);
 	int (*map_pll_idx_to_fw_idx)(u32 pll_idx);
 	void (*init_firmware_loader)(struct hl_device *hdev);
 	void (*init_cpu_scrambler_dram)(struct hl_device *hdev);
->>>>>>> 2734d6c1
 };
 
 
@@ -2135,11 +2127,8 @@
  * @aggregated_cs_counters: aggregated cs counters among all contexts
  * @mmu_priv: device-specific MMU data.
  * @mmu_func: device-related MMU functions.
-<<<<<<< HEAD
-=======
  * @fw_loader: FW loader manager.
  * @pci_mem_region: array of memory regions in the PCI
->>>>>>> 2734d6c1
  * @dram_used_mem: current DRAM memory consumption.
  * @timeout_jiffies: device CS timeout value.
  * @max_power: the max power of the device, as configured by the sysadmin. This
@@ -2154,14 +2143,11 @@
  *                          the error will be ignored by the driver during
  *                          device initialization. Mainly used to debug and
  *                          workaround firmware bugs
-<<<<<<< HEAD
-=======
  * @last_successful_open_jif: timestamp (jiffies) of the last successful
  *                            device open.
  * @last_open_session_duration_jif: duration (jiffies) of the last device open
  *                                  session.
  * @open_counter: number of successful device open operations.
->>>>>>> 2734d6c1
  * @in_reset: is device in reset flow.
  * @curr_pll_profile: current PLL profile.
  * @card_type: Various ASICs have several card types. This indicates the card
@@ -2283,24 +2269,18 @@
 	struct hl_mmu_priv		mmu_priv;
 	struct hl_mmu_funcs		mmu_func[MMU_NUM_PGT_LOCATIONS];
 
-<<<<<<< HEAD
-=======
 	struct fw_load_mgr		fw_loader;
 
 	struct pci_mem_region		pci_mem_region[PCI_REGION_NUMBER];
 
->>>>>>> 2734d6c1
 	atomic64_t			dram_used_mem;
 	u64				timeout_jiffies;
 	u64				max_power;
 	u64				clock_gating_mask;
 	u64				boot_error_status_mask;
-<<<<<<< HEAD
-=======
 	u64				last_successful_open_jif;
 	u64				last_open_session_duration_jif;
 	u64				open_counter;
->>>>>>> 2734d6c1
 	atomic_t			in_reset;
 	enum hl_pll_frequency		curr_pll_profile;
 	enum cpucp_card_types		card_type;
