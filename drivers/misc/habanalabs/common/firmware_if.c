// SPDX-License-Identifier: GPL-2.0

/*
 * Copyright 2016-2019 HabanaLabs, Ltd.
 * All Rights Reserved.
 */

#include "habanalabs.h"
#include "../include/common/hl_boot_if.h"

#include <linux/firmware.h>
#include <linux/crc32.h>
#include <linux/slab.h>
#include <linux/ctype.h>

#define FW_FILE_MAX_SIZE		0x1400000 /* maximum size of 20MB */

#define FW_CPU_STATUS_POLL_INTERVAL_USEC	10000

static char *extract_fw_ver_from_str(const char *fw_str)
{
	char *str, *fw_ver, *whitespace;

	fw_ver = kmalloc(16, GFP_KERNEL);
	if (!fw_ver)
		return NULL;

	str = strnstr(fw_str, "fw-", VERSION_MAX_LEN);
	if (!str)
		goto free_fw_ver;

	/* Skip the fw- part */
	str += 3;

	/* Copy until the next whitespace */
	whitespace =  strnstr(str, " ", 15);
	if (!whitespace)
		goto free_fw_ver;

	strscpy(fw_ver, str, whitespace - str + 1);

	return fw_ver;

free_fw_ver:
	kfree(fw_ver);
	return NULL;
}

static int hl_request_fw(struct hl_device *hdev,
				const struct firmware **firmware_p,
				const char *fw_name)
{
	size_t fw_size;
	int rc;

	rc = request_firmware(firmware_p, fw_name, hdev->dev);
	if (rc) {
		dev_err(hdev->dev, "Firmware file %s is not found! (error %d)\n",
				fw_name, rc);
		goto out;
	}

	fw_size = (*firmware_p)->size;
	if ((fw_size % 4) != 0) {
		dev_err(hdev->dev, "Illegal %s firmware size %zu\n",
				fw_name, fw_size);
		rc = -EINVAL;
		goto release_fw;
	}

	dev_dbg(hdev->dev, "%s firmware size == %zu\n", fw_name, fw_size);

	if (fw_size > FW_FILE_MAX_SIZE) {
		dev_err(hdev->dev,
			"FW file size %zu exceeds maximum of %u bytes\n",
			fw_size, FW_FILE_MAX_SIZE);
		rc = -EINVAL;
		goto release_fw;
	}

	return 0;

release_fw:
	release_firmware(*firmware_p);
out:
	return rc;
}

/**
 * hl_release_firmware() - release FW
 *
 * @fw: fw descriptor
 *
 * note: this inline function added to serve as a comprehensive mirror for the
 *       hl_request_fw function.
 */
static inline void hl_release_firmware(const struct firmware *fw)
{
	release_firmware(fw);
}

/**
 * hl_fw_copy_fw_to_device() - copy FW to device
 *
 * @hdev: pointer to hl_device structure.
 * @fw: fw descriptor
 * @dst: IO memory mapped address space to copy firmware to
 * @src_offset: offset in src FW to copy from
 * @size: amount of bytes to copy (0 to copy the whole binary)
 *
 * actual copy of FW binary data to device, shared by static and dynamic loaders
 */
static int hl_fw_copy_fw_to_device(struct hl_device *hdev,
				const struct firmware *fw, void __iomem *dst,
				u32 src_offset, u32 size)
{
	const void *fw_data;

	/* size 0 indicates to copy the whole file */
	if (!size)
		size = fw->size;

	if (src_offset + size > fw->size) {
		dev_err(hdev->dev,
			"size to copy(%u) and offset(%u) are invalid\n",
			size, src_offset);
		return -EINVAL;
	}

	fw_data = (const void *) fw->data;

	memcpy_toio(dst, fw_data + src_offset, size);
	return 0;
}

/**
 * hl_fw_copy_msg_to_device() - copy message to device
 *
 * @hdev: pointer to hl_device structure.
 * @msg: message
 * @dst: IO memory mapped address space to copy firmware to
 * @src_offset: offset in src message to copy from
 * @size: amount of bytes to copy (0 to copy the whole binary)
 *
 * actual copy of message data to device.
 */
static int hl_fw_copy_msg_to_device(struct hl_device *hdev,
		struct lkd_msg_comms *msg, void __iomem *dst,
		u32 src_offset, u32 size)
{
	void *msg_data;

	/* size 0 indicates to copy the whole file */
	if (!size)
		size = sizeof(struct lkd_msg_comms);

	if (src_offset + size > sizeof(struct lkd_msg_comms)) {
		dev_err(hdev->dev,
			"size to copy(%u) and offset(%u) are invalid\n",
			size, src_offset);
		return -EINVAL;
	}

	msg_data = (void *) msg;

	memcpy_toio(dst, msg_data + src_offset, size);

	return 0;
}

/**
 * hl_fw_load_fw_to_device() - Load F/W code to device's memory.
 *
 * @hdev: pointer to hl_device structure.
 * @fw_name: the firmware image name
 * @dst: IO memory mapped address space to copy firmware to
 * @src_offset: offset in src FW to copy from
 * @size: amount of bytes to copy (0 to copy the whole binary)
 *
 * Copy fw code from firmware file to device memory.
 *
 * Return: 0 on success, non-zero for failure.
 */
int hl_fw_load_fw_to_device(struct hl_device *hdev, const char *fw_name,
				void __iomem *dst, u32 src_offset, u32 size)
{
	const struct firmware *fw;
	int rc;

	rc = hl_request_fw(hdev, &fw, fw_name);
	if (rc)
		return rc;

	rc = hl_fw_copy_fw_to_device(hdev, fw, dst, src_offset, size);

	hl_release_firmware(fw);
	return rc;
}

int hl_fw_send_pci_access_msg(struct hl_device *hdev, u32 opcode)
{
	struct cpucp_packet pkt = {};

	pkt.ctl = cpu_to_le32(opcode << CPUCP_PKT_CTL_OPCODE_SHIFT);

	return hdev->asic_funcs->send_cpu_message(hdev, (u32 *) &pkt,
						sizeof(pkt), 0, NULL);
}

int hl_fw_send_cpu_message(struct hl_device *hdev, u32 hw_queue_id, u32 *msg,
				u16 len, u32 timeout, u64 *result)
{
	struct hl_hw_queue *queue = &hdev->kernel_queues[hw_queue_id];
	struct asic_fixed_properties *prop = &hdev->asic_prop;
	struct cpucp_packet *pkt;
	dma_addr_t pkt_dma_addr;
	u32 tmp, expected_ack_val;
	int rc = 0;

	pkt = hdev->asic_funcs->cpu_accessible_dma_pool_alloc(hdev, len,
								&pkt_dma_addr);
	if (!pkt) {
		dev_err(hdev->dev,
			"Failed to allocate DMA memory for packet to CPU\n");
		return -ENOMEM;
	}

	memcpy(pkt, msg, len);

	mutex_lock(&hdev->send_cpu_message_lock);

	if (hdev->disabled)
		goto out;

	if (hdev->device_cpu_disabled) {
		rc = -EIO;
		goto out;
	}

	/* set fence to a non valid value */
	pkt->fence = cpu_to_le32(UINT_MAX);

	rc = hl_hw_queue_send_cb_no_cmpl(hdev, hw_queue_id, len, pkt_dma_addr);
	if (rc) {
		dev_err(hdev->dev, "Failed to send CB on CPU PQ (%d)\n", rc);
		goto out;
	}

	if (prop->fw_app_cpu_boot_dev_sts0 & CPU_BOOT_DEV_STS0_PKT_PI_ACK_EN)
		expected_ack_val = queue->pi;
	else
		expected_ack_val = CPUCP_PACKET_FENCE_VAL;

	rc = hl_poll_timeout_memory(hdev, &pkt->fence, tmp,
				(tmp == expected_ack_val), 1000,
				timeout, true);

	hl_hw_queue_inc_ci_kernel(hdev, hw_queue_id);

	if (rc == -ETIMEDOUT) {
		dev_err(hdev->dev, "Device CPU packet timeout (0x%x)\n", tmp);
		hdev->device_cpu_disabled = true;
		goto out;
	}

	tmp = le32_to_cpu(pkt->ctl);

	rc = (tmp & CPUCP_PKT_CTL_RC_MASK) >> CPUCP_PKT_CTL_RC_SHIFT;
	if (rc) {
		dev_err(hdev->dev, "F/W ERROR %d for CPU packet %d\n",
			rc,
			(tmp & CPUCP_PKT_CTL_OPCODE_MASK)
						>> CPUCP_PKT_CTL_OPCODE_SHIFT);
		rc = -EIO;
	} else if (result) {
		*result = le64_to_cpu(pkt->result);
	}

out:
	mutex_unlock(&hdev->send_cpu_message_lock);

	hdev->asic_funcs->cpu_accessible_dma_pool_free(hdev, len, pkt);

	return rc;
}

int hl_fw_unmask_irq(struct hl_device *hdev, u16 event_type)
{
	struct cpucp_packet pkt;
	u64 result;
	int rc;

	memset(&pkt, 0, sizeof(pkt));

	pkt.ctl = cpu_to_le32(CPUCP_PACKET_UNMASK_RAZWI_IRQ <<
				CPUCP_PKT_CTL_OPCODE_SHIFT);
	pkt.value = cpu_to_le64(event_type);

	rc = hdev->asic_funcs->send_cpu_message(hdev, (u32 *) &pkt, sizeof(pkt),
						0, &result);

	if (rc)
		dev_err(hdev->dev, "failed to unmask RAZWI IRQ %d", event_type);

	return rc;
}

int hl_fw_unmask_irq_arr(struct hl_device *hdev, const u32 *irq_arr,
		size_t irq_arr_size)
{
	struct cpucp_unmask_irq_arr_packet *pkt;
	size_t total_pkt_size;
	u64 result;
	int rc;

	total_pkt_size = sizeof(struct cpucp_unmask_irq_arr_packet) +
			irq_arr_size;

	/* data should be aligned to 8 bytes in order to CPU-CP to copy it */
	total_pkt_size = (total_pkt_size + 0x7) & ~0x7;

	/* total_pkt_size is casted to u16 later on */
	if (total_pkt_size > USHRT_MAX) {
		dev_err(hdev->dev, "too many elements in IRQ array\n");
		return -EINVAL;
	}

	pkt = kzalloc(total_pkt_size, GFP_KERNEL);
	if (!pkt)
		return -ENOMEM;

	pkt->length = cpu_to_le32(irq_arr_size / sizeof(irq_arr[0]));
	memcpy(&pkt->irqs, irq_arr, irq_arr_size);

	pkt->cpucp_pkt.ctl = cpu_to_le32(CPUCP_PACKET_UNMASK_RAZWI_IRQ_ARRAY <<
						CPUCP_PKT_CTL_OPCODE_SHIFT);

	rc = hdev->asic_funcs->send_cpu_message(hdev, (u32 *) pkt,
						total_pkt_size, 0, &result);

	if (rc)
		dev_err(hdev->dev, "failed to unmask IRQ array\n");

	kfree(pkt);

	return rc;
}

int hl_fw_test_cpu_queue(struct hl_device *hdev)
{
	struct cpucp_packet test_pkt = {};
	u64 result;
	int rc;

	test_pkt.ctl = cpu_to_le32(CPUCP_PACKET_TEST <<
					CPUCP_PKT_CTL_OPCODE_SHIFT);
	test_pkt.value = cpu_to_le64(CPUCP_PACKET_FENCE_VAL);

	rc = hdev->asic_funcs->send_cpu_message(hdev, (u32 *) &test_pkt,
						sizeof(test_pkt), 0, &result);

	if (!rc) {
		if (result != CPUCP_PACKET_FENCE_VAL)
			dev_err(hdev->dev,
				"CPU queue test failed (%#08llx)\n", result);
	} else {
		dev_err(hdev->dev, "CPU queue test failed, error %d\n", rc);
	}

	return rc;
}

void *hl_fw_cpu_accessible_dma_pool_alloc(struct hl_device *hdev, size_t size,
						dma_addr_t *dma_handle)
{
	u64 kernel_addr;

	kernel_addr = gen_pool_alloc(hdev->cpu_accessible_dma_pool, size);

	*dma_handle = hdev->cpu_accessible_dma_address +
		(kernel_addr - (u64) (uintptr_t) hdev->cpu_accessible_dma_mem);

	return (void *) (uintptr_t) kernel_addr;
}

void hl_fw_cpu_accessible_dma_pool_free(struct hl_device *hdev, size_t size,
					void *vaddr)
{
	gen_pool_free(hdev->cpu_accessible_dma_pool, (u64) (uintptr_t) vaddr,
			size);
}

int hl_fw_send_heartbeat(struct hl_device *hdev)
{
	struct cpucp_packet hb_pkt;
	u64 result;
	int rc;

	memset(&hb_pkt, 0, sizeof(hb_pkt));
	hb_pkt.ctl = cpu_to_le32(CPUCP_PACKET_TEST <<
					CPUCP_PKT_CTL_OPCODE_SHIFT);
	hb_pkt.value = cpu_to_le64(CPUCP_PACKET_FENCE_VAL);

	rc = hdev->asic_funcs->send_cpu_message(hdev, (u32 *) &hb_pkt,
						sizeof(hb_pkt), 0, &result);

	if ((rc) || (result != CPUCP_PACKET_FENCE_VAL))
		return -EIO;

	if (le32_to_cpu(hb_pkt.status_mask) &
					CPUCP_PKT_HB_STATUS_EQ_FAULT_MASK) {
		dev_warn(hdev->dev, "FW reported EQ fault during heartbeat\n");
		rc = -EIO;
	}

	return rc;
}

static bool fw_report_boot_dev0(struct hl_device *hdev, u32 err_val,
								u32 sts_val)
{
	bool err_exists = false;

	if (!(err_val & CPU_BOOT_ERR0_ENABLED))
		return false;

	if (err_val & CPU_BOOT_ERR0_DRAM_INIT_FAIL) {
		dev_err(hdev->dev,
			"Device boot error - DRAM initialization failed\n");
		err_exists = true;
	}

	if (err_val & CPU_BOOT_ERR0_FIT_CORRUPTED) {
		dev_err(hdev->dev, "Device boot error - FIT image corrupted\n");
		err_exists = true;
	}

	if (err_val & CPU_BOOT_ERR0_TS_INIT_FAIL) {
		dev_err(hdev->dev,
			"Device boot error - Thermal Sensor initialization failed\n");
		err_exists = true;
	}

	if (err_val & CPU_BOOT_ERR0_DRAM_SKIPPED) {
		dev_warn(hdev->dev,
			"Device boot warning - Skipped DRAM initialization\n");
		/* This is a warning so we don't want it to disable the
		 * device
		 */
		err_val &= ~CPU_BOOT_ERR0_DRAM_SKIPPED;
	}

	if (err_val & CPU_BOOT_ERR0_BMC_WAIT_SKIPPED) {
		if (hdev->bmc_enable) {
			dev_err(hdev->dev,
				"Device boot error - Skipped waiting for BMC\n");
			err_exists = true;
		} else {
			dev_info(hdev->dev,
				"Device boot message - Skipped waiting for BMC\n");
			/* This is an info so we don't want it to disable the
			 * device
			 */
			err_val &= ~CPU_BOOT_ERR0_BMC_WAIT_SKIPPED;
		}
	}

	if (err_val & CPU_BOOT_ERR0_NIC_DATA_NOT_RDY) {
		dev_err(hdev->dev,
			"Device boot error - Serdes data from BMC not available\n");
		err_exists = true;
	}

	if (err_val & CPU_BOOT_ERR0_NIC_FW_FAIL) {
		dev_err(hdev->dev,
			"Device boot error - NIC F/W initialization failed\n");
		err_exists = true;
	}

	if (err_val & CPU_BOOT_ERR0_SECURITY_NOT_RDY) {
		dev_err(hdev->dev,
			"Device boot warning - security not ready\n");
		err_exists = true;
	}

	if (err_val & CPU_BOOT_ERR0_SECURITY_FAIL) {
		dev_err(hdev->dev, "Device boot error - security failure\n");
		err_exists = true;
	}

	if (err_val & CPU_BOOT_ERR0_EFUSE_FAIL) {
		dev_err(hdev->dev, "Device boot error - eFuse failure\n");
		err_exists = true;
	}

	if (err_val & CPU_BOOT_ERR0_PRI_IMG_VER_FAIL) {
		dev_warn(hdev->dev,
			"Device boot warning - Failed to load preboot primary image\n");
		/* This is a warning so we don't want it to disable the
		 * device as we have a secondary preboot image
		 */
		err_val &= ~CPU_BOOT_ERR0_PRI_IMG_VER_FAIL;
	}

	if (err_val & CPU_BOOT_ERR0_SEC_IMG_VER_FAIL) {
		dev_err(hdev->dev, "Device boot error - Failed to load preboot secondary image\n");
		err_exists = true;
	}

	if (err_val & CPU_BOOT_ERR0_PLL_FAIL) {
		dev_err(hdev->dev, "Device boot error - PLL failure\n");
		err_exists = true;
	}

	if (err_val & CPU_BOOT_ERR0_DEVICE_UNUSABLE_FAIL) {
		/* Ignore this bit, don't prevent driver loading */
		dev_dbg(hdev->dev, "device unusable status is set\n");
		err_val &= ~CPU_BOOT_ERR0_DEVICE_UNUSABLE_FAIL;
	}

	if (sts_val & CPU_BOOT_DEV_STS0_ENABLED)
		dev_dbg(hdev->dev, "Device status0 %#x\n", sts_val);

	if (!err_exists && (err_val & ~CPU_BOOT_ERR0_ENABLED)) {
		dev_err(hdev->dev,
			"Device boot error - unknown ERR0 error 0x%08x\n", err_val);
		err_exists = true;
	}

	/* return error only if it's in the predefined mask */
	if (err_exists && ((err_val & ~CPU_BOOT_ERR0_ENABLED) &
				lower_32_bits(hdev->boot_error_status_mask)))
		return true;

	return false;
}

/* placeholder for ERR1 as no errors defined there yet */
static bool fw_report_boot_dev1(struct hl_device *hdev, u32 err_val,
								u32 sts_val)
{
	/*
	 * keep this variable to preserve the logic of the function.
	 * this way it would require less modifications when error will be
	 * added to DEV_ERR1
	 */
	bool err_exists = false;

	if (!(err_val & CPU_BOOT_ERR1_ENABLED))
		return false;

	if (sts_val & CPU_BOOT_DEV_STS1_ENABLED)
		dev_dbg(hdev->dev, "Device status1 %#x\n", sts_val);

	if (!err_exists && (err_val & ~CPU_BOOT_ERR1_ENABLED)) {
		dev_err(hdev->dev,
			"Device boot error - unknown ERR1 error 0x%08x\n",
								err_val);
		err_exists = true;
	}

<<<<<<< HEAD
	if (err_exists && ((err_val & ~CPU_BOOT_ERR0_ENABLED) &
				lower_32_bits(hdev->boot_error_status_mask)))
=======
	/* return error only if it's in the predefined mask */
	if (err_exists && ((err_val & ~CPU_BOOT_ERR1_ENABLED) &
				upper_32_bits(hdev->boot_error_status_mask)))
		return true;

	return false;
}

static int fw_read_errors(struct hl_device *hdev, u32 boot_err0_reg,
				u32 boot_err1_reg, u32 cpu_boot_dev_status0_reg,
				u32 cpu_boot_dev_status1_reg)
{
	u32 err_val, status_val;
	bool err_exists = false;

	/* Some of the firmware status codes are deprecated in newer f/w
	 * versions. In those versions, the errors are reported
	 * in different registers. Therefore, we need to check those
	 * registers and print the exact errors. Moreover, there
	 * may be multiple errors, so we need to report on each error
	 * separately. Some of the error codes might indicate a state
	 * that is not an error per-se, but it is an error in production
	 * environment
	 */
	err_val = RREG32(boot_err0_reg);
	status_val = RREG32(cpu_boot_dev_status0_reg);
	err_exists = fw_report_boot_dev0(hdev, err_val, status_val);

	err_val = RREG32(boot_err1_reg);
	status_val = RREG32(cpu_boot_dev_status1_reg);
	err_exists |= fw_report_boot_dev1(hdev, err_val, status_val);

	if (err_exists)
>>>>>>> 2734d6c1
		return -EIO;

	return 0;
}

int hl_fw_cpucp_info_get(struct hl_device *hdev,
				u32 sts_boot_dev_sts0_reg,
				u32 sts_boot_dev_sts1_reg, u32 boot_err0_reg,
				u32 boot_err1_reg)
{
	struct asic_fixed_properties *prop = &hdev->asic_prop;
	struct cpucp_packet pkt = {};
	dma_addr_t cpucp_info_dma_addr;
	void *cpucp_info_cpu_addr;
	char *kernel_ver;
	u64 result;
	int rc;

	cpucp_info_cpu_addr =
			hdev->asic_funcs->cpu_accessible_dma_pool_alloc(hdev,
					sizeof(struct cpucp_info),
					&cpucp_info_dma_addr);
	if (!cpucp_info_cpu_addr) {
		dev_err(hdev->dev,
			"Failed to allocate DMA memory for CPU-CP info packet\n");
		return -ENOMEM;
	}

	memset(cpucp_info_cpu_addr, 0, sizeof(struct cpucp_info));

	pkt.ctl = cpu_to_le32(CPUCP_PACKET_INFO_GET <<
				CPUCP_PKT_CTL_OPCODE_SHIFT);
	pkt.addr = cpu_to_le64(cpucp_info_dma_addr);
	pkt.data_max_size = cpu_to_le32(sizeof(struct cpucp_info));

	rc = hdev->asic_funcs->send_cpu_message(hdev, (u32 *) &pkt, sizeof(pkt),
					HL_CPUCP_INFO_TIMEOUT_USEC, &result);
	if (rc) {
		dev_err(hdev->dev,
			"Failed to handle CPU-CP info pkt, error %d\n", rc);
		goto out;
	}

	rc = fw_read_errors(hdev, boot_err0_reg, boot_err1_reg,
				sts_boot_dev_sts0_reg, sts_boot_dev_sts1_reg);
	if (rc) {
		dev_err(hdev->dev, "Errors in device boot\n");
		goto out;
	}

	memcpy(&prop->cpucp_info, cpucp_info_cpu_addr,
			sizeof(prop->cpucp_info));

	rc = hl_build_hwmon_channel_info(hdev, prop->cpucp_info.sensors);
	if (rc) {
		dev_err(hdev->dev,
			"Failed to build hwmon channel info, error %d\n", rc);
		rc = -EFAULT;
		goto out;
	}

	kernel_ver = extract_fw_ver_from_str(prop->cpucp_info.kernel_version);
	if (kernel_ver) {
		dev_info(hdev->dev, "Linux version %s", kernel_ver);
		kfree(kernel_ver);
	}

	/* assume EQ code doesn't need to check eqe index */
	hdev->event_queue.check_eqe_index = false;

	/* Read FW application security bits again */
	if (hdev->asic_prop.fw_cpu_boot_dev_sts0_valid) {
		hdev->asic_prop.fw_app_cpu_boot_dev_sts0 =
						RREG32(sts_boot_dev_sts0_reg);
		if (hdev->asic_prop.fw_app_cpu_boot_dev_sts0 &
				CPU_BOOT_DEV_STS0_EQ_INDEX_EN)
			hdev->event_queue.check_eqe_index = true;
	}

	if (hdev->asic_prop.fw_cpu_boot_dev_sts1_valid)
		hdev->asic_prop.fw_app_cpu_boot_dev_sts1 =
						RREG32(sts_boot_dev_sts1_reg);

out:
	hdev->asic_funcs->cpu_accessible_dma_pool_free(hdev,
			sizeof(struct cpucp_info), cpucp_info_cpu_addr);

	return rc;
}

static int hl_fw_send_msi_info_msg(struct hl_device *hdev)
{
	struct cpucp_array_data_packet *pkt;
	size_t total_pkt_size, data_size;
	u64 result;
	int rc;

	/* skip sending this info for unsupported ASICs */
	if (!hdev->asic_funcs->get_msi_info)
		return 0;

	data_size = CPUCP_NUM_OF_MSI_TYPES * sizeof(u32);
	total_pkt_size = sizeof(struct cpucp_array_data_packet) + data_size;

	/* data should be aligned to 8 bytes in order to CPU-CP to copy it */
	total_pkt_size = (total_pkt_size + 0x7) & ~0x7;

	/* total_pkt_size is casted to u16 later on */
	if (total_pkt_size > USHRT_MAX) {
		dev_err(hdev->dev, "CPUCP array data is too big\n");
		return -EINVAL;
	}

	pkt = kzalloc(total_pkt_size, GFP_KERNEL);
	if (!pkt)
		return -ENOMEM;

	pkt->length = cpu_to_le32(CPUCP_NUM_OF_MSI_TYPES);

	memset((void *) &pkt->data, 0xFF, data_size);
	hdev->asic_funcs->get_msi_info(pkt->data);

	pkt->cpucp_pkt.ctl = cpu_to_le32(CPUCP_PACKET_MSI_INFO_SET <<
						CPUCP_PKT_CTL_OPCODE_SHIFT);

	rc = hdev->asic_funcs->send_cpu_message(hdev, (u32 *)pkt,
						total_pkt_size, 0, &result);

	/*
	 * in case packet result is invalid it means that FW does not support
	 * this feature and will use default/hard coded MSI values. no reason
	 * to stop the boot
	 */
	if (rc && result == cpucp_packet_invalid)
		rc = 0;

	if (rc)
		dev_err(hdev->dev, "failed to send CPUCP array data\n");

	kfree(pkt);

	return rc;
}

int hl_fw_cpucp_handshake(struct hl_device *hdev,
				u32 sts_boot_dev_sts0_reg,
				u32 sts_boot_dev_sts1_reg, u32 boot_err0_reg,
				u32 boot_err1_reg)
{
	int rc;

	rc = hl_fw_cpucp_info_get(hdev, sts_boot_dev_sts0_reg,
					sts_boot_dev_sts1_reg, boot_err0_reg,
					boot_err1_reg);
	if (rc)
		return rc;

	return hl_fw_send_msi_info_msg(hdev);
}

int hl_fw_get_eeprom_data(struct hl_device *hdev, void *data, size_t max_size)
{
	struct cpucp_packet pkt = {};
	void *eeprom_info_cpu_addr;
	dma_addr_t eeprom_info_dma_addr;
	u64 result;
	int rc;

	eeprom_info_cpu_addr =
			hdev->asic_funcs->cpu_accessible_dma_pool_alloc(hdev,
					max_size, &eeprom_info_dma_addr);
	if (!eeprom_info_cpu_addr) {
		dev_err(hdev->dev,
			"Failed to allocate DMA memory for CPU-CP EEPROM packet\n");
		return -ENOMEM;
	}

	memset(eeprom_info_cpu_addr, 0, max_size);

	pkt.ctl = cpu_to_le32(CPUCP_PACKET_EEPROM_DATA_GET <<
				CPUCP_PKT_CTL_OPCODE_SHIFT);
	pkt.addr = cpu_to_le64(eeprom_info_dma_addr);
	pkt.data_max_size = cpu_to_le32(max_size);

	rc = hdev->asic_funcs->send_cpu_message(hdev, (u32 *) &pkt, sizeof(pkt),
			HL_CPUCP_EEPROM_TIMEOUT_USEC, &result);

	if (rc) {
		dev_err(hdev->dev,
			"Failed to handle CPU-CP EEPROM packet, error %d\n",
			rc);
		goto out;
	}

	/* result contains the actual size */
	memcpy(data, eeprom_info_cpu_addr, min((size_t)result, max_size));

out:
	hdev->asic_funcs->cpu_accessible_dma_pool_free(hdev, max_size,
			eeprom_info_cpu_addr);

	return rc;
}

int hl_fw_cpucp_pci_counters_get(struct hl_device *hdev,
		struct hl_info_pci_counters *counters)
{
	struct cpucp_packet pkt = {};
	u64 result;
	int rc;

	pkt.ctl = cpu_to_le32(CPUCP_PACKET_PCIE_THROUGHPUT_GET <<
			CPUCP_PKT_CTL_OPCODE_SHIFT);

	/* Fetch PCI rx counter */
	pkt.index = cpu_to_le32(cpucp_pcie_throughput_rx);
	rc = hdev->asic_funcs->send_cpu_message(hdev, (u32 *) &pkt, sizeof(pkt),
					HL_CPUCP_INFO_TIMEOUT_USEC, &result);
	if (rc) {
		dev_err(hdev->dev,
			"Failed to handle CPU-CP PCI info pkt, error %d\n", rc);
		return rc;
	}
	counters->rx_throughput = result;

	memset(&pkt, 0, sizeof(pkt));
	pkt.ctl = cpu_to_le32(CPUCP_PACKET_PCIE_THROUGHPUT_GET <<
			CPUCP_PKT_CTL_OPCODE_SHIFT);

	/* Fetch PCI tx counter */
	pkt.index = cpu_to_le32(cpucp_pcie_throughput_tx);
	rc = hdev->asic_funcs->send_cpu_message(hdev, (u32 *) &pkt, sizeof(pkt),
					HL_CPUCP_INFO_TIMEOUT_USEC, &result);
	if (rc) {
		dev_err(hdev->dev,
			"Failed to handle CPU-CP PCI info pkt, error %d\n", rc);
		return rc;
	}
	counters->tx_throughput = result;

	/* Fetch PCI replay counter */
	memset(&pkt, 0, sizeof(pkt));
	pkt.ctl = cpu_to_le32(CPUCP_PACKET_PCIE_REPLAY_CNT_GET <<
			CPUCP_PKT_CTL_OPCODE_SHIFT);

	rc = hdev->asic_funcs->send_cpu_message(hdev, (u32 *) &pkt, sizeof(pkt),
			HL_CPUCP_INFO_TIMEOUT_USEC, &result);
	if (rc) {
		dev_err(hdev->dev,
			"Failed to handle CPU-CP PCI info pkt, error %d\n", rc);
		return rc;
	}
	counters->replay_cnt = (u32) result;

	return rc;
}

int hl_fw_cpucp_total_energy_get(struct hl_device *hdev, u64 *total_energy)
{
	struct cpucp_packet pkt = {};
	u64 result;
	int rc;

	pkt.ctl = cpu_to_le32(CPUCP_PACKET_TOTAL_ENERGY_GET <<
				CPUCP_PKT_CTL_OPCODE_SHIFT);

	rc = hdev->asic_funcs->send_cpu_message(hdev, (u32 *) &pkt, sizeof(pkt),
					HL_CPUCP_INFO_TIMEOUT_USEC, &result);
	if (rc) {
		dev_err(hdev->dev,
			"Failed to handle CpuCP total energy pkt, error %d\n",
				rc);
		return rc;
	}

	*total_energy = result;

	return rc;
}

int get_used_pll_index(struct hl_device *hdev, u32 input_pll_index,
						enum pll_index *pll_index)
{
	struct asic_fixed_properties *prop = &hdev->asic_prop;
	u8 pll_byte, pll_bit_off;
	bool dynamic_pll;
	int fw_pll_idx;

<<<<<<< HEAD
	dynamic_pll = prop->fw_security_status_valid &&
		(prop->fw_app_security_map & CPU_BOOT_DEV_STS0_DYN_PLL_EN);
=======
	dynamic_pll = !!(prop->fw_app_cpu_boot_dev_sts0 &
						CPU_BOOT_DEV_STS0_DYN_PLL_EN);
>>>>>>> 2734d6c1

	if (!dynamic_pll) {
		/*
		 * in case we are working with legacy FW (each asic has unique
		 * PLL numbering) use the driver based index as they are
		 * aligned with fw legacy numbering
		 */
		*pll_index = input_pll_index;
		return 0;
	}

	/* retrieve a FW compatible PLL index based on
	 * ASIC specific user request
	 */
	fw_pll_idx = hdev->asic_funcs->map_pll_idx_to_fw_idx(input_pll_index);
	if (fw_pll_idx < 0) {
		dev_err(hdev->dev, "Invalid PLL index (%u) error %d\n",
			input_pll_index, fw_pll_idx);
		return -EINVAL;
	}

	/* PLL map is a u8 array */
	pll_byte = prop->cpucp_info.pll_map[fw_pll_idx >> 3];
	pll_bit_off = fw_pll_idx & 0x7;

	if (!(pll_byte & BIT(pll_bit_off))) {
		dev_err(hdev->dev, "PLL index %d is not supported\n",
			fw_pll_idx);
		return -EINVAL;
	}

	*pll_index = fw_pll_idx;

	return 0;
}

int hl_fw_cpucp_pll_info_get(struct hl_device *hdev, u32 pll_index,
		u16 *pll_freq_arr)
{
	struct cpucp_packet pkt;
	enum pll_index used_pll_idx;
	u64 result;
	int rc;

	rc = get_used_pll_index(hdev, pll_index, &used_pll_idx);
	if (rc)
		return rc;

	memset(&pkt, 0, sizeof(pkt));

	pkt.ctl = cpu_to_le32(CPUCP_PACKET_PLL_INFO_GET <<
				CPUCP_PKT_CTL_OPCODE_SHIFT);
	pkt.pll_type = __cpu_to_le16((u16)used_pll_idx);

	rc = hdev->asic_funcs->send_cpu_message(hdev, (u32 *) &pkt, sizeof(pkt),
			HL_CPUCP_INFO_TIMEOUT_USEC, &result);
	if (rc)
		dev_err(hdev->dev, "Failed to read PLL info, error %d\n", rc);

	pll_freq_arr[0] = FIELD_GET(CPUCP_PKT_RES_PLL_OUT0_MASK, result);
	pll_freq_arr[1] = FIELD_GET(CPUCP_PKT_RES_PLL_OUT1_MASK, result);
	pll_freq_arr[2] = FIELD_GET(CPUCP_PKT_RES_PLL_OUT2_MASK, result);
	pll_freq_arr[3] = FIELD_GET(CPUCP_PKT_RES_PLL_OUT3_MASK, result);

	return rc;
}

int hl_fw_cpucp_power_get(struct hl_device *hdev, u64 *power)
{
	struct cpucp_packet pkt;
	u64 result;
	int rc;

	memset(&pkt, 0, sizeof(pkt));

	pkt.ctl = cpu_to_le32(CPUCP_PACKET_POWER_GET <<
				CPUCP_PKT_CTL_OPCODE_SHIFT);

	rc = hdev->asic_funcs->send_cpu_message(hdev, (u32 *) &pkt, sizeof(pkt),
			HL_CPUCP_INFO_TIMEOUT_USEC, &result);
	if (rc) {
		dev_err(hdev->dev, "Failed to read power, error %d\n", rc);
		return rc;
	}

	*power = result;

	return rc;
}

void hl_fw_ask_hard_reset_without_linux(struct hl_device *hdev)
{
	struct static_fw_load_mgr *static_loader =
			&hdev->fw_loader.static_loader;
	int rc;

	if (hdev->asic_prop.dynamic_fw_load) {
		rc = hl_fw_dynamic_send_protocol_cmd(hdev, &hdev->fw_loader,
				COMMS_RST_DEV, 0, false,
				hdev->fw_loader.cpu_timeout);
		if (rc)
			dev_warn(hdev->dev, "Failed sending COMMS_RST_DEV\n");
	} else {
		WREG32(static_loader->kmd_msg_to_cpu_reg, KMD_MSG_RST_DEV);
	}
}

void hl_fw_ask_halt_machine_without_linux(struct hl_device *hdev)
{
	struct static_fw_load_mgr *static_loader =
			&hdev->fw_loader.static_loader;
	int rc;

	if (hdev->device_cpu_is_halted)
		return;

	/* Stop device CPU to make sure nothing bad happens */
	if (hdev->asic_prop.dynamic_fw_load) {
		rc = hl_fw_dynamic_send_protocol_cmd(hdev, &hdev->fw_loader,
				COMMS_GOTO_WFE, 0, true,
				hdev->fw_loader.cpu_timeout);
		if (rc)
			dev_warn(hdev->dev, "Failed sending COMMS_GOTO_WFE\n");
	} else {
		WREG32(static_loader->kmd_msg_to_cpu_reg, KMD_MSG_GOTO_WFE);
		msleep(static_loader->cpu_reset_wait_msec);
	}

	hdev->device_cpu_is_halted = true;
}

static void detect_cpu_boot_status(struct hl_device *hdev, u32 status)
{
	/* Some of the status codes below are deprecated in newer f/w
	 * versions but we keep them here for backward compatibility
	 */
	switch (status) {
	case CPU_BOOT_STATUS_NA:
		dev_err(hdev->dev,
			"Device boot progress - BTL did NOT run\n");
		break;
	case CPU_BOOT_STATUS_IN_WFE:
		dev_err(hdev->dev,
			"Device boot progress - Stuck inside WFE loop\n");
		break;
	case CPU_BOOT_STATUS_IN_BTL:
		dev_err(hdev->dev,
			"Device boot progress - Stuck in BTL\n");
		break;
	case CPU_BOOT_STATUS_IN_PREBOOT:
		dev_err(hdev->dev,
			"Device boot progress - Stuck in Preboot\n");
		break;
	case CPU_BOOT_STATUS_IN_SPL:
		dev_err(hdev->dev,
			"Device boot progress - Stuck in SPL\n");
		break;
	case CPU_BOOT_STATUS_IN_UBOOT:
		dev_err(hdev->dev,
			"Device boot progress - Stuck in u-boot\n");
		break;
	case CPU_BOOT_STATUS_DRAM_INIT_FAIL:
		dev_err(hdev->dev,
			"Device boot progress - DRAM initialization failed\n");
		break;
	case CPU_BOOT_STATUS_UBOOT_NOT_READY:
		dev_err(hdev->dev,
			"Device boot progress - Cannot boot\n");
		break;
	case CPU_BOOT_STATUS_TS_INIT_FAIL:
		dev_err(hdev->dev,
			"Device boot progress - Thermal Sensor initialization failed\n");
		break;
	default:
		dev_err(hdev->dev,
			"Device boot progress - Invalid status code %d\n",
			status);
		break;
	}
}

static int hl_fw_read_preboot_caps(struct hl_device *hdev,
					u32 cpu_boot_status_reg,
					u32 sts_boot_dev_sts0_reg,
					u32 sts_boot_dev_sts1_reg,
					u32 boot_err0_reg, u32 boot_err1_reg,
					u32 timeout)
{
	struct asic_fixed_properties *prop = &hdev->asic_prop;
	u32 status, reg_val;
	int rc;

	/* Need to check two possible scenarios:
	 *
	 * CPU_BOOT_STATUS_WAITING_FOR_BOOT_FIT - for newer firmwares where
	 * the preboot is waiting for the boot fit
	 *
	 * All other status values - for older firmwares where the uboot was
	 * loaded from the FLASH
	 */
	rc = hl_poll_timeout(
		hdev,
		cpu_boot_status_reg,
		status,
		(status == CPU_BOOT_STATUS_IN_UBOOT) ||
		(status == CPU_BOOT_STATUS_DRAM_RDY) ||
		(status == CPU_BOOT_STATUS_NIC_FW_RDY) ||
		(status == CPU_BOOT_STATUS_READY_TO_BOOT) ||
		(status == CPU_BOOT_STATUS_SRAM_AVAIL) ||
		(status == CPU_BOOT_STATUS_WAITING_FOR_BOOT_FIT),
		FW_CPU_STATUS_POLL_INTERVAL_USEC,
		timeout);

	if (rc) {
		dev_err(hdev->dev, "CPU boot ready status timeout\n");
		detect_cpu_boot_status(hdev, status);

		/* If we read all FF, then something is totally wrong, no point
		 * of reading specific errors
		 */
		if (status != -1)
<<<<<<< HEAD
			fw_read_errors(hdev, boot_err0_reg,
					cpu_security_boot_status_reg);
=======
			fw_read_errors(hdev, boot_err0_reg, boot_err1_reg,
							sts_boot_dev_sts0_reg,
							sts_boot_dev_sts1_reg);
>>>>>>> 2734d6c1
		return -EIO;
	}

	/*
	 * the registers DEV_STS* contain FW capabilities/features.
	 * We can rely on this registers only if bit CPU_BOOT_DEV_STS*_ENABLED
	 * is set.
	 * In the first read of this register we store the value of this
	 * register ONLY if the register is enabled (which will be propagated
	 * to next stages) and also mark the register as valid.
	 * In case it is not enabled the stored value will be left 0- all
	 * caps/features are off
	 */
	reg_val = RREG32(sts_boot_dev_sts0_reg);
	if (reg_val & CPU_BOOT_DEV_STS0_ENABLED) {
		prop->fw_cpu_boot_dev_sts0_valid = true;
		prop->fw_preboot_cpu_boot_dev_sts0 = reg_val;
	}

	reg_val = RREG32(sts_boot_dev_sts1_reg);
	if (reg_val & CPU_BOOT_DEV_STS1_ENABLED) {
		prop->fw_cpu_boot_dev_sts1_valid = true;
		prop->fw_preboot_cpu_boot_dev_sts1 = reg_val;
	}

	prop->dynamic_fw_load = !!(prop->fw_preboot_cpu_boot_dev_sts0 &
						CPU_BOOT_DEV_STS0_FW_LD_COM_EN);

	/* initialize FW loader once we know what load protocol is used */
	hdev->asic_funcs->init_firmware_loader(hdev);

	dev_dbg(hdev->dev, "Attempting %s FW load\n",
			prop->dynamic_fw_load ? "dynamic" : "legacy");
	return 0;
}

static int hl_fw_static_read_device_fw_version(struct hl_device *hdev,
					enum hl_fw_component fwc)
{
	struct asic_fixed_properties *prop = &hdev->asic_prop;
	struct fw_load_mgr *fw_loader = &hdev->fw_loader;
	struct static_fw_load_mgr *static_loader;
	char *dest, *boot_ver, *preboot_ver;
	u32 ver_off, limit;
	const char *name;
	char btl_ver[32];

	static_loader = &hdev->fw_loader.static_loader;

	switch (fwc) {
	case FW_COMP_BOOT_FIT:
		ver_off = RREG32(static_loader->boot_fit_version_offset_reg);
		dest = prop->uboot_ver;
		name = "Boot-fit";
		limit = static_loader->boot_fit_version_max_off;
		break;
	case FW_COMP_PREBOOT:
		ver_off = RREG32(static_loader->preboot_version_offset_reg);
		dest = prop->preboot_ver;
		name = "Preboot";
		limit = static_loader->preboot_version_max_off;
		break;
	default:
		dev_warn(hdev->dev, "Undefined FW component: %d\n", fwc);
		return -EIO;
	}

	ver_off &= static_loader->sram_offset_mask;

	if (ver_off < limit) {
		memcpy_fromio(dest,
			hdev->pcie_bar[fw_loader->sram_bar_id] + ver_off,
			VERSION_MAX_LEN);
	} else {
		dev_err(hdev->dev, "%s version offset (0x%x) is above SRAM\n",
								name, ver_off);
		strscpy(dest, "unavailable", VERSION_MAX_LEN);
		return -EIO;
	}

	if (fwc == FW_COMP_BOOT_FIT) {
		boot_ver = extract_fw_ver_from_str(prop->uboot_ver);
		if (boot_ver) {
			dev_info(hdev->dev, "boot-fit version %s\n", boot_ver);
			kfree(boot_ver);
		}
	} else if (fwc == FW_COMP_PREBOOT) {
		preboot_ver = strnstr(prop->preboot_ver, "Preboot",
						VERSION_MAX_LEN);
		if (preboot_ver && preboot_ver != prop->preboot_ver) {
			strscpy(btl_ver, prop->preboot_ver,
				min((int) (preboot_ver - prop->preboot_ver),
									31));
			dev_info(hdev->dev, "%s\n", btl_ver);
		}

		preboot_ver = extract_fw_ver_from_str(prop->preboot_ver);
		if (preboot_ver) {
			dev_info(hdev->dev, "preboot version %s\n",
								preboot_ver);
			kfree(preboot_ver);
		}
	}

	return 0;
}

/**
 * hl_fw_preboot_update_state - update internal data structures during
 *                              handshake with preboot
 *
 *
 * @hdev: pointer to the habanalabs device structure
 *
 * @return 0 on success, otherwise non-zero error code
 */
static void hl_fw_preboot_update_state(struct hl_device *hdev)
{
	struct asic_fixed_properties *prop = &hdev->asic_prop;
	u32 cpu_boot_dev_sts0, cpu_boot_dev_sts1;

	cpu_boot_dev_sts0 = prop->fw_preboot_cpu_boot_dev_sts0;
	cpu_boot_dev_sts1 = prop->fw_preboot_cpu_boot_dev_sts1;

	/* We read boot_dev_sts registers multiple times during boot:
	 * 1. preboot - a. Check whether the security status bits are valid
	 *              b. Check whether fw security is enabled
	 *              c. Check whether hard reset is done by preboot
	 * 2. boot cpu - a. Fetch boot cpu security status
	 *               b. Check whether hard reset is done by boot cpu
	 * 3. FW application - a. Fetch fw application security status
	 *                     b. Check whether hard reset is done by fw app
	 *
	 * Preboot:
	 * Check security status bit (CPU_BOOT_DEV_STS0_ENABLED). If set, then-
	 * check security enabled bit (CPU_BOOT_DEV_STS0_SECURITY_EN)
	 * If set, then mark GIC controller to be disabled.
	 */
	prop->hard_reset_done_by_fw =
		!!(cpu_boot_dev_sts0 & CPU_BOOT_DEV_STS0_FW_HARD_RST_EN);

	dev_dbg(hdev->dev, "Firmware preboot boot device status0 %#x\n",
							cpu_boot_dev_sts0);

	dev_dbg(hdev->dev, "Firmware preboot boot device status1 %#x\n",
							cpu_boot_dev_sts1);

	dev_dbg(hdev->dev, "Firmware preboot hard-reset is %s\n",
			prop->hard_reset_done_by_fw ? "enabled" : "disabled");

	dev_dbg(hdev->dev, "firmware-level security is %s\n",
			prop->fw_security_enabled ? "enabled" : "disabled");

	dev_dbg(hdev->dev, "GIC controller is %s\n",
			prop->gic_interrupts_enable ? "enabled" : "disabled");
}

static int hl_fw_static_read_preboot_status(struct hl_device *hdev)
{
	int rc;

	rc = hl_fw_static_read_device_fw_version(hdev, FW_COMP_PREBOOT);
	if (rc)
		return rc;

	return 0;
}

int hl_fw_read_preboot_status(struct hl_device *hdev, u32 cpu_boot_status_reg,
				u32 sts_boot_dev_sts0_reg,
				u32 sts_boot_dev_sts1_reg, u32 boot_err0_reg,
				u32 boot_err1_reg, u32 timeout)
{
	int rc;

	/* pldm was added for cases in which we use preboot on pldm and want
	 * to load boot fit, but we can't wait for preboot because it runs
	 * very slowly
	 */
	if (!(hdev->fw_components & FW_TYPE_PREBOOT_CPU) || hdev->pldm)
		return 0;

	/*
	 * In order to determine boot method (static VS dymanic) we need to
	 * read the boot caps register
	 */
	rc = hl_fw_read_preboot_caps(hdev, cpu_boot_status_reg,
					sts_boot_dev_sts0_reg,
					sts_boot_dev_sts1_reg, boot_err0_reg,
					boot_err1_reg, timeout);
	if (rc)
		return rc;

	hl_fw_preboot_update_state(hdev);

	/* no need to read preboot status in dynamic load */
	if (hdev->asic_prop.dynamic_fw_load)
		return 0;

	return hl_fw_static_read_preboot_status(hdev);
}

/* associate string with COMM status */
static char *hl_dynamic_fw_status_str[COMMS_STS_INVLD_LAST] = {
	[COMMS_STS_NOOP] = "NOOP",
	[COMMS_STS_ACK] = "ACK",
	[COMMS_STS_OK] = "OK",
	[COMMS_STS_ERR] = "ERR",
	[COMMS_STS_VALID_ERR] = "VALID_ERR",
	[COMMS_STS_TIMEOUT_ERR] = "TIMEOUT_ERR",
};

/**
 * hl_fw_dynamic_report_error_status - report error status
 *
 * @hdev: pointer to the habanalabs device structure
 * @status: value of FW status register
 * @expected_status: the expected status
 */
static void hl_fw_dynamic_report_error_status(struct hl_device *hdev,
						u32 status,
						enum comms_sts expected_status)
{
	enum comms_sts comm_status =
				FIELD_GET(COMMS_STATUS_STATUS_MASK, status);

	if (comm_status < COMMS_STS_INVLD_LAST)
		dev_err(hdev->dev, "Device status %s, expected status: %s\n",
				hl_dynamic_fw_status_str[comm_status],
				hl_dynamic_fw_status_str[expected_status]);
	else
		dev_err(hdev->dev, "Device status unknown %d, expected status: %s\n",
				comm_status,
				hl_dynamic_fw_status_str[expected_status]);
}

/**
 * hl_fw_dynamic_send_cmd - send LKD to FW cmd
 *
 * @hdev: pointer to the habanalabs device structure
 * @fw_loader: managing structure for loading device's FW
 * @cmd: LKD to FW cmd code
 * @size: size of next FW component to be loaded (0 if not necessary)
 *
 * LDK to FW exact command layout is defined at struct comms_command.
 * note: the size argument is used only when the next FW component should be
 *       loaded, otherwise it shall be 0. the size is used by the FW in later
 *       protocol stages and when sending only indicating the amount of memory
 *       to be allocated by the FW to receive the next boot component.
 */
static void hl_fw_dynamic_send_cmd(struct hl_device *hdev,
				struct fw_load_mgr *fw_loader,
				enum comms_cmd cmd, unsigned int size)
{
	struct cpu_dyn_regs *dyn_regs;
	u32 val;

	dyn_regs = &fw_loader->dynamic_loader.comm_desc.cpu_dyn_regs;

	val = FIELD_PREP(COMMS_COMMAND_CMD_MASK, cmd);
	val |= FIELD_PREP(COMMS_COMMAND_SIZE_MASK, size);

	WREG32(le32_to_cpu(dyn_regs->kmd_msg_to_cpu), val);
}

/**
 * hl_fw_dynamic_extract_fw_response - update the FW response
 *
 * @hdev: pointer to the habanalabs device structure
 * @fw_loader: managing structure for loading device's FW
 * @response: FW response
 * @status: the status read from CPU status register
 *
 * @return 0 on success, otherwise non-zero error code
 */
static int hl_fw_dynamic_extract_fw_response(struct hl_device *hdev,
						struct fw_load_mgr *fw_loader,
						struct fw_response *response,
						u32 status)
{
	response->status = FIELD_GET(COMMS_STATUS_STATUS_MASK, status);
	response->ram_offset = FIELD_GET(COMMS_STATUS_OFFSET_MASK, status) <<
						COMMS_STATUS_OFFSET_ALIGN_SHIFT;
	response->ram_type = FIELD_GET(COMMS_STATUS_RAM_TYPE_MASK, status);

	if ((response->ram_type != COMMS_SRAM) &&
					(response->ram_type != COMMS_DRAM)) {
		dev_err(hdev->dev, "FW status: invalid RAM type %u\n",
							response->ram_type);
		return -EIO;
	}

	return 0;
}

/**
 * hl_fw_dynamic_wait_for_status - wait for status in dynamic FW load
 *
 * @hdev: pointer to the habanalabs device structure
 * @fw_loader: managing structure for loading device's FW
 * @expected_status: expected status to wait for
 * @timeout: timeout for status wait
 *
 * @return 0 on success, otherwise non-zero error code
 *
 * waiting for status from FW include polling the FW status register until
 * expected status is received or timeout occurs (whatever occurs first).
 */
static int hl_fw_dynamic_wait_for_status(struct hl_device *hdev,
						struct fw_load_mgr *fw_loader,
						enum comms_sts expected_status,
						u32 timeout)
{
	struct cpu_dyn_regs *dyn_regs;
	u32 status;
	int rc;

	dyn_regs = &fw_loader->dynamic_loader.comm_desc.cpu_dyn_regs;

	/* Wait for expected status */
	rc = hl_poll_timeout(
		hdev,
		le32_to_cpu(dyn_regs->cpu_cmd_status_to_host),
		status,
		FIELD_GET(COMMS_STATUS_STATUS_MASK, status) == expected_status,
		FW_CPU_STATUS_POLL_INTERVAL_USEC,
		timeout);

	if (rc) {
		hl_fw_dynamic_report_error_status(hdev, status,
							expected_status);
		return -EIO;
	}

	/*
	 * skip storing FW response for NOOP to preserve the actual desired
	 * FW status
	 */
	if (expected_status == COMMS_STS_NOOP)
		return 0;

	rc = hl_fw_dynamic_extract_fw_response(hdev, fw_loader,
					&fw_loader->dynamic_loader.response,
					status);
	return rc;
}

/**
 * hl_fw_dynamic_send_clear_cmd - send clear command to FW
 *
 * @hdev: pointer to the habanalabs device structure
 * @fw_loader: managing structure for loading device's FW
 *
 * @return 0 on success, otherwise non-zero error code
 *
 * after command cycle between LKD to FW CPU (i.e. LKD got an expected status
 * from FW) we need to clear the CPU status register in order to avoid garbage
 * between command cycles.
 * This is done by sending clear command and polling the CPU to LKD status
 * register to hold the status NOOP
 */
static int hl_fw_dynamic_send_clear_cmd(struct hl_device *hdev,
						struct fw_load_mgr *fw_loader)
{
	hl_fw_dynamic_send_cmd(hdev, fw_loader, COMMS_CLR_STS, 0);

	return hl_fw_dynamic_wait_for_status(hdev, fw_loader, COMMS_STS_NOOP,
							fw_loader->cpu_timeout);
}

/**
 * hl_fw_dynamic_send_protocol_cmd - send LKD to FW cmd and wait for ACK
 *
 * @hdev: pointer to the habanalabs device structure
 * @fw_loader: managing structure for loading device's FW
 * @cmd: LKD to FW cmd code
 * @size: size of next FW component to be loaded (0 if not necessary)
 * @wait_ok: if true also wait for OK response from FW
 * @timeout: timeout for status wait
 *
 * @return 0 on success, otherwise non-zero error code
 *
 * brief:
 * when sending protocol command we have the following steps:
 * - send clear (clear command and verify clear status register)
 * - send the actual protocol command
 * - wait for ACK on the protocol command
 * - send clear
 * - send NOOP
 * if, in addition, the specific protocol command should wait for OK then:
 * - wait for OK
 * - send clear
 * - send NOOP
 *
 * NOTES:
 * send clear: this is necessary in order to clear the status register to avoid
 *             leftovers between command
 * NOOP command: necessary to avoid loop on the clear command by the FW
 */
int hl_fw_dynamic_send_protocol_cmd(struct hl_device *hdev,
				struct fw_load_mgr *fw_loader,
				enum comms_cmd cmd, unsigned int size,
				bool wait_ok, u32 timeout)
{
	int rc;

	/* first send clear command to clean former commands */
	rc = hl_fw_dynamic_send_clear_cmd(hdev, fw_loader);

	/* send the actual command */
	hl_fw_dynamic_send_cmd(hdev, fw_loader, cmd, size);

	/* wait for ACK for the command */
	rc = hl_fw_dynamic_wait_for_status(hdev, fw_loader, COMMS_STS_ACK,
								timeout);
	if (rc)
		return rc;

	/* clear command to prepare for NOOP command */
	rc = hl_fw_dynamic_send_clear_cmd(hdev, fw_loader);
	if (rc)
		return rc;

	/* send the actual NOOP command */
	hl_fw_dynamic_send_cmd(hdev, fw_loader, COMMS_NOOP, 0);

	if (!wait_ok)
		return 0;

	rc = hl_fw_dynamic_wait_for_status(hdev, fw_loader, COMMS_STS_OK,
								timeout);
	if (rc)
		return rc;

	/* clear command to prepare for NOOP command */
	rc = hl_fw_dynamic_send_clear_cmd(hdev, fw_loader);
	if (rc)
		return rc;

	/* send the actual NOOP command */
	hl_fw_dynamic_send_cmd(hdev, fw_loader, COMMS_NOOP, 0);

	return 0;
}

/**
 * hl_fw_compat_crc32 - CRC compatible with FW
 *
 * @data: pointer to the data
 * @size: size of the data
 *
 * @return the CRC32 result
 *
 * NOTE: kernel's CRC32 differ's from standard CRC32 calculation.
 *       in order to be aligned we need to flip the bits of both the input
 *       initial CRC and kernel's CRC32 result.
 *       in addition both sides use initial CRC of 0,
 */
static u32 hl_fw_compat_crc32(u8 *data, size_t size)
{
	return ~crc32_le(~((u32)0), data, size);
}

/**
 * hl_fw_dynamic_validate_memory_bound - validate memory bounds for memory
 *                                        transfer (image or descriptor) between
 *                                        host and FW
 *
 * @hdev: pointer to the habanalabs device structure
 * @addr: device address of memory transfer
 * @size: memory transter size
 * @region: PCI memory region
 *
 * @return 0 on success, otherwise non-zero error code
 */
static int hl_fw_dynamic_validate_memory_bound(struct hl_device *hdev,
						u64 addr, size_t size,
						struct pci_mem_region *region)
{
	u64 end_addr;

	/* now make sure that the memory transfer is within region's bounds */
	end_addr = addr + size;
	if (end_addr >= region->region_base + region->region_size) {
		dev_err(hdev->dev,
			"dynamic FW load: memory transfer end address out of memory region bounds. addr: %llx\n",
							end_addr);
		return -EIO;
	}

	/*
	 * now make sure memory transfer is within predefined BAR bounds.
	 * this is to make sure we do not need to set the bar (e.g. for DRAM
	 * memory transfers)
	 */
	if (end_addr >= region->region_base - region->offset_in_bar +
							region->bar_size) {
		dev_err(hdev->dev,
			"FW image beyond PCI BAR bounds\n");
		return -EIO;
	}

	return 0;
}

/**
 * hl_fw_dynamic_validate_descriptor - validate FW descriptor
 *
 * @hdev: pointer to the habanalabs device structure
 * @fw_loader: managing structure for loading device's FW
 * @fw_desc: the descriptor form FW
 *
 * @return 0 on success, otherwise non-zero error code
 */
static int hl_fw_dynamic_validate_descriptor(struct hl_device *hdev,
					struct fw_load_mgr *fw_loader,
					struct lkd_fw_comms_desc *fw_desc)
{
	struct pci_mem_region *region;
	enum pci_region region_id;
	size_t data_size;
	u32 data_crc32;
	u8 *data_ptr;
	u64 addr;
	int rc;

	if (le32_to_cpu(fw_desc->header.magic) != HL_COMMS_DESC_MAGIC) {
		dev_err(hdev->dev, "Invalid magic for dynamic FW descriptor (%x)\n",
				fw_desc->header.magic);
		return -EIO;
	}

	if (fw_desc->header.version != HL_COMMS_DESC_VER) {
		dev_err(hdev->dev, "Invalid version for dynamic FW descriptor (%x)\n",
				fw_desc->header.version);
		return -EIO;
	}

	/*
	 * calc CRC32 of data without header.
	 * note that no alignment/stride address issues here as all structures
	 * are 64 bit padded
	 */
	data_size = sizeof(struct lkd_fw_comms_desc) -
					sizeof(struct comms_desc_header);
	data_ptr = (u8 *)fw_desc + sizeof(struct comms_desc_header);

	if (le16_to_cpu(fw_desc->header.size) != data_size) {
		dev_err(hdev->dev,
			"Invalid descriptor size 0x%x, expected size 0x%zx\n",
				le16_to_cpu(fw_desc->header.size), data_size);
		return -EIO;
	}

	data_crc32 = hl_fw_compat_crc32(data_ptr, data_size);

	if (data_crc32 != le32_to_cpu(fw_desc->header.crc32)) {
		dev_err(hdev->dev,
			"CRC32 mismatch for dynamic FW descriptor (%x:%x)\n",
					data_crc32, fw_desc->header.crc32);
		return -EIO;
	}

	/* find memory region to which to copy the image */
	addr = le64_to_cpu(fw_desc->img_addr);
	region_id = hl_get_pci_memory_region(hdev, addr);
	if ((region_id != PCI_REGION_SRAM) &&
			((region_id != PCI_REGION_DRAM))) {
		dev_err(hdev->dev,
			"Invalid region to copy FW image address=%llx\n", addr);
		return -EIO;
	}

	region = &hdev->pci_mem_region[region_id];

	/* store the region for the copy stage */
	fw_loader->dynamic_loader.image_region = region;

	/*
	 * here we know that the start address is valid, now make sure that the
	 * image is within region's bounds
	 */
	rc = hl_fw_dynamic_validate_memory_bound(hdev, addr,
					fw_loader->dynamic_loader.fw_image_size,
					region);
	if (rc) {
		dev_err(hdev->dev,
			"invalid mem transfer request for FW image\n");
		return rc;
	}

	return 0;
}

static int hl_fw_dynamic_validate_response(struct hl_device *hdev,
						struct fw_response *response,
						struct pci_mem_region *region)
{
	u64 device_addr;
	int rc;

	device_addr = region->region_base + response->ram_offset;

	/*
	 * validate that the descriptor is within region's bounds
	 * Note that as the start address was supplied according to the RAM
	 * type- testing only the end address is enough
	 */
	rc = hl_fw_dynamic_validate_memory_bound(hdev, device_addr,
					sizeof(struct lkd_fw_comms_desc),
					region);
	return rc;
}

/**
 * hl_fw_dynamic_read_and_validate_descriptor - read and validate FW descriptor
 *
 * @hdev: pointer to the habanalabs device structure
 * @fw_loader: managing structure for loading device's FW
 *
 * @return 0 on success, otherwise non-zero error code
 */
static int hl_fw_dynamic_read_and_validate_descriptor(struct hl_device *hdev,
						struct fw_load_mgr *fw_loader)
{
	struct lkd_fw_comms_desc *fw_desc;
	struct pci_mem_region *region;
	struct fw_response *response;
	enum pci_region region_id;
	void __iomem *src;
	int rc;

	fw_desc = &fw_loader->dynamic_loader.comm_desc;
	response = &fw_loader->dynamic_loader.response;

	region_id = (response->ram_type == COMMS_SRAM) ?
					PCI_REGION_SRAM : PCI_REGION_DRAM;

	region = &hdev->pci_mem_region[region_id];

	rc = hl_fw_dynamic_validate_response(hdev, response, region);
	if (rc) {
		dev_err(hdev->dev,
			"invalid mem transfer request for FW descriptor\n");
		return rc;
	}

	/* extract address copy the descriptor from */
	src = hdev->pcie_bar[region->bar_id] + region->offset_in_bar +
							response->ram_offset;
	memcpy_fromio(fw_desc, src, sizeof(struct lkd_fw_comms_desc));

	return hl_fw_dynamic_validate_descriptor(hdev, fw_loader, fw_desc);
}

/**
 * hl_fw_dynamic_request_descriptor - handshake with CPU to get FW descriptor
 *
 * @hdev: pointer to the habanalabs device structure
 * @fw_loader: managing structure for loading device's FW
 * @next_image_size: size to allocate for next FW component
 *
 * @return 0 on success, otherwise non-zero error code
 */
static int hl_fw_dynamic_request_descriptor(struct hl_device *hdev,
						struct fw_load_mgr *fw_loader,
						size_t next_image_size)
{
	int rc;

	rc = hl_fw_dynamic_send_protocol_cmd(hdev, fw_loader, COMMS_PREP_DESC,
						next_image_size, true,
						fw_loader->cpu_timeout);
	if (rc)
		return rc;

	return hl_fw_dynamic_read_and_validate_descriptor(hdev, fw_loader);
}

/**
 * hl_fw_dynamic_read_device_fw_version - read FW version to exposed properties
 *
 * @hdev: pointer to the habanalabs device structure
 * @fwc: the firmware component
 * @fw_version: fw component's version string
 */
static void hl_fw_dynamic_read_device_fw_version(struct hl_device *hdev,
					enum hl_fw_component fwc,
					const char *fw_version)
{
	struct asic_fixed_properties *prop = &hdev->asic_prop;
	char *preboot_ver, *boot_ver;
	char btl_ver[32];

	switch (fwc) {
	case FW_COMP_BOOT_FIT:
		strscpy(prop->uboot_ver, fw_version, VERSION_MAX_LEN);
		boot_ver = extract_fw_ver_from_str(prop->uboot_ver);
		if (boot_ver) {
			dev_info(hdev->dev, "boot-fit version %s\n", boot_ver);
			kfree(boot_ver);
		}

		break;
	case FW_COMP_PREBOOT:
		strscpy(prop->preboot_ver, fw_version, VERSION_MAX_LEN);
		preboot_ver = strnstr(prop->preboot_ver, "Preboot",
						VERSION_MAX_LEN);
		if (preboot_ver && preboot_ver != prop->preboot_ver) {
			strscpy(btl_ver, prop->preboot_ver,
				min((int) (preboot_ver - prop->preboot_ver),
									31));
			dev_info(hdev->dev, "%s\n", btl_ver);
		}

		preboot_ver = extract_fw_ver_from_str(prop->preboot_ver);
		if (preboot_ver) {
			dev_info(hdev->dev, "preboot version %s\n",
								preboot_ver);
			kfree(preboot_ver);
		}

		break;
	default:
		dev_warn(hdev->dev, "Undefined FW component: %d\n", fwc);
		return;
	}
}

/**
 * hl_fw_dynamic_copy_image - copy image to memory allocated by the FW
 *
 * @hdev: pointer to the habanalabs device structure
 * @fw: fw descriptor
 * @fw_loader: managing structure for loading device's FW
 */
static int hl_fw_dynamic_copy_image(struct hl_device *hdev,
						const struct firmware *fw,
						struct fw_load_mgr *fw_loader)
{
	struct lkd_fw_comms_desc *fw_desc;
	struct pci_mem_region *region;
	void __iomem *dest;
	u64 addr;
	int rc;

	fw_desc = &fw_loader->dynamic_loader.comm_desc;
	addr = le64_to_cpu(fw_desc->img_addr);

	/* find memory region to which to copy the image */
	region = fw_loader->dynamic_loader.image_region;

	dest = hdev->pcie_bar[region->bar_id] + region->offset_in_bar +
					(addr - region->region_base);

	rc = hl_fw_copy_fw_to_device(hdev, fw, dest,
					fw_loader->boot_fit_img.src_off,
					fw_loader->boot_fit_img.copy_size);

	return rc;
}

/**
 * hl_fw_dynamic_copy_msg - copy msg to memory allocated by the FW
 *
 * @hdev: pointer to the habanalabs device structure
 * @msg: message
 * @fw_loader: managing structure for loading device's FW
 */
static int hl_fw_dynamic_copy_msg(struct hl_device *hdev,
		struct lkd_msg_comms *msg, struct fw_load_mgr *fw_loader)
{
	struct lkd_fw_comms_desc *fw_desc;
	struct pci_mem_region *region;
	void __iomem *dest;
	u64 addr;
	int rc;

	fw_desc = &fw_loader->dynamic_loader.comm_desc;
	addr = le64_to_cpu(fw_desc->img_addr);

	/* find memory region to which to copy the image */
	region = fw_loader->dynamic_loader.image_region;

	dest = hdev->pcie_bar[region->bar_id] + region->offset_in_bar +
					(addr - region->region_base);

	rc = hl_fw_copy_msg_to_device(hdev, msg, dest, 0, 0);

	return rc;
}

/**
 * hl_fw_boot_fit_update_state - update internal data structures after boot-fit
 *                               is loaded
 *
 * @hdev: pointer to the habanalabs device structure
 * @cpu_boot_dev_sts0_reg: register holding CPU boot dev status 0
 * @cpu_boot_dev_sts1_reg: register holding CPU boot dev status 1
 *
 * @return 0 on success, otherwise non-zero error code
 */
static void hl_fw_boot_fit_update_state(struct hl_device *hdev,
						u32 cpu_boot_dev_sts0_reg,
						u32 cpu_boot_dev_sts1_reg)
{
	struct asic_fixed_properties *prop = &hdev->asic_prop;

	/* Clear reset status since we need to read it again from boot CPU */
	prop->hard_reset_done_by_fw = false;

	/* Read boot_cpu status bits */
	if (prop->fw_preboot_cpu_boot_dev_sts0 & CPU_BOOT_DEV_STS0_ENABLED) {
		prop->fw_bootfit_cpu_boot_dev_sts0 =
				RREG32(cpu_boot_dev_sts0_reg);

		if (prop->fw_bootfit_cpu_boot_dev_sts0 &
				CPU_BOOT_DEV_STS0_FW_HARD_RST_EN)
			prop->hard_reset_done_by_fw = true;

		dev_dbg(hdev->dev, "Firmware boot CPU status0 %#x\n",
					prop->fw_bootfit_cpu_boot_dev_sts0);
	}

	if (prop->fw_cpu_boot_dev_sts1_valid) {
		prop->fw_bootfit_cpu_boot_dev_sts1 =
				RREG32(cpu_boot_dev_sts1_reg);

		dev_dbg(hdev->dev, "Firmware boot CPU status1 %#x\n",
					prop->fw_bootfit_cpu_boot_dev_sts1);
	}

	dev_dbg(hdev->dev, "Firmware boot CPU hard-reset is %s\n",
			prop->hard_reset_done_by_fw ? "enabled" : "disabled");
}

static void hl_fw_dynamic_update_linux_interrupt_if(struct hl_device *hdev)
{
	struct cpu_dyn_regs *dyn_regs =
			&hdev->fw_loader.dynamic_loader.comm_desc.cpu_dyn_regs;

	/* Check whether all 3 interrupt interfaces are set, if not use a
	 * single interface
	 */
	if (!hdev->asic_prop.gic_interrupts_enable &&
			!(hdev->asic_prop.fw_app_cpu_boot_dev_sts0 &
				CPU_BOOT_DEV_STS0_MULTI_IRQ_POLL_EN)) {
		dyn_regs->gic_host_halt_irq = dyn_regs->gic_host_irq_ctrl;
		dyn_regs->gic_host_ints_irq = dyn_regs->gic_host_irq_ctrl;

		dev_warn(hdev->dev,
			"Using a single interrupt interface towards cpucp");
	}
}
/**
 * hl_fw_dynamic_load_image - load FW image using dynamic protocol
 *
 * @hdev: pointer to the habanalabs device structure
 * @fw_loader: managing structure for loading device's FW
 * @load_fwc: the FW component to be loaded
 * @img_ld_timeout: image load timeout
 *
 * @return 0 on success, otherwise non-zero error code
 */
static int hl_fw_dynamic_load_image(struct hl_device *hdev,
						struct fw_load_mgr *fw_loader,
						enum hl_fw_component load_fwc,
						u32 img_ld_timeout)
{
	enum hl_fw_component cur_fwc;
	const struct firmware *fw;
	char *fw_name;
	int rc = 0;

	/*
	 * when loading image we have one of 2 scenarios:
	 * 1. current FW component is preboot and we want to load boot-fit
	 * 2. current FW component is boot-fit and we want to load linux
	 */
	if (load_fwc == FW_COMP_BOOT_FIT) {
		cur_fwc = FW_COMP_PREBOOT;
		fw_name = fw_loader->boot_fit_img.image_name;
	} else {
		cur_fwc = FW_COMP_BOOT_FIT;
		fw_name = fw_loader->linux_img.image_name;
	}

	/* request FW in order to communicate to FW the size to be allocated */
	rc = hl_request_fw(hdev, &fw, fw_name);
	if (rc)
		return rc;

	/* store the image size for future validation */
	fw_loader->dynamic_loader.fw_image_size = fw->size;

	rc = hl_fw_dynamic_request_descriptor(hdev, fw_loader, fw->size);
	if (rc)
		goto release_fw;

	/* read preboot version */
	hl_fw_dynamic_read_device_fw_version(hdev, cur_fwc,
				fw_loader->dynamic_loader.comm_desc.cur_fw_ver);


	/* update state according to boot stage */
	if (cur_fwc == FW_COMP_BOOT_FIT) {
		struct cpu_dyn_regs *dyn_regs;

		dyn_regs = &fw_loader->dynamic_loader.comm_desc.cpu_dyn_regs;
		hl_fw_boot_fit_update_state(hdev,
				le32_to_cpu(dyn_regs->cpu_boot_dev_sts0),
				le32_to_cpu(dyn_regs->cpu_boot_dev_sts1));
	}

	/* copy boot fit to space allocated by FW */
	rc = hl_fw_dynamic_copy_image(hdev, fw, fw_loader);
	if (rc)
		goto release_fw;

	rc = hl_fw_dynamic_send_protocol_cmd(hdev, fw_loader, COMMS_DATA_RDY,
						0, true,
						fw_loader->cpu_timeout);
	if (rc)
		goto release_fw;

	rc = hl_fw_dynamic_send_protocol_cmd(hdev, fw_loader, COMMS_EXEC,
						0, false,
						img_ld_timeout);

release_fw:
	hl_release_firmware(fw);
	return rc;
}

static int hl_fw_dynamic_wait_for_boot_fit_active(struct hl_device *hdev,
					struct fw_load_mgr *fw_loader)
{
	struct dynamic_fw_load_mgr *dyn_loader;
	u32 status;
	int rc;

	dyn_loader = &fw_loader->dynamic_loader;

	/* Make sure CPU boot-loader is running */
	rc = hl_poll_timeout(
		hdev,
		le32_to_cpu(dyn_loader->comm_desc.cpu_dyn_regs.cpu_boot_status),
		status,
		(status == CPU_BOOT_STATUS_NIC_FW_RDY) ||
		(status == CPU_BOOT_STATUS_READY_TO_BOOT),
		FW_CPU_STATUS_POLL_INTERVAL_USEC,
		dyn_loader->wait_for_bl_timeout);
	if (rc) {
		dev_err(hdev->dev, "failed to wait for boot\n");
		return rc;
	}

	dev_dbg(hdev->dev, "uboot status = %d\n", status);
	return 0;
}

static int hl_fw_dynamic_wait_for_linux_active(struct hl_device *hdev,
						struct fw_load_mgr *fw_loader)
{
	struct dynamic_fw_load_mgr *dyn_loader;
	u32 status;
	int rc;

	dyn_loader = &fw_loader->dynamic_loader;

	/* Make sure CPU boot-loader is running */

	rc = hl_poll_timeout(
		hdev,
		le32_to_cpu(dyn_loader->comm_desc.cpu_dyn_regs.cpu_boot_status),
		status,
		(status == CPU_BOOT_STATUS_SRAM_AVAIL),
		FW_CPU_STATUS_POLL_INTERVAL_USEC,
		fw_loader->cpu_timeout);
	if (rc) {
		dev_err(hdev->dev, "failed to wait for Linux\n");
		return rc;
	}

	dev_dbg(hdev->dev, "Boot status = %d\n", status);
	return 0;
}

/**
 * hl_fw_linux_update_state -	update internal data structures after Linux
 *				is loaded.
 *				Note: Linux initialization is comprised mainly
 *				of two stages - loading kernel (SRAM_AVAIL)
 *				& loading ARMCP.
 *				Therefore reading boot device status in any of
 *				these stages might result in different values.
 *
 * @hdev: pointer to the habanalabs device structure
 * @cpu_boot_dev_sts0_reg: register holding CPU boot dev status 0
 * @cpu_boot_dev_sts1_reg: register holding CPU boot dev status 1
 *
 * @return 0 on success, otherwise non-zero error code
 */
static void hl_fw_linux_update_state(struct hl_device *hdev,
						u32 cpu_boot_dev_sts0_reg,
						u32 cpu_boot_dev_sts1_reg)
{
	struct asic_fixed_properties *prop = &hdev->asic_prop;

	hdev->fw_loader.linux_loaded = true;

	/* Clear reset status since we need to read again from app */
	prop->hard_reset_done_by_fw = false;

	/* Read FW application security bits */
	if (prop->fw_cpu_boot_dev_sts0_valid) {
		prop->fw_app_cpu_boot_dev_sts0 =
				RREG32(cpu_boot_dev_sts0_reg);

		if (prop->fw_app_cpu_boot_dev_sts0 &
				CPU_BOOT_DEV_STS0_FW_HARD_RST_EN)
			prop->hard_reset_done_by_fw = true;

		if (prop->fw_app_cpu_boot_dev_sts0 &
				CPU_BOOT_DEV_STS0_GIC_PRIVILEGED_EN)
			prop->gic_interrupts_enable = false;

		dev_dbg(hdev->dev,
			"Firmware application CPU status0 %#x\n",
			prop->fw_app_cpu_boot_dev_sts0);

		dev_dbg(hdev->dev, "GIC controller is %s\n",
				prop->gic_interrupts_enable ?
						"enabled" : "disabled");
	}

	if (prop->fw_cpu_boot_dev_sts1_valid) {
		prop->fw_app_cpu_boot_dev_sts1 =
				RREG32(cpu_boot_dev_sts1_reg);

		dev_dbg(hdev->dev,
			"Firmware application CPU status1 %#x\n",
			prop->fw_app_cpu_boot_dev_sts1);
	}

	dev_dbg(hdev->dev, "Firmware application CPU hard-reset is %s\n",
			prop->hard_reset_done_by_fw ? "enabled" : "disabled");

	dev_info(hdev->dev, "Successfully loaded firmware to device\n");
}

/**
 * hl_fw_dynamic_report_reset_cause - send a COMMS message with the cause
 *                                    of the newly triggered hard reset
 *
 * @hdev: pointer to the habanalabs device structure
 * @fw_loader: managing structure for loading device's FW
 * @reset_cause: enumerated cause for the recent hard reset
 *
 * @return 0 on success, otherwise non-zero error code
 */
static int hl_fw_dynamic_report_reset_cause(struct hl_device *hdev,
		struct fw_load_mgr *fw_loader,
		enum comms_reset_cause reset_cause)
{
	struct lkd_msg_comms msg;
	int rc;

	memset(&msg, 0, sizeof(msg));

	/* create message to be sent */
	msg.header.type = HL_COMMS_RESET_CAUSE_TYPE;
	msg.header.size = cpu_to_le16(sizeof(struct comms_msg_header));
	msg.header.magic = cpu_to_le32(HL_COMMS_MSG_MAGIC);

	msg.reset_cause = reset_cause;

	rc = hl_fw_dynamic_request_descriptor(hdev, fw_loader,
			sizeof(struct lkd_msg_comms));
	if (rc)
		return rc;

	/* copy message to space allocated by FW */
	rc = hl_fw_dynamic_copy_msg(hdev, &msg, fw_loader);
	if (rc)
		return rc;

	rc = hl_fw_dynamic_send_protocol_cmd(hdev, fw_loader, COMMS_DATA_RDY,
						0, true,
						fw_loader->cpu_timeout);
	if (rc)
		return rc;

	rc = hl_fw_dynamic_send_protocol_cmd(hdev, fw_loader, COMMS_EXEC,
						0, true,
						fw_loader->cpu_timeout);
	if (rc)
		return rc;

	return 0;
}

/**
 * hl_fw_dynamic_init_cpu - initialize the device CPU using dynamic protocol
 *
 * @hdev: pointer to the habanalabs device structure
 * @fw_loader: managing structure for loading device's FW
 *
 * @return 0 on success, otherwise non-zero error code
 *
 * brief: the dynamic protocol is master (LKD) slave (FW CPU) protocol.
 * the communication is done using registers:
 * - LKD command register
 * - FW status register
 * the protocol is race free. this goal is achieved by splitting the requests
 * and response to known synchronization points between the LKD and the FW.
 * each response to LKD request is known and bound to a predefined timeout.
 * in case of timeout expiration without the desired status from FW- the
 * protocol (and hence the boot) will fail.
 */
static int hl_fw_dynamic_init_cpu(struct hl_device *hdev,
					struct fw_load_mgr *fw_loader)
{
	struct cpu_dyn_regs *dyn_regs;
	int rc;

	dev_info(hdev->dev,
		"Loading firmware to device, may take some time...\n");

	dyn_regs = &fw_loader->dynamic_loader.comm_desc.cpu_dyn_regs;

	rc = hl_fw_dynamic_send_protocol_cmd(hdev, fw_loader, COMMS_RST_STATE,
						0, true,
						fw_loader->cpu_timeout);
	if (rc)
		goto protocol_err;

	if (hdev->curr_reset_cause) {
		rc = hl_fw_dynamic_report_reset_cause(hdev, fw_loader,
				hdev->curr_reset_cause);
		if (rc)
			goto protocol_err;

		/* Clear current reset cause */
		hdev->curr_reset_cause = HL_RESET_CAUSE_UNKNOWN;
	}

	if (!(hdev->fw_components & FW_TYPE_BOOT_CPU)) {
		rc = hl_fw_dynamic_request_descriptor(hdev, fw_loader, 0);
		if (rc)
			goto protocol_err;

		/* read preboot version */
		hl_fw_dynamic_read_device_fw_version(hdev, FW_COMP_PREBOOT,
				fw_loader->dynamic_loader.comm_desc.cur_fw_ver);
		return 0;
	}

	/* load boot fit to FW */
	rc = hl_fw_dynamic_load_image(hdev, fw_loader, FW_COMP_BOOT_FIT,
						fw_loader->boot_fit_timeout);
	if (rc) {
		dev_err(hdev->dev, "failed to load boot fit\n");
		goto protocol_err;
	}

	rc = hl_fw_dynamic_wait_for_boot_fit_active(hdev, fw_loader);
	if (rc)
		goto protocol_err;

	/* Enable DRAM scrambling before Linux boot and after successful
	 *  UBoot
	 */
	hdev->asic_funcs->init_cpu_scrambler_dram(hdev);

	if (!(hdev->fw_components & FW_TYPE_LINUX)) {
		dev_info(hdev->dev, "Skip loading Linux F/W\n");
		return 0;
	}

	if (fw_loader->skip_bmc) {
		rc = hl_fw_dynamic_send_protocol_cmd(hdev, fw_loader,
							COMMS_SKIP_BMC, 0,
							true,
							fw_loader->cpu_timeout);
		if (rc) {
			dev_err(hdev->dev, "failed to load boot fit\n");
			goto protocol_err;
		}
	}

	/* load Linux image to FW */
	rc = hl_fw_dynamic_load_image(hdev, fw_loader, FW_COMP_LINUX,
							fw_loader->cpu_timeout);
	if (rc) {
		dev_err(hdev->dev, "failed to load Linux\n");
		goto protocol_err;
	}

	rc = hl_fw_dynamic_wait_for_linux_active(hdev, fw_loader);
	if (rc)
		goto protocol_err;

	hl_fw_linux_update_state(hdev, le32_to_cpu(dyn_regs->cpu_boot_dev_sts0),
				le32_to_cpu(dyn_regs->cpu_boot_dev_sts1));

	hl_fw_dynamic_update_linux_interrupt_if(hdev);

	return 0;

protocol_err:
	fw_read_errors(hdev, le32_to_cpu(dyn_regs->cpu_boot_err0),
				le32_to_cpu(dyn_regs->cpu_boot_err1),
				le32_to_cpu(dyn_regs->cpu_boot_dev_sts0),
				le32_to_cpu(dyn_regs->cpu_boot_dev_sts1));
	return rc;
}

/**
 * hl_fw_static_init_cpu - initialize the device CPU using static protocol
 *
 * @hdev: pointer to the habanalabs device structure
 * @fw_loader: managing structure for loading device's FW
 *
 * @return 0 on success, otherwise non-zero error code
 */
static int hl_fw_static_init_cpu(struct hl_device *hdev,
					struct fw_load_mgr *fw_loader)
{
	u32 cpu_msg_status_reg, cpu_timeout, msg_to_cpu_reg, status;
	u32 cpu_boot_dev_status0_reg, cpu_boot_dev_status1_reg;
	struct static_fw_load_mgr *static_loader;
	u32 cpu_boot_status_reg;
	int rc;

	if (!(hdev->fw_components & FW_TYPE_BOOT_CPU))
		return 0;

	/* init common loader parameters */
	cpu_timeout = fw_loader->cpu_timeout;

	/* init static loader parameters */
	static_loader = &fw_loader->static_loader;
	cpu_msg_status_reg = static_loader->cpu_cmd_status_to_host_reg;
	msg_to_cpu_reg = static_loader->kmd_msg_to_cpu_reg;
	cpu_boot_dev_status0_reg = static_loader->cpu_boot_dev_status0_reg;
	cpu_boot_dev_status1_reg = static_loader->cpu_boot_dev_status1_reg;
	cpu_boot_status_reg = static_loader->cpu_boot_status_reg;

	dev_info(hdev->dev, "Going to wait for device boot (up to %lds)\n",
		cpu_timeout / USEC_PER_SEC);

	/* Wait for boot FIT request */
	rc = hl_poll_timeout(
		hdev,
		cpu_boot_status_reg,
		status,
		status == CPU_BOOT_STATUS_WAITING_FOR_BOOT_FIT,
		FW_CPU_STATUS_POLL_INTERVAL_USEC,
		fw_loader->boot_fit_timeout);

	if (rc) {
		dev_dbg(hdev->dev,
			"No boot fit request received, resuming boot\n");
	} else {
		rc = hdev->asic_funcs->load_boot_fit_to_device(hdev);
		if (rc)
			goto out;

		/* Clear device CPU message status */
		WREG32(cpu_msg_status_reg, CPU_MSG_CLR);

		/* Signal device CPU that boot loader is ready */
		WREG32(msg_to_cpu_reg, KMD_MSG_FIT_RDY);

		/* Poll for CPU device ack */
		rc = hl_poll_timeout(
			hdev,
			cpu_msg_status_reg,
			status,
			status == CPU_MSG_OK,
			FW_CPU_STATUS_POLL_INTERVAL_USEC,
			fw_loader->boot_fit_timeout);

		if (rc) {
			dev_err(hdev->dev,
				"Timeout waiting for boot fit load ack\n");
			goto out;
		}

		/* Clear message */
		WREG32(msg_to_cpu_reg, KMD_MSG_NA);
	}

	/* Make sure CPU boot-loader is running */
	rc = hl_poll_timeout(
		hdev,
		cpu_boot_status_reg,
		status,
		(status == CPU_BOOT_STATUS_DRAM_RDY) ||
		(status == CPU_BOOT_STATUS_NIC_FW_RDY) ||
		(status == CPU_BOOT_STATUS_READY_TO_BOOT) ||
		(status == CPU_BOOT_STATUS_SRAM_AVAIL),
		FW_CPU_STATUS_POLL_INTERVAL_USEC,
		cpu_timeout);

	dev_dbg(hdev->dev, "uboot status = %d\n", status);

	/* Read U-Boot version now in case we will later fail */
	hl_fw_static_read_device_fw_version(hdev, FW_COMP_BOOT_FIT);

	/* update state according to boot stage */
	hl_fw_boot_fit_update_state(hdev, cpu_boot_dev_status0_reg,
						cpu_boot_dev_status1_reg);

	if (rc) {
		detect_cpu_boot_status(hdev, status);
		rc = -EIO;
		goto out;
	}

	/* Enable DRAM scrambling before Linux boot and after successful
	 *  UBoot
	 */
	hdev->asic_funcs->init_cpu_scrambler_dram(hdev);

	if (!(hdev->fw_components & FW_TYPE_LINUX)) {
		dev_info(hdev->dev, "Skip loading Linux F/W\n");
		rc = 0;
		goto out;
	}

	if (status == CPU_BOOT_STATUS_SRAM_AVAIL) {
		rc = 0;
		goto out;
	}

	dev_info(hdev->dev,
		"Loading firmware to device, may take some time...\n");

	rc = hdev->asic_funcs->load_firmware_to_device(hdev);
	if (rc)
		goto out;

	if (fw_loader->skip_bmc) {
		WREG32(msg_to_cpu_reg, KMD_MSG_SKIP_BMC);

		rc = hl_poll_timeout(
			hdev,
			cpu_boot_status_reg,
			status,
			(status == CPU_BOOT_STATUS_BMC_WAITING_SKIPPED),
			FW_CPU_STATUS_POLL_INTERVAL_USEC,
			cpu_timeout);

		if (rc) {
			dev_err(hdev->dev,
				"Failed to get ACK on skipping BMC, %d\n",
				status);
			WREG32(msg_to_cpu_reg, KMD_MSG_NA);
			rc = -EIO;
			goto out;
		}
	}

	WREG32(msg_to_cpu_reg, KMD_MSG_FIT_RDY);

	rc = hl_poll_timeout(
		hdev,
		cpu_boot_status_reg,
		status,
		(status == CPU_BOOT_STATUS_SRAM_AVAIL),
		FW_CPU_STATUS_POLL_INTERVAL_USEC,
		cpu_timeout);

	/* Clear message */
	WREG32(msg_to_cpu_reg, KMD_MSG_NA);

	if (rc) {
		if (status == CPU_BOOT_STATUS_FIT_CORRUPTED)
			dev_err(hdev->dev,
				"Device reports FIT image is corrupted\n");
		else
			dev_err(hdev->dev,
				"Failed to load firmware to device, %d\n",
				status);

		rc = -EIO;
		goto out;
	}

	rc = fw_read_errors(hdev, fw_loader->static_loader.boot_err0_reg,
					fw_loader->static_loader.boot_err1_reg,
					cpu_boot_dev_status0_reg,
					cpu_boot_dev_status1_reg);
	if (rc)
		return rc;

	hl_fw_linux_update_state(hdev, cpu_boot_dev_status0_reg,
						cpu_boot_dev_status1_reg);

	return 0;

out:
	fw_read_errors(hdev, fw_loader->static_loader.boot_err0_reg,
					fw_loader->static_loader.boot_err1_reg,
					cpu_boot_dev_status0_reg,
					cpu_boot_dev_status1_reg);

	return rc;
}

/**
 * hl_fw_init_cpu - initialize the device CPU
 *
 * @hdev: pointer to the habanalabs device structure
 *
 * @return 0 on success, otherwise non-zero error code
 *
 * perform necessary initializations for device's CPU. takes into account if
 * init protocol is static or dynamic.
 */
int hl_fw_init_cpu(struct hl_device *hdev)
{
	struct asic_fixed_properties *prop = &hdev->asic_prop;
	struct fw_load_mgr *fw_loader = &hdev->fw_loader;

	return  prop->dynamic_fw_load ?
			hl_fw_dynamic_init_cpu(hdev, fw_loader) :
			hl_fw_static_init_cpu(hdev, fw_loader);
}<|MERGE_RESOLUTION|>--- conflicted
+++ resolved
@@ -559,10 +559,6 @@
 		err_exists = true;
 	}
 
-<<<<<<< HEAD
-	if (err_exists && ((err_val & ~CPU_BOOT_ERR0_ENABLED) &
-				lower_32_bits(hdev->boot_error_status_mask)))
-=======
 	/* return error only if it's in the predefined mask */
 	if (err_exists && ((err_val & ~CPU_BOOT_ERR1_ENABLED) &
 				upper_32_bits(hdev->boot_error_status_mask)))
@@ -596,7 +592,6 @@
 	err_exists |= fw_report_boot_dev1(hdev, err_val, status_val);
 
 	if (err_exists)
->>>>>>> 2734d6c1
 		return -EIO;
 
 	return 0;
@@ -885,13 +880,8 @@
 	bool dynamic_pll;
 	int fw_pll_idx;
 
-<<<<<<< HEAD
-	dynamic_pll = prop->fw_security_status_valid &&
-		(prop->fw_app_security_map & CPU_BOOT_DEV_STS0_DYN_PLL_EN);
-=======
 	dynamic_pll = !!(prop->fw_app_cpu_boot_dev_sts0 &
 						CPU_BOOT_DEV_STS0_DYN_PLL_EN);
->>>>>>> 2734d6c1
 
 	if (!dynamic_pll) {
 		/*
@@ -1113,14 +1103,9 @@
 		 * of reading specific errors
 		 */
 		if (status != -1)
-<<<<<<< HEAD
-			fw_read_errors(hdev, boot_err0_reg,
-					cpu_security_boot_status_reg);
-=======
 			fw_read_errors(hdev, boot_err0_reg, boot_err1_reg,
 							sts_boot_dev_sts0_reg,
 							sts_boot_dev_sts1_reg);
->>>>>>> 2734d6c1
 		return -EIO;
 	}
 
