--- conflicted
+++ resolved
@@ -362,18 +362,9 @@
 	}
 
 	if (err_val & CPU_BOOT_ERR0_SECURITY_NOT_RDY) {
-<<<<<<< HEAD
-		dev_warn(hdev->dev,
-			"Device boot warning - security not ready\n");
-		/* This is a warning so we don't want it to disable the
-		 * device
-		 */
-		err_val &= ~CPU_BOOT_ERR0_SECURITY_NOT_RDY;
-=======
 		dev_err(hdev->dev,
 			"Device boot warning - security not ready\n");
 		err_exists = true;
->>>>>>> 3b7961a3
 	}
 
 	if (err_val & CPU_BOOT_ERR0_SECURITY_FAIL) {
@@ -409,12 +400,8 @@
 		err_exists = true;
 	}
 
-<<<<<<< HEAD
-	if (err_exists)
-=======
 	if (err_exists && ((err_val & ~CPU_BOOT_ERR0_ENABLED) &
 				lower_32_bits(hdev->boot_error_status_mask)))
->>>>>>> 3b7961a3
 		return -EIO;
 
 	return 0;
@@ -672,26 +659,13 @@
 	return rc;
 }
 
-<<<<<<< HEAD
-int get_used_pll_index(struct hl_device *hdev, enum pll_index input_pll_index,
-=======
 int get_used_pll_index(struct hl_device *hdev, u32 input_pll_index,
->>>>>>> 3b7961a3
 						enum pll_index *pll_index)
 {
 	struct asic_fixed_properties *prop = &hdev->asic_prop;
 	u8 pll_byte, pll_bit_off;
 	bool dynamic_pll;
-<<<<<<< HEAD
-
-	if (input_pll_index >= PLL_MAX) {
-		dev_err(hdev->dev, "PLL index %d is out of range\n",
-							input_pll_index);
-		return -EINVAL;
-	}
-=======
 	int fw_pll_idx;
->>>>>>> 3b7961a3
 
 	dynamic_pll = prop->fw_security_status_valid &&
 		(prop->fw_app_security_map & CPU_BOOT_DEV_STS0_DYN_PLL_EN);
@@ -699,25 +673,6 @@
 	if (!dynamic_pll) {
 		/*
 		 * in case we are working with legacy FW (each asic has unique
-<<<<<<< HEAD
-		 * PLL numbering) extract the legacy numbering
-		 */
-		*pll_index = hdev->legacy_pll_map[input_pll_index];
-		return 0;
-	}
-
-	/* PLL map is a u8 array */
-	pll_byte = prop->cpucp_info.pll_map[input_pll_index >> 3];
-	pll_bit_off = input_pll_index & 0x7;
-
-	if (!(pll_byte & BIT(pll_bit_off))) {
-		dev_err(hdev->dev, "PLL index %d is not supported\n",
-							input_pll_index);
-		return -EINVAL;
-	}
-
-	*pll_index = input_pll_index;
-=======
 		 * PLL numbering) use the driver based index as they are
 		 * aligned with fw legacy numbering
 		 */
@@ -746,16 +701,11 @@
 	}
 
 	*pll_index = fw_pll_idx;
->>>>>>> 3b7961a3
 
 	return 0;
 }
 
-<<<<<<< HEAD
-int hl_fw_cpucp_pll_info_get(struct hl_device *hdev, enum pll_index pll_index,
-=======
 int hl_fw_cpucp_pll_info_get(struct hl_device *hdev, u32 pll_index,
->>>>>>> 3b7961a3
 		u16 *pll_freq_arr)
 {
 	struct cpucp_packet pkt;
