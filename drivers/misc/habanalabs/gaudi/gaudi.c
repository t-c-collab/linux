--- conflicted
+++ resolved
@@ -798,16 +798,6 @@
 				div_sel);
 			freq = 0;
 		}
-<<<<<<< HEAD
-	} else {
-		rc = hl_fw_cpucp_pll_info_get(hdev, HL_GAUDI_CPU_PLL, pll_freq_arr);
-
-		if (rc)
-			return rc;
-
-		freq = pll_freq_arr[2];
-=======
->>>>>>> 2734d6c1
 	}
 
 	prop->psoc_timestamp_frequency = freq;
@@ -8968,23 +8958,6 @@
 
 	WREG32(irq_handler_offset,
 		gaudi_irq_map_table[GAUDI_EVENT_INTS_REGISTER].cpu_id);
-}
-
-static int gaudi_map_pll_idx_to_fw_idx(u32 pll_idx)
-{
-	switch (pll_idx) {
-	case HL_GAUDI_CPU_PLL: return CPU_PLL;
-	case HL_GAUDI_PCI_PLL: return PCI_PLL;
-	case HL_GAUDI_NIC_PLL: return NIC_PLL;
-	case HL_GAUDI_DMA_PLL: return DMA_PLL;
-	case HL_GAUDI_MESH_PLL: return MESH_PLL;
-	case HL_GAUDI_MME_PLL: return MME_PLL;
-	case HL_GAUDI_TPC_PLL: return TPC_PLL;
-	case HL_GAUDI_IF_PLL: return IF_PLL;
-	case HL_GAUDI_SRAM_PLL: return SRAM_PLL;
-	case HL_GAUDI_HBM_PLL: return HBM_PLL;
-	default: return -EINVAL;
-	}
 }
 
 static int gaudi_map_pll_idx_to_fw_idx(u32 pll_idx)
@@ -9087,13 +9060,9 @@
 	.get_hw_block_id = gaudi_get_hw_block_id,
 	.hw_block_mmap = gaudi_block_mmap,
 	.enable_events_from_fw = gaudi_enable_events_from_fw,
-<<<<<<< HEAD
-	.map_pll_idx_to_fw_idx = gaudi_map_pll_idx_to_fw_idx
-=======
 	.map_pll_idx_to_fw_idx = gaudi_map_pll_idx_to_fw_idx,
 	.init_firmware_loader = gaudi_init_firmware_loader,
 	.init_cpu_scrambler_dram = gaudi_init_scrambler_hbm
->>>>>>> 2734d6c1
 };
 
 /**
