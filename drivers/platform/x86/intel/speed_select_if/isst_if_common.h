/* SPDX-License-Identifier: GPL-2.0 */
/*
 * Intel Speed Select Interface: Drivers Internal defines
 * Copyright (c) 2019, Intel Corporation.
 * All rights reserved.
 *
 * Author: Srinivas Pandruvada <srinivas.pandruvada@linux.intel.com>
 */

#ifndef __ISST_IF_COMMON_H
#define __ISST_IF_COMMON_H

#define PCI_DEVICE_ID_INTEL_RAPL_PRIO_DEVID_0	0x3451
#define PCI_DEVICE_ID_INTEL_CFG_MBOX_DEVID_0	0x3459

#define PCI_DEVICE_ID_INTEL_RAPL_PRIO_DEVID_1	0x3251
#define PCI_DEVICE_ID_INTEL_CFG_MBOX_DEVID_1	0x3259

/*
 * Validate maximum commands in a single request.
 * This is enough to handle command to every core in one ioctl, or all
 * possible message id to one CPU. Limit is also helpful for resonse time
 * per IOCTL request, as PUNIT may take different times to process each
 * request and may hold for long for too many commands.
 */
#define ISST_IF_CMD_LIMIT	64

#define ISST_IF_API_VERSION	0x01
#define ISST_IF_DRIVER_VERSION	0x01

#define ISST_IF_DEV_MBOX	0
#define ISST_IF_DEV_MMIO	1
#define ISST_IF_DEV_TPMI	2
#define ISST_IF_DEV_MAX		3

/**
 * struct isst_if_cmd_cb - Used to register a IOCTL handler
 * @registered:	Used by the common code to store registry. Caller don't
 *		to touch this field
 * @cmd_size:	The command size of the individual command in IOCTL
 * @offset:	Offset to the first valid member in command structure.
 *		This will be the offset of the start of the command
 *		after command count field
<<<<<<< HEAD
=======
 * @api_version: API version supported for this target. 0, if none.
>>>>>>> 33a86170
 * @owner:	Registered module owner
 * @cmd_callback: Callback function to handle IOCTL. The callback has the
 *		command pointer with data for command. There is a pointer
 *		called write_only, which when set, will not copy the
 *		response to user ioctl buffer. The "resume" argument
 *		can be used to avoid storing the command for replay
 *		during system resume
 * @def_ioctl:	Default IOCTL handler callback, if there is no match in
 *		the existing list of IOCTL handled by the common handler.
 *
 * This structure is used to register an handler for IOCTL. To avoid
 * code duplication common code handles all the IOCTL command read/write
 * including handling multiple command in single IOCTL. The caller just
 * need to execute a command via the registered callback.
 */
struct isst_if_cmd_cb {
	int registered;
	int cmd_size;
	int offset;
	int api_version;
	struct module *owner;
	long (*cmd_callback)(u8 *ptr, int *write_only, int resume);
	long (*def_ioctl)(struct file *file, unsigned int cmd, unsigned long arg);
};

/* Internal interface functions */
int isst_if_cdev_register(int type, struct isst_if_cmd_cb *cb);
void isst_if_cdev_unregister(int type);
struct pci_dev *isst_if_get_pci_dev(int cpu, int bus, int dev, int fn);
bool isst_if_mbox_cmd_set_req(struct isst_if_mbox_cmd *mbox_cmd);
bool isst_if_mbox_cmd_invalid(struct isst_if_mbox_cmd *cmd);
int isst_store_cmd(int cmd, int sub_command, u32 cpu, int mbox_cmd,
		   u32 param, u64 data);
void isst_resume_common(void);
#endif<|MERGE_RESOLUTION|>--- conflicted
+++ resolved
@@ -41,10 +41,7 @@
  * @offset:	Offset to the first valid member in command structure.
  *		This will be the offset of the start of the command
  *		after command count field
-<<<<<<< HEAD
-=======
  * @api_version: API version supported for this target. 0, if none.
->>>>>>> 33a86170
  * @owner:	Registered module owner
  * @cmd_callback: Callback function to handle IOCTL. The callback has the
  *		command pointer with data for command. There is a pointer
