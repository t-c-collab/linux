// SPDX-License-Identifier: GPL-2.0
/*
 * ti-sysc.c - Texas Instruments sysc interconnect target driver
 */

#include <linux/io.h>
#include <linux/clk.h>
#include <linux/clkdev.h>
#include <linux/cpu_pm.h>
#include <linux/delay.h>
#include <linux/list.h>
#include <linux/module.h>
#include <linux/platform_device.h>
#include <linux/pm_domain.h>
#include <linux/pm_runtime.h>
#include <linux/reset.h>
#include <linux/of_address.h>
#include <linux/of_platform.h>
#include <linux/slab.h>
#include <linux/sys_soc.h>
#include <linux/timekeeping.h>
#include <linux/iopoll.h>

#include <linux/platform_data/ti-sysc.h>

#include <dt-bindings/bus/ti-sysc.h>

#define DIS_ISP		BIT(2)
#define DIS_IVA		BIT(1)
#define DIS_SGX		BIT(0)

#define SOC_FLAG(match, flag)	{ .machine = match, .data = (void *)(flag), }

#define MAX_MODULE_SOFTRESET_WAIT		10000

enum sysc_soc {
	SOC_UNKNOWN,
	SOC_2420,
	SOC_2430,
	SOC_3430,
	SOC_AM35,
	SOC_3630,
	SOC_4430,
	SOC_4460,
	SOC_4470,
	SOC_5430,
	SOC_AM3,
	SOC_AM4,
	SOC_DRA7,
};

struct sysc_address {
	unsigned long base;
	struct list_head node;
};

struct sysc_module {
	struct sysc *ddata;
	struct list_head node;
};

struct sysc_soc_info {
	unsigned long general_purpose:1;
	enum sysc_soc soc;
	struct mutex list_lock;	/* disabled and restored modules list lock */
	struct list_head disabled_modules;
	struct list_head restored_modules;
	struct notifier_block nb;
};

enum sysc_clocks {
	SYSC_FCK,
	SYSC_ICK,
	SYSC_OPTFCK0,
	SYSC_OPTFCK1,
	SYSC_OPTFCK2,
	SYSC_OPTFCK3,
	SYSC_OPTFCK4,
	SYSC_OPTFCK5,
	SYSC_OPTFCK6,
	SYSC_OPTFCK7,
	SYSC_MAX_CLOCKS,
};

static struct sysc_soc_info *sysc_soc;
static const char * const reg_names[] = { "rev", "sysc", "syss", };
static const char * const clock_names[SYSC_MAX_CLOCKS] = {
	"fck", "ick", "opt0", "opt1", "opt2", "opt3", "opt4",
	"opt5", "opt6", "opt7",
};

#define SYSC_IDLEMODE_MASK		3
#define SYSC_CLOCKACTIVITY_MASK		3

/**
 * struct sysc - TI sysc interconnect target module registers and capabilities
 * @dev: struct device pointer
 * @module_pa: physical address of the interconnect target module
 * @module_size: size of the interconnect target module
 * @module_va: virtual address of the interconnect target module
 * @offsets: register offsets from module base
 * @mdata: ti-sysc to hwmod translation data for a module
 * @clocks: clocks used by the interconnect target module
 * @clock_roles: clock role names for the found clocks
 * @nr_clocks: number of clocks used by the interconnect target module
 * @rsts: resets used by the interconnect target module
 * @legacy_mode: configured for legacy mode if set
 * @cap: interconnect target module capabilities
 * @cfg: interconnect target module configuration
 * @cookie: data used by legacy platform callbacks
 * @name: name if available
 * @revision: interconnect target module revision
 * @reserved: target module is reserved and already in use
 * @enabled: sysc runtime enabled status
 * @needs_resume: runtime resume needed on resume from suspend
 * @child_needs_resume: runtime resume needed for child on resume from suspend
 * @disable_on_idle: status flag used for disabling modules with resets
 * @idle_work: work structure used to perform delayed idle on a module
 * @pre_reset_quirk: module specific pre-reset quirk
 * @post_reset_quirk: module specific post-reset quirk
 * @reset_done_quirk: module specific reset done quirk
 * @module_enable_quirk: module specific enable quirk
 * @module_disable_quirk: module specific disable quirk
 * @module_unlock_quirk: module specific sysconfig unlock quirk
 * @module_lock_quirk: module specific sysconfig lock quirk
 */
struct sysc {
	struct device *dev;
	u64 module_pa;
	u32 module_size;
	void __iomem *module_va;
	int offsets[SYSC_MAX_REGS];
	struct ti_sysc_module_data *mdata;
	struct clk **clocks;
	const char **clock_roles;
	int nr_clocks;
	struct reset_control *rsts;
	const char *legacy_mode;
	const struct sysc_capabilities *cap;
	struct sysc_config cfg;
	struct ti_sysc_cookie cookie;
	const char *name;
	u32 revision;
	u32 sysconfig;
	unsigned int reserved:1;
	unsigned int enabled:1;
	unsigned int needs_resume:1;
	unsigned int child_needs_resume:1;
	struct delayed_work idle_work;
	void (*pre_reset_quirk)(struct sysc *sysc);
	void (*post_reset_quirk)(struct sysc *sysc);
	void (*reset_done_quirk)(struct sysc *sysc);
	void (*module_enable_quirk)(struct sysc *sysc);
	void (*module_disable_quirk)(struct sysc *sysc);
	void (*module_unlock_quirk)(struct sysc *sysc);
	void (*module_lock_quirk)(struct sysc *sysc);
};

static void sysc_parse_dts_quirks(struct sysc *ddata, struct device_node *np,
				  bool is_child);
static int sysc_reset(struct sysc *ddata);

static void sysc_write(struct sysc *ddata, int offset, u32 value)
{
	if (ddata->cfg.quirks & SYSC_QUIRK_16BIT) {
		writew_relaxed(value & 0xffff, ddata->module_va + offset);

		/* Only i2c revision has LO and HI register with stride of 4 */
		if (ddata->offsets[SYSC_REVISION] >= 0 &&
		    offset == ddata->offsets[SYSC_REVISION]) {
			u16 hi = value >> 16;

			writew_relaxed(hi, ddata->module_va + offset + 4);
		}

		return;
	}

	writel_relaxed(value, ddata->module_va + offset);
}

static u32 sysc_read(struct sysc *ddata, int offset)
{
	if (ddata->cfg.quirks & SYSC_QUIRK_16BIT) {
		u32 val;

		val = readw_relaxed(ddata->module_va + offset);

		/* Only i2c revision has LO and HI register with stride of 4 */
		if (ddata->offsets[SYSC_REVISION] >= 0 &&
		    offset == ddata->offsets[SYSC_REVISION]) {
			u16 tmp = readw_relaxed(ddata->module_va + offset + 4);

			val |= tmp << 16;
		}

		return val;
	}

	return readl_relaxed(ddata->module_va + offset);
}

static bool sysc_opt_clks_needed(struct sysc *ddata)
{
	return !!(ddata->cfg.quirks & SYSC_QUIRK_OPT_CLKS_NEEDED);
}

static u32 sysc_read_revision(struct sysc *ddata)
{
	int offset = ddata->offsets[SYSC_REVISION];

	if (offset < 0)
		return 0;

	return sysc_read(ddata, offset);
}

static u32 sysc_read_sysconfig(struct sysc *ddata)
{
	int offset = ddata->offsets[SYSC_SYSCONFIG];

	if (offset < 0)
		return 0;

	return sysc_read(ddata, offset);
}

static u32 sysc_read_sysstatus(struct sysc *ddata)
{
	int offset = ddata->offsets[SYSC_SYSSTATUS];

	if (offset < 0)
		return 0;

	return sysc_read(ddata, offset);
}

static int sysc_poll_reset_sysstatus(struct sysc *ddata)
{
	int error, retries;
	u32 syss_done, rstval;

	if (ddata->cfg.quirks & SYSS_QUIRK_RESETDONE_INVERTED)
		syss_done = 0;
	else
		syss_done = ddata->cfg.syss_mask;

	if (likely(!timekeeping_suspended)) {
		error = readx_poll_timeout_atomic(sysc_read_sysstatus, ddata,
				rstval, (rstval & ddata->cfg.syss_mask) ==
				syss_done, 100, MAX_MODULE_SOFTRESET_WAIT);
	} else {
		retries = MAX_MODULE_SOFTRESET_WAIT;
		while (retries--) {
			rstval = sysc_read_sysstatus(ddata);
			if ((rstval & ddata->cfg.syss_mask) == syss_done)
				return 0;
			udelay(2); /* Account for udelay flakeyness */
		}
		error = -ETIMEDOUT;
	}

	return error;
}

static int sysc_poll_reset_sysconfig(struct sysc *ddata)
{
	int error, retries;
	u32 sysc_mask, rstval;

	sysc_mask = BIT(ddata->cap->regbits->srst_shift);

	if (likely(!timekeeping_suspended)) {
		error = readx_poll_timeout_atomic(sysc_read_sysconfig, ddata,
				rstval, !(rstval & sysc_mask),
				100, MAX_MODULE_SOFTRESET_WAIT);
	} else {
		retries = MAX_MODULE_SOFTRESET_WAIT;
		while (retries--) {
			rstval = sysc_read_sysconfig(ddata);
			if (!(rstval & sysc_mask))
				return 0;
			udelay(2); /* Account for udelay flakeyness */
		}
		error = -ETIMEDOUT;
	}

	return error;
}

/* Poll on reset status */
static int sysc_wait_softreset(struct sysc *ddata)
{
	int syss_offset, error = 0;

	if (ddata->cap->regbits->srst_shift < 0)
		return 0;

	syss_offset = ddata->offsets[SYSC_SYSSTATUS];

	if (syss_offset >= 0)
		error = sysc_poll_reset_sysstatus(ddata);
	else if (ddata->cfg.quirks & SYSC_QUIRK_RESET_STATUS)
		error = sysc_poll_reset_sysconfig(ddata);

	return error;
}

static int sysc_add_named_clock_from_child(struct sysc *ddata,
					   const char *name,
					   const char *optfck_name)
{
	struct device_node *np = ddata->dev->of_node;
	struct device_node *child;
	struct clk_lookup *cl;
	struct clk *clock;
	const char *n;

	if (name)
		n = name;
	else
		n = optfck_name;

	/* Does the clock alias already exist? */
	clock = of_clk_get_by_name(np, n);
	if (!IS_ERR(clock)) {
		clk_put(clock);

		return 0;
	}

	child = of_get_next_available_child(np, NULL);
	if (!child)
		return -ENODEV;

	clock = devm_get_clk_from_child(ddata->dev, child, name);
	if (IS_ERR(clock))
		return PTR_ERR(clock);

	/*
	 * Use clkdev_add() instead of clkdev_alloc() to avoid the MAX_DEV_ID
	 * limit for clk_get(). If cl ever needs to be freed, it should be done
	 * with clkdev_drop().
	 */
	cl = kzalloc(sizeof(*cl), GFP_KERNEL);
	if (!cl)
		return -ENOMEM;

	cl->con_id = n;
	cl->dev_id = dev_name(ddata->dev);
	cl->clk = clock;
	clkdev_add(cl);

	clk_put(clock);

	return 0;
}

static int sysc_init_ext_opt_clock(struct sysc *ddata, const char *name)
{
	const char *optfck_name;
	int error, index;

	if (ddata->nr_clocks < SYSC_OPTFCK0)
		index = SYSC_OPTFCK0;
	else
		index = ddata->nr_clocks;

	if (name)
		optfck_name = name;
	else
		optfck_name = clock_names[index];

	error = sysc_add_named_clock_from_child(ddata, name, optfck_name);
	if (error)
		return error;

	ddata->clock_roles[index] = optfck_name;
	ddata->nr_clocks++;

	return 0;
}

static int sysc_get_one_clock(struct sysc *ddata, const char *name)
{
	int error, i, index = -ENODEV;

	if (!strncmp(clock_names[SYSC_FCK], name, 3))
		index = SYSC_FCK;
	else if (!strncmp(clock_names[SYSC_ICK], name, 3))
		index = SYSC_ICK;

	if (index < 0) {
		for (i = SYSC_OPTFCK0; i < SYSC_MAX_CLOCKS; i++) {
			if (!ddata->clocks[i]) {
				index = i;
				break;
			}
		}
	}

	if (index < 0) {
		dev_err(ddata->dev, "clock %s not added\n", name);
		return index;
	}

	ddata->clocks[index] = devm_clk_get(ddata->dev, name);
	if (IS_ERR(ddata->clocks[index])) {
		dev_err(ddata->dev, "clock get error for %s: %li\n",
			name, PTR_ERR(ddata->clocks[index]));

		return PTR_ERR(ddata->clocks[index]);
	}

	error = clk_prepare(ddata->clocks[index]);
	if (error) {
		dev_err(ddata->dev, "clock prepare error for %s: %i\n",
			name, error);

		return error;
	}

	return 0;
}

static int sysc_get_clocks(struct sysc *ddata)
{
	struct device_node *np = ddata->dev->of_node;
	struct property *prop;
	const char *name;
	int nr_fck = 0, nr_ick = 0, i, error = 0;

	ddata->clock_roles = devm_kcalloc(ddata->dev,
					  SYSC_MAX_CLOCKS,
					  sizeof(*ddata->clock_roles),
					  GFP_KERNEL);
	if (!ddata->clock_roles)
		return -ENOMEM;

	of_property_for_each_string(np, "clock-names", prop, name) {
		if (!strncmp(clock_names[SYSC_FCK], name, 3))
			nr_fck++;
		if (!strncmp(clock_names[SYSC_ICK], name, 3))
			nr_ick++;
		ddata->clock_roles[ddata->nr_clocks] = name;
		ddata->nr_clocks++;
	}

	if (ddata->nr_clocks < 1)
		return 0;

	if ((ddata->cfg.quirks & SYSC_QUIRK_EXT_OPT_CLOCK)) {
		error = sysc_init_ext_opt_clock(ddata, NULL);
		if (error)
			return error;
	}

	if (ddata->nr_clocks > SYSC_MAX_CLOCKS) {
		dev_err(ddata->dev, "too many clocks for %pOF\n", np);

		return -EINVAL;
	}

	if (nr_fck > 1 || nr_ick > 1) {
		dev_err(ddata->dev, "max one fck and ick for %pOF\n", np);

		return -EINVAL;
	}

	/* Always add a slot for main clocks fck and ick even if unused */
	if (!nr_fck)
		ddata->nr_clocks++;
	if (!nr_ick)
		ddata->nr_clocks++;

	ddata->clocks = devm_kcalloc(ddata->dev,
				     ddata->nr_clocks, sizeof(*ddata->clocks),
				     GFP_KERNEL);
	if (!ddata->clocks)
		return -ENOMEM;

	for (i = 0; i < SYSC_MAX_CLOCKS; i++) {
		const char *name = ddata->clock_roles[i];

		if (!name)
			continue;

		error = sysc_get_one_clock(ddata, name);
		if (error)
			return error;
	}

	return 0;
}

static int sysc_enable_main_clocks(struct sysc *ddata)
{
	struct clk *clock;
	int i, error;

	if (!ddata->clocks)
		return 0;

	for (i = 0; i < SYSC_OPTFCK0; i++) {
		clock = ddata->clocks[i];

		/* Main clocks may not have ick */
		if (IS_ERR_OR_NULL(clock))
			continue;

		error = clk_enable(clock);
		if (error)
			goto err_disable;
	}

	return 0;

err_disable:
	for (i--; i >= 0; i--) {
		clock = ddata->clocks[i];

		/* Main clocks may not have ick */
		if (IS_ERR_OR_NULL(clock))
			continue;

		clk_disable(clock);
	}

	return error;
}

static void sysc_disable_main_clocks(struct sysc *ddata)
{
	struct clk *clock;
	int i;

	if (!ddata->clocks)
		return;

	for (i = 0; i < SYSC_OPTFCK0; i++) {
		clock = ddata->clocks[i];
		if (IS_ERR_OR_NULL(clock))
			continue;

		clk_disable(clock);
	}
}

static int sysc_enable_opt_clocks(struct sysc *ddata)
{
	struct clk *clock;
	int i, error;

	if (!ddata->clocks || ddata->nr_clocks < SYSC_OPTFCK0 + 1)
		return 0;

	for (i = SYSC_OPTFCK0; i < SYSC_MAX_CLOCKS; i++) {
		clock = ddata->clocks[i];

		/* Assume no holes for opt clocks */
		if (IS_ERR_OR_NULL(clock))
			return 0;

		error = clk_enable(clock);
		if (error)
			goto err_disable;
	}

	return 0;

err_disable:
	for (i--; i >= 0; i--) {
		clock = ddata->clocks[i];
		if (IS_ERR_OR_NULL(clock))
			continue;

		clk_disable(clock);
	}

	return error;
}

static void sysc_disable_opt_clocks(struct sysc *ddata)
{
	struct clk *clock;
	int i;

	if (!ddata->clocks || ddata->nr_clocks < SYSC_OPTFCK0 + 1)
		return;

	for (i = SYSC_OPTFCK0; i < SYSC_MAX_CLOCKS; i++) {
		clock = ddata->clocks[i];

		/* Assume no holes for opt clocks */
		if (IS_ERR_OR_NULL(clock))
			return;

		clk_disable(clock);
	}
}

static void sysc_clkdm_deny_idle(struct sysc *ddata)
{
	struct ti_sysc_platform_data *pdata;

	if (ddata->legacy_mode || (ddata->cfg.quirks & SYSC_QUIRK_CLKDM_NOAUTO))
		return;

	pdata = dev_get_platdata(ddata->dev);
	if (pdata && pdata->clkdm_deny_idle)
		pdata->clkdm_deny_idle(ddata->dev, &ddata->cookie);
}

static void sysc_clkdm_allow_idle(struct sysc *ddata)
{
	struct ti_sysc_platform_data *pdata;

	if (ddata->legacy_mode || (ddata->cfg.quirks & SYSC_QUIRK_CLKDM_NOAUTO))
		return;

	pdata = dev_get_platdata(ddata->dev);
	if (pdata && pdata->clkdm_allow_idle)
		pdata->clkdm_allow_idle(ddata->dev, &ddata->cookie);
}

/**
 * sysc_init_resets - init rstctrl reset line if configured
 * @ddata: device driver data
 *
 * See sysc_rstctrl_reset_deassert().
 */
static int sysc_init_resets(struct sysc *ddata)
{
	ddata->rsts =
		devm_reset_control_get_optional_shared(ddata->dev, "rstctrl");

	return PTR_ERR_OR_ZERO(ddata->rsts);
}

/**
 * sysc_parse_and_check_child_range - parses module IO region from ranges
 * @ddata: device driver data
 *
 * In general we only need rev, syss, and sysc registers and not the whole
 * module range. But we do want the offsets for these registers from the
 * module base. This allows us to check them against the legacy hwmod
 * platform data. Let's also check the ranges are configured properly.
 */
static int sysc_parse_and_check_child_range(struct sysc *ddata)
{
	struct device_node *np = ddata->dev->of_node;
	const __be32 *ranges;
	u32 nr_addr, nr_size;
	int len, error;

	ranges = of_get_property(np, "ranges", &len);
	if (!ranges) {
		dev_err(ddata->dev, "missing ranges for %pOF\n", np);

		return -ENOENT;
	}

	len /= sizeof(*ranges);

	if (len < 3) {
		dev_err(ddata->dev, "incomplete ranges for %pOF\n", np);

		return -EINVAL;
	}

	error = of_property_read_u32(np, "#address-cells", &nr_addr);
	if (error)
		return -ENOENT;

	error = of_property_read_u32(np, "#size-cells", &nr_size);
	if (error)
		return -ENOENT;

	if (nr_addr != 1 || nr_size != 1) {
		dev_err(ddata->dev, "invalid ranges for %pOF\n", np);

		return -EINVAL;
	}

	ranges++;
	ddata->module_pa = of_translate_address(np, ranges++);
	ddata->module_size = be32_to_cpup(ranges);

	return 0;
}

/* Interconnect instances to probe before l4_per instances */
static struct resource early_bus_ranges[] = {
	/* am3/4 l4_wkup */
	{ .start = 0x44c00000, .end = 0x44c00000 + 0x300000, },
	/* omap4/5 and dra7 l4_cfg */
	{ .start = 0x4a000000, .end = 0x4a000000 + 0x300000, },
	/* omap4 l4_wkup */
	{ .start = 0x4a300000, .end = 0x4a300000 + 0x30000,  },
	/* omap5 and dra7 l4_wkup without dra7 dcan segment */
	{ .start = 0x4ae00000, .end = 0x4ae00000 + 0x30000,  },
};

static atomic_t sysc_defer = ATOMIC_INIT(10);

/**
 * sysc_defer_non_critical - defer non_critical interconnect probing
 * @ddata: device driver data
 *
 * We want to probe l4_cfg and l4_wkup interconnect instances before any
 * l4_per instances as l4_per instances depend on resources on l4_cfg and
 * l4_wkup interconnects.
 */
static int sysc_defer_non_critical(struct sysc *ddata)
{
	struct resource *res;
	int i;

	if (!atomic_read(&sysc_defer))
		return 0;

	for (i = 0; i < ARRAY_SIZE(early_bus_ranges); i++) {
		res = &early_bus_ranges[i];
		if (ddata->module_pa >= res->start &&
		    ddata->module_pa <= res->end) {
			atomic_set(&sysc_defer, 0);

			return 0;
		}
	}

	atomic_dec_if_positive(&sysc_defer);

	return -EPROBE_DEFER;
}

static struct device_node *stdout_path;

static void sysc_init_stdout_path(struct sysc *ddata)
{
	struct device_node *np = NULL;
	const char *uart;

	if (IS_ERR(stdout_path))
		return;

	if (stdout_path)
		return;

	np = of_find_node_by_path("/chosen");
	if (!np)
		goto err;

	uart = of_get_property(np, "stdout-path", NULL);
	if (!uart)
		goto err;

	np = of_find_node_by_path(uart);
	if (!np)
		goto err;

	stdout_path = np;

	return;

err:
	stdout_path = ERR_PTR(-ENODEV);
}

static void sysc_check_quirk_stdout(struct sysc *ddata,
				    struct device_node *np)
{
	sysc_init_stdout_path(ddata);
	if (np != stdout_path)
		return;

	ddata->cfg.quirks |= SYSC_QUIRK_NO_IDLE_ON_INIT |
				SYSC_QUIRK_NO_RESET_ON_INIT;
}

/**
 * sysc_check_one_child - check child configuration
 * @ddata: device driver data
 * @np: child device node
 *
 * Let's avoid messy situations where we have new interconnect target
 * node but children have "ti,hwmods". These belong to the interconnect
 * target node and are managed by this driver.
 */
static void sysc_check_one_child(struct sysc *ddata,
				 struct device_node *np)
{
	const char *name;

	name = of_get_property(np, "ti,hwmods", NULL);
	if (name && !of_device_is_compatible(np, "ti,sysc"))
		dev_warn(ddata->dev, "really a child ti,hwmods property?");

	sysc_check_quirk_stdout(ddata, np);
	sysc_parse_dts_quirks(ddata, np, true);
}

static void sysc_check_children(struct sysc *ddata)
{
	struct device_node *child;

	for_each_child_of_node(ddata->dev->of_node, child)
		sysc_check_one_child(ddata, child);
}

/*
 * So far only I2C uses 16-bit read access with clockactivity with revision
 * in two registers with stride of 4. We can detect this based on the rev
 * register size to configure things far enough to be able to properly read
 * the revision register.
 */
static void sysc_check_quirk_16bit(struct sysc *ddata, struct resource *res)
{
	if (resource_size(res) == 8)
		ddata->cfg.quirks |= SYSC_QUIRK_16BIT | SYSC_QUIRK_USE_CLOCKACT;
}

/**
 * sysc_parse_one - parses the interconnect target module registers
 * @ddata: device driver data
 * @reg: register to parse
 */
static int sysc_parse_one(struct sysc *ddata, enum sysc_registers reg)
{
	struct resource *res;
	const char *name;

	switch (reg) {
	case SYSC_REVISION:
	case SYSC_SYSCONFIG:
	case SYSC_SYSSTATUS:
		name = reg_names[reg];
		break;
	default:
		return -EINVAL;
	}

	res = platform_get_resource_byname(to_platform_device(ddata->dev),
					   IORESOURCE_MEM, name);
	if (!res) {
		ddata->offsets[reg] = -ENODEV;

		return 0;
	}

	ddata->offsets[reg] = res->start - ddata->module_pa;
	if (reg == SYSC_REVISION)
		sysc_check_quirk_16bit(ddata, res);

	return 0;
}

static int sysc_parse_registers(struct sysc *ddata)
{
	int i, error;

	for (i = 0; i < SYSC_MAX_REGS; i++) {
		error = sysc_parse_one(ddata, i);
		if (error)
			return error;
	}

	return 0;
}

/**
 * sysc_check_registers - check for misconfigured register overlaps
 * @ddata: device driver data
 */
static int sysc_check_registers(struct sysc *ddata)
{
	int i, j, nr_regs = 0, nr_matches = 0;

	for (i = 0; i < SYSC_MAX_REGS; i++) {
		if (ddata->offsets[i] < 0)
			continue;

		if (ddata->offsets[i] > (ddata->module_size - 4)) {
			dev_err(ddata->dev, "register outside module range");

				return -EINVAL;
		}

		for (j = 0; j < SYSC_MAX_REGS; j++) {
			if (ddata->offsets[j] < 0)
				continue;

			if (ddata->offsets[i] == ddata->offsets[j])
				nr_matches++;
		}
		nr_regs++;
	}

	if (nr_matches > nr_regs) {
		dev_err(ddata->dev, "overlapping registers: (%i/%i)",
			nr_regs, nr_matches);

		return -EINVAL;
	}

	return 0;
}

/**
 * sysc_ioremap - ioremap register space for the interconnect target module
 * @ddata: device driver data
 *
 * Note that the interconnect target module registers can be anywhere
 * within the interconnect target module range. For example, SGX has
 * them at offset 0x1fc00 in the 32MB module address space. And cpsw
 * has them at offset 0x1200 in the CPSW_WR child. Usually the
 * the interconnect target module registers are at the beginning of
 * the module range though.
 */
static int sysc_ioremap(struct sysc *ddata)
{
	int size;

	if (ddata->offsets[SYSC_REVISION] < 0 &&
	    ddata->offsets[SYSC_SYSCONFIG] < 0 &&
	    ddata->offsets[SYSC_SYSSTATUS] < 0) {
		size = ddata->module_size;
	} else {
		size = max3(ddata->offsets[SYSC_REVISION],
			    ddata->offsets[SYSC_SYSCONFIG],
			    ddata->offsets[SYSC_SYSSTATUS]);

		if (size < SZ_1K)
			size = SZ_1K;

		if ((size + sizeof(u32)) > ddata->module_size)
			size = ddata->module_size;
	}

	ddata->module_va = devm_ioremap(ddata->dev,
					ddata->module_pa,
					size + sizeof(u32));
	if (!ddata->module_va)
		return -EIO;

	return 0;
}

/**
 * sysc_map_and_check_registers - ioremap and check device registers
 * @ddata: device driver data
 */
static int sysc_map_and_check_registers(struct sysc *ddata)
{
	struct device_node *np = ddata->dev->of_node;
	int error;

	error = sysc_parse_and_check_child_range(ddata);
	if (error)
		return error;

	error = sysc_defer_non_critical(ddata);
	if (error)
		return error;

	sysc_check_children(ddata);

	if (!of_get_property(np, "reg", NULL))
		return 0;

	error = sysc_parse_registers(ddata);
	if (error)
		return error;

	error = sysc_ioremap(ddata);
	if (error)
		return error;

	error = sysc_check_registers(ddata);
	if (error)
		return error;

	return 0;
}

/**
 * sysc_show_rev - read and show interconnect target module revision
 * @bufp: buffer to print the information to
 * @ddata: device driver data
 */
static int sysc_show_rev(char *bufp, struct sysc *ddata)
{
	int len;

	if (ddata->offsets[SYSC_REVISION] < 0)
		return sprintf(bufp, ":NA");

	len = sprintf(bufp, ":%08x", ddata->revision);

	return len;
}

static int sysc_show_reg(struct sysc *ddata,
			 char *bufp, enum sysc_registers reg)
{
	if (ddata->offsets[reg] < 0)
		return sprintf(bufp, ":NA");

	return sprintf(bufp, ":%x", ddata->offsets[reg]);
}

static int sysc_show_name(char *bufp, struct sysc *ddata)
{
	if (!ddata->name)
		return 0;

	return sprintf(bufp, ":%s", ddata->name);
}

/**
 * sysc_show_registers - show information about interconnect target module
 * @ddata: device driver data
 */
static void sysc_show_registers(struct sysc *ddata)
{
	char buf[128];
	char *bufp = buf;
	int i;

	for (i = 0; i < SYSC_MAX_REGS; i++)
		bufp += sysc_show_reg(ddata, bufp, i);

	bufp += sysc_show_rev(bufp, ddata);
	bufp += sysc_show_name(bufp, ddata);

	dev_dbg(ddata->dev, "%llx:%x%s\n",
		ddata->module_pa, ddata->module_size,
		buf);
}

/**
 * sysc_write_sysconfig - handle sysconfig quirks for register write
 * @ddata: device driver data
 * @value: register value
 */
static void sysc_write_sysconfig(struct sysc *ddata, u32 value)
{
	if (ddata->module_unlock_quirk)
		ddata->module_unlock_quirk(ddata);

	sysc_write(ddata, ddata->offsets[SYSC_SYSCONFIG], value);

	if (ddata->module_lock_quirk)
		ddata->module_lock_quirk(ddata);
}

#define SYSC_IDLE_MASK	(SYSC_NR_IDLEMODES - 1)
#define SYSC_CLOCACT_ICK	2

/* Caller needs to manage sysc_clkdm_deny_idle() and sysc_clkdm_allow_idle() */
static int sysc_enable_module(struct device *dev)
{
	struct sysc *ddata;
	const struct sysc_regbits *regbits;
	u32 reg, idlemodes, best_mode;
	int error;

	ddata = dev_get_drvdata(dev);

	/*
	 * Some modules like DSS reset automatically on idle. Enable optional
	 * reset clocks and wait for OCP softreset to complete.
	 */
	if (ddata->cfg.quirks & SYSC_QUIRK_OPT_CLKS_IN_RESET) {
		error = sysc_enable_opt_clocks(ddata);
		if (error) {
			dev_err(ddata->dev,
				"Optional clocks failed for enable: %i\n",
				error);
			return error;
		}
	}
	/*
	 * Some modules like i2c and hdq1w have unusable reset status unless
	 * the module reset quirk is enabled. Skip status check on enable.
	 */
	if (!(ddata->cfg.quirks & SYSC_MODULE_QUIRK_ENA_RESETDONE)) {
		error = sysc_wait_softreset(ddata);
		if (error)
			dev_warn(ddata->dev, "OCP softreset timed out\n");
	}
	if (ddata->cfg.quirks & SYSC_QUIRK_OPT_CLKS_IN_RESET)
		sysc_disable_opt_clocks(ddata);

	/*
	 * Some subsystem private interconnects, like DSS top level module,
	 * need only the automatic OCP softreset handling with no sysconfig
	 * register bits to configure.
	 */
	if (ddata->offsets[SYSC_SYSCONFIG] == -ENODEV)
		return 0;

	regbits = ddata->cap->regbits;
	reg = sysc_read(ddata, ddata->offsets[SYSC_SYSCONFIG]);

	/*
	 * Set CLOCKACTIVITY, we only use it for ick. And we only configure it
	 * based on the SYSC_QUIRK_USE_CLOCKACT flag, not based on the hardware
	 * capabilities. See the old HWMOD_SET_DEFAULT_CLOCKACT flag.
	 */
	if (regbits->clkact_shift >= 0 &&
	    (ddata->cfg.quirks & SYSC_QUIRK_USE_CLOCKACT))
		reg |= SYSC_CLOCACT_ICK << regbits->clkact_shift;

	/* Set SIDLE mode */
	idlemodes = ddata->cfg.sidlemodes;
	if (!idlemodes || regbits->sidle_shift < 0)
		goto set_midle;

	if (ddata->cfg.quirks & (SYSC_QUIRK_SWSUP_SIDLE |
				 SYSC_QUIRK_SWSUP_SIDLE_ACT)) {
		best_mode = SYSC_IDLE_NO;

		/* Clear WAKEUP */
		if (regbits->enwkup_shift >= 0 &&
		    ddata->cfg.sysc_val & BIT(regbits->enwkup_shift))
			reg &= ~BIT(regbits->enwkup_shift);
	} else {
		best_mode = fls(ddata->cfg.sidlemodes) - 1;
		if (best_mode > SYSC_IDLE_MASK) {
			dev_err(dev, "%s: invalid sidlemode\n", __func__);
			return -EINVAL;
		}

		/* Set WAKEUP */
		if (regbits->enwkup_shift >= 0 &&
		    ddata->cfg.sysc_val & BIT(regbits->enwkup_shift))
			reg |= BIT(regbits->enwkup_shift);
	}

	reg &= ~(SYSC_IDLE_MASK << regbits->sidle_shift);
	reg |= best_mode << regbits->sidle_shift;
	sysc_write_sysconfig(ddata, reg);

set_midle:
	/* Set MIDLE mode */
	idlemodes = ddata->cfg.midlemodes;
	if (!idlemodes || regbits->midle_shift < 0)
		goto set_autoidle;

	best_mode = fls(ddata->cfg.midlemodes) - 1;
	if (best_mode > SYSC_IDLE_MASK) {
		dev_err(dev, "%s: invalid midlemode\n", __func__);
		error = -EINVAL;
		goto save_context;
	}

	if (ddata->cfg.quirks & SYSC_QUIRK_SWSUP_MSTANDBY)
		best_mode = SYSC_IDLE_NO;

	reg &= ~(SYSC_IDLE_MASK << regbits->midle_shift);
	reg |= best_mode << regbits->midle_shift;
	sysc_write_sysconfig(ddata, reg);

set_autoidle:
	/* Autoidle bit must enabled separately if available */
	if (regbits->autoidle_shift >= 0 &&
	    ddata->cfg.sysc_val & BIT(regbits->autoidle_shift)) {
		reg |= 1 << regbits->autoidle_shift;
		sysc_write_sysconfig(ddata, reg);
	}

	error = 0;

save_context:
	/* Save context and flush posted write */
	ddata->sysconfig = sysc_read(ddata, ddata->offsets[SYSC_SYSCONFIG]);

	if (ddata->module_enable_quirk)
		ddata->module_enable_quirk(ddata);

	return error;
}

static int sysc_best_idle_mode(u32 idlemodes, u32 *best_mode)
{
	if (idlemodes & BIT(SYSC_IDLE_SMART_WKUP))
		*best_mode = SYSC_IDLE_SMART_WKUP;
	else if (idlemodes & BIT(SYSC_IDLE_SMART))
		*best_mode = SYSC_IDLE_SMART;
	else if (idlemodes & BIT(SYSC_IDLE_FORCE))
		*best_mode = SYSC_IDLE_FORCE;
	else
		return -EINVAL;

	return 0;
}

/* Caller needs to manage sysc_clkdm_deny_idle() and sysc_clkdm_allow_idle() */
static int sysc_disable_module(struct device *dev)
{
	struct sysc *ddata;
	const struct sysc_regbits *regbits;
	u32 reg, idlemodes, best_mode;
	int ret;

	ddata = dev_get_drvdata(dev);
	if (ddata->offsets[SYSC_SYSCONFIG] == -ENODEV)
		return 0;

	if (ddata->module_disable_quirk)
		ddata->module_disable_quirk(ddata);

	regbits = ddata->cap->regbits;
	reg = sysc_read(ddata, ddata->offsets[SYSC_SYSCONFIG]);

	/* Set MIDLE mode */
	idlemodes = ddata->cfg.midlemodes;
	if (!idlemodes || regbits->midle_shift < 0)
		goto set_sidle;

	ret = sysc_best_idle_mode(idlemodes, &best_mode);
	if (ret) {
		dev_err(dev, "%s: invalid midlemode\n", __func__);
		return ret;
	}

	if (ddata->cfg.quirks & (SYSC_QUIRK_SWSUP_MSTANDBY) ||
	    ddata->cfg.quirks & (SYSC_QUIRK_FORCE_MSTANDBY))
		best_mode = SYSC_IDLE_FORCE;

	reg &= ~(SYSC_IDLE_MASK << regbits->midle_shift);
	reg |= best_mode << regbits->midle_shift;
	sysc_write_sysconfig(ddata, reg);

set_sidle:
	/* Set SIDLE mode */
	idlemodes = ddata->cfg.sidlemodes;
	if (!idlemodes || regbits->sidle_shift < 0) {
		ret = 0;
		goto save_context;
	}

	if (ddata->cfg.quirks & SYSC_QUIRK_SWSUP_SIDLE) {
		best_mode = SYSC_IDLE_FORCE;
	} else {
		ret = sysc_best_idle_mode(idlemodes, &best_mode);
		if (ret) {
			dev_err(dev, "%s: invalid sidlemode\n", __func__);
			ret = -EINVAL;
			goto save_context;
		}
	}

	if (ddata->cfg.quirks & SYSC_QUIRK_SWSUP_SIDLE_ACT) {
		/* Set WAKEUP */
		if (regbits->enwkup_shift >= 0 &&
		    ddata->cfg.sysc_val & BIT(regbits->enwkup_shift))
			reg |= BIT(regbits->enwkup_shift);
	}

	reg &= ~(SYSC_IDLE_MASK << regbits->sidle_shift);
	reg |= best_mode << regbits->sidle_shift;
	if (regbits->autoidle_shift >= 0 &&
	    ddata->cfg.sysc_val & BIT(regbits->autoidle_shift))
		reg |= 1 << regbits->autoidle_shift;
	sysc_write_sysconfig(ddata, reg);

	ret = 0;

save_context:
	/* Save context and flush posted write */
	ddata->sysconfig = sysc_read(ddata, ddata->offsets[SYSC_SYSCONFIG]);

	return ret;
}

static int __maybe_unused sysc_runtime_suspend_legacy(struct device *dev,
						      struct sysc *ddata)
{
	struct ti_sysc_platform_data *pdata;
	int error;

	pdata = dev_get_platdata(ddata->dev);
	if (!pdata)
		return 0;

	if (!pdata->idle_module)
		return -ENODEV;

	error = pdata->idle_module(dev, &ddata->cookie);
	if (error)
		dev_err(dev, "%s: could not idle: %i\n",
			__func__, error);

	reset_control_assert(ddata->rsts);

	return 0;
}

static int __maybe_unused sysc_runtime_resume_legacy(struct device *dev,
						     struct sysc *ddata)
{
	struct ti_sysc_platform_data *pdata;
	int error;

	pdata = dev_get_platdata(ddata->dev);
	if (!pdata)
		return 0;

	if (!pdata->enable_module)
		return -ENODEV;

	error = pdata->enable_module(dev, &ddata->cookie);
	if (error)
		dev_err(dev, "%s: could not enable: %i\n",
			__func__, error);

	reset_control_deassert(ddata->rsts);

	return 0;
}

static int __maybe_unused sysc_runtime_suspend(struct device *dev)
{
	struct sysc *ddata;
	int error = 0;

	ddata = dev_get_drvdata(dev);

	if (!ddata->enabled)
		return 0;

	sysc_clkdm_deny_idle(ddata);

	if (ddata->legacy_mode) {
		error = sysc_runtime_suspend_legacy(dev, ddata);
		if (error)
			goto err_allow_idle;
	} else {
		error = sysc_disable_module(dev);
		if (error)
			goto err_allow_idle;
	}

	sysc_disable_main_clocks(ddata);

	if (sysc_opt_clks_needed(ddata))
		sysc_disable_opt_clocks(ddata);

	ddata->enabled = false;

err_allow_idle:
	sysc_clkdm_allow_idle(ddata);

	reset_control_assert(ddata->rsts);

	return error;
}

static int __maybe_unused sysc_runtime_resume(struct device *dev)
{
	struct sysc *ddata;
	int error = 0;

	ddata = dev_get_drvdata(dev);

	if (ddata->enabled)
		return 0;


	sysc_clkdm_deny_idle(ddata);

	if (sysc_opt_clks_needed(ddata)) {
		error = sysc_enable_opt_clocks(ddata);
		if (error)
			goto err_allow_idle;
	}

	error = sysc_enable_main_clocks(ddata);
	if (error)
		goto err_opt_clocks;

	reset_control_deassert(ddata->rsts);

	if (ddata->legacy_mode) {
		error = sysc_runtime_resume_legacy(dev, ddata);
		if (error)
			goto err_main_clocks;
	} else {
		error = sysc_enable_module(dev);
		if (error)
			goto err_main_clocks;
	}

	ddata->enabled = true;

	sysc_clkdm_allow_idle(ddata);

	return 0;

err_main_clocks:
	sysc_disable_main_clocks(ddata);
err_opt_clocks:
	if (sysc_opt_clks_needed(ddata))
		sysc_disable_opt_clocks(ddata);
err_allow_idle:
	sysc_clkdm_allow_idle(ddata);

	return error;
}

/*
 * Checks if device context was lost. Assumes the sysconfig register value
 * after lost context is different from the configured value. Only works for
 * enabled devices.
 *
 * Eventually we may want to also add support to using the context lost
 * registers that some SoCs have.
 */
static int sysc_check_context(struct sysc *ddata)
{
	u32 reg;

	if (!ddata->enabled)
		return -ENODATA;

	reg = sysc_read(ddata, ddata->offsets[SYSC_SYSCONFIG]);
	if (reg == ddata->sysconfig)
		return 0;

	return -EACCES;
}

static int sysc_reinit_module(struct sysc *ddata, bool leave_enabled)
{
	struct device *dev = ddata->dev;
	int error;

	if (ddata->enabled) {
		/* Nothing to do if enabled and context not lost */
		error = sysc_check_context(ddata);
		if (!error)
			return 0;

		/* Disable target module if it is enabled */
		error = sysc_runtime_suspend(dev);
		if (error)
			dev_warn(dev, "reinit suspend failed: %i\n", error);
	}

	/* Enable target module */
	error = sysc_runtime_resume(dev);
	if (error)
		dev_warn(dev, "reinit resume failed: %i\n", error);

	/* Some modules like am335x gpmc need reset and restore of sysconfig */
	if (ddata->cfg.quirks & SYSC_QUIRK_RESET_ON_CTX_LOST) {
		error = sysc_reset(ddata);
		if (error)
			dev_warn(dev, "reinit reset failed: %i\n", error);

		sysc_write_sysconfig(ddata, ddata->sysconfig);
	}

	if (leave_enabled)
		return error;

	/* Disable target module if no leave_enabled was set */
	error = sysc_runtime_suspend(dev);
	if (error)
		dev_warn(dev, "reinit suspend failed: %i\n", error);

	return error;
}

static int __maybe_unused sysc_noirq_suspend(struct device *dev)
{
	struct sysc *ddata;

	ddata = dev_get_drvdata(dev);

	if (ddata->cfg.quirks &
	    (SYSC_QUIRK_LEGACY_IDLE | SYSC_QUIRK_NO_IDLE))
		return 0;

	if (!ddata->enabled)
		return 0;

	ddata->needs_resume = 1;

	return sysc_runtime_suspend(dev);
}

static int __maybe_unused sysc_noirq_resume(struct device *dev)
{
	struct sysc *ddata;
	int error = 0;

	ddata = dev_get_drvdata(dev);

	if (ddata->cfg.quirks &
	    (SYSC_QUIRK_LEGACY_IDLE | SYSC_QUIRK_NO_IDLE))
		return 0;

	if (ddata->cfg.quirks & SYSC_QUIRK_REINIT_ON_RESUME) {
		error = sysc_reinit_module(ddata, ddata->needs_resume);
		if (error)
			dev_warn(dev, "noirq_resume failed: %i\n", error);
	} else if (ddata->needs_resume) {
		error = sysc_runtime_resume(dev);
		if (error)
			dev_warn(dev, "noirq_resume failed: %i\n", error);
	}

	ddata->needs_resume = 0;

	return error;
}

static const struct dev_pm_ops sysc_pm_ops = {
	SET_NOIRQ_SYSTEM_SLEEP_PM_OPS(sysc_noirq_suspend, sysc_noirq_resume)
	SET_RUNTIME_PM_OPS(sysc_runtime_suspend,
			   sysc_runtime_resume,
			   NULL)
};

/* Module revision register based quirks */
struct sysc_revision_quirk {
	const char *name;
	u32 base;
	int rev_offset;
	int sysc_offset;
	int syss_offset;
	u32 revision;
	u32 revision_mask;
	u32 quirks;
};

#define SYSC_QUIRK(optname, optbase, optrev, optsysc, optsyss,		\
		   optrev_val, optrevmask, optquirkmask)		\
	{								\
		.name = (optname),					\
		.base = (optbase),					\
		.rev_offset = (optrev),					\
		.sysc_offset = (optsysc),				\
		.syss_offset = (optsyss),				\
		.revision = (optrev_val),				\
		.revision_mask = (optrevmask),				\
		.quirks = (optquirkmask),				\
	}

static const struct sysc_revision_quirk sysc_revision_quirks[] = {
	/* These drivers need to be fixed to not use pm_runtime_irq_safe() */
	SYSC_QUIRK("uart", 0, 0x50, 0x54, 0x58, 0x00000046, 0xffffffff,
		   SYSC_QUIRK_SWSUP_SIDLE_ACT | SYSC_QUIRK_LEGACY_IDLE),
	SYSC_QUIRK("uart", 0, 0x50, 0x54, 0x58, 0x00000052, 0xffffffff,
		   SYSC_QUIRK_SWSUP_SIDLE_ACT | SYSC_QUIRK_LEGACY_IDLE),
	/* Uarts on omap4 and later */
	SYSC_QUIRK("uart", 0, 0x50, 0x54, 0x58, 0x50411e03, 0xffff00ff,
		   SYSC_QUIRK_SWSUP_SIDLE_ACT | SYSC_QUIRK_LEGACY_IDLE),
	SYSC_QUIRK("uart", 0, 0x50, 0x54, 0x58, 0x47422e03, 0xffffffff,
<<<<<<< HEAD
		   SYSC_QUIRK_SWSUP_SIDLE | SYSC_QUIRK_LEGACY_IDLE),
	SYSC_QUIRK("uart", 0, 0x50, 0x54, 0x58, 0x47424e03, 0xffffffff,
		   SYSC_QUIRK_SWSUP_SIDLE | SYSC_QUIRK_LEGACY_IDLE),
=======
		   SYSC_QUIRK_SWSUP_SIDLE_ACT | SYSC_QUIRK_LEGACY_IDLE),
	SYSC_QUIRK("uart", 0, 0x50, 0x54, 0x58, 0x47424e03, 0xffffffff,
		   SYSC_QUIRK_SWSUP_SIDLE_ACT | SYSC_QUIRK_LEGACY_IDLE),
>>>>>>> e7cddbb4

	/* Quirks that need to be set based on the module address */
	SYSC_QUIRK("mcpdm", 0x40132000, 0, 0x10, -ENODEV, 0x50000800, 0xffffffff,
		   SYSC_QUIRK_EXT_OPT_CLOCK | SYSC_QUIRK_NO_RESET_ON_INIT |
		   SYSC_QUIRK_SWSUP_SIDLE),

	/* Quirks that need to be set based on detected module */
	SYSC_QUIRK("aess", 0, 0, 0x10, -ENODEV, 0x40000000, 0xffffffff,
		   SYSC_MODULE_QUIRK_AESS),
	/* Errata i893 handling for dra7 dcan1 and 2 */
	SYSC_QUIRK("dcan", 0x4ae3c000, 0x20, -ENODEV, -ENODEV, 0xa3170504, 0xffffffff,
		   SYSC_QUIRK_CLKDM_NOAUTO),
	SYSC_QUIRK("dcan", 0x48480000, 0x20, -ENODEV, -ENODEV, 0xa3170504, 0xffffffff,
		   SYSC_QUIRK_CLKDM_NOAUTO),
	SYSC_QUIRK("dss", 0x4832a000, 0, 0x10, 0x14, 0x00000020, 0xffffffff,
		   SYSC_QUIRK_OPT_CLKS_IN_RESET | SYSC_MODULE_QUIRK_DSS_RESET),
	SYSC_QUIRK("dss", 0x58000000, 0, -ENODEV, 0x14, 0x00000040, 0xffffffff,
		   SYSC_QUIRK_OPT_CLKS_IN_RESET | SYSC_MODULE_QUIRK_DSS_RESET),
	SYSC_QUIRK("dss", 0x58000000, 0, -ENODEV, 0x14, 0x00000061, 0xffffffff,
		   SYSC_QUIRK_OPT_CLKS_IN_RESET | SYSC_MODULE_QUIRK_DSS_RESET),
	SYSC_QUIRK("dwc3", 0x48880000, 0, 0x10, -ENODEV, 0x500a0200, 0xffffffff,
		   SYSC_QUIRK_CLKDM_NOAUTO),
	SYSC_QUIRK("dwc3", 0x488c0000, 0, 0x10, -ENODEV, 0x500a0200, 0xffffffff,
		   SYSC_QUIRK_CLKDM_NOAUTO),
	SYSC_QUIRK("gpio", 0, 0, 0x10, 0x114, 0x50600801, 0xffff00ff,
		   SYSC_QUIRK_OPT_CLKS_IN_RESET),
	SYSC_QUIRK("gpmc", 0, 0, 0x10, 0x14, 0x00000060, 0xffffffff,
		   SYSC_QUIRK_REINIT_ON_CTX_LOST | SYSC_QUIRK_RESET_ON_CTX_LOST |
		   SYSC_QUIRK_GPMC_DEBUG),
	SYSC_QUIRK("hdmi", 0, 0, 0x10, -ENODEV, 0x50030200, 0xffffffff,
		   SYSC_QUIRK_OPT_CLKS_NEEDED),
	SYSC_QUIRK("hdq1w", 0, 0, 0x14, 0x18, 0x00000006, 0xffffffff,
		   SYSC_MODULE_QUIRK_HDQ1W | SYSC_MODULE_QUIRK_ENA_RESETDONE),
	SYSC_QUIRK("hdq1w", 0, 0, 0x14, 0x18, 0x0000000a, 0xffffffff,
		   SYSC_MODULE_QUIRK_HDQ1W | SYSC_MODULE_QUIRK_ENA_RESETDONE),
	SYSC_QUIRK("i2c", 0, 0, 0x20, 0x10, 0x00000036, 0x000000ff,
		   SYSC_MODULE_QUIRK_I2C | SYSC_MODULE_QUIRK_ENA_RESETDONE),
	SYSC_QUIRK("i2c", 0, 0, 0x20, 0x10, 0x0000003c, 0x000000ff,
		   SYSC_MODULE_QUIRK_I2C | SYSC_MODULE_QUIRK_ENA_RESETDONE),
	SYSC_QUIRK("i2c", 0, 0, 0x20, 0x10, 0x00000040, 0x000000ff,
		   SYSC_MODULE_QUIRK_I2C | SYSC_MODULE_QUIRK_ENA_RESETDONE),
	SYSC_QUIRK("i2c", 0, 0, 0x10, 0x90, 0x5040000a, 0xfffff0f0,
		   SYSC_MODULE_QUIRK_I2C | SYSC_MODULE_QUIRK_ENA_RESETDONE),
	SYSC_QUIRK("gpu", 0x50000000, 0x14, -ENODEV, -ENODEV, 0x00010201, 0xffffffff, 0),
	SYSC_QUIRK("gpu", 0x50000000, 0xfe00, 0xfe10, -ENODEV, 0x40000000 , 0xffffffff,
		   SYSC_MODULE_QUIRK_SGX),
	SYSC_QUIRK("lcdc", 0, 0, 0x54, -ENODEV, 0x4f201000, 0xffffffff,
		   SYSC_QUIRK_SWSUP_SIDLE | SYSC_QUIRK_SWSUP_MSTANDBY),
	SYSC_QUIRK("mcasp", 0, 0, 0x4, -ENODEV, 0x44306302, 0xffffffff,
		   SYSC_QUIRK_SWSUP_SIDLE),
	SYSC_QUIRK("rtc", 0, 0x74, 0x78, -ENODEV, 0x4eb01908, 0xffff00f0,
		   SYSC_MODULE_QUIRK_RTC_UNLOCK),
	SYSC_QUIRK("tptc", 0, 0, 0x10, -ENODEV, 0x40006c00, 0xffffefff,
		   SYSC_QUIRK_SWSUP_SIDLE | SYSC_QUIRK_SWSUP_MSTANDBY),
	SYSC_QUIRK("tptc", 0, 0, -ENODEV, -ENODEV, 0x40007c00, 0xffffffff,
		   SYSC_QUIRK_SWSUP_SIDLE | SYSC_QUIRK_SWSUP_MSTANDBY),
	SYSC_QUIRK("sata", 0, 0xfc, 0x1100, -ENODEV, 0x5e412000, 0xffffffff,
		   SYSC_QUIRK_SWSUP_SIDLE | SYSC_QUIRK_SWSUP_MSTANDBY),
	SYSC_QUIRK("usb_host_hs", 0, 0, 0x10, 0x14, 0x50700100, 0xffffffff,
		   SYSC_QUIRK_SWSUP_SIDLE | SYSC_QUIRK_SWSUP_MSTANDBY),
	SYSC_QUIRK("usb_host_hs", 0, 0, 0x10, -ENODEV, 0x50700101, 0xffffffff,
		   SYSC_QUIRK_SWSUP_SIDLE | SYSC_QUIRK_SWSUP_MSTANDBY),
	SYSC_QUIRK("usb_otg_hs", 0, 0x400, 0x404, 0x408, 0x00000050,
		   0xffffffff, SYSC_QUIRK_SWSUP_SIDLE | SYSC_QUIRK_SWSUP_MSTANDBY |
		   SYSC_MODULE_QUIRK_OTG),
	SYSC_QUIRK("usb_otg_hs", 0, 0, 0x10, -ENODEV, 0x4ea2080d, 0xffffffff,
		   SYSC_QUIRK_SWSUP_SIDLE | SYSC_QUIRK_SWSUP_MSTANDBY |
		   SYSC_QUIRK_REINIT_ON_CTX_LOST),
	SYSC_QUIRK("wdt", 0, 0, 0x10, 0x14, 0x502a0500, 0xfffff0f0,
		   SYSC_MODULE_QUIRK_WDT),
	/* PRUSS on am3, am4 and am5 */
	SYSC_QUIRK("pruss", 0, 0x26000, 0x26004, -ENODEV, 0x47000000, 0xff000000,
		   SYSC_MODULE_QUIRK_PRUSS),
	/* Watchdog on am3 and am4 */
	SYSC_QUIRK("wdt", 0x44e35000, 0, 0x10, 0x14, 0x502a0500, 0xfffff0f0,
		   SYSC_MODULE_QUIRK_WDT | SYSC_QUIRK_SWSUP_SIDLE),

#ifdef DEBUG
	SYSC_QUIRK("adc", 0, 0, 0x10, -ENODEV, 0x47300001, 0xffffffff, 0),
	SYSC_QUIRK("atl", 0, 0, -ENODEV, -ENODEV, 0x0a070100, 0xffffffff, 0),
	SYSC_QUIRK("cm", 0, 0, -ENODEV, -ENODEV, 0x40000301, 0xffffffff, 0),
	SYSC_QUIRK("control", 0, 0, 0x10, -ENODEV, 0x40000900, 0xffffffff, 0),
	SYSC_QUIRK("cpgmac", 0, 0x1200, 0x1208, 0x1204, 0x4edb1902,
		   0xffff00f0, 0),
	SYSC_QUIRK("dcan", 0, 0x20, -ENODEV, -ENODEV, 0xa3170504, 0xffffffff, 0),
	SYSC_QUIRK("dcan", 0, 0x20, -ENODEV, -ENODEV, 0x4edb1902, 0xffffffff, 0),
	SYSC_QUIRK("dispc", 0x4832a400, 0, 0x10, 0x14, 0x00000030, 0xffffffff, 0),
	SYSC_QUIRK("dispc", 0x58001000, 0, 0x10, 0x14, 0x00000040, 0xffffffff, 0),
	SYSC_QUIRK("dispc", 0x58001000, 0, 0x10, 0x14, 0x00000051, 0xffffffff, 0),
	SYSC_QUIRK("dmic", 0, 0, 0x10, -ENODEV, 0x50010000, 0xffffffff, 0),
	SYSC_QUIRK("dsi", 0x58004000, 0, 0x10, 0x14, 0x00000030, 0xffffffff, 0),
	SYSC_QUIRK("dsi", 0x58005000, 0, 0x10, 0x14, 0x00000030, 0xffffffff, 0),
	SYSC_QUIRK("dsi", 0x58005000, 0, 0x10, 0x14, 0x00000040, 0xffffffff, 0),
	SYSC_QUIRK("dsi", 0x58009000, 0, 0x10, 0x14, 0x00000040, 0xffffffff, 0),
	SYSC_QUIRK("dwc3", 0, 0, 0x10, -ENODEV, 0x500a0200, 0xffffffff, 0),
	SYSC_QUIRK("d2d", 0x4a0b6000, 0, 0x10, 0x14, 0x00000010, 0xffffffff, 0),
	SYSC_QUIRK("d2d", 0x4a0cd000, 0, 0x10, 0x14, 0x00000010, 0xffffffff, 0),
	SYSC_QUIRK("elm", 0x48080000, 0, 0x10, 0x14, 0x00000020, 0xffffffff, 0),
	SYSC_QUIRK("emif", 0, 0, -ENODEV, -ENODEV, 0x40441403, 0xffff0fff, 0),
	SYSC_QUIRK("emif", 0, 0, -ENODEV, -ENODEV, 0x50440500, 0xffffffff, 0),
	SYSC_QUIRK("epwmss", 0, 0, 0x4, -ENODEV, 0x47400001, 0xffffffff, 0),
	SYSC_QUIRK("gpu", 0, 0x1fc00, 0x1fc10, -ENODEV, 0, 0, 0),
	SYSC_QUIRK("gpu", 0, 0xfe00, 0xfe10, -ENODEV, 0x40000000 , 0xffffffff, 0),
	SYSC_QUIRK("hdmi", 0, 0, 0x10, -ENODEV, 0x50031d00, 0xffffffff, 0),
	SYSC_QUIRK("hsi", 0, 0, 0x10, 0x14, 0x50043101, 0xffffffff, 0),
	SYSC_QUIRK("iss", 0, 0, 0x10, -ENODEV, 0x40000101, 0xffffffff, 0),
	SYSC_QUIRK("keypad", 0x4a31c000, 0, 0x10, 0x14, 0x00000020, 0xffffffff, 0),
	SYSC_QUIRK("mcasp", 0, 0, 0x4, -ENODEV, 0x44307b02, 0xffffffff, 0),
	SYSC_QUIRK("mcbsp", 0, -ENODEV, 0x8c, -ENODEV, 0, 0, 0),
	SYSC_QUIRK("mcspi", 0, 0, 0x10, -ENODEV, 0x40300a0b, 0xffff00ff, 0),
	SYSC_QUIRK("mcspi", 0, 0, 0x110, 0x114, 0x40300a0b, 0xffffffff, 0),
	SYSC_QUIRK("mailbox", 0, 0, 0x10, -ENODEV, 0x00000400, 0xffffffff, 0),
	SYSC_QUIRK("m3", 0, 0, -ENODEV, -ENODEV, 0x5f580105, 0x0fff0f00, 0),
	SYSC_QUIRK("ocp2scp", 0, 0, 0x10, 0x14, 0x50060005, 0xfffffff0, 0),
	SYSC_QUIRK("ocp2scp", 0, 0, -ENODEV, -ENODEV, 0x50060007, 0xffffffff, 0),
	SYSC_QUIRK("padconf", 0, 0, 0x10, -ENODEV, 0x4fff0800, 0xffffffff, 0),
	SYSC_QUIRK("padconf", 0, 0, -ENODEV, -ENODEV, 0x40001100, 0xffffffff, 0),
	SYSC_QUIRK("pcie", 0x51000000, -ENODEV, -ENODEV, -ENODEV, 0, 0, 0),
	SYSC_QUIRK("pcie", 0x51800000, -ENODEV, -ENODEV, -ENODEV, 0, 0, 0),
	SYSC_QUIRK("prcm", 0, 0, -ENODEV, -ENODEV, 0x40000100, 0xffffffff, 0),
	SYSC_QUIRK("prcm", 0, 0, -ENODEV, -ENODEV, 0x00004102, 0xffffffff, 0),
	SYSC_QUIRK("prcm", 0, 0, -ENODEV, -ENODEV, 0x40000400, 0xffffffff, 0),
	SYSC_QUIRK("rfbi", 0x4832a800, 0, 0x10, 0x14, 0x00000010, 0xffffffff, 0),
	SYSC_QUIRK("rfbi", 0x58002000, 0, 0x10, 0x14, 0x00000010, 0xffffffff, 0),
	SYSC_QUIRK("scm", 0, 0, 0x10, -ENODEV, 0x40000900, 0xffffffff, 0),
	SYSC_QUIRK("scm", 0, 0, -ENODEV, -ENODEV, 0x4e8b0100, 0xffffffff, 0),
	SYSC_QUIRK("scm", 0, 0, -ENODEV, -ENODEV, 0x4f000100, 0xffffffff, 0),
	SYSC_QUIRK("scm", 0, 0, -ENODEV, -ENODEV, 0x40000900, 0xffffffff, 0),
	SYSC_QUIRK("scrm", 0, 0, -ENODEV, -ENODEV, 0x00000010, 0xffffffff, 0),
	SYSC_QUIRK("sdio", 0, 0, 0x10, -ENODEV, 0x40202301, 0xffff0ff0, 0),
	SYSC_QUIRK("sdio", 0, 0x2fc, 0x110, 0x114, 0x31010000, 0xffffffff, 0),
	SYSC_QUIRK("sdma", 0, 0, 0x2c, 0x28, 0x00010900, 0xffffffff, 0),
	SYSC_QUIRK("sham", 0, 0x100, 0x110, 0x114, 0x40000c03, 0xffffffff, 0),
	SYSC_QUIRK("slimbus", 0, 0, 0x10, -ENODEV, 0x40000902, 0xffffffff, 0),
	SYSC_QUIRK("slimbus", 0, 0, 0x10, -ENODEV, 0x40002903, 0xffffffff, 0),
	SYSC_QUIRK("smartreflex", 0, -ENODEV, 0x24, -ENODEV, 0x00000000, 0xffffffff, 0),
	SYSC_QUIRK("smartreflex", 0, -ENODEV, 0x38, -ENODEV, 0x00000000, 0xffffffff, 0),
	SYSC_QUIRK("spinlock", 0, 0, 0x10, -ENODEV, 0x50020000, 0xffffffff, 0),
	SYSC_QUIRK("rng", 0, 0x1fe0, 0x1fe4, -ENODEV, 0x00000020, 0xffffffff, 0),
	SYSC_QUIRK("timer", 0, 0, 0x10, 0x14, 0x00000013, 0xffffffff, 0),
	SYSC_QUIRK("timer", 0, 0, 0x10, 0x14, 0x00000015, 0xffffffff, 0),
	/* Some timers on omap4 and later */
	SYSC_QUIRK("timer", 0, 0, 0x10, -ENODEV, 0x50002100, 0xffffffff, 0),
	SYSC_QUIRK("timer", 0, 0, 0x10, -ENODEV, 0x4fff1301, 0xffff00ff, 0),
	SYSC_QUIRK("timer32k", 0, 0, 0x4, -ENODEV, 0x00000040, 0xffffffff, 0),
	SYSC_QUIRK("timer32k", 0, 0, 0x4, -ENODEV, 0x00000011, 0xffffffff, 0),
	SYSC_QUIRK("timer32k", 0, 0, 0x4, -ENODEV, 0x00000060, 0xffffffff, 0),
	SYSC_QUIRK("tpcc", 0, 0, -ENODEV, -ENODEV, 0x40014c00, 0xffffffff, 0),
	SYSC_QUIRK("usbhstll", 0, 0, 0x10, 0x14, 0x00000004, 0xffffffff, 0),
	SYSC_QUIRK("usbhstll", 0, 0, 0x10, 0x14, 0x00000008, 0xffffffff, 0),
	SYSC_QUIRK("venc", 0x58003000, 0, -ENODEV, -ENODEV, 0x00000002, 0xffffffff, 0),
	SYSC_QUIRK("vfpe", 0, 0, 0x104, -ENODEV, 0x4d001200, 0xffffffff, 0),
#endif
};

/*
 * Early quirks based on module base and register offsets only that are
 * needed before the module revision can be read
 */
static void sysc_init_early_quirks(struct sysc *ddata)
{
	const struct sysc_revision_quirk *q;
	int i;

	for (i = 0; i < ARRAY_SIZE(sysc_revision_quirks); i++) {
		q = &sysc_revision_quirks[i];

		if (!q->base)
			continue;

		if (q->base != ddata->module_pa)
			continue;

		if (q->rev_offset != ddata->offsets[SYSC_REVISION])
			continue;

		if (q->sysc_offset != ddata->offsets[SYSC_SYSCONFIG])
			continue;

		if (q->syss_offset != ddata->offsets[SYSC_SYSSTATUS])
			continue;

		ddata->name = q->name;
		ddata->cfg.quirks |= q->quirks;
	}
}

/* Quirks that also consider the revision register value */
static void sysc_init_revision_quirks(struct sysc *ddata)
{
	const struct sysc_revision_quirk *q;
	int i;

	for (i = 0; i < ARRAY_SIZE(sysc_revision_quirks); i++) {
		q = &sysc_revision_quirks[i];

		if (q->base && q->base != ddata->module_pa)
			continue;

		if (q->rev_offset != ddata->offsets[SYSC_REVISION])
			continue;

		if (q->sysc_offset != ddata->offsets[SYSC_SYSCONFIG])
			continue;

		if (q->syss_offset != ddata->offsets[SYSC_SYSSTATUS])
			continue;

		if (q->revision == ddata->revision ||
		    (q->revision & q->revision_mask) ==
		    (ddata->revision & q->revision_mask)) {
			ddata->name = q->name;
			ddata->cfg.quirks |= q->quirks;
		}
	}
}

/*
 * DSS needs dispc outputs disabled to reset modules. Returns mask of
 * enabled DSS interrupts. Eventually we may be able to do this on
 * dispc init rather than top-level DSS init.
 */
static u32 sysc_quirk_dispc(struct sysc *ddata, int dispc_offset,
			    bool disable)
{
	bool lcd_en, digit_en, lcd2_en = false, lcd3_en = false;
	const int lcd_en_mask = BIT(0), digit_en_mask = BIT(1);
	int manager_count;
	bool framedonetv_irq = true;
	u32 val, irq_mask = 0;

	switch (sysc_soc->soc) {
	case SOC_2420 ... SOC_3630:
		manager_count = 2;
		framedonetv_irq = false;
		break;
	case SOC_4430 ... SOC_4470:
		manager_count = 3;
		break;
	case SOC_5430:
	case SOC_DRA7:
		manager_count = 4;
		break;
	case SOC_AM4:
		manager_count = 1;
		framedonetv_irq = false;
		break;
	case SOC_UNKNOWN:
	default:
		return 0;
	}

	/* Remap the whole module range to be able to reset dispc outputs */
	devm_iounmap(ddata->dev, ddata->module_va);
	ddata->module_va = devm_ioremap(ddata->dev,
					ddata->module_pa,
					ddata->module_size);
	if (!ddata->module_va)
		return -EIO;

	/* DISP_CONTROL, shut down lcd and digit on disable if enabled */
	val = sysc_read(ddata, dispc_offset + 0x40);
	lcd_en = val & lcd_en_mask;
	digit_en = val & digit_en_mask;
	if (lcd_en)
		irq_mask |= BIT(0);			/* FRAMEDONE */
	if (digit_en) {
		if (framedonetv_irq)
			irq_mask |= BIT(24);		/* FRAMEDONETV */
		else
			irq_mask |= BIT(2) | BIT(3);	/* EVSYNC bits */
	}
	if (disable && (lcd_en || digit_en))
		sysc_write(ddata, dispc_offset + 0x40,
			   val & ~(lcd_en_mask | digit_en_mask));

	if (manager_count <= 2)
		return irq_mask;

	/* DISPC_CONTROL2 */
	val = sysc_read(ddata, dispc_offset + 0x238);
	lcd2_en = val & lcd_en_mask;
	if (lcd2_en)
		irq_mask |= BIT(22);			/* FRAMEDONE2 */
	if (disable && lcd2_en)
		sysc_write(ddata, dispc_offset + 0x238,
			   val & ~lcd_en_mask);

	if (manager_count <= 3)
		return irq_mask;

	/* DISPC_CONTROL3 */
	val = sysc_read(ddata, dispc_offset + 0x848);
	lcd3_en = val & lcd_en_mask;
	if (lcd3_en)
		irq_mask |= BIT(30);			/* FRAMEDONE3 */
	if (disable && lcd3_en)
		sysc_write(ddata, dispc_offset + 0x848,
			   val & ~lcd_en_mask);

	return irq_mask;
}

/* DSS needs child outputs disabled and SDI registers cleared for reset */
static void sysc_pre_reset_quirk_dss(struct sysc *ddata)
{
	const int dispc_offset = 0x1000;
	int error;
	u32 irq_mask, val;

	/* Get enabled outputs */
	irq_mask = sysc_quirk_dispc(ddata, dispc_offset, false);
	if (!irq_mask)
		return;

	/* Clear IRQSTATUS */
	sysc_write(ddata, dispc_offset + 0x18, irq_mask);

	/* Disable outputs */
	val = sysc_quirk_dispc(ddata, dispc_offset, true);

	/* Poll IRQSTATUS */
	error = readl_poll_timeout(ddata->module_va + dispc_offset + 0x18,
				   val, val != irq_mask, 100, 50);
	if (error)
		dev_warn(ddata->dev, "%s: timed out %08x !+ %08x\n",
			 __func__, val, irq_mask);

	if (sysc_soc->soc == SOC_3430 || sysc_soc->soc == SOC_AM35) {
		/* Clear DSS_SDI_CONTROL */
		sysc_write(ddata, 0x44, 0);

		/* Clear DSS_PLL_CONTROL */
		sysc_write(ddata, 0x48, 0);
	}

	/* Clear DSS_CONTROL to switch DSS clock sources to PRCM if not */
	sysc_write(ddata, 0x40, 0);
}

/* 1-wire needs module's internal clocks enabled for reset */
static void sysc_pre_reset_quirk_hdq1w(struct sysc *ddata)
{
	int offset = 0x0c;	/* HDQ_CTRL_STATUS */
	u16 val;

	val = sysc_read(ddata, offset);
	val |= BIT(5);
	sysc_write(ddata, offset, val);
}

/* AESS (Audio Engine SubSystem) needs autogating set after enable */
static void sysc_module_enable_quirk_aess(struct sysc *ddata)
{
	int offset = 0x7c;	/* AESS_AUTO_GATING_ENABLE */

	sysc_write(ddata, offset, 1);
}

/* I2C needs to be disabled for reset */
static void sysc_clk_quirk_i2c(struct sysc *ddata, bool enable)
{
	int offset;
	u16 val;

	/* I2C_CON, omap2/3 is different from omap4 and later */
	if ((ddata->revision & 0xffffff00) == 0x001f0000)
		offset = 0x24;
	else
		offset = 0xa4;

	/* I2C_EN */
	val = sysc_read(ddata, offset);
	if (enable)
		val |= BIT(15);
	else
		val &= ~BIT(15);
	sysc_write(ddata, offset, val);
}

static void sysc_pre_reset_quirk_i2c(struct sysc *ddata)
{
	sysc_clk_quirk_i2c(ddata, false);
}

static void sysc_post_reset_quirk_i2c(struct sysc *ddata)
{
	sysc_clk_quirk_i2c(ddata, true);
}

/* RTC on am3 and 4 needs to be unlocked and locked for sysconfig */
static void sysc_quirk_rtc(struct sysc *ddata, bool lock)
{
	u32 val, kick0_val = 0, kick1_val = 0;
	unsigned long flags;
	int error;

	if (!lock) {
		kick0_val = 0x83e70b13;
		kick1_val = 0x95a4f1e0;
	}

	local_irq_save(flags);
	/* RTC_STATUS BUSY bit may stay active for 1/32768 seconds (~30 usec) */
	error = readl_poll_timeout_atomic(ddata->module_va + 0x44, val,
					  !(val & BIT(0)), 100, 50);
	if (error)
		dev_warn(ddata->dev, "rtc busy timeout\n");
	/* Now we have ~15 microseconds to read/write various registers */
	sysc_write(ddata, 0x6c, kick0_val);
	sysc_write(ddata, 0x70, kick1_val);
	local_irq_restore(flags);
}

static void sysc_module_unlock_quirk_rtc(struct sysc *ddata)
{
	sysc_quirk_rtc(ddata, false);
}

static void sysc_module_lock_quirk_rtc(struct sysc *ddata)
{
	sysc_quirk_rtc(ddata, true);
}

/* OTG omap2430 glue layer up to omap4 needs OTG_FORCESTDBY configured */
static void sysc_module_enable_quirk_otg(struct sysc *ddata)
{
	int offset = 0x414;	/* OTG_FORCESTDBY */

	sysc_write(ddata, offset, 0);
}

static void sysc_module_disable_quirk_otg(struct sysc *ddata)
{
	int offset = 0x414;	/* OTG_FORCESTDBY */
	u32 val = BIT(0);	/* ENABLEFORCE */

	sysc_write(ddata, offset, val);
}

/* 36xx SGX needs a quirk for to bypass OCP IPG interrupt logic */
static void sysc_module_enable_quirk_sgx(struct sysc *ddata)
{
	int offset = 0xff08;	/* OCP_DEBUG_CONFIG */
	u32 val = BIT(31);	/* THALIA_INT_BYPASS */

	sysc_write(ddata, offset, val);
}

/* Watchdog timer needs a disable sequence after reset */
static void sysc_reset_done_quirk_wdt(struct sysc *ddata)
{
	int wps, spr, error;
	u32 val;

	wps = 0x34;
	spr = 0x48;

	sysc_write(ddata, spr, 0xaaaa);
	error = readl_poll_timeout(ddata->module_va + wps, val,
				   !(val & 0x10), 100,
				   MAX_MODULE_SOFTRESET_WAIT);
	if (error)
		dev_warn(ddata->dev, "wdt disable step1 failed\n");

	sysc_write(ddata, spr, 0x5555);
	error = readl_poll_timeout(ddata->module_va + wps, val,
				   !(val & 0x10), 100,
				   MAX_MODULE_SOFTRESET_WAIT);
	if (error)
		dev_warn(ddata->dev, "wdt disable step2 failed\n");
}

/* PRUSS needs to set MSTANDBY_INIT inorder to idle properly */
static void sysc_module_disable_quirk_pruss(struct sysc *ddata)
{
	u32 reg;

	reg = sysc_read(ddata, ddata->offsets[SYSC_SYSCONFIG]);
	reg |= SYSC_PRUSS_STANDBY_INIT;
	sysc_write(ddata, ddata->offsets[SYSC_SYSCONFIG], reg);
}

static void sysc_init_module_quirks(struct sysc *ddata)
{
	if (ddata->legacy_mode || !ddata->name)
		return;

	if (ddata->cfg.quirks & SYSC_MODULE_QUIRK_HDQ1W) {
		ddata->pre_reset_quirk = sysc_pre_reset_quirk_hdq1w;

		return;
	}

#ifdef CONFIG_OMAP_GPMC_DEBUG
	if (ddata->cfg.quirks & SYSC_QUIRK_GPMC_DEBUG) {
		ddata->cfg.quirks |= SYSC_QUIRK_NO_RESET_ON_INIT;

		return;
	}
#endif

	if (ddata->cfg.quirks & SYSC_MODULE_QUIRK_I2C) {
		ddata->pre_reset_quirk = sysc_pre_reset_quirk_i2c;
		ddata->post_reset_quirk = sysc_post_reset_quirk_i2c;

		return;
	}

	if (ddata->cfg.quirks & SYSC_MODULE_QUIRK_AESS)
		ddata->module_enable_quirk = sysc_module_enable_quirk_aess;

	if (ddata->cfg.quirks & SYSC_MODULE_QUIRK_DSS_RESET)
		ddata->pre_reset_quirk = sysc_pre_reset_quirk_dss;

	if (ddata->cfg.quirks & SYSC_MODULE_QUIRK_RTC_UNLOCK) {
		ddata->module_unlock_quirk = sysc_module_unlock_quirk_rtc;
		ddata->module_lock_quirk = sysc_module_lock_quirk_rtc;

		return;
	}

	if (ddata->cfg.quirks & SYSC_MODULE_QUIRK_OTG) {
		ddata->module_enable_quirk = sysc_module_enable_quirk_otg;
		ddata->module_disable_quirk = sysc_module_disable_quirk_otg;
	}

	if (ddata->cfg.quirks & SYSC_MODULE_QUIRK_SGX)
		ddata->module_enable_quirk = sysc_module_enable_quirk_sgx;

	if (ddata->cfg.quirks & SYSC_MODULE_QUIRK_WDT) {
		ddata->reset_done_quirk = sysc_reset_done_quirk_wdt;
		ddata->module_disable_quirk = sysc_reset_done_quirk_wdt;
	}

	if (ddata->cfg.quirks & SYSC_MODULE_QUIRK_PRUSS)
		ddata->module_disable_quirk = sysc_module_disable_quirk_pruss;
}

static int sysc_clockdomain_init(struct sysc *ddata)
{
	struct ti_sysc_platform_data *pdata = dev_get_platdata(ddata->dev);
	struct clk *fck = NULL, *ick = NULL;
	int error;

	if (!pdata || !pdata->init_clockdomain)
		return 0;

	switch (ddata->nr_clocks) {
	case 2:
		ick = ddata->clocks[SYSC_ICK];
		fallthrough;
	case 1:
		fck = ddata->clocks[SYSC_FCK];
		break;
	case 0:
		return 0;
	}

	error = pdata->init_clockdomain(ddata->dev, fck, ick, &ddata->cookie);
	if (!error || error == -ENODEV)
		return 0;

	return error;
}

/*
 * Note that pdata->init_module() typically does a reset first. After
 * pdata->init_module() is done, PM runtime can be used for the interconnect
 * target module.
 */
static int sysc_legacy_init(struct sysc *ddata)
{
	struct ti_sysc_platform_data *pdata = dev_get_platdata(ddata->dev);
	int error;

	if (!pdata || !pdata->init_module)
		return 0;

	error = pdata->init_module(ddata->dev, ddata->mdata, &ddata->cookie);
	if (error == -EEXIST)
		error = 0;

	return error;
}

/*
 * Note that the caller must ensure the interconnect target module is enabled
 * before calling reset. Otherwise reset will not complete.
 */
static int sysc_reset(struct sysc *ddata)
{
	int sysc_offset, sysc_val, error;
	u32 sysc_mask;

	sysc_offset = ddata->offsets[SYSC_SYSCONFIG];

	if (ddata->legacy_mode ||
	    ddata->cap->regbits->srst_shift < 0 ||
	    ddata->cfg.quirks & SYSC_QUIRK_NO_RESET_ON_INIT)
		return 0;

	sysc_mask = BIT(ddata->cap->regbits->srst_shift);

	if (ddata->pre_reset_quirk)
		ddata->pre_reset_quirk(ddata);

	if (sysc_offset >= 0) {
		sysc_val = sysc_read_sysconfig(ddata);
		sysc_val |= sysc_mask;
		sysc_write(ddata, sysc_offset, sysc_val);
		/* Flush posted write */
		sysc_val = sysc_read_sysconfig(ddata);
	}

	if (ddata->cfg.srst_udelay)
		fsleep(ddata->cfg.srst_udelay);

	if (ddata->post_reset_quirk)
		ddata->post_reset_quirk(ddata);

	error = sysc_wait_softreset(ddata);
	if (error)
		dev_warn(ddata->dev, "OCP softreset timed out\n");

	if (ddata->reset_done_quirk)
		ddata->reset_done_quirk(ddata);

	return error;
}

/*
 * At this point the module is configured enough to read the revision but
 * module may not be completely configured yet to use PM runtime. Enable
 * all clocks directly during init to configure the quirks needed for PM
 * runtime based on the revision register.
 */
static int sysc_init_module(struct sysc *ddata)
{
	bool rstctrl_deasserted = false;
	int error = 0;

	error = sysc_clockdomain_init(ddata);
	if (error)
		return error;

	sysc_clkdm_deny_idle(ddata);

	/*
	 * Always enable clocks. The bootloader may or may not have enabled
	 * the related clocks.
	 */
	error = sysc_enable_opt_clocks(ddata);
	if (error)
		return error;

	error = sysc_enable_main_clocks(ddata);
	if (error)
		goto err_opt_clocks;

	if (!(ddata->cfg.quirks & SYSC_QUIRK_NO_RESET_ON_INIT)) {
		error = reset_control_deassert(ddata->rsts);
		if (error)
			goto err_main_clocks;
		rstctrl_deasserted = true;
	}

	ddata->revision = sysc_read_revision(ddata);
	sysc_init_revision_quirks(ddata);
	sysc_init_module_quirks(ddata);

	if (ddata->legacy_mode) {
		error = sysc_legacy_init(ddata);
		if (error)
			goto err_main_clocks;
	}

	if (!ddata->legacy_mode) {
		error = sysc_enable_module(ddata->dev);
		if (error)
			goto err_main_clocks;
	}

	error = sysc_reset(ddata);
	if (error)
		dev_err(ddata->dev, "Reset failed with %d\n", error);

	if (error && !ddata->legacy_mode)
		sysc_disable_module(ddata->dev);

err_main_clocks:
	if (error)
		sysc_disable_main_clocks(ddata);
err_opt_clocks:
	/* No re-enable of clockdomain autoidle to prevent module autoidle */
	if (error) {
		sysc_disable_opt_clocks(ddata);
		sysc_clkdm_allow_idle(ddata);
	}

	if (error && rstctrl_deasserted &&
	    !(ddata->cfg.quirks & SYSC_QUIRK_NO_RESET_ON_INIT))
		reset_control_assert(ddata->rsts);

	return error;
}

static int sysc_init_sysc_mask(struct sysc *ddata)
{
	struct device_node *np = ddata->dev->of_node;
	int error;
	u32 val;

	error = of_property_read_u32(np, "ti,sysc-mask", &val);
	if (error)
		return 0;

	ddata->cfg.sysc_val = val & ddata->cap->sysc_mask;

	return 0;
}

static int sysc_init_idlemode(struct sysc *ddata, u8 *idlemodes,
			      const char *name)
{
	struct device_node *np = ddata->dev->of_node;
	struct property *prop;
	const __be32 *p;
	u32 val;

	of_property_for_each_u32(np, name, prop, p, val) {
		if (val >= SYSC_NR_IDLEMODES) {
			dev_err(ddata->dev, "invalid idlemode: %i\n", val);
			return -EINVAL;
		}
		*idlemodes |=  (1 << val);
	}

	return 0;
}

static int sysc_init_idlemodes(struct sysc *ddata)
{
	int error;

	error = sysc_init_idlemode(ddata, &ddata->cfg.midlemodes,
				   "ti,sysc-midle");
	if (error)
		return error;

	error = sysc_init_idlemode(ddata, &ddata->cfg.sidlemodes,
				   "ti,sysc-sidle");
	if (error)
		return error;

	return 0;
}

/*
 * Only some devices on omap4 and later have SYSCONFIG reset done
 * bit. We can detect this if there is no SYSSTATUS at all, or the
 * SYSTATUS bit 0 is not used. Note that some SYSSTATUS registers
 * have multiple bits for the child devices like OHCI and EHCI.
 * Depends on SYSC being parsed first.
 */
static int sysc_init_syss_mask(struct sysc *ddata)
{
	struct device_node *np = ddata->dev->of_node;
	int error;
	u32 val;

	error = of_property_read_u32(np, "ti,syss-mask", &val);
	if (error) {
		if ((ddata->cap->type == TI_SYSC_OMAP4 ||
		     ddata->cap->type == TI_SYSC_OMAP4_TIMER) &&
		    (ddata->cfg.sysc_val & SYSC_OMAP4_SOFTRESET))
			ddata->cfg.quirks |= SYSC_QUIRK_RESET_STATUS;

		return 0;
	}

	if (!(val & 1) && (ddata->cfg.sysc_val & SYSC_OMAP4_SOFTRESET))
		ddata->cfg.quirks |= SYSC_QUIRK_RESET_STATUS;

	ddata->cfg.syss_mask = val;

	return 0;
}

/*
 * Many child device drivers need to have fck and opt clocks available
 * to get the clock rate for device internal configuration etc.
 */
static int sysc_child_add_named_clock(struct sysc *ddata,
				      struct device *child,
				      const char *name)
{
	struct clk *clk;
	struct clk_lookup *l;
	int error = 0;

	if (!name)
		return 0;

	clk = clk_get(child, name);
	if (!IS_ERR(clk)) {
		error = -EEXIST;
		goto put_clk;
	}

	clk = clk_get(ddata->dev, name);
	if (IS_ERR(clk))
		return -ENODEV;

	l = clkdev_create(clk, name, dev_name(child));
	if (!l)
		error = -ENOMEM;
put_clk:
	clk_put(clk);

	return error;
}

static int sysc_child_add_clocks(struct sysc *ddata,
				 struct device *child)
{
	int i, error;

	for (i = 0; i < ddata->nr_clocks; i++) {
		error = sysc_child_add_named_clock(ddata,
						   child,
						   ddata->clock_roles[i]);
		if (error && error != -EEXIST) {
			dev_err(ddata->dev, "could not add child clock %s: %i\n",
				ddata->clock_roles[i], error);

			return error;
		}
	}

	return 0;
}

static struct device_type sysc_device_type = {
};

static struct sysc *sysc_child_to_parent(struct device *dev)
{
	struct device *parent = dev->parent;

	if (!parent || parent->type != &sysc_device_type)
		return NULL;

	return dev_get_drvdata(parent);
}

static int __maybe_unused sysc_child_runtime_suspend(struct device *dev)
{
	struct sysc *ddata;
	int error;

	ddata = sysc_child_to_parent(dev);

	error = pm_generic_runtime_suspend(dev);
	if (error)
		return error;

	if (!ddata->enabled)
		return 0;

	return sysc_runtime_suspend(ddata->dev);
}

static int __maybe_unused sysc_child_runtime_resume(struct device *dev)
{
	struct sysc *ddata;
	int error;

	ddata = sysc_child_to_parent(dev);

	if (!ddata->enabled) {
		error = sysc_runtime_resume(ddata->dev);
		if (error < 0)
			dev_err(ddata->dev,
				"%s error: %i\n", __func__, error);
	}

	return pm_generic_runtime_resume(dev);
}

#ifdef CONFIG_PM_SLEEP
static int sysc_child_suspend_noirq(struct device *dev)
{
	struct sysc *ddata;
	int error;

	ddata = sysc_child_to_parent(dev);

	dev_dbg(ddata->dev, "%s %s\n", __func__,
		ddata->name ? ddata->name : "");

	error = pm_generic_suspend_noirq(dev);
	if (error) {
		dev_err(dev, "%s error at %i: %i\n",
			__func__, __LINE__, error);

		return error;
	}

	if (!pm_runtime_status_suspended(dev)) {
		error = pm_generic_runtime_suspend(dev);
		if (error) {
			dev_dbg(dev, "%s busy at %i: %i\n",
				__func__, __LINE__, error);

			return 0;
		}

		error = sysc_runtime_suspend(ddata->dev);
		if (error) {
			dev_err(dev, "%s error at %i: %i\n",
				__func__, __LINE__, error);

			return error;
		}

		ddata->child_needs_resume = true;
	}

	return 0;
}

static int sysc_child_resume_noirq(struct device *dev)
{
	struct sysc *ddata;
	int error;

	ddata = sysc_child_to_parent(dev);

	dev_dbg(ddata->dev, "%s %s\n", __func__,
		ddata->name ? ddata->name : "");

	if (ddata->child_needs_resume) {
		ddata->child_needs_resume = false;

		error = sysc_runtime_resume(ddata->dev);
		if (error)
			dev_err(ddata->dev,
				"%s runtime resume error: %i\n",
				__func__, error);

		error = pm_generic_runtime_resume(dev);
		if (error)
			dev_err(ddata->dev,
				"%s generic runtime resume: %i\n",
				__func__, error);
	}

	return pm_generic_resume_noirq(dev);
}
#endif

static struct dev_pm_domain sysc_child_pm_domain = {
	.ops = {
		SET_RUNTIME_PM_OPS(sysc_child_runtime_suspend,
				   sysc_child_runtime_resume,
				   NULL)
		USE_PLATFORM_PM_SLEEP_OPS
		SET_NOIRQ_SYSTEM_SLEEP_PM_OPS(sysc_child_suspend_noirq,
					      sysc_child_resume_noirq)
	}
};

/* Caller needs to take list_lock if ever used outside of cpu_pm */
static void sysc_reinit_modules(struct sysc_soc_info *soc)
{
	struct sysc_module *module;
	struct list_head *pos;
	struct sysc *ddata;

	list_for_each(pos, &sysc_soc->restored_modules) {
		module = list_entry(pos, struct sysc_module, node);
		ddata = module->ddata;
		sysc_reinit_module(ddata, ddata->enabled);
	}
}

/**
 * sysc_context_notifier - optionally reset and restore module after idle
 * @nb: notifier block
 * @cmd: unused
 * @v: unused
 *
 * Some interconnect target modules need to be restored, or reset and restored
 * on CPU_PM CPU_PM_CLUSTER_EXIT notifier. This is needed at least for am335x
 * OTG and GPMC target modules even if the modules are unused.
 */
static int sysc_context_notifier(struct notifier_block *nb, unsigned long cmd,
				 void *v)
{
	struct sysc_soc_info *soc;

	soc = container_of(nb, struct sysc_soc_info, nb);

	switch (cmd) {
	case CPU_CLUSTER_PM_ENTER:
		break;
	case CPU_CLUSTER_PM_ENTER_FAILED:	/* No need to restore context */
		break;
	case CPU_CLUSTER_PM_EXIT:
		sysc_reinit_modules(soc);
		break;
	}

	return NOTIFY_OK;
}

/**
 * sysc_add_restored - optionally add reset and restore quirk hanlling
 * @ddata: device data
 */
static void sysc_add_restored(struct sysc *ddata)
{
	struct sysc_module *restored_module;

	restored_module = kzalloc(sizeof(*restored_module), GFP_KERNEL);
	if (!restored_module)
		return;

	restored_module->ddata = ddata;

	mutex_lock(&sysc_soc->list_lock);

	list_add(&restored_module->node, &sysc_soc->restored_modules);

	if (sysc_soc->nb.notifier_call)
		goto out_unlock;

	sysc_soc->nb.notifier_call = sysc_context_notifier;
	cpu_pm_register_notifier(&sysc_soc->nb);

out_unlock:
	mutex_unlock(&sysc_soc->list_lock);
}

/**
 * sysc_legacy_idle_quirk - handle children in omap_device compatible way
 * @ddata: device driver data
 * @child: child device driver
 *
 * Allow idle for child devices as done with _od_runtime_suspend().
 * Otherwise many child devices will not idle because of the permanent
 * parent usecount set in pm_runtime_irq_safe().
 *
 * Note that the long term solution is to just modify the child device
 * drivers to not set pm_runtime_irq_safe() and then this can be just
 * dropped.
 */
static void sysc_legacy_idle_quirk(struct sysc *ddata, struct device *child)
{
	if (ddata->cfg.quirks & SYSC_QUIRK_LEGACY_IDLE)
		dev_pm_domain_set(child, &sysc_child_pm_domain);
}

static int sysc_notifier_call(struct notifier_block *nb,
			      unsigned long event, void *device)
{
	struct device *dev = device;
	struct sysc *ddata;
	int error;

	ddata = sysc_child_to_parent(dev);
	if (!ddata)
		return NOTIFY_DONE;

	switch (event) {
	case BUS_NOTIFY_ADD_DEVICE:
		error = sysc_child_add_clocks(ddata, dev);
		if (error)
			return error;
		sysc_legacy_idle_quirk(ddata, dev);
		break;
	default:
		break;
	}

	return NOTIFY_DONE;
}

static struct notifier_block sysc_nb = {
	.notifier_call = sysc_notifier_call,
};

/* Device tree configured quirks */
struct sysc_dts_quirk {
	const char *name;
	u32 mask;
};

static const struct sysc_dts_quirk sysc_dts_quirks[] = {
	{ .name = "ti,no-idle-on-init",
	  .mask = SYSC_QUIRK_NO_IDLE_ON_INIT, },
	{ .name = "ti,no-reset-on-init",
	  .mask = SYSC_QUIRK_NO_RESET_ON_INIT, },
	{ .name = "ti,no-idle",
	  .mask = SYSC_QUIRK_NO_IDLE, },
};

static void sysc_parse_dts_quirks(struct sysc *ddata, struct device_node *np,
				  bool is_child)
{
	const struct property *prop;
	int i, len;

	for (i = 0; i < ARRAY_SIZE(sysc_dts_quirks); i++) {
		const char *name = sysc_dts_quirks[i].name;

		prop = of_get_property(np, name, &len);
		if (!prop)
			continue;

		ddata->cfg.quirks |= sysc_dts_quirks[i].mask;
		if (is_child) {
			dev_warn(ddata->dev,
				 "dts flag should be at module level for %s\n",
				 name);
		}
	}
}

static int sysc_init_dts_quirks(struct sysc *ddata)
{
	struct device_node *np = ddata->dev->of_node;
	int error;
	u32 val;

	ddata->legacy_mode = of_get_property(np, "ti,hwmods", NULL);

	sysc_parse_dts_quirks(ddata, np, false);
	error = of_property_read_u32(np, "ti,sysc-delay-us", &val);
	if (!error) {
		if (val > 255) {
			dev_warn(ddata->dev, "bad ti,sysc-delay-us: %i\n",
				 val);
		}

		ddata->cfg.srst_udelay = (u8)val;
	}

	return 0;
}

static void sysc_unprepare(struct sysc *ddata)
{
	int i;

	if (!ddata->clocks)
		return;

	for (i = 0; i < SYSC_MAX_CLOCKS; i++) {
		if (!IS_ERR_OR_NULL(ddata->clocks[i]))
			clk_unprepare(ddata->clocks[i]);
	}
}

/*
 * Common sysc register bits found on omap2, also known as type1
 */
static const struct sysc_regbits sysc_regbits_omap2 = {
	.dmadisable_shift = -ENODEV,
	.midle_shift = 12,
	.sidle_shift = 3,
	.clkact_shift = 8,
	.emufree_shift = 5,
	.enwkup_shift = 2,
	.srst_shift = 1,
	.autoidle_shift = 0,
};

static const struct sysc_capabilities sysc_omap2 = {
	.type = TI_SYSC_OMAP2,
	.sysc_mask = SYSC_OMAP2_CLOCKACTIVITY | SYSC_OMAP2_EMUFREE |
		     SYSC_OMAP2_ENAWAKEUP | SYSC_OMAP2_SOFTRESET |
		     SYSC_OMAP2_AUTOIDLE,
	.regbits = &sysc_regbits_omap2,
};

/* All omap2 and 3 timers, and timers 1, 2 & 10 on omap 4 and 5 */
static const struct sysc_capabilities sysc_omap2_timer = {
	.type = TI_SYSC_OMAP2_TIMER,
	.sysc_mask = SYSC_OMAP2_CLOCKACTIVITY | SYSC_OMAP2_EMUFREE |
		     SYSC_OMAP2_ENAWAKEUP | SYSC_OMAP2_SOFTRESET |
		     SYSC_OMAP2_AUTOIDLE,
	.regbits = &sysc_regbits_omap2,
	.mod_quirks = SYSC_QUIRK_USE_CLOCKACT,
};

/*
 * SHAM2 (SHA1/MD5) sysc found on omap3, a variant of sysc_regbits_omap2
 * with different sidle position
 */
static const struct sysc_regbits sysc_regbits_omap3_sham = {
	.dmadisable_shift = -ENODEV,
	.midle_shift = -ENODEV,
	.sidle_shift = 4,
	.clkact_shift = -ENODEV,
	.enwkup_shift = -ENODEV,
	.srst_shift = 1,
	.autoidle_shift = 0,
	.emufree_shift = -ENODEV,
};

static const struct sysc_capabilities sysc_omap3_sham = {
	.type = TI_SYSC_OMAP3_SHAM,
	.sysc_mask = SYSC_OMAP2_SOFTRESET | SYSC_OMAP2_AUTOIDLE,
	.regbits = &sysc_regbits_omap3_sham,
};

/*
 * AES register bits found on omap3 and later, a variant of
 * sysc_regbits_omap2 with different sidle position
 */
static const struct sysc_regbits sysc_regbits_omap3_aes = {
	.dmadisable_shift = -ENODEV,
	.midle_shift = -ENODEV,
	.sidle_shift = 6,
	.clkact_shift = -ENODEV,
	.enwkup_shift = -ENODEV,
	.srst_shift = 1,
	.autoidle_shift = 0,
	.emufree_shift = -ENODEV,
};

static const struct sysc_capabilities sysc_omap3_aes = {
	.type = TI_SYSC_OMAP3_AES,
	.sysc_mask = SYSC_OMAP2_SOFTRESET | SYSC_OMAP2_AUTOIDLE,
	.regbits = &sysc_regbits_omap3_aes,
};

/*
 * Common sysc register bits found on omap4, also known as type2
 */
static const struct sysc_regbits sysc_regbits_omap4 = {
	.dmadisable_shift = 16,
	.midle_shift = 4,
	.sidle_shift = 2,
	.clkact_shift = -ENODEV,
	.enwkup_shift = -ENODEV,
	.emufree_shift = 1,
	.srst_shift = 0,
	.autoidle_shift = -ENODEV,
};

static const struct sysc_capabilities sysc_omap4 = {
	.type = TI_SYSC_OMAP4,
	.sysc_mask = SYSC_OMAP4_DMADISABLE | SYSC_OMAP4_FREEEMU |
		     SYSC_OMAP4_SOFTRESET,
	.regbits = &sysc_regbits_omap4,
};

static const struct sysc_capabilities sysc_omap4_timer = {
	.type = TI_SYSC_OMAP4_TIMER,
	.sysc_mask = SYSC_OMAP4_DMADISABLE | SYSC_OMAP4_FREEEMU |
		     SYSC_OMAP4_SOFTRESET,
	.regbits = &sysc_regbits_omap4,
};

/*
 * Common sysc register bits found on omap4, also known as type3
 */
static const struct sysc_regbits sysc_regbits_omap4_simple = {
	.dmadisable_shift = -ENODEV,
	.midle_shift = 2,
	.sidle_shift = 0,
	.clkact_shift = -ENODEV,
	.enwkup_shift = -ENODEV,
	.srst_shift = -ENODEV,
	.emufree_shift = -ENODEV,
	.autoidle_shift = -ENODEV,
};

static const struct sysc_capabilities sysc_omap4_simple = {
	.type = TI_SYSC_OMAP4_SIMPLE,
	.regbits = &sysc_regbits_omap4_simple,
};

/*
 * SmartReflex sysc found on omap34xx
 */
static const struct sysc_regbits sysc_regbits_omap34xx_sr = {
	.dmadisable_shift = -ENODEV,
	.midle_shift = -ENODEV,
	.sidle_shift = -ENODEV,
	.clkact_shift = 20,
	.enwkup_shift = -ENODEV,
	.srst_shift = -ENODEV,
	.emufree_shift = -ENODEV,
	.autoidle_shift = -ENODEV,
};

static const struct sysc_capabilities sysc_34xx_sr = {
	.type = TI_SYSC_OMAP34XX_SR,
	.sysc_mask = SYSC_OMAP2_CLOCKACTIVITY,
	.regbits = &sysc_regbits_omap34xx_sr,
	.mod_quirks = SYSC_QUIRK_USE_CLOCKACT | SYSC_QUIRK_UNCACHED |
		      SYSC_QUIRK_LEGACY_IDLE,
};

/*
 * SmartReflex sysc found on omap36xx and later
 */
static const struct sysc_regbits sysc_regbits_omap36xx_sr = {
	.dmadisable_shift = -ENODEV,
	.midle_shift = -ENODEV,
	.sidle_shift = 24,
	.clkact_shift = -ENODEV,
	.enwkup_shift = 26,
	.srst_shift = -ENODEV,
	.emufree_shift = -ENODEV,
	.autoidle_shift = -ENODEV,
};

static const struct sysc_capabilities sysc_36xx_sr = {
	.type = TI_SYSC_OMAP36XX_SR,
	.sysc_mask = SYSC_OMAP3_SR_ENAWAKEUP,
	.regbits = &sysc_regbits_omap36xx_sr,
	.mod_quirks = SYSC_QUIRK_UNCACHED | SYSC_QUIRK_LEGACY_IDLE,
};

static const struct sysc_capabilities sysc_omap4_sr = {
	.type = TI_SYSC_OMAP4_SR,
	.regbits = &sysc_regbits_omap36xx_sr,
	.mod_quirks = SYSC_QUIRK_LEGACY_IDLE,
};

/*
 * McASP register bits found on omap4 and later
 */
static const struct sysc_regbits sysc_regbits_omap4_mcasp = {
	.dmadisable_shift = -ENODEV,
	.midle_shift = -ENODEV,
	.sidle_shift = 0,
	.clkact_shift = -ENODEV,
	.enwkup_shift = -ENODEV,
	.srst_shift = -ENODEV,
	.emufree_shift = -ENODEV,
	.autoidle_shift = -ENODEV,
};

static const struct sysc_capabilities sysc_omap4_mcasp = {
	.type = TI_SYSC_OMAP4_MCASP,
	.regbits = &sysc_regbits_omap4_mcasp,
	.mod_quirks = SYSC_QUIRK_OPT_CLKS_NEEDED,
};

/*
 * McASP found on dra7 and later
 */
static const struct sysc_capabilities sysc_dra7_mcasp = {
	.type = TI_SYSC_OMAP4_SIMPLE,
	.regbits = &sysc_regbits_omap4_simple,
	.mod_quirks = SYSC_QUIRK_OPT_CLKS_NEEDED,
};

/*
 * FS USB host found on omap4 and later
 */
static const struct sysc_regbits sysc_regbits_omap4_usb_host_fs = {
	.dmadisable_shift = -ENODEV,
	.midle_shift = -ENODEV,
	.sidle_shift = 24,
	.clkact_shift = -ENODEV,
	.enwkup_shift = 26,
	.srst_shift = -ENODEV,
	.emufree_shift = -ENODEV,
	.autoidle_shift = -ENODEV,
};

static const struct sysc_capabilities sysc_omap4_usb_host_fs = {
	.type = TI_SYSC_OMAP4_USB_HOST_FS,
	.sysc_mask = SYSC_OMAP2_ENAWAKEUP,
	.regbits = &sysc_regbits_omap4_usb_host_fs,
};

static const struct sysc_regbits sysc_regbits_dra7_mcan = {
	.dmadisable_shift = -ENODEV,
	.midle_shift = -ENODEV,
	.sidle_shift = -ENODEV,
	.clkact_shift = -ENODEV,
	.enwkup_shift = 4,
	.srst_shift = 0,
	.emufree_shift = -ENODEV,
	.autoidle_shift = -ENODEV,
};

static const struct sysc_capabilities sysc_dra7_mcan = {
	.type = TI_SYSC_DRA7_MCAN,
	.sysc_mask = SYSC_DRA7_MCAN_ENAWAKEUP | SYSC_OMAP4_SOFTRESET,
	.regbits = &sysc_regbits_dra7_mcan,
	.mod_quirks = SYSS_QUIRK_RESETDONE_INVERTED,
};

/*
 * PRUSS found on some AM33xx, AM437x and AM57xx SoCs
 */
static const struct sysc_capabilities sysc_pruss = {
	.type = TI_SYSC_PRUSS,
	.sysc_mask = SYSC_PRUSS_STANDBY_INIT | SYSC_PRUSS_SUB_MWAIT,
	.regbits = &sysc_regbits_omap4_simple,
	.mod_quirks = SYSC_MODULE_QUIRK_PRUSS,
};

static int sysc_init_pdata(struct sysc *ddata)
{
	struct ti_sysc_platform_data *pdata = dev_get_platdata(ddata->dev);
	struct ti_sysc_module_data *mdata;

	if (!pdata)
		return 0;

	mdata = devm_kzalloc(ddata->dev, sizeof(*mdata), GFP_KERNEL);
	if (!mdata)
		return -ENOMEM;

	if (ddata->legacy_mode) {
		mdata->name = ddata->legacy_mode;
		mdata->module_pa = ddata->module_pa;
		mdata->module_size = ddata->module_size;
		mdata->offsets = ddata->offsets;
		mdata->nr_offsets = SYSC_MAX_REGS;
		mdata->cap = ddata->cap;
		mdata->cfg = &ddata->cfg;
	}

	ddata->mdata = mdata;

	return 0;
}

static int sysc_init_match(struct sysc *ddata)
{
	const struct sysc_capabilities *cap;

	cap = of_device_get_match_data(ddata->dev);
	if (!cap)
		return -EINVAL;

	ddata->cap = cap;
	if (ddata->cap)
		ddata->cfg.quirks |= ddata->cap->mod_quirks;

	return 0;
}

static void ti_sysc_idle(struct work_struct *work)
{
	struct sysc *ddata;

	ddata = container_of(work, struct sysc, idle_work.work);

	/*
	 * One time decrement of clock usage counts if left on from init.
	 * Note that we disable opt clocks unconditionally in this case
	 * as they are enabled unconditionally during init without
	 * considering sysc_opt_clks_needed() at that point.
	 */
	if (ddata->cfg.quirks & (SYSC_QUIRK_NO_IDLE |
				 SYSC_QUIRK_NO_IDLE_ON_INIT)) {
		sysc_disable_main_clocks(ddata);
		sysc_disable_opt_clocks(ddata);
		sysc_clkdm_allow_idle(ddata);
	}

	/* Keep permanent PM runtime usage count for SYSC_QUIRK_NO_IDLE */
	if (ddata->cfg.quirks & SYSC_QUIRK_NO_IDLE)
		return;

	/*
	 * Decrement PM runtime usage count for SYSC_QUIRK_NO_IDLE_ON_INIT
	 * and SYSC_QUIRK_NO_RESET_ON_INIT
	 */
	if (pm_runtime_active(ddata->dev))
		pm_runtime_put_sync(ddata->dev);
}

/*
 * SoC model and features detection. Only needed for SoCs that need
 * special handling for quirks, no need to list others.
 */
static const struct soc_device_attribute sysc_soc_match[] = {
	SOC_FLAG("OMAP242*", SOC_2420),
	SOC_FLAG("OMAP243*", SOC_2430),
	SOC_FLAG("AM35*", SOC_AM35),
	SOC_FLAG("OMAP3[45]*", SOC_3430),
	SOC_FLAG("OMAP3[67]*", SOC_3630),
	SOC_FLAG("OMAP443*", SOC_4430),
	SOC_FLAG("OMAP446*", SOC_4460),
	SOC_FLAG("OMAP447*", SOC_4470),
	SOC_FLAG("OMAP54*", SOC_5430),
	SOC_FLAG("AM433", SOC_AM3),
	SOC_FLAG("AM43*", SOC_AM4),
	SOC_FLAG("DRA7*", SOC_DRA7),

	{ /* sentinel */ }
};

/*
 * List of SoCs variants with disabled features. By default we assume all
 * devices in the device tree are available so no need to list those SoCs.
 */
static const struct soc_device_attribute sysc_soc_feat_match[] = {
	/* OMAP3430/3530 and AM3517 variants with some accelerators disabled */
	SOC_FLAG("AM3505", DIS_SGX),
	SOC_FLAG("OMAP3525", DIS_SGX),
	SOC_FLAG("OMAP3515", DIS_IVA | DIS_SGX),
	SOC_FLAG("OMAP3503", DIS_ISP | DIS_IVA | DIS_SGX),

	/* OMAP3630/DM3730 variants with some accelerators disabled */
	SOC_FLAG("AM3703", DIS_IVA | DIS_SGX),
	SOC_FLAG("DM3725", DIS_SGX),
	SOC_FLAG("OMAP3611", DIS_ISP | DIS_IVA | DIS_SGX),
	SOC_FLAG("OMAP3615/AM3715", DIS_IVA),
	SOC_FLAG("OMAP3621", DIS_ISP),

	{ /* sentinel */ }
};

static int sysc_add_disabled(unsigned long base)
{
	struct sysc_address *disabled_module;

	disabled_module = kzalloc(sizeof(*disabled_module), GFP_KERNEL);
	if (!disabled_module)
		return -ENOMEM;

	disabled_module->base = base;

	mutex_lock(&sysc_soc->list_lock);
	list_add(&disabled_module->node, &sysc_soc->disabled_modules);
	mutex_unlock(&sysc_soc->list_lock);

	return 0;
}

/*
 * One time init to detect the booted SoC, disable unavailable features
 * and initialize list for optional cpu_pm notifier.
 *
 * Note that we initialize static data shared across all ti-sysc instances
 * so ddata is only used for SoC type. This can be called from module_init
 * once we no longer need to rely on platform data.
 */
static int sysc_init_static_data(struct sysc *ddata)
{
	const struct soc_device_attribute *match;
	struct ti_sysc_platform_data *pdata;
	unsigned long features = 0;
	struct device_node *np;

	if (sysc_soc)
		return 0;

	sysc_soc = kzalloc(sizeof(*sysc_soc), GFP_KERNEL);
	if (!sysc_soc)
		return -ENOMEM;

	mutex_init(&sysc_soc->list_lock);
	INIT_LIST_HEAD(&sysc_soc->disabled_modules);
	INIT_LIST_HEAD(&sysc_soc->restored_modules);
	sysc_soc->general_purpose = true;

	pdata = dev_get_platdata(ddata->dev);
	if (pdata && pdata->soc_type_gp)
		sysc_soc->general_purpose = pdata->soc_type_gp();

	match = soc_device_match(sysc_soc_match);
	if (match && match->data)
<<<<<<< HEAD
		sysc_soc->soc = (enum sysc_soc)match->data;
=======
		sysc_soc->soc = (enum sysc_soc)(uintptr_t)match->data;
>>>>>>> e7cddbb4

	/*
	 * Check and warn about possible old incomplete dtb. We now want to see
	 * simple-pm-bus instead of simple-bus in the dtb for genpd using SoCs.
	 */
	switch (sysc_soc->soc) {
	case SOC_AM3:
	case SOC_AM4:
	case SOC_4430 ... SOC_4470:
	case SOC_5430:
	case SOC_DRA7:
		np = of_find_node_by_path("/ocp");
		WARN_ONCE(np && of_device_is_compatible(np, "simple-bus"),
			  "ti-sysc: Incomplete old dtb, please update\n");
		break;
	default:
		break;
	}

	/* Ignore devices that are not available on HS and EMU SoCs */
	if (!sysc_soc->general_purpose) {
		switch (sysc_soc->soc) {
		case SOC_3430 ... SOC_3630:
			sysc_add_disabled(0x48304000);	/* timer12 */
			break;
		case SOC_AM3:
			sysc_add_disabled(0x48310000);  /* rng */
			break;
		default:
			break;
		}
	}

	match = soc_device_match(sysc_soc_feat_match);
	if (!match)
		return 0;

	if (match->data)
		features = (unsigned long)match->data;

	/*
	 * Add disabled devices to the list based on the module base.
	 * Note that this must be done before we attempt to access the
	 * device and have module revision checks working.
	 */
	if (features & DIS_ISP)
		sysc_add_disabled(0x480bd400);
	if (features & DIS_IVA)
		sysc_add_disabled(0x5d000000);
	if (features & DIS_SGX)
		sysc_add_disabled(0x50000000);

	return 0;
}

static void sysc_cleanup_static_data(void)
{
	struct sysc_module *restored_module;
	struct sysc_address *disabled_module;
	struct list_head *pos, *tmp;

	if (!sysc_soc)
		return;

	if (sysc_soc->nb.notifier_call)
		cpu_pm_unregister_notifier(&sysc_soc->nb);

	mutex_lock(&sysc_soc->list_lock);
	list_for_each_safe(pos, tmp, &sysc_soc->restored_modules) {
		restored_module = list_entry(pos, struct sysc_module, node);
		list_del(pos);
		kfree(restored_module);
	}
	list_for_each_safe(pos, tmp, &sysc_soc->disabled_modules) {
		disabled_module = list_entry(pos, struct sysc_address, node);
		list_del(pos);
		kfree(disabled_module);
	}
	mutex_unlock(&sysc_soc->list_lock);
}

static int sysc_check_disabled_devices(struct sysc *ddata)
{
	struct sysc_address *disabled_module;
	struct list_head *pos;
	int error = 0;

	mutex_lock(&sysc_soc->list_lock);
	list_for_each(pos, &sysc_soc->disabled_modules) {
		disabled_module = list_entry(pos, struct sysc_address, node);
		if (ddata->module_pa == disabled_module->base) {
			dev_dbg(ddata->dev, "module disabled for this SoC\n");
			error = -ENODEV;
			break;
		}
	}
	mutex_unlock(&sysc_soc->list_lock);

	return error;
}

/*
 * Ignore timers tagged with no-reset and no-idle. These are likely in use,
 * for example by drivers/clocksource/timer-ti-dm-systimer.c. If more checks
 * are needed, we could also look at the timer register configuration.
 */
static int sysc_check_active_timer(struct sysc *ddata)
{
	int error;

	if (ddata->cap->type != TI_SYSC_OMAP2_TIMER &&
	    ddata->cap->type != TI_SYSC_OMAP4_TIMER)
		return 0;

	/*
	 * Quirk for omap3 beagleboard revision A to B4 to use gpt12.
	 * Revision C and later are fixed with commit 23885389dbbb ("ARM:
	 * dts: Fix timer regression for beagleboard revision c"). This all
	 * can be dropped if we stop supporting old beagleboard revisions
	 * A to B4 at some point.
	 */
	if (sysc_soc->soc == SOC_3430 || sysc_soc->soc == SOC_AM35)
		error = -ENXIO;
	else
		error = -EBUSY;

	if ((ddata->cfg.quirks & SYSC_QUIRK_NO_RESET_ON_INIT) &&
	    (ddata->cfg.quirks & SYSC_QUIRK_NO_IDLE))
		return error;

	return 0;
}

static const struct of_device_id sysc_match_table[] = {
	{ .compatible = "simple-bus", },
	{ /* sentinel */ },
};

static int sysc_probe(struct platform_device *pdev)
{
	struct ti_sysc_platform_data *pdata = dev_get_platdata(&pdev->dev);
	struct sysc *ddata;
	int error;

	ddata = devm_kzalloc(&pdev->dev, sizeof(*ddata), GFP_KERNEL);
	if (!ddata)
		return -ENOMEM;

	ddata->offsets[SYSC_REVISION] = -ENODEV;
	ddata->offsets[SYSC_SYSCONFIG] = -ENODEV;
	ddata->offsets[SYSC_SYSSTATUS] = -ENODEV;
	ddata->dev = &pdev->dev;
	platform_set_drvdata(pdev, ddata);

	error = sysc_init_static_data(ddata);
	if (error)
		return error;

	error = sysc_init_match(ddata);
	if (error)
		return error;

	error = sysc_init_dts_quirks(ddata);
	if (error)
		return error;

	error = sysc_map_and_check_registers(ddata);
	if (error)
		return error;

	error = sysc_init_sysc_mask(ddata);
	if (error)
		return error;

	error = sysc_init_idlemodes(ddata);
	if (error)
		return error;

	error = sysc_init_syss_mask(ddata);
	if (error)
		return error;

	error = sysc_init_pdata(ddata);
	if (error)
		return error;

	sysc_init_early_quirks(ddata);

	error = sysc_check_disabled_devices(ddata);
	if (error)
		return error;

	error = sysc_check_active_timer(ddata);
	if (error == -ENXIO)
		ddata->reserved = true;
	else if (error)
		return error;

	error = sysc_get_clocks(ddata);
	if (error)
		return error;

	error = sysc_init_resets(ddata);
	if (error)
		goto unprepare;

	error = sysc_init_module(ddata);
	if (error)
		goto unprepare;

	pm_runtime_enable(ddata->dev);
	error = pm_runtime_resume_and_get(ddata->dev);
	if (error < 0) {
		pm_runtime_disable(ddata->dev);
		goto unprepare;
	}

	/* Balance use counts as PM runtime should have enabled these all */
	if (!(ddata->cfg.quirks &
	      (SYSC_QUIRK_NO_IDLE | SYSC_QUIRK_NO_IDLE_ON_INIT))) {
		sysc_disable_main_clocks(ddata);
		sysc_disable_opt_clocks(ddata);
		sysc_clkdm_allow_idle(ddata);
	}

	if (!(ddata->cfg.quirks & SYSC_QUIRK_NO_RESET_ON_INIT))
		reset_control_assert(ddata->rsts);

	sysc_show_registers(ddata);

	ddata->dev->type = &sysc_device_type;

	if (!ddata->reserved) {
		error = of_platform_populate(ddata->dev->of_node,
					     sysc_match_table,
					     pdata ? pdata->auxdata : NULL,
					     ddata->dev);
		if (error)
			goto err;
	}

	INIT_DELAYED_WORK(&ddata->idle_work, ti_sysc_idle);

	/* At least earlycon won't survive without deferred idle */
	if (ddata->cfg.quirks & (SYSC_QUIRK_NO_IDLE |
				 SYSC_QUIRK_NO_IDLE_ON_INIT |
				 SYSC_QUIRK_NO_RESET_ON_INIT)) {
		schedule_delayed_work(&ddata->idle_work, 3000);
	} else {
		pm_runtime_put(&pdev->dev);
	}

	if (ddata->cfg.quirks & SYSC_QUIRK_REINIT_ON_CTX_LOST)
		sysc_add_restored(ddata);

	return 0;

err:
	pm_runtime_put_sync(&pdev->dev);
	pm_runtime_disable(&pdev->dev);
unprepare:
	sysc_unprepare(ddata);

	return error;
}

static int sysc_remove(struct platform_device *pdev)
{
	struct sysc *ddata = platform_get_drvdata(pdev);
	int error;

	/* Device can still be enabled, see deferred idle quirk in probe */
	if (cancel_delayed_work_sync(&ddata->idle_work))
		ti_sysc_idle(&ddata->idle_work.work);

	error = pm_runtime_resume_and_get(ddata->dev);
	if (error < 0) {
		pm_runtime_disable(ddata->dev);
		goto unprepare;
	}

	of_platform_depopulate(&pdev->dev);

	pm_runtime_put_sync(&pdev->dev);
	pm_runtime_disable(&pdev->dev);

	if (!reset_control_status(ddata->rsts))
		reset_control_assert(ddata->rsts);

unprepare:
	sysc_unprepare(ddata);

	return 0;
}

static const struct of_device_id sysc_match[] = {
	{ .compatible = "ti,sysc-omap2", .data = &sysc_omap2, },
	{ .compatible = "ti,sysc-omap2-timer", .data = &sysc_omap2_timer, },
	{ .compatible = "ti,sysc-omap4", .data = &sysc_omap4, },
	{ .compatible = "ti,sysc-omap4-timer", .data = &sysc_omap4_timer, },
	{ .compatible = "ti,sysc-omap4-simple", .data = &sysc_omap4_simple, },
	{ .compatible = "ti,sysc-omap3430-sr", .data = &sysc_34xx_sr, },
	{ .compatible = "ti,sysc-omap3630-sr", .data = &sysc_36xx_sr, },
	{ .compatible = "ti,sysc-omap4-sr", .data = &sysc_omap4_sr, },
	{ .compatible = "ti,sysc-omap3-sham", .data = &sysc_omap3_sham, },
	{ .compatible = "ti,sysc-omap-aes", .data = &sysc_omap3_aes, },
	{ .compatible = "ti,sysc-mcasp", .data = &sysc_omap4_mcasp, },
	{ .compatible = "ti,sysc-dra7-mcasp", .data = &sysc_dra7_mcasp, },
	{ .compatible = "ti,sysc-usb-host-fs",
	  .data = &sysc_omap4_usb_host_fs, },
	{ .compatible = "ti,sysc-dra7-mcan", .data = &sysc_dra7_mcan, },
	{ .compatible = "ti,sysc-pruss", .data = &sysc_pruss, },
	{  },
};
MODULE_DEVICE_TABLE(of, sysc_match);

static struct platform_driver sysc_driver = {
	.probe		= sysc_probe,
	.remove		= sysc_remove,
	.driver         = {
		.name   = "ti-sysc",
		.of_match_table	= sysc_match,
		.pm = &sysc_pm_ops,
	},
};

static int __init sysc_init(void)
{
	bus_register_notifier(&platform_bus_type, &sysc_nb);

	return platform_driver_register(&sysc_driver);
}
module_init(sysc_init);

static void __exit sysc_exit(void)
{
	bus_unregister_notifier(&platform_bus_type, &sysc_nb);
	platform_driver_unregister(&sysc_driver);
	sysc_cleanup_static_data();
}
module_exit(sysc_exit);

MODULE_DESCRIPTION("TI sysc interconnect target driver");
MODULE_LICENSE("GPL v2");<|MERGE_RESOLUTION|>--- conflicted
+++ resolved
@@ -1560,15 +1560,9 @@
 	SYSC_QUIRK("uart", 0, 0x50, 0x54, 0x58, 0x50411e03, 0xffff00ff,
 		   SYSC_QUIRK_SWSUP_SIDLE_ACT | SYSC_QUIRK_LEGACY_IDLE),
 	SYSC_QUIRK("uart", 0, 0x50, 0x54, 0x58, 0x47422e03, 0xffffffff,
-<<<<<<< HEAD
-		   SYSC_QUIRK_SWSUP_SIDLE | SYSC_QUIRK_LEGACY_IDLE),
-	SYSC_QUIRK("uart", 0, 0x50, 0x54, 0x58, 0x47424e03, 0xffffffff,
-		   SYSC_QUIRK_SWSUP_SIDLE | SYSC_QUIRK_LEGACY_IDLE),
-=======
 		   SYSC_QUIRK_SWSUP_SIDLE_ACT | SYSC_QUIRK_LEGACY_IDLE),
 	SYSC_QUIRK("uart", 0, 0x50, 0x54, 0x58, 0x47424e03, 0xffffffff,
 		   SYSC_QUIRK_SWSUP_SIDLE_ACT | SYSC_QUIRK_LEGACY_IDLE),
->>>>>>> e7cddbb4
 
 	/* Quirks that need to be set based on the module address */
 	SYSC_QUIRK("mcpdm", 0x40132000, 0, 0x10, -ENODEV, 0x50000800, 0xffffffff,
@@ -3146,11 +3140,7 @@
 
 	match = soc_device_match(sysc_soc_match);
 	if (match && match->data)
-<<<<<<< HEAD
-		sysc_soc->soc = (enum sysc_soc)match->data;
-=======
 		sysc_soc->soc = (enum sysc_soc)(uintptr_t)match->data;
->>>>>>> e7cddbb4
 
 	/*
 	 * Check and warn about possible old incomplete dtb. We now want to see
