/*
 * driver.c - centralized device driver management
 *
 * Copyright (c) 2002-3 Patrick Mochel
 * Copyright (c) 2002-3 Open Source Development Labs
 * Copyright (c) 2007 Greg Kroah-Hartman <gregkh@suse.de>
 * Copyright (c) 2007 Novell Inc.
 *
 * This file is released under the GPLv2
 *
 */

#include <linux/device.h>
#include <linux/module.h>
#include <linux/errno.h>
#include <linux/slab.h>
#include <linux/string.h>
#include "base.h"

static struct device *next_device(struct klist_iter *i)
{
	struct klist_node *n = klist_next(i);
	struct device *dev = NULL;
	struct device_private *dev_prv;

	if (n) {
		dev_prv = to_device_private_driver(n);
		dev = dev_prv->device;
	}
	return dev;
}

/**
 * driver_for_each_device - Iterator for devices bound to a driver.
 * @drv: Driver we're iterating.
 * @start: Device to begin with
 * @data: Data to pass to the callback.
 * @fn: Function to call for each device.
 *
 * Iterate over the @drv's list of devices calling @fn for each one.
 */
int driver_for_each_device(struct device_driver *drv, struct device *start,
			   void *data, int (*fn)(struct device *, void *))
{
	struct klist_iter i;
	struct device *dev;
	int error = 0;

	if (!drv)
		return -EINVAL;

	klist_iter_init_node(&drv->p->klist_devices, &i,
			     start ? &start->p->knode_driver : NULL);
	while ((dev = next_device(&i)) && !error)
		error = fn(dev, data);
	klist_iter_exit(&i);
	return error;
}
EXPORT_SYMBOL_GPL(driver_for_each_device);

/**
 * driver_find_device - device iterator for locating a particular device.
 * @drv: The device's driver
 * @start: Device to begin with
 * @data: Data to pass to match function
 * @match: Callback function to check device
 *
 * This is similar to the driver_for_each_device() function above, but
 * it returns a reference to a device that is 'found' for later use, as
 * determined by the @match callback.
 *
 * The callback should return 0 if the device doesn't match and non-zero
 * if it does.  If the callback returns non-zero, this function will
 * return to the caller and not iterate over any more devices.
 */
struct device *driver_find_device(struct device_driver *drv,
				  struct device *start, void *data,
				  int (*match)(struct device *dev, void *data))
{
	struct klist_iter i;
	struct device *dev;

	if (!drv)
		return NULL;

	klist_iter_init_node(&drv->p->klist_devices, &i,
			     (start ? &start->p->knode_driver : NULL));
	while ((dev = next_device(&i)))
		if (match(dev, data) && get_device(dev))
			break;
	klist_iter_exit(&i);
	return dev;
}
EXPORT_SYMBOL_GPL(driver_find_device);

/**
 * driver_create_file - create sysfs file for driver.
 * @drv: driver.
 * @attr: driver attribute descriptor.
 */
int driver_create_file(struct device_driver *drv,
		       const struct driver_attribute *attr)
{
	int error;
	if (drv)
		error = sysfs_create_file(&drv->p->kobj, &attr->attr);
	else
		error = -EINVAL;
	return error;
}
EXPORT_SYMBOL_GPL(driver_create_file);

/**
 * driver_remove_file - remove sysfs file for driver.
 * @drv: driver.
 * @attr: driver attribute descriptor.
 */
void driver_remove_file(struct device_driver *drv,
			const struct driver_attribute *attr)
{
	if (drv)
		sysfs_remove_file(&drv->p->kobj, &attr->attr);
}
EXPORT_SYMBOL_GPL(driver_remove_file);

/**
<<<<<<< HEAD
 * driver_add_kobj - add a kobject below the specified driver
 * @drv: requesting device driver
 * @kobj: kobject to add below this driver
 * @fmt: format string that names the kobject
 *
 * You really don't want to do this, this is only here due to one looney
 * iseries driver, go poke those developers if you are annoyed about
 * this...
 */
int driver_add_kobj(struct device_driver *drv, struct kobject *kobj,
		    const char *fmt, ...)
{
	va_list args;
	char *name;
	int ret;

	va_start(args, fmt);
	name = kvasprintf(GFP_KERNEL, fmt, args);
	va_end(args);

	if (!name)
		return -ENOMEM;

	ret = kobject_add(kobj, &drv->p->kobj, "%s", name);
	kfree(name);
	return ret;
}
EXPORT_SYMBOL_GPL(driver_add_kobj);
=======
 * get_driver - increment driver reference count.
 * @drv: driver.
 */
struct device_driver *get_driver(struct device_driver *drv)
{
	if (drv) {
		struct driver_private *priv;
		struct kobject *kobj;

		kobj = kobject_get(&drv->p->kobj);
		priv = to_driver(kobj);
		return priv->driver;
	}
	return NULL;
}
EXPORT_SYMBOL_GPL(get_driver);

/**
 * put_driver - decrement driver's refcount.
 * @drv: driver.
 */
void put_driver(struct device_driver *drv)
{
	kobject_put(&drv->p->kobj);
}
EXPORT_SYMBOL_GPL(put_driver);
>>>>>>> dfbc2d75

static int driver_add_groups(struct device_driver *drv,
			     const struct attribute_group **groups)
{
	int error = 0;
	int i;

	if (groups) {
		for (i = 0; groups[i]; i++) {
			error = sysfs_create_group(&drv->p->kobj, groups[i]);
			if (error) {
				while (--i >= 0)
					sysfs_remove_group(&drv->p->kobj,
							   groups[i]);
				break;
			}
		}
	}
	return error;
}

static void driver_remove_groups(struct device_driver *drv,
				 const struct attribute_group **groups)
{
	int i;

	if (groups)
		for (i = 0; groups[i]; i++)
			sysfs_remove_group(&drv->p->kobj, groups[i]);
}

/**
 * driver_register - register driver with bus
 * @drv: driver to register
 *
 * We pass off most of the work to the bus_add_driver() call,
 * since most of the things we have to do deal with the bus
 * structures.
 */
int driver_register(struct device_driver *drv)
{
	int ret;
	struct device_driver *other;

	BUG_ON(!drv->bus->p);

	if ((drv->bus->probe && drv->probe) ||
	    (drv->bus->remove && drv->remove) ||
	    (drv->bus->shutdown && drv->shutdown))
		printk(KERN_WARNING "Driver '%s' needs updating - please use "
			"bus_type methods\n", drv->name);

	other = driver_find(drv->name, drv->bus);
	if (other) {
		printk(KERN_ERR "Error: Driver '%s' is already registered, "
			"aborting...\n", drv->name);
		return -EBUSY;
	}

	ret = bus_add_driver(drv);
	if (ret)
		return ret;
	ret = driver_add_groups(drv, drv->groups);
	if (ret)
		bus_remove_driver(drv);
	return ret;
}
EXPORT_SYMBOL_GPL(driver_register);

/**
 * driver_unregister - remove driver from system.
 * @drv: driver.
 *
 * Again, we pass off most of the work to the bus-level call.
 */
void driver_unregister(struct device_driver *drv)
{
	if (!drv || !drv->p) {
		WARN(1, "Unexpected driver unregister!\n");
		return;
	}
	driver_remove_groups(drv, drv->groups);
	bus_remove_driver(drv);
}
EXPORT_SYMBOL_GPL(driver_unregister);

/**
 * driver_find - locate driver on a bus by its name.
 * @name: name of the driver.
 * @bus: bus to scan for the driver.
 *
 * Call kset_find_obj() to iterate over list of drivers on
 * a bus to find driver by name. Return driver if found.
 *
 * This routine provides no locking to prevent the driver it returns
 * from being unregistered or unloaded while the caller is using it.
 * The caller is responsible for preventing this.
 */
struct device_driver *driver_find(const char *name, struct bus_type *bus)
{
	struct kobject *k = kset_find_obj(bus->p->drivers_kset, name);
	struct driver_private *priv;

	if (k) {
		/* Drop reference added by kset_find_obj() */
		kobject_put(k);
		priv = to_driver(k);
		return priv->driver;
	}
	return NULL;
}
EXPORT_SYMBOL_GPL(driver_find);<|MERGE_RESOLUTION|>--- conflicted
+++ resolved
@@ -122,65 +122,6 @@
 		sysfs_remove_file(&drv->p->kobj, &attr->attr);
 }
 EXPORT_SYMBOL_GPL(driver_remove_file);
-
-/**
-<<<<<<< HEAD
- * driver_add_kobj - add a kobject below the specified driver
- * @drv: requesting device driver
- * @kobj: kobject to add below this driver
- * @fmt: format string that names the kobject
- *
- * You really don't want to do this, this is only here due to one looney
- * iseries driver, go poke those developers if you are annoyed about
- * this...
- */
-int driver_add_kobj(struct device_driver *drv, struct kobject *kobj,
-		    const char *fmt, ...)
-{
-	va_list args;
-	char *name;
-	int ret;
-
-	va_start(args, fmt);
-	name = kvasprintf(GFP_KERNEL, fmt, args);
-	va_end(args);
-
-	if (!name)
-		return -ENOMEM;
-
-	ret = kobject_add(kobj, &drv->p->kobj, "%s", name);
-	kfree(name);
-	return ret;
-}
-EXPORT_SYMBOL_GPL(driver_add_kobj);
-=======
- * get_driver - increment driver reference count.
- * @drv: driver.
- */
-struct device_driver *get_driver(struct device_driver *drv)
-{
-	if (drv) {
-		struct driver_private *priv;
-		struct kobject *kobj;
-
-		kobj = kobject_get(&drv->p->kobj);
-		priv = to_driver(kobj);
-		return priv->driver;
-	}
-	return NULL;
-}
-EXPORT_SYMBOL_GPL(get_driver);
-
-/**
- * put_driver - decrement driver's refcount.
- * @drv: driver.
- */
-void put_driver(struct device_driver *drv)
-{
-	kobject_put(&drv->p->kobj);
-}
-EXPORT_SYMBOL_GPL(put_driver);
->>>>>>> dfbc2d75
 
 static int driver_add_groups(struct device_driver *drv,
 			     const struct attribute_group **groups)
