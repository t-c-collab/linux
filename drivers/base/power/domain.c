--- conflicted
+++ resolved
@@ -2235,11 +2235,7 @@
 }
 
 static int __genpd_dev_pm_attach(struct device *dev, struct device_node *np,
-<<<<<<< HEAD
-				 unsigned int index)
-=======
 				 unsigned int index, bool power_on)
->>>>>>> e7ad3dc9
 {
 	struct of_phandle_args pd_args;
 	struct generic_pm_domain *pd;
@@ -2313,11 +2309,7 @@
 				       "#power-domain-cells") != 1)
 		return 0;
 
-<<<<<<< HEAD
-	return __genpd_dev_pm_attach(dev, dev->of_node, 0);
-=======
 	return __genpd_dev_pm_attach(dev, dev->of_node, 0, true);
->>>>>>> e7ad3dc9
 }
 EXPORT_SYMBOL_GPL(genpd_dev_pm_attach);
 
@@ -2369,23 +2361,14 @@
 	}
 
 	/* Try to attach the device to the PM domain at the specified index. */
-<<<<<<< HEAD
-	ret = __genpd_dev_pm_attach(genpd_dev, dev->of_node, index);
-=======
 	ret = __genpd_dev_pm_attach(genpd_dev, dev->of_node, index, false);
->>>>>>> e7ad3dc9
 	if (ret < 1) {
 		device_unregister(genpd_dev);
 		return ret ? ERR_PTR(ret) : NULL;
 	}
 
-<<<<<<< HEAD
-	pm_runtime_set_active(genpd_dev);
-	pm_runtime_enable(genpd_dev);
-=======
 	pm_runtime_enable(genpd_dev);
 	genpd_queue_power_off_work(dev_to_genpd(genpd_dev));
->>>>>>> e7ad3dc9
 
 	return genpd_dev;
 }
