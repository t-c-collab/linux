/*
 * GPMC support functions
 *
 * Copyright (C) 2005-2006 Nokia Corporation
 *
 * Author: Juha Yrjola
 *
 * Copyright (C) 2009 Texas Instruments
 * Added OMAP4 support - Santosh Shilimkar <santosh.shilimkar@ti.com>
 *
 * This program is free software; you can redistribute it and/or modify
 * it under the terms of the GNU General Public License version 2 as
 * published by the Free Software Foundation.
 */
#include <linux/irq.h>
#include <linux/kernel.h>
#include <linux/init.h>
#include <linux/err.h>
#include <linux/clk.h>
#include <linux/ioport.h>
#include <linux/spinlock.h>
#include <linux/io.h>
#include <linux/gpio/driver.h>
#include <linux/interrupt.h>
#include <linux/irqdomain.h>
#include <linux/platform_device.h>
#include <linux/of.h>
#include <linux/of_address.h>
#include <linux/of_device.h>
#include <linux/of_platform.h>
#include <linux/omap-gpmc.h>
#include <linux/pm_runtime.h>

#include <linux/platform_data/mtd-nand-omap2.h>
#include <linux/platform_data/mtd-onenand-omap2.h>

#include <asm/mach-types.h>

#define	DEVICE_NAME		"omap-gpmc"

/* GPMC register offsets */
#define GPMC_REVISION		0x00
#define GPMC_SYSCONFIG		0x10
#define GPMC_SYSSTATUS		0x14
#define GPMC_IRQSTATUS		0x18
#define GPMC_IRQENABLE		0x1c
#define GPMC_TIMEOUT_CONTROL	0x40
#define GPMC_ERR_ADDRESS	0x44
#define GPMC_ERR_TYPE		0x48
#define GPMC_CONFIG		0x50
#define GPMC_STATUS		0x54
#define GPMC_PREFETCH_CONFIG1	0x1e0
#define GPMC_PREFETCH_CONFIG2	0x1e4
#define GPMC_PREFETCH_CONTROL	0x1ec
#define GPMC_PREFETCH_STATUS	0x1f0
#define GPMC_ECC_CONFIG		0x1f4
#define GPMC_ECC_CONTROL	0x1f8
#define GPMC_ECC_SIZE_CONFIG	0x1fc
#define GPMC_ECC1_RESULT        0x200
#define GPMC_ECC_BCH_RESULT_0   0x240   /* not available on OMAP2 */
#define	GPMC_ECC_BCH_RESULT_1	0x244	/* not available on OMAP2 */
#define	GPMC_ECC_BCH_RESULT_2	0x248	/* not available on OMAP2 */
#define	GPMC_ECC_BCH_RESULT_3	0x24c	/* not available on OMAP2 */
#define	GPMC_ECC_BCH_RESULT_4	0x300	/* not available on OMAP2 */
#define	GPMC_ECC_BCH_RESULT_5	0x304	/* not available on OMAP2 */
#define	GPMC_ECC_BCH_RESULT_6	0x308	/* not available on OMAP2 */

/* GPMC ECC control settings */
#define GPMC_ECC_CTRL_ECCCLEAR		0x100
#define GPMC_ECC_CTRL_ECCDISABLE	0x000
#define GPMC_ECC_CTRL_ECCREG1		0x001
#define GPMC_ECC_CTRL_ECCREG2		0x002
#define GPMC_ECC_CTRL_ECCREG3		0x003
#define GPMC_ECC_CTRL_ECCREG4		0x004
#define GPMC_ECC_CTRL_ECCREG5		0x005
#define GPMC_ECC_CTRL_ECCREG6		0x006
#define GPMC_ECC_CTRL_ECCREG7		0x007
#define GPMC_ECC_CTRL_ECCREG8		0x008
#define GPMC_ECC_CTRL_ECCREG9		0x009

#define GPMC_CONFIG_LIMITEDADDRESS		BIT(1)

#define GPMC_STATUS_EMPTYWRITEBUFFERSTATUS	BIT(0)

#define	GPMC_CONFIG2_CSEXTRADELAY		BIT(7)
#define	GPMC_CONFIG3_ADVEXTRADELAY		BIT(7)
#define	GPMC_CONFIG4_OEEXTRADELAY		BIT(7)
#define	GPMC_CONFIG4_WEEXTRADELAY		BIT(23)
#define	GPMC_CONFIG6_CYCLE2CYCLEDIFFCSEN	BIT(6)
#define	GPMC_CONFIG6_CYCLE2CYCLESAMECSEN	BIT(7)

#define GPMC_CS0_OFFSET		0x60
#define GPMC_CS_SIZE		0x30
#define	GPMC_BCH_SIZE		0x10

/*
 * The first 1MB of GPMC address space is typically mapped to
 * the internal ROM. Never allocate the first page, to
 * facilitate bug detection; even if we didn't boot from ROM.
 * As GPMC minimum partition size is 16MB we can only start from
 * there.
 */
#define GPMC_MEM_START		0x1000000
#define GPMC_MEM_END		0x3FFFFFFF

#define GPMC_CHUNK_SHIFT	24		/* 16 MB */
#define GPMC_SECTION_SHIFT	28		/* 128 MB */

#define CS_NUM_SHIFT		24
#define ENABLE_PREFETCH		(0x1 << 7)
#define DMA_MPU_MODE		2

#define	GPMC_REVISION_MAJOR(l)		((l >> 4) & 0xf)
#define	GPMC_REVISION_MINOR(l)		(l & 0xf)

#define	GPMC_HAS_WR_ACCESS		0x1
#define	GPMC_HAS_WR_DATA_MUX_BUS	0x2
#define	GPMC_HAS_MUX_AAD		0x4

#define GPMC_NR_WAITPINS		4

#define GPMC_CS_CONFIG1		0x00
#define GPMC_CS_CONFIG2		0x04
#define GPMC_CS_CONFIG3		0x08
#define GPMC_CS_CONFIG4		0x0c
#define GPMC_CS_CONFIG5		0x10
#define GPMC_CS_CONFIG6		0x14
#define GPMC_CS_CONFIG7		0x18
#define GPMC_CS_NAND_COMMAND	0x1c
#define GPMC_CS_NAND_ADDRESS	0x20
#define GPMC_CS_NAND_DATA	0x24

/* Control Commands */
#define GPMC_CONFIG_RDY_BSY	0x00000001
#define GPMC_CONFIG_DEV_SIZE	0x00000002
#define GPMC_CONFIG_DEV_TYPE	0x00000003

#define GPMC_CONFIG1_WRAPBURST_SUPP     (1 << 31)
#define GPMC_CONFIG1_READMULTIPLE_SUPP  (1 << 30)
#define GPMC_CONFIG1_READTYPE_ASYNC     (0 << 29)
#define GPMC_CONFIG1_READTYPE_SYNC      (1 << 29)
#define GPMC_CONFIG1_WRITEMULTIPLE_SUPP (1 << 28)
#define GPMC_CONFIG1_WRITETYPE_ASYNC    (0 << 27)
#define GPMC_CONFIG1_WRITETYPE_SYNC     (1 << 27)
#define GPMC_CONFIG1_CLKACTIVATIONTIME(val) ((val & 3) << 25)
/** CLKACTIVATIONTIME Max Ticks */
#define GPMC_CONFIG1_CLKACTIVATIONTIME_MAX 2
#define GPMC_CONFIG1_PAGE_LEN(val)      ((val & 3) << 23)
/** ATTACHEDDEVICEPAGELENGTH Max Value */
#define GPMC_CONFIG1_ATTACHEDDEVICEPAGELENGTH_MAX 2
#define GPMC_CONFIG1_WAIT_READ_MON      (1 << 22)
#define GPMC_CONFIG1_WAIT_WRITE_MON     (1 << 21)
#define GPMC_CONFIG1_WAIT_MON_TIME(val) ((val & 3) << 18)
/** WAITMONITORINGTIME Max Ticks */
#define GPMC_CONFIG1_WAITMONITORINGTIME_MAX  2
#define GPMC_CONFIG1_WAIT_PIN_SEL(val)  ((val & 3) << 16)
#define GPMC_CONFIG1_DEVICESIZE(val)    ((val & 3) << 12)
#define GPMC_CONFIG1_DEVICESIZE_16      GPMC_CONFIG1_DEVICESIZE(1)
/** DEVICESIZE Max Value */
#define GPMC_CONFIG1_DEVICESIZE_MAX     1
#define GPMC_CONFIG1_DEVICETYPE(val)    ((val & 3) << 10)
#define GPMC_CONFIG1_DEVICETYPE_NOR     GPMC_CONFIG1_DEVICETYPE(0)
#define GPMC_CONFIG1_MUXTYPE(val)       ((val & 3) << 8)
#define GPMC_CONFIG1_TIME_PARA_GRAN     (1 << 4)
#define GPMC_CONFIG1_FCLK_DIV(val)      (val & 3)
#define GPMC_CONFIG1_FCLK_DIV2          (GPMC_CONFIG1_FCLK_DIV(1))
#define GPMC_CONFIG1_FCLK_DIV3          (GPMC_CONFIG1_FCLK_DIV(2))
#define GPMC_CONFIG1_FCLK_DIV4          (GPMC_CONFIG1_FCLK_DIV(3))
#define GPMC_CONFIG7_CSVALID		(1 << 6)

#define GPMC_CONFIG7_BASEADDRESS_MASK	0x3f
#define GPMC_CONFIG7_CSVALID_MASK	BIT(6)
#define GPMC_CONFIG7_MASKADDRESS_OFFSET	8
#define GPMC_CONFIG7_MASKADDRESS_MASK	(0xf << GPMC_CONFIG7_MASKADDRESS_OFFSET)
/* All CONFIG7 bits except reserved bits */
#define GPMC_CONFIG7_MASK		(GPMC_CONFIG7_BASEADDRESS_MASK | \
					 GPMC_CONFIG7_CSVALID_MASK |     \
					 GPMC_CONFIG7_MASKADDRESS_MASK)

#define GPMC_DEVICETYPE_NOR		0
#define GPMC_DEVICETYPE_NAND		2
#define GPMC_CONFIG_WRITEPROTECT	0x00000010
#define WR_RD_PIN_MONITORING		0x00600000

/* ECC commands */
#define GPMC_ECC_READ		0 /* Reset Hardware ECC for read */
#define GPMC_ECC_WRITE		1 /* Reset Hardware ECC for write */
#define GPMC_ECC_READSYN	2 /* Reset before syndrom is read back */

#define	GPMC_NR_NAND_IRQS	2 /* number of NAND specific IRQs */

enum gpmc_clk_domain {
	GPMC_CD_FCLK,
	GPMC_CD_CLK
};

struct gpmc_cs_data {
	const char *name;

#define GPMC_CS_RESERVED	(1 << 0)
	u32 flags;

	struct resource mem;
};

/* Structure to save gpmc cs context */
struct gpmc_cs_config {
	u32 config1;
	u32 config2;
	u32 config3;
	u32 config4;
	u32 config5;
	u32 config6;
	u32 config7;
	int is_valid;
};

/*
 * Structure to save/restore gpmc context
 * to support core off on OMAP3
 */
struct omap3_gpmc_regs {
	u32 sysconfig;
	u32 irqenable;
	u32 timeout_ctrl;
	u32 config;
	u32 prefetch_config1;
	u32 prefetch_config2;
	u32 prefetch_control;
	struct gpmc_cs_config cs_context[GPMC_CS_NUM];
};

struct gpmc_device {
	struct device *dev;
	int irq;
	struct irq_chip irq_chip;
	struct gpio_chip gpio_chip;
	int nirqs;
};

static struct irq_domain *gpmc_irq_domain;

static struct resource	gpmc_mem_root;
static struct gpmc_cs_data gpmc_cs[GPMC_CS_NUM];
static DEFINE_SPINLOCK(gpmc_mem_lock);
/* Define chip-selects as reserved by default until probe completes */
static unsigned int gpmc_cs_num = GPMC_CS_NUM;
static unsigned int gpmc_nr_waitpins;
static resource_size_t phys_base, mem_size;
static unsigned gpmc_capability;
static void __iomem *gpmc_base;

static struct clk *gpmc_l3_clk;

static irqreturn_t gpmc_handle_irq(int irq, void *dev);

static void gpmc_write_reg(int idx, u32 val)
{
	writel_relaxed(val, gpmc_base + idx);
}

static u32 gpmc_read_reg(int idx)
{
	return readl_relaxed(gpmc_base + idx);
}

void gpmc_cs_write_reg(int cs, int idx, u32 val)
{
	void __iomem *reg_addr;

	reg_addr = gpmc_base + GPMC_CS0_OFFSET + (cs * GPMC_CS_SIZE) + idx;
	writel_relaxed(val, reg_addr);
}

static u32 gpmc_cs_read_reg(int cs, int idx)
{
	void __iomem *reg_addr;

	reg_addr = gpmc_base + GPMC_CS0_OFFSET + (cs * GPMC_CS_SIZE) + idx;
	return readl_relaxed(reg_addr);
}

/* TODO: Add support for gpmc_fck to clock framework and use it */
static unsigned long gpmc_get_fclk_period(void)
{
	unsigned long rate = clk_get_rate(gpmc_l3_clk);

	rate /= 1000;
	rate = 1000000000 / rate;	/* In picoseconds */

	return rate;
}

/**
 * gpmc_get_clk_period - get period of selected clock domain in ps
 * @cs Chip Select Region.
 * @cd Clock Domain.
 *
 * GPMC_CS_CONFIG1 GPMCFCLKDIVIDER for cs has to be setup
 * prior to calling this function with GPMC_CD_CLK.
 */
static unsigned long gpmc_get_clk_period(int cs, enum gpmc_clk_domain cd)
{

	unsigned long tick_ps = gpmc_get_fclk_period();
	u32 l;
	int div;

	switch (cd) {
	case GPMC_CD_CLK:
		/* get current clk divider */
		l = gpmc_cs_read_reg(cs, GPMC_CS_CONFIG1);
		div = (l & 0x03) + 1;
		/* get GPMC_CLK period */
		tick_ps *= div;
		break;
	case GPMC_CD_FCLK:
		/* FALL-THROUGH */
	default:
		break;
	}

	return tick_ps;

}

static unsigned int gpmc_ns_to_clk_ticks(unsigned int time_ns, int cs,
					 enum gpmc_clk_domain cd)
{
	unsigned long tick_ps;

	/* Calculate in picosecs to yield more exact results */
	tick_ps = gpmc_get_clk_period(cs, cd);

	return (time_ns * 1000 + tick_ps - 1) / tick_ps;
}

static unsigned int gpmc_ns_to_ticks(unsigned int time_ns)
{
	return gpmc_ns_to_clk_ticks(time_ns, /* any CS */ 0, GPMC_CD_FCLK);
}

static unsigned int gpmc_ps_to_ticks(unsigned int time_ps)
{
	unsigned long tick_ps;

	/* Calculate in picosecs to yield more exact results */
	tick_ps = gpmc_get_fclk_period();

	return (time_ps + tick_ps - 1) / tick_ps;
}

static unsigned int gpmc_clk_ticks_to_ns(unsigned int ticks, int cs,
					 enum gpmc_clk_domain cd)
{
	return ticks * gpmc_get_clk_period(cs, cd) / 1000;
}

unsigned int gpmc_ticks_to_ns(unsigned int ticks)
{
	return gpmc_clk_ticks_to_ns(ticks, /* any CS */ 0, GPMC_CD_FCLK);
}

static unsigned int gpmc_ticks_to_ps(unsigned int ticks)
{
	return ticks * gpmc_get_fclk_period();
}

static unsigned int gpmc_round_ps_to_ticks(unsigned int time_ps)
{
	unsigned long ticks = gpmc_ps_to_ticks(time_ps);

	return ticks * gpmc_get_fclk_period();
}

static inline void gpmc_cs_modify_reg(int cs, int reg, u32 mask, bool value)
{
	u32 l;

	l = gpmc_cs_read_reg(cs, reg);
	if (value)
		l |= mask;
	else
		l &= ~mask;
	gpmc_cs_write_reg(cs, reg, l);
}

static void gpmc_cs_bool_timings(int cs, const struct gpmc_bool_timings *p)
{
	gpmc_cs_modify_reg(cs, GPMC_CS_CONFIG1,
			   GPMC_CONFIG1_TIME_PARA_GRAN,
			   p->time_para_granularity);
	gpmc_cs_modify_reg(cs, GPMC_CS_CONFIG2,
			   GPMC_CONFIG2_CSEXTRADELAY, p->cs_extra_delay);
	gpmc_cs_modify_reg(cs, GPMC_CS_CONFIG3,
			   GPMC_CONFIG3_ADVEXTRADELAY, p->adv_extra_delay);
	gpmc_cs_modify_reg(cs, GPMC_CS_CONFIG4,
			   GPMC_CONFIG4_OEEXTRADELAY, p->oe_extra_delay);
	gpmc_cs_modify_reg(cs, GPMC_CS_CONFIG4,
			   GPMC_CONFIG4_WEEXTRADELAY, p->we_extra_delay);
	gpmc_cs_modify_reg(cs, GPMC_CS_CONFIG6,
			   GPMC_CONFIG6_CYCLE2CYCLESAMECSEN,
			   p->cycle2cyclesamecsen);
	gpmc_cs_modify_reg(cs, GPMC_CS_CONFIG6,
			   GPMC_CONFIG6_CYCLE2CYCLEDIFFCSEN,
			   p->cycle2cyclediffcsen);
}

#ifdef CONFIG_OMAP_GPMC_DEBUG
/**
 * get_gpmc_timing_reg - read a timing parameter and print DTS settings for it.
 * @cs:      Chip Select Region
 * @reg:     GPMC_CS_CONFIGn register offset.
 * @st_bit:  Start Bit
 * @end_bit: End Bit. Must be >= @st_bit.
 * @ma:x     Maximum parameter value (before optional @shift).
 *           If 0, maximum is as high as @st_bit and @end_bit allow.
 * @name:    DTS node name, w/o "gpmc,"
 * @cd:      Clock Domain of timing parameter.
 * @shift:   Parameter value left shifts @shift, which is then printed instead of value.
 * @raw:     Raw Format Option.
 *           raw format:  gpmc,name = <value>
 *           tick format: gpmc,name = <value> /&zwj;* x ns -- y ns; x ticks *&zwj;/
 *           Where x ns -- y ns result in the same tick value.
 *           When @max is exceeded, "invalid" is printed inside comment.
 * @noval:   Parameter values equal to 0 are not printed.
 * @return:  Specified timing parameter (after optional @shift).
 *
 */
static int get_gpmc_timing_reg(
	/* timing specifiers */
	int cs, int reg, int st_bit, int end_bit, int max,
	const char *name, const enum gpmc_clk_domain cd,
	/* value transform */
	int shift,
	/* format specifiers */
	bool raw, bool noval)
{
	u32 l;
	int nr_bits;
	int mask;
	bool invalid;

	l = gpmc_cs_read_reg(cs, reg);
	nr_bits = end_bit - st_bit + 1;
	mask = (1 << nr_bits) - 1;
	l = (l >> st_bit) & mask;
	if (!max)
		max = mask;
	invalid = l > max;
	if (shift)
		l = (shift << l);
	if (noval && (l == 0))
		return 0;
	if (!raw) {
		/* DTS tick format for timings in ns */
		unsigned int time_ns;
		unsigned int time_ns_min = 0;

		if (l)
			time_ns_min = gpmc_clk_ticks_to_ns(l - 1, cs, cd) + 1;
		time_ns = gpmc_clk_ticks_to_ns(l, cs, cd);
		pr_info("gpmc,%s = <%u>; /* %u ns - %u ns; %i ticks%s*/\n",
			name, time_ns, time_ns_min, time_ns, l,
			invalid ? "; invalid " : " ");
	} else {
		/* raw format */
		pr_info("gpmc,%s = <%u>;%s\n", name, l,
			invalid ? " /* invalid */" : "");
	}

	return l;
}

#define GPMC_PRINT_CONFIG(cs, config) \
	pr_info("cs%i %s: 0x%08x\n", cs, #config, \
		gpmc_cs_read_reg(cs, config))
#define GPMC_GET_RAW(reg, st, end, field) \
	get_gpmc_timing_reg(cs, (reg), (st), (end), 0, field, GPMC_CD_FCLK, 0, 1, 0)
#define GPMC_GET_RAW_MAX(reg, st, end, max, field) \
	get_gpmc_timing_reg(cs, (reg), (st), (end), (max), field, GPMC_CD_FCLK, 0, 1, 0)
#define GPMC_GET_RAW_BOOL(reg, st, end, field) \
	get_gpmc_timing_reg(cs, (reg), (st), (end), 0, field, GPMC_CD_FCLK, 0, 1, 1)
#define GPMC_GET_RAW_SHIFT_MAX(reg, st, end, shift, max, field) \
	get_gpmc_timing_reg(cs, (reg), (st), (end), (max), field, GPMC_CD_FCLK, (shift), 1, 1)
#define GPMC_GET_TICKS(reg, st, end, field) \
	get_gpmc_timing_reg(cs, (reg), (st), (end), 0, field, GPMC_CD_FCLK, 0, 0, 0)
#define GPMC_GET_TICKS_CD(reg, st, end, field, cd) \
	get_gpmc_timing_reg(cs, (reg), (st), (end), 0, field, (cd), 0, 0, 0)
#define GPMC_GET_TICKS_CD_MAX(reg, st, end, max, field, cd) \
	get_gpmc_timing_reg(cs, (reg), (st), (end), (max), field, (cd), 0, 0, 0)

static void gpmc_show_regs(int cs, const char *desc)
{
	pr_info("gpmc cs%i %s:\n", cs, desc);
	GPMC_PRINT_CONFIG(cs, GPMC_CS_CONFIG1);
	GPMC_PRINT_CONFIG(cs, GPMC_CS_CONFIG2);
	GPMC_PRINT_CONFIG(cs, GPMC_CS_CONFIG3);
	GPMC_PRINT_CONFIG(cs, GPMC_CS_CONFIG4);
	GPMC_PRINT_CONFIG(cs, GPMC_CS_CONFIG5);
	GPMC_PRINT_CONFIG(cs, GPMC_CS_CONFIG6);
}

/*
 * Note that gpmc,wait-pin handing wrongly assumes bit 8 is available,
 * see commit c9fb809.
 */
static void gpmc_cs_show_timings(int cs, const char *desc)
{
	gpmc_show_regs(cs, desc);

	pr_info("gpmc cs%i access configuration:\n", cs);
	GPMC_GET_RAW_BOOL(GPMC_CS_CONFIG1,  4,  4, "time-para-granularity");
	GPMC_GET_RAW(GPMC_CS_CONFIG1,  8,  9, "mux-add-data");
	GPMC_GET_RAW_SHIFT_MAX(GPMC_CS_CONFIG1, 12, 13, 1,
			 GPMC_CONFIG1_DEVICESIZE_MAX, "device-width");
	GPMC_GET_RAW(GPMC_CS_CONFIG1, 16, 17, "wait-pin");
	GPMC_GET_RAW_BOOL(GPMC_CS_CONFIG1, 21, 21, "wait-on-write");
	GPMC_GET_RAW_BOOL(GPMC_CS_CONFIG1, 22, 22, "wait-on-read");
	GPMC_GET_RAW_SHIFT_MAX(GPMC_CS_CONFIG1, 23, 24, 4,
			       GPMC_CONFIG1_ATTACHEDDEVICEPAGELENGTH_MAX,
			       "burst-length");
	GPMC_GET_RAW_BOOL(GPMC_CS_CONFIG1, 27, 27, "sync-write");
	GPMC_GET_RAW_BOOL(GPMC_CS_CONFIG1, 28, 28, "burst-write");
	GPMC_GET_RAW_BOOL(GPMC_CS_CONFIG1, 29, 29, "gpmc,sync-read");
	GPMC_GET_RAW_BOOL(GPMC_CS_CONFIG1, 30, 30, "burst-read");
	GPMC_GET_RAW_BOOL(GPMC_CS_CONFIG1, 31, 31, "burst-wrap");

	GPMC_GET_RAW_BOOL(GPMC_CS_CONFIG2,  7,  7, "cs-extra-delay");

	GPMC_GET_RAW_BOOL(GPMC_CS_CONFIG3,  7,  7, "adv-extra-delay");

	GPMC_GET_RAW_BOOL(GPMC_CS_CONFIG4, 23, 23, "we-extra-delay");
	GPMC_GET_RAW_BOOL(GPMC_CS_CONFIG4,  7,  7, "oe-extra-delay");

	GPMC_GET_RAW_BOOL(GPMC_CS_CONFIG6,  7,  7, "cycle2cycle-samecsen");
	GPMC_GET_RAW_BOOL(GPMC_CS_CONFIG6,  6,  6, "cycle2cycle-diffcsen");

	pr_info("gpmc cs%i timings configuration:\n", cs);
	GPMC_GET_TICKS(GPMC_CS_CONFIG2,  0,  3, "cs-on-ns");
	GPMC_GET_TICKS(GPMC_CS_CONFIG2,  8, 12, "cs-rd-off-ns");
	GPMC_GET_TICKS(GPMC_CS_CONFIG2, 16, 20, "cs-wr-off-ns");

	GPMC_GET_TICKS(GPMC_CS_CONFIG3,  0,  3, "adv-on-ns");
	GPMC_GET_TICKS(GPMC_CS_CONFIG3,  8, 12, "adv-rd-off-ns");
	GPMC_GET_TICKS(GPMC_CS_CONFIG3, 16, 20, "adv-wr-off-ns");
	if (gpmc_capability & GPMC_HAS_MUX_AAD) {
		GPMC_GET_TICKS(GPMC_CS_CONFIG3, 4, 6, "adv-aad-mux-on-ns");
		GPMC_GET_TICKS(GPMC_CS_CONFIG3, 24, 26,
				"adv-aad-mux-rd-off-ns");
		GPMC_GET_TICKS(GPMC_CS_CONFIG3, 28, 30,
				"adv-aad-mux-wr-off-ns");
	}

	GPMC_GET_TICKS(GPMC_CS_CONFIG4,  0,  3, "oe-on-ns");
	GPMC_GET_TICKS(GPMC_CS_CONFIG4,  8, 12, "oe-off-ns");
	if (gpmc_capability & GPMC_HAS_MUX_AAD) {
		GPMC_GET_TICKS(GPMC_CS_CONFIG4,  4,  6, "oe-aad-mux-on-ns");
		GPMC_GET_TICKS(GPMC_CS_CONFIG4, 13, 15, "oe-aad-mux-off-ns");
	}
	GPMC_GET_TICKS(GPMC_CS_CONFIG4, 16, 19, "we-on-ns");
	GPMC_GET_TICKS(GPMC_CS_CONFIG4, 24, 28, "we-off-ns");

	GPMC_GET_TICKS(GPMC_CS_CONFIG5,  0,  4, "rd-cycle-ns");
	GPMC_GET_TICKS(GPMC_CS_CONFIG5,  8, 12, "wr-cycle-ns");
	GPMC_GET_TICKS(GPMC_CS_CONFIG5, 16, 20, "access-ns");

	GPMC_GET_TICKS(GPMC_CS_CONFIG5, 24, 27, "page-burst-access-ns");

	GPMC_GET_TICKS(GPMC_CS_CONFIG6, 0, 3, "bus-turnaround-ns");
	GPMC_GET_TICKS(GPMC_CS_CONFIG6, 8, 11, "cycle2cycle-delay-ns");

	GPMC_GET_TICKS_CD_MAX(GPMC_CS_CONFIG1, 18, 19,
			      GPMC_CONFIG1_WAITMONITORINGTIME_MAX,
			      "wait-monitoring-ns", GPMC_CD_CLK);
	GPMC_GET_TICKS_CD_MAX(GPMC_CS_CONFIG1, 25, 26,
			      GPMC_CONFIG1_CLKACTIVATIONTIME_MAX,
			      "clk-activation-ns", GPMC_CD_FCLK);

	GPMC_GET_TICKS(GPMC_CS_CONFIG6, 16, 19, "wr-data-mux-bus-ns");
	GPMC_GET_TICKS(GPMC_CS_CONFIG6, 24, 28, "wr-access-ns");
}
#else
static inline void gpmc_cs_show_timings(int cs, const char *desc)
{
}
#endif

/**
 * set_gpmc_timing_reg - set a single timing parameter for Chip Select Region.
 * Caller is expected to have initialized CONFIG1 GPMCFCLKDIVIDER
 * prior to calling this function with @cd equal to GPMC_CD_CLK.
 *
 * @cs:      Chip Select Region.
 * @reg:     GPMC_CS_CONFIGn register offset.
 * @st_bit:  Start Bit
 * @end_bit: End Bit. Must be >= @st_bit.
 * @max:     Maximum parameter value.
 *           If 0, maximum is as high as @st_bit and @end_bit allow.
 * @time:    Timing parameter in ns.
 * @cd:      Timing parameter clock domain.
 * @name:    Timing parameter name.
 * @return:  0 on success, -1 on error.
 */
static int set_gpmc_timing_reg(int cs, int reg, int st_bit, int end_bit, int max,
			       int time, enum gpmc_clk_domain cd, const char *name)
{
	u32 l;
	int ticks, mask, nr_bits;

	if (time == 0)
		ticks = 0;
	else
		ticks = gpmc_ns_to_clk_ticks(time, cs, cd);
	nr_bits = end_bit - st_bit + 1;
	mask = (1 << nr_bits) - 1;

	if (!max)
		max = mask;

	if (ticks > max) {
		pr_err("%s: GPMC CS%d: %s %d ns, %d ticks > %d ticks\n",
		       __func__, cs, name, time, ticks, max);

		return -1;
	}

	l = gpmc_cs_read_reg(cs, reg);
#ifdef CONFIG_OMAP_GPMC_DEBUG
	pr_info(
		"GPMC CS%d: %-17s: %3d ticks, %3lu ns (was %3i ticks) %3d ns\n",
	       cs, name, ticks, gpmc_get_clk_period(cs, cd) * ticks / 1000,
			(l >> st_bit) & mask, time);
#endif
	l &= ~(mask << st_bit);
	l |= ticks << st_bit;
	gpmc_cs_write_reg(cs, reg, l);

	return 0;
}

#define GPMC_SET_ONE_CD_MAX(reg, st, end, max, field, cd)  \
	if (set_gpmc_timing_reg(cs, (reg), (st), (end), (max), \
	    t->field, (cd), #field) < 0)                       \
		return -1

#define GPMC_SET_ONE(reg, st, end, field) \
	GPMC_SET_ONE_CD_MAX(reg, st, end, 0, field, GPMC_CD_FCLK)

/**
 * gpmc_calc_waitmonitoring_divider - calculate proper GPMCFCLKDIVIDER based on WAITMONITORINGTIME
 * WAITMONITORINGTIME will be _at least_ as long as desired, i.e.
 * read  --> don't sample bus too early
 * write --> data is longer on bus
 *
 * Formula:
 * gpmc_clk_div + 1 = ceil(ceil(waitmonitoringtime_ns / gpmc_fclk_ns)
 *                    / waitmonitoring_ticks)
 * WAITMONITORINGTIME resulting in 0 or 1 tick with div = 1 are caught by
 * div <= 0 check.
 *
 * @wait_monitoring: WAITMONITORINGTIME in ns.
 * @return:          -1 on failure to scale, else proper divider > 0.
 */
static int gpmc_calc_waitmonitoring_divider(unsigned int wait_monitoring)
{

	int div = gpmc_ns_to_ticks(wait_monitoring);

	div += GPMC_CONFIG1_WAITMONITORINGTIME_MAX - 1;
	div /= GPMC_CONFIG1_WAITMONITORINGTIME_MAX;

	if (div > 4)
		return -1;
	if (div <= 0)
		div = 1;

	return div;

}

/**
 * gpmc_calc_divider - calculate GPMC_FCLK divider for sync_clk GPMC_CLK period.
 * @sync_clk: GPMC_CLK period in ps.
 * @return:   Returns at least 1 if GPMC_FCLK can be divided to GPMC_CLK.
 *            Else, returns -1.
 */
int gpmc_calc_divider(unsigned int sync_clk)
{
	int div = gpmc_ps_to_ticks(sync_clk);

	if (div > 4)
		return -1;
	if (div <= 0)
		div = 1;

	return div;
}

/**
 * gpmc_cs_set_timings - program timing parameters for Chip Select Region.
 * @cs:     Chip Select Region.
 * @t:      GPMC timing parameters.
 * @s:      GPMC timing settings.
 * @return: 0 on success, -1 on error.
 */
int gpmc_cs_set_timings(int cs, const struct gpmc_timings *t,
			const struct gpmc_settings *s)
{
	int div;
	u32 l;

	div = gpmc_calc_divider(t->sync_clk);
	if (div < 0)
		return div;

	/*
	 * See if we need to change the divider for waitmonitoringtime.
	 *
	 * Calculate GPMCFCLKDIVIDER independent of gpmc,sync-clk-ps in DT for
	 * pure asynchronous accesses, i.e. both read and write asynchronous.
	 * However, only do so if WAITMONITORINGTIME is actually used, i.e.
	 * either WAITREADMONITORING or WAITWRITEMONITORING is set.
	 *
	 * This statement must not change div to scale async WAITMONITORINGTIME
	 * to protect mixed synchronous and asynchronous accesses.
	 *
	 * We raise an error later if WAITMONITORINGTIME does not fit.
	 */
	if (!s->sync_read && !s->sync_write &&
	    (s->wait_on_read || s->wait_on_write)
	   ) {

		div = gpmc_calc_waitmonitoring_divider(t->wait_monitoring);
		if (div < 0) {
			pr_err("%s: waitmonitoringtime %3d ns too large for greatest gpmcfclkdivider.\n",
			       __func__,
			       t->wait_monitoring
			       );
			return -1;
		}
	}

	GPMC_SET_ONE(GPMC_CS_CONFIG2,  0,  3, cs_on);
	GPMC_SET_ONE(GPMC_CS_CONFIG2,  8, 12, cs_rd_off);
	GPMC_SET_ONE(GPMC_CS_CONFIG2, 16, 20, cs_wr_off);

	GPMC_SET_ONE(GPMC_CS_CONFIG3,  0,  3, adv_on);
	GPMC_SET_ONE(GPMC_CS_CONFIG3,  8, 12, adv_rd_off);
	GPMC_SET_ONE(GPMC_CS_CONFIG3, 16, 20, adv_wr_off);
	if (gpmc_capability & GPMC_HAS_MUX_AAD) {
		GPMC_SET_ONE(GPMC_CS_CONFIG3,  4,  6, adv_aad_mux_on);
		GPMC_SET_ONE(GPMC_CS_CONFIG3, 24, 26, adv_aad_mux_rd_off);
		GPMC_SET_ONE(GPMC_CS_CONFIG3, 28, 30, adv_aad_mux_wr_off);
	}

	GPMC_SET_ONE(GPMC_CS_CONFIG4,  0,  3, oe_on);
	GPMC_SET_ONE(GPMC_CS_CONFIG4,  8, 12, oe_off);
	if (gpmc_capability & GPMC_HAS_MUX_AAD) {
		GPMC_SET_ONE(GPMC_CS_CONFIG4,  4,  6, oe_aad_mux_on);
		GPMC_SET_ONE(GPMC_CS_CONFIG4, 13, 15, oe_aad_mux_off);
	}
	GPMC_SET_ONE(GPMC_CS_CONFIG4, 16, 19, we_on);
	GPMC_SET_ONE(GPMC_CS_CONFIG4, 24, 28, we_off);

	GPMC_SET_ONE(GPMC_CS_CONFIG5,  0,  4, rd_cycle);
	GPMC_SET_ONE(GPMC_CS_CONFIG5,  8, 12, wr_cycle);
	GPMC_SET_ONE(GPMC_CS_CONFIG5, 16, 20, access);

	GPMC_SET_ONE(GPMC_CS_CONFIG5, 24, 27, page_burst_access);

	GPMC_SET_ONE(GPMC_CS_CONFIG6, 0, 3, bus_turnaround);
	GPMC_SET_ONE(GPMC_CS_CONFIG6, 8, 11, cycle2cycle_delay);

	if (gpmc_capability & GPMC_HAS_WR_DATA_MUX_BUS)
		GPMC_SET_ONE(GPMC_CS_CONFIG6, 16, 19, wr_data_mux_bus);
	if (gpmc_capability & GPMC_HAS_WR_ACCESS)
		GPMC_SET_ONE(GPMC_CS_CONFIG6, 24, 28, wr_access);

	l = gpmc_cs_read_reg(cs, GPMC_CS_CONFIG1);
	l &= ~0x03;
	l |= (div - 1);
	gpmc_cs_write_reg(cs, GPMC_CS_CONFIG1, l);

	GPMC_SET_ONE_CD_MAX(GPMC_CS_CONFIG1, 18, 19,
			    GPMC_CONFIG1_WAITMONITORINGTIME_MAX,
			    wait_monitoring, GPMC_CD_CLK);
	GPMC_SET_ONE_CD_MAX(GPMC_CS_CONFIG1, 25, 26,
			    GPMC_CONFIG1_CLKACTIVATIONTIME_MAX,
			    clk_activation, GPMC_CD_FCLK);

#ifdef CONFIG_OMAP_GPMC_DEBUG
	pr_info("GPMC CS%d CLK period is %lu ns (div %d)\n",
			cs, (div * gpmc_get_fclk_period()) / 1000, div);
#endif

	gpmc_cs_bool_timings(cs, &t->bool_timings);
	gpmc_cs_show_timings(cs, "after gpmc_cs_set_timings");

	return 0;
}

static int gpmc_cs_set_memconf(int cs, u32 base, u32 size)
{
	u32 l;
	u32 mask;

	/*
	 * Ensure that base address is aligned on a
	 * boundary equal to or greater than size.
	 */
	if (base & (size - 1))
		return -EINVAL;

	base >>= GPMC_CHUNK_SHIFT;
	mask = (1 << GPMC_SECTION_SHIFT) - size;
	mask >>= GPMC_CHUNK_SHIFT;
	mask <<= GPMC_CONFIG7_MASKADDRESS_OFFSET;

	l = gpmc_cs_read_reg(cs, GPMC_CS_CONFIG7);
	l &= ~GPMC_CONFIG7_MASK;
	l |= base & GPMC_CONFIG7_BASEADDRESS_MASK;
	l |= mask & GPMC_CONFIG7_MASKADDRESS_MASK;
	l |= GPMC_CONFIG7_CSVALID;
	gpmc_cs_write_reg(cs, GPMC_CS_CONFIG7, l);

	return 0;
}

static void gpmc_cs_enable_mem(int cs)
{
	u32 l;

	l = gpmc_cs_read_reg(cs, GPMC_CS_CONFIG7);
	l |= GPMC_CONFIG7_CSVALID;
	gpmc_cs_write_reg(cs, GPMC_CS_CONFIG7, l);
}

static void gpmc_cs_disable_mem(int cs)
{
	u32 l;

	l = gpmc_cs_read_reg(cs, GPMC_CS_CONFIG7);
	l &= ~GPMC_CONFIG7_CSVALID;
	gpmc_cs_write_reg(cs, GPMC_CS_CONFIG7, l);
}

static void gpmc_cs_get_memconf(int cs, u32 *base, u32 *size)
{
	u32 l;
	u32 mask;

	l = gpmc_cs_read_reg(cs, GPMC_CS_CONFIG7);
	*base = (l & 0x3f) << GPMC_CHUNK_SHIFT;
	mask = (l >> 8) & 0x0f;
	*size = (1 << GPMC_SECTION_SHIFT) - (mask << GPMC_CHUNK_SHIFT);
}

static int gpmc_cs_mem_enabled(int cs)
{
	u32 l;

	l = gpmc_cs_read_reg(cs, GPMC_CS_CONFIG7);
	return l & GPMC_CONFIG7_CSVALID;
}

static void gpmc_cs_set_reserved(int cs, int reserved)
{
	struct gpmc_cs_data *gpmc = &gpmc_cs[cs];

	gpmc->flags |= GPMC_CS_RESERVED;
}

static bool gpmc_cs_reserved(int cs)
{
	struct gpmc_cs_data *gpmc = &gpmc_cs[cs];

	return gpmc->flags & GPMC_CS_RESERVED;
}

static void gpmc_cs_set_name(int cs, const char *name)
{
	struct gpmc_cs_data *gpmc = &gpmc_cs[cs];

	gpmc->name = name;
}

static const char *gpmc_cs_get_name(int cs)
{
	struct gpmc_cs_data *gpmc = &gpmc_cs[cs];

	return gpmc->name;
}

static unsigned long gpmc_mem_align(unsigned long size)
{
	int order;

	size = (size - 1) >> (GPMC_CHUNK_SHIFT - 1);
	order = GPMC_CHUNK_SHIFT - 1;
	do {
		size >>= 1;
		order++;
	} while (size);
	size = 1 << order;
	return size;
}

static int gpmc_cs_insert_mem(int cs, unsigned long base, unsigned long size)
{
	struct gpmc_cs_data *gpmc = &gpmc_cs[cs];
	struct resource *res = &gpmc->mem;
	int r;

	size = gpmc_mem_align(size);
	spin_lock(&gpmc_mem_lock);
	res->start = base;
	res->end = base + size - 1;
	r = request_resource(&gpmc_mem_root, res);
	spin_unlock(&gpmc_mem_lock);

	return r;
}

static int gpmc_cs_delete_mem(int cs)
{
	struct gpmc_cs_data *gpmc = &gpmc_cs[cs];
	struct resource *res = &gpmc->mem;
	int r;

	spin_lock(&gpmc_mem_lock);
	r = release_resource(res);
	res->start = 0;
	res->end = 0;
	spin_unlock(&gpmc_mem_lock);

	return r;
}

/**
 * gpmc_cs_remap - remaps a chip-select physical base address
 * @cs:		chip-select to remap
 * @base:	physical base address to re-map chip-select to
 *
 * Re-maps a chip-select to a new physical base address specified by
 * "base". Returns 0 on success and appropriate negative error code
 * on failure.
 */
static int gpmc_cs_remap(int cs, u32 base)
{
	int ret;
	u32 old_base, size;

	if (cs > gpmc_cs_num) {
		pr_err("%s: requested chip-select is disabled\n", __func__);
		return -ENODEV;
	}

	/*
	 * Make sure we ignore any device offsets from the GPMC partition
	 * allocated for the chip select and that the new base confirms
	 * to the GPMC 16MB minimum granularity.
	 */ 
	base &= ~(SZ_16M - 1);

	gpmc_cs_get_memconf(cs, &old_base, &size);
	if (base == old_base)
		return 0;

	ret = gpmc_cs_delete_mem(cs);
	if (ret < 0)
		return ret;

	ret = gpmc_cs_insert_mem(cs, base, size);
	if (ret < 0)
		return ret;

	ret = gpmc_cs_set_memconf(cs, base, size);

	return ret;
}

int gpmc_cs_request(int cs, unsigned long size, unsigned long *base)
{
	struct gpmc_cs_data *gpmc = &gpmc_cs[cs];
	struct resource *res = &gpmc->mem;
	int r = -1;

	if (cs > gpmc_cs_num) {
		pr_err("%s: requested chip-select is disabled\n", __func__);
		return -ENODEV;
	}
	size = gpmc_mem_align(size);
	if (size > (1 << GPMC_SECTION_SHIFT))
		return -ENOMEM;

	spin_lock(&gpmc_mem_lock);
	if (gpmc_cs_reserved(cs)) {
		r = -EBUSY;
		goto out;
	}
	if (gpmc_cs_mem_enabled(cs))
		r = adjust_resource(res, res->start & ~(size - 1), size);
	if (r < 0)
		r = allocate_resource(&gpmc_mem_root, res, size, 0, ~0,
				      size, NULL, NULL);
	if (r < 0)
		goto out;

	/* Disable CS while changing base address and size mask */
	gpmc_cs_disable_mem(cs);

	r = gpmc_cs_set_memconf(cs, res->start, resource_size(res));
	if (r < 0) {
		release_resource(res);
		goto out;
	}

	/* Enable CS */
	gpmc_cs_enable_mem(cs);
	*base = res->start;
	gpmc_cs_set_reserved(cs, 1);
out:
	spin_unlock(&gpmc_mem_lock);
	return r;
}
EXPORT_SYMBOL(gpmc_cs_request);

void gpmc_cs_free(int cs)
{
	struct gpmc_cs_data *gpmc = &gpmc_cs[cs];
	struct resource *res = &gpmc->mem;

	spin_lock(&gpmc_mem_lock);
	if (cs >= gpmc_cs_num || cs < 0 || !gpmc_cs_reserved(cs)) {
		printk(KERN_ERR "Trying to free non-reserved GPMC CS%d\n", cs);
		BUG();
		spin_unlock(&gpmc_mem_lock);
		return;
	}
	gpmc_cs_disable_mem(cs);
	if (res->flags)
		release_resource(res);
	gpmc_cs_set_reserved(cs, 0);
	spin_unlock(&gpmc_mem_lock);
}
EXPORT_SYMBOL(gpmc_cs_free);

/**
 * gpmc_configure - write request to configure gpmc
 * @cmd: command type
 * @wval: value to write
 * @return status of the operation
 */
int gpmc_configure(int cmd, int wval)
{
	u32 regval;

	switch (cmd) {
	case GPMC_CONFIG_WP:
		regval = gpmc_read_reg(GPMC_CONFIG);
		if (wval)
			regval &= ~GPMC_CONFIG_WRITEPROTECT; /* WP is ON */
		else
			regval |= GPMC_CONFIG_WRITEPROTECT;  /* WP is OFF */
		gpmc_write_reg(GPMC_CONFIG, regval);
		break;

	default:
		pr_err("%s: command not supported\n", __func__);
		return -EINVAL;
	}

	return 0;
}
EXPORT_SYMBOL(gpmc_configure);

void gpmc_update_nand_reg(struct gpmc_nand_regs *reg, int cs)
{
	int i;

	reg->gpmc_status = NULL;	/* deprecated */
	reg->gpmc_nand_command = gpmc_base + GPMC_CS0_OFFSET +
				GPMC_CS_NAND_COMMAND + GPMC_CS_SIZE * cs;
	reg->gpmc_nand_address = gpmc_base + GPMC_CS0_OFFSET +
				GPMC_CS_NAND_ADDRESS + GPMC_CS_SIZE * cs;
	reg->gpmc_nand_data = gpmc_base + GPMC_CS0_OFFSET +
				GPMC_CS_NAND_DATA + GPMC_CS_SIZE * cs;
	reg->gpmc_prefetch_config1 = gpmc_base + GPMC_PREFETCH_CONFIG1;
	reg->gpmc_prefetch_config2 = gpmc_base + GPMC_PREFETCH_CONFIG2;
	reg->gpmc_prefetch_control = gpmc_base + GPMC_PREFETCH_CONTROL;
	reg->gpmc_prefetch_status = gpmc_base + GPMC_PREFETCH_STATUS;
	reg->gpmc_ecc_config = gpmc_base + GPMC_ECC_CONFIG;
	reg->gpmc_ecc_control = gpmc_base + GPMC_ECC_CONTROL;
	reg->gpmc_ecc_size_config = gpmc_base + GPMC_ECC_SIZE_CONFIG;
	reg->gpmc_ecc1_result = gpmc_base + GPMC_ECC1_RESULT;

	for (i = 0; i < GPMC_BCH_NUM_REMAINDER; i++) {
		reg->gpmc_bch_result0[i] = gpmc_base + GPMC_ECC_BCH_RESULT_0 +
					   GPMC_BCH_SIZE * i;
		reg->gpmc_bch_result1[i] = gpmc_base + GPMC_ECC_BCH_RESULT_1 +
					   GPMC_BCH_SIZE * i;
		reg->gpmc_bch_result2[i] = gpmc_base + GPMC_ECC_BCH_RESULT_2 +
					   GPMC_BCH_SIZE * i;
		reg->gpmc_bch_result3[i] = gpmc_base + GPMC_ECC_BCH_RESULT_3 +
					   GPMC_BCH_SIZE * i;
		reg->gpmc_bch_result4[i] = gpmc_base + GPMC_ECC_BCH_RESULT_4 +
					   i * GPMC_BCH_SIZE;
		reg->gpmc_bch_result5[i] = gpmc_base + GPMC_ECC_BCH_RESULT_5 +
					   i * GPMC_BCH_SIZE;
		reg->gpmc_bch_result6[i] = gpmc_base + GPMC_ECC_BCH_RESULT_6 +
					   i * GPMC_BCH_SIZE;
	}
}

static bool gpmc_nand_writebuffer_empty(void)
{
	if (gpmc_read_reg(GPMC_STATUS) & GPMC_STATUS_EMPTYWRITEBUFFERSTATUS)
		return true;

	return false;
}

static struct gpmc_nand_ops nand_ops = {
	.nand_writebuffer_empty = gpmc_nand_writebuffer_empty,
};

/**
 * gpmc_omap_get_nand_ops - Get the GPMC NAND interface
 * @regs: the GPMC NAND register map exclusive for NAND use.
 * @cs: GPMC chip select number on which the NAND sits. The
 *      register map returned will be specific to this chip select.
 *
 * Returns NULL on error e.g. invalid cs.
 */
struct gpmc_nand_ops *gpmc_omap_get_nand_ops(struct gpmc_nand_regs *reg, int cs)
{
	if (cs >= gpmc_cs_num)
		return NULL;

	gpmc_update_nand_reg(reg, cs);

	return &nand_ops;
}
EXPORT_SYMBOL_GPL(gpmc_omap_get_nand_ops);

int gpmc_get_client_irq(unsigned irq_config)
{
	if (!gpmc_irq_domain) {
		pr_warn("%s called before GPMC IRQ domain available\n",
			__func__);
		return 0;
	}

	/* we restrict this to NAND IRQs only */
	if (irq_config >= GPMC_NR_NAND_IRQS)
		return 0;

	return irq_create_mapping(gpmc_irq_domain, irq_config);
}

static int gpmc_irq_endis(unsigned long hwirq, bool endis)
{
	u32 regval;

	/* bits GPMC_NR_NAND_IRQS to 8 are reserved */
	if (hwirq >= GPMC_NR_NAND_IRQS)
		hwirq += 8 - GPMC_NR_NAND_IRQS;

	regval = gpmc_read_reg(GPMC_IRQENABLE);
	if (endis)
		regval |= BIT(hwirq);
	else
		regval &= ~BIT(hwirq);
	gpmc_write_reg(GPMC_IRQENABLE, regval);

	return 0;
}

static void gpmc_irq_disable(struct irq_data *p)
{
	gpmc_irq_endis(p->hwirq, false);
}

static void gpmc_irq_enable(struct irq_data *p)
{
	gpmc_irq_endis(p->hwirq, true);
}

static void gpmc_irq_mask(struct irq_data *d)
{
	gpmc_irq_endis(d->hwirq, false);
}

static void gpmc_irq_unmask(struct irq_data *d)
{
	gpmc_irq_endis(d->hwirq, true);
}

static void gpmc_irq_edge_config(unsigned long hwirq, bool rising_edge)
{
	u32 regval;

	/* NAND IRQs polarity is not configurable */
	if (hwirq < GPMC_NR_NAND_IRQS)
		return;

	/* WAITPIN starts at BIT 8 */
	hwirq += 8 - GPMC_NR_NAND_IRQS;

	regval = gpmc_read_reg(GPMC_CONFIG);
	if (rising_edge)
		regval &= ~BIT(hwirq);
	else
		regval |= BIT(hwirq);

	gpmc_write_reg(GPMC_CONFIG, regval);
}

static void gpmc_irq_ack(struct irq_data *d)
{
	unsigned int hwirq = d->hwirq;

	/* skip reserved bits */
	if (hwirq >= GPMC_NR_NAND_IRQS)
		hwirq += 8 - GPMC_NR_NAND_IRQS;

	/* Setting bit to 1 clears (or Acks) the interrupt */
	gpmc_write_reg(GPMC_IRQSTATUS, BIT(hwirq));
}

static int gpmc_irq_set_type(struct irq_data *d, unsigned int trigger)
{
	/* can't set type for NAND IRQs */
	if (d->hwirq < GPMC_NR_NAND_IRQS)
		return -EINVAL;

	/* We can support either rising or falling edge at a time */
	if (trigger == IRQ_TYPE_EDGE_FALLING)
		gpmc_irq_edge_config(d->hwirq, false);
	else if (trigger == IRQ_TYPE_EDGE_RISING)
		gpmc_irq_edge_config(d->hwirq, true);
	else
		return -EINVAL;

	return 0;
}

static int gpmc_irq_map(struct irq_domain *d, unsigned int virq,
			irq_hw_number_t hw)
{
	struct gpmc_device *gpmc = d->host_data;

	irq_set_chip_data(virq, gpmc);
	if (hw < GPMC_NR_NAND_IRQS) {
		irq_modify_status(virq, IRQ_NOREQUEST, IRQ_NOAUTOEN);
		irq_set_chip_and_handler(virq, &gpmc->irq_chip,
					 handle_simple_irq);
	} else {
		irq_set_chip_and_handler(virq, &gpmc->irq_chip,
					 handle_edge_irq);
	}

	return 0;
}

static const struct irq_domain_ops gpmc_irq_domain_ops = {
	.map    = gpmc_irq_map,
	.xlate  = irq_domain_xlate_twocell,
};

static irqreturn_t gpmc_handle_irq(int irq, void *data)
{
	int hwirq, virq;
	u32 regval, regvalx;
	struct gpmc_device *gpmc = data;

	regval = gpmc_read_reg(GPMC_IRQSTATUS);
	regvalx = regval;

	if (!regval)
		return IRQ_NONE;

	for (hwirq = 0; hwirq < gpmc->nirqs; hwirq++) {
		/* skip reserved status bits */
		if (hwirq == GPMC_NR_NAND_IRQS)
			regvalx >>= 8 - GPMC_NR_NAND_IRQS;

		if (regvalx & BIT(hwirq)) {
			virq = irq_find_mapping(gpmc_irq_domain, hwirq);
			if (!virq) {
				dev_warn(gpmc->dev,
					 "spurious irq detected hwirq %d, virq %d\n",
					 hwirq, virq);
			}

			generic_handle_irq(virq);
		}
	}

	gpmc_write_reg(GPMC_IRQSTATUS, regval);

	return IRQ_HANDLED;
}

static int gpmc_setup_irq(struct gpmc_device *gpmc)
{
	u32 regval;
	int rc;

	/* Disable interrupts */
	gpmc_write_reg(GPMC_IRQENABLE, 0);

	/* clear interrupts */
	regval = gpmc_read_reg(GPMC_IRQSTATUS);
	gpmc_write_reg(GPMC_IRQSTATUS, regval);

	gpmc->irq_chip.name = "gpmc";
	gpmc->irq_chip.irq_enable = gpmc_irq_enable;
	gpmc->irq_chip.irq_disable = gpmc_irq_disable;
	gpmc->irq_chip.irq_ack = gpmc_irq_ack;
	gpmc->irq_chip.irq_mask = gpmc_irq_mask;
	gpmc->irq_chip.irq_unmask = gpmc_irq_unmask;
	gpmc->irq_chip.irq_set_type = gpmc_irq_set_type;

	gpmc_irq_domain = irq_domain_add_linear(gpmc->dev->of_node,
						gpmc->nirqs,
						&gpmc_irq_domain_ops,
						gpmc);
	if (!gpmc_irq_domain) {
		dev_err(gpmc->dev, "IRQ domain add failed\n");
		return -ENODEV;
	}

	rc = request_irq(gpmc->irq, gpmc_handle_irq, 0, "gpmc", gpmc);
	if (rc) {
		dev_err(gpmc->dev, "failed to request irq %d: %d\n",
			gpmc->irq, rc);
		irq_domain_remove(gpmc_irq_domain);
		gpmc_irq_domain = NULL;
	}

	return rc;
}

static int gpmc_free_irq(struct gpmc_device *gpmc)
{
	int hwirq;

	free_irq(gpmc->irq, gpmc);

	for (hwirq = 0; hwirq < gpmc->nirqs; hwirq++)
		irq_dispose_mapping(irq_find_mapping(gpmc_irq_domain, hwirq));

	irq_domain_remove(gpmc_irq_domain);
	gpmc_irq_domain = NULL;

	return 0;
}

static void gpmc_mem_exit(void)
{
	int cs;

	for (cs = 0; cs < gpmc_cs_num; cs++) {
		if (!gpmc_cs_mem_enabled(cs))
			continue;
		gpmc_cs_delete_mem(cs);
	}

}

static void gpmc_mem_init(void)
{
	int cs;

	gpmc_mem_root.start = GPMC_MEM_START;
	gpmc_mem_root.end = GPMC_MEM_END;

	/* Reserve all regions that has been set up by bootloader */
	for (cs = 0; cs < gpmc_cs_num; cs++) {
		u32 base, size;

		if (!gpmc_cs_mem_enabled(cs))
			continue;
		gpmc_cs_get_memconf(cs, &base, &size);
		if (gpmc_cs_insert_mem(cs, base, size)) {
			pr_warn("%s: disabling cs %d mapped at 0x%x-0x%x\n",
				__func__, cs, base, base + size);
			gpmc_cs_disable_mem(cs);
		}
	}
}

static u32 gpmc_round_ps_to_sync_clk(u32 time_ps, u32 sync_clk)
{
	u32 temp;
	int div;

	div = gpmc_calc_divider(sync_clk);
	temp = gpmc_ps_to_ticks(time_ps);
	temp = (temp + div - 1) / div;
	return gpmc_ticks_to_ps(temp * div);
}

/* XXX: can the cycles be avoided ? */
static int gpmc_calc_sync_read_timings(struct gpmc_timings *gpmc_t,
				       struct gpmc_device_timings *dev_t,
				       bool mux)
{
	u32 temp;

	/* adv_rd_off */
	temp = dev_t->t_avdp_r;
	/* XXX: mux check required ? */
	if (mux) {
		/* XXX: t_avdp not to be required for sync, only added for tusb
		 * this indirectly necessitates requirement of t_avdp_r and
		 * t_avdp_w instead of having a single t_avdp
		 */
		temp = max_t(u32, temp,	gpmc_t->clk_activation + dev_t->t_avdh);
		temp = max_t(u32, gpmc_t->adv_on + gpmc_ticks_to_ps(1), temp);
	}
	gpmc_t->adv_rd_off = gpmc_round_ps_to_ticks(temp);

	/* oe_on */
	temp = dev_t->t_oeasu; /* XXX: remove this ? */
	if (mux) {
		temp = max_t(u32, temp,	gpmc_t->clk_activation + dev_t->t_ach);
		temp = max_t(u32, temp, gpmc_t->adv_rd_off +
				gpmc_ticks_to_ps(dev_t->cyc_aavdh_oe));
	}
	gpmc_t->oe_on = gpmc_round_ps_to_ticks(temp);

	/* access */
	/* XXX: any scope for improvement ?, by combining oe_on
	 * and clk_activation, need to check whether
	 * access = clk_activation + round to sync clk ?
	 */
	temp = max_t(u32, dev_t->t_iaa,	dev_t->cyc_iaa * gpmc_t->sync_clk);
	temp += gpmc_t->clk_activation;
	if (dev_t->cyc_oe)
		temp = max_t(u32, temp, gpmc_t->oe_on +
				gpmc_ticks_to_ps(dev_t->cyc_oe));
	gpmc_t->access = gpmc_round_ps_to_ticks(temp);

	gpmc_t->oe_off = gpmc_t->access + gpmc_ticks_to_ps(1);
	gpmc_t->cs_rd_off = gpmc_t->oe_off;

	/* rd_cycle */
	temp = max_t(u32, dev_t->t_cez_r, dev_t->t_oez);
	temp = gpmc_round_ps_to_sync_clk(temp, gpmc_t->sync_clk) +
							gpmc_t->access;
	/* XXX: barter t_ce_rdyz with t_cez_r ? */
	if (dev_t->t_ce_rdyz)
		temp = max_t(u32, temp,	gpmc_t->cs_rd_off + dev_t->t_ce_rdyz);
	gpmc_t->rd_cycle = gpmc_round_ps_to_ticks(temp);

	return 0;
}

static int gpmc_calc_sync_write_timings(struct gpmc_timings *gpmc_t,
					struct gpmc_device_timings *dev_t,
					bool mux)
{
	u32 temp;

	/* adv_wr_off */
	temp = dev_t->t_avdp_w;
	if (mux) {
		temp = max_t(u32, temp,
			gpmc_t->clk_activation + dev_t->t_avdh);
		temp = max_t(u32, gpmc_t->adv_on + gpmc_ticks_to_ps(1), temp);
	}
	gpmc_t->adv_wr_off = gpmc_round_ps_to_ticks(temp);

	/* wr_data_mux_bus */
	temp = max_t(u32, dev_t->t_weasu,
			gpmc_t->clk_activation + dev_t->t_rdyo);
	/* XXX: shouldn't mux be kept as a whole for wr_data_mux_bus ?,
	 * and in that case remember to handle we_on properly
	 */
	if (mux) {
		temp = max_t(u32, temp,
			gpmc_t->adv_wr_off + dev_t->t_aavdh);
		temp = max_t(u32, temp, gpmc_t->adv_wr_off +
				gpmc_ticks_to_ps(dev_t->cyc_aavdh_we));
	}
	gpmc_t->wr_data_mux_bus = gpmc_round_ps_to_ticks(temp);

	/* we_on */
	if (gpmc_capability & GPMC_HAS_WR_DATA_MUX_BUS)
		gpmc_t->we_on = gpmc_round_ps_to_ticks(dev_t->t_weasu);
	else
		gpmc_t->we_on = gpmc_t->wr_data_mux_bus;

	/* wr_access */
	/* XXX: gpmc_capability check reqd ? , even if not, will not harm */
	gpmc_t->wr_access = gpmc_t->access;

	/* we_off */
	temp = gpmc_t->we_on + dev_t->t_wpl;
	temp = max_t(u32, temp,
			gpmc_t->wr_access + gpmc_ticks_to_ps(1));
	temp = max_t(u32, temp,
		gpmc_t->we_on + gpmc_ticks_to_ps(dev_t->cyc_wpl));
	gpmc_t->we_off = gpmc_round_ps_to_ticks(temp);

	gpmc_t->cs_wr_off = gpmc_round_ps_to_ticks(gpmc_t->we_off +
							dev_t->t_wph);

	/* wr_cycle */
	temp = gpmc_round_ps_to_sync_clk(dev_t->t_cez_w, gpmc_t->sync_clk);
	temp += gpmc_t->wr_access;
	/* XXX: barter t_ce_rdyz with t_cez_w ? */
	if (dev_t->t_ce_rdyz)
		temp = max_t(u32, temp,
				 gpmc_t->cs_wr_off + dev_t->t_ce_rdyz);
	gpmc_t->wr_cycle = gpmc_round_ps_to_ticks(temp);

	return 0;
}

static int gpmc_calc_async_read_timings(struct gpmc_timings *gpmc_t,
					struct gpmc_device_timings *dev_t,
					bool mux)
{
	u32 temp;

	/* adv_rd_off */
	temp = dev_t->t_avdp_r;
	if (mux)
		temp = max_t(u32, gpmc_t->adv_on + gpmc_ticks_to_ps(1), temp);
	gpmc_t->adv_rd_off = gpmc_round_ps_to_ticks(temp);

	/* oe_on */
	temp = dev_t->t_oeasu;
	if (mux)
		temp = max_t(u32, temp,
			gpmc_t->adv_rd_off + dev_t->t_aavdh);
	gpmc_t->oe_on = gpmc_round_ps_to_ticks(temp);

	/* access */
	temp = max_t(u32, dev_t->t_iaa, /* XXX: remove t_iaa in async ? */
				gpmc_t->oe_on + dev_t->t_oe);
	temp = max_t(u32, temp,
				gpmc_t->cs_on + dev_t->t_ce);
	temp = max_t(u32, temp,
				gpmc_t->adv_on + dev_t->t_aa);
	gpmc_t->access = gpmc_round_ps_to_ticks(temp);

	gpmc_t->oe_off = gpmc_t->access + gpmc_ticks_to_ps(1);
	gpmc_t->cs_rd_off = gpmc_t->oe_off;

	/* rd_cycle */
	temp = max_t(u32, dev_t->t_rd_cycle,
			gpmc_t->cs_rd_off + dev_t->t_cez_r);
	temp = max_t(u32, temp, gpmc_t->oe_off + dev_t->t_oez);
	gpmc_t->rd_cycle = gpmc_round_ps_to_ticks(temp);

	return 0;
}

static int gpmc_calc_async_write_timings(struct gpmc_timings *gpmc_t,
					 struct gpmc_device_timings *dev_t,
					 bool mux)
{
	u32 temp;

	/* adv_wr_off */
	temp = dev_t->t_avdp_w;
	if (mux)
		temp = max_t(u32, gpmc_t->adv_on + gpmc_ticks_to_ps(1), temp);
	gpmc_t->adv_wr_off = gpmc_round_ps_to_ticks(temp);

	/* wr_data_mux_bus */
	temp = dev_t->t_weasu;
	if (mux) {
		temp = max_t(u32, temp,	gpmc_t->adv_wr_off + dev_t->t_aavdh);
		temp = max_t(u32, temp, gpmc_t->adv_wr_off +
				gpmc_ticks_to_ps(dev_t->cyc_aavdh_we));
	}
	gpmc_t->wr_data_mux_bus = gpmc_round_ps_to_ticks(temp);

	/* we_on */
	if (gpmc_capability & GPMC_HAS_WR_DATA_MUX_BUS)
		gpmc_t->we_on = gpmc_round_ps_to_ticks(dev_t->t_weasu);
	else
		gpmc_t->we_on = gpmc_t->wr_data_mux_bus;

	/* we_off */
	temp = gpmc_t->we_on + dev_t->t_wpl;
	gpmc_t->we_off = gpmc_round_ps_to_ticks(temp);

	gpmc_t->cs_wr_off = gpmc_round_ps_to_ticks(gpmc_t->we_off +
							dev_t->t_wph);

	/* wr_cycle */
	temp = max_t(u32, dev_t->t_wr_cycle,
				gpmc_t->cs_wr_off + dev_t->t_cez_w);
	gpmc_t->wr_cycle = gpmc_round_ps_to_ticks(temp);

	return 0;
}

static int gpmc_calc_sync_common_timings(struct gpmc_timings *gpmc_t,
			struct gpmc_device_timings *dev_t)
{
	u32 temp;

	gpmc_t->sync_clk = gpmc_calc_divider(dev_t->clk) *
						gpmc_get_fclk_period();

	gpmc_t->page_burst_access = gpmc_round_ps_to_sync_clk(
					dev_t->t_bacc,
					gpmc_t->sync_clk);

	temp = max_t(u32, dev_t->t_ces, dev_t->t_avds);
	gpmc_t->clk_activation = gpmc_round_ps_to_ticks(temp);

	if (gpmc_calc_divider(gpmc_t->sync_clk) != 1)
		return 0;

	if (dev_t->ce_xdelay)
		gpmc_t->bool_timings.cs_extra_delay = true;
	if (dev_t->avd_xdelay)
		gpmc_t->bool_timings.adv_extra_delay = true;
	if (dev_t->oe_xdelay)
		gpmc_t->bool_timings.oe_extra_delay = true;
	if (dev_t->we_xdelay)
		gpmc_t->bool_timings.we_extra_delay = true;

	return 0;
}

static int gpmc_calc_common_timings(struct gpmc_timings *gpmc_t,
				    struct gpmc_device_timings *dev_t,
				    bool sync)
{
	u32 temp;

	/* cs_on */
	gpmc_t->cs_on = gpmc_round_ps_to_ticks(dev_t->t_ceasu);

	/* adv_on */
	temp = dev_t->t_avdasu;
	if (dev_t->t_ce_avd)
		temp = max_t(u32, temp,
				gpmc_t->cs_on + dev_t->t_ce_avd);
	gpmc_t->adv_on = gpmc_round_ps_to_ticks(temp);

	if (sync)
		gpmc_calc_sync_common_timings(gpmc_t, dev_t);

	return 0;
}

/* TODO: remove this function once all peripherals are confirmed to
 * work with generic timing. Simultaneously gpmc_cs_set_timings()
 * has to be modified to handle timings in ps instead of ns
*/
static void gpmc_convert_ps_to_ns(struct gpmc_timings *t)
{
	t->cs_on /= 1000;
	t->cs_rd_off /= 1000;
	t->cs_wr_off /= 1000;
	t->adv_on /= 1000;
	t->adv_rd_off /= 1000;
	t->adv_wr_off /= 1000;
	t->we_on /= 1000;
	t->we_off /= 1000;
	t->oe_on /= 1000;
	t->oe_off /= 1000;
	t->page_burst_access /= 1000;
	t->access /= 1000;
	t->rd_cycle /= 1000;
	t->wr_cycle /= 1000;
	t->bus_turnaround /= 1000;
	t->cycle2cycle_delay /= 1000;
	t->wait_monitoring /= 1000;
	t->clk_activation /= 1000;
	t->wr_access /= 1000;
	t->wr_data_mux_bus /= 1000;
}

int gpmc_calc_timings(struct gpmc_timings *gpmc_t,
		      struct gpmc_settings *gpmc_s,
		      struct gpmc_device_timings *dev_t)
{
	bool mux = false, sync = false;

	if (gpmc_s) {
		mux = gpmc_s->mux_add_data ? true : false;
		sync = (gpmc_s->sync_read || gpmc_s->sync_write);
	}

	memset(gpmc_t, 0, sizeof(*gpmc_t));

	gpmc_calc_common_timings(gpmc_t, dev_t, sync);

	if (gpmc_s && gpmc_s->sync_read)
		gpmc_calc_sync_read_timings(gpmc_t, dev_t, mux);
	else
		gpmc_calc_async_read_timings(gpmc_t, dev_t, mux);

	if (gpmc_s && gpmc_s->sync_write)
		gpmc_calc_sync_write_timings(gpmc_t, dev_t, mux);
	else
		gpmc_calc_async_write_timings(gpmc_t, dev_t, mux);

	/* TODO: remove, see function definition */
	gpmc_convert_ps_to_ns(gpmc_t);

	return 0;
}

/**
 * gpmc_cs_program_settings - programs non-timing related settings
 * @cs:		GPMC chip-select to program
 * @p:		pointer to GPMC settings structure
 *
 * Programs non-timing related settings for a GPMC chip-select, such as
 * bus-width, burst configuration, etc. Function should be called once
 * for each chip-select that is being used and must be called before
 * calling gpmc_cs_set_timings() as timing parameters in the CONFIG1
 * register will be initialised to zero by this function. Returns 0 on
 * success and appropriate negative error code on failure.
 */
int gpmc_cs_program_settings(int cs, struct gpmc_settings *p)
{
	u32 config1;

	if ((!p->device_width) || (p->device_width > GPMC_DEVWIDTH_16BIT)) {
		pr_err("%s: invalid width %d!", __func__, p->device_width);
		return -EINVAL;
	}

	/* Address-data multiplexing not supported for NAND devices */
	if (p->device_nand && p->mux_add_data) {
		pr_err("%s: invalid configuration!\n", __func__);
		return -EINVAL;
	}

	if ((p->mux_add_data > GPMC_MUX_AD) ||
	    ((p->mux_add_data == GPMC_MUX_AAD) &&
	     !(gpmc_capability & GPMC_HAS_MUX_AAD))) {
		pr_err("%s: invalid multiplex configuration!\n", __func__);
		return -EINVAL;
	}

	/* Page/burst mode supports lengths of 4, 8 and 16 bytes */
	if (p->burst_read || p->burst_write) {
		switch (p->burst_len) {
		case GPMC_BURST_4:
		case GPMC_BURST_8:
		case GPMC_BURST_16:
			break;
		default:
			pr_err("%s: invalid page/burst-length (%d)\n",
			       __func__, p->burst_len);
			return -EINVAL;
		}
	}

	if (p->wait_pin > gpmc_nr_waitpins) {
		pr_err("%s: invalid wait-pin (%d)\n", __func__, p->wait_pin);
		return -EINVAL;
	}

	config1 = GPMC_CONFIG1_DEVICESIZE((p->device_width - 1));

	if (p->sync_read)
		config1 |= GPMC_CONFIG1_READTYPE_SYNC;
	if (p->sync_write)
		config1 |= GPMC_CONFIG1_WRITETYPE_SYNC;
	if (p->wait_on_read)
		config1 |= GPMC_CONFIG1_WAIT_READ_MON;
	if (p->wait_on_write)
		config1 |= GPMC_CONFIG1_WAIT_WRITE_MON;
	if (p->wait_on_read || p->wait_on_write)
		config1 |= GPMC_CONFIG1_WAIT_PIN_SEL(p->wait_pin);
	if (p->device_nand)
		config1	|= GPMC_CONFIG1_DEVICETYPE(GPMC_DEVICETYPE_NAND);
	if (p->mux_add_data)
		config1	|= GPMC_CONFIG1_MUXTYPE(p->mux_add_data);
	if (p->burst_read)
		config1 |= GPMC_CONFIG1_READMULTIPLE_SUPP;
	if (p->burst_write)
		config1 |= GPMC_CONFIG1_WRITEMULTIPLE_SUPP;
	if (p->burst_read || p->burst_write) {
		config1 |= GPMC_CONFIG1_PAGE_LEN(p->burst_len >> 3);
		config1 |= p->burst_wrap ? GPMC_CONFIG1_WRAPBURST_SUPP : 0;
	}

	gpmc_cs_write_reg(cs, GPMC_CS_CONFIG1, config1);

	return 0;
}

#ifdef CONFIG_OF
static const struct of_device_id gpmc_dt_ids[] = {
	{ .compatible = "ti,omap2420-gpmc" },
	{ .compatible = "ti,omap2430-gpmc" },
	{ .compatible = "ti,omap3430-gpmc" },	/* omap3430 & omap3630 */
	{ .compatible = "ti,omap4430-gpmc" },	/* omap4430 & omap4460 & omap543x */
	{ .compatible = "ti,am3352-gpmc" },	/* am335x devices */
	{ }
};

/**
 * gpmc_read_settings_dt - read gpmc settings from device-tree
 * @np:		pointer to device-tree node for a gpmc child device
 * @p:		pointer to gpmc settings structure
 *
 * Reads the GPMC settings for a GPMC child device from device-tree and
 * stores them in the GPMC settings structure passed. The GPMC settings
 * structure is initialised to zero by this function and so any
 * previously stored settings will be cleared.
 */
void gpmc_read_settings_dt(struct device_node *np, struct gpmc_settings *p)
{
	memset(p, 0, sizeof(struct gpmc_settings));

	p->sync_read = of_property_read_bool(np, "gpmc,sync-read");
	p->sync_write = of_property_read_bool(np, "gpmc,sync-write");
	of_property_read_u32(np, "gpmc,device-width", &p->device_width);
	of_property_read_u32(np, "gpmc,mux-add-data", &p->mux_add_data);

	if (!of_property_read_u32(np, "gpmc,burst-length", &p->burst_len)) {
		p->burst_wrap = of_property_read_bool(np, "gpmc,burst-wrap");
		p->burst_read = of_property_read_bool(np, "gpmc,burst-read");
		p->burst_write = of_property_read_bool(np, "gpmc,burst-write");
		if (!p->burst_read && !p->burst_write)
			pr_warn("%s: page/burst-length set but not used!\n",
				__func__);
	}

	if (!of_property_read_u32(np, "gpmc,wait-pin", &p->wait_pin)) {
		p->wait_on_read = of_property_read_bool(np,
							"gpmc,wait-on-read");
		p->wait_on_write = of_property_read_bool(np,
							 "gpmc,wait-on-write");
		if (!p->wait_on_read && !p->wait_on_write)
			pr_debug("%s: rd/wr wait monitoring not enabled!\n",
				 __func__);
	}
}

static void __maybe_unused gpmc_read_timings_dt(struct device_node *np,
						struct gpmc_timings *gpmc_t)
{
	struct gpmc_bool_timings *p;

	if (!np || !gpmc_t)
		return;

	memset(gpmc_t, 0, sizeof(*gpmc_t));

	/* minimum clock period for syncronous mode */
	of_property_read_u32(np, "gpmc,sync-clk-ps", &gpmc_t->sync_clk);

	/* chip select timtings */
	of_property_read_u32(np, "gpmc,cs-on-ns", &gpmc_t->cs_on);
	of_property_read_u32(np, "gpmc,cs-rd-off-ns", &gpmc_t->cs_rd_off);
	of_property_read_u32(np, "gpmc,cs-wr-off-ns", &gpmc_t->cs_wr_off);

	/* ADV signal timings */
	of_property_read_u32(np, "gpmc,adv-on-ns", &gpmc_t->adv_on);
	of_property_read_u32(np, "gpmc,adv-rd-off-ns", &gpmc_t->adv_rd_off);
	of_property_read_u32(np, "gpmc,adv-wr-off-ns", &gpmc_t->adv_wr_off);
	of_property_read_u32(np, "gpmc,adv-aad-mux-on-ns",
			     &gpmc_t->adv_aad_mux_on);
	of_property_read_u32(np, "gpmc,adv-aad-mux-rd-off-ns",
			     &gpmc_t->adv_aad_mux_rd_off);
	of_property_read_u32(np, "gpmc,adv-aad-mux-wr-off-ns",
			     &gpmc_t->adv_aad_mux_wr_off);

	/* WE signal timings */
	of_property_read_u32(np, "gpmc,we-on-ns", &gpmc_t->we_on);
	of_property_read_u32(np, "gpmc,we-off-ns", &gpmc_t->we_off);

	/* OE signal timings */
	of_property_read_u32(np, "gpmc,oe-on-ns", &gpmc_t->oe_on);
	of_property_read_u32(np, "gpmc,oe-off-ns", &gpmc_t->oe_off);
	of_property_read_u32(np, "gpmc,oe-aad-mux-on-ns",
			     &gpmc_t->oe_aad_mux_on);
	of_property_read_u32(np, "gpmc,oe-aad-mux-off-ns",
			     &gpmc_t->oe_aad_mux_off);

	/* access and cycle timings */
	of_property_read_u32(np, "gpmc,page-burst-access-ns",
			     &gpmc_t->page_burst_access);
	of_property_read_u32(np, "gpmc,access-ns", &gpmc_t->access);
	of_property_read_u32(np, "gpmc,rd-cycle-ns", &gpmc_t->rd_cycle);
	of_property_read_u32(np, "gpmc,wr-cycle-ns", &gpmc_t->wr_cycle);
	of_property_read_u32(np, "gpmc,bus-turnaround-ns",
			     &gpmc_t->bus_turnaround);
	of_property_read_u32(np, "gpmc,cycle2cycle-delay-ns",
			     &gpmc_t->cycle2cycle_delay);
	of_property_read_u32(np, "gpmc,wait-monitoring-ns",
			     &gpmc_t->wait_monitoring);
	of_property_read_u32(np, "gpmc,clk-activation-ns",
			     &gpmc_t->clk_activation);

	/* only applicable to OMAP3+ */
	of_property_read_u32(np, "gpmc,wr-access-ns", &gpmc_t->wr_access);
	of_property_read_u32(np, "gpmc,wr-data-mux-bus-ns",
			     &gpmc_t->wr_data_mux_bus);

	/* bool timing parameters */
	p = &gpmc_t->bool_timings;

	p->cycle2cyclediffcsen =
		of_property_read_bool(np, "gpmc,cycle2cycle-diffcsen");
	p->cycle2cyclesamecsen =
		of_property_read_bool(np, "gpmc,cycle2cycle-samecsen");
	p->we_extra_delay = of_property_read_bool(np, "gpmc,we-extra-delay");
	p->oe_extra_delay = of_property_read_bool(np, "gpmc,oe-extra-delay");
	p->adv_extra_delay = of_property_read_bool(np, "gpmc,adv-extra-delay");
	p->cs_extra_delay = of_property_read_bool(np, "gpmc,cs-extra-delay");
	p->time_para_granularity =
		of_property_read_bool(np, "gpmc,time-para-granularity");
}

#if IS_ENABLED(CONFIG_MTD_ONENAND)
static int gpmc_probe_onenand_child(struct platform_device *pdev,
				 struct device_node *child)
{
	u32 val;
	struct omap_onenand_platform_data *gpmc_onenand_data;

	if (of_property_read_u32(child, "reg", &val) < 0) {
		dev_err(&pdev->dev, "%pOF has no 'reg' property\n",
			child);
		return -ENODEV;
	}

	gpmc_onenand_data = devm_kzalloc(&pdev->dev, sizeof(*gpmc_onenand_data),
					 GFP_KERNEL);
	if (!gpmc_onenand_data)
		return -ENOMEM;

	gpmc_onenand_data->cs = val;
	gpmc_onenand_data->of_node = child;
	gpmc_onenand_data->dma_channel = -1;

	if (!of_property_read_u32(child, "dma-channel", &val))
		gpmc_onenand_data->dma_channel = val;

	return gpmc_onenand_init(gpmc_onenand_data);
}
#else
static int gpmc_probe_onenand_child(struct platform_device *pdev,
				    struct device_node *child)
{
	return 0;
}
#endif

/**
 * gpmc_probe_generic_child - configures the gpmc for a child device
 * @pdev:	pointer to gpmc platform device
 * @child:	pointer to device-tree node for child device
 *
 * Allocates and configures a GPMC chip-select for a child device.
 * Returns 0 on success and appropriate negative error code on failure.
 */
static int gpmc_probe_generic_child(struct platform_device *pdev,
				struct device_node *child)
{
	struct gpmc_settings gpmc_s;
	struct gpmc_timings gpmc_t;
	struct resource res;
	unsigned long base;
	const char *name;
	int ret, cs;
	u32 val;
	struct gpio_desc *waitpin_desc = NULL;
	struct gpmc_device *gpmc = platform_get_drvdata(pdev);

	if (of_property_read_u32(child, "reg", &cs) < 0) {
		dev_err(&pdev->dev, "%pOF has no 'reg' property\n",
			child);
		return -ENODEV;
	}

	if (of_address_to_resource(child, 0, &res) < 0) {
		dev_err(&pdev->dev, "%pOF has malformed 'reg' property\n",
			child);
		return -ENODEV;
	}

	/*
	 * Check if we have multiple instances of the same device
	 * on a single chip select. If so, use the already initialized
	 * timings.
	 */
	name = gpmc_cs_get_name(cs);
	if (name && child->name && of_node_cmp(child->name, name) == 0)
			goto no_timings;

	ret = gpmc_cs_request(cs, resource_size(&res), &base);
	if (ret < 0) {
		dev_err(&pdev->dev, "cannot request GPMC CS %d\n", cs);
		return ret;
	}
	gpmc_cs_set_name(cs, child->name);

	gpmc_read_settings_dt(child, &gpmc_s);
	gpmc_read_timings_dt(child, &gpmc_t);

	/*
	 * For some GPMC devices we still need to rely on the bootloader
	 * timings because the devices can be connected via FPGA.
	 * REVISIT: Add timing support from slls644g.pdf.
	 */
	if (!gpmc_t.cs_rd_off) {
		WARN(1, "enable GPMC debug to configure .dts timings for CS%i\n",
			cs);
		gpmc_cs_show_timings(cs,
				     "please add GPMC bootloader timings to .dts");
		goto no_timings;
	}

	/* CS must be disabled while making changes to gpmc configuration */
	gpmc_cs_disable_mem(cs);

	/*
	 * FIXME: gpmc_cs_request() will map the CS to an arbitary
	 * location in the gpmc address space. When booting with
	 * device-tree we want the NOR flash to be mapped to the
	 * location specified in the device-tree blob. So remap the
	 * CS to this location. Once DT migration is complete should
	 * just make gpmc_cs_request() map a specific address.
	 */
	ret = gpmc_cs_remap(cs, res.start);
	if (ret < 0) {
		dev_err(&pdev->dev, "cannot remap GPMC CS %d to %pa\n",
			cs, &res.start);
		if (res.start < GPMC_MEM_START) {
			dev_info(&pdev->dev,
				 "GPMC CS %d start cannot be lesser than 0x%x\n",
				 cs, GPMC_MEM_START);
		} else if (res.end > GPMC_MEM_END) {
			dev_info(&pdev->dev,
				 "GPMC CS %d end cannot be greater than 0x%x\n",
				 cs, GPMC_MEM_END);
		}
		goto err;
	}

	if (of_node_cmp(child->name, "nand") == 0) {
		/* Warn about older DT blobs with no compatible property */
		if (!of_property_read_bool(child, "compatible")) {
			dev_warn(&pdev->dev,
				 "Incompatible NAND node: missing compatible");
			ret = -EINVAL;
			goto err;
		}
	}

	if (of_device_is_compatible(child, "ti,omap2-nand")) {
		/* NAND specific setup */
		val = 8;
		of_property_read_u32(child, "nand-bus-width", &val);
		switch (val) {
		case 8:
			gpmc_s.device_width = GPMC_DEVWIDTH_8BIT;
			break;
		case 16:
			gpmc_s.device_width = GPMC_DEVWIDTH_16BIT;
			break;
		default:
			dev_err(&pdev->dev, "%s: invalid 'nand-bus-width'\n",
				child->name);
			ret = -EINVAL;
			goto err;
		}

		/* disable write protect */
		gpmc_configure(GPMC_CONFIG_WP, 0);
		gpmc_s.device_nand = true;
	} else {
		ret = of_property_read_u32(child, "bank-width",
					   &gpmc_s.device_width);
		if (ret < 0) {
<<<<<<< HEAD
			dev_err(&pdev->dev, "%s has no 'bank-width' property\n",
				child->full_name);
=======
			dev_err(&pdev->dev, "%pOF has no 'bank-width' property\n",
				child);
>>>>>>> bb176f67
			goto err;
		}
	}

	/* Reserve wait pin if it is required and valid */
	if (gpmc_s.wait_on_read || gpmc_s.wait_on_write) {
		unsigned int wait_pin = gpmc_s.wait_pin;

		waitpin_desc = gpiochip_request_own_desc(&gpmc->gpio_chip,
							 wait_pin, "WAITPIN");
		if (IS_ERR(waitpin_desc)) {
			dev_err(&pdev->dev, "invalid wait-pin: %d\n", wait_pin);
			ret = PTR_ERR(waitpin_desc);
			goto err;
		}
	}

	gpmc_cs_show_timings(cs, "before gpmc_cs_program_settings");

	ret = gpmc_cs_program_settings(cs, &gpmc_s);
	if (ret < 0)
		goto err_cs;

	ret = gpmc_cs_set_timings(cs, &gpmc_t, &gpmc_s);
	if (ret) {
		dev_err(&pdev->dev, "failed to set gpmc timings for: %s\n",
			child->name);
		goto err_cs;
	}

	/* Clear limited address i.e. enable A26-A11 */
	val = gpmc_read_reg(GPMC_CONFIG);
	val &= ~GPMC_CONFIG_LIMITEDADDRESS;
	gpmc_write_reg(GPMC_CONFIG, val);

	/* Enable CS region */
	gpmc_cs_enable_mem(cs);

no_timings:

	/* create platform device, NULL on error or when disabled */
	if (!of_platform_device_create(child, NULL, &pdev->dev))
		goto err_child_fail;

	/* is child a common bus? */
	if (of_match_node(of_default_bus_match_table, child))
		/* create children and other common bus children */
		if (of_platform_default_populate(child, NULL, &pdev->dev))
			goto err_child_fail;

	return 0;

err_child_fail:

	dev_err(&pdev->dev, "failed to create gpmc child %s\n", child->name);
	ret = -ENODEV;

err_cs:
	gpiochip_free_own_desc(waitpin_desc);
err:
	gpmc_cs_free(cs);

	return ret;
}

static int gpmc_probe_dt(struct platform_device *pdev)
{
	int ret;
	const struct of_device_id *of_id =
		of_match_device(gpmc_dt_ids, &pdev->dev);

	if (!of_id)
		return 0;

	ret = of_property_read_u32(pdev->dev.of_node, "gpmc,num-cs",
				   &gpmc_cs_num);
	if (ret < 0) {
		pr_err("%s: number of chip-selects not defined\n", __func__);
		return ret;
	} else if (gpmc_cs_num < 1) {
		pr_err("%s: all chip-selects are disabled\n", __func__);
		return -EINVAL;
	} else if (gpmc_cs_num > GPMC_CS_NUM) {
		pr_err("%s: number of supported chip-selects cannot be > %d\n",
					 __func__, GPMC_CS_NUM);
		return -EINVAL;
	}

	ret = of_property_read_u32(pdev->dev.of_node, "gpmc,num-waitpins",
				   &gpmc_nr_waitpins);
	if (ret < 0) {
		pr_err("%s: number of wait pins not found!\n", __func__);
		return ret;
	}

	return 0;
}

static void gpmc_probe_dt_children(struct platform_device *pdev)
{
	int ret;
	struct device_node *child;

	for_each_available_child_of_node(pdev->dev.of_node, child) {

		if (!child->name)
			continue;

		if (of_node_cmp(child->name, "onenand") == 0)
			ret = gpmc_probe_onenand_child(pdev, child);
		else
			ret = gpmc_probe_generic_child(pdev, child);

		if (ret) {
			dev_err(&pdev->dev, "failed to probe DT child '%s': %d\n",
				child->name, ret);
		}
	}
}
#else
static int gpmc_probe_dt(struct platform_device *pdev)
{
	return 0;
}

static void gpmc_probe_dt_children(struct platform_device *pdev)
{
}
#endif /* CONFIG_OF */

static int gpmc_gpio_get_direction(struct gpio_chip *chip, unsigned int offset)
{
	return 1;	/* we're input only */
}

static int gpmc_gpio_direction_input(struct gpio_chip *chip,
				     unsigned int offset)
{
	return 0;	/* we're input only */
}

static int gpmc_gpio_direction_output(struct gpio_chip *chip,
				      unsigned int offset, int value)
{
	return -EINVAL;	/* we're input only */
}

static void gpmc_gpio_set(struct gpio_chip *chip, unsigned int offset,
			  int value)
{
}

static int gpmc_gpio_get(struct gpio_chip *chip, unsigned int offset)
{
	u32 reg;

	offset += 8;

	reg = gpmc_read_reg(GPMC_STATUS) & BIT(offset);

	return !!reg;
}

static int gpmc_gpio_init(struct gpmc_device *gpmc)
{
	int ret;

	gpmc->gpio_chip.parent = gpmc->dev;
	gpmc->gpio_chip.owner = THIS_MODULE;
	gpmc->gpio_chip.label = DEVICE_NAME;
	gpmc->gpio_chip.ngpio = gpmc_nr_waitpins;
	gpmc->gpio_chip.get_direction = gpmc_gpio_get_direction;
	gpmc->gpio_chip.direction_input = gpmc_gpio_direction_input;
	gpmc->gpio_chip.direction_output = gpmc_gpio_direction_output;
	gpmc->gpio_chip.set = gpmc_gpio_set;
	gpmc->gpio_chip.get = gpmc_gpio_get;
	gpmc->gpio_chip.base = -1;

	ret = devm_gpiochip_add_data(gpmc->dev, &gpmc->gpio_chip, NULL);
	if (ret < 0) {
		dev_err(gpmc->dev, "could not register gpio chip: %d\n", ret);
		return ret;
	}

	return 0;
}

static int gpmc_probe(struct platform_device *pdev)
{
	int rc;
	u32 l;
	struct resource *res;
	struct gpmc_device *gpmc;

	gpmc = devm_kzalloc(&pdev->dev, sizeof(*gpmc), GFP_KERNEL);
	if (!gpmc)
		return -ENOMEM;

	gpmc->dev = &pdev->dev;
	platform_set_drvdata(pdev, gpmc);

	res = platform_get_resource(pdev, IORESOURCE_MEM, 0);
	if (res == NULL)
		return -ENOENT;

	phys_base = res->start;
	mem_size = resource_size(res);

	gpmc_base = devm_ioremap_resource(&pdev->dev, res);
	if (IS_ERR(gpmc_base))
		return PTR_ERR(gpmc_base);

	res = platform_get_resource(pdev, IORESOURCE_IRQ, 0);
	if (!res) {
		dev_err(&pdev->dev, "Failed to get resource: irq\n");
		return -ENOENT;
	}

	gpmc->irq = res->start;

	gpmc_l3_clk = devm_clk_get(&pdev->dev, "fck");
	if (IS_ERR(gpmc_l3_clk)) {
		dev_err(&pdev->dev, "Failed to get GPMC fck\n");
		return PTR_ERR(gpmc_l3_clk);
	}

	if (!clk_get_rate(gpmc_l3_clk)) {
		dev_err(&pdev->dev, "Invalid GPMC fck clock rate\n");
		return -EINVAL;
	}

	if (pdev->dev.of_node) {
		rc = gpmc_probe_dt(pdev);
		if (rc)
			return rc;
	} else {
		gpmc_cs_num = GPMC_CS_NUM;
		gpmc_nr_waitpins = GPMC_NR_WAITPINS;
	}

	pm_runtime_enable(&pdev->dev);
	pm_runtime_get_sync(&pdev->dev);

	l = gpmc_read_reg(GPMC_REVISION);

	/*
	 * FIXME: Once device-tree migration is complete the below flags
	 * should be populated based upon the device-tree compatible
	 * string. For now just use the IP revision. OMAP3+ devices have
	 * the wr_access and wr_data_mux_bus register fields. OMAP4+
	 * devices support the addr-addr-data multiplex protocol.
	 *
	 * GPMC IP revisions:
	 * - OMAP24xx			= 2.0
	 * - OMAP3xxx			= 5.0
	 * - OMAP44xx/54xx/AM335x	= 6.0
	 */
	if (GPMC_REVISION_MAJOR(l) > 0x4)
		gpmc_capability = GPMC_HAS_WR_ACCESS | GPMC_HAS_WR_DATA_MUX_BUS;
	if (GPMC_REVISION_MAJOR(l) > 0x5)
		gpmc_capability |= GPMC_HAS_MUX_AAD;
	dev_info(gpmc->dev, "GPMC revision %d.%d\n", GPMC_REVISION_MAJOR(l),
		 GPMC_REVISION_MINOR(l));

	gpmc_mem_init();
	rc = gpmc_gpio_init(gpmc);
	if (rc)
		goto gpio_init_failed;

	gpmc->nirqs = GPMC_NR_NAND_IRQS + gpmc_nr_waitpins;
	rc = gpmc_setup_irq(gpmc);
	if (rc) {
		dev_err(gpmc->dev, "gpmc_setup_irq failed\n");
		goto gpio_init_failed;
	}

	gpmc_probe_dt_children(pdev);

	return 0;

gpio_init_failed:
	gpmc_mem_exit();
	pm_runtime_put_sync(&pdev->dev);
	pm_runtime_disable(&pdev->dev);

	return rc;
}

static int gpmc_remove(struct platform_device *pdev)
{
	struct gpmc_device *gpmc = platform_get_drvdata(pdev);

	gpmc_free_irq(gpmc);
	gpmc_mem_exit();
	pm_runtime_put_sync(&pdev->dev);
	pm_runtime_disable(&pdev->dev);

	return 0;
}

#ifdef CONFIG_PM_SLEEP
static int gpmc_suspend(struct device *dev)
{
	omap3_gpmc_save_context();
	pm_runtime_put_sync(dev);
	return 0;
}

static int gpmc_resume(struct device *dev)
{
	pm_runtime_get_sync(dev);
	omap3_gpmc_restore_context();
	return 0;
}
#endif

static SIMPLE_DEV_PM_OPS(gpmc_pm_ops, gpmc_suspend, gpmc_resume);

static struct platform_driver gpmc_driver = {
	.probe		= gpmc_probe,
	.remove		= gpmc_remove,
	.driver		= {
		.name	= DEVICE_NAME,
		.of_match_table = of_match_ptr(gpmc_dt_ids),
		.pm	= &gpmc_pm_ops,
	},
};

static __init int gpmc_init(void)
{
	return platform_driver_register(&gpmc_driver);
}
postcore_initcall(gpmc_init);

static struct omap3_gpmc_regs gpmc_context;

void omap3_gpmc_save_context(void)
{
	int i;

	if (!gpmc_base)
		return;

	gpmc_context.sysconfig = gpmc_read_reg(GPMC_SYSCONFIG);
	gpmc_context.irqenable = gpmc_read_reg(GPMC_IRQENABLE);
	gpmc_context.timeout_ctrl = gpmc_read_reg(GPMC_TIMEOUT_CONTROL);
	gpmc_context.config = gpmc_read_reg(GPMC_CONFIG);
	gpmc_context.prefetch_config1 = gpmc_read_reg(GPMC_PREFETCH_CONFIG1);
	gpmc_context.prefetch_config2 = gpmc_read_reg(GPMC_PREFETCH_CONFIG2);
	gpmc_context.prefetch_control = gpmc_read_reg(GPMC_PREFETCH_CONTROL);
	for (i = 0; i < gpmc_cs_num; i++) {
		gpmc_context.cs_context[i].is_valid = gpmc_cs_mem_enabled(i);
		if (gpmc_context.cs_context[i].is_valid) {
			gpmc_context.cs_context[i].config1 =
				gpmc_cs_read_reg(i, GPMC_CS_CONFIG1);
			gpmc_context.cs_context[i].config2 =
				gpmc_cs_read_reg(i, GPMC_CS_CONFIG2);
			gpmc_context.cs_context[i].config3 =
				gpmc_cs_read_reg(i, GPMC_CS_CONFIG3);
			gpmc_context.cs_context[i].config4 =
				gpmc_cs_read_reg(i, GPMC_CS_CONFIG4);
			gpmc_context.cs_context[i].config5 =
				gpmc_cs_read_reg(i, GPMC_CS_CONFIG5);
			gpmc_context.cs_context[i].config6 =
				gpmc_cs_read_reg(i, GPMC_CS_CONFIG6);
			gpmc_context.cs_context[i].config7 =
				gpmc_cs_read_reg(i, GPMC_CS_CONFIG7);
		}
	}
}

void omap3_gpmc_restore_context(void)
{
	int i;

	if (!gpmc_base)
		return;

	gpmc_write_reg(GPMC_SYSCONFIG, gpmc_context.sysconfig);
	gpmc_write_reg(GPMC_IRQENABLE, gpmc_context.irqenable);
	gpmc_write_reg(GPMC_TIMEOUT_CONTROL, gpmc_context.timeout_ctrl);
	gpmc_write_reg(GPMC_CONFIG, gpmc_context.config);
	gpmc_write_reg(GPMC_PREFETCH_CONFIG1, gpmc_context.prefetch_config1);
	gpmc_write_reg(GPMC_PREFETCH_CONFIG2, gpmc_context.prefetch_config2);
	gpmc_write_reg(GPMC_PREFETCH_CONTROL, gpmc_context.prefetch_control);
	for (i = 0; i < gpmc_cs_num; i++) {
		if (gpmc_context.cs_context[i].is_valid) {
			gpmc_cs_write_reg(i, GPMC_CS_CONFIG1,
				gpmc_context.cs_context[i].config1);
			gpmc_cs_write_reg(i, GPMC_CS_CONFIG2,
				gpmc_context.cs_context[i].config2);
			gpmc_cs_write_reg(i, GPMC_CS_CONFIG3,
				gpmc_context.cs_context[i].config3);
			gpmc_cs_write_reg(i, GPMC_CS_CONFIG4,
				gpmc_context.cs_context[i].config4);
			gpmc_cs_write_reg(i, GPMC_CS_CONFIG5,
				gpmc_context.cs_context[i].config5);
			gpmc_cs_write_reg(i, GPMC_CS_CONFIG6,
				gpmc_context.cs_context[i].config6);
			gpmc_cs_write_reg(i, GPMC_CS_CONFIG7,
				gpmc_context.cs_context[i].config7);
		}
	}
}<|MERGE_RESOLUTION|>--- conflicted
+++ resolved
@@ -2084,13 +2084,8 @@
 		ret = of_property_read_u32(child, "bank-width",
 					   &gpmc_s.device_width);
 		if (ret < 0) {
-<<<<<<< HEAD
-			dev_err(&pdev->dev, "%s has no 'bank-width' property\n",
-				child->full_name);
-=======
 			dev_err(&pdev->dev, "%pOF has no 'bank-width' property\n",
 				child);
->>>>>>> bb176f67
 			goto err;
 		}
 	}
