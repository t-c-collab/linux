// SPDX-License-Identifier: GPL-2.0
/*
 * 8250-core based driver for the OMAP internal UART
 *
 * based on omap-serial.c, Copyright (C) 2010 Texas Instruments.
 *
 * Copyright (C) 2014 Sebastian Andrzej Siewior
 *
 */

#include <linux/clk.h>
#include <linux/device.h>
#include <linux/io.h>
#include <linux/module.h>
#include <linux/serial_8250.h>
#include <linux/serial_reg.h>
#include <linux/tty_flip.h>
#include <linux/platform_device.h>
#include <linux/slab.h>
#include <linux/of.h>
#include <linux/of_device.h>
#include <linux/of_gpio.h>
#include <linux/of_irq.h>
#include <linux/delay.h>
#include <linux/pm_runtime.h>
#include <linux/console.h>
#include <linux/pm_qos.h>
#include <linux/pm_wakeirq.h>
#include <linux/dma-mapping.h>
#include <linux/sys_soc.h>

#include "8250.h"

#define DEFAULT_CLK_SPEED	48000000

#define UART_ERRATA_i202_MDR1_ACCESS	(1 << 0)
#define OMAP_UART_WER_HAS_TX_WAKEUP	(1 << 1)
#define OMAP_DMA_TX_KICK		(1 << 2)
/*
 * See Advisory 21 in AM437x errata SPRZ408B, updated April 2015.
 * The same errata is applicable to AM335x and DRA7x processors too.
 */
#define UART_ERRATA_CLOCK_DISABLE	(1 << 3)
#define	UART_HAS_EFR2			BIT(4)
#define UART_HAS_RHR_IT_DIS		BIT(5)
<<<<<<< HEAD
=======
#define UART_RX_TIMEOUT_QUIRK		BIT(6)
>>>>>>> 5805e5ee

#define OMAP_UART_FCR_RX_TRIG		6
#define OMAP_UART_FCR_TX_TRIG		4

/* SCR register bitmasks */
#define OMAP_UART_SCR_RX_TRIG_GRANU1_MASK	(1 << 7)
#define OMAP_UART_SCR_TX_TRIG_GRANU1_MASK	(1 << 6)
#define OMAP_UART_SCR_TX_EMPTY			(1 << 3)
#define OMAP_UART_SCR_DMAMODE_MASK		(3 << 1)
#define OMAP_UART_SCR_DMAMODE_1			(1 << 1)
#define OMAP_UART_SCR_DMAMODE_CTL		(1 << 0)

/* MVR register bitmasks */
#define OMAP_UART_MVR_SCHEME_SHIFT	30
#define OMAP_UART_LEGACY_MVR_MAJ_MASK	0xf0
#define OMAP_UART_LEGACY_MVR_MAJ_SHIFT	4
#define OMAP_UART_LEGACY_MVR_MIN_MASK	0x0f
#define OMAP_UART_MVR_MAJ_MASK		0x700
#define OMAP_UART_MVR_MAJ_SHIFT		8
#define OMAP_UART_MVR_MIN_MASK		0x3f

/* SYSC register bitmasks */
#define OMAP_UART_SYSC_SOFTRESET	(1 << 1)

/* SYSS register bitmasks */
#define OMAP_UART_SYSS_RESETDONE	(1 << 0)

#define UART_TI752_TLR_TX	0
#define UART_TI752_TLR_RX	4

#define TRIGGER_TLR_MASK(x)	((x & 0x3c) >> 2)
#define TRIGGER_FCR_MASK(x)	(x & 3)

/* Enable XON/XOFF flow control on output */
#define OMAP_UART_SW_TX		0x08
/* Enable XON/XOFF flow control on input */
#define OMAP_UART_SW_RX		0x02

#define OMAP_UART_WER_MOD_WKUP	0x7f
#define OMAP_UART_TX_WAKEUP_EN	(1 << 7)

#define TX_TRIGGER	1
#define RX_TRIGGER	48

#define OMAP_UART_TCR_RESTORE(x)	((x / 4) << 4)
#define OMAP_UART_TCR_HALT(x)		((x / 4) << 0)

#define UART_BUILD_REVISION(x, y)	(((x) << 8) | (y))

#define OMAP_UART_REV_46 0x0406
#define OMAP_UART_REV_52 0x0502
#define OMAP_UART_REV_63 0x0603

/* Interrupt Enable Register 2 */
#define UART_OMAP_IER2			0x1B
#define UART_OMAP_IER2_RHR_IT_DIS	BIT(2)

/* Enhanced features register 2 */
#define UART_OMAP_EFR2			0x23
#define UART_OMAP_EFR2_TIMEOUT_BEHAVE	BIT(6)

/* RX FIFO occupancy indicator */
#define UART_OMAP_RX_LVL		0x64

struct omap8250_priv {
	int line;
	u8 habit;
	u8 mdr1;
	u8 efr;
	u8 scr;
	u8 wer;
	u8 xon;
	u8 xoff;
	u8 delayed_restore;
	u16 quot;

	u8 tx_trigger;
	u8 rx_trigger;
	bool is_suspending;
	int wakeirq;
	int wakeups_enabled;
	u32 latency;
	u32 calc_latency;
	struct pm_qos_request pm_qos_request;
	struct work_struct qos_work;
	struct uart_8250_dma omap8250_dma;
	spinlock_t rx_dma_lock;
	bool rx_dma_broken;
	bool throttled;
};

struct omap8250_dma_params {
	u32 rx_size;
	u8 rx_trigger;
	u8 tx_trigger;
};

struct omap8250_platdata {
	struct omap8250_dma_params *dma_params;
	u8 habit;
};

#ifdef CONFIG_SERIAL_8250_DMA
static void omap_8250_rx_dma_flush(struct uart_8250_port *p);
#else
static inline void omap_8250_rx_dma_flush(struct uart_8250_port *p) { }
#endif

static u32 uart_read(struct uart_8250_port *up, u32 reg)
{
	return readl(up->port.membase + (reg << up->port.regshift));
}

static void omap8250_set_mctrl(struct uart_port *port, unsigned int mctrl)
{
	struct uart_8250_port *up = up_to_u8250p(port);
	struct omap8250_priv *priv = up->port.private_data;
	u8 lcr;

	serial8250_do_set_mctrl(port, mctrl);

	if (!mctrl_gpio_to_gpiod(up->gpios, UART_GPIO_RTS)) {
		/*
		 * Turn off autoRTS if RTS is lowered and restore autoRTS
		 * setting if RTS is raised
		 */
		lcr = serial_in(up, UART_LCR);
		serial_out(up, UART_LCR, UART_LCR_CONF_MODE_B);
		if ((mctrl & TIOCM_RTS) && (port->status & UPSTAT_AUTORTS))
			priv->efr |= UART_EFR_RTS;
		else
			priv->efr &= ~UART_EFR_RTS;
		serial_out(up, UART_EFR, priv->efr);
		serial_out(up, UART_LCR, lcr);
	}
}

/*
 * Work Around for Errata i202 (2430, 3430, 3630, 4430 and 4460)
 * The access to uart register after MDR1 Access
 * causes UART to corrupt data.
 *
 * Need a delay =
 * 5 L4 clock cycles + 5 UART functional clock cycle (@48MHz = ~0.2uS)
 * give 10 times as much
 */
static void omap_8250_mdr1_errataset(struct uart_8250_port *up,
				     struct omap8250_priv *priv)
{
	u8 timeout = 255;

	serial_out(up, UART_OMAP_MDR1, priv->mdr1);
	udelay(2);
	serial_out(up, UART_FCR, up->fcr | UART_FCR_CLEAR_XMIT |
			UART_FCR_CLEAR_RCVR);
	/*
	 * Wait for FIFO to empty: when empty, RX_FIFO_E bit is 0 and
	 * TX_FIFO_E bit is 1.
	 */
	while (UART_LSR_THRE != (serial_in(up, UART_LSR) &
				(UART_LSR_THRE | UART_LSR_DR))) {
		timeout--;
		if (!timeout) {
			/* Should *never* happen. we warn and carry on */
			dev_crit(up->port.dev, "Errata i202: timedout %x\n",
				 serial_in(up, UART_LSR));
			break;
		}
		udelay(1);
	}
}

static void omap_8250_get_divisor(struct uart_port *port, unsigned int baud,
				  struct omap8250_priv *priv)
{
	unsigned int uartclk = port->uartclk;
	unsigned int div_13, div_16;
	unsigned int abs_d13, abs_d16;

	/*
	 * Old custom speed handling.
	 */
	if (baud == 38400 && (port->flags & UPF_SPD_MASK) == UPF_SPD_CUST) {
		priv->quot = port->custom_divisor & UART_DIV_MAX;
		/*
		 * I assume that nobody is using this. But hey, if somebody
		 * would like to specify the divisor _and_ the mode then the
		 * driver is ready and waiting for it.
		 */
		if (port->custom_divisor & (1 << 16))
			priv->mdr1 = UART_OMAP_MDR1_13X_MODE;
		else
			priv->mdr1 = UART_OMAP_MDR1_16X_MODE;
		return;
	}
	div_13 = DIV_ROUND_CLOSEST(uartclk, 13 * baud);
	div_16 = DIV_ROUND_CLOSEST(uartclk, 16 * baud);

	if (!div_13)
		div_13 = 1;
	if (!div_16)
		div_16 = 1;

	abs_d13 = abs(baud - uartclk / 13 / div_13);
	abs_d16 = abs(baud - uartclk / 16 / div_16);

	if (abs_d13 >= abs_d16) {
		priv->mdr1 = UART_OMAP_MDR1_16X_MODE;
		priv->quot = div_16;
	} else {
		priv->mdr1 = UART_OMAP_MDR1_13X_MODE;
		priv->quot = div_13;
	}
}

static void omap8250_update_scr(struct uart_8250_port *up,
				struct omap8250_priv *priv)
{
	u8 old_scr;

	old_scr = serial_in(up, UART_OMAP_SCR);
	if (old_scr == priv->scr)
		return;

	/*
	 * The manual recommends not to enable the DMA mode selector in the SCR
	 * (instead of the FCR) register _and_ selecting the DMA mode as one
	 * register write because this may lead to malfunction.
	 */
	if (priv->scr & OMAP_UART_SCR_DMAMODE_MASK)
		serial_out(up, UART_OMAP_SCR,
			   priv->scr & ~OMAP_UART_SCR_DMAMODE_MASK);
	serial_out(up, UART_OMAP_SCR, priv->scr);
}

static void omap8250_update_mdr1(struct uart_8250_port *up,
				 struct omap8250_priv *priv)
{
	if (priv->habit & UART_ERRATA_i202_MDR1_ACCESS)
		omap_8250_mdr1_errataset(up, priv);
	else
		serial_out(up, UART_OMAP_MDR1, priv->mdr1);
}

static void omap8250_restore_regs(struct uart_8250_port *up)
{
	struct omap8250_priv *priv = up->port.private_data;
	struct uart_8250_dma	*dma = up->dma;

	if (dma && dma->tx_running) {
		/*
		 * TCSANOW requests the change to occur immediately however if
		 * we have a TX-DMA operation in progress then it has been
		 * observed that it might stall and never complete. Therefore we
		 * delay DMA completes to prevent this hang from happen.
		 */
		priv->delayed_restore = 1;
		return;
	}

	serial_out(up, UART_LCR, UART_LCR_CONF_MODE_B);
	serial_out(up, UART_EFR, UART_EFR_ECB);

	serial_out(up, UART_LCR, UART_LCR_CONF_MODE_A);
	serial8250_out_MCR(up, UART_MCR_TCRTLR);
	serial_out(up, UART_FCR, up->fcr);

	omap8250_update_scr(up, priv);

	serial_out(up, UART_LCR, UART_LCR_CONF_MODE_B);

	serial_out(up, UART_TI752_TCR, OMAP_UART_TCR_RESTORE(16) |
			OMAP_UART_TCR_HALT(52));
	serial_out(up, UART_TI752_TLR,
		   TRIGGER_TLR_MASK(priv->tx_trigger) << UART_TI752_TLR_TX |
		   TRIGGER_TLR_MASK(priv->rx_trigger) << UART_TI752_TLR_RX);

	serial_out(up, UART_LCR, 0);

	/* drop TCR + TLR access, we setup XON/XOFF later */
	serial8250_out_MCR(up, up->mcr);
	serial_out(up, UART_IER, up->ier);

	serial_out(up, UART_LCR, UART_LCR_CONF_MODE_B);
	serial_dl_write(up, priv->quot);

	serial_out(up, UART_EFR, priv->efr);

	/* Configure flow control */
	serial_out(up, UART_LCR, UART_LCR_CONF_MODE_B);
	serial_out(up, UART_XON1, priv->xon);
	serial_out(up, UART_XOFF1, priv->xoff);

	serial_out(up, UART_LCR, up->lcr);

	omap8250_update_mdr1(up, priv);

	up->port.ops->set_mctrl(&up->port, up->port.mctrl);
}

/*
 * OMAP can use "CLK / (16 or 13) / div" for baud rate. And then we have have
 * some differences in how we want to handle flow control.
 */
static void omap_8250_set_termios(struct uart_port *port,
				  struct ktermios *termios,
				  struct ktermios *old)
{
	struct uart_8250_port *up = up_to_u8250p(port);
	struct omap8250_priv *priv = up->port.private_data;
	unsigned char cval = 0;
	unsigned int baud;

	switch (termios->c_cflag & CSIZE) {
	case CS5:
		cval = UART_LCR_WLEN5;
		break;
	case CS6:
		cval = UART_LCR_WLEN6;
		break;
	case CS7:
		cval = UART_LCR_WLEN7;
		break;
	default:
	case CS8:
		cval = UART_LCR_WLEN8;
		break;
	}

	if (termios->c_cflag & CSTOPB)
		cval |= UART_LCR_STOP;
	if (termios->c_cflag & PARENB)
		cval |= UART_LCR_PARITY;
	if (!(termios->c_cflag & PARODD))
		cval |= UART_LCR_EPAR;
	if (termios->c_cflag & CMSPAR)
		cval |= UART_LCR_SPAR;

	/*
	 * Ask the core to calculate the divisor for us.
	 */
	baud = uart_get_baud_rate(port, termios, old,
				  port->uartclk / 16 / UART_DIV_MAX,
				  port->uartclk / 13);
	omap_8250_get_divisor(port, baud, priv);

	/*
	 * Ok, we're now changing the port state. Do it with
	 * interrupts disabled.
	 */
	pm_runtime_get_sync(port->dev);
	spin_lock_irq(&port->lock);

	/*
	 * Update the per-port timeout.
	 */
	uart_update_timeout(port, termios->c_cflag, baud);

	up->port.read_status_mask = UART_LSR_OE | UART_LSR_THRE | UART_LSR_DR;
	if (termios->c_iflag & INPCK)
		up->port.read_status_mask |= UART_LSR_FE | UART_LSR_PE;
	if (termios->c_iflag & (IGNBRK | PARMRK))
		up->port.read_status_mask |= UART_LSR_BI;

	/*
	 * Characters to ignore
	 */
	up->port.ignore_status_mask = 0;
	if (termios->c_iflag & IGNPAR)
		up->port.ignore_status_mask |= UART_LSR_PE | UART_LSR_FE;
	if (termios->c_iflag & IGNBRK) {
		up->port.ignore_status_mask |= UART_LSR_BI;
		/*
		 * If we're ignoring parity and break indicators,
		 * ignore overruns too (for real raw support).
		 */
		if (termios->c_iflag & IGNPAR)
			up->port.ignore_status_mask |= UART_LSR_OE;
	}

	/*
	 * ignore all characters if CREAD is not set
	 */
	if ((termios->c_cflag & CREAD) == 0)
		up->port.ignore_status_mask |= UART_LSR_DR;

	/*
	 * Modem status interrupts
	 */
	up->ier &= ~UART_IER_MSI;
	if (UART_ENABLE_MS(&up->port, termios->c_cflag))
		up->ier |= UART_IER_MSI;

	up->lcr = cval;
	/* Up to here it was mostly serial8250_do_set_termios() */

	/*
	 * We enable TRIG_GRANU for RX and TX and additionally we set
	 * SCR_TX_EMPTY bit. The result is the following:
	 * - RX_TRIGGER amount of bytes in the FIFO will cause an interrupt.
	 * - less than RX_TRIGGER number of bytes will also cause an interrupt
	 *   once the UART decides that there no new bytes arriving.
	 * - Once THRE is enabled, the interrupt will be fired once the FIFO is
	 *   empty - the trigger level is ignored here.
	 *
	 * Once DMA is enabled:
	 * - UART will assert the TX DMA line once there is room for TX_TRIGGER
	 *   bytes in the TX FIFO. On each assert the DMA engine will move
	 *   TX_TRIGGER bytes into the FIFO.
	 * - UART will assert the RX DMA line once there are RX_TRIGGER bytes in
	 *   the FIFO and move RX_TRIGGER bytes.
	 * This is because threshold and trigger values are the same.
	 */
	up->fcr = UART_FCR_ENABLE_FIFO;
	up->fcr |= TRIGGER_FCR_MASK(priv->tx_trigger) << OMAP_UART_FCR_TX_TRIG;
	up->fcr |= TRIGGER_FCR_MASK(priv->rx_trigger) << OMAP_UART_FCR_RX_TRIG;

	priv->scr = OMAP_UART_SCR_RX_TRIG_GRANU1_MASK | OMAP_UART_SCR_TX_EMPTY |
		OMAP_UART_SCR_TX_TRIG_GRANU1_MASK;

	if (up->dma)
		priv->scr |= OMAP_UART_SCR_DMAMODE_1 |
			OMAP_UART_SCR_DMAMODE_CTL;

	priv->xon = termios->c_cc[VSTART];
	priv->xoff = termios->c_cc[VSTOP];

	priv->efr = 0;
	up->port.status &= ~(UPSTAT_AUTOCTS | UPSTAT_AUTORTS | UPSTAT_AUTOXOFF);

	if (termios->c_cflag & CRTSCTS && up->port.flags & UPF_HARD_FLOW &&
	    !mctrl_gpio_to_gpiod(up->gpios, UART_GPIO_RTS) &&
	    !mctrl_gpio_to_gpiod(up->gpios, UART_GPIO_CTS)) {
		/* Enable AUTOCTS (autoRTS is enabled when RTS is raised) */
		up->port.status |= UPSTAT_AUTOCTS | UPSTAT_AUTORTS;
		priv->efr |= UART_EFR_CTS;
	} else	if (up->port.flags & UPF_SOFT_FLOW) {
		/*
		 * OMAP rx s/w flow control is borked; the transmitter remains
		 * stuck off even if rx flow control is subsequently disabled
		 */

		/*
		 * IXOFF Flag:
		 * Enable XON/XOFF flow control on output.
		 * Transmit XON1, XOFF1
		 */
		if (termios->c_iflag & IXOFF) {
			up->port.status |= UPSTAT_AUTOXOFF;
			priv->efr |= OMAP_UART_SW_TX;
		}
	}
	omap8250_restore_regs(up);

	spin_unlock_irq(&up->port.lock);
	pm_runtime_mark_last_busy(port->dev);
	pm_runtime_put_autosuspend(port->dev);

	/* calculate wakeup latency constraint */
	priv->calc_latency = USEC_PER_SEC * 64 * 8 / baud;
	priv->latency = priv->calc_latency;

	schedule_work(&priv->qos_work);

	/* Don't rewrite B0 */
	if (tty_termios_baud_rate(termios))
		tty_termios_encode_baud_rate(termios, baud, baud);
}

/* same as 8250 except that we may have extra flow bits set in EFR */
static void omap_8250_pm(struct uart_port *port, unsigned int state,
			 unsigned int oldstate)
{
	struct uart_8250_port *up = up_to_u8250p(port);
	u8 efr;

	pm_runtime_get_sync(port->dev);
	serial_out(up, UART_LCR, UART_LCR_CONF_MODE_B);
	efr = serial_in(up, UART_EFR);
	serial_out(up, UART_EFR, efr | UART_EFR_ECB);
	serial_out(up, UART_LCR, 0);

	serial_out(up, UART_IER, (state != 0) ? UART_IERX_SLEEP : 0);
	serial_out(up, UART_LCR, UART_LCR_CONF_MODE_B);
	serial_out(up, UART_EFR, efr);
	serial_out(up, UART_LCR, 0);

	pm_runtime_mark_last_busy(port->dev);
	pm_runtime_put_autosuspend(port->dev);
}

static void omap_serial_fill_features_erratas(struct uart_8250_port *up,
					      struct omap8250_priv *priv)
{
	const struct soc_device_attribute k3_soc_devices[] = {
		{ .family = "AM65X",  },
		{ .family = "J721E", .revision = "SR1.0" },
		{ /* sentinel */ }
	};
	u32 mvr, scheme;
	u16 revision, major, minor;

	mvr = uart_read(up, UART_OMAP_MVER);

	/* Check revision register scheme */
	scheme = mvr >> OMAP_UART_MVR_SCHEME_SHIFT;

	switch (scheme) {
	case 0: /* Legacy Scheme: OMAP2/3 */
		/* MINOR_REV[0:4], MAJOR_REV[4:7] */
		major = (mvr & OMAP_UART_LEGACY_MVR_MAJ_MASK) >>
			OMAP_UART_LEGACY_MVR_MAJ_SHIFT;
		minor = (mvr & OMAP_UART_LEGACY_MVR_MIN_MASK);
		break;
	case 1:
		/* New Scheme: OMAP4+ */
		/* MINOR_REV[0:5], MAJOR_REV[8:10] */
		major = (mvr & OMAP_UART_MVR_MAJ_MASK) >>
			OMAP_UART_MVR_MAJ_SHIFT;
		minor = (mvr & OMAP_UART_MVR_MIN_MASK);
		break;
	default:
		dev_warn(up->port.dev,
			 "Unknown revision, defaulting to highest\n");
		/* highest possible revision */
		major = 0xff;
		minor = 0xff;
	}
	/* normalize revision for the driver */
	revision = UART_BUILD_REVISION(major, minor);

	switch (revision) {
	case OMAP_UART_REV_46:
		priv->habit |= UART_ERRATA_i202_MDR1_ACCESS;
		break;
	case OMAP_UART_REV_52:
		priv->habit |= UART_ERRATA_i202_MDR1_ACCESS |
				OMAP_UART_WER_HAS_TX_WAKEUP;
		break;
	case OMAP_UART_REV_63:
		priv->habit |= UART_ERRATA_i202_MDR1_ACCESS |
			OMAP_UART_WER_HAS_TX_WAKEUP;
		break;
	default:
		break;
	}

	/*
	 * AM65x SR1.0, AM65x SR2.0 and J721e SR1.0 don't
	 * don't have RHR_IT_DIS bit in IER2 register. So drop to flag
	 * to enable errata workaround.
	 */
	if (soc_device_match(k3_soc_devices))
		priv->habit &= ~UART_HAS_RHR_IT_DIS;
}

static void omap8250_uart_qos_work(struct work_struct *work)
{
	struct omap8250_priv *priv;

	priv = container_of(work, struct omap8250_priv, qos_work);
	cpu_latency_qos_update_request(&priv->pm_qos_request, priv->latency);
}

#ifdef CONFIG_SERIAL_8250_DMA
static int omap_8250_dma_handle_irq(struct uart_port *port);
#endif

static irqreturn_t omap8250_irq(int irq, void *dev_id)
{
	struct uart_port *port = dev_id;
	struct omap8250_priv *priv = port->private_data;
	struct uart_8250_port *up = up_to_u8250p(port);
	unsigned int iir;
	int ret;

#ifdef CONFIG_SERIAL_8250_DMA
	if (up->dma) {
		ret = omap_8250_dma_handle_irq(port);
		return IRQ_RETVAL(ret);
	}
#endif

	serial8250_rpm_get(up);
	iir = serial_port_in(port, UART_IIR);
	ret = serial8250_handle_irq(port, iir);

	/*
	 * On K3 SoCs, it is observed that RX TIMEOUT is signalled after
	 * FIFO has been drained, in which case a dummy read of RX FIFO
	 * is required to clear RX TIMEOUT condition.
	 */
	if (priv->habit & UART_RX_TIMEOUT_QUIRK &&
	    (iir & UART_IIR_RX_TIMEOUT) == UART_IIR_RX_TIMEOUT &&
	    serial_port_in(port, UART_OMAP_RX_LVL) == 0) {
		serial_port_in(port, UART_RX);
	}

	serial8250_rpm_put(up);

	return IRQ_RETVAL(ret);
}

static int omap_8250_startup(struct uart_port *port)
{
	struct uart_8250_port *up = up_to_u8250p(port);
	struct omap8250_priv *priv = port->private_data;
	int ret;

	if (priv->wakeirq) {
		ret = dev_pm_set_dedicated_wake_irq(port->dev, priv->wakeirq);
		if (ret)
			return ret;
	}

	pm_runtime_get_sync(port->dev);

	up->mcr = 0;
	serial_out(up, UART_FCR, UART_FCR_CLEAR_RCVR | UART_FCR_CLEAR_XMIT);

	serial_out(up, UART_LCR, UART_LCR_WLEN8);

	up->lsr_saved_flags = 0;
	up->msr_saved_flags = 0;

	/* Disable DMA for console UART */
	if (uart_console(port))
		up->dma = NULL;

	if (up->dma) {
		ret = serial8250_request_dma(up);
		if (ret) {
			dev_warn_ratelimited(port->dev,
					     "failed to request DMA\n");
			up->dma = NULL;
		}
	}

	ret = request_irq(port->irq, omap8250_irq, IRQF_SHARED,
			  dev_name(port->dev), port);
	if (ret < 0)
		goto err;

	up->ier = UART_IER_RLSI | UART_IER_RDI;
	serial_out(up, UART_IER, up->ier);

#ifdef CONFIG_PM
	up->capabilities |= UART_CAP_RPM;
#endif

	/* Enable module level wake up */
	priv->wer = OMAP_UART_WER_MOD_WKUP;
	if (priv->habit & OMAP_UART_WER_HAS_TX_WAKEUP)
		priv->wer |= OMAP_UART_TX_WAKEUP_EN;
	serial_out(up, UART_OMAP_WER, priv->wer);

	if (up->dma && !(priv->habit & UART_HAS_EFR2))
		up->dma->rx_dma(up);

	pm_runtime_mark_last_busy(port->dev);
	pm_runtime_put_autosuspend(port->dev);
	return 0;
err:
	pm_runtime_mark_last_busy(port->dev);
	pm_runtime_put_autosuspend(port->dev);
	dev_pm_clear_wake_irq(port->dev);
	return ret;
}

static void omap_8250_shutdown(struct uart_port *port)
{
	struct uart_8250_port *up = up_to_u8250p(port);
	struct omap8250_priv *priv = port->private_data;

	flush_work(&priv->qos_work);
	if (up->dma)
		omap_8250_rx_dma_flush(up);

	pm_runtime_get_sync(port->dev);

	serial_out(up, UART_OMAP_WER, 0);
	if (priv->habit & UART_HAS_EFR2)
		serial_out(up, UART_OMAP_EFR2, 0x0);

	up->ier = 0;
	serial_out(up, UART_IER, 0);

	if (up->dma)
		serial8250_release_dma(up);

	/*
	 * Disable break condition and FIFOs
	 */
	if (up->lcr & UART_LCR_SBC)
		serial_out(up, UART_LCR, up->lcr & ~UART_LCR_SBC);
	serial_out(up, UART_FCR, UART_FCR_CLEAR_RCVR | UART_FCR_CLEAR_XMIT);

	pm_runtime_mark_last_busy(port->dev);
	pm_runtime_put_autosuspend(port->dev);
	free_irq(port->irq, port);
	dev_pm_clear_wake_irq(port->dev);
}

static void omap_8250_throttle(struct uart_port *port)
{
	struct omap8250_priv *priv = port->private_data;
	unsigned long flags;

	pm_runtime_get_sync(port->dev);

	spin_lock_irqsave(&port->lock, flags);
	port->ops->stop_rx(port);
	priv->throttled = true;
	spin_unlock_irqrestore(&port->lock, flags);

	pm_runtime_mark_last_busy(port->dev);
	pm_runtime_put_autosuspend(port->dev);
}

static void omap_8250_unthrottle(struct uart_port *port)
{
	struct omap8250_priv *priv = port->private_data;
	struct uart_8250_port *up = up_to_u8250p(port);
	unsigned long flags;

	pm_runtime_get_sync(port->dev);

	spin_lock_irqsave(&port->lock, flags);
	priv->throttled = false;
	if (up->dma)
		up->dma->rx_dma(up);
	up->ier |= UART_IER_RLSI | UART_IER_RDI;
	port->read_status_mask |= UART_LSR_DR;
	serial_out(up, UART_IER, up->ier);
	spin_unlock_irqrestore(&port->lock, flags);

	pm_runtime_mark_last_busy(port->dev);
	pm_runtime_put_autosuspend(port->dev);
}

#ifdef CONFIG_SERIAL_8250_DMA
static int omap_8250_rx_dma(struct uart_8250_port *p);

/* Must be called while priv->rx_dma_lock is held */
static void __dma_rx_do_complete(struct uart_8250_port *p)
{
	struct uart_8250_dma    *dma = p->dma;
	struct tty_port         *tty_port = &p->port.state->port;
	struct omap8250_priv	*priv = p->port.private_data;
	struct dma_chan		*rxchan = dma->rxchan;
	dma_cookie_t		cookie;
	struct dma_tx_state     state;
	int                     count;
	int			ret;
	u32			reg;

	if (!dma->rx_running)
		goto out;

	cookie = dma->rx_cookie;
	dma->rx_running = 0;

	/* Re-enable RX FIFO interrupt now that transfer is complete */
	if (priv->habit & UART_HAS_RHR_IT_DIS) {
		reg = serial_in(p, UART_OMAP_IER2);
		reg &= ~UART_OMAP_IER2_RHR_IT_DIS;
		serial_out(p, UART_OMAP_IER2, UART_OMAP_IER2_RHR_IT_DIS);
	}

	dmaengine_tx_status(rxchan, cookie, &state);

	count = dma->rx_size - state.residue + state.in_flight_bytes;
	if (count < dma->rx_size) {
		dmaengine_terminate_async(rxchan);

		/*
		 * Poll for teardown to complete which guarantees in
		 * flight data is drained.
		 */
		if (state.in_flight_bytes) {
			int poll_count = 25;

			while (dmaengine_tx_status(rxchan, cookie, NULL) &&
			       poll_count--)
				cpu_relax();

			if (poll_count == -1)
				dev_err(p->port.dev, "teardown incomplete\n");
		}
	}
	if (!count)
		goto out;
	ret = tty_insert_flip_string(tty_port, dma->rx_buf, count);

	p->port.icount.rx += ret;
	p->port.icount.buf_overrun += count - ret;
out:

	tty_flip_buffer_push(tty_port);
}

static void __dma_rx_complete(void *param)
{
	struct uart_8250_port *p = param;
	struct omap8250_priv *priv = p->port.private_data;
	struct uart_8250_dma *dma = p->dma;
	struct dma_tx_state     state;
	unsigned long flags;

	spin_lock_irqsave(&p->port.lock, flags);

	/*
	 * If the tx status is not DMA_COMPLETE, then this is a delayed
	 * completion callback. A previous RX timeout flush would have
	 * already pushed the data, so exit.
	 */
	if (dmaengine_tx_status(dma->rxchan, dma->rx_cookie, &state) !=
			DMA_COMPLETE) {
		spin_unlock_irqrestore(&p->port.lock, flags);
		return;
	}
	__dma_rx_do_complete(p);
	if (!priv->throttled) {
		p->ier |= UART_IER_RLSI | UART_IER_RDI;
		serial_out(p, UART_IER, p->ier);
		if (!(priv->habit & UART_HAS_EFR2))
			omap_8250_rx_dma(p);
	}

	spin_unlock_irqrestore(&p->port.lock, flags);
}

static void omap_8250_rx_dma_flush(struct uart_8250_port *p)
{
	struct omap8250_priv	*priv = p->port.private_data;
	struct uart_8250_dma	*dma = p->dma;
	struct dma_tx_state     state;
	unsigned long		flags;
	int ret;

	spin_lock_irqsave(&priv->rx_dma_lock, flags);

	if (!dma->rx_running) {
		spin_unlock_irqrestore(&priv->rx_dma_lock, flags);
		return;
	}

	ret = dmaengine_tx_status(dma->rxchan, dma->rx_cookie, &state);
	if (ret == DMA_IN_PROGRESS) {
		ret = dmaengine_pause(dma->rxchan);
		if (WARN_ON_ONCE(ret))
			priv->rx_dma_broken = true;
	}
	__dma_rx_do_complete(p);
	spin_unlock_irqrestore(&priv->rx_dma_lock, flags);
}

static int omap_8250_rx_dma(struct uart_8250_port *p)
{
	struct omap8250_priv		*priv = p->port.private_data;
	struct uart_8250_dma            *dma = p->dma;
	int				err = 0;
	struct dma_async_tx_descriptor  *desc;
	unsigned long			flags;
	u32				reg;

	if (priv->rx_dma_broken)
		return -EINVAL;

	spin_lock_irqsave(&priv->rx_dma_lock, flags);

	if (dma->rx_running) {
		enum dma_status state;

		state = dmaengine_tx_status(dma->rxchan, dma->rx_cookie, NULL);
		if (state == DMA_COMPLETE) {
			/*
			 * Disable RX interrupts to allow RX DMA completion
			 * callback to run.
			 */
			p->ier &= ~(UART_IER_RLSI | UART_IER_RDI);
			serial_out(p, UART_IER, p->ier);
		}
		goto out;
	}

	desc = dmaengine_prep_slave_single(dma->rxchan, dma->rx_addr,
					   dma->rx_size, DMA_DEV_TO_MEM,
					   DMA_PREP_INTERRUPT | DMA_CTRL_ACK);
	if (!desc) {
		err = -EBUSY;
		goto out;
	}

	dma->rx_running = 1;
	desc->callback = __dma_rx_complete;
	desc->callback_param = p;

	dma->rx_cookie = dmaengine_submit(desc);

	/*
	 * Disable RX FIFO interrupt while RX DMA is enabled, else
	 * spurious interrupt may be raised when data is in the RX FIFO
	 * but is yet to be drained by DMA.
	 */
	if (priv->habit & UART_HAS_RHR_IT_DIS) {
		reg = serial_in(p, UART_OMAP_IER2);
		reg |= UART_OMAP_IER2_RHR_IT_DIS;
		serial_out(p, UART_OMAP_IER2, UART_OMAP_IER2_RHR_IT_DIS);
	}

	dma_async_issue_pending(dma->rxchan);
out:
	spin_unlock_irqrestore(&priv->rx_dma_lock, flags);
	return err;
}

static int omap_8250_tx_dma(struct uart_8250_port *p);

static void omap_8250_dma_tx_complete(void *param)
{
	struct uart_8250_port	*p = param;
	struct uart_8250_dma	*dma = p->dma;
	struct circ_buf		*xmit = &p->port.state->xmit;
	unsigned long		flags;
	bool			en_thri = false;
	struct omap8250_priv	*priv = p->port.private_data;

	dma_sync_single_for_cpu(dma->txchan->device->dev, dma->tx_addr,
				UART_XMIT_SIZE, DMA_TO_DEVICE);

	spin_lock_irqsave(&p->port.lock, flags);

	dma->tx_running = 0;

	xmit->tail += dma->tx_size;
	xmit->tail &= UART_XMIT_SIZE - 1;
	p->port.icount.tx += dma->tx_size;

	if (priv->delayed_restore) {
		priv->delayed_restore = 0;
		omap8250_restore_regs(p);
	}

	if (uart_circ_chars_pending(xmit) < WAKEUP_CHARS)
		uart_write_wakeup(&p->port);

	if (!uart_circ_empty(xmit) && !uart_tx_stopped(&p->port)) {
		int ret;

		ret = omap_8250_tx_dma(p);
		if (ret)
			en_thri = true;
	} else if (p->capabilities & UART_CAP_RPM) {
		en_thri = true;
	}

	if (en_thri) {
		dma->tx_err = 1;
		serial8250_set_THRI(p);
	}

	spin_unlock_irqrestore(&p->port.lock, flags);
}

static int omap_8250_tx_dma(struct uart_8250_port *p)
{
	struct uart_8250_dma		*dma = p->dma;
	struct omap8250_priv		*priv = p->port.private_data;
	struct circ_buf			*xmit = &p->port.state->xmit;
	struct dma_async_tx_descriptor	*desc;
	unsigned int	skip_byte = 0;
	int ret;

	if (dma->tx_running)
		return 0;
	if (uart_tx_stopped(&p->port) || uart_circ_empty(xmit)) {

		/*
		 * Even if no data, we need to return an error for the two cases
		 * below so serial8250_tx_chars() is invoked and properly clears
		 * THRI and/or runtime suspend.
		 */
		if (dma->tx_err || p->capabilities & UART_CAP_RPM) {
			ret = -EBUSY;
			goto err;
		}
		serial8250_clear_THRI(p);
		return 0;
	}

	dma->tx_size = CIRC_CNT_TO_END(xmit->head, xmit->tail, UART_XMIT_SIZE);
	if (priv->habit & OMAP_DMA_TX_KICK) {
		u8 tx_lvl;

		/*
		 * We need to put the first byte into the FIFO in order to start
		 * the DMA transfer. For transfers smaller than four bytes we
		 * don't bother doing DMA at all. It seem not matter if there
		 * are still bytes in the FIFO from the last transfer (in case
		 * we got here directly from omap_8250_dma_tx_complete()). Bytes
		 * leaving the FIFO seem not to trigger the DMA transfer. It is
		 * really the byte that we put into the FIFO.
		 * If the FIFO is already full then we most likely got here from
		 * omap_8250_dma_tx_complete(). And this means the DMA engine
		 * just completed its work. We don't have to wait the complete
		 * 86us at 115200,8n1 but around 60us (not to mention lower
		 * baudrates). So in that case we take the interrupt and try
		 * again with an empty FIFO.
		 */
		tx_lvl = serial_in(p, UART_OMAP_TX_LVL);
		if (tx_lvl == p->tx_loadsz) {
			ret = -EBUSY;
			goto err;
		}
		if (dma->tx_size < 4) {
			ret = -EINVAL;
			goto err;
		}
		skip_byte = 1;
	}

	desc = dmaengine_prep_slave_single(dma->txchan,
			dma->tx_addr + xmit->tail + skip_byte,
			dma->tx_size - skip_byte, DMA_MEM_TO_DEV,
			DMA_PREP_INTERRUPT | DMA_CTRL_ACK);
	if (!desc) {
		ret = -EBUSY;
		goto err;
	}

	dma->tx_running = 1;

	desc->callback = omap_8250_dma_tx_complete;
	desc->callback_param = p;

	dma->tx_cookie = dmaengine_submit(desc);

	dma_sync_single_for_device(dma->txchan->device->dev, dma->tx_addr,
				   UART_XMIT_SIZE, DMA_TO_DEVICE);

	dma_async_issue_pending(dma->txchan);
	if (dma->tx_err)
		dma->tx_err = 0;

	serial8250_clear_THRI(p);
	if (skip_byte)
		serial_out(p, UART_TX, xmit->buf[xmit->tail]);
	return 0;
err:
	dma->tx_err = 1;
	return ret;
}

static bool handle_rx_dma(struct uart_8250_port *up, unsigned int iir)
{
	switch (iir & 0x3f) {
	case UART_IIR_RLSI:
	case UART_IIR_RX_TIMEOUT:
	case UART_IIR_RDI:
		omap_8250_rx_dma_flush(up);
		return true;
	}
	return omap_8250_rx_dma(up);
}

static unsigned char omap_8250_handle_rx_dma(struct uart_8250_port *up,
					     u8 iir, unsigned char status)
{
	if ((status & (UART_LSR_DR | UART_LSR_BI)) &&
	    (iir & UART_IIR_RDI)) {
		if (handle_rx_dma(up, iir)) {
			status = serial8250_rx_chars(up, status);
			omap_8250_rx_dma(up);
		}
	}

	return status;
}

static void am654_8250_handle_rx_dma(struct uart_8250_port *up, u8 iir,
				     unsigned char status)
{
	/*
	 * Queue a new transfer if FIFO has data.
	 */
	if ((status & (UART_LSR_DR | UART_LSR_BI)) &&
	    (up->ier & UART_IER_RDI)) {
		omap_8250_rx_dma(up);
		serial_out(up, UART_OMAP_EFR2, UART_OMAP_EFR2_TIMEOUT_BEHAVE);
	} else if ((iir & 0x3f) == UART_IIR_RX_TIMEOUT) {
		/*
		 * Disable RX timeout, read IIR to clear
		 * current timeout condition, clear EFR2 to
		 * periodic timeouts, re-enable interrupts.
		 */
		up->ier &= ~(UART_IER_RLSI | UART_IER_RDI);
		serial_out(up, UART_IER, up->ier);
		omap_8250_rx_dma_flush(up);
		serial_in(up, UART_IIR);
		serial_out(up, UART_OMAP_EFR2, 0x0);
		up->ier |= UART_IER_RLSI | UART_IER_RDI;
		serial_out(up, UART_IER, up->ier);
	}
}

/*
 * This is mostly serial8250_handle_irq(). We have a slightly different DMA
 * hoook for RX/TX and need different logic for them in the ISR. Therefore we
 * use the default routine in the non-DMA case and this one for with DMA.
 */
static int omap_8250_dma_handle_irq(struct uart_port *port)
{
	struct uart_8250_port *up = up_to_u8250p(port);
	struct omap8250_priv *priv = up->port.private_data;
	unsigned char status;
	unsigned long flags;
	u8 iir;

	serial8250_rpm_get(up);

	iir = serial_port_in(port, UART_IIR);
	if (iir & UART_IIR_NO_INT) {
		serial8250_rpm_put(up);
		return IRQ_HANDLED;
	}

	spin_lock_irqsave(&port->lock, flags);

	status = serial_port_in(port, UART_LSR);

	if (priv->habit & UART_HAS_EFR2)
		am654_8250_handle_rx_dma(up, iir, status);
	else
		status = omap_8250_handle_rx_dma(up, iir, status);

	serial8250_modem_status(up);
	if (status & UART_LSR_THRE && up->dma->tx_err) {
		if (uart_tx_stopped(&up->port) ||
		    uart_circ_empty(&up->port.state->xmit)) {
			up->dma->tx_err = 0;
			serial8250_tx_chars(up);
		} else  {
			/*
			 * try again due to an earlier failer which
			 * might have been resolved by now.
			 */
			if (omap_8250_tx_dma(up))
				serial8250_tx_chars(up);
		}
	}

	uart_unlock_and_check_sysrq(port, flags);
	serial8250_rpm_put(up);
	return 1;
}

static bool the_no_dma_filter_fn(struct dma_chan *chan, void *param)
{
	return false;
}

#else

static inline int omap_8250_rx_dma(struct uart_8250_port *p)
{
	return -EINVAL;
}
#endif

static int omap8250_no_handle_irq(struct uart_port *port)
{
	/* IRQ has not been requested but handling irq? */
	WARN_ONCE(1, "Unexpected irq handling before port startup\n");
	return 0;
}

static const struct soc_device_attribute k3_soc_devices[] = {
	{ .family = "AM65X",  },
	{ .family = "J721E", .revision = "SR1.0" },
};

static struct omap8250_dma_params am654_dma = {
	.rx_size = SZ_2K,
	.rx_trigger = 1,
	.tx_trigger = TX_TRIGGER,
};

static struct omap8250_dma_params am33xx_dma = {
	.rx_size = RX_TRIGGER,
	.rx_trigger = RX_TRIGGER,
	.tx_trigger = TX_TRIGGER,
};

static struct omap8250_platdata am654_platdata = {
	.dma_params	= &am654_dma,
<<<<<<< HEAD
	.habit		= UART_HAS_EFR2 | UART_HAS_RHR_IT_DIS,
=======
	.habit		= UART_HAS_EFR2 | UART_HAS_RHR_IT_DIS |
			  UART_RX_TIMEOUT_QUIRK,
>>>>>>> 5805e5ee
};

static struct omap8250_platdata am33xx_platdata = {
	.dma_params	= &am33xx_dma,
	.habit		= OMAP_DMA_TX_KICK | UART_ERRATA_CLOCK_DISABLE,
};

static struct omap8250_platdata omap4_platdata = {
	.dma_params	= &am33xx_dma,
	.habit		= UART_ERRATA_CLOCK_DISABLE,
};

static const struct of_device_id omap8250_dt_ids[] = {
	{ .compatible = "ti,am654-uart", .data = &am654_platdata, },
	{ .compatible = "ti,omap2-uart" },
	{ .compatible = "ti,omap3-uart" },
	{ .compatible = "ti,omap4-uart", .data = &omap4_platdata, },
	{ .compatible = "ti,am3352-uart", .data = &am33xx_platdata, },
	{ .compatible = "ti,am4372-uart", .data = &am33xx_platdata, },
	{ .compatible = "ti,dra742-uart", .data = &omap4_platdata, },
	{},
};
MODULE_DEVICE_TABLE(of, omap8250_dt_ids);

static int omap8250_probe(struct platform_device *pdev)
{
	struct device_node *np = pdev->dev.of_node;
	struct omap8250_priv *priv;
	const struct omap8250_platdata *pdata;
	struct uart_8250_port up;
	struct resource *regs;
	void __iomem *membase;
	int irq, ret;

	irq = platform_get_irq(pdev, 0);
	if (irq < 0)
		return irq;

	regs = platform_get_resource(pdev, IORESOURCE_MEM, 0);
	if (!regs) {
		dev_err(&pdev->dev, "missing registers\n");
		return -EINVAL;
	}

	priv = devm_kzalloc(&pdev->dev, sizeof(*priv), GFP_KERNEL);
	if (!priv)
		return -ENOMEM;

	membase = devm_ioremap(&pdev->dev, regs->start,
				       resource_size(regs));
	if (!membase)
		return -ENODEV;

	memset(&up, 0, sizeof(up));
	up.port.dev = &pdev->dev;
	up.port.mapbase = regs->start;
	up.port.membase = membase;
	up.port.irq = irq;
	/*
	 * It claims to be 16C750 compatible however it is a little different.
	 * It has EFR and has no FCR7_64byte bit. The AFE (which it claims to
	 * have) is enabled via EFR instead of MCR. The type is set here 8250
	 * just to get things going. UNKNOWN does not work for a few reasons and
	 * we don't need our own type since we don't use 8250's set_termios()
	 * or pm callback.
	 */
	up.port.type = PORT_8250;
	up.port.iotype = UPIO_MEM;
	up.port.flags = UPF_FIXED_PORT | UPF_FIXED_TYPE | UPF_SOFT_FLOW |
		UPF_HARD_FLOW;
	up.port.private_data = priv;

	up.port.regshift = 2;
	up.port.fifosize = 64;
	up.tx_loadsz = 64;
	up.capabilities = UART_CAP_FIFO;
#ifdef CONFIG_PM
	/*
	 * Runtime PM is mostly transparent. However to do it right we need to a
	 * TX empty interrupt before we can put the device to auto idle. So if
	 * PM is not enabled we don't add that flag and can spare that one extra
	 * interrupt in the TX path.
	 */
	up.capabilities |= UART_CAP_RPM;
#endif
	up.port.set_termios = omap_8250_set_termios;
	up.port.set_mctrl = omap8250_set_mctrl;
	up.port.pm = omap_8250_pm;
	up.port.startup = omap_8250_startup;
	up.port.shutdown = omap_8250_shutdown;
	up.port.throttle = omap_8250_throttle;
	up.port.unthrottle = omap_8250_unthrottle;
	up.port.rs485_config = serial8250_em485_config;
	up.rs485_start_tx = serial8250_em485_start_tx;
	up.rs485_stop_tx = serial8250_em485_stop_tx;
	up.port.has_sysrq = IS_ENABLED(CONFIG_SERIAL_8250_CONSOLE);

	ret = of_alias_get_id(np, "serial");
	if (ret < 0) {
		dev_err(&pdev->dev, "failed to get alias\n");
		return ret;
	}
	up.port.line = ret;

	if (of_property_read_u32(np, "clock-frequency", &up.port.uartclk)) {
		struct clk *clk;

		clk = devm_clk_get(&pdev->dev, NULL);
		if (IS_ERR(clk)) {
			if (PTR_ERR(clk) == -EPROBE_DEFER)
				return -EPROBE_DEFER;
		} else {
			up.port.uartclk = clk_get_rate(clk);
		}
	}

	priv->wakeirq = irq_of_parse_and_map(np, 1);

	pdata = of_device_get_match_data(&pdev->dev);
	if (pdata)
		priv->habit |= pdata->habit;

	if (!up.port.uartclk) {
		up.port.uartclk = DEFAULT_CLK_SPEED;
		dev_warn(&pdev->dev,
			 "No clock speed specified: using default: %d\n",
			 DEFAULT_CLK_SPEED);
	}

	priv->latency = PM_QOS_CPU_LATENCY_DEFAULT_VALUE;
	priv->calc_latency = PM_QOS_CPU_LATENCY_DEFAULT_VALUE;
	cpu_latency_qos_add_request(&priv->pm_qos_request, priv->latency);
	INIT_WORK(&priv->qos_work, omap8250_uart_qos_work);

	spin_lock_init(&priv->rx_dma_lock);

	device_init_wakeup(&pdev->dev, true);
	pm_runtime_enable(&pdev->dev);
	pm_runtime_use_autosuspend(&pdev->dev);

	/*
	 * Disable runtime PM until autosuspend delay unless specifically
	 * enabled by the user via sysfs. This is the historic way to
	 * prevent an unsafe default policy with lossy characters on wake-up.
	 * For serdev devices this is not needed, the policy can be managed by
	 * the serdev driver.
	 */
	if (!of_get_available_child_count(pdev->dev.of_node))
		pm_runtime_set_autosuspend_delay(&pdev->dev, -1);

	pm_runtime_irq_safe(&pdev->dev);

	pm_runtime_get_sync(&pdev->dev);

	omap_serial_fill_features_erratas(&up, priv);
	up.port.handle_irq = omap8250_no_handle_irq;
	priv->rx_trigger = RX_TRIGGER;
	priv->tx_trigger = TX_TRIGGER;
#ifdef CONFIG_SERIAL_8250_DMA
	/*
	 * Oh DMA support. If there are no DMA properties in the DT then
	 * we will fall back to a generic DMA channel which does not
	 * really work here. To ensure that we do not get a generic DMA
	 * channel assigned, we have the the_no_dma_filter_fn() here.
	 * To avoid "failed to request DMA" messages we check for DMA
	 * properties in DT.
	 */
	ret = of_property_count_strings(np, "dma-names");
	if (ret == 2) {
		struct omap8250_dma_params *dma_params = NULL;

		up.dma = &priv->omap8250_dma;
		up.dma->fn = the_no_dma_filter_fn;
		up.dma->tx_dma = omap_8250_tx_dma;
		up.dma->rx_dma = omap_8250_rx_dma;
		if (pdata)
			dma_params = pdata->dma_params;

		if (dma_params) {
			up.dma->rx_size = dma_params->rx_size;
			up.dma->rxconf.src_maxburst = dma_params->rx_trigger;
			up.dma->txconf.dst_maxburst = dma_params->tx_trigger;
			priv->rx_trigger = dma_params->rx_trigger;
			priv->tx_trigger = dma_params->tx_trigger;
		} else {
			up.dma->rx_size = RX_TRIGGER;
			up.dma->rxconf.src_maxburst = RX_TRIGGER;
			up.dma->txconf.dst_maxburst = TX_TRIGGER;
		}

		/*
		 * AM65x SR1.0, AM65x SR2.0 and J721e SR1.0 don't
		 * don't have RHR_IT_DIS bit in IER2 register
		 */
		if (soc_device_match(k3_soc_devices))
			priv->habit &= ~UART_HAS_RHR_IT_DIS;
	}
#endif
	ret = serial8250_register_8250_port(&up);
	if (ret < 0) {
		dev_err(&pdev->dev, "unable to register 8250 port\n");
		goto err;
	}
	priv->line = ret;
	platform_set_drvdata(pdev, priv);
	pm_runtime_mark_last_busy(&pdev->dev);
	pm_runtime_put_autosuspend(&pdev->dev);
	return 0;
err:
	pm_runtime_dont_use_autosuspend(&pdev->dev);
	pm_runtime_put_sync(&pdev->dev);
	pm_runtime_disable(&pdev->dev);
	return ret;
}

static int omap8250_remove(struct platform_device *pdev)
{
	struct omap8250_priv *priv = platform_get_drvdata(pdev);

	pm_runtime_dont_use_autosuspend(&pdev->dev);
	pm_runtime_put_sync(&pdev->dev);
	pm_runtime_disable(&pdev->dev);
	serial8250_unregister_port(priv->line);
	cpu_latency_qos_remove_request(&priv->pm_qos_request);
	device_init_wakeup(&pdev->dev, false);
	return 0;
}

#ifdef CONFIG_PM_SLEEP
static int omap8250_prepare(struct device *dev)
{
	struct omap8250_priv *priv = dev_get_drvdata(dev);

	if (!priv)
		return 0;
	priv->is_suspending = true;
	return 0;
}

static void omap8250_complete(struct device *dev)
{
	struct omap8250_priv *priv = dev_get_drvdata(dev);

	if (!priv)
		return;
	priv->is_suspending = false;
}

static int omap8250_suspend(struct device *dev)
{
	struct omap8250_priv *priv = dev_get_drvdata(dev);
	struct uart_8250_port *up = serial8250_get_port(priv->line);

	serial8250_suspend_port(priv->line);

	pm_runtime_get_sync(dev);
	if (!device_may_wakeup(dev))
		priv->wer = 0;
	serial_out(up, UART_OMAP_WER, priv->wer);
	pm_runtime_mark_last_busy(dev);
	pm_runtime_put_autosuspend(dev);

	flush_work(&priv->qos_work);
	return 0;
}

static int omap8250_resume(struct device *dev)
{
	struct omap8250_priv *priv = dev_get_drvdata(dev);

	serial8250_resume_port(priv->line);
	return 0;
}
#else
#define omap8250_prepare NULL
#define omap8250_complete NULL
#endif

#ifdef CONFIG_PM
static int omap8250_lost_context(struct uart_8250_port *up)
{
	u32 val;

	val = serial_in(up, UART_OMAP_SCR);
	/*
	 * If we lose context, then SCR is set to its reset value of zero.
	 * After set_termios() we set bit 3 of SCR (TX_EMPTY_CTL_IT) to 1,
	 * among other bits, to never set the register back to zero again.
	 */
	if (!val)
		return 1;
	return 0;
}

/* TODO: in future, this should happen via API in drivers/reset/ */
static int omap8250_soft_reset(struct device *dev)
{
	struct omap8250_priv *priv = dev_get_drvdata(dev);
	struct uart_8250_port *up = serial8250_get_port(priv->line);
	int timeout = 100;
	int sysc;
	int syss;

	/*
	 * At least on omap4, unused uarts may not idle after reset without
	 * a basic scr dma configuration even with no dma in use. The
	 * module clkctrl status bits will be 1 instead of 3 blocking idle
	 * for the whole clockdomain. The softreset below will clear scr,
	 * and we restore it on resume so this is safe to do on all SoCs
	 * needing omap8250_soft_reset() quirk. Do it in two writes as
	 * recommended in the comment for omap8250_update_scr().
	 */
	serial_out(up, UART_OMAP_SCR, OMAP_UART_SCR_DMAMODE_1);
	serial_out(up, UART_OMAP_SCR,
		   OMAP_UART_SCR_DMAMODE_1 | OMAP_UART_SCR_DMAMODE_CTL);

	sysc = serial_in(up, UART_OMAP_SYSC);

	/* softreset the UART */
	sysc |= OMAP_UART_SYSC_SOFTRESET;
	serial_out(up, UART_OMAP_SYSC, sysc);

	/* By experiments, 1us enough for reset complete on AM335x */
	do {
		udelay(1);
		syss = serial_in(up, UART_OMAP_SYSS);
	} while (--timeout && !(syss & OMAP_UART_SYSS_RESETDONE));

	if (!timeout) {
		dev_err(dev, "timed out waiting for reset done\n");
		return -ETIMEDOUT;
	}

	return 0;
}

static int omap8250_runtime_suspend(struct device *dev)
{
	struct omap8250_priv *priv = dev_get_drvdata(dev);
	struct uart_8250_port *up;

	/* In case runtime-pm tries this before we are setup */
	if (!priv)
		return 0;

	up = serial8250_get_port(priv->line);
	/*
	 * When using 'no_console_suspend', the console UART must not be
	 * suspended. Since driver suspend is managed by runtime suspend,
	 * preventing runtime suspend (by returning error) will keep device
	 * active during suspend.
	 */
	if (priv->is_suspending && !console_suspend_enabled) {
		if (uart_console(&up->port))
			return -EBUSY;
	}

	if (priv->habit & UART_ERRATA_CLOCK_DISABLE) {
		int ret;

		ret = omap8250_soft_reset(dev);
		if (ret)
			return ret;

		/* Restore to UART mode after reset (for wakeup) */
		omap8250_update_mdr1(up, priv);
		/* Restore wakeup enable register */
		serial_out(up, UART_OMAP_WER, priv->wer);
	}

	if (up->dma && up->dma->rxchan)
		omap_8250_rx_dma_flush(up);

	priv->latency = PM_QOS_CPU_LATENCY_DEFAULT_VALUE;
	schedule_work(&priv->qos_work);

	return 0;
}

static int omap8250_runtime_resume(struct device *dev)
{
	struct omap8250_priv *priv = dev_get_drvdata(dev);
	struct uart_8250_port *up;

	/* In case runtime-pm tries this before we are setup */
	if (!priv)
		return 0;

	up = serial8250_get_port(priv->line);

	if (omap8250_lost_context(up))
		omap8250_restore_regs(up);

	if (up->dma && up->dma->rxchan && !(priv->habit & UART_HAS_EFR2))
		omap_8250_rx_dma(up);

	priv->latency = priv->calc_latency;
	schedule_work(&priv->qos_work);
	return 0;
}
#endif

#ifdef CONFIG_SERIAL_8250_OMAP_TTYO_FIXUP
static int __init omap8250_console_fixup(void)
{
	char *omap_str;
	char *options;
	u8 idx;

	if (strstr(boot_command_line, "console=ttyS"))
		/* user set a ttyS based name for the console */
		return 0;

	omap_str = strstr(boot_command_line, "console=ttyO");
	if (!omap_str)
		/* user did not set ttyO based console, so we don't care */
		return 0;

	omap_str += 12;
	if ('0' <= *omap_str && *omap_str <= '9')
		idx = *omap_str - '0';
	else
		return 0;

	omap_str++;
	if (omap_str[0] == ',') {
		omap_str++;
		options = omap_str;
	} else {
		options = NULL;
	}

	add_preferred_console("ttyS", idx, options);
	pr_err("WARNING: Your 'console=ttyO%d' has been replaced by 'ttyS%d'\n",
	       idx, idx);
	pr_err("This ensures that you still see kernel messages. Please\n");
	pr_err("update your kernel commandline.\n");
	return 0;
}
console_initcall(omap8250_console_fixup);
#endif

static const struct dev_pm_ops omap8250_dev_pm_ops = {
	SET_SYSTEM_SLEEP_PM_OPS(omap8250_suspend, omap8250_resume)
	SET_RUNTIME_PM_OPS(omap8250_runtime_suspend,
			   omap8250_runtime_resume, NULL)
	.prepare        = omap8250_prepare,
	.complete       = omap8250_complete,
};

static struct platform_driver omap8250_platform_driver = {
	.driver = {
		.name		= "omap8250",
		.pm		= &omap8250_dev_pm_ops,
		.of_match_table = omap8250_dt_ids,
	},
	.probe			= omap8250_probe,
	.remove			= omap8250_remove,
};
module_platform_driver(omap8250_platform_driver);

MODULE_AUTHOR("Sebastian Andrzej Siewior");
MODULE_DESCRIPTION("OMAP 8250 Driver");
MODULE_LICENSE("GPL v2");<|MERGE_RESOLUTION|>--- conflicted
+++ resolved
@@ -43,10 +43,7 @@
 #define UART_ERRATA_CLOCK_DISABLE	(1 << 3)
 #define	UART_HAS_EFR2			BIT(4)
 #define UART_HAS_RHR_IT_DIS		BIT(5)
-<<<<<<< HEAD
-=======
 #define UART_RX_TIMEOUT_QUIRK		BIT(6)
->>>>>>> 5805e5ee
 
 #define OMAP_UART_FCR_RX_TRIG		6
 #define OMAP_UART_FCR_TX_TRIG		4
@@ -1243,12 +1240,8 @@
 
 static struct omap8250_platdata am654_platdata = {
 	.dma_params	= &am654_dma,
-<<<<<<< HEAD
-	.habit		= UART_HAS_EFR2 | UART_HAS_RHR_IT_DIS,
-=======
 	.habit		= UART_HAS_EFR2 | UART_HAS_RHR_IT_DIS |
 			  UART_RX_TIMEOUT_QUIRK,
->>>>>>> 5805e5ee
 };
 
 static struct omap8250_platdata am33xx_platdata = {
