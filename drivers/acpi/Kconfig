# SPDX-License-Identifier: GPL-2.0
#
# ACPI Configuration
#

menuconfig ACPI
	bool "ACPI (Advanced Configuration and Power Interface) Support"
	depends on !IA64_HP_SIM
	depends on IA64 || X86 || ARM64
	depends on PCI
	select PNP
	default y if (IA64 || X86)
	help
	  Advanced Configuration and Power Interface (ACPI) support for 
	  Linux requires an ACPI-compliant platform (hardware/firmware),
	  and assumes the presence of OS-directed configuration and power
	  management (OSPM) software.  This option will enlarge your 
	  kernel by about 70K.

	  Linux ACPI provides a robust functional replacement for several 
	  legacy configuration and power management interfaces, including
	  the Plug-and-Play BIOS specification (PnP BIOS), the 
	  MultiProcessor Specification (MPS), and the Advanced Power 
	  Management (APM) specification.  If both ACPI and APM support 
	  are configured, ACPI is used.

	  The project home page for the Linux ACPI subsystem is here:
	  <https://01.org/linux-acpi>

	  Linux support for ACPI is based on Intel Corporation's ACPI
	  Component Architecture (ACPI CA).  For more information on the
	  ACPI CA, see:
	  <http://acpica.org/>

	  ACPI is an open industry specification originally co-developed by
	  Hewlett-Packard, Intel, Microsoft, Phoenix, and Toshiba. Currently,
	  it is developed by the ACPI Specification Working Group (ASWG) under
	  the UEFI Forum and any UEFI member can join the ASWG and contribute
	  to the ACPI specification.
	  The specification is available at:
	  <http://www.acpi.info>
	  <http://www.uefi.org/acpi/specs>

if ACPI

config ACPI_LEGACY_TABLES_LOOKUP
	bool

config ARCH_MIGHT_HAVE_ACPI_PDC
	bool

config ACPI_GENERIC_GSI
	bool

config ACPI_SYSTEM_POWER_STATES_SUPPORT
	bool

config ACPI_CCA_REQUIRED
	bool

config ACPI_DEBUGGER
	bool "AML debugger interface"
	select ACPI_DEBUG
	help
	  Enable in-kernel debugging of AML facilities: statistics,
	  internal object dump, single step control method execution.
	  This is still under development, currently enabling this only
	  results in the compilation of the ACPICA debugger files.

if ACPI_DEBUGGER

config ACPI_DEBUGGER_USER
	tristate "Userspace debugger accessiblity"
	depends on DEBUG_FS
	help
	  Export /sys/kernel/debug/acpi/acpidbg for userspace utilities
	  to access the debugger functionalities.

endif

config ACPI_SPCR_TABLE
	bool

config ACPI_LPIT
	bool
	depends on X86_64
	default y

config ACPI_SLEEP
	bool
	depends on SUSPEND || HIBERNATION
	depends on ACPI_SYSTEM_POWER_STATES_SUPPORT
	default y

config ACPI_PROCFS_POWER
	bool "Deprecated power /proc/acpi directories"
	depends on X86 && PROC_FS
	help
	  For backwards compatibility, this option allows
          deprecated power /proc/acpi/ directories to exist, even when
          they have been replaced by functions in /sys.
          The deprecated directories (and their replacements) include:
	  /proc/acpi/battery/* (/sys/class/power_supply/*)
	  /proc/acpi/ac_adapter/* (sys/class/power_supply/*)
	  This option has no effect on /proc/acpi/ directories
	  and functions, which do not yet exist in /sys
	  This option, together with the proc directories, will be
	  deleted in the future.

	  Say N to delete power /proc/acpi/ directories that have moved to /sys/

config ACPI_REV_OVERRIDE_POSSIBLE
	bool "Allow supported ACPI revision to be overridden"
	depends on X86
	default y
	help
	  The platform firmware on some systems expects Linux to return "5" as
	  the supported ACPI revision which makes it expose system configuration
	  information in a special way.

	  For example, based on what ACPI exports as the supported revision,
	  Dell XPS 13 (2015) configures its audio device to either work in HDA
	  mode or in I2S mode, where the former is supposed to be used on Linux
	  until the latter is fully supported (in the kernel as well as in user
	  space).

	  This option enables a DMI-based quirk for the above Dell machine (so
	  that HDA audio is exposed by the platform firmware to the kernel) and
	  makes it possible to force the kernel to return "5" as the supported
	  ACPI revision via the "acpi_rev_override" command line switch.

config ACPI_EC_DEBUGFS
	tristate "EC read/write access through /sys/kernel/debug/ec"
	default n
	help
	  Say N to disable Embedded Controller /sys/kernel/debug interface

	  Be aware that using this interface can confuse your Embedded
	  Controller in a way that a normal reboot is not enough. You then
	  have to power off your system, and remove the laptop battery for
	  some seconds.
	  An Embedded Controller typically is available on laptops and reads
	  sensor values like battery state and temperature.
	  The kernel accesses the EC through ACPI parsed code provided by BIOS
	  tables. This option allows to access the EC directly without ACPI
	  code being involved.
	  Thus this option is a debug option that helps to write ACPI drivers
	  and can be used to identify ACPI code or EC firmware bugs.

config ACPI_AC
	tristate "AC Adapter"
	depends on X86
	select POWER_SUPPLY
	default y
	help
	  This driver supports the AC Adapter object, which indicates
	  whether a system is on AC or not.  If you have a system that can
	  switch between A/C and battery, say Y.

	  To compile this driver as a module, choose M here:
	  the module will be called ac.

config ACPI_BATTERY
	tristate "Battery"
	depends on X86
	select POWER_SUPPLY
	default y
	help
	  This driver adds support for battery information through
	  /proc/acpi/battery. If you have a mobile system with a battery, 
	  say Y.

	  To compile this driver as a module, choose M here:
	  the module will be called battery.

config ACPI_BUTTON
	tristate "Button"
	depends on INPUT
	default y
	help
	  This driver handles events on the power, sleep, and lid buttons.
	  A daemon reads events from input devices or via netlink and
	  performs user-defined actions such as shutting down the system.
	  This is necessary for software-controlled poweroff.

	  To compile this driver as a module, choose M here:
	  the module will be called button.

config ACPI_VIDEO
	tristate "Video"
	depends on X86 && BACKLIGHT_CLASS_DEVICE
	depends on INPUT
	select THERMAL
	help
	  This driver implements the ACPI Extensions For Display Adapters
	  for integrated graphics devices on motherboard, as specified in
	  ACPI 2.0 Specification, Appendix B.  This supports basic operations
	  such as defining the video POST device, retrieving EDID information,
	  and setting up a video output.

	  To compile this driver as a module, choose M here:
	  the module will be called video.

config ACPI_FAN
	tristate "Fan"
	depends on THERMAL
	default y
	help
	  This driver supports ACPI fan devices, allowing user-mode
	  applications to perform basic fan control (on, off, status).

	  To compile this driver as a module, choose M here:
	  the module will be called fan.

config ACPI_DOCK
	bool "Dock"
	help
	  This driver supports ACPI-controlled docking stations and removable
	  drive bays such as the IBM Ultrabay and the Dell Module Bay.

config ACPI_CPU_FREQ_PSS
	bool
	select THERMAL

config ACPI_PROCESSOR_CSTATE
	def_bool y
	depends on IA64 || X86

config ACPI_PROCESSOR_IDLE
	bool
	select CPU_IDLE

config ACPI_MCFG
	bool

config ACPI_CPPC_LIB
	bool
	depends on ACPI_PROCESSOR
	select MAILBOX
	select PCC
	help
	  If this option is enabled, this file implements common functionality
	  to parse CPPC tables as described in the ACPI 5.1+ spec. The
	  routines implemented are meant to be used by other
	  drivers to control CPU performance using CPPC semantics.
	  If your platform does not support CPPC in firmware,
	  leave this option disabled.

config ACPI_PROCESSOR
	tristate "Processor"
	depends on X86 || IA64 || ARM64
	select ACPI_PROCESSOR_IDLE
	select ACPI_CPU_FREQ_PSS if X86 || IA64
	default y
	help
	  This driver adds support for the ACPI Processor package. It is required
	  by several flavors of cpufreq performance-state, thermal, throttling and
	  idle drivers.

	  To compile this driver as a module, choose M here:
	  the module will be called processor.

config ACPI_IPMI
	tristate "IPMI"
	depends on IPMI_HANDLER
	default n
	help
	  This driver enables the ACPI to access the BMC controller. And it
	  uses the IPMI request/response message to communicate with BMC
	  controller, which can be found on on the server.

	  To compile this driver as a module, choose M here:
	  the module will be called as acpi_ipmi.

config ACPI_HOTPLUG_CPU
	bool
	depends on ACPI_PROCESSOR && HOTPLUG_CPU
	select ACPI_CONTAINER
	default y

config ACPI_PROCESSOR_AGGREGATOR
	tristate "Processor Aggregator"
	depends on ACPI_PROCESSOR
	depends on X86
	help
	  ACPI 4.0 defines processor Aggregator, which enables OS to perform
	  specific processor configuration and control that applies to all
	  processors in the platform. Currently only logical processor idling
	  is defined, which is to reduce power consumption. This driver
	  supports the new device.

config ACPI_THERMAL
	tristate "Thermal Zone"
	depends on ACPI_PROCESSOR
	select THERMAL
	default y
	help
	  This driver supports ACPI thermal zones.  Most mobile and
	  some desktop systems support ACPI thermal zones.  It is HIGHLY
	  recommended that this option be enabled, as your processor(s)
	  may be damaged without it.

	  To compile this driver as a module, choose M here:
	  the module will be called thermal.

config ACPI_NUMA
	bool "NUMA support"
	depends on NUMA
	depends on (X86 || IA64 || ARM64)
	default y if IA64_GENERIC || IA64_SGI_SN2 || ARM64

config ACPI_CUSTOM_DSDT_FILE
	string "Custom DSDT Table file to include"
	default ""
	depends on !STANDALONE
	help
	  This option supports a custom DSDT by linking it into the kernel.
	  See Documentation/acpi/dsdt-override.txt

	  Enter the full path name to the file which includes the AmlCode
	  declaration.

	  If unsure, don't enter a file name.

config ACPI_CUSTOM_DSDT
	bool
	default ACPI_CUSTOM_DSDT_FILE != ""

config ARCH_HAS_ACPI_TABLE_UPGRADE
	def_bool n

config ACPI_TABLE_UPGRADE
	bool "Allow upgrading ACPI tables via initrd"
	depends on BLK_DEV_INITRD && ARCH_HAS_ACPI_TABLE_UPGRADE
	default y
	help
	  This option provides functionality to upgrade arbitrary ACPI tables
	  via initrd. No functional change if no ACPI tables are passed via
	  initrd, therefore it's safe to say Y.
	  See Documentation/acpi/initrd_table_override.txt for details

config ACPI_DEBUG
	bool "Debug Statements"
	default n
	help
	  The ACPI subsystem can produce debug output.  Saying Y enables this
	  output and increases the kernel size by around 50K.

	  Use the acpi.debug_layer and acpi.debug_level kernel command-line
	  parameters documented in Documentation/acpi/debug.txt and
	  Documentation/admin-guide/kernel-parameters.rst to control the type and
	  amount of debug output.

config ACPI_PCI_SLOT
	bool "PCI slot detection driver"
	depends on SYSFS
	default n
	help
	  This driver creates entries in /sys/bus/pci/slots/ for all PCI
	  slots in the system.  This can help correlate PCI bus addresses,
	  i.e., segment/bus/device/function tuples, with physical slots in
	  the system.  If you are unsure, say N.

config ACPI_CONTAINER
	bool "Container and Module Devices"
	default (ACPI_HOTPLUG_MEMORY || ACPI_HOTPLUG_CPU)
	help
	  This driver supports ACPI Container and Module devices (IDs
	  ACPI0004, PNP0A05, and PNP0A06).

	  This helps support hotplug of nodes, CPUs, and memory.

	  To compile this driver as a module, choose M here:
	  the module will be called container.

config ACPI_HOTPLUG_MEMORY
	bool "Memory Hotplug"
	depends on MEMORY_HOTPLUG
	help
	  This driver supports ACPI memory hotplug.  The driver
	  fields notifications on ACPI memory devices (PNP0C80),
	  which represent memory ranges that may be onlined or
	  offlined during runtime.

	  If your hardware and firmware do not support adding or
	  removing memory devices at runtime, you need not enable
	  this driver.

	  To compile this driver as a module, choose M here:
	  the module will be called acpi_memhotplug.

config ACPI_HOTPLUG_IOAPIC
	bool
	depends on PCI
	depends on X86_IO_APIC
	default y

config ACPI_SBS
	tristate "Smart Battery System"
	depends on X86
	select POWER_SUPPLY
	help
	  This driver supports the Smart Battery System, another
	  type of access to battery information, found on some laptops.

	  To compile this driver as a module, choose M here:
	  the modules will be called sbs and sbshc.

config ACPI_HED
	tristate "Hardware Error Device"
	help
	  This driver supports the Hardware Error Device (PNP0C33),
	  which is used to report some hardware errors notified via
	  SCI, mainly the corrected errors.

config ACPI_CUSTOM_METHOD
	tristate "Allow ACPI methods to be inserted/replaced at run time"
	depends on DEBUG_FS
	default n
	help
	  This debug facility allows ACPI AML methods to be inserted and/or
	  replaced without rebooting the system. For details refer to:
	  Documentation/acpi/method-customizing.txt.

	  NOTE: This option is security sensitive, because it allows arbitrary
	  kernel memory to be written to by root (uid=0) users, allowing them
	  to bypass certain security measures (e.g. if root is not allowed to
	  load additional kernel modules after boot, this feature may be used
	  to override that restriction).

config ACPI_BGRT
	bool "Boottime Graphics Resource Table support"
	depends on EFI && (X86 || ARM64)
        help
	  This driver adds support for exposing the ACPI Boottime Graphics
	  Resource Table, which allows the operating system to obtain
	  data from the firmware boot splash. It will appear under
	  /sys/firmware/acpi/bgrt/ .

config ACPI_REDUCED_HARDWARE_ONLY
	bool "Hardware-reduced ACPI support only" if EXPERT
	def_bool n
	help
	  This config item changes the way the ACPI code is built.  When this
	  option is selected, the kernel will use a specialized version of
	  ACPICA that ONLY supports the ACPI "reduced hardware" mode.  The
	  resulting kernel will be smaller but it will also be restricted to
	  running in ACPI reduced hardware mode ONLY.

	  If you are unsure what to do, do not enable this option.

source "drivers/acpi/nfit/Kconfig"

source "drivers/acpi/apei/Kconfig"
source "drivers/acpi/dptf/Kconfig"

config ACPI_WATCHDOG
	bool

config ACPI_EXTLOG
	tristate "Extended Error Log support"
	depends on X86_MCE && X86_LOCAL_APIC && EDAC
	select UEFI_CPER
	default n
	help
	  Certain usages such as Predictive Failure Analysis (PFA) require
	  more information about the error than what can be described in
	  processor machine check banks. Most server processors log
	  additional information about the error in processor uncore
	  registers. Since the addresses and layout of these registers vary
	  widely from one processor to another, system software cannot
	  readily make use of them. To complicate matters further, some of
	  the additional error information cannot be constructed without
	  detailed knowledge about platform topology.

	  Enhanced MCA Logging allows firmware to provide additional error
	  information to system software, synchronous with MCE or CMCI. This
	  driver adds support for that functionality with corresponding
	  tracepoint which carries that information to userspace.

menuconfig PMIC_OPREGION
	bool "PMIC (Power Management Integrated Circuit) operation region support"
	help
	  Select this option to enable support for ACPI operation
	  region of the PMIC chip. The operation region can be used
	  to control power rails and sensor reading/writing on the
	  PMIC chip.

if PMIC_OPREGION
config CRC_PMIC_OPREGION
	bool "ACPI operation region support for CrystalCove PMIC"
	depends on INTEL_SOC_PMIC
	help
	  This config adds ACPI operation region support for CrystalCove PMIC.

config XPOWER_PMIC_OPREGION
	bool "ACPI operation region support for XPower AXP288 PMIC"
	depends on MFD_AXP20X_I2C
	help
	  This config adds ACPI operation region support for XPower AXP288 PMIC.

config BXT_WC_PMIC_OPREGION
	bool "ACPI operation region support for BXT WhiskeyCove PMIC"
	depends on INTEL_SOC_PMIC_BXTWC
	help
	  This config adds ACPI operation region support for BXT WhiskeyCove PMIC.

config CHT_WC_PMIC_OPREGION
	bool "ACPI operation region support for CHT Whiskey Cove PMIC"
	depends on INTEL_SOC_PMIC_CHTWC
	help
	  This config adds ACPI operation region support for CHT Whiskey Cove PMIC.

config CHT_DC_TI_PMIC_OPREGION
	bool "ACPI operation region support for Dollar Cove TI PMIC"
	depends on INTEL_SOC_PMIC_CHTDC_TI
	help
	  This config adds ACPI operation region support for Dollar Cove TI PMIC.

endif

config ACPI_CONFIGFS
	tristate "ACPI configfs support"
	select CONFIGFS_FS
	help
	  Select this option to enable support for ACPI configuration from
	  userspace. The configurable ACPI groups will be visible under
	  /config/acpi, assuming configfs is mounted under /config.

if ARM64
source "drivers/acpi/arm64/Kconfig"
endif

config TPS68470_PMIC_OPREGION
	bool "ACPI operation region support for TPS68470 PMIC"
	depends on MFD_TPS68470
	help
	  This config adds ACPI operation region support for TI TPS68470 PMIC.
	  TPS68470 device is an advanced power management unit that powers
	  a Compact Camera Module (CCM), generates clocks for image sensors,
	  drives a dual LED for flash and incorporates two LED drivers for
	  general purpose indicators.
	  This driver enables ACPI operation region support control voltage
	  regulators and clocks.

	  This option is a bool as it provides an ACPI operation
	  region, which must be available before any of the devices
	  using this, are probed.

<<<<<<< HEAD
endif	# ACPI
=======
endif	# ACPI

config X86_PM_TIMER
	bool "Power Management Timer Support" if EXPERT
	depends on X86 && (ACPI || JAILHOUSE_GUEST)
	default y
	help
	  The Power Management Timer is available on all ACPI-capable,
	  in most cases even if ACPI is unusable or blacklisted.

	  This timing source is not affected by power management features
	  like aggressive processor idling, throttling, frequency and/or
	  voltage scaling, unlike the commonly used Time Stamp Counter
	  (TSC) timing source.

	  You should nearly always say Y here because many modern
	  systems require this timer.
>>>>>>> 5fa4ec9c
<|MERGE_RESOLUTION|>--- conflicted
+++ resolved
@@ -547,9 +547,6 @@
 	  region, which must be available before any of the devices
 	  using this, are probed.
 
-<<<<<<< HEAD
-endif	# ACPI
-=======
 endif	# ACPI
 
 config X86_PM_TIMER
@@ -566,5 +563,4 @@
 	  (TSC) timing source.
 
 	  You should nearly always say Y here because many modern
-	  systems require this timer.
->>>>>>> 5fa4ec9c
+	  systems require this timer.