--- conflicted
+++ resolved
@@ -497,8 +497,6 @@
 	},
 	{
 	 .callback = video_detect_force_native,
-<<<<<<< HEAD
-=======
 	 /* Acer Aspire 3830TG */
 	 .matches = {
 		DMI_MATCH(DMI_SYS_VENDOR, "Acer"),
@@ -507,7 +505,6 @@
 	},
 	{
 	 .callback = video_detect_force_native,
->>>>>>> 82bbec18
 	 /* Acer Aspire 4810T */
 	 .matches = {
 		DMI_MATCH(DMI_SYS_VENDOR, "Acer"),
